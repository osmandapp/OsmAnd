package net.osmand.aidlapi.customization;

import android.net.Uri;
import android.os.Bundle;
import android.os.Parcel;

import net.osmand.aidlapi.AidlParams;
import net.osmand.aidlapi.profile.AExportSettingsType;

import java.util.ArrayList;
import java.util.List;

import static net.osmand.aidlapi.profile.ExportProfileParams.SETTINGS_TYPE_KEY;

public class ProfileSettingsParams extends AidlParams {

	public static final String VERSION_KEY = "version";
	public static final String REPLACE_KEY = "replace";
	public static final String SILENT_IMPORT_KEY = "silent_import";
	public static final String LATEST_CHANGES_KEY = "latestChanges";
	public static final String PROFILE_SETTINGS_URI_KEY = "profileSettingsUri";
	private Uri profileSettingsUri;
	private String latestChanges;
	private int version;
<<<<<<< HEAD
	private ArrayList<String> settingsTypeKeyList = new ArrayList<>();
	private boolean silent;
	private boolean replace;

	public ProfileSettingsParams(Uri profileSettingsUri, ArrayList<AExportSettingsType> settingsTypeList, boolean replace,
=======
	private List<String> settingsTypeKeyList = new ArrayList<>();
	private boolean silent;
	private boolean replace;

	public ProfileSettingsParams(Uri profileSettingsUri, List<AExportSettingsType> settingsTypeList, boolean replace,
>>>>>>> 6f32c8cf
	                             boolean silent, String latestChanges, int version) {
		this.profileSettingsUri = profileSettingsUri;
		for (AExportSettingsType settingsType : settingsTypeList) {
			settingsTypeKeyList.add(settingsType.name());
		}
		this.replace = replace;
		this.latestChanges = latestChanges;
		this.version = version;
		this.silent = silent;
	}

	public ProfileSettingsParams(Parcel in) {
		readFromParcel(in);
	}

	public static final Creator<ProfileSettingsParams> CREATOR = new Creator<ProfileSettingsParams>() {
		@Override
		public ProfileSettingsParams createFromParcel(Parcel in) {
			return new ProfileSettingsParams(in);
		}

		@Override
		public ProfileSettingsParams[] newArray(int size) {
			return new ProfileSettingsParams[size];
		}
	};

	public int getVersion() {
		return version;
	}

	public String getLatestChanges() {
		return latestChanges;
	}

	public Uri getProfileSettingsUri() {
		return profileSettingsUri;
	}

	public List<String> getSettingsTypeKeys() {
		return settingsTypeKeyList;
	}

	public boolean isReplace() {
		return replace;
	}

	public boolean isSilent() {
		return silent;
	}

	@Override
	public void writeToBundle(Bundle bundle) {
		bundle.putInt(VERSION_KEY, version);
		bundle.putString(LATEST_CHANGES_KEY, latestChanges);
		bundle.putParcelable(PROFILE_SETTINGS_URI_KEY, profileSettingsUri);
		bundle.putStringArrayList(SETTINGS_TYPE_KEY, new ArrayList<>(settingsTypeKeyList));
		bundle.putBoolean(REPLACE_KEY, replace);
		bundle.putBoolean(SILENT_IMPORT_KEY, silent);
	}

	@Override
	protected void readFromBundle(Bundle bundle) {
		version = bundle.getInt(VERSION_KEY);
		latestChanges = bundle.getString(LATEST_CHANGES_KEY);
		profileSettingsUri = bundle.getParcelable(PROFILE_SETTINGS_URI_KEY);
		settingsTypeKeyList = bundle.getStringArrayList(SETTINGS_TYPE_KEY);
		replace = bundle.getBoolean(REPLACE_KEY);
		silent = bundle.getBoolean(SILENT_IMPORT_KEY);
	}
}<|MERGE_RESOLUTION|>--- conflicted
+++ resolved
@@ -22,19 +22,11 @@
 	private Uri profileSettingsUri;
 	private String latestChanges;
 	private int version;
-<<<<<<< HEAD
-	private ArrayList<String> settingsTypeKeyList = new ArrayList<>();
-	private boolean silent;
-	private boolean replace;
-
-	public ProfileSettingsParams(Uri profileSettingsUri, ArrayList<AExportSettingsType> settingsTypeList, boolean replace,
-=======
 	private List<String> settingsTypeKeyList = new ArrayList<>();
 	private boolean silent;
 	private boolean replace;
 
 	public ProfileSettingsParams(Uri profileSettingsUri, List<AExportSettingsType> settingsTypeList, boolean replace,
->>>>>>> 6f32c8cf
 	                             boolean silent, String latestChanges, int version) {
 		this.profileSettingsUri = profileSettingsUri;
 		for (AExportSettingsType settingsType : settingsTypeList) {
