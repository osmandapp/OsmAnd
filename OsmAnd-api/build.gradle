apply plugin: 'com.android.library'
apply plugin: 'ivy-publish'
<<<<<<< HEAD
apply from: '../versions.gradle'
=======
>>>>>>> e671ceb1

android {
    compileSdk 35
    buildToolsVersion = "35.0.0"

    defaultConfig {
<<<<<<< HEAD
        minSdkVersion minSdk
=======
        minSdkVersion 24
>>>>>>> e671ceb1
        targetSdkVersion 34
        versionCode 2
        versionName "2.0"
        namespace = "net.osmand.aidlapi"
    }
    lintOptions {
        abortOnError false
    }
    sourceSets {
        main {
            manifest.srcFile "AndroidManifest.xml"
            aidl.srcDirs = ["src"]
            java.srcDirs = ["src"]
        }
    }
    buildFeatures {
        aidl true
    }
    publishing {
        singleVariant('release') {
            withJavadocJar()
        }

        singleVariant('debug') {
            withJavadocJar()
        }
    }
}

version = System.getenv("OSMAND_BINARIES_IVY_REVISION") ?: "master-snapshot"
afterEvaluate {
    publishing {
        repositories {
            ivy {
                url = System.getenv("OSMAND_BINARIES_IVY_ROOT") ?: "./"
            }
        }

        publications {
             release(IvyPublication) {
                // Applies the component for the release build variant.
                from components.release
                organisation = 'net.osmand'
                module = 'android-aidl-lib'
             }
             debug(IvyPublication) {
                // Applies the component for the release build variant.
                from components.debug
                organisation = 'net.osmand'
                module = 'android-aidl-lib'
             }
        }
    }
}

dependencies {
    implementation fileTree(dir: 'libs', include: ['*.jar'])
    implementation 'androidx.annotation:annotation:1.6.0'
}

tasks.register('sourcesJar', Jar) {
    archiveClassifier.set('sources')
    from android.sourceSets.main.java.srcDirs
}

artifacts {
    archives sourcesJar
}<|MERGE_RESOLUTION|>--- conflicted
+++ resolved
@@ -1,20 +1,13 @@
 apply plugin: 'com.android.library'
 apply plugin: 'ivy-publish'
-<<<<<<< HEAD
 apply from: '../versions.gradle'
-=======
->>>>>>> e671ceb1
 
 android {
     compileSdk 35
     buildToolsVersion = "35.0.0"
 
     defaultConfig {
-<<<<<<< HEAD
         minSdkVersion minSdk
-=======
-        minSdkVersion 24
->>>>>>> e671ceb1
         targetSdkVersion 34
         versionCode 2
         versionName "2.0"
