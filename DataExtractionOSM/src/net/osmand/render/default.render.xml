--- conflicted
+++ resolved
@@ -950,21 +950,12 @@
 			<filter minzoom="15" color="#c8b084" tag="landuse" value="allotments"/>
 			<filter minzoom="15" color="#cfeca8" tag="landuse" value="retail"/>
 			<!-- Tourism -->
-<<<<<<< HEAD
 			<filter minzoom="15" color="#f2caea" tag="tourism" value="attraction"/>
+			<filter minzoom="15" color="#f2caea" tag="amenity" value="place_of_worship"/>
 			<filter minzoom="15" color="#f2caea" color_2="#734a08" strokeWidth_2="1" pathEffect_2="9_3" tag="tourism" value="theme_park"/>
 			<filter minzoom="15" color="#a0ccff99" tag="tourism" value="camp_site"/>
 			<filter minzoom="15" color="#a0ccff99" tag="tourism" value="caravan_site"/>
 			<filter minzoom="15" color="#a0ccff99" tag="tourism" value="picnic_site"/>
-=======
-			<filter minzoom="13" color="#f2caea" tag="tourism" value="attraction"/>
-			<filter minzoom="15" color="#f2caea" tag="amenity" value="place_of_worship"/>
-			<filter minzoom="12" maxzoom="15" color="#f2caea" color_2="#734a08" strokeWidth_2="1" pathEffect_2="9_3" tag="tourism" value="theme_park"/>
-				<filter minzoom="16" color="#f2caea" color_2="#734a08" strokeWidth_2="2" pathEffect_2="9_3" tag="tourism" value="theme_park"/>
-			<filter minzoom="13" color="#a0ccff99" tag="tourism" value="camp_site"/>
-			<filter minzoom="13" color="#a0ccff99" tag="tourism" value="caravan_site"/>
-			<filter minzoom="13" color="#a0ccff99" tag="tourism" value="picnic_site"/>
->>>>>>> beb29433
 
 			<groupFilter nightMode="true" color="#66004B"/>
 		</group>
@@ -1051,7 +1042,6 @@
 		</group>
 
 		<group>
-<<<<<<< HEAD
 				<filter hmRendered="true" tag="highway" value="motorway" color="#ddcd20"/>
 			<filter tag="highway" value="motorway" color="#ddcd20" />
 				<filter hmRendered="true" tag="highway" value="motorway_link" color="#ddcd20"/>
@@ -1065,21 +1055,6 @@
 			<filter tag="highway" value="secondary" color="#e4cd60" />
 			<filter tag="highway" value="secondary_link" color="#e4cd60" />
 			<groupFilter>
-=======
-				<filter hmRendered="true" tag="highway" value="motorway" color="#809bff"/>
-			<filter tag="highway" value="motorway" color="#a58dff"/>
-				<filter hmRendered="true" tag="highway" value="motorway_link" color="#809bff"/>
-			<filter tag="highway" value="motorway_link" color="#a58dff"/>
-				<filter hmRendered="true" tag="highway" value="trunk" color="#df1346"/>
-			<filter tag="highway" value="trunk" color="#ffaf80"/>
-				<filter hmRendered="true" tag="highway" value="trunk_link" color="#df1346"/>
-			<filter tag="highway" value="trunk_link" color="#ffaf80"/>
-			<filter tag="highway" value="primary" color="#eb989a"/>
-			<filter tag="highway" value="primary_link" color="#eb989a"/>
-			<filter tag="highway" value="secondary" color="#fdd6a4"/>
-			<filter tag="highway" value="secondary_link" color="#fdd6a4"/>
-			<groupFilter shadowRadius="1" cap="ROUND">
->>>>>>> beb29433
 				<filter>
 					<filter minzoom="14" maxzoom="14" strokeWidth="7"/>
 					<filter minzoom="15" maxzoom="15" strokeWidth="8"/>
@@ -1089,19 +1064,10 @@
 				</filter>
 				<groupFilter layer="-1" pathEffect="4_4" cap="BUTT"/>
 				<!-- Bridges -->
-<<<<<<< HEAD
 				<groupFilter layer="1" color_0="#404040">
 					<filter minzoom="16" maxzoom="16" strokeWidth_0="10" />
 					<filter minzoom="17" maxzoom="17" strokeWidth_0="11" />
 					<filter minzoom="18" strokeWidth_0="12" />
-=======
-				<groupFilter layer="1" color_0="#000000" shadowRadius="0" cap_0="BUTT" cap="SQUARE">
-					<filter minzoom="14" maxzoom="14" strokeWidth_0="12"/>
-					<filter minzoom="15" maxzoom="15" strokeWidth_0="14"/>
-					<filter minzoom="16" maxzoom="16" strokeWidth_0="17"/>
-					<filter minzoom="17" maxzoom="17" strokeWidth_0="21"/>
-					<filter minzoom="18" strokeWidth_0="26"/>
->>>>>>> beb29433
 					<groupFilter nightMode="true" color_0="#ffffff"/>
 				</groupFilter>
 			</groupFilter>
@@ -1115,53 +1081,28 @@
 				<filter minzoom="12" maxzoom="12" strokeWidth="2"/>
 				<filter minzoom="13" maxzoom="13" strokeWidth="3"/>
 				
-<<<<<<< HEAD
 				<filter color_0="#404040" >
 					<filter minzoom="14" maxzoom="14" strokeWidth="4"/>
 					<filter minzoom="15" maxzoom="15" strokeWidth="5"/>
 					<filter minzoom="16" maxzoom="16" strokeWidth="6"/>
 					<filter minzoom="17" maxzoom="17" strokeWidth="7"/>
 					<filter minzoom="18" strokeWidth="9"/>
-=======
-				<filter color_0="#000000">
-					<filter minzoom="14" maxzoom="14" strokeWidth="6"/>
-					<filter minzoom="15" maxzoom="15" strokeWidth="8"/>
-					<filter minzoom="16" maxzoom="16" strokeWidth="10"/>
-					<filter minzoom="17" maxzoom="17" strokeWidth="13"/>
-					<filter minzoom="18" strokeWidth="18"/>
->>>>>>> beb29433
 					<groupFilter layer="-1" pathEffect="4_4" cap="BUTT"/>
 					<groupFilter nightMode="true" color_0="#ffffff"/>
 					<!-- Bridges --> 
-<<<<<<< HEAD
 					<groupFilter layer="1">
 						<filter minzoom="16" maxzoom="16" strokeWidth_0="7" />
 						<filter minzoom="17" maxzoom="17" strokeWidth_0="8" />
 						<filter minzoom="18" strokeWidth_0="10" />
-=======
-					<groupFilter layer="1" shadowRadius="0" cap_0="BUTT" cap="SQUARE">
-						<filter minzoom="14" maxzoom="14" strokeWidth_0="8"/>
-						<filter minzoom="15" maxzoom="15" strokeWidth_0="10"/>
-						<filter minzoom="16" maxzoom="16" strokeWidth_0="12"/>
-						<filter minzoom="17" maxzoom="17" strokeWidth_0="15"/>
-						<filter minzoom="18" strokeWidth_0="20"/>
->>>>>>> beb29433
 			 		</groupFilter>
 				</filter>
 			</groupFilter>
 		</group>
 
 		<group>
-<<<<<<< HEAD
 			<filter tag="highway" value="road" />
 			<filter tag="highway" value="unclassified" />
 			<filter tag="highway" value="residential"/><groupFilter color="#ffffff">
-=======
-			<filter tag="highway" value="road"/>
-			<filter tag="highway" value="unclassified"/>
-			<filter tag="highway" value="residential"/>
-			<groupFilter color="#ffffff" color_0="#000000" shadowRadius="1" cap="ROUND">
->>>>>>> beb29433
 				<filter>
 					<filter minzoom="13" maxzoom="13" strokeWidth="1" />
 				    <filter minzoom="14" maxzoom="14" strokeWidth="2" />
@@ -1170,13 +1111,8 @@
 					<filter minzoom="17" maxzoom="17" strokeWidth="4" />
 					<filter minzoom="18" strokeWidth="5" />
 				</filter>
-<<<<<<< HEAD
-				<groupFilter nightMode="true" color="#9F9F9F" color_0="#ffffff" />
-				<groupFilter layer="-1" pathEffect="4_4" cap="BUTT" />
-=======
 				<groupFilter nightMode="true" color="#9F9F9F" color_0="#ffffff"/>
 				<groupFilter layer="-1" pathEffect="4_4" cap="BUTT"/>
->>>>>>> beb29433
 				<!-- Bridges --> 
 				<groupFilter layer="1" minzoom="14">
 					<filter minzoom="16" maxzoom="16" strokeWidth_0="4" />
@@ -1203,20 +1139,11 @@
 				</filter>
 				<groupFilter layer="-1" pathEffect="4_4" cap="BUTT"/>
 				<!-- Bridges --> 
-<<<<<<< HEAD
 				<groupFilter layer="1" color_0="#404040" cap_0="BUTT" cap="SQUARE">
 					<filter minzoom="15" maxzoom="15" strokeWidth_0="3" />
 					<filter minzoom="16" maxzoom="16" strokeWidth_0="4" />
 					<filter minzoom="17" maxzoom="17" strokeWidth_0="5"/>
 					<filter minzoom="18" strokeWidth_0="6" />
-=======
-				<groupFilter layer="1" color_0="#000000" shadowRadius="0" cap_0="BUTT" cap="SQUARE">
-					<filter hmRendered="true" minzoom="14" maxzoom="14" strokeWidth_0="5"/>
-					<filter minzoom="15" maxzoom="15" strokeWidth_0="6"/>
-					<filter minzoom="16" maxzoom="16" strokeWidth_0="7"/>
-					<filter minzoom="17" maxzoom="17" strokeWidth_0="10"/>
-					<filter minzoom="18" strokeWidth_0="13"/>
->>>>>>> beb29433
 					<groupFilter nightMode="true" color_0="#ffffff"/>
 			 	</groupFilter>
 				<groupFilter minzoom="15" additional="access=no" color_3="#F7D4D4" strokeWidth_3="2" pathEffect_3="10_3"/> 
