﻿<renderingStyle name="default" depends="" defaultColor="#eeeeee" version="1">

	<!-- Simple rule definition : 
		- "filter" is analogue of If(...) Else. So if one "filter" passes other neighbors will not be checked.
		- "group" is tag to combine many filters and define common inner filter for them as "groupFilter"
		- "group" can be only Top Level Elemenet!
		- "groupFilter" attach If statement to parent "filter" or "group" element
		- inner "filter" is kind of inner If(..) { If(...) Else ... } Else...
		- ! All top level filters should have "tag" and "value" attributes to proper indexing them
	-->

	<!-- Types : string, int, boolean; possibleValues comma separated possible values for int/string -->
	<renderingProperty attr="hmRendered" name="Show more map detail" description="Increase amount of map detail shown"
		type="boolean" possibleValues=""/>
		<renderingProperty attr="viRendered" name="Trial road colors" description="Experiment with road colors"
		type="boolean" possibleValues=""/>
	<renderingProperty attr="contourLines" name="Show contour lines" description="Select minimum zoom level to display in map if available. Separate SRTM-file may be needed."
		type="string" possibleValues="never,13,12,11"/>
	<renderingProperty attr="appMode" name="Rendering mode" description="Map optimization for respective User Profile"
		type="string" possibleValues="default,car,bicycle,pedestrian"/>
	<renderingProperty attr="noPolygons" name="No polygons" description="Make all areal land features on map transparent"
		type="boolean" possibleValues=""/>

	<!-- 0 - no shadow, 1 - one step, 2 - blur shadow, 3 - solid shadow -->	
	<renderingAttribute name="shadowRendering">
		<!-- next line corrects for shadowColor appearing very dark with solid shadow in day view -->
		<filter minzoom="14" nightMode="false" attrIntValue="3" shadowColor="#969696"/>
		<filter minzoom="14" attrIntValue="3" shadowColor="#464646"/>
		<filter minzoom="9" maxzoom="13" attrIntValue="1" shadowColor="#464646"/>
		<filter attrIntValue="0"/>
	</renderingAttribute>

	<renderingAttribute name="defaultColor">
		<filter noPolygons="true" attrColorValue="#00ffffff"/>
		<filter nightMode="true" attrColorValue="#003333"/>
		<filter attrColorValue="#eeeee0"/>
	</renderingAttribute>

	<!--
		All-Purpose Renderer (with attr="hmRendered" name="Show more map detail") (by Hardy Mueller), v023:
		- some roads already rendered at lower zooms (travel/orienteering)
		- motorways shown blue and trunk roads red to assimilate primaries, aligned with conventional road atlas
		  (road color scheme intensified and unfied to Saturation=50, Brightness=100 on 2012-08-10. Old values commented with PALE-SCHEME)
		- map rendering is aligned to typical map use for all zoom levels (scales), to always give a complete and reliable map.
		Typical zoom level use (zX) and alignment of features displayed:
		 - z7  = "Rough Region Level Overview": Shows motorways, trunks, primary roads and city names
		 - z11 = "Country Road Atlas": Secondary roads (already from z9) and tertiary (already from z10). Show large scale landuse like forest and residential areas (already from z10). Also all town names (already from z9) and now all other locality names. Shows mountain peaks for orientation.
		 - z12 = "Detailed Country Road Atlas": Add all other public highways like road, unclassified, residential. Add foot and bike tracks. Also tag mountain peaks.
		 - z13 = "Regional Driving. Good Overview": Displays all driving as well as hiking connections. Show service, living street, pedestrian and footway highways. Include all area landuse.
		 - z14 = "Local Driving, also Hiking Map"
		 - z15 = "City Driving": Display all details of interest for this.
		 - z16 = "Walking, City tour": Outline and tag buildings
		 - z17 = Building details, street corner details.
	--> 

	<!--
		Main colors for night renderer (road brightness levels aligned with priority), by Hardy Mueller:
		- default: 003333
		- forest: 000034
		- other open (non-forest) nature: 004333 (vegetation shaders replaced by 114433)
		- water: 330099
		- built-up areas: 66004B
		- buildings: 560000
		- 'white' roads: 9F9F9F to darken high density areas sufficiently
		- leave other road colors like day, for easy recognition
	--> 

	<!--
		Currently available icons : aerodrome, airport, alpine_hut, atm, bank, bar, beach, bollard, bus_station, bus_stop_small, bus_stop,
		cable_car, cafe, camp_site, car_share, caravan_park, cave_entrance, chair_lift, cinema, cliff, cliff2, danger, department_store, embassy,
		fast_food, firestation, food_drinkingtap, forest, fuel, gate2, glacier, grave_yard, guest_house, halt, hospital, hostel, hotel,
		level_crossing, level_crossing2, library, liftgate, lighthouse, lock_gate, marsh, mast, memorial, mini_round, mud, museum, nr, orchard
		parking, peak, pharmacy, place_of_worship, police, postbox, postoffice power_tower, power_wind, prison, pub, quarry2, recycling,
		rental_bicycle restaurant, school, scrub, shelter, shop_bakery, shop_butcher, shop_clothes shop_convenience, shop_diy, shop_hairdresser,
		shop_supermarket, sosphone, spring station_small, station, telephone, theatre, toilets, tower_water, traffic_light transport_ford, tree,
		tree2, viewpoint, vineyard, windmill, zoo, dentist, veterinary, doctors, optician, bureau_de_change, vending_machine, kiosk, outdoor, wreck, wyside_shrine,
		wayside_cross, ruins, monument, battlefield, water_park, video, horse_racing, stadium, kindergarten, theme_par, baseball, archery, golf, swimming, diving,
		canoe, skiing, soccer, tennis, greengrocer, mobile_phone, motorcycle, electronics, fishing, barrier_block, tobacco, townhall, barrier_kissing, barrier_toll,
		laundry, copyshop 
	-->


	<!-- input layer check tag, value, point, cycle, area -->
	<!-- Order should be between 0 and 255 (integer) -->
	<!-- output ! objectType point = 1, line = 2, polygon = 3 and order -->
	<order>
		<!-- point has order 128 -->
		<filter tag="" value="" point="true" order="128" objectType="1"/>
		<!-- default polygon -->
		<filter cycle="true" layer="-1" tag="" value="" order="3" objectType="3"/>
		<filter area="true" layer="-1" tag="" value="" order="3" objectType="3"/>
		<filter cycle="true" tag="" value="" order="7" objectType="3"/>
		<filter area="true" tag="" value="" order="7" objectType="3"/>
		<!-- default line -->
		<filter layer="-1" tag="" value="" order="10" objectType="2"/>
		<filter tag="" value="" order="11" objectType="2"/>
		
		<group objectType="3" >
			<filter tag="railway" value="platform" order="30" />
			<filter tag="railway" value="station" order="30"/>
			<filter tag="public_transport" value="station" order="30"/>
			<filter tag="public_transport" value="platform" order="30"/>
			<groupFilter>
				<filter point="false" cycle="true"/>
				<filter point="false" area="true"/>
			</groupFilter>
		</group>
		
		<group objectType="2" area="false" point="false">
			<!-- Over buildings -->
			<filter tag="aerialway" value="" order="68"/>
			<filter tag="power" value="line" order="68"/>
			<filter tag="power" value="minor_line" order="68"/>
			<filter layer="1" tag="railway" value="" order="66"/>
			<filter tag="railway" value="" order="58"/>
			<filter tag="public_transport" value="" order="58"/>
			<filter layer="1" tag="waterway" value="" order="66"/>
			<filter tag="waterway" value="" order="18"/>

			<!-- Admin_levels under highways unless appMode=default -->
			<filter appMode="pedestrian" tag="admin_level" value="" order="34"/>
			<filter appMode="bicycle" tag="admin_level" value="" order="34"/>
			<filter appMode="car" tag="admin_level" value="" order="34"/>
			<filter tag="admin_level" value="" order="62"/>

			<filter tag="administrative" value="" order="62"/>
			<filter tag="boundary" value="" order="62"/>
				 
			<!-- Highways: 35-57, bridges 66+/-1 -->
			 <filter layer="1" tag="highway" value="motorway" order="66" shadowLevel="1"/>
			<filter tag="highway" value="motorway" order="57" shadowLevel="1"/>
			 <filter layer="1" tag="highway" value="trunk" order="66" shadowLevel="1"/>
			<filter tag="highway" value="trunk" order="56" shadowLevel="1"/>
			 <filter layer="1" tag="highway" value="primary" order="66" shadowLevel="1"/>
			<filter tag="highway" value="primary" order="55" shadowLevel="1"/>
			 <filter layer="1" tag="highway" value="secondary" order="66" shadowLevel="1"/>
			<filter tag="highway" value="secondary" order="54" shadowLevel="1"/>
			 <filter layer="1" tag="highway" value="tertiary" order="66" shadowLevel="1"/>
			<filter tag="highway" value="tertiary" order="53" shadowLevel="1"/>

			<group>
				 <filter layer="1" tag="highway" value="road" order="66"/>
				<filter tag="highway" value="road" order="52"/>
				 <filter layer="1" tag="highway" value="unclassified" order="66"/>
				<filter tag="highway" value="unclassified" order="52"/>
				<filter layer="1" tag="highway" value="residential" order="66" area="false"/>
				<filter tag="highway" value="residential" order="51" area="false"/> 
				 <filter layer="1" tag="highway" value="service" order="66" />
				<filter tag="highway" value="service" order="51"/>
				 <filter layer="1" tag="highway" value="living_street" order="66"/>
				<filter tag="highway" value="living_street" order="50"/>
				 <filter layer="1" tag="highway" value="pedestrian" order="66"/>
				<filter appMode="pedestrian" tag="highway" value="pedestrian" order="58"/>
				<filter tag="highway" value="pedestrian" order="50"/>
				<groupFilter>
					 <filter minzoom="14" shadowLevel="1"/>
					 <filter hmRendered="true" shadowLevel="1"/>
				</groupFilter>
			</group>

			<group>
				 <filter layer="1" tag="highway" value="construction" order="65"/>
				<filter tag="highway" value="construction" order="46"/>
				 <filter layer="1" tag="highway" value="proposed" order="65"/>
				<filter tag="highway" value="proposed" order="45"/>
				 <filter layer="1" tag="highway" value="motorway_link" order="65"/>
				<filter tag="highway" value="motorway_link" order="44"/>
				 <filter layer="1" tag="highway" value="trunk_link" order="65"/>
				<filter tag="highway" value="trunk_link" order="43"/>
				 <filter layer="1" tag="highway" value="primary_link" order="65"/>
				<filter tag="highway" value="primary_link" order="42"/>
				 <filter layer="1" tag="highway" value="secondary_link" order="65"/>
				<filter tag="highway" value="secondary_link" order="41"/>
				 <filter layer="1" tag="highway" value="tertiary_link" order="65"/>
				<filter tag="highway" value="tertiary_link" order="40"/>
				<groupFilter>
					 <filter minzoom="14" shadowLevel="1"/>
					 <filter hmRendered="true" shadowLevel="1"/>
				</groupFilter>
			</group>

			 <filter layer="1" tag="highway" value="cycleway" order="67"/>
			<filter appMode="pedestrian" tag="highway" value="cycleway" order="59"/>
			<filter appMode="bicycle" tag="highway" value="cycleway" order="60"/>
			<filter appMode="bicycle" tag="cycleway" value="" order="60"/>
			<filter tag="highway" value="cycleway" order="39"/>

			<!-- byway is deprecated tag, describes UK-only road. Proper tag should be highway=track or highway=path -->
			<filter layer="1" tag="highway" value="byway" order="67"/>
			<filter appMode="pedestrian" tag="highway" value="byway" order="60"/>
			<filter appMode="bicycle" tag="highway" value="byway" order="59"/>
			<filter tag="highway" value="byway" order="37"/>

			<filter layer="1" tag="highway" value="track" order="67"/>
			<filter appMode="pedestrian" tag="highway" value="track" order="60"/>
			<filter tag="highway" value="track" order="37"/>
			<!-- Additional attributes can be used in this way: additional="tracktype=grade1" -->

			<filter layer="1" tag="highway" value="path" order="67"/>
			<filter appMode="pedestrian" tag="highway" value="path" order="60"/>
			<filter tag="highway" value="path" order="37"/>

			<filter layer="1" tag="highway" value="footway" order="67"/>
			<filter appMode="pedestrian" tag="highway" value="footway" order="60"/>
			<filter tag="highway" value="footway" order="37"/>

			<filter layer="1" tag="highway" value="steps" order="67"/>
			<filter appMode="pedestrian" tag="highway" value="steps" order="61"/>
			<filter tag="highway" value="steps" order="38"/>

			<filter layer="1" tag="highway" value="bridleway" order="67"/>
			<filter appMode="pedestrian" tag="highway" value="bridleway" order="59"/>
			<filter tag="highway" value="bridleway" order="36"/>
			
			<filter tag="natural" value="coastline_broken" order="35"/> 
			<filter tag="route" value="ferry" order="35"/>
			<filter tag="aeroway" value="" order="32"/>
			<filter tag="contour" value="" order="15"/>
		</group>

		<filter tag="barrier" value="" order="20" objectType="2" point="false"/>
		<filter tag="fenced" value="yes" order="20" objectType="2" point="false"/>

		<group objectType="3" point="false">
			<filter layer="-1" tag="building" value="" order="6"/>
			<filter tag="building" value="" order="33"/>

			<filter tag="railway" value="" order="30"/>
		
			<filter tag="highway" value="road" order="32"/>
			<filter tag="highway" value="unclassified" order="32"/>
			<filter tag="highway" value="residential" order="32"/>
			<filter tag="highway" value="service" order="32"/>
			<filter tag="highway" value="pedestrian" order="32"/>
			<filter tag="highway" value="footway" order="32"/>
			<filter tag="highway" value="" order="32"/>

			<filter tag="aeroway" value="" order="32"/>

			<filter tag="power" value="" order="7"/>
			<filter tag="amenity" value="" order="7"/>
			<filter tag="tourism" value="" order="7"/>
			<filter tag="military" value="" order="7"/>
			<filter tag="leisure" value="" order="7"/>

			<filter tag="waterway" value="" order="6"/>

			<filter tag="landuse" value="reservoir" order="5"/>
			<filter tag="landuse" value="water" order="5"/>
			<filter tag="landuse" value="village_green" order="4"/>
			<filter tag="landuse" value="" order="3"/>

			<filter tag="natural" value="water" order="5"/>
			<filter tag="waterway" value="riverbank" order="5"/>
			<filter tag="natural" value="bay" order="5"/>
			<filter tag="natural" value="land" order="2"/>
			<filter tag="natural" value="coastline" order="1"/>
			<filter tag="natural" value="" order="3"/>
		</group>
	</order>


	<!-- PRIORITY Input to filter : tag, value, zoom [minzoom, maxzoom], textLength, ref, textOrder (default=100) -->
	<text>
		<!-- Highway refs -->
		<filter minzoom="10" tag="highway" value="motorway" nameTag="ref" textMinDistance="150" textColor="#ffffff" textSize="12" textBold="true" textOrder="7">
			<filter textLength="1" textShield="mot_shield1"/>
			<filter textLength="2" textShield="mot_shield2"/>
			<filter textLength="3" textShield="mot_shield3"/>
			<filter textLength="4" textShield="mot_shield4"/>
			<filter textLength="5" textShield="mot_shield5"/>
			<filter textLength="6" textShield="mot_shield6"/>
		</filter>
		<filter minzoom="10" tag="highway" value="trunk" nameTag="ref" textMinDistance="150" textColor="#ffffff" textSize="12" textBold="true" textOrder="7">
			<filter textLength="1" textShield="tru_shield1"/>
			<filter textLength="2" textShield="tru_shield2"/>
			<filter textLength="3" textShield="tru_shield3"/>
			<filter textLength="4" textShield="tru_shield4"/>
			<filter textLength="5" textShield="tru_shield5"/>
			<filter textLength="6" textShield="tru_shield6"/>
		</filter>
		<filter minzoom="11" tag="highway" value="primary" nameTag="ref" textMinDistance="150" textColor="#ffffff" textSize="12" textBold="true" textOrder="8">
			<filter textLength="1" textShield="pri_shield1"/>
			<filter textLength="2" textShield="pri_shield2"/>
			<filter textLength="3" textShield="pri_shield3"/>
			<filter textLength="4" textShield="pri_shield4"/>
			<filter textLength="5" textShield="pri_shield5"/>
			<filter textLength="6" textShield="pri_shield6"/>
		</filter>
		<filter minzoom="13" tag="highway" value="secondary" nameTag="ref" textMinDistance="150" textColor="#ffffff" textSize="12" textBold="true" textOrder="9">
			<filter textLength="1" textShield="sec_shield1"/>
			<filter textLength="2" textShield="sec_shield2"/>
			<filter textLength="3" textShield="sec_shield3"/>
			<filter textLength="4" textShield="sec_shield4"/>
			<filter textLength="5" textShield="sec_shield5"/>
			<filter textLength="6" textShield="sec_shield6"/>
		</filter>
		<filter minzoom="14" tag="highway" value="tertiary" nameTag="ref" textMinDistance="150" textColor="#ffffff" textSize="12" textBold="true" textOrder="10">
			<filter textLength="1" textShield="ter_shield1"/>
			<filter textLength="2" textShield="ter_shield2"/>
			<filter textLength="3" textShield="ter_shield3"/>
			<filter textLength="4" textShield="ter_shield4"/>
			<filter textLength="5" textShield="ter_shield5"/>
			<filter textLength="6" textShield="ter_shield6"/>
		</filter>

		<!-- Highway text -->
		<group>
			<filter tag="highway" value="motorway" nameTag="" textOrder="6"/>
			<filter tag="highway" value="motorway_link" nameTag="" textOrder="7"/>
			<filter tag="highway" value="trunk" nameTag="" textOrder="6"/>
			<filter tag="highway" value="trunk_link" nameTag="" textOrder="7"/>
			<filter tag="highway" value="primary" nameTag="" textOrder="7"/>
			<filter tag="highway" value="primary_link" nameTag="" textOrder="8"/>
			<filter tag="highway" value="secondary" nameTag="" textOrder="8"/>
			<filter tag="highway" value="secondary_link" nameTag="" textOrder="9"/>
			<groupFilter textOnPath="true">
				<filter minzoom="13" maxzoom="13" textSize="12"/>
				<filter minzoom="14" maxzoom="14" textSize="13"/>
				<filter minzoom="15" maxzoom="15" textSize="14"/>
				<filter minzoom="16" maxzoom="16" textSize="15"/>
				<filter minzoom="17" maxzoom="17" textSize="17"/>
				<filter minzoom="18" textSize="19"/>
			</groupFilter>
		</group>
		<group>
			<filter tag="highway" value="tertiary" nameTag="" textOrder="8"/>
			<filter tag="highway" value="tertiary_link" nameTag="" textOrder="9"/>

			<filter tag="highway" value="road" textOrder="9"/>
			<filter tag="highway" value="unclassified" textOrder="9"/>
			<filter tag="highway" value="residential" textOrder="9"/>

			<filter tag="highway" value="service" textOrder="10"/>
			<filter tag="highway" value="living_street" textOrder="10"/>
			<filter tag="highway" value="pedestrian" textOrder="11"/>

			<filter tag="highway" value="services" textOrder="10"/>
			<filter tag="highway" value="ford" textOrder="10"/>
			<filter tag="highway" value="construction" textOrder="9"/>
			<filter tag="highway" value="proposed" textOrder="9"/>
			<groupFilter textOnPath="true" nameTag="" >
				<filter minzoom="14" maxzoom="14" textSize="12"/>
				<filter minzoom="15" maxzoom="15" textSize="13"/>
				<filter minzoom="16" maxzoom="16" textSize="14"/>
				<filter minzoom="17" maxzoom="17" textSize="16"/>
				<filter minzoom="18" textSize="18"/>
			</groupFilter>
		</group>
		<group>
			<filter tag="highway" value="track" textOrder="9"/>
			<filter tag="highway" value="path" textOrder="9"/>
			<filter tag="highway" value="byway" textOrder="9"/>
			<filter tag="highway" value="cycleway" textOrder="14"/>
			<filter tag="highway" value="footway" textOrder="15"/>
			<filter tag="highway" value="steps" textOrder="15"/>
			<filter tag="highway" value="bridleway" textOrder="15"/>
			<groupFilter nameTag="">
				<filter minzoom="14" maxzoom="14" textSize="12"/>
				<filter minzoom="15" maxzoom="15" textSize="13"/>
				<filter minzoom="16" maxzoom="16" textSize="14"/>
				<filter minzoom="17" maxzoom="17" textSize="16"/>
				<filter minzoom="18" textSize="18"/>
				<groupFilter textOnPath="true" textDy="-7">
					<filter nightMode="true" textColor="#ffffff"/>
					<filter nightMode="false" textColor="#000000"/>
				</groupFilter>
			</groupFilter>
		</group>
		<filter tag="highway" value="motorway_junction" textColor="#00008b" textHaloRadius="1" textWrapWidth="16" textMinDistance="10" textOrder="6">
			<filter appMode="car" minzoom="13" maxzoom="13" textSize="16" nameTag="ref"/>
			<filter appMode="car" minzoom="14" textSize="16" nameTag=""/>
			<filter minzoom="14" textSize="14" nameTag=""/>
		</filter>

		<filter minzoom="3" textSize="14" textColor="#9d6c9d" textWrapWidth="35" tag="natural" value="coastline"/>
		<filter minzoom="3" textSize="14" textColor="#9d6c9d" textWrapWidth="35" tag="natural" value="land"/>
		<filter minzoom="3" textSize="14" textColor="#9d6c9d" textWrapWidth="35" tag="route" value="ferry"/>
		<!-- Location names -->
		<filter minzoom="3" textSize="14" textColor="#9d6c9d" textWrapWidth="20" tag="place" value="country"/>
		<filter minzoom="4" textSize="14" textColor="#9d6c9d" textWrapWidth="20" tag="place" value="state"/>
		<filter minzoom="4" textSize="14" textColor="#9d6c9d" textWrapWidth="20" tag="place" value="region"/>
		<group textColor="#000000">
			<filter minzoom="4" textSize="20" textBold="true" textDy="1" textWrapWidth="20" tag="place" value="city" textOrder="4"/>
			<filter minzoom="6" textSize="16" textBold="true" textDy="1" textWrapWidth="20" tag="place" value="town" textOrder="5"/>
			<filter minzoom="11" textSize="14" tag="place" value="village" textOrder="10"/>
			<groupFilter nightMode="true" textColor="#ffffff"/>
		</group>
		<group textColor="#777777">
			<filter minzoom="11" textSize="13" tag="place" value="hamlet" textOrder="12"/>
			<filter minzoom="11" textSize="14" tag="place" value="suburb" textOrder="12"/>
			<filter minzoom="11" textSize="13" tag="place" value="locality" textOrder="15"/>
			<filter minzoom="11" textSize="14" tag="place" value="island" textOrder="10"/>
			<filter minzoom="10" textSize="14" textColor="#99cc99" textBold="true" textWrapWidth="14" tag="boundary" value="national_park" textOrder="10"/>
			<groupFilter nightMode="true" textColor="#D7D7D7"/>
		</group>

		<!-- Natural -->
		<filter contourLines="11" nightMode="false" minzoom="13" textSize="12" textColor="#444444" textOnPath="true" tag="contour" value=""/>
		<filter contourLines="12" nightMode="false" minzoom="13" textSize="12" textColor="#444444" textOnPath="true" tag="contour" value=""/>
		<filter contourLines="13" nightMode="false" minzoom="13" textSize="12" textColor="#444444" textOnPath="true" tag="contour" value=""/>
			<filter contourLines="11" nightMode="true" minzoom="13" textSize="12" textColor="#777777" textOnPath="true" tag="contour" value=""/>
			<filter contourLines="12" nightMode="true" minzoom="13" textSize="12" textColor="#777777" textOnPath="true" tag="contour" value=""/>
			<filter contourLines="13" nightMode="true" minzoom="13" textSize="12" textColor="#777777" textOnPath="true" tag="contour" value=""/>
		<filter minzoom="13" textSize="12" textColor="#000000" textWrapWidth="10" tag="natural" value="wood" textOrder="10"/>
		<filter minzoom="15" textSize="12" textColor="#09dd09" textWrapWidth="15" tag="natural" value="park" textOrder="10"/>
		<filter minzoom="14" textSize="12" textColor="#6699cc" textHaloRadius="1" textWrapWidth="20" tag="natural" value="beach" textOrder="10"/>
		<group>
			<filter minzoom="12" maxzoom="14" textSize="12" textHaloRadius="1" textDy="7" tag="natural" value="peak" textOrder="10"/>
			<filter minzoom="15" maxzoom="16" textSize="13" textHaloRadius="1" textDy="7" tag="natural" value="peak" textOrder="15"/>
			<filter minzoom="17" textSize="16" textHaloRadius="1" textDy="7" tag="natural" value="peak" textOrder="15"/>
			<filter minzoom="16" textSize="12" textDy="7" textWrapWidth="20" tag="natural" value="cave_entrance" textOrder="15"/>
			<groupFilter>
				<filter nightMode="true" textColor="#CC3300"/>
				<filter nightMode="false" textColor="#654321"/>
			</groupFilter>
		</group>

		<!-- Water -->
		<filter minzoom="6" textSize="12" textColor="#6699cc" textWrapWidth="20" tag="natural" value="water" textOrder="10"/>
		<filter minzoom="6" textSize="12" textColor="#6699cc" textWrapWidth="20" tag="natural" value="lake" textOrder="10"/>
		<filter minzoom="13" textSize="12" textColor="#6699cc" textOnPath="true" tag="waterway" value="stream" textOrder="15"/>
		<filter minzoom="11" textSize="12" textColor="#6699cc" textOnPath="true" textMinDistance="80" tag="waterway" value="river" textOrder="10"/>
		<filter minzoom="13" textSize="12" textColor="#6699cc" textOnPath="true" textMinDistance="80" tag="waterway" value="canal" textOrder="10"/>
		<filter minzoom="15" textSize="12" textColor="#6699cc" textOnPath="true" tag="waterway" value="ditch" textOrder="15"/>
		<filter minzoom="15" textSize="12" textColor="#6699cc" textOnPath="true" tag="waterway" value="drain" textOrder="15"/>
		<filter minzoom="15" textSize="12" textColor="#6699cc" textDy="7" textWrapWidth="30" tag="waterway" value="lock_gate" textOrder="15"/>
		<filter minzoom="15" textSize="12" textColor="#6699cc" textDy="7" textWrapWidth="30" tag="waterway" value="lock" textOrder="15"/>
		<filter minzoom="15" textSize="12" textColor="#6699cc" tag="waterway" value="dam" textOrder="15"/>
		<filter minzoom="16" textSize="12" textColor="#6699cc" textDy="7" textWrapWidth="20" tag="natural" value="spring" textOrder="15"/>

		<filter minzoom="13" textSize="12" textColor="#6699cc" textWrapWidth="20" tag="landuse" value="water"/>
		<filter minzoom="13" textSize="12" textColor="#6699cc" textWrapWidth="20" tag="landuse" value="reservoir"/>

		<!-- Railroad -->
		<filter minzoom="14" maxzoom="14" textSize="12" textColor="#6666ff" textHaloRadius="1" textBold="true" textDy="7" tag="railway" value="station"/>
			<filter minzoom="15" textSize="13" textColor="#6666ff" textHaloRadius="1" textBold="true" textDy="7" tag="railway" value="station"/>
			<filter minzoom="14" maxzoom="14" textSize="12" textColor="#6666ff" textHaloRadius="1" textBold="true" textDy="7" tag="public_transport" value="station"/>
			<filter minzoom="15" textSize="13" textColor="#6666ff" textHaloRadius="1" textBold="true" textDy="7" tag="public_transport" value="station"/>
		<filter minzoom="14" maxzoom="14" textSize="12" textColor="#6666ff" textHaloRadius="1" textDy="7" tag="railway" value="halt"/>
			<filter minzoom="15" textSize="12" textColor="#6666ff" textHaloRadius="1" textDy="7" tag="railway" value="halt"/>
			<filter minzoom="15" textSize="12" textColor="#6666ff" textHaloRadius="1" textDy="7" tag="railway" value="tram_stop"/>
		<filter minzoom="14" maxzoom="14" textSize="12" textColor="#6666ff" textHaloRadius="1" textBold="true" textDy="7" tag="public_transport" value="platform"/>
			<filter minzoom="15" textSize="13" textColor="#6666ff" textHaloRadius="1" textBold="true" textDy="7" tag="public_transport" value="platform"/>
			<filter minzoom="14" maxzoom="14" textSize="12" textColor="#6666ff" textHaloRadius="1" textBold="true" textDy="7" tag="railway" value="platform"/>
			<filter minzoom="15" textSize="13" textColor="#6666ff" textHaloRadius="1" textBold="true" textDy="7" tag="railway" value="platform"/>

		<!-- Aeroway -->
		<filter minzoom="11" textSize="12" textColor="#6692da" textHaloRadius="1" textDy="7" tag="aeroway" value="aerodrome"/>
		<filter minzoom="14" textSize="12" textColor="#333333" textOnPath="true" textMinDistance="50" tag="aeroway" value="runway" nameTag="ref"/>
		<filter minzoom="15" textSize="12" textColor="#333333" textOnPath="true" textMinDistance="50" tag="aeroway" value="taxiway" nameTag="ref"/>
		<filter minzoom="10" textSize="12" textColor="#6692da" textHaloRadius="1" textBold="true" textDy="7" tag="aeroway" value="airport"/>
		<filter minzoom="17" textSize="12" textColor="#aa66cc" textWrapWidth="10" tag="aeroway" value="gate" nameTag="ref"/>
		<filter minzoom="14" textSize="12" textColor="#6666ff" textDy="7" tag="aerialway" value="station"/>

		<!-- Buildings -->
		<filter minzoom="16" maxzoom="17" textSize="13" textColor="#444444" textWrapWidth="16" textMinDistance="40" tag="building" value=""/>
			<filter minzoom="18" textSize="15" textColor="#444444" textWrapWidth="16" tag="building" value=""/>
		<filter minzoom="18" textSize="15" textColor="#444444" textWrapWidth="16" tag="addr:housenumber" value=""/>

		<!-- Buildings used for orientation -->
		<filter minzoom="15" textSize="12" textColor="#6699cc" textHaloRadius="1" textDy="7" textWrapWidth="12" tag="man_made" value="lighthouse"/>
		<filter minzoom="16" textSize="12" textColor="#734a08" textDy="7" textWrapWidth="20" tag="man_made" value="windmill"/>

		<!-- Historic -->
		<group>
			<filter minzoom="16" tag="historic" value="castle"/>
			<filter minzoom="16" tag="historic" value="monument"/>
			<filter minzoom="16" tag="historic" value="memorial"/>
			<filter minzoom="16" tag="historic" value="battlefield"/>
			<filter minzoom="16" tag="historic" value="fort"/>
			<filter minzoom="16" tag="historic" value="ruins"/>
			<filter minzoom="16" tag="historic" value="archaeological_site"/>
			<filter minzoom="16" tag="historic" value="wreck"/>
			<groupFilter textSize="12" textColor="#734a08" textHaloRadius="1" textDy="7" textWrapWidth="20"/>
		</group>

		<!-- Amenities -->
		<group>
			<filter minzoom="17" tag="amenity" value="restaurant"/>
			<filter minzoom="17" tag="amenity" value="cafe"/>
			<filter minzoom="17" tag="amenity" value="food_court"/>
			<filter minzoom="17" tag="amenity" value="fast_food"/>
			<filter minzoom="17" tag="amenity" value="pub"/>
			<filter minzoom="17" tag="amenity" value="bar"/>
			<filter minzoom="17" tag="amenity" value="fire_station"/>
			<filter minzoom="16" tag="amenity" value="townhall"/> 
			<filter minzoom="17" tag="amenity" value="courthouse"/> 
			<filter minzoom="17" tag="amenity" value="bank"/>
			<filter minzoom="17" tag="amenity" value="bureau_de_change"/>
			<filter minzoom="17" tag="amenity" value="library"/>
			<filter minzoom="17" tag="amenity" value="arts_centre"/>
			<filter minzoom="17" tag="amenity" value="cinema"/>
			<filter minzoom="17" tag="amenity" value="community_centre"/>
			<filter minzoom="17" tag="amenity" value="social_centre"/>
			<filter minzoom="17" tag="amenity" value="nightclub"/>
			<filter minzoom="17" tag="amenity" value="stripclub"/>
			<filter minzoom="17" tag="amenity" value="studio"/>
			<filter minzoom="17" tag="amenity" value="theatre"/>
			<filter minzoom="17" tag="amenity" value="sauna"/>
			<filter minzoom="17" tag="amenity" value="brothel"/>
			<filter minzoom="17" tag="amenity" value="embassy"/>
			<filter minzoom="17" tag="amenity" value="police"/>
			<filter minzoom="17" tag="amenity" value="prison"/>
			<groupFilter textSize="12" textColor="#734a08" textHaloRadius="1" textDy="7" textWrapWidth="20"/>
		</group>
		<filter minzoom="17" textSize="12" textColor="#000033" textHaloRadius="1" textDy="7" textWrapWidth="16" tag="amenity" value="kindergarten"/>
		<filter minzoom="16" textSize="12" textColor="#000033" textHaloRadius="1" textDy="7" textWrapWidth="16" tag="amenity" value="school"/>
		<filter minzoom="16" textSize="12" textColor="#000033" textHaloRadius="1" textDy="7" textWrapWidth="16" tag="amenity" value="college"/>
		<filter minzoom="15" textSize="12" textColor="#000033" textHaloRadius="1" textDy="7" textWrapWidth="16" textBold="true" tag="amenity" value="university"/>
		<filter minzoom="17" textSize="12" textColor="#000033" textHaloRadius="1" textDy="7" textWrapWidth="30" tag="amenity" value="place_of_worship"/>
		<filter minzoom="17" textSize="12" textColor="#0066ff" textHaloRadius="1" textDy="7" textWrapWidth="34" tag="amenity" value="parking"/>
		<filter minzoom="17" textSize="12" textColor="#0066ff" textHaloRadius="1" textDy="7" tag="amenity" value="fuel"/>
		<filter minzoom="16" textSize="12" textColor="#0066ff" textHaloRadius="1" textDy="7" tag="amenity" value="bus_station"/>
		<filter minzoom="17" textSize="12" textColor="#0066ff" textHaloRadius="1" textDy="7" tag="amenity" value="shelter"/>
		<filter minzoom="17" textSize="12" textColor="#da0092" textHaloRadius="1" textDy="7" textWrapWidth="12" tag="amenity" value="pharmacy"/>
		<filter minzoom="16" textSize="12" textColor="#da0092" textHaloRadius="1" textDy="7" textWrapWidth="24" tag="amenity" value="hospital"/>
		<filter minzoom="17" textSize="12" textColor="#da0092" textHaloRadius="1" textDy="7" textWrapWidth="24" tag="amenity" value="veterinary"/>
		<filter minzoom="17" textSize="12" textColor="#da0092" textHaloRadius="1" textDy="7" textWrapWidth="24" tag="amenity" value="doctors"/>
		<filter minzoom="17" textSize="12" textColor="#da0092" textHaloRadius="1" textDy="7" textWrapWidth="24" tag="amenity" value="dentist"/>
		<filter minzoom="17" textSize="12" textColor="#993399" textHaloRadius="1" textDy="7" textWrapWidth="20" tag="amenity" value="marketplace"/> 
		<filter minzoom="13" textSize="12" textColor="#ffc0cb" textHaloRadius="1" textBold="true" textWrapWidth="10" tag="military" value="danger_area"/>

		<!-- Shops -->
		<group>
			<filter minzoom="17" tag="shop" value="bakery"/>
			<filter minzoom="17" tag="shop" value="butcher"/>
			<filter minzoom="17" tag="shop" value="clothes"/>
			<filter minzoom="17" tag="shop" value="fashion"/>
			<filter minzoom="17" tag="shop" value="boutique"/> 
			<filter minzoom="17" tag="shop" value="convenience"/>
			<filter minzoom="17" tag="shop" value="department_store"/>
			<filter minzoom="17" tag="shop" value="doityourself"/>
			<filter minzoom="17" tag="shop" value="hairdresser"/>
			<filter minzoom="17" tag="shop" value="supermarket"/>
			<filter minzoom="17" tag="shop" value="confectionery"/> 
			<filter minzoom="17" tag="shop" value="vending_machine"/>
			<filter minzoom="17" tag="shop" value="alcohol"/>
			<filter minzoom="17" tag="shop" value="kiosk"/>
			<filter minzoom="17" tag="shop" value="musical_instrument"/>
			<filter minzoom="17" tag="shop" value="optician"/>
			<filter minzoom="17" tag="shop" value="video"/>
			<filter minzoom="17" tag="shop" value="laundry"/> 
			<filter minzoom="17" tag="shop" value="tobacco"/> 
			<filter minzoom="17" tag="shop" value="motorcycle"/> 
			<filter minzoom="17" tag="shop" value="hardware"/> 
			<filter minzoom="17" tag="shop" value="copyshop"/> 
			<filter minzoom="17" tag="shop" value="greengrocer"/> 
			<filter minzoom="17" tag="shop" value="mobile_phone"/> 
			<filter minzoom="17" tag="amenity" value="ice_cream"/> 
			<filter minzoom="17" tag="shop" value="outdoor"/>
			<groupFilter textSize="12" textColor="#993399" textHaloRadius="1" textDy="7" textWrapWidth="15"/>
		</group>

		<!-- Leisure + Sport -->
		<group>
			<filter minzoom="17" tag="leisure" value="water_park"/>
			<filter minzoom="17" tag="sport" value="horse_racing"/>
			<filter minzoom="17" tag="sport" value="soccer"/>
			<filter minzoom="17" tag="sport" value="archery"/>
			<filter minzoom="17" tag="sport" value="baseball"/>
			<filter minzoom="15" tag="leisure" value="stadium"/>
			<filter minzoom="17" tag="sport" value="canoe"/>
			<filter minzoom="17" tag="sport" value="tennis"/>
			<filter minzoom="17" tag="sport" value="shooting"/>
			<filter minzoom="17" tag="sport" value="golf"/>
			<filter minzoom="17" tag="sport" value="skiing"/>
			<filter minzoom="17" tag="sport" value="swimming"/>
			<filter minzoom="17" tag="sport" value="diving"/>
			<filter minzoom="17" tag="leisure" value="fishing"/> 
			<filter minzoom="17" tag="leisure" value="sports_centre"/> 
			<filter minzoom="17" tag="leisure" value=""/>
			<groupFilter textSize="12" textColor="#000033" textHaloRadius="1" textDy="7" textWrapWidth="16"/>
		</group>

		<filter minzoom="14" textSize="12" textColor="#0000ff" textWrapWidth="30" tag="leisure" value="marina"/>

		<!-- Tourism -->
		<group>
			<filter minzoom="17" tag="tourism" value="hotel"/>
			<filter minzoom="17" tag="tourism" value="motel"/>
			<filter minzoom="17" tag="tourism" value="guest_house"/>
			<filter minzoom="17" tag="tourism" value="hostel"/>
			<filter minzoom="17" tag="tourism" value="alpine_hut"/>
			<filter minzoom="17" tag="tourism" value="caravan_site"/>
			<filter minzoom="17" tag="tourism" value="camp_site"/>
			<groupFilter textSize="12" textColor="#555555" textHaloRadius="1" textDy="7"/>
		</group>
		<filter minzoom="15" textSize="12" textColor="#000033" textHaloRadius="1" textWrapWidth="30" tag="tourism" value="theme_park"/>
		<filter minzoom="17" textSize="12" textColor="#734a08" textHaloRadius="1" textDy="7" tag="tourism" value="museum"/>

		<!-- type not supported -->
		<!-- <filter minzoom="16" textSize="13" textWrapWidth="10" tag="landuse" type="point"/> -->
	</text>


	<!-- PRIORITY Input to filter : tag, value, zoom [minzoom, maxzoom] -->
	<point>
		<!-- Locations -->
			<filter nightMode="true" minzoom="4" icon="city_night" tag="place" value="city"/>
		<filter minzoom="4" icon="city" tag="place" value="city"/>
			<filter nightMode="true" minzoom="6" icon="town_night" tag="place" value="town"/>
		<filter minzoom="6" icon="town" tag="place" value="town"/>

		<!-- Traffic -->
		<!-- filter appMode="car" minzoom="16" icon="traffic_light" tag="highway" value="traffic_signals"/ -->
		<filter minzoom="17" icon="traffic_light" tag="highway" value="traffic_signals"/>
		<filter minzoom="17" icon="mini_roundabout" tag="highway" value="mini_roundabout"/>
		<filter minzoom="15" icon="bus_station" tag="amenity" value="bus_station"/>
		<filter minzoom="17" icon="bus_stop" tag="highway" value="bus_stop"/>
		<filter minzoom="16" icon="gate2" tag="highway" value="gate"/>
		<filter minzoom="16" icon="gate2" tag="barrier" value="gate"/>
		<filter minzoom="16" icon="liftgate" tag="barrier" value="lift_gate"/>
		<filter minzoom="16" icon="bollard" tag="barrier" value="sally_port"/>
		<filter minzoom="16" icon="highway_ford" tag="highway" value="ford"/>
		<filter minzoom="16" icon="barrier_block" tag="barrier" value="block"/>
		<filter minzoom="16" icon="barrier_kissing_gate" tag="barrier" value="kissing_gate"/>
		<filter minzoom="16" icon="barrier_toll_booth" tag="barrier" value="toll_booth"/>
		<filter minzoom="16" icon="liftgate" tag="barrier" value="border_control"/>
		<filter minzoom="17" icon="parking" tag="amenity" value="parking"/>
		<filter minzoom="17" icon="parking" tag="amenity" value="bicycle_parking"/>

		<!-- Buildings -->
		<filter minzoom="17" icon="restaurant" tag="amenity" value="restaurant"/>
		<filter minzoom="17" icon="cafe" tag="amenity" value="cafe"/>
		<filter minzoom="17" icon="fast_food" tag="amenity" value="fast_food"/>
		<filter minzoom="17" icon="pub" tag="amenity" value="pub"/>
		<filter minzoom="17" icon="bar" tag="amenity" value="bar"/>
		<filter minzoom="17" icon="biergarten" tag="amenity" value="biergarten"/>
		<filter minzoom="17" icon="drinking_water" tag="amenity" value="drinking_water"/>

		<filter minzoom="17" icon="playground" tag="leisure" value="playground"/>
		<!-- filter minzoom="16" icon="school" tag="amenity" value="school"/ -->
		<!-- filter minzoom="16" icon="school" tag="amenity" value="college"/ -->
		<filter minzoom="17" icon="library" tag="amenity" value="library"/>

		<filter minzoom="16" icon="historic_castle" tag="historic" value="castle"/>
		<filter minzoom="16" icon="historic_monument" tag="historic" value="monument"/>
		<filter minzoom="16" icon="historic_memorial" tag="historic" value="memorial"/>
		<filter minzoom="16" icon="historic_battlefield" tag="historic" value="battlefield"/>
		<filter minzoom="16" icon="viewpoint" tag="historic" value="fort"/>
		<filter minzoom="16" icon="historic_ruins" tag="historic" value="ruins"/>
		<filter minzoom="16" icon="h_historic_archaeological_site" tag="historic" value="archaeological_site"/>
		<filter minzoom="16" icon="historic_wreck" tag="historic" value="wreck"/>
		<filter minzoom="16" icon="historic_wayside_cross" tag="historic" value="wayside_cross"/>
		<filter minzoom="16" icon="historic_wayside_shrine" tag="historic" value="wayside_shrine"/>
		<filter minzoom="16" icon="viewpoint" tag="historic" value="boundary_stone"/>

		<filter minzoom="17" icon="power_tower" tag="power" value="tower"/>
		<filter minzoom="17" icon="power_wind" tag="power" value="generator"/>
		<filter minzoom="17" icon="lighthouse" tag="man_made" value="lighthouse"/>
		<filter minzoom="17" icon="water_tower" tag="man_made" value="water_tower"/>
		<filter minzoom="17" icon="fire_station" tag="amenity" value="fire_station"/>
		<filter minzoom="17" icon="windmill" tag="man_made" value="windmill"/>
		<filter minzoom="17" icon="pharmacy" tag="amenity" value="pharmacy"/>
		<filter minzoom="15" icon="hospital" tag="amenity" value="hospital"/>
		<filter minzoom="17" icon="veterinary" tag="amenity" value="veterinary"/>
		<filter minzoom="17" icon="doctors" tag="amenity" value="doctors"/>
		<filter minzoom="17" icon="dentist" tag="amenity" value="dentist"/>
		<filter minzoom="16" icon="cinema" tag="amenity" value="cinema"/>
		<filter minzoom="16" icon="theatre" tag="amenity" value="theatre"/>
		<filter minzoom="17" icon="embassy" tag="amenity" value="embassy"/>
		<filter minzoom="17" icon="grave_yard" tag="amenity" value="grave_yard"/>
		<filter minzoom="17" icon="police" tag="amenity" value="police"/>
		<filter minzoom="17" icon="postbox" tag="amenity" value="post_box"/>
		<filter minzoom="17" icon="postoffice" tag="amenity" value="post_office"/>
		<filter minzoom="17" icon="prison" tag="amenity" value="prison"/>
		<filter minzoom="17" icon="recycling" tag="amenity" value="recycling"/>
		<filter minzoom="17" icon="shelter" tag="amenity" value="shelter"/>
		<filter minzoom="17" icon="telephone" tag="amenity" value="telephone"/>
		<filter minzoom="17" icon="toilets" tag="amenity" value="toilets"/>
		<filter minzoom="17" icon="place_of_worship" tag="amenity" value="place_of_worship"/>
		<filter minzoom="17" icon="kindergarten" tag="amenity" value="kindergarten"/>
		<filter minzoom="17" icon="amenity_fountain" tag="amenity" value="fountain"/>
		<filter minzoom="17" icon="amenity_marketplace" tag="amenity" value="marketplace"/>
		<filter minzoom="17" icon="barrier_entrance" tag="barrier" value="entrance"/>
		<filter minzoom="17" icon="barrier_entrance" tag="building" value="entrance"/>
		<filter minzoom="17" icon="townhall" tag="amenity" value="townhall"/>
		<filter minzoom="17" icon="amenity_court" tag="amenity" value="courthouse"/>

		<!-- Shops -->
		<filter minzoom="17" icon="shop_bakery" tag="shop" value="bakery"/>
		<filter minzoom="17" icon="shop_butcher" tag="shop" value="butcher"/>
		<filter minzoom="17" icon="shop_clothes" tag="shop" value="clothes"/>
		<filter minzoom="17" icon="shop_clothes" tag="shop" value="fashion"/>
		<filter minzoom="17" icon="shop_clothes" tag="shop" value="boutique"/>
		<filter minzoom="17" icon="shop_bicycle" tag="shop" value="bicycle"/>
		<filter minzoom="15" icon="fuel" tag="amenity" value="fuel"/>
		<filter minzoom="17" icon="shop_car" tag="shop" value="car"/>
		<filter minzoom="17" icon="shop_car_repair" tag="shop" value="car_repair"/>
		<filter minzoom="17" icon="bicycle_rental" tag="amenity" value="bicycle_rental"/>
		<filter minzoom="17" icon="car_sharing" tag="amenity" value="car_sharing"/>
		<filter minzoom="16" icon="atm" tag="amenity" value="atm"/>
		<filter minzoom="17" icon="bank" tag="amenity" value="bank"/>
		<filter minzoom="17" icon="shop_convenience" tag="shop" value="convenience"/>
		<filter minzoom="17" icon="department_store" tag="shop" value="department_store"/>
		<filter minzoom="17" icon="shop_electronics" tag="shop" value="electronics"/>
		<filter minzoom="17" icon="shop_supermarket" tag="shop" value="general"/>
		<filter minzoom="17" icon="shop_outdoor" tag="shop" value="outdoor"/>
		<filter minzoom="17" icon="shop_outdoor" tag="leisure" value="fishing"/>
		<filter minzoom="17" icon="florist" tag="shop" value="florist"/>
		<filter minzoom="17" icon="shop_hairdresser" tag="shop" value="hairdresser"/>
		<filter minzoom="17" icon="department_store" tag="shop" value="mall"/>
		<filter minzoom="17" icon="shop_supermarket" tag="shop" value="supermarket"/>
		<filter minzoom="17" icon="emergency_phone" tag="emergency" value="phone"/>
		<filter minzoom="17" icon="vending_machine" tag="amenity" value="vending_machine"/>
		<filter minzoom="17" icon="shop_alcohol" tag="shop" value="alcohol"/>
		<filter minzoom="17" icon="shop_kiosk" tag="shop" value="kiosk"/>
		<filter minzoom="17" icon="shop_musical_instrument" tag="shop" value="musical_instrument"/>
		<filter minzoom="17" icon="optician" tag="shop" value="optician"/>
		<filter minzoom="17" icon="bureau_de_change" tag="amenity" value="bureau_de_change"/>
		<filter minzoom="17" icon="shop_video" tag="shop" value="video"/>
		<filter minzoom="17" icon="food_ice_cream" tag="amenity" value="ice_cream"/>
		<filter minzoom="17" icon="shop_confectionery" tag="shop" value="confectionery"/>
		<filter minzoom="17" icon="laundry" tag="shop" value="laundry"/>
		<filter minzoom="17" icon="shop_tobacco" tag="shop" value="tobacco"/>
		<filter minzoom="17" icon="shop_motorcycle" tag="shop" value="motorcycle"/>
		<filter minzoom="17" icon="shop_diy" tag="shop" value="hardware"/>
		<filter minzoom="17" icon="shop_copyshop" tag="shop" value="copyshop"/>
		<filter minzoom="17" icon="shop_greengrocer" tag="shop" value="greengrocer"/>
		<filter minzoom="17" icon="shop_mobile_phone" tag="shop" value="mobile_phone"/>

		<!-- Nature -->
			<filter nightMode="true" minzoom="11" icon="peak_night" tag="natural" value="peak"/>
		<filter minzoom="11" icon="peak" tag="natural" value="peak"/>
		<filter minzoom="17" icon="cave_entrance" tag="natural" value="cave_entrance"/>
		<filter minzoom="17" icon="spring" tag="natural" value="spring"/>
		<filter minzoom="17" icon="tree2" tag="natural" value="tree"/>
		<filter minzoom="11" icon="volcano" tag="natural" value="volcano"/>

		<!-- Water -->
		<filter minzoom="17" icon="slipway" tag="leisure" value="slipway"/>
		<filter minzoom="17" icon="lock_gate" tag="waterway" value="lock_gate"/>
		<filter minzoom="17" icon="lock_gate" tag="waterway" value="lock"/>

		<!-- Outdoor, tourism, leisure -->
		<filter minzoom="15" icon="camp_site" tag="tourism" value="camp_site"/>
		<filter minzoom="17" icon="caravan_park" tag="tourism" value="caravan_site"/>
		<filter minzoom="17" icon="picnic_site" tag="tourism" value="picnic_site"/>
		<filter minzoom="17" icon="alpine_hut" tag="tourism" value="alpine_hut"/>
		<filter minzoom="17" icon="chalet" tag="tourism" value="chalet"/>
		<filter minzoom="17" icon="guest_house" tag="tourism" value="guest_house"/>
		<filter minzoom="17" icon="hostel" tag="tourism" value="hostel"/>
		<filter minzoom="16" icon="hotel" tag="tourism" value="hotel"/>
		<filter minzoom="17" icon="motel" tag="tourism" value="motel"/>
		<filter minzoom="17" icon="museum" tag="tourism" value="museum"/>
		<filter minzoom="17" icon="information" tag="tourism" value="information"/>
		<filter minzoom="17" icon="viewpoint" tag="tourism" value="viewpoint"/>
		<filter minzoom="17" icon="geocache_found" tag="geocache" value="found"/>
		<filter minzoom="17" icon="geocache_not_found" tag="geocache" value=""/>
		<filter minzoom="17" icon="leisure_water_park" tag="leisure" value="water_park"/>
		<filter minzoom="17" icon="horse_racing" tag="sport" value="horse_racing"/>
		<filter minzoom="17" icon="sport_soccer" tag="sport" value="soccer"/>
		<filter minzoom="17" icon="sport_archery" tag="sport" value="archery"/>
		<filter minzoom="17" icon="sport_baseball" tag="sport" value="baseball"/>
		<filter minzoom="17" icon="leisure_stadium" tag="sport" value="stadium"/>
		<filter minzoom="17" icon="sport_canoe" tag="sport" value="canoe"/>
		<filter minzoom="17" icon="sport_tennis" tag="sport" value="tennis"/>
		<filter minzoom="17" icon="sport_shooting" tag="sport" value="shooting"/>
		<filter minzoom="17" icon="sport_golf" tag="sport" value="golf"/>
		<filter minzoom="17" icon="leisure_water_park" tag="sport" value="swimming"/>
		<filter minzoom="17" icon="sport_ski" tag="sport" value="skiing"/>
		<filter minzoom="17" icon="sport_diving" tag="sport" value="diving"/>
		<filter minzoom="17" icon="theme_park" tag="tourism" value="theme_park"/>
		<filter minzoom="17" icon="amenity_bench" tag="amenity" value="bench"/>
		<filter minzoom="17" icon="leisure_sports_centre" tag="leisure" value="sports_centre"/>
		<filter minzoom="17" icon="bird_hide" tag="leisure" value="bird_hide"/>

		<!-- Railway -->
		<filter minzoom="12" maxzoom="12" icon="halt" tag="railway" value="station"/>
			<filter minzoom="13" maxzoom="14" icon="station_small" tag="railway" value="station"/>
			<filter minzoom="15" icon="station" tag="railway" value="station"/>
		<filter minzoom="13" maxzoom="14" icon="halt" tag="railway" value="halt"/>
			<filter minzoom="15" icon="station_small" tag="railway" value="halt"/>
		<filter minzoom="14" maxzoom="14" icon="halt" tag="railway" value="tram_stop"/>
			<filter minzoom="15" icon="station_small" tag="railway" value="tram_stop"/>
		<filter minzoom="15" maxzoom="15" icon="level_crossing" tag="railway" value="level_crossing"/>
			<filter minzoom="16" icon="level_crossing2" tag="railway" value="level_crossing"/>
		<filter minzoom="16" icon="subway_entrance" tag="railway" value="subway_entrance"/>

		<!-- Aero -->
		<filter minzoom="15" icon="helipad" tag="aeroway" value="helipad"/>
		<filter minzoom="10" icon="aerodrome" tag="aeroway" value="aerodrome"/>
		<filter minzoom="9" icon="airport" tag="aeroway" value="airport"/>
		<filter minzoom="13" maxzoom="14" icon="halt" tag="aerialway" value="station"/>
			<filter minzoom="15" icon="station_small" tag="aerialway" value="station"/>
	</point>


	<!-- PRIORITY Input to filter : tag, value, zoom [minzoom, maxzoom] -->
	<polygon>
		<!-- Polygon highways -->
		<group>
			<filter tag="highway" value="road"/>
			<filter tag="highway" value="unclassified"/>
			<filter tag="highway" value="residential"/>
			<groupFilter color="#ffffff" color_2="#bababa" minzoom="12" strokeWidth_2="1">
				<filter nightMode="true" color="#9f9f9f"/>
			</groupFilter>
		</group>

		<group>
			<filter tag="highway" value="service"/>
			<filter tag="highway" value="pedestrian"/>
			<filter tag="highway" value="footway"/>
			<groupFilter>
				<filter minzoom="14" color="#ECECEC" color_2="#bababa" strokeWidth_2="0.5"/>
				<filter hmRendered="true" minzoom="13" color="#ECECEC" color_2="#bababa" strokeWidth_2="0.5"/>
			</groupFilter>
		</group>

	    <!-- for 'no polygons' -->
	    <group>
		<!-- Polygon railway -->
		<filter minzoom="11" tag="railway" value="station" color="#d4aaaa">
			<filter nightMode="true" color="#560000"/>
		</filter>
		<filter minzoom="11" tag="public_transport" value="station" color="#d4aaaa">
			<filter nightMode="true" color="#560000"/>
		</filter>
		<filter minzoom="15" tag="public_transport" value="platform" color="#bababa">
			<filter nightMode="true" color="#560000"/>
		</filter>
		<filter minzoom="15" tag="railway" value="platform" color="#bababa">
			<filter nightMode="true" color="#560000"/>
		</filter>


		<!-- Polygon waterways -->
		<group>
			<filter minzoom="8" tag="waterway" value="riverbank"/>
			<filter minzoom="10" tag="waterway" value="canal"/>
			<filter minzoom="10" tag="waterway" value="dock"/>
			<filter minzoom="10" tag="waterway" value="mill_pond"/>
			<groupFilter color="#b5d0d0">
				<filter nightMode="true" color="#330099"/>
			</groupFilter>
		</group>


		<!-- Aeroways -->
		<group>
			<filter minzoom="12" tag="aeroway" value="aerodrome"/>
			<filter minzoom="12" tag="aeroway" value="airport"/>
			<groupFilter color="#80cccccc"/>
		</group>
		<filter minzoom="14" tag="aeroway" value="terminal" color="#cc99ff">
			<filter nightMode="true" color="#560000"/>
		</filter>
		<filter minzoom="13" tag="aeroway" value="apron" color="#e9d1ff">
			<filter nightMode="true" color="#bababa"/>
		</filter>


		<!-- Water, night color 330099 -->
		<group>
			<filter minzoom="1" tag="natural" value="coastline" color_2="#2Aff7c00" strokeWidth_2="1"/>
			<filter minzoom="4" tag="natural" value="water"/>
			<filter minzoom="4" tag="natural" value="lake"/>
			<filter minzoom="4" tag="natural" value="bay"/>
			<filter minzoom="7" tag="landuse" value="reservoir"/>
			<filter minzoom="7" tag="landuse" value="water"/>	
			<filter minzoom="10" tag="landuse" value="basin"/>
			<filter minzoom="15" tag="leisure" value="swimming_pool"/>

			<groupFilter color="#b5d0d0">
				<filter nightMode="true" color="#330099"/>
			</groupFilter>
		</group>

<<<<<<< HEAD
=======

		<group>
		 	<filter nightMode="true" tag="natural" value="land" color="#003333"/>
			<filter tag="natural" value="land" color="#f1eae4"/>
	 	</group>


>>>>>>> 201ed12d
		<!-- Forest, night color 000034 -->
		<group>
			<filter minzoom="9" color="#aed1a0" tag="natural" value="wood"/>
			<filter minzoom="9" color="#aed1a0" tag="landuse" value="wood"/>
			<groupFilter nightMode="true" color="#000034" shader=""/>
		</group>

<<<<<<< HEAD
=======

>>>>>>> 201ed12d
		<!-- Open nature, night color 004333 -->
		<group>
			<filter tag="natural" value="heath"/>
			<filter tag="landuse" value="farm"/>
			<!-- field is unofficial -->
			<filter tag="landuse" value="field"/>
			<filter tag="landuse" value="farmland"/>
			<filter tag="landuse" value="farmyard"/>
			<filter tag="landuse" value="greenfield"/>
			<filter tag="landuse" value="grass"/>
			<filter tag="landuse" value="meadow"/>
			<filter tag="landuse" value="brownfield"/>
			<filter tag="landuse" value="recreation_ground"/>
			<filter tag="landuse" value="conservation"/>
			<filter tag="landuse" value="village_green"/>
			<filter tag="natural" value="park"/>
			<filter tag="leisure" value="park"/>
			<filter tag="leisure" value="golf_course"/>
			<filter tag="leisure" value="track"/>
			<filter tag="leisure" value="pitch"/>
			<filter tag="leisure" value="recreation_ground"/>
			<filter tag="leisure" value="playground"/>
			<filter tag="leisure" value="garden"/>
			<filter tag="leisure" value="common"/>

			<groupFilter minzoom="14" color="#ccff99"/>
		</group>


		<!-- Built-up areas, night color 66004B -->
		<group>
<<<<<<< HEAD
			<filter tag="landuse" value="railway"/>
			<filter tag="landuse" value="landfill"/>
			<filter tag="landuse" value="military"/>
			<filter tag="landuse" value="industrial"/>
		    <!-- 
			<filter tag="landuse" value="commercial"/>
			<filter tag="landuse" value="residential"/>
			-->
			<filter tag="landuse" value="construction"/>
			<filter tag="amenity" value="bicycle_parking"/>
			<filter tag="amenity" value="parking"/>
			<filter tag="amenity" value="hospital"/>
			<filter tag="amenity" value="cinema"/>								
			<filter tag="landuse" value="allotments"/>
			<filter tag="landuse" value="retail"/>
			 
=======
			<filter hmRendered="true" minzoom="10" color="#dfd1d6" tag="landuse" value="industrial"/>
			<filter minzoom="11" color="#dfd1d6" tag="landuse" value="industrial"/>
			<filter minzoom="12" color="#dfd1d6" tag="landuse" value="railway"/>
			<filter minzoom="12" color="#9d9d6c" tag="landuse" value="landfill"/>
			<filter hmRendered="true" minzoom="10" color="#efc8c8" tag="landuse" value="commercial"/>
			<filter minzoom="12" color="#efc8c8" tag="landuse" value="commercial"/>
			<filter minzoom="12" color="#ffffff" color_2="#ff6600" strokeWidth_2="2" tag="landuse" value="construction"/>
			<filter minzoom="10" color="#CDCDCD" tag="landuse" value="residential"/>
			<filter minzoom="15" color="#f0f0d8" color_2="#d4a89e" strokeWidth_2="1" tag="amenity" value="kindergarten"/>
			<filter minzoom="15" color="#f0f0d8" color_2="#d4a89e" strokeWidth_2="1" tag="amenity" value="school"/>
			<filter minzoom="15" color="#f0f0d8" color_2="#d4a89e" strokeWidth_2="1" tag="amenity" value="college"/>
			<filter minzoom="15" color="#f0f0d8" color_2="#d4a89e" strokeWidth_2="1" tag="amenity" value="university"/>
			<filter minzoom="15" color="#f6eeb7" tag="amenity" value="bicycle_parking"/>
			<filter minzoom="15" color="#f6eeb7" tag="amenity" value="parking"/>
			<filter minzoom="16" color="#bca9a9" tag="amenity" value="library"/>
			<filter minzoom="15" color="#f0f0d8" color_2="#d4a89e" strokeWidth_2="1" tag="amenity" value="hospital"/>
			<filter minzoom="15" color="#cc9999" tag="amenity" value="cinema"/>								
			<filter minzoom="10" color="#bde3cb" tag="landuse" value="allotments"/>
			<filter minzoom="12" color="#feeaea" tag="landuse" value="retail"/>
>>>>>>> 201ed12d
			<!-- Tourism -->
			<filter tag="tourism" value="attraction"/>
			<filter tag="tourism" value="theme_park"/>
			<filter tag="tourism" value="camp_site"/>
			<filter tag="tourism" value="caravan_site"/>
			<filter tag="tourism" value="picnic_site"/>

			<groupFilter minzoom="14" color="#dddddd" />
			<groupFilter nightMode="true" color="#66004B"/>
		</group>
		
		<group>
			<filter tag="amenity" value="kindergarten"/>
			<filter tag="amenity" value="school"/>
			<filter tag="amenity" value="college"/>
			<filter tag="amenity" value="university"/>
			<filter tag="amenity" value="library"/>

			<groupFilter minzoom="14" color="#ffffcc" />
		</group>
				


		<!-- Buildings, night color 560000 -->
		<group>
			<filter tag="building" value=""/>
			<filter tag="building" value="garages"/>
			<filter tag="power" value="station"/>
			<filter tag="power" value="sub_station"/>
			<filter tag="leisure" value="stadium"/>
			<filter tag="leisure" value="sports_centre"/>
			<filter tag="landuse" value="garages"/>
			<filter tag="military" value="barracks"/>
			<groupFilter minzoom="15" color="#d0d0d0" />
		</group>


		<!-- Special nature, with shaders, often night color unchanged -->
		<!-- Looks like shaders are not working without color statement, hence color="#100000" introduced for now where missing -->
<<<<<<< HEAD
		<!-- 
		<filter minzoom="13" shader="beach" color="#100000" tag="natural" value="beach"/>
		<filter minzoom="15" shader="marsh" color="#100000" tag="natural" value="marsh"/>
		<filter minzoom="15" shader="mud" color="#100000" tag="natural" value="mud"/>
		<filter minzoom="15" shader="scrub" color="#100000" tag="natural" value="scrub"/>
		<filter minzoom="15" shader="marsh" color="#100000" tag="natural" value="wetland"/>
		<filter minzoom="15" shader="orchard" color="#100000" tag="landuse" value="orchard"/>
		<filter minzoom="15" shader="vineyard" color="#abdf96" tag="landuse" value="vineyard"/>	
		<filter minzoom="15" shader="grave_yard" color="#aacbaf" tag="landuse" value="cemetery"/>
		<filter minzoom="15" shader="grave_yard" color="#aacbaf" tag="amenity" value="grave_yard"/>
		<filter minzoom="15" shader="zoo" color="#100000" tag="tourism" value="zoo"/>
		<filter minzoom="15" shader="quarry2" color="#100000" tag="landuse" value="quarry"/>
		<filter minzoom="15" shader="glacier" color="#100000" color_2="#99ccff" strokeWidth_2="2" tag="natural" value="glacier"/>
		<filter minzoom="15" shader="danger" color="#100000" tag="military" value="danger_area"/>
		<filter minzoom="15" shader="nr2" color="#abdf96" color_2="#66cc33" strokeWidth_2="1" tag="leisure" value="nature_reserve"/>
		 -->
		<groupFilter noPolygons="true" color="#00ffffff" color_2="#00ffffff" shader=""/>
	</group>
=======
		<filter minzoom="11" shader="beach" color="#100000" tag="natural" value="beach"/>
		<group>
			<filter minzoom="10" shader="marsh" color="#100000" tag="natural" value="wetland"/>
			<filter minzoom="12" shader="marsh" color="#100000" tag="natural" value="marsh"/>
			<filter minzoom="12" shader="mud" color="#100000" tag="natural" value="mud"/>
			<filter minzoom="12" shader="scrub" color="#100000" tag="natural" value="scrub"/>
			<filter minzoom="12" shader="orchard" color="#100000" tag="landuse" value="orchard"/>
			<filter minzoom="12" shader="vineyard" color="#abdf96" tag="landuse" value="vineyard"/>	
			<groupFilter nightMode="true" shader="" color="#114433"/>
		</group>
		
		<filter minzoom="9" shader="nr2" color="#abdf96" color_2="#66cc33" strokeWidth_2="1" tag="leisure" value="nature_reserve"/>
			<filter nightMode="true" minzoom="9" shader="glacier" color="#100000" color_2="#497CAF" strokeWidth_2="2" tag="natural" value="glacier"/>
		<filter minzoom="9" shader="glacier" color="#100000" color_2="#99ccff" strokeWidth_2="2" tag="natural" value="glacier"/>
		<filter minzoom="12" shader="grave_yard" color="#aacbaf" tag="landuse" value="cemetery"/>
		<filter minzoom="12" shader="grave_yard" color="#aacbaf" tag="amenity" value="grave_yard"/>
		<filter minzoom="12" shader="zoo" color="#100000" tag="tourism" value="zoo"/>
		<filter minzoom="12" shader="quarry2" color="#100000" tag="landuse" value="quarry"/>
		<filter minzoom="10" shader="danger" color="#100000" tag="military" value="danger_area"/>
	
	    <groupFilter noPolygons="true" color="#00ffffff" color_2="#00ffffff" shader=""/>
	    </group>
>>>>>>> 201ed12d
	</polygon>


	<line>
		<filter minzoom="1" tag="natural" value="coastline_broken" color="#111111" strokeWidth="1"/>
		<group>
<<<<<<< HEAD
			<filter tag="highway" value="motorway" maxzoom="13"/>
			<filter tag="highway" value="motorway_link" maxzoom="13"/>
			<filter tag="highway" value="trunk" maxzoom="13"/>
			<filter tag="highway" value="trunk_link" maxzoom="13"/>
			<groupFilter color="#ffcc00">
				<filter minzoom="5" maxzoom="9" strokeWidth="2"/>
				<filter minzoom="10" maxzoom="10" strokeWidth="3"/>
				<filter minzoom="11" maxzoom="11" strokeWidth="4"/>
				<filter minzoom="12" maxzoom="12" strokeWidth="5"/>
				<filter minzoom="13" maxzoom="13" strokeWidth="6"/>
=======
				<filter viRendered="true" tag="highway" value="motorway" maxzoom="13" color="#6666CC"/>
				<!-- PALE-SCHEME filter hmRendered="true" tag="highway" value="motorway" maxzoom="13" color="#809bff"/ -->
				<filter hmRendered="true" tag="highway" value="motorway" maxzoom="13" color="#809bff"/>
			<filter tag="highway" value="motorway" maxzoom="13" color="#809bff"/>
				<filter viRendered="true" tag="highway" value="motorway_link" maxzoom="13" color="#6666CC"/>
				<!-- PALE-SCHEME filter hmRendered="true" tag="highway" value="motorway_link" maxzoom="13" color="#809bff"/ -->
				<filter hmRendered="true" tag="highway" value="motorway_link" maxzoom="13" color="#809bff"/>
			<filter tag="highway" value="motorway_link" maxzoom="13" color="#809bff"/>
				<filter viRendered="true" tag="highway" value="trunk" maxzoom="13" color="#A02067"/>
				<!-- PALE-SCHEME filter hmRendered="true" tag="highway" value="trunk" maxzoom="13" color="#df1346"/ -->
				<filter hmRendered="true" tag="highway" value="trunk" maxzoom="13" color="#ed154b"/>
			<filter tag="highway" value="trunk" maxzoom="13" color="#ed154b"/>
				<filter viRendered="true" tag="highway" value="trunk_link" maxzoom="13" color="#A02067"/>
				<!-- PALE-SCHEME filter hmRendered="true" tag="highway" value="trunk_link" maxzoom="13" color="#df1346"/ -->
				<filter hmRendered="true" tag="highway" value="trunk_link" maxzoom="13" color="#ed154b"/>
			<filter tag="highway" value="trunk_link" maxzoom="13" color="#ed154b"/>
			<groupFilter cap="ROUND">
				<filter minzoom="5" maxzoom="9" strokeWidth="5"/>
				<filter minzoom="10" maxzoom="10" strokeWidth="6"/>
				<filter minzoom="11" maxzoom="11" strokeWidth="7"/>
				<filter minzoom="12" maxzoom="12" strokeWidth="8"/>
				<filter minzoom="13" maxzoom="13" strokeWidth="9"/>
>>>>>>> 201ed12d
			</groupFilter>
		</group>

		<group>
<<<<<<< HEAD
			<filter tag="highway" value="primary" maxzoom="13"/>
			<filter tag="highway" value="primary_link" maxzoom="13"/>
			<groupFilter color="#ffeb57">
				<filter minzoom="7" maxzoom="9" strokeWidth="2" color="#d4d4d4"/>
				<filter minzoom="10" maxzoom="10" strokeWidth="2" color="#d4d4d4"/>
				<filter minzoom="11" maxzoom="11" strokeWidth="2" color="#d4d4d4"/>
				<filter minzoom="12" maxzoom="12" strokeWidth="3"/>
				<filter minzoom="13" maxzoom="13" strokeWidth="4"/>
=======
				<filter viRendered="true" tag="highway" value="primary" maxzoom="13" color="#C04D61"/>
				<!-- PALE-SCHEME filter hmRendered="true" tag="highway" value="primary" maxzoom="13" color="#eb989a"/ -->
				<filter hmRendered="true" tag="highway" value="primary" maxzoom="13" color="#ff80a0"/>
			<filter tag="highway" value="primary" maxzoom="13" color="#ff80a0"/>
				<filter viRendered="true" tag="highway" value="primary_link" maxzoom="13" color="#C04D61"/>
				<!-- PALE-SCHEME filter hmRendered="true" tag="highway" value="primary_link" maxzoom="13" color="#eb989a"/ -->
				<filter hmRendered="true" tag="highway" value="primary_link" maxzoom="13" color="#ff80a0"/>
			<filter tag="highway" value="primary_link" maxzoom="13" color="#ff80a0"/>
			<groupFilter cap="ROUND">
				<filter minzoom="7" maxzoom="9" strokeWidth="4"/>
				<filter minzoom="10" maxzoom="10" strokeWidth="5"/>
				<filter minzoom="11" maxzoom="11" strokeWidth="6"/>
				<filter minzoom="12" maxzoom="12" strokeWidth="7"/>
				<filter minzoom="13" maxzoom="13" strokeWidth="8"/>
>>>>>>> 201ed12d
			</groupFilter>
		</group>

		<group>
<<<<<<< HEAD
			<filter tag="highway" value="secondary" maxzoom="13"/>
			<filter tag="highway" value="secondary_link" maxzoom="13"/>
			<groupFilter color="#ffeb57">
				<filter minzoom="12" maxzoom="12" strokeWidth="1" color="#d4d4d4"/>
				<filter minzoom="13" maxzoom="13" strokeWidth="2" color="#d4d4d4"/>
			</groupFilter>
		</group>

		<group>
			<filter tag="highway" value="motorway"/>
			<filter tag="highway" value="motorway_link"/>
			<filter tag="highway" value="trunk"/>
			<filter tag="highway" value="trunk_link"/>
			<groupFilter color="#ffcc00">
				<filter>
					<filter minzoom="14" maxzoom="14" strokeWidth="6"/>
					<filter minzoom="15" maxzoom="15" strokeWidth="8"/>
					<filter minzoom="16" maxzoom="16" strokeWidth="9"/>
					<filter minzoom="17" maxzoom="17" strokeWidth="10"/>
					<filter minzoom="18" strokeWidth="11"/>
				</filter>
				<groupFilter layer="-1" pathEffect="4_4" cap="BUTT"/>
				<!-- Bridges -->
				<groupFilter layer="1" color_0="#404040">
					<filter minzoom="16" maxzoom="16" strokeWidth_0="10" />
					<filter minzoom="17" maxzoom="17" strokeWidth_0="11" />
					<filter minzoom="18" strokeWidth_0="12" />
					<groupFilter nightMode="true" color_0="#ffffff"/>
				</groupFilter>
=======
				<filter viRendered="true" tag="highway" value="secondary" maxzoom="13" color="#F7D131"/>
				<!-- PALE-SCHEME filter hmRendered="true" tag="highway" value="secondary" maxzoom="13" color="#fdd6a4"/ -->
				<filter hmRendered="true" tag="highway" value="secondary" maxzoom="13" color="#ffd080"/>
			<filter tag="highway" value="secondary" maxzoom="13" color="#ffd080"/>
				<filter viRendered="true" tag="highway" value="secondary_link" maxzoom="13" color="#F7D131"/>
				<!-- PALE-SCHEME filter hmRendered="true" tag="highway" value="secondary_link" maxzoom="13" color="#fdd6a4"/ -->
				<filter hmRendered="true" tag="highway" value="secondary_link" maxzoom="13" color="#ffd080"/>
			<filter tag="highway" value="secondary_link" maxzoom="13" color="#ffd080"/>
			<groupFilter shadowRadius="1" cap="ROUND">
				<filter minzoom="9" maxzoom="9" strokeWidth="3"/>
				<filter minzoom="10" maxzoom="10" strokeWidth="4"/>
				<filter minzoom="11" maxzoom="11" strokeWidth="5"/>
				<filter minzoom="12" maxzoom="12" strokeWidth="6"/>
				<filter minzoom="13" maxzoom="13" strokeWidth="7"/>
>>>>>>> 201ed12d
			</groupFilter>
		</group>

		<group>
<<<<<<< HEAD
			<filter tag="highway" value="primary"/>
			<filter tag="highway" value="primary_link"/>
			<filter tag="highway" value="secondary"/>
			<filter tag="highway" value="secondary_link"/>
			<groupFilter color="#ffeb57">
=======
				<filter viRendered="true" tag="highway" value="motorway" color="#6666CC"/>
				<!-- PALE-SCHEME filter hmRendered="true" tag="highway" value="motorway" color="#809bff"/ -->
				<filter hmRendered="true" tag="highway" value="motorway" color="#809bff"/>
			<filter tag="highway" value="motorway" color="#809bff"/>
				<filter viRendered="true" tag="highway" value="motorway_link" color="#6666CC"/>
				<!-- PALE-SCHEME filter hmRendered="true" tag="highway" value="motorway_link" color="#809bff"/ -->
				<filter hmRendered="true" tag="highway" value="motorway_link" color="#809bff"/>
			<filter tag="highway" value="motorway_link" color="#809bff"/>
				<filter viRendered="true" tag="highway" value="trunk" color="#A02067"/>
				<!-- PALE-SCHEME filter hmRendered="true" tag="highway" value="trunk" color="#df1346"/ -->
				<filter hmRendered="true" tag="highway" value="trunk" color="#ed154b"/>
			<filter tag="highway" value="trunk" color="#ed154b"/>
				<filter viRendered="true" tag="highway" value="trunk_link" color="#A02067"/>
				<!-- PALE-SCHEME filter hmRendered="true" tag="highway" value="trunk_link" color="#df1346"/ -->
				<filter hmRendered="true" tag="highway" value="trunk_link" color="#ed154b"/>
			<filter tag="highway" value="trunk_link" color="#ed154b"/>
				<filter viRendered="true" tag="highway" value="primary" color="#C04D61"/>
				<!-- PALE-SCHEME filter hmRendered="true" tag="highway" value="primary" color="#eb989a"/ -->
				<filter hmRendered="true" tag="highway" value="primary" color="#ff80a0"/>
			<filter tag="highway" value="primary" color="#ff80a0"/>
				<filter viRendered="true" tag="highway" value="primary_link" color="#C04D61"/>
				<!-- PALE-SCHEME filter hmRendered="true" tag="highway" value="primary_link" color="#eb989a"/ -->
				<filter hmRendered="true" tag="highway" value="primary_link" color="#ff80a0"/>
			<filter tag="highway" value="primary_link" color="#ff80a0"/>
				<filter viRendered="true" tag="highway" value="secondary" color="#F7D131"/>
				<!-- PALE-SCHEME filter hmRendered="true" tag="highway" value="secondary" color="#fdd6a4"/ -->
				<filter hmRendered="true" tag="highway" value="secondary" color="#ffd080"/>
			<filter tag="highway" value="secondary" color="#ffd080"/>
				<filter viRendered="true" tag="highway" value="secondary_link" color="#F7D131"/>
				<!-- PALE-SCHEME filter hmRendered="true" tag="highway" value="secondary_link" color="#fdd6a4"/ -->
				<filter hmRendered="true" tag="highway" value="secondary_link" color="#ffd080"/>
			<filter tag="highway" value="secondary_link" color="#ffd080"/>
				
			<groupFilter shadowRadius="1" cap="ROUND">
>>>>>>> 201ed12d
				<filter>
					<filter minzoom="14" maxzoom="14" strokeWidth="4"/>
					<filter minzoom="15" maxzoom="15" strokeWidth="6"/>
					<filter minzoom="16" maxzoom="16" strokeWidth="7"/>
					<filter minzoom="17" maxzoom="17" strokeWidth="9"/>
					<filter minzoom="18" strokeWidth="11"/>
				</filter>
				<groupFilter layer="-1" pathEffect="4_4" cap="BUTT"/>
				<!-- Bridges -->
				<groupFilter layer="1" color_0="#404040">
					<filter minzoom="16" maxzoom="16" strokeWidth_0="10" />
					<filter minzoom="17" maxzoom="17" strokeWidth_0="11" />
					<filter minzoom="18" strokeWidth_0="12" />
					<groupFilter nightMode="true" color_0="#ffffff"/>
				</groupFilter>
			</groupFilter>
		</group>

		<group>
<<<<<<< HEAD
			<filter tag="highway" value="tertiary"/>
			<filter tag="highway" value="tertiary_link"/>
			<groupFilter color="#d4d4d4">
				<filter minzoom="12" maxzoom="12" strokeWidth="1"/>
			    <filter minzoom="13" maxzoom="13" strokeWidth="2"/>
=======
				<filter viRendered="true" tag="highway" value="tertiary" color="#F0CE30"/>
				<!-- PALE-SCHEME filter hmRendered="true" tag="highway" value="tertiary" color="#fefeb3"/ -->
				<filter hmRendered="true" tag="highway" value="tertiary" color="#ffff80"/>
			<filter tag="highway" value="tertiary" color="#ffff80"/>
				<filter viRendered="true" tag="highway" value="tertiary_link" color="#F0CE30"/>
				<!-- PALE-SCHEME filter hmRendered="true" tag="highway" value="tertiary_link" color="#fefeb3"/ -->
				<filter hmRendered="true" tag="highway" value="tertiary_link" color="#ffff80"/>
			<filter tag="highway" value="tertiary_link" color="#ffff80"/>
			<groupFilter  shadowRadius="1" cap="ROUND">
				<filter minzoom="10" maxzoom="10" strokeWidth="3"/>
				<filter minzoom="11" maxzoom="11" strokeWidth="4"/>
				<filter minzoom="12" maxzoom="12" strokeWidth="5"/>
				<filter minzoom="13" maxzoom="13" strokeWidth="6"/>
>>>>>>> 201ed12d
				
				<filter color="#ffffff">
					<filter minzoom="14" maxzoom="14" strokeWidth="3"/>
					<filter minzoom="15" maxzoom="15" strokeWidth="5"/>
					<filter minzoom="16" maxzoom="16" strokeWidth="6"/>
					<filter minzoom="17" maxzoom="17" strokeWidth="9"/>
					<filter minzoom="18" strokeWidth="10"/>
					<groupFilter layer="-1" pathEffect="4_4" cap="BUTT"/>
					<groupFilter nightMode="true" color_0="#ffffff" />
					<!-- Bridges --> 
					<groupFilter layer="1">
						<filter minzoom="16" maxzoom="16" strokeWidth_0="7" />
						<filter minzoom="17" maxzoom="17" strokeWidth_0="8" />
						<filter minzoom="18" strokeWidth_0="10" />
			 		</groupFilter>
				</filter>
			</groupFilter>
		</group>

		<group>
			<filter tag="highway" value="road" />
			<filter tag="highway" value="unclassified" />
			<filter tag="highway" value="residential"/>
			<groupFilter color="#ffffff">
				<filter>
					<filter minzoom="14" maxzoom="14" strokeWidth="1" color="#d4d4d4"/>
				    <filter minzoom="15" maxzoom="15" strokeWidth="2" color="#d4d4d4"/>
					<filter minzoom="16" maxzoom="16" strokeWidth="4" />
					<filter minzoom="17" maxzoom="17" strokeWidth="5" />
					<filter minzoom="18" strokeWidth="7" />
				</filter>
				<groupFilter nightMode="true" color="#9F9F9F" color_0="#ffffff" />
				<groupFilter layer="-1" pathEffect="4_4" cap="BUTT" />
				<!-- Bridges --> 
				<groupFilter layer="1" minzoom="14">
					<filter minzoom="16" maxzoom="16" strokeWidth_0="4" />
					<filter minzoom="17" maxzoom="17" strokeWidth_0="5" />
					<filter minzoom="18" strokeWidth_0="6" />
			 	</groupFilter>
				<groupFilter minzoom="15" additional="access=no" color_3="#F7D4D4" strokeWidth_3="5" pathEffect_3="10_3" /> 
				<groupFilter minzoom="15" additional="access=private" color_3="#F7D4D4" strokeWidth_3="5" pathEffect_3="10_3" />
			</groupFilter>
			
		</group>

		<group>
			<filter tag="highway" value="service"/>
			<filter tag="highway" value="living_street"/>
			<filter tag="highway" value="pedestrian"/>
			<groupFilter color="#ececec">
				<filter>
					<filter minzoom="14" maxzoom="14" strokeWidth="2"/>
					<filter minzoom="15" maxzoom="15" strokeWidth="2"/>
					<filter minzoom="16" maxzoom="16" strokeWidth="3"/>
					<filter minzoom="17" maxzoom="17" strokeWidth="4"/>
					<filter minzoom="18" strokeWidth="5"/>
				</filter>
				<groupFilter layer="-1" pathEffect="4_4" cap="BUTT"/>
				<!-- Bridges --> 
				<groupFilter layer="1" color_0="#404040" cap_0="BUTT" cap="SQUARE">
					<filter minzoom="15" maxzoom="15" strokeWidth_0="3" />
					<filter minzoom="16" maxzoom="16" strokeWidth_0="4" />
					<filter minzoom="17" maxzoom="17" strokeWidth_0="5"/>
					<filter minzoom="18" strokeWidth_0="6" />
					<groupFilter nightMode="true" color_0="#ffffff"/>
			 	</groupFilter>
				<groupFilter minzoom="15" additional="access=no" color_3="#F7D4D4" strokeWidth_3="2" pathEffect_3="10_3"/> 
				<groupFilter minzoom="15" additional="access=private" color_3="#F7D4D4" strokeWidth_3="2" pathEffect_3="10_3"/>
			</groupFilter>
		</group>

		<group>
			<filter tag="highway" value="track" color="#996600" pathEffect="5_5">
				<filter minzoom="14" strokeWidth="1"/>
				<groupFilter>
					<filter additional="tracktype=grade1" pathEffect=""/>
					<filter additional="tracktype=grade2" pathEffect="10_3" />
					<filter additional="tracktype=grade3" pathEffect="5_2"/>
					<filter additional="tracktype=grade4" pathEffect="5_3_2_3"/>
					<filter additional="tracktype=grade5" pathEffect="3_3" />
				</groupFilter>
			</filter>

			<!-- byway is deprecated tag, describes UK-only road. Proper tag should be highway=track or highway=path -->
			<filter tag="highway" value="byway" color="#996600" pathEffect="6_3" >
				<filter minzoom="14" strokeWidth="1" />
			</filter>

			<filter tag="highway" value="path" color="#000000" pathEffect="6_3" >
				<filter minzoom="14" strokeWidth="1" />
			</filter>

			<filter tag="highway" value="cycleway" color="#0000ff" pathEffect="2_2" >
				<filter minzoom="14" strokeWidth="1" />
			</filter>
			
			<filter tag="cycleway" value="lane">
				<filter appMode="bicycle" minzoom="14" color="#0000ff" strokeWidth="2" pathEffect="8_4" />
			</filter>
			<filter tag="cycleway" value="opposite_lane">
				<filter appMode="bicycle" minzoom="14" color="#0000ff" strokeWidth="2" pathEffect="8_4" />
			</filter>

			<filter tag="highway" value="footway" color="#fa5073" pathEffect="2_2" >
				<filter minzoom="16" strokeWidth="1"/>
			</filter>

			<filter tag="highway" value="steps" color="#fa5073" pathEffect="1_2" >
				<filter minzoom="16" strokeWidth="4" />
			</filter>

			<filter tag="highway" value="bridleway" color="#339900" pathEffect="2_2">
				<filter minzoom="16" strokeWidth="1" />
			</filter>

			<!-- Bridges -->
			<groupFilter layer="1">
				<filter minzoom="14" color__1="#000000" strokeWidth__1="6.5" color_0="#ffffff" strokeWidth_0="5"/>
			</groupFilter>
			<!-- Tunnels -->
			<groupFilter layer="-1">
				<filter minzoom="14" color__1="#000000" strokeWidth__1="6.5" pathEffect__1="3_3" color_0="#ffffff" strokeWidth_0="5"/>
			</groupFilter>
		</group>

<<<<<<< HEAD
=======
		<group>
			<filter tag="cycleway" value="lane"/>
			<filter tag="cycleway" value="track"/>
			<filter tag="cycleway" value="opposite_lane"/>
			<groupFilter appMode="bicycle" minzoom="14" color="#0000ff" strokeWidth="2" pathEffect="8_4"/>
		</group>
		
>>>>>>> 201ed12d
		<filter tag="highway" value="services" minzoom="14" color="#000000" strokeWidth="2"/>

		<filter tag="highway" value="ford" minzoom="14" color="#000000" strokeWidth="2"/>

		<!--  filter tag="highway" value="construction" minzoom="12" color="#ff6600" strokeWidth="8" color_2="#ffffff" strokeWidth_2="6" pathEffect_2="6_6"/ --> 

		<filter tag="highway" value="proposed" minzoom="12" color="#ff6600" strokeWidth="8" color_2="#9f9f9f" strokeWidth_2="6" pathEffect_2="9_3"/>

		<filter contourLines="11" tag="contour" value="elevation" minzoom="11" color="#2Aff7c00" strokeWidth="1"/>
		<filter contourLines="12" tag="contour" value="elevation" minzoom="12" color="#2Aff7c00" strokeWidth="1"/>
		<filter contourLines="13" tag="contour" value="elevation" minzoom="13" color="#2Aff7c00" strokeWidth="1"/>
		<filter tag="route" value="ferry" minzoom="8" color="#7777FF" strokeWidth="2" pathEffect="6_3"/>

		<!-- Barriers -->
		<!-- 
		<filter minzoom="16" color="#333333" strokeWidth="1" tag="highway" value="gate"/>
		<filter minzoom="16" color="#aed1a0" strokeWidth="3" tag="barrier" value="hedge"/>
		<filter minzoom="16" color="#333333" strokeWidth="1" tag="barrier" value="fence"/>
		<filter minzoom="16" color="#333333" strokeWidth="1" tag="barrier" value="wall"/>
		<filter minzoom="16" color="#b5d0d0" strokeWidth="3" tag="barrier" value="ditch"/>
		<filter minzoom="16" color="#333333" strokeWidth="1" tag="barrier" value="retaining_wall"/>
		<filter minzoom="14" maxzoom="14" color="#888888" strokeWidth="4" tag="barrier" value="city_wall"/>
			<filter minzoom="15" maxzoom="15" color="#888888" strokeWidth="6" tag="barrier" value="city_wall"/>
			<filter minzoom="16" color="#888888" strokeWidth="9" tag="barrier" value="city_wall"/>
		<filter minzoom="14" maxzoom="14" color="#888888" strokeWidth="4" tag="historic" value="city_walls"/>
			<filter minzoom="15" maxzoom="15" color="#888888" strokeWidth="6" tag="historic" value="city_walls"/>
			<filter minzoom="16" color="#888888" strokeWidth="9" tag="historic" value="city_walls"/>
		<filter minzoom="16" color="#333333" strokeWidth="1" tag="barrier" value="bollard"/>
		<filter minzoom="16" color="#333333" strokeWidth="1" tag="barrier" value="cycle_barrier"/>
		<filter minzoom="16" color="#333333" strokeWidth="1" tag="barrier" value="block"/>
		<filter minzoom="16" color="#333333" strokeWidth="1" tag="barrier" value="cattle_grid"/>
		<filter minzoom="16" color="#333333" strokeWidth="1" tag="barrier" value="toll_booth"/>
		<filter minzoom="16" color="#333333" strokeWidth="1" tag="barrier" value="entrance"/>
		<filter minzoom="16" color="#333333" strokeWidth="1" tag="barrier" value="gate"/>
		<filter minzoom="16" color="#333333" strokeWidth="1" tag="barrier" value="lift_gate"/>
		<filter minzoom="16" color="#333333" strokeWidth="1" tag="barrier" value="stile"/>
		<filter minzoom="16" color="#333333" strokeWidth="1" tag="barrier" value="horse_stile"/>
		<filter minzoom="16" color="#333333" strokeWidth="1" tag="barrier" value="kissing_gate"/>
		<filter minzoom="16" color="#333333" strokeWidth="1" tag="barrier" value="sally_port"/>
		<filter minzoom="16" color="#333333" strokeWidth="1" tag="barrier" value="turnstile"/>
		<filter minzoom="16" color="#333333" strokeWidth="1" tag="barrier" value="kent_carriage_gap"/>
		<filter minzoom="16" color="#aed1a0" strokeWidth="3" tag="natural" value="hedge"/>
		<filter minzoom="16" color="#333333" strokeWidth="1" tag="fenced" value="yes"/>
 		-->
 		
		<!-- Group of all Waterways with same color -->
		<group>
			<filter tag="waterway" value="stream" minzoom="12" strokeWidth="2">
				<filter layer="-1" strokeWidth="3" strokeWidth_2="1" pathEffect_2="4_2"/>
			</filter>
			<filter tag="waterway" value="dam" minzoom="13" strokeWidth="2"/>

			<group>
				<filter tag="waterway" value="river"/>
				<filter tag="waterway" value="canal"/>
				<groupFilter pathEffect_2="4_2">
					<filter minzoom="5" maxzoom="9" strokeWidth="1"/>
					<filter minzoom="10" maxzoom="12" strokeWidth="2"/>
					<filter layer="-1">
						<filter minzoom="13" maxzoom="13" strokeWidth="3" strokeWidth_2="1"/>
						<filter minzoom="14" maxzoom="14" strokeWidth="5" strokeWidth_2="3"/>
						<filter minzoom="15" maxzoom="16" strokeWidth="6" strokeWidth_2="4"/>
						<filter minzoom="17" maxzoom="17" strokeWidth="10" strokeWidth_2="8"/>
						<filter minzoom="18" strokeWidth="12" strokeWidth_2="10"/>
					</filter>
					<filter minzoom="13" maxzoom="13" strokeWidth="3"/>
					<filter minzoom="14" maxzoom="14" strokeWidth="5"/>
					<filter minzoom="15" maxzoom="16" strokeWidth="6"/>
					<filter minzoom="17" maxzoom="17" strokeWidth="10"/>
					<filter minzoom="18" strokeWidth="12"/>
				</groupFilter>
			</group>

			<group>
				<filter tag="waterway" value="ditch"/>
				<filter tag="waterway" value="drain"/>
				<groupFilter>
					<filter layer="-1" minzoom="15" strokeWidth="3" color_2="#ffffff" strokeWidth_2="1" pathEffect_2="4_2"/>
					<filter minzoom="13" maxzoom="14" strokeWidth="1"/>
					<filter minzoom="15" strokeWidth="3"/>
				</groupFilter>
			</group>
			<!-- Waterway color -->
			<groupFilter color="#b5d0d0" color_2="#ffffff">
				<filter nightMode="true" color="#330099" color_2="#7340D9"/>
			</groupFilter>
		</group>

		<filter tag="waterway" value="weir" minzoom="15" color="#aaaaaa" strokeWidth="2"/>

		<!-- Railways -->
		<filter tag="railway" value="rail" color="#999999">
			<filter layer="-1" minzoom="9" maxzoom="13" strokeWidth="2" pathEffect="5_2"/>
			<filter layer="-1" minzoom="14" strokeWidth="3" color_2="#ffffff" strokeWidth_2="3" pathEffect_2="4_4"/>
			<filter layer="1" minzoom="14" color="#000000" strokeWidth="5" color_2="#ffffff" strokeWidth_2="4" color_3="#999999" strokeWidth_3="1" pathEffect_3="12_8_1_0"/>
			<filter minzoom="7" maxzoom="7" strokeWidth="1"/>
			<filter minzoom="8" maxzoom="8" strokeWidth="1.5"/>
			<filter minzoom="9" maxzoom="12" strokeWidth="2"/>
			<filter minzoom="13" maxzoom="13" strokeWidth="3" color_2="#ffffff" strokeWidth_2="1" pathEffect_2="8_12"/>
			<filter minzoom="14" strokeWidth="3" color_2="#ffffff" strokeWidth_2="1" pathEffect_2="0_11_8_1"/>
		</filter>

		<filter tag="railway" value="tram" color="#444444">
			<filter layer="-1" minzoom="13" maxzoom="14" strokeWidth="1" pathEffect="5_3"/>
			<filter layer="-1" minzoom="15" strokeWidth="2" pathEffect="5_3"/>
			<filter minzoom="13" maxzoom="14" strokeWidth="1"/>
			<filter minzoom="15" strokeWidth="2"/>
		</filter>

		<filter layer="-1" tag="railway" value="subway" minzoom="13" color="#999999" strokeWidth="2" pathEffect="5_3"/>
		<filter tag="railway" value="subway" minzoom="13" color="#999999" strokeWidth="2"/>

		<filter layer="-1" tag="railway" value="light_rail" minzoom="13" color="#666666" strokeWidth="2" pathEffect="5_3"/>
		<filter tag="railway" value="light_rail" minzoom="13" color="#666666" strokeWidth="2"/>

		<group>
			<filter tag="railway" value="abandoned" minzoom="13"/>
			<filter tag="railway" value="disused" minzoom="13"/>
			<groupFilter>
				<filter layer="1" color="#000000" strokeWidth="4.5" color_2="#888888" strokeWidth_2="2" pathEffect_2="4_2"/>
				<filter color="#888888" strokeWidth="2" pathEffect="4_2"/>
			</groupFilter>
		</group>

		<filter tag="railway" value="preserved" minzoom="13" color="#999999" strokeWidth="3" color_2="#ffffff" strokeWidth_2="1" pathEffect_2="0_1_8_1"/>

		<filter layer="-1" tag="railway" value="narrow_gauge" minzoom="15" color="#666666" strokeWidth="5" color_2="#cccccc" strokeWidth_2="3" pathEffect="5_3"/>
		<filter tag="railway" value="narrow_gauge" minzoom="15" color="#666666" strokeWidth="2"/>

		<filter layer="1" tag="railway" value="construction" minzoom="13" color="#000000" strokeWidth="5" color_2="#999999" strokeWidth_2="4" color_3="#ff6600" strokeWidth_3="1" pathEffect_3="12_8_1_0"/>
		<filter tag="railway" value="construction" minzoom="13" color="#999999" strokeWidth="3" color_2="#ff6600" strokeWidth_2="1" pathEffect_2="8_12"/>

		<filter tag="railway" value="monorail" minzoom="15" color="#777777" strokeWidth="3" pathEffect="2_3"/>

		<filter layer="-1" tag="railway" value="funicular" minzoom="15" color="#666666" strokeWidth="5" pathEffect="5_3" color_2="#cccccc" strokeWidth_2="3"/>
		<filter tag="railway" value="funicular" minzoom="15" color="#666666" strokeWidth="2"/>

		<filter tag="railway" value="platform" minzoom="15" color="#888888" strokeWidth="3"/>
		<filter tag="public_transport" value="platform" minzoom="15" color="#888888" strokeWidth="3"/>

		<!-- Aeroways -->
		<filter tag="aeroway" value="runway" color="#bbbbcc">
			<filter layer="1" minzoom="13" maxzoom="13" color="#000000" strokeWidth="9" color_2="#bbbbcc" strokeWidth_2="7" cap_2="SQUARE"/>
			<filter layer="1" minzoom="14" maxzoom="14" color="#000000" strokeWidth="14" color_2="#bbbbcc" strokeWidth_2="12" cap_2="SQUARE"/>
			<filter layer="1" minzoom="15" color="#000000" strokeWidth="20" color_2="#bbbbcc" strokeWidth_2="18" cap_2="SQUARE"/>
			<filter minzoom="11" maxzoom="11" strokeWidth="2"/>
			<filter minzoom="12" maxzoom="12" strokeWidth="4"/>
			<filter minzoom="13" maxzoom="13" strokeWidth="7"/>
			<filter minzoom="14" maxzoom="14" strokeWidth="12"/>
			<filter minzoom="15" color="#bbbbcc" strokeWidth="18"/>
		</filter>

		<filter tag="aeroway" value="taxiway" color="#bbbbcc">
			<filter layer="1" minzoom="13" maxzoom="13" color="#000000" strokeWidth="3" color_2="#bbbbcc" strokeWidth_2="1" cap_2="SQUARE"/>
			<filter layer="1" minzoom="14" maxzoom="14" color="#000000" strokeWidth="6" color_2="#bbbbcc" strokeWidth_2="4" cap_2="SQUARE"/>
			<filter layer="1" minzoom="15" color="#000000" strokeWidth="8" color_2="#bbbbcc" strokeWidth_2="6" cap_2="SQUARE"/>
			<filter minzoom="12" maxzoom="13" strokeWidth="1"/>
			<filter minzoom="14" maxzoom="14" strokeWidth="4"/>
			<filter minzoom="15" color="#bbbbcc" strokeWidth="6"/>
		</filter>

		<filter tag="aerialway" value="cable_car" minzoom="12" color="#bababa" strokeWidth="2"/>
		<filter tag="aerialway" value="gondola" minzoom="12" color="#bababa" strokeWidth="2"/>
		<filter tag="aerialway" value="chair_lift" minzoom="12" color="#bababa" strokeWidth="2"/>
		<filter tag="aerialway" value="mixed_lift" minzoom="12" color="#bababa" strokeWidth="2"/>
		<filter tag="aerialway" value="drag_lift" minzoom="12" color="#bababa" strokeWidth="2"/>

		<!-- Man made -->
		<filter tag="power" value="line" minzoom="14" maxzoom="14" color="#bababa" strokeWidth="1"/>
			<filter tag="power" value="line" minzoom="15" color="#bababa" strokeWidth="2"/>
		<filter tag="power" value="minor_line" minzoom="14" color="#bababa" strokeWidth="1"/>

		<group>
			<filter tag="man_made" value="groyne"/>
			<filter tag="man_made" value="breakwater"/>
			<groupFilter>
				<filter minzoom="12" maxzoom="13" color="#aaaaaa" strokeWidth="1"/>
				<filter minzoom="14" maxzoom="15" color="#aaaaaa" strokeWidth="2"/>
				<filter minzoom="16" color="#aaaaaa" strokeWidth="4"/>
			</groupFilter>
		</group>

		<filter tag="man_made" value="pier" minzoom="12" maxzoom="13" color="#f2efe9" strokeWidth="1"/>
			<filter tag="man_made" value="pier" minzoom="14" maxzoom="15" color="#f2efe9" strokeWidth="3"/>
			<filter tag="man_made" value="pier" minzoom="16" color="#f2efe9" strokeWidth="6"/>

		<filter tag="leisure" value="track" minzoom="13" color="#888888" strokeWidth="1"/>

		<filter tag="leisure" value="marina" minzoom="13" maxzoom="15" color="#0000ff" strokeWidth="1" pathEffect="6_2"/>
			<filter tag="leisure" value="marina" minzoom="16" color="#0000ff" strokeWidth="2" pathEffect="6_2"/>

		<!-- Admin levels (boundaries) -->
		<group>
			<filter tag="admin_level" value="0"/>
			<filter tag="admin_level" value="1"/>
			<filter tag="admin_level" value="2"/>
			<filter tag="admin_level" value="3"/>
			<groupFilter color="#2A800080">
				<filter minzoom="2" maxzoom="3" strokeWidth="0.5"/>
				<filter minzoom="4" maxzoom="6" strokeWidth="1"/>
				<filter minzoom="7" maxzoom="9" strokeWidth="2.5"/>
				<filter minzoom="10" strokeWidth="4"/>
			</groupFilter>
		</group>

		<filter tag="admin_level" value="4" color="#2A800080" pathEffect="6_1">
			<filter minzoom="4" maxzoom="6" strokeWidth="0.6"/>
			<filter minzoom="7" maxzoom="9" strokeWidth="2"/>
			<filter minzoom="11" strokeWidth="3"/>
		</filter>

		<filter tag="admin_level" value="5" minzoom="11" color="#2A800080" strokeWidth="3" pathEffect="6_3_2_3_2_3"/>
		<filter tag="admin_level" value="6" minzoom="11" color="#2A800080" strokeWidth="3" pathEffect="6_3_2_3"/>
		<filter tag="admin_level" value="7" minzoom="12" color="#2A800080" strokeWidth="3" pathEffect="5_1"/>
		<filter tag="admin_level" value="8" minzoom="12" color="#2A800080" strokeWidth="3" pathEffect="5_1"/>
		<filter tag="admin_level" value="9" minzoom="13" color="#2A800080" strokeWidth="3" pathEffect="4_1"/>
		<filter tag="admin_level" value="10" minzoom="13" color="#2A800080" strokeWidth="3" pathEffect="4_1"/>
		<filter tag="boundary" value="national_park" minzoom="7" maxzoom="9" color="#a009dd09" strokeWidth="1.5" pathEffect="4_1"/>
			<filter tag="boundary" value="national_park" minzoom="10" color="#a009dd09" strokeWidth="3" pathEffect="4_1"/>
	</line>

</renderingStyle><|MERGE_RESOLUTION|>--- conflicted
+++ resolved
@@ -868,16 +868,6 @@
 			</groupFilter>
 		</group>
 
-<<<<<<< HEAD
-=======
-
-		<group>
-		 	<filter nightMode="true" tag="natural" value="land" color="#003333"/>
-			<filter tag="natural" value="land" color="#f1eae4"/>
-	 	</group>
-
-
->>>>>>> 201ed12d
 		<!-- Forest, night color 000034 -->
 		<group>
 			<filter minzoom="9" color="#aed1a0" tag="natural" value="wood"/>
@@ -885,10 +875,6 @@
 			<groupFilter nightMode="true" color="#000034" shader=""/>
 		</group>
 
-<<<<<<< HEAD
-=======
-
->>>>>>> 201ed12d
 		<!-- Open nature, night color 004333 -->
 		<group>
 			<filter tag="natural" value="heath"/>
@@ -920,7 +906,6 @@
 
 		<!-- Built-up areas, night color 66004B -->
 		<group>
-<<<<<<< HEAD
 			<filter tag="landuse" value="railway"/>
 			<filter tag="landuse" value="landfill"/>
 			<filter tag="landuse" value="military"/>
@@ -936,28 +921,6 @@
 			<filter tag="amenity" value="cinema"/>								
 			<filter tag="landuse" value="allotments"/>
 			<filter tag="landuse" value="retail"/>
-			 
-=======
-			<filter hmRendered="true" minzoom="10" color="#dfd1d6" tag="landuse" value="industrial"/>
-			<filter minzoom="11" color="#dfd1d6" tag="landuse" value="industrial"/>
-			<filter minzoom="12" color="#dfd1d6" tag="landuse" value="railway"/>
-			<filter minzoom="12" color="#9d9d6c" tag="landuse" value="landfill"/>
-			<filter hmRendered="true" minzoom="10" color="#efc8c8" tag="landuse" value="commercial"/>
-			<filter minzoom="12" color="#efc8c8" tag="landuse" value="commercial"/>
-			<filter minzoom="12" color="#ffffff" color_2="#ff6600" strokeWidth_2="2" tag="landuse" value="construction"/>
-			<filter minzoom="10" color="#CDCDCD" tag="landuse" value="residential"/>
-			<filter minzoom="15" color="#f0f0d8" color_2="#d4a89e" strokeWidth_2="1" tag="amenity" value="kindergarten"/>
-			<filter minzoom="15" color="#f0f0d8" color_2="#d4a89e" strokeWidth_2="1" tag="amenity" value="school"/>
-			<filter minzoom="15" color="#f0f0d8" color_2="#d4a89e" strokeWidth_2="1" tag="amenity" value="college"/>
-			<filter minzoom="15" color="#f0f0d8" color_2="#d4a89e" strokeWidth_2="1" tag="amenity" value="university"/>
-			<filter minzoom="15" color="#f6eeb7" tag="amenity" value="bicycle_parking"/>
-			<filter minzoom="15" color="#f6eeb7" tag="amenity" value="parking"/>
-			<filter minzoom="16" color="#bca9a9" tag="amenity" value="library"/>
-			<filter minzoom="15" color="#f0f0d8" color_2="#d4a89e" strokeWidth_2="1" tag="amenity" value="hospital"/>
-			<filter minzoom="15" color="#cc9999" tag="amenity" value="cinema"/>								
-			<filter minzoom="10" color="#bde3cb" tag="landuse" value="allotments"/>
-			<filter minzoom="12" color="#feeaea" tag="landuse" value="retail"/>
->>>>>>> 201ed12d
 			<!-- Tourism -->
 			<filter tag="tourism" value="attraction"/>
 			<filter tag="tourism" value="theme_park"/>
@@ -997,7 +960,6 @@
 
 		<!-- Special nature, with shaders, often night color unchanged -->
 		<!-- Looks like shaders are not working without color statement, hence color="#100000" introduced for now where missing -->
-<<<<<<< HEAD
 		<!-- 
 		<filter minzoom="13" shader="beach" color="#100000" tag="natural" value="beach"/>
 		<filter minzoom="15" shader="marsh" color="#100000" tag="natural" value="marsh"/>
@@ -1016,37 +978,12 @@
 		 -->
 		<groupFilter noPolygons="true" color="#00ffffff" color_2="#00ffffff" shader=""/>
 	</group>
-=======
-		<filter minzoom="11" shader="beach" color="#100000" tag="natural" value="beach"/>
-		<group>
-			<filter minzoom="10" shader="marsh" color="#100000" tag="natural" value="wetland"/>
-			<filter minzoom="12" shader="marsh" color="#100000" tag="natural" value="marsh"/>
-			<filter minzoom="12" shader="mud" color="#100000" tag="natural" value="mud"/>
-			<filter minzoom="12" shader="scrub" color="#100000" tag="natural" value="scrub"/>
-			<filter minzoom="12" shader="orchard" color="#100000" tag="landuse" value="orchard"/>
-			<filter minzoom="12" shader="vineyard" color="#abdf96" tag="landuse" value="vineyard"/>	
-			<groupFilter nightMode="true" shader="" color="#114433"/>
-		</group>
-		
-		<filter minzoom="9" shader="nr2" color="#abdf96" color_2="#66cc33" strokeWidth_2="1" tag="leisure" value="nature_reserve"/>
-			<filter nightMode="true" minzoom="9" shader="glacier" color="#100000" color_2="#497CAF" strokeWidth_2="2" tag="natural" value="glacier"/>
-		<filter minzoom="9" shader="glacier" color="#100000" color_2="#99ccff" strokeWidth_2="2" tag="natural" value="glacier"/>
-		<filter minzoom="12" shader="grave_yard" color="#aacbaf" tag="landuse" value="cemetery"/>
-		<filter minzoom="12" shader="grave_yard" color="#aacbaf" tag="amenity" value="grave_yard"/>
-		<filter minzoom="12" shader="zoo" color="#100000" tag="tourism" value="zoo"/>
-		<filter minzoom="12" shader="quarry2" color="#100000" tag="landuse" value="quarry"/>
-		<filter minzoom="10" shader="danger" color="#100000" tag="military" value="danger_area"/>
-	
-	    <groupFilter noPolygons="true" color="#00ffffff" color_2="#00ffffff" shader=""/>
-	    </group>
->>>>>>> 201ed12d
 	</polygon>
 
 
 	<line>
 		<filter minzoom="1" tag="natural" value="coastline_broken" color="#111111" strokeWidth="1"/>
 		<group>
-<<<<<<< HEAD
 			<filter tag="highway" value="motorway" maxzoom="13"/>
 			<filter tag="highway" value="motorway_link" maxzoom="13"/>
 			<filter tag="highway" value="trunk" maxzoom="13"/>
@@ -1057,35 +994,10 @@
 				<filter minzoom="11" maxzoom="11" strokeWidth="4"/>
 				<filter minzoom="12" maxzoom="12" strokeWidth="5"/>
 				<filter minzoom="13" maxzoom="13" strokeWidth="6"/>
-=======
-				<filter viRendered="true" tag="highway" value="motorway" maxzoom="13" color="#6666CC"/>
-				<!-- PALE-SCHEME filter hmRendered="true" tag="highway" value="motorway" maxzoom="13" color="#809bff"/ -->
-				<filter hmRendered="true" tag="highway" value="motorway" maxzoom="13" color="#809bff"/>
-			<filter tag="highway" value="motorway" maxzoom="13" color="#809bff"/>
-				<filter viRendered="true" tag="highway" value="motorway_link" maxzoom="13" color="#6666CC"/>
-				<!-- PALE-SCHEME filter hmRendered="true" tag="highway" value="motorway_link" maxzoom="13" color="#809bff"/ -->
-				<filter hmRendered="true" tag="highway" value="motorway_link" maxzoom="13" color="#809bff"/>
-			<filter tag="highway" value="motorway_link" maxzoom="13" color="#809bff"/>
-				<filter viRendered="true" tag="highway" value="trunk" maxzoom="13" color="#A02067"/>
-				<!-- PALE-SCHEME filter hmRendered="true" tag="highway" value="trunk" maxzoom="13" color="#df1346"/ -->
-				<filter hmRendered="true" tag="highway" value="trunk" maxzoom="13" color="#ed154b"/>
-			<filter tag="highway" value="trunk" maxzoom="13" color="#ed154b"/>
-				<filter viRendered="true" tag="highway" value="trunk_link" maxzoom="13" color="#A02067"/>
-				<!-- PALE-SCHEME filter hmRendered="true" tag="highway" value="trunk_link" maxzoom="13" color="#df1346"/ -->
-				<filter hmRendered="true" tag="highway" value="trunk_link" maxzoom="13" color="#ed154b"/>
-			<filter tag="highway" value="trunk_link" maxzoom="13" color="#ed154b"/>
-			<groupFilter cap="ROUND">
-				<filter minzoom="5" maxzoom="9" strokeWidth="5"/>
-				<filter minzoom="10" maxzoom="10" strokeWidth="6"/>
-				<filter minzoom="11" maxzoom="11" strokeWidth="7"/>
-				<filter minzoom="12" maxzoom="12" strokeWidth="8"/>
-				<filter minzoom="13" maxzoom="13" strokeWidth="9"/>
->>>>>>> 201ed12d
-			</groupFilter>
-		</group>
-
-		<group>
-<<<<<<< HEAD
+			</groupFilter>
+		</group>
+
+		<group>
 			<filter tag="highway" value="primary" maxzoom="13"/>
 			<filter tag="highway" value="primary_link" maxzoom="13"/>
 			<groupFilter color="#ffeb57">
@@ -1094,27 +1006,10 @@
 				<filter minzoom="11" maxzoom="11" strokeWidth="2" color="#d4d4d4"/>
 				<filter minzoom="12" maxzoom="12" strokeWidth="3"/>
 				<filter minzoom="13" maxzoom="13" strokeWidth="4"/>
-=======
-				<filter viRendered="true" tag="highway" value="primary" maxzoom="13" color="#C04D61"/>
-				<!-- PALE-SCHEME filter hmRendered="true" tag="highway" value="primary" maxzoom="13" color="#eb989a"/ -->
-				<filter hmRendered="true" tag="highway" value="primary" maxzoom="13" color="#ff80a0"/>
-			<filter tag="highway" value="primary" maxzoom="13" color="#ff80a0"/>
-				<filter viRendered="true" tag="highway" value="primary_link" maxzoom="13" color="#C04D61"/>
-				<!-- PALE-SCHEME filter hmRendered="true" tag="highway" value="primary_link" maxzoom="13" color="#eb989a"/ -->
-				<filter hmRendered="true" tag="highway" value="primary_link" maxzoom="13" color="#ff80a0"/>
-			<filter tag="highway" value="primary_link" maxzoom="13" color="#ff80a0"/>
-			<groupFilter cap="ROUND">
-				<filter minzoom="7" maxzoom="9" strokeWidth="4"/>
-				<filter minzoom="10" maxzoom="10" strokeWidth="5"/>
-				<filter minzoom="11" maxzoom="11" strokeWidth="6"/>
-				<filter minzoom="12" maxzoom="12" strokeWidth="7"/>
-				<filter minzoom="13" maxzoom="13" strokeWidth="8"/>
->>>>>>> 201ed12d
-			</groupFilter>
-		</group>
-
-		<group>
-<<<<<<< HEAD
+			</groupFilter>
+		</group>
+
+		<group>
 			<filter tag="highway" value="secondary" maxzoom="13"/>
 			<filter tag="highway" value="secondary_link" maxzoom="13"/>
 			<groupFilter color="#ffeb57">
@@ -1144,68 +1039,15 @@
 					<filter minzoom="18" strokeWidth_0="12" />
 					<groupFilter nightMode="true" color_0="#ffffff"/>
 				</groupFilter>
-=======
-				<filter viRendered="true" tag="highway" value="secondary" maxzoom="13" color="#F7D131"/>
-				<!-- PALE-SCHEME filter hmRendered="true" tag="highway" value="secondary" maxzoom="13" color="#fdd6a4"/ -->
-				<filter hmRendered="true" tag="highway" value="secondary" maxzoom="13" color="#ffd080"/>
-			<filter tag="highway" value="secondary" maxzoom="13" color="#ffd080"/>
-				<filter viRendered="true" tag="highway" value="secondary_link" maxzoom="13" color="#F7D131"/>
-				<!-- PALE-SCHEME filter hmRendered="true" tag="highway" value="secondary_link" maxzoom="13" color="#fdd6a4"/ -->
-				<filter hmRendered="true" tag="highway" value="secondary_link" maxzoom="13" color="#ffd080"/>
-			<filter tag="highway" value="secondary_link" maxzoom="13" color="#ffd080"/>
-			<groupFilter shadowRadius="1" cap="ROUND">
-				<filter minzoom="9" maxzoom="9" strokeWidth="3"/>
-				<filter minzoom="10" maxzoom="10" strokeWidth="4"/>
-				<filter minzoom="11" maxzoom="11" strokeWidth="5"/>
-				<filter minzoom="12" maxzoom="12" strokeWidth="6"/>
-				<filter minzoom="13" maxzoom="13" strokeWidth="7"/>
->>>>>>> 201ed12d
-			</groupFilter>
-		</group>
-
-		<group>
-<<<<<<< HEAD
+			</groupFilter>
+		</group>
+
+		<group>
 			<filter tag="highway" value="primary"/>
 			<filter tag="highway" value="primary_link"/>
 			<filter tag="highway" value="secondary"/>
 			<filter tag="highway" value="secondary_link"/>
 			<groupFilter color="#ffeb57">
-=======
-				<filter viRendered="true" tag="highway" value="motorway" color="#6666CC"/>
-				<!-- PALE-SCHEME filter hmRendered="true" tag="highway" value="motorway" color="#809bff"/ -->
-				<filter hmRendered="true" tag="highway" value="motorway" color="#809bff"/>
-			<filter tag="highway" value="motorway" color="#809bff"/>
-				<filter viRendered="true" tag="highway" value="motorway_link" color="#6666CC"/>
-				<!-- PALE-SCHEME filter hmRendered="true" tag="highway" value="motorway_link" color="#809bff"/ -->
-				<filter hmRendered="true" tag="highway" value="motorway_link" color="#809bff"/>
-			<filter tag="highway" value="motorway_link" color="#809bff"/>
-				<filter viRendered="true" tag="highway" value="trunk" color="#A02067"/>
-				<!-- PALE-SCHEME filter hmRendered="true" tag="highway" value="trunk" color="#df1346"/ -->
-				<filter hmRendered="true" tag="highway" value="trunk" color="#ed154b"/>
-			<filter tag="highway" value="trunk" color="#ed154b"/>
-				<filter viRendered="true" tag="highway" value="trunk_link" color="#A02067"/>
-				<!-- PALE-SCHEME filter hmRendered="true" tag="highway" value="trunk_link" color="#df1346"/ -->
-				<filter hmRendered="true" tag="highway" value="trunk_link" color="#ed154b"/>
-			<filter tag="highway" value="trunk_link" color="#ed154b"/>
-				<filter viRendered="true" tag="highway" value="primary" color="#C04D61"/>
-				<!-- PALE-SCHEME filter hmRendered="true" tag="highway" value="primary" color="#eb989a"/ -->
-				<filter hmRendered="true" tag="highway" value="primary" color="#ff80a0"/>
-			<filter tag="highway" value="primary" color="#ff80a0"/>
-				<filter viRendered="true" tag="highway" value="primary_link" color="#C04D61"/>
-				<!-- PALE-SCHEME filter hmRendered="true" tag="highway" value="primary_link" color="#eb989a"/ -->
-				<filter hmRendered="true" tag="highway" value="primary_link" color="#ff80a0"/>
-			<filter tag="highway" value="primary_link" color="#ff80a0"/>
-				<filter viRendered="true" tag="highway" value="secondary" color="#F7D131"/>
-				<!-- PALE-SCHEME filter hmRendered="true" tag="highway" value="secondary" color="#fdd6a4"/ -->
-				<filter hmRendered="true" tag="highway" value="secondary" color="#ffd080"/>
-			<filter tag="highway" value="secondary" color="#ffd080"/>
-				<filter viRendered="true" tag="highway" value="secondary_link" color="#F7D131"/>
-				<!-- PALE-SCHEME filter hmRendered="true" tag="highway" value="secondary_link" color="#fdd6a4"/ -->
-				<filter hmRendered="true" tag="highway" value="secondary_link" color="#ffd080"/>
-			<filter tag="highway" value="secondary_link" color="#ffd080"/>
-				
-			<groupFilter shadowRadius="1" cap="ROUND">
->>>>>>> 201ed12d
 				<filter>
 					<filter minzoom="14" maxzoom="14" strokeWidth="4"/>
 					<filter minzoom="15" maxzoom="15" strokeWidth="6"/>
@@ -1225,28 +1067,11 @@
 		</group>
 
 		<group>
-<<<<<<< HEAD
 			<filter tag="highway" value="tertiary"/>
 			<filter tag="highway" value="tertiary_link"/>
 			<groupFilter color="#d4d4d4">
 				<filter minzoom="12" maxzoom="12" strokeWidth="1"/>
 			    <filter minzoom="13" maxzoom="13" strokeWidth="2"/>
-=======
-				<filter viRendered="true" tag="highway" value="tertiary" color="#F0CE30"/>
-				<!-- PALE-SCHEME filter hmRendered="true" tag="highway" value="tertiary" color="#fefeb3"/ -->
-				<filter hmRendered="true" tag="highway" value="tertiary" color="#ffff80"/>
-			<filter tag="highway" value="tertiary" color="#ffff80"/>
-				<filter viRendered="true" tag="highway" value="tertiary_link" color="#F0CE30"/>
-				<!-- PALE-SCHEME filter hmRendered="true" tag="highway" value="tertiary_link" color="#fefeb3"/ -->
-				<filter hmRendered="true" tag="highway" value="tertiary_link" color="#ffff80"/>
-			<filter tag="highway" value="tertiary_link" color="#ffff80"/>
-			<groupFilter  shadowRadius="1" cap="ROUND">
-				<filter minzoom="10" maxzoom="10" strokeWidth="3"/>
-				<filter minzoom="11" maxzoom="11" strokeWidth="4"/>
-				<filter minzoom="12" maxzoom="12" strokeWidth="5"/>
-				<filter minzoom="13" maxzoom="13" strokeWidth="6"/>
->>>>>>> 201ed12d
-				
 				<filter color="#ffffff">
 					<filter minzoom="14" maxzoom="14" strokeWidth="3"/>
 					<filter minzoom="15" maxzoom="15" strokeWidth="5"/>
@@ -1371,16 +1196,6 @@
 			</groupFilter>
 		</group>
 
-<<<<<<< HEAD
-=======
-		<group>
-			<filter tag="cycleway" value="lane"/>
-			<filter tag="cycleway" value="track"/>
-			<filter tag="cycleway" value="opposite_lane"/>
-			<groupFilter appMode="bicycle" minzoom="14" color="#0000ff" strokeWidth="2" pathEffect="8_4"/>
-		</group>
-		
->>>>>>> 201ed12d
 		<filter tag="highway" value="services" minzoom="14" color="#000000" strokeWidth="2"/>
 
 		<filter tag="highway" value="ford" minzoom="14" color="#000000" strokeWidth="2"/>
