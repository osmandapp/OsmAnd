package net.osmand.router;

import gnu.trove.map.hash.TLongObjectHashMap;

import java.io.IOException;
import java.util.ArrayList;
import java.util.Comparator;
import java.util.Iterator;
import java.util.List;
import java.util.PriorityQueue;

import net.osmand.LogUtil;
import net.osmand.binary.RouteDataBorderLinePoint;
import net.osmand.binary.RouteDataObject;
import net.osmand.osm.MapRenderingTypes;
import net.osmand.osm.MapUtils;
import net.osmand.router.RoutingContext.RouteDataBorderLine;

import org.apache.commons.logging.Log;

public class BinaryRoutePlanner {
	
	private final int REVERSE_WAY_RESTRICTION_ONLY = 1024;
	/*private*/ final int STANDARD_ROAD_IN_QUEUE_OVERHEAD = 220;
	/*private */final int STANDARD_ROAD_VISITED_OVERHEAD = 150;
	
	protected static final Log log = LogUtil.getLog(BinaryRoutePlanner.class);
	
	private static final int ROUTE_POINTS = 11;
	private static final boolean TRACE_ROUTING = false;
	
	
	public static double squareRootDist(int x1, int y1, int x2, int y2) {
		// translate into meters 
		double dy = MapUtils.convert31YToMeters(y1, y2);
		double dx = MapUtils.convert31XToMeters(x1, x2);
		return Math.sqrt(dx * dx + dy * dy);
//		return measuredDist(x1, y1, x2, y2);
	}
	
	
	public RouteSegment findRouteSegment(double lat, double lon, RoutingContext ctx) throws IOException {
		int px = MapUtils.get31TileNumberX(lon);
		int py = MapUtils.get31TileNumberY(lat);
		ArrayList<RouteDataObject> dataObjects = new ArrayList<RouteDataObject>();
		ctx.loadTileData(px, py, 16, dataObjects);
		if (dataObjects.isEmpty()) {
			ctx.loadTileData(px, py, 14, dataObjects);
		}
		RouteSegment road = null;
		double sdist = 0;
		@SuppressWarnings("unused")
		int foundProjX = 0;
		@SuppressWarnings("unused")
		int foundProjY = 0;

		for (RouteDataObject r : dataObjects) {
			if (r.getPointsLength() > 1) {
				for (int j = 1; j < r.getPointsLength(); j++) {
					double mDist = squareRootDist(r.getPoint31XTile(j), r.getPoint31YTile(j), r.getPoint31XTile(j - 1),
							r.getPoint31YTile(j - 1));
					int prx = r.getPoint31XTile(j);
					int pry = r.getPoint31YTile(j);
					double projection = MapUtils. calculateProjection31TileMetric(r.getPoint31XTile(j - 1), r.getPoint31YTile(j - 1), r.getPoint31XTile(j),
							r.getPoint31YTile(j), px, py);
					if (projection < 0) {
						prx = r.getPoint31XTile(j - 1);
						pry = r.getPoint31YTile(j - 1);
					} else if (projection >= mDist * mDist) {
						prx = r.getPoint31XTile(j);
						pry = r.getPoint31YTile(j);
					} else {
						prx = (int) (r.getPoint31XTile(j - 1) + (r.getPoint31XTile(j) - r.getPoint31XTile(j - 1))
								* (projection / (mDist * mDist)));
						pry = (int) (r.getPoint31YTile(j - 1) + (r.getPoint31YTile(j) - r.getPoint31YTile(j - 1))
								* (projection / (mDist * mDist)));
					}
					double currentsDist = MapUtils.squareDist31TileMetric(prx, pry, px, py);
					if (road == null || currentsDist < sdist) {
						RouteDataObject ro = new RouteDataObject(r);
						road = new RouteSegment(ro, j);
						ro.insert(j, prx, pry);
						sdist = currentsDist;
						foundProjX = prx;
						foundProjY = pry;
					}
				}
			}
		}
		if (road != null) {
			// re-register the best road because one more point was inserted
			ctx.registerRouteDataObject(road.getRoad());
		}
		return road;
	}
	
	public List<RouteSegmentResult> searchRoute(final RoutingContext ctx, RouteSegment start, RouteSegment end, List<RouteSegment> intermediate, boolean leftSideNavigation) throws IOException, InterruptedException {
		if(intermediate != null && intermediate.size() > 0) {
			ArrayList<RouteSegment> ps = new ArrayList<RouteSegment>(intermediate);
			ArrayList<RouteSegmentResult> firstPartRecalculatedRoute = null;
			ArrayList<RouteSegmentResult> restPartRecalculatedRoute = null;
			if (ctx.previouslyCalculatedRoute != null) {
				List<RouteSegmentResult> prev = ctx.previouslyCalculatedRoute;
				long id = intermediate.get(0).getRoad().id;
				int ss = intermediate.get(0).getSegmentStart();
				for (int i = 0; i < prev.size(); i++) {
					RouteSegmentResult rsr = prev.get(i);
					if (id == rsr.getObject().getId() && ss == rsr.getEndPointIndex()) {
						firstPartRecalculatedRoute = new ArrayList<RouteSegmentResult>(prev.subList(0, i + 1));
						restPartRecalculatedRoute = new ArrayList<RouteSegmentResult>(prev.subList(i + 1, prev.size()));
						break;
					}
				}
			}
			ps.add(end);
			ps.add(0, start);
			List<RouteSegmentResult> results = new ArrayList<RouteSegmentResult>();
			for (int i = 0; i < ps.size() - 1; i++) {
				RoutingContext local = new RoutingContext(ctx);
				if(i == 0) {
					local.previouslyCalculatedRoute = firstPartRecalculatedRoute;
				}
				local.visitor = ctx.visitor;
				List<RouteSegmentResult> res = searchRouteInternalPrepare(local, ps.get(i), ps.get(i + 1), leftSideNavigation);

				results.addAll(res);
				ctx.distinctLoadedTiles += local.distinctLoadedTiles;
				ctx.loadedTiles += local.loadedTiles;
				ctx.visitedSegments += local.visitedSegments;
				ctx.loadedPrevUnloadedTiles += local.loadedPrevUnloadedTiles;
				ctx.timeToCalculate += local.timeToCalculate;
				ctx.timeToLoad += local.timeToLoad;
				ctx.timeToLoadHeaders += local.timeToLoadHeaders;
				ctx.relaxedSegments += local.relaxedSegments;
				ctx.routingTime += local.routingTime;
				
				local.unloadAllData(ctx);
				if(restPartRecalculatedRoute != null) {
					results.addAll(restPartRecalculatedRoute);
					break;
				}
			}
			ctx.unloadAllData();
			new RouteResultPreparation().printResults(ctx, start, end, results);
			return results;
		}
		return searchRoute(ctx, start, end, leftSideNavigation);
	}
	
	private void printMemoryConsumption(String message ){
		RoutingContext.runGCUsedMemory();
		long h1 = RoutingContext.runGCUsedMemory();
		float mb = (1 << 20);
		log.warn(message + h1 / mb+ " mb");
	}
	
	@SuppressWarnings("static-access")
	public List<RouteSegmentResult> searchRoute(final RoutingContext ctx, RouteSegment start, RouteSegment end, boolean leftSideNavigation) throws IOException, InterruptedException {
		if(ctx.SHOW_GC_SIZE){
			printMemoryConsumption("Memory occupied before routing ");
		}
		List<RouteSegmentResult> result = searchRouteInternalPrepare(ctx, start, end, leftSideNavigation);
		if(result != null) {
			new RouteResultPreparation().printResults(ctx, start, end, result);
		}
		if (RoutingContext.SHOW_GC_SIZE) {
			int sz = ctx.global.size;
			log.warn("Subregion size " + ctx.subregionTiles.size() + " " + " tiles " + ctx.indexedSubregions.size());
			ctx.runGCUsedMemory();
			long h1 = ctx.runGCUsedMemory();
			ctx.unloadAllData();
			ctx.runGCUsedMemory();
			long h2 = ctx.runGCUsedMemory();
			float mb = (1 << 20);
			log.warn("Unload context :  estimated " + sz / mb + " ?= " + (h1 - h2) / mb + " actual");
		}
		return result;
	}
	
	
	private List<RouteSegmentResult> searchRouteInternalPrepare(final RoutingContext ctx, RouteSegment start, RouteSegment end, boolean leftSideNavigation) throws IOException, InterruptedException {
		// Split into 2 methods to let GC work in between
		FinalRouteSegment finalRouteSegment = searchRouteInternal(ctx, start, end, leftSideNavigation);
		// 4. Route is found : collect all segments and prepare result
		return new RouteResultPreparation().prepareResult(ctx, finalRouteSegment, leftSideNavigation);
	}
	
	private static class SegmentsComparator implements Comparator<RouteSegment> {
		final RoutingContext ctx;
		public SegmentsComparator(RoutingContext ctx) {
			this.ctx = ctx;
		}
		@Override
		public int compare(RouteSegment o1, RouteSegment o2) {
			return ctx.roadPriorityComparator(o1.distanceFromStart, o1.distanceToEnd, o2.distanceFromStart, o2.distanceToEnd);
		}
	}
	
	private static class NonHeuristicSegmentsComparator implements Comparator<RouteSegment> {
		public NonHeuristicSegmentsComparator() {
		}
		@Override
		public int compare(RouteSegment o1, RouteSegment o2) {
			return roadPriorityComparator(o1.distanceFromStart, o1.distanceToEnd, o2.distanceFromStart, o2.distanceToEnd, 0.5);
		}
	}
	/**
	 * Calculate route between start.segmentEnd and end.segmentStart (using A* algorithm)
	 * return list of segments
	 * @return 
	 */
	@SuppressWarnings("unused")
	FinalRouteSegment searchRouteInternal(final RoutingContext ctx, RouteSegment start, RouteSegment end, boolean leftSideNavigation) throws IOException, InterruptedException {
		// measure time
		ctx.timeToLoad = 0;
		ctx.visitedSegments = 0;
		ctx.memoryOverhead  = 1000;
		ctx.timeToCalculate = System.nanoTime();
		if(ctx.config.initialDirection != null) {
			// mark here as positive for further check
			ctx.firstRoadId = calculateRoutePointId(start.getRoad(), start.getSegmentStart(), true);
			double plusDir = start.getRoad().directionRoute(start.getSegmentStart(), true);
			double diff	 = plusDir - ctx.config.initialDirection;
			if(Math.abs(MapUtils.alignAngleDifference(diff)) <= Math.PI / 3) {
				ctx.firstRoadDirection = 1;
			} else if(Math.abs(MapUtils.alignAngleDifference(diff - Math.PI)) <= Math.PI / 3) {
				ctx.firstRoadDirection = -1;
			}
			
		}

		// Initializing priority queue to visit way segments 
		Comparator<RouteSegment> nonHeuristicSegmentsComparator = new NonHeuristicSegmentsComparator();
		PriorityQueue<RouteSegment> graphDirectSegments = new PriorityQueue<RouteSegment>(50, new SegmentsComparator(ctx));
		PriorityQueue<RouteSegment> graphReverseSegments = new PriorityQueue<RouteSegment>(50, new SegmentsComparator(ctx));
		
		// Set to not visit one segment twice (stores road.id << X + segmentStart)
		TLongObjectHashMap<RouteSegment> visitedDirectSegments = new TLongObjectHashMap<RouteSegment>();
		TLongObjectHashMap<RouteSegment> visitedOppositeSegments = new TLongObjectHashMap<RouteSegment>();
		
		RouteSegment recalcEndSegment = smartRecalculationEnabled(ctx, visitedOppositeSegments);
		boolean runRecalculation = false;
		if(recalcEndSegment != null) {
			runRecalculation = true;
			end = recalcEndSegment;
		}
		
		// for start : f(start) = g(start) + h(start) = 0 + h(start) = h(start)
		ctx.targetX = end.road.getPoint31XTile(end.getSegmentStart());
		ctx.targetY = end.road.getPoint31YTile(end.getSegmentStart());
		ctx.startX = start.road.getPoint31XTile(start.getSegmentStart());
		ctx.startY = start.road.getPoint31YTile(start.getSegmentStart());
		float estimatedDistance = (float) estimatedDistance(ctx, ctx.targetX, ctx.targetY, ctx.startX, ctx.startY);
		end.distanceToEnd = start.distanceToEnd	= estimatedDistance;
		
		graphDirectSegments.add(start);
		graphReverseSegments.add(end);
		
		// Extract & analyze segment with min(f(x)) from queue while final segment is not found
		boolean inverse = false;
		boolean init = false;
		
		PriorityQueue<RouteSegment>  graphSegments;
		if(inverse) {
			graphSegments = graphReverseSegments;
		} else {
			graphSegments = graphDirectSegments;
		}
		ctx.loadBorderPoints();
		
		FinalRouteSegment finalSegment = null;
		while (!graphSegments.isEmpty()) {
			RouteSegment segment = graphSegments.poll();
			// use accumulative approach
			ctx.memoryOverhead = (visitedDirectSegments.size() + visitedOppositeSegments.size()) * STANDARD_ROAD_VISITED_OVERHEAD + 
					(graphDirectSegments.size() +
					graphReverseSegments.size()) * STANDARD_ROAD_IN_QUEUE_OVERHEAD;
			
			if(TRACE_ROUTING){
				printRoad(">", segment);
			}
			if(segment instanceof FinalRouteSegment) {
				if(RoutingContext.SHOW_GC_SIZE){
					log.warn("Estimated overhead " + (ctx.memoryOverhead / (1<<20))+ " mb");
					printMemoryConsumption("Memory occupied after calculation : ");
				}
				finalSegment = (FinalRouteSegment) segment;
				break;
			}
			if (ctx.memoryOverhead > ctx.config.memoryLimitation * 0.95 && RoutingContext.SHOW_GC_SIZE) {
				printMemoryConsumption("Memory occupied before exception : ");
			}
			if(ctx.memoryOverhead > ctx.config.memoryLimitation * 0.95) {
				throw new IllegalStateException("There is no enough memory " + ctx.config.memoryLimitation/(1<<20) + " Mb");
			}
			ctx.visitedSegments++;
			if (!inverse) {
				processRouteSegment(ctx, false, graphDirectSegments, visitedDirectSegments, ctx.targetX, ctx.targetY,
						segment, visitedOppositeSegments, true);
				processRouteSegment(ctx, false, graphDirectSegments, visitedDirectSegments, ctx.targetX, ctx.targetY,
						segment, visitedOppositeSegments, false);
			} else {
				processRouteSegment(ctx, true, graphReverseSegments, visitedOppositeSegments, ctx.startX, ctx.startY, segment,
						visitedDirectSegments, true);
				processRouteSegment(ctx, true, graphReverseSegments, visitedOppositeSegments, ctx.startX, ctx.startY, segment,
						visitedDirectSegments, false);
			}
			if(graphReverseSegments.isEmpty()){
				throw new IllegalArgumentException("Route is not found to selected target point.");
			}
			if(graphDirectSegments.isEmpty()){
				throw new IllegalArgumentException("Route is not found from selected start point.");
			}
			if(runRecalculation) {
				// nothing to do
				inverse = false;
			} else if (!init) {
				inverse = !inverse;
				init = true;
			} else if (ctx.planRouteIn2Directions()) {
				inverse = nonHeuristicSegmentsComparator.compare(graphDirectSegments.peek(), graphReverseSegments.peek()) > 0;
				if (graphDirectSegments.size() * 1.3 > graphReverseSegments.size()) {
					inverse = true;
				} else if (graphDirectSegments.size() < 1.3 * graphReverseSegments.size()) {
					inverse = false;
				}
			} else {
				// different strategy : use onedirectional graph
				inverse = ctx.getPlanRoadDirection() < 0;
			}
			if (inverse) {
				graphSegments = graphReverseSegments;
			} else {
				graphSegments = graphDirectSegments;
			}

			if(ctx.runRelaxingStrategy() ) {
				relaxNotNeededSegments(ctx, graphDirectSegments, true);
				relaxNotNeededSegments(ctx, graphReverseSegments, false);
			}
			// check if interrupted
			if(ctx.interruptable != null && ctx.interruptable.isCancelled()) {
				throw new InterruptedException("Route calculation interrupted");
			}
		}
		printDebugMemoryInformation(ctx, graphDirectSegments, graphReverseSegments, visitedDirectSegments, visitedOppositeSegments);
		return finalSegment;
	}


	private RouteSegment smartRecalculationEnabled(final RoutingContext ctx, TLongObjectHashMap<RouteSegment> visitedOppositeSegments) {
		boolean runRecalculation = ctx.previouslyCalculatedRoute != null && ctx.previouslyCalculatedRoute.size() > 0;
		if (runRecalculation) {
			RouteSegment previous = null;
			List<RouteSegmentResult> rlist = new ArrayList<RouteSegmentResult>();
			// always recalculate first 7 km
			int distanceThreshold = 7000;
			float threshold = 0;
			for(RouteSegmentResult rr : ctx.previouslyCalculatedRoute) {
				threshold += rr.getDistance();
				if(threshold > distanceThreshold) {
					rlist.add(rr);
				}
			}
			runRecalculation = rlist.size() > 0;
			if (rlist.size() > 0) {
				for (RouteSegmentResult rr : rlist) {
					RouteSegment segment = new RouteSegment(rr.getObject(), rr.getEndPointIndex());
					if (previous != null) {
						previous.setParentRoute(segment);
						previous.setParentSegmentEnd(rr.getStartPointIndex());
						boolean positive = rr.getStartPointIndex() < rr.getEndPointIndex();
						long t = calculateRoutePointId(rr.getObject(), positive ? rr.getEndPointIndex() - 1 : rr.getEndPointIndex(),
								positive);
						visitedOppositeSegments.put(t, segment);
					}
					previous = segment;
				}
				return previous;
			}
		}
		return null;
	}
	
	

	private void printRoad(String prefix, RouteSegment segment) {
		String pr;
		if(segment.parentRoute != null){
			pr = " pend="+segment.parentSegmentEnd +" parent=" + segment.parentRoute.road;
		} else {
			pr = "";
		}
		println(prefix  +"" + segment.road + " ind=" + segment.getSegmentStart() + 
				" ds=" + ((float)segment.distanceFromStart) + " es="+((float)segment.distanceToEnd) + pr);
	}

	private void relaxNotNeededSegments(RoutingContext ctx, PriorityQueue<RouteSegment> graphSegments, boolean inverse) {
		// relax strategy is incorrect if we already found a route but it is very long due to some obstacles
		RouteSegment next = graphSegments.peek();
		double mine = next.distanceFromStart;
//		int before = graphSegments.size();
//		SegmentStat statStart = new SegmentStat("Distance from start (" + inverse + ") ");
//		SegmentStat statEnd = new SegmentStat("Distance to end (" + inverse + ") ");
		Iterator<RouteSegment> iterator = graphSegments.iterator();
		while (iterator.hasNext()) {
			RouteSegment s = iterator.next();
//			statStart.addNumber((float) s.distanceFromStart);
//			statEnd.addNumber((float) s.distanceToEnd);
			if (s.distanceFromStart > mine) {
				mine = s.distanceFromStart;
			}
		}
		double d = mine - 50000; // ctx.config.RELAX_NODES_IF_START_DIST_COEF;
		if (d > 0) {
			iterator = graphSegments.iterator();
			while (iterator.hasNext()) {
				RouteSegment s = iterator.next();
				if (s.distanceFromStart < d) {
					ctx.relaxedSegments++;
					iterator.remove();
				}
			}
		}
//		int after = graphSegments.size();
//		println(statStart.toString());
//		println(statEnd.toString());
//		println("Relaxing : before " + before + " after " + after + " minend " + ((float) mine));
	}

	private float estimatedDistance(final RoutingContext ctx, int targetEndX, int targetEndY,
			int startX, int startY) {
		double distance = squareRootDist(startX, startY, targetEndX, targetEndY);
		return (float) (distance / ctx.getRouter().getMaxDefaultSpeed());
	}
	
	protected static float h(RoutingContext ctx, int begX, int begY, int endX, int endY, 
			RouteSegment next) {
		double distToFinalPoint = squareRootDist(begX, begY,  endX, endY);
		if (RoutingContext.USE_BORDER_LINES && true) {
			int begBorder = ctx.searchBorderLineIndex(begY);
			int endBorder = ctx.searchBorderLineIndex(endY);
			if (begBorder != endBorder) {
				double res = 0;
				boolean plus = begBorder < endBorder;
				boolean beginEqStart = begX == ctx.startX && begY == ctx.startY;
				boolean beginEqTarget = begX == ctx.targetX && begY == ctx.targetY;
				boolean endEqStart = endX == ctx.startX && endY == ctx.startY;
				boolean endEqTarget = endX == ctx.targetX && endY == ctx.targetY;
				if(endEqStart || endEqTarget) {
					// we start from intermediate point and end in target or start
					if (begX > ctx.leftBorderBoundary && begX < ctx.rightBorderBoundary) {
						List<RouteDataBorderLinePoint> pnts = ctx.borderLines[plus ? begBorder : begBorder - 1].borderPoints;
						for (RouteDataBorderLinePoint p : pnts) {
							double f = (endEqTarget ? p.distanceToEndPoint : p.distanceToStartPoint) + squareRootDist(p.x, p.y, begX, begY);
							if (res > f || res <= 0) {
								res = f;
							}
						}
					}
				} else if(beginEqStart || beginEqTarget) {
					if (endX > ctx.leftBorderBoundary && endX < ctx.rightBorderBoundary) {
						List<RouteDataBorderLinePoint> pnts = ctx.borderLines[plus ? endBorder - 1 : endBorder].borderPoints;
						for (RouteDataBorderLinePoint p : pnts) {
							double f = (beginEqTarget ? p.distanceToEndPoint : p.distanceToStartPoint)
									+ squareRootDist(p.x, p.y, endX, endY);
							if (res > f || res <= 0) {
								res = f;
							}
						}
					}
				} else { 
					throw new IllegalStateException();
				}
				if(res > 0) {
					if(res < distToFinalPoint - 0.01) {
						throw new IllegalStateException("Estimated distance " + res + " > " + distToFinalPoint);
					}
//					if(endEqStart && res - distToFinalPoint > 13000) {
//						System.out.println(" Res="+res + " dist=" +distToFinalPoint);
//					}
					distToFinalPoint = res;
					
				} else {
					// FIXME put penalty
//					distToFinalPoint = distToFinalPoint;
				}
			}
		}
		
		double result = distToFinalPoint / ctx.getRouter().getMaxDefaultSpeed();
		if(ctx.isUseDynamicRoadPrioritising() && next != null){
			double priority = ctx.getRouter().getFutureRoadPriority(next.road);
			result /= priority;
			int dist = ctx.getDynamicRoadPriorityDistance();
			// only first N km-s count by dynamic priority
			if(distToFinalPoint > dist && dist != 0){
				result = (distToFinalPoint - dist) / ctx.getRouter().getMaxDefaultSpeed() + 
						dist / (ctx.getRouter().getMaxDefaultSpeed() * priority);
			}
		}
		return (float) result; 
	}
	
	
	
	private static void println(String logMsg) {
//		log.info(logMsg);
		System.out.println(logMsg);
	}
	
	private static void printInfo(String logMsg) {
		log.warn(logMsg);
	}
	
	public void printDebugMemoryInformation(RoutingContext ctx, PriorityQueue<RouteSegment> graphDirectSegments, PriorityQueue<RouteSegment> graphReverseSegments, 
			TLongObjectHashMap<RouteSegment> visitedDirectSegments,TLongObjectHashMap<RouteSegment> visitedOppositeSegments) {
		printInfo("Time to calculate : " + (System.nanoTime() - ctx.timeToCalculate) / 1e6 + ", time to load : " + ctx.timeToLoad / 1e6 + ", time to load headers : " + ctx.timeToLoadHeaders / 1e6);
		int maxLoadedTiles = Math.max(ctx.maxLoadedTiles, ctx.getCurrentlyLoadedTiles());
		printInfo("Current loaded tiles : " + ctx.getCurrentlyLoadedTiles() + ", maximum loaded tiles " + maxLoadedTiles);
		printInfo("Loaded tiles " + ctx.loadedTiles + " (distinct "+ctx.distinctLoadedTiles+ "), unloaded tiles " + ctx.unloadedTiles + 
				", loaded more than once same tiles "
				+ ctx.loadedPrevUnloadedTiles );
		printInfo("Visited roads " + ctx.visitedSegments + ", relaxed roads " + ctx.relaxedSegments);
		if (graphDirectSegments != null && graphReverseSegments != null) {
			printInfo("Priority queues sizes : " + graphDirectSegments.size() + "/" + graphReverseSegments.size());
		}
		if (visitedDirectSegments != null && visitedOppositeSegments != null) {
			printInfo("Visited interval sizes: " + visitedDirectSegments.size() + "/" + visitedOppositeSegments.size());
		}
		
		for(int k=0; k<ctx.borderLines.length; k++) {
			System.out.println("Line " + (ctx.borderLineCoordinates[k] >> 17) + " points " + ctx.borderLines[k].borderPoints.size());
		}

	}
	
	
	private void processRouteSegment(final RoutingContext ctx, boolean reverseWaySearch,
			PriorityQueue<RouteSegment> graphSegments, TLongObjectHashMap<RouteSegment> visitedSegments, int targetEndX, int targetEndY,
            RouteSegment segment, TLongObjectHashMap<RouteSegment> oppositeSegments, boolean direction) throws IOException {
		final RouteDataObject road = segment.road;
		boolean initDirectionAllowed = checkIfInitialMovementAllowedOnSegment(ctx, reverseWaySearch, visitedSegments, segment, direction, road);
		boolean directionAllowed = initDirectionAllowed; 
		// Go through all point of the way and find ways to continue
		// ! Actually there is small bug when there is restriction to move forward on the way (it doesn't take into account)
		float obstaclesTime = 0;
		if(segment.getParentRoute() != null && directionAllowed) {
			obstaclesTime = (float) ctx.getRouter().calculateTurnTime(segment, direction? segment.getRoad().getPointsLength() - 1 : 0,  
					segment.getParentRoute(), segment.getParentSegmentEnd());
		}
		float segmentDist = 0;
		// +/- diff from middle point
		int segmentEnd = segment.getSegmentStart();
		while (directionAllowed) {
			int prevInd = segmentEnd;
			if(direction) {
				segmentEnd ++;
			} else {
				segmentEnd --;
			}
			if (segmentEnd < 0 || segmentEnd >= road.getPointsLength()) {
				directionAllowed = false;
				continue;
			}
			final int intervalId = direction ? segmentEnd - 1 : segmentEnd;
			visitedSegments.put(calculateRoutePointId(road, intervalId, direction), segment);
			final int x = road.getPoint31XTile(segmentEnd);
			final int y = road.getPoint31YTile(segmentEnd);
			final int prevx = road.getPoint31XTile(prevInd);
			final int prevy = road.getPoint31YTile(prevInd);
			if(x == prevx && y == prevy) {
				continue;
			}
			if(RoutingContext.USE_BORDER_LINES) {
				int st = ctx.searchBorderLineIndex(y);
				int tt = ctx.searchBorderLineIndex(prevy);
				if(st != tt){
//					System.out.print(" " + st + " != " + tt + " " + road.id + " ? ");
					for(int i = Math.min(st, tt); i < Math.max(st, tt) & i < ctx.borderLines.length ; i++) {
						Iterator<RouteDataBorderLinePoint> pnts = ctx.borderLines[i].borderPoints.iterator();
						boolean changed = false;
						while(pnts.hasNext()) {
							RouteDataBorderLinePoint o = pnts.next();
							if(o.id == road.id) {
//								System.out.println("Point removed !");
								pnts.remove();
								changed = true;
							}
						}
						if(changed){
							ctx.updateDistanceForBorderPoints(ctx.startX, ctx.startY, true);
							ctx.updateDistanceForBorderPoints(ctx.targetX, ctx.targetY, false);
						}
					}
				}
			}
			// 2. calculate point and try to load neighbor ways if they are not loaded
			segmentDist  += squareRootDist(x, y,  prevx, prevy);
			
			// 2.1 calculate possible obstacle plus time
			double obstacle = ctx.getRouter().defineRoutingObstacle(road, segmentEnd);
			if (obstacle < 0) {
				directionAllowed = false;
				continue;
			}
			obstaclesTime += obstacle;
			
			boolean alreadyVisited = checkIfOppositieSegmentWasVisited(ctx, reverseWaySearch, graphSegments, segment, oppositeSegments, road,
					segmentEnd, direction, intervalId, segmentDist, obstaclesTime);
			if (alreadyVisited) {
				directionAllowed = false;
				continue;
			}
			
			// could be expensive calculation
			// 3. get intersected ways
			final RouteSegment roadNext = ctx.loadRouteSegment(x, y, ctx.config.memoryLimitation - ctx.memoryOverhead);
			if(roadNext != null && 
					!((roadNext == segment || roadNext.road.id == road.id) && roadNext.next == null)) {
				// check if there are outgoing connections in that case we need to stop processing
				boolean outgoingConnections = false;
				RouteSegment r = roadNext;
				while(r != null && !outgoingConnections) {
					if(r.road.id != road.id || r.getSegmentStart() != 0 || r.road.getOneway() != 1){
						outgoingConnections = true;
					}
					r = r.next;
				}
				if (outgoingConnections) {
					directionAllowed = false;
				}
				
				float distStartObstacles = segment.distanceFromStart + calculateTimeWithObstacles(ctx, road, segmentDist , obstaclesTime);
				processIntersections(ctx, graphSegments, visitedSegments, 
						distStartObstacles, segment, segmentEnd, targetEndX, targetEndY, 
						roadNext, reverseWaySearch, outgoingConnections);
			}
		}
		if(initDirectionAllowed && ctx.visitor != null){
			ctx.visitor.visitSegment(segment, segmentEnd, true);
		}
	}

	private boolean checkIfInitialMovementAllowedOnSegment(final RoutingContext ctx, boolean reverseWaySearch,
			TLongObjectHashMap<RouteSegment> visitedSegments, RouteSegment segment, boolean direction, final RouteDataObject road
			) {
		boolean directionAllowed;
		final int middle = segment.getSegmentStart();
		int oneway = ctx.getRouter().isOneWay(road);
		// use positive direction as agreed
		if(ctx.firstRoadId == calculateRoutePointId(road, middle, true) ) {
			if(direction){
				directionAllowed = ctx.firstRoadDirection >= 0;
			} else {
				directionAllowed = ctx.firstRoadDirection <= 0;
			}
		} else if (!reverseWaySearch) {
			if(direction){
				directionAllowed = oneway >= 0;
			} else {
				directionAllowed = oneway <= 0;
			}
		} else {
			if(direction){
				directionAllowed = oneway <= 0;
			} else {
				directionAllowed = oneway >= 0;
			}
		}
		if(direction) {
			if(middle == road.getPointsLength() - 1 ||
					visitedSegments.containsKey(calculateRoutePointId(road, middle, true)) || 
					segment.getAllowedDirection() == -1) {
				directionAllowed = false;
			}	
		} else {
			if(middle == 0 || visitedSegments.containsKey(calculateRoutePointId(road, middle - 1, false)) || 
					segment.getAllowedDirection() == 1) {
				directionAllowed = false;
			}	
		}
		return directionAllowed;
	}

	private boolean checkIfOppositieSegmentWasVisited(final RoutingContext ctx, boolean reverseWaySearch,
			PriorityQueue<RouteSegment> graphSegments, RouteSegment segment, TLongObjectHashMap<RouteSegment> oppositeSegments,
			final RouteDataObject road, int segmentEnd, boolean positive, int intervalId, float segmentDist, float obstaclesTime) {
		long opp = calculateRoutePointId(road, intervalId, !positive);
		if (oppositeSegments.containsKey(opp)) {
			RouteSegment opposite = oppositeSegments.get(opp);
			if (opposite.getSegmentStart() == segmentEnd) {
				FinalRouteSegment frs = new FinalRouteSegment(road, segment.getSegmentStart());
				float distStartObstacles = segment.distanceFromStart + calculateTimeWithObstacles(ctx, road, segmentDist , obstaclesTime);
				frs.setParentRoute(segment.getParentRoute());
				frs.setParentSegmentEnd(segment.getParentSegmentEnd());
				frs.reverseWaySearch = reverseWaySearch;
				frs.distanceFromStart = opposite.distanceFromStart + distStartObstacles;
				frs.distanceToEnd = 0;
				frs.opposite = opposite;
				graphSegments.add(frs);
				return true;
			}
		}
		return false;
	}
	

	private float calculateTimeWithObstacles(RoutingContext ctx, RouteDataObject road, float distOnRoadToPass, float obstaclesTime) {
		float priority = ctx.getRouter().defineSpeedPriority(road);
		float speed = (ctx.getRouter().defineSpeed(road) * priority);
		if (speed == 0) {
			speed = (ctx.getRouter().getMinDefaultSpeed() * priority);
		}
		// speed can not exceed max default speed according to A*
		if(speed > ctx.getRouter().getMaxDefaultSpeed()) {
			speed = ctx.getRouter().getMaxDefaultSpeed();
		}
		float distStartObstacles = obstaclesTime  +
				 distOnRoadToPass / speed;
		return distStartObstacles;
		
	}

	private long calculateRoutePointId(final RouteDataObject road, int intervalId, boolean positive) {
		return (road.getId() << ROUTE_POINTS) + (intervalId << 1) + (positive ? 1 : 0);
	}


	private boolean proccessRestrictions(RoutingContext ctx, RouteDataObject road, RouteSegment inputNext, boolean reverseWay) {
		ctx.segmentsToVisitPrescripted.clear();
		ctx.segmentsToVisitNotForbidden.clear();
		boolean exclusiveRestriction = false;
		RouteSegment next = inputNext;
		if (!reverseWay && road.getRestrictionLength() == 0) {
			return false;
		}
		if(!ctx.getRouter().restrictionsAware()) {
			return false;
		}
		while (next != null) {
			int type = -1;
			if (!reverseWay) {
				for (int i = 0; i < road.getRestrictionLength(); i++) {
					if (road.getRestrictionId(i) == next.road.id) {
						type = road.getRestrictionType(i);
						break;
					}
				}
			} else {
				for (int i = 0; i < next.road.getRestrictionLength(); i++) {
					int rt = next.road.getRestrictionType(i);
					long restrictedTo = next.road.getRestrictionId(i);
					if (restrictedTo == road.id) {
						type = rt;
						break;
					}

					// Check if there is restriction only to the other than current road
					if (rt == MapRenderingTypes.RESTRICTION_ONLY_RIGHT_TURN || rt == MapRenderingTypes.RESTRICTION_ONLY_LEFT_TURN
							|| rt == MapRenderingTypes.RESTRICTION_ONLY_STRAIGHT_ON) {
						// check if that restriction applies to considered junk
						RouteSegment foundNext = inputNext;
						while (foundNext != null) {
							if (foundNext.getRoad().id == restrictedTo) {
								break;
							}
							foundNext = foundNext.next;
						}
						if (foundNext != null) {
							type = REVERSE_WAY_RESTRICTION_ONLY; // special constant
						}
					}
				}
			}
			if (type == REVERSE_WAY_RESTRICTION_ONLY) {
				// next = next.next; continue;
			} else if (type == -1 && exclusiveRestriction) {
				// next = next.next; continue;
			} else if (type == MapRenderingTypes.RESTRICTION_NO_LEFT_TURN || type == MapRenderingTypes.RESTRICTION_NO_RIGHT_TURN
					|| type == MapRenderingTypes.RESTRICTION_NO_STRAIGHT_ON || type == MapRenderingTypes.RESTRICTION_NO_U_TURN) {
				// next = next.next; continue;
			} else if (type == -1) {
				// case no restriction
				ctx.segmentsToVisitNotForbidden.add(next);
			} else {
				// case exclusive restriction (only_right, only_straight, ...)
				// 1. in case we are going backward we should not consider only_restriction
				// as exclusive because we have many "in" roads and one "out"
				// 2. in case we are going forward we have one "in" and many "out"
				if (!reverseWay) {
					exclusiveRestriction = true;
					ctx.segmentsToVisitNotForbidden.clear();
					ctx.segmentsToVisitPrescripted.add(next);
				} else {
					ctx.segmentsToVisitNotForbidden.add(next);
				}
			}
			next = next.next;
		}
		ctx.segmentsToVisitPrescripted.addAll(ctx.segmentsToVisitNotForbidden);
		return true;
	}
	
	


	private void processIntersections(RoutingContext ctx, PriorityQueue<RouteSegment> graphSegments,
			TLongObjectHashMap<RouteSegment> visitedSegments,  float  distFromStart,  
			RouteSegment segment, int segmentEnd, int targetEndX, int targetEndY, 
			RouteSegment inputNext, boolean reverseWaySearch, 
			boolean addSameRoadFutureDirection) {
		byte searchDirection = reverseWaySearch ? (byte)-1 : (byte)1;
		boolean thereAreRestrictions = proccessRestrictions(ctx, segment.road, inputNext, reverseWaySearch);
		Iterator<RouteSegment> nextIterator = null;
		if (thereAreRestrictions) {
			nextIterator = ctx.segmentsToVisitPrescripted.iterator();
			if(TRACE_ROUTING){
				println("  >> There are restrictions");
			}
		}
		// Calculate possible ways to put into priority queue
		RouteSegment next = inputNext;
		boolean hasNext = nextIterator == null || nextIterator.hasNext();
		while (hasNext) {
			if (nextIterator != null) {
				next = nextIterator.next();
			}
			boolean nextPlusNotAllowed = (next.getSegmentStart() == next.road.getPointsLength() - 1) ||
					visitedSegments.containsKey(calculateRoutePointId(next.road, next.getSegmentStart(), true));
			boolean nextMinusNotAllowed = (next.getSegmentStart() == 0) ||
					visitedSegments.containsKey(calculateRoutePointId(next.road, next.getSegmentStart() - 1, false));
			boolean sameRoadFutureDirection = next.road.id == segment.road.id && next.getSegmentStart() == segmentEnd;
			// road.id could be equal on roundabout, but we should accept them
			boolean alreadyVisited = nextPlusNotAllowed && nextMinusNotAllowed;
			boolean skipRoad = sameRoadFutureDirection && !addSameRoadFutureDirection;
			if (!alreadyVisited && !skipRoad) {
				float distanceToEnd = h(ctx, segment.getRoad().getPoint31XTile(segmentEnd),
						segment.getRoad().getPoint31YTile(segmentEnd), targetEndX, targetEndY, next);
				// assigned to wrong direction
				if(next.getDirectionAssigned() == -searchDirection){
					next = new RouteSegment(next.getRoad(), next.getSegmentStart());
				}
				 
				if (next.getParentRoute() == null
						|| ctx.roadPriorityComparator(next.distanceFromStart, next.distanceToEnd, distFromStart, distanceToEnd) > 0) {
					if (next.getParentRoute() != null) {
						if (!graphSegments.remove(next)) {
							throw new IllegalStateException("Should be handled by direction flag");
						} 
					} 
					next.assignDirection(searchDirection);
					next.distanceFromStart = distFromStart;
					next.distanceToEnd = distanceToEnd;
					if(sameRoadFutureDirection) {
						next.setAllowedDirection((byte) (segment.getSegmentStart() < next.getSegmentStart() ? 1 : - 1));
					}
					if(TRACE_ROUTING) {
						printRoad("  >>", next);
					}
					// put additional information to recover whole route after
					next.setParentRoute(segment);
					next.setParentSegmentEnd(segmentEnd);
					
					graphSegments.add(next);
				}
				if (ctx.visitor != null) {
//					ctx.visitor.visitSegment(next, false);
				}
			} else if(!sameRoadFutureDirection){
				// the segment was already visited! We need to follow better route if it exists
				// that is very strange situation and almost exception (it can happen when we underestimate distnceToEnd)
				if (next.getDirectionAssigned() == searchDirection && 
						distFromStart < next.distanceFromStart && next.road.id != segment.road.id) {
					if(ctx.config.heuristicCoefficient <= 1) {
						throw new IllegalStateException("distance from start " + distFromStart + " < " +next.distanceFromStart); 
					}
					// That code is incorrect (when segment is processed itself,
					// then it tries to make wrong u-turn) -
					// this situation should be very carefully checked in future (seems to be fixed)
					next.distanceFromStart = distFromStart;
					next.setParentRoute(segment);
					next.setParentSegmentEnd(segmentEnd);
					if (ctx.visitor != null) {
//						ctx.visitor.visitSegment(next, false);
					}
				}
			}

			// iterate to next road
			if (nextIterator == null) {
				next = next.next;
				hasNext = next != null;
			} else {
				hasNext = nextIterator.hasNext();
			}
		}
	}
	
<<<<<<< HEAD
	
	/**
	 * Helper method to prepare final result 
	 */
	private List<RouteSegmentResult> prepareResult(RoutingContext ctx, RouteSegment start, RouteSegment end, boolean leftside) {
		List<RouteSegmentResult> result = new ArrayList<RouteSegmentResult>();

		RouteSegment segment = ctx.finalReverseRoute;
		int parentSegmentStart = ctx.finalReverseEndSegment;
		while (segment != null) {
			RouteSegmentResult res = new RouteSegmentResult(segment.road, parentSegmentStart, segment.segmentStart);
			parentSegmentStart = segment.parentSegmentEnd;
			segment = segment.parentRoute;
			if(res.getStartPointIndex() != res.getEndPointIndex()) {
				result.add(res);
			}
		}
		Collections.reverse(result);

		segment = ctx.finalDirectRoute;
		int parentSegmentEnd = ctx.finalDirectEndSegment;
		while (segment != null) {
			RouteSegmentResult res = new RouteSegmentResult(segment.road, segment.segmentStart, parentSegmentEnd);
			parentSegmentEnd = segment.parentSegmentEnd;
			segment = segment.parentRoute;
			// happens in smart recalculation
			if(res.getStartPointIndex() != res.getEndPointIndex()) {
				result.add(res);
			}
		}
		Collections.reverse(result);

		// calculate time
		for (int i = 0; i < result.size(); i++) {
			if(ctx.checkIfMemoryLimitCritical(ctx.config.memoryLimitation)) {
				ctx.unloadUnusedTiles(ctx.config.memoryLimitation);
			}
			RouteSegmentResult rr = result.get(i);
			RouteDataObject road = rr.getObject();
			double distOnRoadToPass = 0;
			double speed = ctx.getRouter().defineSpeed(road);
			if (speed == 0) {
				speed = ctx.getRouter().getMinDefaultSpeed();
			}
			boolean plus = rr.getStartPointIndex() < rr.getEndPointIndex();
			int next;
			double distance = 0;
			for (int j = rr.getStartPointIndex(); j != rr.getEndPointIndex(); j = next) {
				next = plus ? j + 1 : j - 1;
				if(j == rr.getStartPointIndex()) {
					attachRoadSegments(ctx, result, i, j, plus);
				}
				if(next != rr.getEndPointIndex()) {
					attachRoadSegments(ctx, result, i, next, plus);
				}
				
				double d = measuredDist(road.getPoint31XTile(j), road.getPoint31YTile(j), road.getPoint31XTile(next),
						road.getPoint31YTile(next));
				distance += d;
				double obstacle = ctx.getRouter().defineObstacle(road, j);
				if(obstacle < 0) {
					obstacle = 0;
				}
				distOnRoadToPass += d / speed + obstacle;
				
				List<RouteSegmentResult> attachedRoutes = rr.getAttachedRoutes(next);
				if (next != rr.getEndPointIndex() && !rr.getObject().roundabout() && attachedRoutes != null) {
					float before = rr.getBearing(next, !plus);
					float after = rr.getBearing(next, plus);
					boolean straight = Math.abs(MapUtils.degreesDiff(before + 180, after)) < TURN_DEGREE_MIN;
					boolean split = false;
					// split if needed
					for (RouteSegmentResult rs : attachedRoutes) {
						double diff = MapUtils.degreesDiff(before + 180, rs.getBearingBegin());
						if (Math.abs(diff) <= TURN_DEGREE_MIN) {
							split = true;
						} else if (!straight && Math.abs(diff) < 100) {
							split = true;
						}
					}
					if (split) {
						int endPointIndex = rr.getEndPointIndex();
						RouteSegmentResult splitted = new RouteSegmentResult(rr.getObject(), next, endPointIndex);
						rr.setSegmentTime((float) distOnRoadToPass);
						rr.setSegmentSpeed((float) speed);
						rr.setDistance((float) distance);
						rr.setEndPointIndex(next);

						result.add(i + 1, splitted);
						// switch current segment to the splitted
						rr = splitted;
						distOnRoadToPass = 0;
						distance = 0;
					}
				}
			}
			// last point turn time can be added
			// if(i + 1 < result.size()) { distOnRoadToPass += ctx.getRouter().calculateTurnTime(); }
			rr.setSegmentTime((float) distOnRoadToPass);
			rr.setSegmentSpeed((float) speed);
			rr.setDistance((float) distance);

			
		}
		addTurnInfo(leftside, result);
		return result;
	}


	private void printResults(RoutingContext ctx, RouteSegment start, RouteSegment end, List<RouteSegmentResult> result) {
		float completeTime = 0;
		float completeDistance = 0;
		for(RouteSegmentResult r : result) {
			completeTime += r.getSegmentTime();
			completeDistance += r.getDistance();
		}

		println("ROUTE : ");
		double startLat = MapUtils.get31LatitudeY(start.road.getPoint31YTile(start.segmentStart));
		double startLon = MapUtils.get31LongitudeX(start.road.getPoint31XTile(start.segmentStart));
		double endLat = MapUtils.get31LatitudeY(end.road.getPoint31YTile(end.segmentStart));
		double endLon = MapUtils.get31LongitudeX(end.road.getPoint31XTile(end.segmentStart));
		StringBuilder add = new StringBuilder();
		add.append("loadedTiles = \"").append(ctx.loadedTiles).append("\" ");
		add.append("visitedSegments = \"").append(ctx.visitedSegments).append("\" ");
		add.append("complete_distance = \"").append(completeDistance).append("\" ");
		println(MessageFormat.format("<test regions=\"\" description=\"\" best_percent=\"\" vehicle=\"{5}\" \n"
				+ "    start_lat=\"{0}\" start_lon=\"{1}\" target_lat=\"{2}\" target_lon=\"{3}\" complete_time=\"{4}\" {6} >", startLat
				+ "", startLon + "", endLat + "", endLon + "", completeTime + "", ctx.config.routerName, add.toString()));
		if (PRINT_TO_CONSOLE_ROUTE_INFORMATION_TO_TEST) {
			for (RouteSegmentResult res : result) {
				String name = res.getObject().getName();
				String ref = res.getObject().getRef();
				if (name == null) {
					name = "";
				}
				if (ref != null) {
					name += " (" + ref + ") ";
				}
				StringBuilder additional = new StringBuilder();
				additional.append("time = \"").append(res.getSegmentTime()).append("\" ");
				additional.append("name = \"").append(name).append("\" ");
				additional.append("distance = \"").append(res.getDistance()).append("\" ");
				if (res.getTurnType() != null) {
					additional.append("turn = \"").append(res.getTurnType()).append("\" ");
					additional.append("turn_angle = \"").append(res.getTurnType().getTurnAngle()).append("\" ");
					if (res.getTurnType().getLanes() != null) {
						additional.append("lanes = \"").append(Arrays.toString(res.getTurnType().getLanes())).append("\" ");
					}
				}
				additional.append("start_bearing = \"").append(res.getBearingBegin()).append("\" ");
				additional.append("end_bearing = \"").append(res.getBearingEnd()).append("\" ");
				additional.append("description = \"").append(res.getDescription()).append("\" ");
				println(MessageFormat.format("\t<segment id=\"{0}\" start=\"{1}\" end=\"{2}\" {3}/>", (res.getObject().getId()) + "",
						res.getStartPointIndex() + "", res.getEndPointIndex() + "", additional.toString()));
			}
		}
		println("</test>");
	}


	private void addTurnInfo(boolean leftside, List<RouteSegmentResult> result) {
		int prevSegment = -1;
		float dist = 0;
		int next = 1;
		for (int i = 0; i <= result.size(); i = next) {
			TurnType t = null;
			next = i + 1;
			if (i < result.size()) {
				t = getTurnInfo(result, i, leftside);
				// justify turn
				if(t != null && i < result.size() - 1) {
					boolean tl = TurnType.TL.equals(t.getValue());
					boolean tr = TurnType.TR.equals(t.getValue());
					if(tl || tr) {
						TurnType tnext = getTurnInfo(result, i + 1, leftside);
						if(tnext != null && result.get(i).getDistance() < 35) {
							if(tl && TurnType.TL.equals(tnext.getValue()) ) {
								next = i + 2;
								t = TurnType.valueOf(TurnType.TU, false);
							} else if(tr && TurnType.TR.equals(tnext.getValue()) ) {
								next = i + 2;
								t = TurnType.valueOf(TurnType.TU, true);
							}
						}
					}
				}
				result.get(i).setTurnType(t);
			}
			if (t != null || i == result.size()) {
				if (prevSegment >= 0) {
					String turn = result.get(prevSegment).getTurnType().toString();
					if (result.get(prevSegment).getTurnType().getLanes() != null) {
						turn += Arrays.toString(result.get(prevSegment).getTurnType().getLanes());
					}
					result.get(prevSegment).setDescription(turn + String.format(" and go %.2f meters", dist));
					if(result.get(prevSegment).getTurnType().isSkipToSpeak()) {
						result.get(prevSegment).setDescription(result.get(prevSegment).getDescription() +" (*)");
					}
				}
				prevSegment = i;
				dist = 0;
			}
			if (i < result.size()) {
				dist += result.get(i).getDistance();
			}
		}
	}
	
	private static final int MAX_SPEAK_PRIORITY = 5;
	private int highwaySpeakPriority(String highway) {
		if(highway == null || highway.endsWith("track") || highway.endsWith("services") || highway.endsWith("service")
				|| highway.endsWith("path")) {
			return MAX_SPEAK_PRIORITY;
		}
		if (highway.endsWith("_link")  || highway.endsWith("unclassified") || highway.endsWith("road") 
				|| highway.endsWith("living_street") || highway.endsWith("residential") )  {
			return 1;
		}
		return 0;
	}


	private TurnType getTurnInfo(List<RouteSegmentResult> result, int i, boolean leftSide) {
		if (i == 0) {
			return TurnType.valueOf(TurnType.C, false);
		}
		RouteSegmentResult prev = result.get(i - 1) ;
		if(prev.getObject().roundabout()) {
			// already analyzed!
			return null;
		}
		RouteSegmentResult rr = result.get(i);
		if (rr.getObject().roundabout()) {
			return processRoundaboutTurn(result, i, leftSide, prev, rr);
		}
		TurnType t = null;
		if (prev != null) {
			boolean noAttachedRoads = rr.getAttachedRoutes(rr.getStartPointIndex()).size() == 0;
			// add description about turn
			double mpi = MapUtils.degreesDiff(prev.getBearingEnd(), rr.getBearingBegin());
			if(noAttachedRoads){
				// TODO VICTOR : look at the comment inside direction route
//				double begin = rr.getObject().directionRoute(rr.getStartPointIndex(), rr.getStartPointIndex() < 
//						rr.getEndPointIndex(), 25);
//				mpi = MapUtils.degreesDiff(prev.getBearingEnd(), begin);
			}
			if (mpi >= TURN_DEGREE_MIN) {
				if (mpi < 60) {
					t = TurnType.valueOf(TurnType.TSLL, leftSide);
				} else if (mpi < 120) {
					t = TurnType.valueOf(TurnType.TL, leftSide);
				} else if (mpi < 135 || leftSide) {
					t = TurnType.valueOf(TurnType.TSHL, leftSide);
				} else {
					t = TurnType.valueOf(TurnType.TU, leftSide);
				}
			} else if (mpi < -TURN_DEGREE_MIN) {
				if (mpi > -60) {
					t = TurnType.valueOf(TurnType.TSLR, leftSide);
				} else if (mpi > -120) {
					t = TurnType.valueOf(TurnType.TR, leftSide);
				} else if (mpi > -135 || !leftSide) {
					t = TurnType.valueOf(TurnType.TSHR, leftSide);
				} else {
					t = TurnType.valueOf(TurnType.TU, leftSide);
				}
			} else {
				t = attachKeepLeftInfoAndLanes(leftSide, prev, rr, t);
			}
			if (t != null) {
				t.setTurnAngle((float) -mpi);
			}
		}
		return t;
	}


	private TurnType processRoundaboutTurn(List<RouteSegmentResult> result, int i, boolean leftSide, RouteSegmentResult prev,
			RouteSegmentResult rr) {
		int exit = 1;
		RouteSegmentResult last = rr;
		for (int j = i; j < result.size(); j++) {
			RouteSegmentResult rnext = result.get(j);
			last = rnext;
			if (rnext.getObject().roundabout()) {
				boolean plus = rnext.getStartPointIndex() < rnext.getEndPointIndex();
				int k = rnext.getStartPointIndex();
				if (j == i) {
					k = plus ? k + 1 : k - 1;
				}
				while (k != rnext.getEndPointIndex()) {
					if (rnext.getAttachedRoutes(k).size() > 0) {
						exit++;
					}
					k = plus ? k + 1 : k - 1;
				}
			} else {
				break;
			}
		}
		// combine all roundabouts
		TurnType t = TurnType.valueOf("EXIT"+exit, leftSide);
		t.setTurnAngle((float) MapUtils.degreesDiff(last.getBearingBegin(), prev.getBearingEnd())) ;
		return t;
	}


	private TurnType attachKeepLeftInfoAndLanes(boolean leftSide, RouteSegmentResult prev, RouteSegmentResult rr, TurnType t) {
		// keep left/right
		int[] lanes =  null;
		boolean kl = false;
		boolean kr = false;
		List<RouteSegmentResult> attachedRoutes = rr.getAttachedRoutes(rr.getStartPointIndex());
		int ls = prev.getObject().getLanes();
		if(ls >= 0 && prev.getObject().getOneway() == 0) {
			ls = (ls + 1) / 2;
		}
		int left = 0;
		int right = 0;
		boolean speak = false;
		int speakPriority = Math.max(highwaySpeakPriority(prev.getObject().getHighway()), highwaySpeakPriority(rr.getObject().getHighway()));
		if (attachedRoutes != null) {
			for (RouteSegmentResult rs : attachedRoutes) {
				double ex = MapUtils.degreesDiff(rs.getBearingBegin(), rr.getBearingBegin());
				double mpi = Math.abs(MapUtils.degreesDiff(prev.getBearingEnd(), rs.getBearingBegin()));
				int rsSpeakPriority = highwaySpeakPriority(rs.getObject().getHighway());
				if (rsSpeakPriority != MAX_SPEAK_PRIORITY || speakPriority == MAX_SPEAK_PRIORITY) {
					if ((ex < TURN_DEGREE_MIN || mpi < TURN_DEGREE_MIN) && ex >= 0) {
						kl = true;
						int lns = rs.getObject().getLanes();
						if(rs.getObject().getOneway() == 0) {
							lns = (lns + 1) / 2;
						}
						if (lns > 0) {
							right += lns;
						}
						speak = speak || rsSpeakPriority <= speakPriority;
					} else if ((ex > -TURN_DEGREE_MIN || mpi < TURN_DEGREE_MIN) && ex <= 0) {
						kr = true;
						int lns = rs.getObject().getLanes();
						if(rs.getObject().getOneway() == 0) {
							lns = (lns + 1) / 2;
						}
						if (lns > 0) {
							left += lns;
						}
						speak = speak || rsSpeakPriority <= speakPriority;
					}
				}
			}
		}
		if(kr && left == 0) {
			left = 1;
		} else if(kl && right == 0) {
			right = 1;
		}
		int current = rr.getObject().getLanes();
		if(rr.getObject().getOneway() == 0) {
			current = (current + 1) / 2;
		}
		if (current <= 0) {
			current = 1;
		}
		if(ls >= 0 /*&& current + left + right >= ls*/){
			lanes = new int[current + left + right];
			ls = current + left + right;
			for(int it=0; it< ls; it++) {
				if(it < left || it >= left + current) {
					lanes[it] = 0;
				} else {
					lanes[it] = 1;
				}
			}
			// sometimes links are 
			if ((current <= left + right) && (left > 1 || right > 1)) {
				speak = true;
			}
		}
		
		if (kl) {
			t = TurnType.valueOf(TurnType.KL, leftSide);
			t.setSkipToSpeak(!speak);
		} else if(kr){
			t = TurnType.valueOf(TurnType.KR, leftSide);
			t.setSkipToSpeak(!speak);
		}
		if (t != null && lanes != null) {
			t.setLanes(lanes);
		}
		return t;
	}
	
	private long getPoint(RouteDataObject road, int pointInd) {
		return (((long) road.getPoint31XTile(pointInd)) << 31) + (long) road.getPoint31YTile(pointInd);
	}


	private void attachRoadSegments(RoutingContext ctx, List<RouteSegmentResult> result, int routeInd, int pointInd, boolean plus) {
		RouteSegmentResult rr = result.get(routeInd);
		RouteDataObject road = rr.getObject();
		long nextL = pointInd < road.getPointsLength() - 1 ? getPoint(road, pointInd + 1) : 0;
		long prevL = pointInd > 0 ? getPoint(road, pointInd - 1) : 0;
		
		// attach additional roads to represent more information about the route
		RouteSegmentResult previousResult = null;
		
		// by default make same as this road id
		long previousRoadId = road.getId();
		if (pointInd == rr.getStartPointIndex() && routeInd > 0) {
			previousResult = result.get(routeInd - 1);
			previousRoadId = previousResult.getObject().getId();
			if (previousRoadId != road.getId()) {
				if (previousResult.getStartPointIndex() < previousResult.getEndPointIndex()
						&& previousResult.getEndPointIndex() < previousResult.getObject().getPointsLength() - 1) {
					rr.attachRoute(pointInd, new RouteSegmentResult(previousResult.getObject(), previousResult.getEndPointIndex(),
							previousResult.getObject().getPointsLength() - 1));
				} else if (previousResult.getStartPointIndex() > previousResult.getEndPointIndex() 
						&& previousResult.getEndPointIndex() > 0) {
					rr.attachRoute(pointInd, new RouteSegmentResult(previousResult.getObject(), previousResult.getEndPointIndex(), 0));
				}
			}
		}
		RouteSegment routeSegment = ctx.loadRouteSegment(road.getPoint31XTile(pointInd), road.getPoint31YTile(pointInd), ctx.config.memoryLimitation);
		// try to attach all segments except with current id
		while (routeSegment != null) {
			if (routeSegment.road.getId() != road.getId() && routeSegment.road.getId() != previousRoadId) {
				RouteDataObject addRoad = routeSegment.road;
				
				// TODO restrictions can be considered as well
				int oneWay = ctx.getRouter().isOneWay(addRoad);
				if (oneWay >= 0 && routeSegment.segmentStart < addRoad.getPointsLength() - 1) {
					long pointL = getPoint(addRoad, routeSegment.segmentStart + 1);
					if(pointL != nextL && pointL != prevL) {
						// if way contains same segment (nodes) as different way (do not attach it)
						rr.attachRoute(pointInd, new RouteSegmentResult(addRoad, routeSegment.segmentStart, addRoad.getPointsLength() - 1));
					}
				}
				if (oneWay <= 0 && routeSegment.segmentStart > 0) {
					long pointL = getPoint(addRoad, routeSegment.segmentStart - 1);
					// if way contains same segment (nodes) as different way (do not attach it)
					if(pointL != nextL && pointL != prevL) {
						rr.attachRoute(pointInd, new RouteSegmentResult(addRoad, routeSegment.segmentStart, 0));
					}
				}
			}
			routeSegment = routeSegment.next;
		}
	}
	
	
=======
>>>>>>> 6b959dd7
	/*public */static int roadPriorityComparator(double o1DistanceFromStart, double o1DistanceToEnd, 
			double o2DistanceFromStart, double o2DistanceToEnd, double heuristicCoefficient ) {
		// f(x) = g(x) + h(x)  --- g(x) - distanceFromStart, h(x) - distanceToEnd (not exact)
		return Double.compare(o1DistanceFromStart + heuristicCoefficient * o1DistanceToEnd, 
				o2DistanceFromStart + heuristicCoefficient *  o2DistanceToEnd);
	}

	
	public interface RouteSegmentVisitor {
		
		public void visitSegment(RouteSegment segment, int segmentEnd, boolean poll);
	}
	
	public static class RouteSegment {
		final short segStart;
		final RouteDataObject road;
		// needed to store intersection of routes
		RouteSegment next = null;
		
		// search context (needed for searching route)
		// Initially it should be null (!) because it checks was it segment visited before
		RouteSegment parentRoute = null;
		short parentSegmentEnd = 0;
		// 1 - positive , -1 - negative, 0 not assigned
		byte directionAssgn = 0;
		// 1 - only positive allowed, -1 - only negative allowed
		byte allowedDirection = 0;
		
		// distance measured in time (seconds)
		float distanceFromStart = 0;
		float distanceToEnd = 0;
		
		public RouteSegment(RouteDataObject road, int segmentStart) {
			this.road = road;
			this.segStart = (short) segmentStart;
		}
		
		public byte getDirectionAssigned(){
			return directionAssgn;
		}
		
		public RouteSegment getParentRoute() {
			return parentRoute;
		}
		
		public void setParentRoute(RouteSegment parentRoute) {
			this.parentRoute = parentRoute;
		}
		
		public void assignDirection(byte b) {
			directionAssgn = b;
		}
		
		public byte getAllowedDirection() {
			return allowedDirection;
		}
		
		public void setAllowedDirection(byte allowedDirection) {
			this.allowedDirection = allowedDirection;
		}
		
		
		public void setParentSegmentEnd(int parentSegmentEnd) {
			this.parentSegmentEnd = (short) parentSegmentEnd;
		}
		
		public int getParentSegmentEnd() {
			return parentSegmentEnd;
		}
		
		public RouteSegment getNext() {
			return next;
		}
		
		public int getSegmentStart() {
			return segStart;
		}
		
		public RouteDataObject getRoad() {
			return road;
		}
		
		public String getTestName(){
			return String.format("s%.2f e%.2f", ((float)distanceFromStart), ((float)distanceToEnd));
		}
		
	}
	
	class FinalRouteSegment extends RouteSegment {
		
		boolean reverseWaySearch;
		RouteSegment opposite;

		public FinalRouteSegment(RouteDataObject road, int segmentStart) {
			super(road, segmentStart);
		}
		
	}
	
}<|MERGE_RESOLUTION|>--- conflicted
+++ resolved
@@ -437,7 +437,7 @@
 	protected static float h(RoutingContext ctx, int begX, int begY, int endX, int endY, 
 			RouteSegment next) {
 		double distToFinalPoint = squareRootDist(begX, begY,  endX, endY);
-		if (RoutingContext.USE_BORDER_LINES && true) {
+		if (RoutingContext.USE_BORDER_LINES) {
 			int begBorder = ctx.searchBorderLineIndex(begY);
 			int endBorder = ctx.searchBorderLineIndex(endY);
 			if (begBorder != endBorder) {
@@ -897,460 +897,7 @@
 		}
 	}
 	
-<<<<<<< HEAD
-	
-	/**
-	 * Helper method to prepare final result 
-	 */
-	private List<RouteSegmentResult> prepareResult(RoutingContext ctx, RouteSegment start, RouteSegment end, boolean leftside) {
-		List<RouteSegmentResult> result = new ArrayList<RouteSegmentResult>();
-
-		RouteSegment segment = ctx.finalReverseRoute;
-		int parentSegmentStart = ctx.finalReverseEndSegment;
-		while (segment != null) {
-			RouteSegmentResult res = new RouteSegmentResult(segment.road, parentSegmentStart, segment.segmentStart);
-			parentSegmentStart = segment.parentSegmentEnd;
-			segment = segment.parentRoute;
-			if(res.getStartPointIndex() != res.getEndPointIndex()) {
-				result.add(res);
-			}
-		}
-		Collections.reverse(result);
-
-		segment = ctx.finalDirectRoute;
-		int parentSegmentEnd = ctx.finalDirectEndSegment;
-		while (segment != null) {
-			RouteSegmentResult res = new RouteSegmentResult(segment.road, segment.segmentStart, parentSegmentEnd);
-			parentSegmentEnd = segment.parentSegmentEnd;
-			segment = segment.parentRoute;
-			// happens in smart recalculation
-			if(res.getStartPointIndex() != res.getEndPointIndex()) {
-				result.add(res);
-			}
-		}
-		Collections.reverse(result);
-
-		// calculate time
-		for (int i = 0; i < result.size(); i++) {
-			if(ctx.checkIfMemoryLimitCritical(ctx.config.memoryLimitation)) {
-				ctx.unloadUnusedTiles(ctx.config.memoryLimitation);
-			}
-			RouteSegmentResult rr = result.get(i);
-			RouteDataObject road = rr.getObject();
-			double distOnRoadToPass = 0;
-			double speed = ctx.getRouter().defineSpeed(road);
-			if (speed == 0) {
-				speed = ctx.getRouter().getMinDefaultSpeed();
-			}
-			boolean plus = rr.getStartPointIndex() < rr.getEndPointIndex();
-			int next;
-			double distance = 0;
-			for (int j = rr.getStartPointIndex(); j != rr.getEndPointIndex(); j = next) {
-				next = plus ? j + 1 : j - 1;
-				if(j == rr.getStartPointIndex()) {
-					attachRoadSegments(ctx, result, i, j, plus);
-				}
-				if(next != rr.getEndPointIndex()) {
-					attachRoadSegments(ctx, result, i, next, plus);
-				}
-				
-				double d = measuredDist(road.getPoint31XTile(j), road.getPoint31YTile(j), road.getPoint31XTile(next),
-						road.getPoint31YTile(next));
-				distance += d;
-				double obstacle = ctx.getRouter().defineObstacle(road, j);
-				if(obstacle < 0) {
-					obstacle = 0;
-				}
-				distOnRoadToPass += d / speed + obstacle;
-				
-				List<RouteSegmentResult> attachedRoutes = rr.getAttachedRoutes(next);
-				if (next != rr.getEndPointIndex() && !rr.getObject().roundabout() && attachedRoutes != null) {
-					float before = rr.getBearing(next, !plus);
-					float after = rr.getBearing(next, plus);
-					boolean straight = Math.abs(MapUtils.degreesDiff(before + 180, after)) < TURN_DEGREE_MIN;
-					boolean split = false;
-					// split if needed
-					for (RouteSegmentResult rs : attachedRoutes) {
-						double diff = MapUtils.degreesDiff(before + 180, rs.getBearingBegin());
-						if (Math.abs(diff) <= TURN_DEGREE_MIN) {
-							split = true;
-						} else if (!straight && Math.abs(diff) < 100) {
-							split = true;
-						}
-					}
-					if (split) {
-						int endPointIndex = rr.getEndPointIndex();
-						RouteSegmentResult splitted = new RouteSegmentResult(rr.getObject(), next, endPointIndex);
-						rr.setSegmentTime((float) distOnRoadToPass);
-						rr.setSegmentSpeed((float) speed);
-						rr.setDistance((float) distance);
-						rr.setEndPointIndex(next);
-
-						result.add(i + 1, splitted);
-						// switch current segment to the splitted
-						rr = splitted;
-						distOnRoadToPass = 0;
-						distance = 0;
-					}
-				}
-			}
-			// last point turn time can be added
-			// if(i + 1 < result.size()) { distOnRoadToPass += ctx.getRouter().calculateTurnTime(); }
-			rr.setSegmentTime((float) distOnRoadToPass);
-			rr.setSegmentSpeed((float) speed);
-			rr.setDistance((float) distance);
-
-			
-		}
-		addTurnInfo(leftside, result);
-		return result;
-	}
-
-
-	private void printResults(RoutingContext ctx, RouteSegment start, RouteSegment end, List<RouteSegmentResult> result) {
-		float completeTime = 0;
-		float completeDistance = 0;
-		for(RouteSegmentResult r : result) {
-			completeTime += r.getSegmentTime();
-			completeDistance += r.getDistance();
-		}
-
-		println("ROUTE : ");
-		double startLat = MapUtils.get31LatitudeY(start.road.getPoint31YTile(start.segmentStart));
-		double startLon = MapUtils.get31LongitudeX(start.road.getPoint31XTile(start.segmentStart));
-		double endLat = MapUtils.get31LatitudeY(end.road.getPoint31YTile(end.segmentStart));
-		double endLon = MapUtils.get31LongitudeX(end.road.getPoint31XTile(end.segmentStart));
-		StringBuilder add = new StringBuilder();
-		add.append("loadedTiles = \"").append(ctx.loadedTiles).append("\" ");
-		add.append("visitedSegments = \"").append(ctx.visitedSegments).append("\" ");
-		add.append("complete_distance = \"").append(completeDistance).append("\" ");
-		println(MessageFormat.format("<test regions=\"\" description=\"\" best_percent=\"\" vehicle=\"{5}\" \n"
-				+ "    start_lat=\"{0}\" start_lon=\"{1}\" target_lat=\"{2}\" target_lon=\"{3}\" complete_time=\"{4}\" {6} >", startLat
-				+ "", startLon + "", endLat + "", endLon + "", completeTime + "", ctx.config.routerName, add.toString()));
-		if (PRINT_TO_CONSOLE_ROUTE_INFORMATION_TO_TEST) {
-			for (RouteSegmentResult res : result) {
-				String name = res.getObject().getName();
-				String ref = res.getObject().getRef();
-				if (name == null) {
-					name = "";
-				}
-				if (ref != null) {
-					name += " (" + ref + ") ";
-				}
-				StringBuilder additional = new StringBuilder();
-				additional.append("time = \"").append(res.getSegmentTime()).append("\" ");
-				additional.append("name = \"").append(name).append("\" ");
-				additional.append("distance = \"").append(res.getDistance()).append("\" ");
-				if (res.getTurnType() != null) {
-					additional.append("turn = \"").append(res.getTurnType()).append("\" ");
-					additional.append("turn_angle = \"").append(res.getTurnType().getTurnAngle()).append("\" ");
-					if (res.getTurnType().getLanes() != null) {
-						additional.append("lanes = \"").append(Arrays.toString(res.getTurnType().getLanes())).append("\" ");
-					}
-				}
-				additional.append("start_bearing = \"").append(res.getBearingBegin()).append("\" ");
-				additional.append("end_bearing = \"").append(res.getBearingEnd()).append("\" ");
-				additional.append("description = \"").append(res.getDescription()).append("\" ");
-				println(MessageFormat.format("\t<segment id=\"{0}\" start=\"{1}\" end=\"{2}\" {3}/>", (res.getObject().getId()) + "",
-						res.getStartPointIndex() + "", res.getEndPointIndex() + "", additional.toString()));
-			}
-		}
-		println("</test>");
-	}
-
-
-	private void addTurnInfo(boolean leftside, List<RouteSegmentResult> result) {
-		int prevSegment = -1;
-		float dist = 0;
-		int next = 1;
-		for (int i = 0; i <= result.size(); i = next) {
-			TurnType t = null;
-			next = i + 1;
-			if (i < result.size()) {
-				t = getTurnInfo(result, i, leftside);
-				// justify turn
-				if(t != null && i < result.size() - 1) {
-					boolean tl = TurnType.TL.equals(t.getValue());
-					boolean tr = TurnType.TR.equals(t.getValue());
-					if(tl || tr) {
-						TurnType tnext = getTurnInfo(result, i + 1, leftside);
-						if(tnext != null && result.get(i).getDistance() < 35) {
-							if(tl && TurnType.TL.equals(tnext.getValue()) ) {
-								next = i + 2;
-								t = TurnType.valueOf(TurnType.TU, false);
-							} else if(tr && TurnType.TR.equals(tnext.getValue()) ) {
-								next = i + 2;
-								t = TurnType.valueOf(TurnType.TU, true);
-							}
-						}
-					}
-				}
-				result.get(i).setTurnType(t);
-			}
-			if (t != null || i == result.size()) {
-				if (prevSegment >= 0) {
-					String turn = result.get(prevSegment).getTurnType().toString();
-					if (result.get(prevSegment).getTurnType().getLanes() != null) {
-						turn += Arrays.toString(result.get(prevSegment).getTurnType().getLanes());
-					}
-					result.get(prevSegment).setDescription(turn + String.format(" and go %.2f meters", dist));
-					if(result.get(prevSegment).getTurnType().isSkipToSpeak()) {
-						result.get(prevSegment).setDescription(result.get(prevSegment).getDescription() +" (*)");
-					}
-				}
-				prevSegment = i;
-				dist = 0;
-			}
-			if (i < result.size()) {
-				dist += result.get(i).getDistance();
-			}
-		}
-	}
-	
-	private static final int MAX_SPEAK_PRIORITY = 5;
-	private int highwaySpeakPriority(String highway) {
-		if(highway == null || highway.endsWith("track") || highway.endsWith("services") || highway.endsWith("service")
-				|| highway.endsWith("path")) {
-			return MAX_SPEAK_PRIORITY;
-		}
-		if (highway.endsWith("_link")  || highway.endsWith("unclassified") || highway.endsWith("road") 
-				|| highway.endsWith("living_street") || highway.endsWith("residential") )  {
-			return 1;
-		}
-		return 0;
-	}
-
-
-	private TurnType getTurnInfo(List<RouteSegmentResult> result, int i, boolean leftSide) {
-		if (i == 0) {
-			return TurnType.valueOf(TurnType.C, false);
-		}
-		RouteSegmentResult prev = result.get(i - 1) ;
-		if(prev.getObject().roundabout()) {
-			// already analyzed!
-			return null;
-		}
-		RouteSegmentResult rr = result.get(i);
-		if (rr.getObject().roundabout()) {
-			return processRoundaboutTurn(result, i, leftSide, prev, rr);
-		}
-		TurnType t = null;
-		if (prev != null) {
-			boolean noAttachedRoads = rr.getAttachedRoutes(rr.getStartPointIndex()).size() == 0;
-			// add description about turn
-			double mpi = MapUtils.degreesDiff(prev.getBearingEnd(), rr.getBearingBegin());
-			if(noAttachedRoads){
-				// TODO VICTOR : look at the comment inside direction route
-//				double begin = rr.getObject().directionRoute(rr.getStartPointIndex(), rr.getStartPointIndex() < 
-//						rr.getEndPointIndex(), 25);
-//				mpi = MapUtils.degreesDiff(prev.getBearingEnd(), begin);
-			}
-			if (mpi >= TURN_DEGREE_MIN) {
-				if (mpi < 60) {
-					t = TurnType.valueOf(TurnType.TSLL, leftSide);
-				} else if (mpi < 120) {
-					t = TurnType.valueOf(TurnType.TL, leftSide);
-				} else if (mpi < 135 || leftSide) {
-					t = TurnType.valueOf(TurnType.TSHL, leftSide);
-				} else {
-					t = TurnType.valueOf(TurnType.TU, leftSide);
-				}
-			} else if (mpi < -TURN_DEGREE_MIN) {
-				if (mpi > -60) {
-					t = TurnType.valueOf(TurnType.TSLR, leftSide);
-				} else if (mpi > -120) {
-					t = TurnType.valueOf(TurnType.TR, leftSide);
-				} else if (mpi > -135 || !leftSide) {
-					t = TurnType.valueOf(TurnType.TSHR, leftSide);
-				} else {
-					t = TurnType.valueOf(TurnType.TU, leftSide);
-				}
-			} else {
-				t = attachKeepLeftInfoAndLanes(leftSide, prev, rr, t);
-			}
-			if (t != null) {
-				t.setTurnAngle((float) -mpi);
-			}
-		}
-		return t;
-	}
-
-
-	private TurnType processRoundaboutTurn(List<RouteSegmentResult> result, int i, boolean leftSide, RouteSegmentResult prev,
-			RouteSegmentResult rr) {
-		int exit = 1;
-		RouteSegmentResult last = rr;
-		for (int j = i; j < result.size(); j++) {
-			RouteSegmentResult rnext = result.get(j);
-			last = rnext;
-			if (rnext.getObject().roundabout()) {
-				boolean plus = rnext.getStartPointIndex() < rnext.getEndPointIndex();
-				int k = rnext.getStartPointIndex();
-				if (j == i) {
-					k = plus ? k + 1 : k - 1;
-				}
-				while (k != rnext.getEndPointIndex()) {
-					if (rnext.getAttachedRoutes(k).size() > 0) {
-						exit++;
-					}
-					k = plus ? k + 1 : k - 1;
-				}
-			} else {
-				break;
-			}
-		}
-		// combine all roundabouts
-		TurnType t = TurnType.valueOf("EXIT"+exit, leftSide);
-		t.setTurnAngle((float) MapUtils.degreesDiff(last.getBearingBegin(), prev.getBearingEnd())) ;
-		return t;
-	}
-
-
-	private TurnType attachKeepLeftInfoAndLanes(boolean leftSide, RouteSegmentResult prev, RouteSegmentResult rr, TurnType t) {
-		// keep left/right
-		int[] lanes =  null;
-		boolean kl = false;
-		boolean kr = false;
-		List<RouteSegmentResult> attachedRoutes = rr.getAttachedRoutes(rr.getStartPointIndex());
-		int ls = prev.getObject().getLanes();
-		if(ls >= 0 && prev.getObject().getOneway() == 0) {
-			ls = (ls + 1) / 2;
-		}
-		int left = 0;
-		int right = 0;
-		boolean speak = false;
-		int speakPriority = Math.max(highwaySpeakPriority(prev.getObject().getHighway()), highwaySpeakPriority(rr.getObject().getHighway()));
-		if (attachedRoutes != null) {
-			for (RouteSegmentResult rs : attachedRoutes) {
-				double ex = MapUtils.degreesDiff(rs.getBearingBegin(), rr.getBearingBegin());
-				double mpi = Math.abs(MapUtils.degreesDiff(prev.getBearingEnd(), rs.getBearingBegin()));
-				int rsSpeakPriority = highwaySpeakPriority(rs.getObject().getHighway());
-				if (rsSpeakPriority != MAX_SPEAK_PRIORITY || speakPriority == MAX_SPEAK_PRIORITY) {
-					if ((ex < TURN_DEGREE_MIN || mpi < TURN_DEGREE_MIN) && ex >= 0) {
-						kl = true;
-						int lns = rs.getObject().getLanes();
-						if(rs.getObject().getOneway() == 0) {
-							lns = (lns + 1) / 2;
-						}
-						if (lns > 0) {
-							right += lns;
-						}
-						speak = speak || rsSpeakPriority <= speakPriority;
-					} else if ((ex > -TURN_DEGREE_MIN || mpi < TURN_DEGREE_MIN) && ex <= 0) {
-						kr = true;
-						int lns = rs.getObject().getLanes();
-						if(rs.getObject().getOneway() == 0) {
-							lns = (lns + 1) / 2;
-						}
-						if (lns > 0) {
-							left += lns;
-						}
-						speak = speak || rsSpeakPriority <= speakPriority;
-					}
-				}
-			}
-		}
-		if(kr && left == 0) {
-			left = 1;
-		} else if(kl && right == 0) {
-			right = 1;
-		}
-		int current = rr.getObject().getLanes();
-		if(rr.getObject().getOneway() == 0) {
-			current = (current + 1) / 2;
-		}
-		if (current <= 0) {
-			current = 1;
-		}
-		if(ls >= 0 /*&& current + left + right >= ls*/){
-			lanes = new int[current + left + right];
-			ls = current + left + right;
-			for(int it=0; it< ls; it++) {
-				if(it < left || it >= left + current) {
-					lanes[it] = 0;
-				} else {
-					lanes[it] = 1;
-				}
-			}
-			// sometimes links are 
-			if ((current <= left + right) && (left > 1 || right > 1)) {
-				speak = true;
-			}
-		}
-		
-		if (kl) {
-			t = TurnType.valueOf(TurnType.KL, leftSide);
-			t.setSkipToSpeak(!speak);
-		} else if(kr){
-			t = TurnType.valueOf(TurnType.KR, leftSide);
-			t.setSkipToSpeak(!speak);
-		}
-		if (t != null && lanes != null) {
-			t.setLanes(lanes);
-		}
-		return t;
-	}
-	
-	private long getPoint(RouteDataObject road, int pointInd) {
-		return (((long) road.getPoint31XTile(pointInd)) << 31) + (long) road.getPoint31YTile(pointInd);
-	}
-
-
-	private void attachRoadSegments(RoutingContext ctx, List<RouteSegmentResult> result, int routeInd, int pointInd, boolean plus) {
-		RouteSegmentResult rr = result.get(routeInd);
-		RouteDataObject road = rr.getObject();
-		long nextL = pointInd < road.getPointsLength() - 1 ? getPoint(road, pointInd + 1) : 0;
-		long prevL = pointInd > 0 ? getPoint(road, pointInd - 1) : 0;
-		
-		// attach additional roads to represent more information about the route
-		RouteSegmentResult previousResult = null;
-		
-		// by default make same as this road id
-		long previousRoadId = road.getId();
-		if (pointInd == rr.getStartPointIndex() && routeInd > 0) {
-			previousResult = result.get(routeInd - 1);
-			previousRoadId = previousResult.getObject().getId();
-			if (previousRoadId != road.getId()) {
-				if (previousResult.getStartPointIndex() < previousResult.getEndPointIndex()
-						&& previousResult.getEndPointIndex() < previousResult.getObject().getPointsLength() - 1) {
-					rr.attachRoute(pointInd, new RouteSegmentResult(previousResult.getObject(), previousResult.getEndPointIndex(),
-							previousResult.getObject().getPointsLength() - 1));
-				} else if (previousResult.getStartPointIndex() > previousResult.getEndPointIndex() 
-						&& previousResult.getEndPointIndex() > 0) {
-					rr.attachRoute(pointInd, new RouteSegmentResult(previousResult.getObject(), previousResult.getEndPointIndex(), 0));
-				}
-			}
-		}
-		RouteSegment routeSegment = ctx.loadRouteSegment(road.getPoint31XTile(pointInd), road.getPoint31YTile(pointInd), ctx.config.memoryLimitation);
-		// try to attach all segments except with current id
-		while (routeSegment != null) {
-			if (routeSegment.road.getId() != road.getId() && routeSegment.road.getId() != previousRoadId) {
-				RouteDataObject addRoad = routeSegment.road;
-				
-				// TODO restrictions can be considered as well
-				int oneWay = ctx.getRouter().isOneWay(addRoad);
-				if (oneWay >= 0 && routeSegment.segmentStart < addRoad.getPointsLength() - 1) {
-					long pointL = getPoint(addRoad, routeSegment.segmentStart + 1);
-					if(pointL != nextL && pointL != prevL) {
-						// if way contains same segment (nodes) as different way (do not attach it)
-						rr.attachRoute(pointInd, new RouteSegmentResult(addRoad, routeSegment.segmentStart, addRoad.getPointsLength() - 1));
-					}
-				}
-				if (oneWay <= 0 && routeSegment.segmentStart > 0) {
-					long pointL = getPoint(addRoad, routeSegment.segmentStart - 1);
-					// if way contains same segment (nodes) as different way (do not attach it)
-					if(pointL != nextL && pointL != prevL) {
-						rr.attachRoute(pointInd, new RouteSegmentResult(addRoad, routeSegment.segmentStart, 0));
-					}
-				}
-			}
-			routeSegment = routeSegment.next;
-		}
-	}
-	
-	
-=======
->>>>>>> 6b959dd7
+
 	/*public */static int roadPriorityComparator(double o1DistanceFromStart, double o1DistanceToEnd, 
 			double o2DistanceFromStart, double o2DistanceToEnd, double heuristicCoefficient ) {
 		// f(x) = g(x) + h(x)  --- g(x) - distanceFromStart, h(x) - distanceToEnd (not exact)
@@ -1439,7 +986,7 @@
 		
 	}
 	
-	class FinalRouteSegment extends RouteSegment {
+	static class FinalRouteSegment extends RouteSegment {
 		
 		boolean reverseWaySearch;
 		RouteSegment opposite;
