--- conflicted
+++ resolved
@@ -11,7 +11,6 @@
 import java.lang.reflect.InvocationTargetException;
 import java.util.ArrayList;
 import java.util.Comparator;
-import java.util.LinkedList;
 import java.util.List;
 import java.util.PriorityQueue;
 import java.util.Queue;
@@ -102,39 +101,25 @@
 			@Override
 			public void run() {
 				try {
-<<<<<<< HEAD
-					List<RouteSegment> ways = clustering(latitude, longitude);
-					if (!ANIMATE_CLUSTERING) {
-						DataTileManager<Way> points = new DataTileManager<Way>(11);
-						for (RouteSegment s : ways) {
-							Way w = new Way(-1);
-							for (int i = 0; i < s.getRoad().getPointsLength(); i++) {
-								double lat = MapUtils.get31LatitudeY(s.getRoad().getPoint31YTile(i));
-								double lon = MapUtils.get31LongitudeX(s.getRoad().getPoint31XTile(i));
-								w.addNode(new Node(lat, lon, -1));
-							}
-							LatLon n = w.getLatLon();
-							points.registerObject(n.getLatitude(), n.getLongitude(), w);
-=======
-					final DataTileManager<Way> points = new DataTileManager<Way>(11);
+					DataTileManager<Way> points = new DataTileManager<Way>(11);
 					List<RouteSegment> ways = clustering(clusterCtx, latitude, longitude, points);
 					for (RouteSegment s : ways) {
 						Way w = new Way(-1);
 						int st = s.getSegmentStart();
 						int end = s.getParentSegmentEnd();
-						if(st > end){
+						if (st > end) {
 							int t = st;
 							st = end;
 							end = t;
->>>>>>> 6b959dd7
+
+							for (int i = st; i <= end; i++) {
+								net.osmand.osm.Node n = new net.osmand.osm.Node(MapUtils.get31LatitudeY(s.getRoad().getPoint31YTile(i)),
+										MapUtils.get31LongitudeX(s.getRoad().getPoint31XTile(i)), -1);
+								w.addNode(n);
+							}
+							LatLon n = w.getLatLon();
+							points.registerObject(n.getLatitude(), n.getLongitude(), w);
 						}
-						for (int i = st; i <= end; i++) {
-							net.osmand.osm.Node n = new net.osmand.osm.Node(MapUtils.get31LatitudeY(s.getRoad()
-									.getPoint31YTile(i)), MapUtils.get31LongitudeX(s.getRoad().getPoint31XTile(i)), -1);
-							w.addNode(n);
-						}
-						LatLon n = w.getLatLon();
-						points.registerObject(n.getLatitude(), n.getLongitude(), w);
 					}
 					map.setPoints(points);
 					map.repaint();
@@ -169,10 +154,6 @@
 			log.info("ROAD TO START " + highway + " " + //road.getName() + " " 
 					+ road.id);
 		}
-<<<<<<< HEAD
-		final DataTileManager<Way> points = new DataTileManager<Way>(11);
-=======
->>>>>>> 6b959dd7
 		map.setPoints(points);
 		
 		ctx.setVisitor(new RouteSegmentVisitor() {
