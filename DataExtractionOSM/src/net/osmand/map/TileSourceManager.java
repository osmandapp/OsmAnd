package net.osmand.map;

import java.io.BufferedReader;
import java.io.BufferedWriter;
import java.io.File;
import java.io.FileInputStream;
import java.io.FileOutputStream;
import java.io.IOException;
import java.io.InputStreamReader;
import java.io.OutputStreamWriter;
import java.net.URL;
import java.net.URLConnection;
import java.text.MessageFormat;
import java.util.ArrayList;
import java.util.LinkedHashMap;
import java.util.List;
import java.util.Map;
import java.util.regex.Pattern;

import javax.xml.parsers.ParserConfigurationException;
import javax.xml.parsers.SAXParser;
import javax.xml.parsers.SAXParserFactory;

import net.osmand.LogUtil;

import org.apache.commons.logging.Log;
import org.xml.sax.Attributes;
import org.xml.sax.SAXException;
import org.xml.sax.helpers.DefaultHandler;



public class TileSourceManager {
	private static final Log log = LogUtil.getLog(TileSourceManager.class);
	private static final String RULE_CYCLOATLAS = "cykloatlas_cz";
	private static final String RULE_WMS = "wms_tile";
	private static final String RULE_MICROSOFT = "microsoft";
	
	

	public static class TileSourceTemplate implements ITileSource {
		private int maxZoom;
		private int minZoom;
		private String name;
		protected int tileSize;
		protected String urlToLoad;
		protected String ext;
		private int avgSize;
		private int bitDensity;
		private boolean ellipticYTile;
		private String rule;

		public TileSourceTemplate(String name, String urlToLoad, String ext, int maxZoom, int minZoom, int tileSize, int bitDensity,
				int avgSize) {
			this.maxZoom = maxZoom;
			this.minZoom = minZoom;
			this.name = name;
			this.tileSize = tileSize;
			this.urlToLoad = urlToLoad;
			this.ext = ext;
			this.avgSize = avgSize;
			this.bitDensity = bitDensity;
		}

		public void setEllipticYTile(boolean ellipticYTile) {
			this.ellipticYTile = ellipticYTile;
		}

		@Override
		public boolean isEllipticYTile() {
			return ellipticYTile;
		}

		@Override
		public int getBitDensity() {
			return bitDensity;
		}

		public int getAverageSize() {
			return avgSize;
		}

		@Override
		public int getMaximumZoomSupported() {
			return maxZoom;
		}

		@Override
		public int getMinimumZoomSupported() {
			return minZoom;
		}

		@Override
		public String getName() {
			return name;
		}

		@Override
		public int getTileSize() {
			return tileSize;
		}

		public String getTileFormat() {
			return ext;
		}

		@Override
		public String getUrlToLoad(int x, int y, int zoom) {
			// use int to string not format numbers! (non-nls)
			if (urlToLoad == null) {
				return null;
			}
			return MessageFormat.format(urlToLoad, zoom + "", x + "", y + ""); //$NON-NLS-1$ //$NON-NLS-2$ //$NON-NLS-3$
		}

		public String getUrlTemplate() {
			return urlToLoad;
		}

		@Override
		public boolean couldBeDownloadedFromInternet() {
			return urlToLoad != null;
		}

		@Override
		public int hashCode() {
			final int prime = 31;
			int result = 1;
			result = prime * result + ((name == null) ? 0 : name.hashCode());
			return result;
		}

		@Override
		public boolean equals(Object obj) {
			if (this == obj)
				return true;
			if (obj == null)
				return false;
			if (getClass() != obj.getClass())
				return false;
			TileSourceTemplate other = (TileSourceTemplate) obj;
			if (name == null) {
				if (other.name != null)
					return false;
			} else if (!name.equals(other.name))
				return false;
			return true;
		}

		public void setRule(String rule) {
			this.rule = rule;
		}

		public String getRule() {
			return rule;
		}
	}
	
	private static Map<String, String> readMetaInfoFile(File dir) {
		Map<String, String> keyValueMap = new LinkedHashMap<String, String>();
		try {

			File metainfo = new File(dir, ".metainfo"); //$NON-NLS-1$
			if (metainfo.exists()) {
				BufferedReader reader = new BufferedReader(new InputStreamReader(
						new FileInputStream(metainfo), "UTF-8")); //$NON-NLS-1$
				String line;
				String key = null;
				while ((line = reader.readLine()) != null) {
					line = line.trim();
					if (line.startsWith("[")) {
						key = line.substring(1, line.length() - 1).toLowerCase();
					} else if (key != null && line.length() > 0) {
						keyValueMap.put(key, line);
						key = null;
					}
				}
			}
		} catch (IOException e) {
			log.error("Error reading metainfo file " + dir.getAbsolutePath(), e);
		}
		return keyValueMap;
	}	
	
	private static int parseInt(Map<String, String> attributes, String value, int def){
		String val = attributes.get(value);
		if(val == null){
			return def;
		}
		try {
			return Integer.parseInt(value);
		} catch (NumberFormatException e) {
			return def;
		}
	}
	
<<<<<<< HEAD
	
	public static class CykloatlasSourceTemplate extends TileSourceTemplate {

		public CykloatlasSourceTemplate(String name, String urlToLoad){
			super(name, urlToLoad, ".png", 16, 7, 256, 8, 26000); //$NON-NLS-1$
		}

		@Override
		public String getUrlToLoad(int x, int y, int zoom) {
			String z = Integer.toString(zoom);
			// use int to string not format numbers! (non-nls)
			if(urlToLoad == null){
				return null;
=======
	public static void createMetaInfoFile(File dir, TileSourceTemplate tm, boolean override) throws IOException{
		File metainfo = new File(dir, ".metainfo"); //$NON-NLS-1$
		Map<String, String> properties = new LinkedHashMap<String, String>();
		if(tm instanceof MicrosoftTileSourceTemplate){
			properties.put("rule", RULE_MICROSOFT);
			properties.put("map_type", ((MicrosoftTileSourceTemplate) tm).getMapTypeChar()+"");
			properties.put("map_ext", ((MicrosoftTileSourceTemplate) tm).getTileType());
		} else {
			if(tm instanceof CykloatlasSourceTemplate){
				properties.put("rule", RULE_CYCLOATLAS);
>>>>>>> 247c7ffa
			}
			if(tm.getUrlTemplate() == null){
				return;
			}
			properties.put("url_template", tm.getUrlTemplate());
		}
		
		properties.put("ext", tm.getTileFormat());
		properties.put("min_zoom", tm.getMinimumZoomSupported()+"");
		properties.put("max_zoom", tm.getMaximumZoomSupported()+"");
		properties.put("tile_size", tm.getTileSize()+"");
		properties.put("img_density", tm.getBitDensity()+"");
		properties.put("avg_img_size", tm.getAverageSize()+"");
		
		if(tm.isEllipticYTile()){
			properties.put("ellipsoid", tm.isEllipticYTile()+"");
		}
		BufferedWriter writer = new BufferedWriter(new OutputStreamWriter(new FileOutputStream(metainfo)));
		for(String key : properties.keySet()){
			writer.write("["+key+"]\n"+properties.get(key)+"\n");
		}
		writer.close();
	}
	
	public static boolean isTileSourceMetaInfoExist(File dir){
		return new File(dir, ".metainfo").exists() || new File(dir, "url").exists();
	}
	
	public static TileSourceTemplate createTileSourceTemplate(File dir) {
		// read metainfo file
		Map<String, String> metaInfo = readMetaInfoFile(dir);
		if(!metaInfo.isEmpty()){
			metaInfo.put("name", dir.getName());
			TileSourceTemplate template = createTileSourceTemplate(metaInfo);
			return template;
		}
		
		// try to find url
		String ext = findOneTile(dir);
		ext = ext == null ? ".jpg" : ext;
		String url = null;
			File readUrl = new File(dir, "url"); //$NON-NLS-1$
			try {
				if (readUrl.exists()) {
					BufferedReader reader = new BufferedReader(new InputStreamReader(
							new FileInputStream(readUrl), "UTF-8")); //$NON-NLS-1$
					url = reader.readLine();
					url = url.replaceAll(Pattern.quote("{$z}"), "{0}"); //$NON-NLS-1$ //$NON-NLS-2$
					url = url.replaceAll(Pattern.quote("{$x}"), "{1}"); //$NON-NLS-1$//$NON-NLS-2$
					url = url.replaceAll(Pattern.quote("{$y}"), "{2}"); //$NON-NLS-1$ //$NON-NLS-2$
					reader.close();
				}
			} catch (IOException e) {
				log.debug("Error reading url " + dir.getName(), e); //$NON-NLS-1$
			}

		return new TileSourceManager.TileSourceTemplate(dir.getName(), url,
				ext, 18, 1, 256, 16, 20000); //$NON-NLS-1$
	}

	private static String findOneTile(File dir) {
		if (dir.isDirectory()) {
			for (File file : dir.listFiles()) {
				if (file.isDirectory()) {
					String ext = findOneTile(file);
					if (ext != null) {
						return ext;
					}
				} else {
					String fileName = file.getName();
					if (fileName.endsWith(".tile")) {
						String substring = fileName.substring(0, fileName.length() - ".tile".length());
						int extInt = substring.lastIndexOf(".");
						if (extInt != -1) {
							return substring.substring(extInt, substring.length());
						}
					}
				}
			}
		}
		return null;
	}
	
	
//	public static class WMSSourceTemplate extends TileSourceTemplate {
//
//		public WMSSourceTemplate(String name, String wmsUrl) {
//			super("WMS " + name, wmsUrl, ".jpg", 18, 3, 256, 16, 20000); //$NON-NLS-1$ //$NON-NLS-2$
//		}
//		
//		@Override
//		public String getUrlToLoad(int x, int y, int zoom) {
//			double yEnd = MapUtils.getLatitudeFromTile(zoom, y + 1);
//			double yStart = MapUtils.getLatitudeFromTile(zoom, y );
//			double xStart = MapUtils.getLongitudeFromTile(zoom, x);
//			double xEnd = MapUtils.getLongitudeFromTile(zoom, x + 1);
//			StringBuilder load = new StringBuilder();
//			load.append(urlToLoad).append("bbox=").append(xStart).append(','). //$NON-NLS-1$
//				 append(yEnd).append(',').append(xEnd).append(',').append(yStart);
//			load.append("&srs=EPSG:4326").append("&width=").append(tileSize).append("&height=").append(tileSize); //$NON-NLS-1$ //$NON-NLS-2$ //$NON-NLS-3$
//			return load.toString();
//		}
//		
//	}

	
	public static java.util.List<TileSourceTemplate> getKnownSourceTemplates() {
		java.util.List<TileSourceTemplate> list = new ArrayList<TileSourceTemplate>();
		list.add(getMapnikSource());
		list.add(getCycleMapSource());
		return list;

	}
	
	public static TileSourceTemplate getMapnikSource(){
		return new TileSourceTemplate("Mapnik", "http://tile.openstreetmap.org/{0}/{1}/{2}.png", ".png", 18, 1, 256, 8, 18000);  //$NON-NLS-1$//$NON-NLS-2$ //$NON-NLS-3$
	}
	
	
	public static TileSourceTemplate getCycleMapSource(){
		return new TileSourceTemplate("CycleMap", "http://b.tile.opencyclemap.org/cycle/{0}/{1}/{2}.png", ".png", 17, 0, 256, 32, 18000);  //$NON-NLS-1$//$NON-NLS-2$ //$NON-NLS-3$
	}
	
	
	public static List<TileSourceTemplate> downloadTileSourceTemplates() {
		final List<TileSourceTemplate> templates = new ArrayList<TileSourceTemplate>();
		try {
			URLConnection connection = new URL("http://download.osmand.net/tile_sources.php").openConnection();
			final SAXParser saxParser = SAXParserFactory.newInstance().newSAXParser();
			saxParser.parse(connection.getInputStream(), new DefaultHandler(){
				@Override
				public void startElement(String uri, String localName, String qName, Attributes attributes) throws SAXException {
					String name = saxParser.isNamespaceAware() ? localName : qName;
					Map<String, String> attrs = new LinkedHashMap<String, String>();
					if(name.equals("tile_source")){
						attrs.clear();
						for(int i=0; i< attributes.getLength(); i++){
							String local = attributes.getLocalName(i);
							if(local != null){
								attrs.put(local, attributes.getValue(i));
							} else if(attributes.getQName(i) != null){
								attrs.put(attributes.getQName(i), attributes.getValue(i));
							} else {
								return;
							}
						}
						TileSourceTemplate template = createTileSourceTemplate(attrs);
						if(template != null){
							templates.add(template);
						}
					}
				}
			});
		} catch (IOException e) {
			log.error("Exception while downloading tile sources", e);
			return null;
		} catch (SAXException e) {
			log.error("Exception while downloading tile sources", e);
			return null;
		} catch (ParserConfigurationException e) {
			log.error("Exception while downloading tile sources", e);
			return null;
		}
		return templates;
	}
	
	private static TileSourceTemplate createTileSourceTemplate(Map<String, String> attrs) {
		TileSourceTemplate template = null;
		String rule = attrs.get("rule");
		if(rule == null){
			template = createSimpleTileSourceTemplate(attrs, false);
		} else if(RULE_CYCLOATLAS.equalsIgnoreCase(rule)){
			template = createSimpleTileSourceTemplate(attrs, true);
		} else if (RULE_MICROSOFT.equalsIgnoreCase(rule)) {
			template = createMicrofsoftTileSourceTemplate(attrs);
		} else if (RULE_WMS.equalsIgnoreCase(rule)) {
			template = createWmsTileSourceTemplate(attrs);
		} else {
			// TODO rule == yandex_traffic
		}
		if(template != null){
			template.setRule(rule);
		}
		return template;
	}

	private static TileSourceTemplate createSimpleTileSourceTemplate(Map<String, String> attributes, boolean cycloAtlas) {
		String name = attributes.get("name");
		String urlTemplate = attributes.get("url_template");
		if (name == null || urlTemplate == null) {
			return null;
		}
		urlTemplate.replace("${x}", "{1}").replace("${y}", "{2}").replace("${z}", "{0}");
		int maxZoom = parseInt(attributes, "max_zoom", 18);
		int minZoom = parseInt(attributes, "min_zoom", 5);
		int tileSize = parseInt(attributes, "tile_size", 256);
		String ext = attributes.get("ext") == null ? ".jpg" : attributes.get("ext");
		int bitDensity = parseInt(attributes, "img_density", 16);
		int avgTileSize = parseInt(attributes, "avg_img_size", 18000);
		boolean ellipsoid = false;
		if (Boolean.parseBoolean(attributes.get("ellipsoid"))) {
			ellipsoid = true;
		}
		TileSourceTemplate templ;
		if (cycloAtlas) {
			templ = new CykloatlasSourceTemplate(name, urlTemplate, ext, maxZoom, minZoom, tileSize, bitDensity, avgTileSize);
		} else {
			templ = new TileSourceTemplate(name, urlTemplate, ext, maxZoom, minZoom, tileSize, bitDensity, avgTileSize);
		}
		templ.setEllipticYTile(ellipsoid);
		return templ;
	}
	
	private static TileSourceTemplate createMicrofsoftTileSourceTemplate(Map<String, String> attributes) {
		String name = attributes.get("name");
		String mapType = attributes.get("map_type");
		String mapExt = attributes.get("map_ext");
		
		if (name == null || mapExt == null || mapType == null) {
			return null;
		}
		int maxZoom = parseInt(attributes, "max_zoom", 18);
		int minZoom = parseInt(attributes, "min_zoom", 5);
		int tileSize = parseInt(attributes, "tile_size", 256);
		String ext = attributes.get("ext") == null ? ".jpg" : attributes.get("ext");
		int bitDensity = parseInt(attributes, "img_density", 16);
		int avgTileSize = parseInt(attributes, "avg_img_size", 18000);
		TileSourceTemplate templ = new MicrosoftTileSourceTemplate(name, mapType.charAt(0), mapType, ext, maxZoom, minZoom, tileSize, bitDensity, avgTileSize);
		return templ;
	}
	
	private static TileSourceTemplate createWmsTileSourceTemplate(Map<String, String> attributes) {
		String name = attributes.get("name");
		String layer = attributes.get("layer");
		String urlTemplate = attributes.get("url_template");
		
		if (name == null || urlTemplate == null || layer == null) {
			return null;
		}
		int maxZoom = parseInt(attributes, "max_zoom", 18);
		int minZoom = parseInt(attributes, "min_zoom", 5);
		int tileSize = parseInt(attributes, "tile_size", 256);
		String ext = attributes.get("ext") == null ? ".jpg" : attributes.get("ext");
		int bitDensity = parseInt(attributes, "img_density", 16);
		int avgTileSize = parseInt(attributes, "avg_img_size", 18000);
		urlTemplate = " http://whoots.mapwarper.net/tms/{0}/{1}/{2}/"+layer+"/"+urlTemplate;
		TileSourceTemplate templ = new TileSourceTemplate(name, urlTemplate, ext, maxZoom, minZoom, tileSize, bitDensity, avgTileSize);
		return templ;
	}
	
	
	

	
	protected static final char[] NUM_CHAR = { '0', '1', '2', '3' };

	/**
	 * See: http://msdn.microsoft.com/en-us/library/bb259689.aspx
	 * @param zoom
	 * @param tilex
	 * @param tiley
	 * @return quadtree encoded tile number
	 * 
	 */
	public static String encodeQuadTree(int zoom, int tilex, int tiley) {
		char[] tileNum = new char[zoom];
		for (int i = zoom - 1; i >= 0; i--) {
			// Binary encoding using ones for tilex and twos for tiley. if a bit
			// is set in tilex and tiley we get a three.
			int num = (tilex % 2) | ((tiley % 2) << 1);
			tileNum[i] = NUM_CHAR[num];
			tilex >>= 1;
			tiley >>= 1;
		}
		return new String(tileNum);
	}
	
	public static class MicrosoftTileSourceTemplate extends TileSourceTemplate {

		private final char mapTypeChar;
		int serverNum = 0; // 0..3
		protected String urlBase = ".ortho.tiles.virtualearth.net/tiles/"; //$NON-NLS-1$
		protected String urlAppend = "?g=45"; //$NON-NLS-1$
		private final String tileType;

		public MicrosoftTileSourceTemplate(String name, char mapTypeChar , String type, 
				String ext, int maxZoom, int minZoom, int tileSize, int bitDensity, int avgSize) {
			super(name, null, ext, maxZoom, minZoom, tileSize, bitDensity, avgSize);
			this.mapTypeChar = mapTypeChar;
			this.tileType = type;
		}
		
		public char getMapTypeChar() {
			return mapTypeChar;
		}
		
		public String getTileType() {
			return tileType;
		}
		
		
		@Override
		public String getUrlToLoad(int x, int y, int zoom) {
			String tileNum = encodeQuadTree(zoom, x, y);
//			serverNum = (serverNum + 1) % serverNumMax;
			return "http://" + mapTypeChar + serverNum + urlBase + mapTypeChar + tileNum + "." //$NON-NLS-1$ //$NON-NLS-2$
					+ tileType + urlAppend;
			
		}
		
		@Override
		public boolean couldBeDownloadedFromInternet() {
			return true;
		}
		
	}
	
	public static class CykloatlasSourceTemplate extends TileSourceTemplate {

		public CykloatlasSourceTemplate(String name, String urlToLoad, String ext, int maxZoom, int minZoom, int tileSize, int bitDensity,
				int avgSize) {
			super(name, urlToLoad, ext, maxZoom, minZoom, tileSize, bitDensity, avgSize);
		}

		@Override
		public String getUrlToLoad(int x, int y, int zoom) {
			String z = Integer.toString(zoom);
			// use int to string not format numbers! (non-nls)
			if(urlToLoad == null){
				return null;
			}
			if (zoom >= 13)
				z += "c";
			return MessageFormat.format(urlToLoad, z, x+"", y+""); //$NON-NLS-1$ //$NON-NLS-2$ //$NON-NLS-3$
		}
		
	}

	
}<|MERGE_RESOLUTION|>--- conflicted
+++ resolved
@@ -194,21 +194,6 @@
 		}
 	}
 	
-<<<<<<< HEAD
-	
-	public static class CykloatlasSourceTemplate extends TileSourceTemplate {
-
-		public CykloatlasSourceTemplate(String name, String urlToLoad){
-			super(name, urlToLoad, ".png", 16, 7, 256, 8, 26000); //$NON-NLS-1$
-		}
-
-		@Override
-		public String getUrlToLoad(int x, int y, int zoom) {
-			String z = Integer.toString(zoom);
-			// use int to string not format numbers! (non-nls)
-			if(urlToLoad == null){
-				return null;
-=======
 	public static void createMetaInfoFile(File dir, TileSourceTemplate tm, boolean override) throws IOException{
 		File metainfo = new File(dir, ".metainfo"); //$NON-NLS-1$
 		Map<String, String> properties = new LinkedHashMap<String, String>();
@@ -219,7 +204,6 @@
 		} else {
 			if(tm instanceof CykloatlasSourceTemplate){
 				properties.put("rule", RULE_CYCLOATLAS);
->>>>>>> 247c7ffa
 			}
 			if(tm.getUrlTemplate() == null){
 				return;
