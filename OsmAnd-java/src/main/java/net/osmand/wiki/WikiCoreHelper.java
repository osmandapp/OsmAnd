package net.osmand.wiki;

import com.google.gson.Gson;
import com.google.gson.JsonSyntaxException;
import com.google.gson.annotations.Expose;
import com.google.gson.annotations.SerializedName;

import net.osmand.PlatformUtil;
import net.osmand.data.Amenity;
import net.osmand.data.QuadRect;
import net.osmand.osm.io.NetworkUtils;
import net.osmand.util.Algorithms;

import org.apache.commons.logging.Log;

import java.io.UnsupportedEncodingException;
import java.net.URLDecoder;
import java.net.URLEncoder;
import java.util.ArrayList;
import java.util.Arrays;
import java.util.List;
import java.util.Locale;
import java.util.Map;
import java.util.Set;

public class WikiCoreHelper {

	public static final boolean USE_OSMAND_WIKI_API = true;
	private static final Log LOG = PlatformUtil.getLog(WikiCoreHelper.class);
	private static final String WIKIMEDIA_API_ENDPOINT = "https://commons.wikimedia.org/w/api.php";
	private static final String WIKIDATA_API_ENDPOINT = "https://www.wikidata.org/w/api.php";
	private static final String WIKIDATA_ACTION = "?action=wbgetclaims&property=P18&entity=";
	private static final String WIKIMEDIA_ACTION = "?action=query&list=categorymembers&cmtitle=";
	private static final String CM_LIMIT = "&cmlimit=100";
	private static final String FORMAT_JSON = "&format=json";
	private static final String IMAGE_BASE_URL = "https://commons.wikimedia.org/wiki/Special:FilePath/";
	public static final String WIKIMEDIA_FILE = "File:";
	public static final String WIKIMEDIA_CATEGORY = "Category:";
	private static final int THUMB_SIZE = 480;
	public static final String OSMAND_API_ENDPOINT = "https://osmand.net/api/";
	public static final String OSMAND_SEARCH_ENDPOINT = "https://osmand.net/search/";
	private static final String WIKI_PLACE_ACTION = "wiki_place?";
	private static final String GET_WIKI_DATA_ACTION = "get-wiki-data?";
	private static final int DEPT_CAT_LIMIT = 1;
	private static final List<String> IMAGE_EXTENSIONS = new ArrayList<>(Arrays.asList(".jpeg", ".jpg", ".png", ".gif"));


	public static List<OsmandApiFeatureData> getExploreImageList(QuadRect mapRect, int zoom, String lang) {
		List<OsmandApiFeatureData> wikiImages = new ArrayList<>();
		StringBuilder url = new StringBuilder();
		String baseApiActionUrl = OSMAND_SEARCH_ENDPOINT + GET_WIKI_DATA_ACTION;
		String northWest = String.format(Locale.US, "%f,%f", mapRect.top, mapRect.left);
		String southEast = String.format(Locale.US, "%f,%f", mapRect.bottom, mapRect.right);
		url.append(baseApiActionUrl);
		try {
			url.append(String.format(Locale.US, "northWest=%s", URLEncoder.encode(northWest, "UTF-8")));
			url.append("&");
			url.append(String.format(Locale.US, "southEast=%s", URLEncoder.encode(southEast, "UTF-8")));
			url.append("&");
			url.append(String.format(Locale.US, "zoom=%d", zoom));
			url.append("&");
			url.append(String.format(Locale.US, "lang=%s", lang));
			url.append("&");
			url.append(String.format(Locale.US, "filters=%s", "tourism%2Cleisure%2Centertainment"));


		} catch (UnsupportedEncodingException e) {
			throw new RuntimeException(e);
		}
		getNearbyImagesOsmAndAPIRequest(url.toString(), wikiImages);
		return wikiImages;
	}

	public static List<WikiImage> getWikiImageList(Map<String, String> tags) {
		List<WikiImage> wikiImages = new ArrayList<WikiImage>();
		String wikidataId = tags == null ? null : tags.getOrDefault(Amenity.WIKIDATA, "");
		String wikimediaCommons = tags == null ? null : tags.get(Amenity.WIKIMEDIA_COMMONS);
		String wikiTitle = tags == null ? null : tags.get(Amenity.WIKIPEDIA);
		String wikiCategory = "";
		int urlInd = wikiTitle == null ? 0 : wikiTitle.indexOf(".wikipedia.org/wiki/");
		if (urlInd > 0) {
			String prefix = wikiTitle.substring(0, urlInd);
			String lang = prefix.substring(prefix.lastIndexOf("/") + 1, prefix.length());
			String title = wikiTitle.substring(urlInd + ".wikipedia.org/wiki/".length());
			wikiTitle = lang + ":" + title;
		}
		if (!Algorithms.isEmpty(wikimediaCommons)) {
			if (wikimediaCommons.startsWith(WIKIMEDIA_FILE)) {
				addFile(wikiImages, wikimediaCommons);
			} else if (wikimediaCommons.startsWith(WIKIMEDIA_CATEGORY)) {
				wikiCategory = wikimediaCommons.replace(WIKIMEDIA_CATEGORY, "");
			}
		}
		if (Algorithms.isEmpty(wikiTitle) && tags != null) {
			for (String tag : tags.keySet()) {
				if (tag.startsWith(Amenity.WIKIPEDIA + ":")) {
					wikiTitle = tag.substring((Amenity.WIKIPEDIA + ":").length()) + ":" + tags.get(tag);
				}
			}
		}
		if (USE_OSMAND_WIKI_API) {
			// article // category
			String url = "";
			String baseApiActionUrl = OSMAND_API_ENDPOINT + WIKI_PLACE_ACTION;
			try {
				if (!Algorithms.isEmpty(wikidataId)) {
<<<<<<< HEAD
					url += (url.length() == 0 ? baseApiActionUrl : "&") + "article=" + URLEncoder.encode(wikidataId, "UTF-8");
				}
				if (!Algorithms.isEmpty(wikiCategory)) {
					url += (url.length() == 0 ? baseApiActionUrl : "&") + "category=" + URLEncoder.encode(wikiCategory, "UTF-8");
				}
				if (!Algorithms.isEmpty(wikiTitle)) {
					url += (url.length() == 0 ? baseApiActionUrl : "&") + "wiki=" + URLEncoder.encode(wikiTitle, "UTF-8");
				}
				if (!Algorithms.isEmpty(wikidataId)) {
					url += (url.length() == 0 ? baseApiActionUrl : "&") + "addMetaData=" + URLEncoder.encode("true", "UTF-8");
=======
					url += (url.isEmpty() ? OSMAND_API_ENDPOINT : "&") + "article=" + URLEncoder.encode(wikidataId, "UTF-8");
				}
				if (!Algorithms.isEmpty(wikiCategory)) {
					url += (url.isEmpty() ? OSMAND_API_ENDPOINT : "&") + "category=" + URLEncoder.encode(wikiCategory, "UTF-8");
				}
				if (!Algorithms.isEmpty(wikiTitle)) {
					url += (url.isEmpty() ? OSMAND_API_ENDPOINT : "&") + "wiki=" + URLEncoder.encode(wikiTitle, "UTF-8");
				}
				if (!Algorithms.isEmpty(wikidataId)) {
					url += (url.isEmpty() ? OSMAND_API_ENDPOINT : "&") + "addMetaData=" + URLEncoder.encode("true", "UTF-8");
>>>>>>> a577a72a
				}
			} catch (UnsupportedEncodingException e) {
				throw new RuntimeException(e);
			}
			if (!url.isEmpty()) {
				getImagesOsmAndAPIRequestV2(url, wikiImages);
			}
		} else {
			if (!Algorithms.isEmpty(wikidataId)) {
				getWikidataImageWikidata(wikidataId, wikiImages);
			}
			if (!Algorithms.isEmpty(wikiCategory)) {
				getWikimediaImageCategory(wikiCategory, wikiImages, 0);
			}
		}

		return wikiImages;
	}

	private static void addFile(List<WikiImage> wikiImages, String wikimediaCommons) {
		String imageFileName = wikimediaCommons.replace(WIKIMEDIA_FILE, "");
		WikiImage wikiImage = getImageData(imageFileName);
		wikiImages.add(wikiImage);
	}

	private static List<WikiImage> getWikimediaImageCategory(String categoryName, List<WikiImage> wikiImages, int depth) {
		String url = WIKIMEDIA_API_ENDPOINT + WIKIMEDIA_ACTION + WIKIMEDIA_CATEGORY + categoryName + CM_LIMIT
				+ FORMAT_JSON;
		WikimediaResponse response = sendWikipediaApiRequest(url, WikimediaResponse.class);
		if (response != null) {
			List<String> subCategories = new ArrayList<>();
			for (Categorymember cm : response.query.categorymembers) {
				String memberTitle = cm.title;
				if (memberTitle != null) {
					if (memberTitle.startsWith(WIKIMEDIA_CATEGORY)) {
						subCategories.add(memberTitle);
					} else if (memberTitle.startsWith(WIKIMEDIA_FILE)) {
						addFile(wikiImages, memberTitle);
					}
				}
			}
			if (depth < DEPT_CAT_LIMIT) {
				for (String subCategory : subCategories) {
					getWikimediaImageCategory(subCategory, wikiImages, depth + 1);
				}
			}
		}
		return wikiImages;
	}


	protected static List<WikiImage> getWikidataImageWikidata(String wikidataId, List<WikiImage> wikiImages) {
		String url = WIKIDATA_API_ENDPOINT + WIKIDATA_ACTION + wikidataId + FORMAT_JSON;
		WikidataResponse response = sendWikipediaApiRequest(url, WikidataResponse.class);
		if (response != null && response.claims != null && response.claims.p18 != null) {
			for (P18 p18 : response.claims.p18) {
				String imageFileName = p18.mainsnak.datavalue.value;
				if (imageFileName != null) {
					WikiImage wikiImage = getImageData(imageFileName);
					if (wikiImage != null) {
						wikiImages.add(wikiImage);
					}
				}
			}
		}
		return wikiImages;
	}

	private static List<WikiImage> getImagesOsmAndAPIRequestV2(String url, List<WikiImage> wikiImages) {
		OsmandAPIResponseV2 response = sendWikipediaApiRequest(url, OsmandAPIResponseV2.class);
		if (response != null && !Algorithms.isEmpty(response.images)) {
			for (Map<String, String> image : response.images) {
				WikiImage wikiImage = parseImageDataWithMetaData(image);
				if (wikiImage != null && isUrlFileImage(wikiImage)) {
					wikiImages.add(wikiImage);
				}
			}
		}
		return wikiImages;
	}

	private static boolean isUrlFileImage(WikiImage wikiImage) {
		String path = wikiImage.getImageHiResUrl();
		int lastIndexOfDot = path.lastIndexOf('.');
		if (lastIndexOfDot != -1) {
			return IMAGE_EXTENSIONS.contains(path.substring(lastIndexOfDot).toLowerCase());
		}
		return false;
	}

	private static void getNearbyImagesOsmAndAPIRequest(String url, List<OsmandApiFeatureData> wikiImages) {
		OsmandAPIFeaturesResponse response = sendWikipediaApiRequest(url, OsmandAPIFeaturesResponse.class);
		if (response != null && !Algorithms.isEmpty(response.features)) {
			wikiImages.addAll(response.features);
		}
	}

	private static List<WikiImage> getImagesOsmAndAPIRequest(String url, List<WikiImage> wikiImages) {
		OsmandAPIResponse response = sendWikipediaApiRequest(url, OsmandAPIResponse.class);
		if (response != null && !Algorithms.isEmpty(response.images)) {
			for (String imageUrl : response.images) {
				if (imageUrl != null) {
					WikiImage wikiImage = parseImageDataFromFile(imageUrl);
					if (wikiImage != null) {
						wikiImages.add(wikiImage);
					}
				}
			}
		}
		return wikiImages;
	}

	private static WikiImage parseImageDataWithMetaData(Map<String, String> image) {
		String imageUrl = image.get("image");
		if (!Algorithms.isEmpty(image)) {
			WikiImage wikiImage = parseImageDataFromFile(imageUrl);
			if (wikiImage != null) {
				Metadata metadata = wikiImage.getMetadata();

				String date = image.get("date");
				if (date != null) {
					metadata.setDate(date);
				}
				String author = image.get("author");
				if (date != null) {
					metadata.setAuthor(author);
				}
				String license = image.get("license");
				if (date != null) {
					metadata.setLicense(license);
				}
				long mediaId = Algorithms.parseLongSilently(image.get("mediaId"), -1);
				wikiImage.setMediaId(mediaId);
				return wikiImage;
			}
		}
		return null;
	}

	private static WikiImage parseImageDataFromFile(String imageUrl) {
		try {
			imageUrl = URLDecoder.decode(imageUrl, "UTF-8");
			String imageHiResUrl = imageUrl.replace(" ", "_");
			String imageFileName = Algorithms.getFileWithoutDirs(imageUrl);
			String imageName = Algorithms.getFileNameWithoutExtension(imageUrl);
			String imageStubUrl = imageHiResUrl + "?width=" + THUMB_SIZE;
			return new WikiImage(imageFileName, imageName, imageStubUrl, imageHiResUrl);
		} catch (UnsupportedEncodingException e) {
			LOG.error(e.getLocalizedMessage());
		}
		return null;
	}

	public static WikiImage getImageData(String imageFileName) {
		try {
			String imageName = URLDecoder.decode(imageFileName, "UTF-8");
			imageFileName = imageName.replace(" ", "_");
			imageName = imageName.substring(0, imageName.lastIndexOf("."));
			String imageHiResUrl = IMAGE_BASE_URL + imageFileName;
			String imageStubUrl = IMAGE_BASE_URL + imageFileName + "?width=" + THUMB_SIZE;
			return new WikiImage(imageFileName, imageName, imageStubUrl, imageHiResUrl);

		} catch (Exception e) {
			LOG.error(e.getLocalizedMessage());
		}
		return null;
	}

	private static <T> T sendWikipediaApiRequest(String url, Class<T> responseClass) {
		StringBuilder rawResponse = new StringBuilder();
		String errorMessage = NetworkUtils.sendGetRequest(url, null, rawResponse);
		if (errorMessage == null) {
			try {
				return new Gson().fromJson(rawResponse.toString(), responseClass);
			} catch (JsonSyntaxException e) {
				errorMessage = e.getLocalizedMessage();
			}
		}
		LOG.error(errorMessage);
		return null;
	}

	public static class OsmandAPIFeaturesResponse {
		@SerializedName("features")
		@Expose
		private final List<OsmandApiFeatureData> features = null;
	}

	public static class OsmandAPIResponseV2 {
		@SerializedName("features-v2")
		@Expose
		private final Set<Map<String, String>> images = null;
	}

	public static class OsmandApiFeatureData {
		@Expose
		public WikiDataProperties properties;
	}

	public static class WikiDataProperties {
		private String id;
		private String photoId;
		public String photoTitle;
		private String catId;
		private String catTitle;
		private String depId;
		private String depTitle;
		public String wikiTitle;
		private String wikiLang;
		private String wikiDesc;
		private String osmid;
		private String osmtype;
		private String poitype;
		public String poisubtype;
	}

	public static class OsmandAPIResponse {
		@SerializedName("features")
		@Expose
		private final List<String> images = null;
	}

	// Wikidata response classes
	public static class WikidataResponse {
		@SerializedName("claims")
		@Expose
		private Claims claims;
	}

	public static class Claims {
		@SerializedName("P18")
		@Expose
		private final List<P18> p18 = null;
	}

	public static class P18 {
		@SerializedName("mainsnak")
		@Expose
		private Mainsnak mainsnak;
	}

	public static class Mainsnak {
		@SerializedName("datavalue")
		@Expose
		private Datavalue datavalue;
		@SerializedName("datatype")
		@Expose
		private String datatype;
	}

	public static class Datavalue {
		@SerializedName("value")
		@Expose
		private String value;
		@SerializedName("type")
		@Expose
		private String type;
	}

	// Wikimedia response classes
	public static class WikimediaResponse {
		@SerializedName("query")
		@Expose
		private Query query;
	}

	public static class Query {
		@SerializedName("categorymembers")
		@Expose
		private List<Categorymember> categorymembers;
	}

	public static class Categorymember {
		@SerializedName("title")
		@Expose
		private String title;
	}
}<|MERGE_RESOLUTION|>--- conflicted
+++ resolved
@@ -104,29 +104,16 @@
 			String baseApiActionUrl = OSMAND_API_ENDPOINT + WIKI_PLACE_ACTION;
 			try {
 				if (!Algorithms.isEmpty(wikidataId)) {
-<<<<<<< HEAD
-					url += (url.length() == 0 ? baseApiActionUrl : "&") + "article=" + URLEncoder.encode(wikidataId, "UTF-8");
+					url += (url.isEmpty() ? baseApiActionUrl : "&") + "article=" + URLEncoder.encode(wikidataId, "UTF-8");
 				}
 				if (!Algorithms.isEmpty(wikiCategory)) {
-					url += (url.length() == 0 ? baseApiActionUrl : "&") + "category=" + URLEncoder.encode(wikiCategory, "UTF-8");
+					url += (url.isEmpty() ? baseApiActionUrl : "&") + "category=" + URLEncoder.encode(wikiCategory, "UTF-8");
 				}
 				if (!Algorithms.isEmpty(wikiTitle)) {
-					url += (url.length() == 0 ? baseApiActionUrl : "&") + "wiki=" + URLEncoder.encode(wikiTitle, "UTF-8");
+					url += (url.isEmpty() ? baseApiActionUrl : "&") + "wiki=" + URLEncoder.encode(wikiTitle, "UTF-8");
 				}
 				if (!Algorithms.isEmpty(wikidataId)) {
-					url += (url.length() == 0 ? baseApiActionUrl : "&") + "addMetaData=" + URLEncoder.encode("true", "UTF-8");
-=======
-					url += (url.isEmpty() ? OSMAND_API_ENDPOINT : "&") + "article=" + URLEncoder.encode(wikidataId, "UTF-8");
-				}
-				if (!Algorithms.isEmpty(wikiCategory)) {
-					url += (url.isEmpty() ? OSMAND_API_ENDPOINT : "&") + "category=" + URLEncoder.encode(wikiCategory, "UTF-8");
-				}
-				if (!Algorithms.isEmpty(wikiTitle)) {
-					url += (url.isEmpty() ? OSMAND_API_ENDPOINT : "&") + "wiki=" + URLEncoder.encode(wikiTitle, "UTF-8");
-				}
-				if (!Algorithms.isEmpty(wikidataId)) {
-					url += (url.isEmpty() ? OSMAND_API_ENDPOINT : "&") + "addMetaData=" + URLEncoder.encode("true", "UTF-8");
->>>>>>> a577a72a
+					url += (url.isEmpty() ? baseApiActionUrl : "&") + "addMetaData=" + URLEncoder.encode("true", "UTF-8");
 				}
 			} catch (UnsupportedEncodingException e) {
 				throw new RuntimeException(e);
