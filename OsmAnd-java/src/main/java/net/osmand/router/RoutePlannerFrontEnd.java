--- conflicted
+++ resolved
@@ -495,6 +495,7 @@
 				LatLon startPoint = pnt.getFirstRouteRes().getStartPoint();
 				if (lastStraightLine != null) {
 					lastStraightLine.add(startPoint);
+					System.out.println(startPoint);
 					addStraightLine(gctx, lastStraightLine, straightPointStart, reg);
 					lastStraightLine = null;
 				}
@@ -850,30 +851,10 @@
 			ctx.calculationProgress.requestPrivateAccessRouting = true;
 		}
 		if (hhRoutingConfig != null) {
-<<<<<<< HEAD
 			if (ctx.nativeLib == null || hhRoutingType == HHRoutingType.JAVA) {
 				HHNetworkRouteRes r = runHHRoute(ctx, start, targets);
 				if ((r != null && r.isCorrect()) || useOnlyHHRouting) {
 					return r;
-=======
-			HHRoutePlanner<NetworkDBPoint> routePlanner = HHRoutePlanner.create(ctx);
-			HHNetworkRouteRes r = null;
-			Double dir = ctx.config.initialDirection ;
-			for (int i = 0; i < targets.size(); i++) {
-				float previousTime = ctx.routingTime;
-				double initialPenalty = ctx.config.penaltyForReverseDirection;
-				if (i > 0) {
-					ctx.config.penaltyForReverseDirection /= 2; // relax reverse-penalty (only for inter-points)
-				}
-				ctx.calculationProgress.hhTargetsProgress(i, targets.size());
-				HHNetworkRouteRes res = calculateHHRoute(routePlanner, ctx, i == 0 ? start : targets.get(i - 1),
-						targets.get(i), dir);
-				ctx.config.penaltyForReverseDirection = initialPenalty;
-				if (r == null) {
-					r = res;
-				} else {
-					r.append(res);
->>>>>>> 9646ef2b
 				}
 			} else {
 				setStartEndToCtx(ctx, start, end, intermediates);
@@ -885,7 +866,6 @@
 				if ((!r.detailed.isEmpty() && r.isCorrect()) || useOnlyHHRouting) {
 					return r;
 				}
-				ctx.routingTime += previousTime;
 			}
 		}
 		
@@ -928,6 +908,7 @@
 			if (intermediates != null) {
 				for (LatLon l : intermediates) {
 					if (!addSegment(l, ctx, indexNotFound++, points, false)) {
+						System.out.println(points.get(points.size() - 1).getRoad().toString());
 						return new RouteCalcResult("Intermediate point is not located");
 					}
 				}
@@ -973,6 +954,7 @@
 			if (i > 0) {
 				ctx.config.penaltyForReverseDirection /= 2; // relax reverse-penalty (only for inter-points)
 			}
+			ctx.calculationProgress.hhTargetsProgress(i, targets.size());
 			HHNetworkRouteRes res = calculateHHRoute(routePlanner, ctx, i == 0 ? start : targets.get(i - 1),
 					targets.get(i), dir);
 			ctx.config.penaltyForReverseDirection = initialPenalty;
