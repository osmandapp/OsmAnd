--- conflicted
+++ resolved
@@ -117,17 +117,10 @@
 		int y31B = MapUtils.get31TileNumberY(Math.min(bBox.bottom, bBox.top));
 		int x31L = MapUtils.get31TileNumberX(bBox.left);
 		int x31R = MapUtils.get31TileNumberX(bBox.right);
-<<<<<<< HEAD
-		Map<RouteKey, List<NetworkRouteSegment>> routeSegmentTile = rCtx.loadRouteSegmentTile(x31L, y31T, x31R, y31B, null);
+		Map<RouteKey, List<NetworkRouteSegment>> routeSegmentTile = rCtx.loadRouteSegmentsBbox(x31L, y31T, x31R, y31B, null);
 		Map<RouteKey, GPXFile> gpxFileMap = new LinkedHashMap<>();
 		for (RouteKey routeKey : routeSegmentTile.keySet()) {
 			if (selected != null && !selected.equals(routeKey)) {
-=======
-		Map<RouteKey, List<NetworkRouteSegment>> res = rCtx.loadRouteSegmentsBbox(x31L, y31T, x31R, y31B, null);
-		Map<RouteKey, GPXFile> r = new LinkedHashMap<>();
-		for (RouteKey key : res.keySet()) {
-			if (selected != null && !selected.equals(key)) {
->>>>>>> eaa3e2b0
 				continue;
 			}
 			List<NetworkRouteSegment> routeSegments = routeSegmentTile.get(routeKey);
