--- conflicted
+++ resolved
@@ -14,19 +14,7 @@
 import net.osmand.util.MapUtils;
 
 import java.io.IOException;
-<<<<<<< HEAD
 import java.util.*;
-=======
-import java.util.ArrayList;
-import java.util.Collections;
-import java.util.Comparator;
-import java.util.HashMap;
-import java.util.HashSet;
-import java.util.Iterator;
-import java.util.LinkedHashMap;
-import java.util.List;
-import java.util.Map;
->>>>>>> f1dfd045
 import java.util.Map.Entry;
 
 import gnu.trove.list.array.TIntArrayList;
@@ -118,24 +106,6 @@
 		int y31B = MapUtils.get31TileNumberY(Math.min(bBox.bottom, bBox.top));
 		int x31L = MapUtils.get31TileNumberX(bBox.left);
 		int x31R = MapUtils.get31TileNumberX(bBox.right);
-<<<<<<< HEAD
-		Map<RouteKey, List<NetworkRouteSegment>> routeSegmentTile = rCtx.loadRouteSegmentTile(x31L, y31T, x31R, y31B, null);
-		Map<RouteKey, GPXFile> res = new LinkedHashMap<>();
-		for (RouteKey key : routeSegmentTile.keySet()) {
-			if (selected != null && !selected.equals(key)) {
-				continue;
-			}
-			List<NetworkRouteSegment> routeSegments = routeSegmentTile.get(key);
-			if (routeSegments.size() > 0) {
-				if (!loadRoutes) {
-					res.put(key, null);
-				} else {
-					connectAlgorithm(routeSegments.get(0), res);
-				}
-			}
-		}
-		return res;
-=======
 		Map<RouteKey, List<NetworkRouteSegment>> routeSegmentTile = rCtx.loadRouteSegmentsBbox(x31L, y31T, x31R, y31B, null);
 		Map<RouteKey, GPXFile> gpxFileMap = new LinkedHashMap<>();
 		for (RouteKey routeKey : routeSegmentTile.keySet()) {
@@ -153,7 +123,6 @@
 			}
 		}
 		return gpxFileMap;
->>>>>>> f1dfd045
 	}
 
 	public static class NetworkRouteSegmentChain {
@@ -580,9 +549,6 @@
 		}
 	}
 
-<<<<<<< HEAD
-	
-=======
 	private void addEnclosedTiles(TLongArrayList queue, long tile) {
 		int x = NetworkRouteContext.getXFromTileId(tile);
 		int y = NetworkRouteContext.getYFromTileId(tile);
@@ -595,7 +561,6 @@
 		}
 	}
 
->>>>>>> f1dfd045
 	private void growAlgorithm(NetworkRouteSegment segment, Map<RouteKey, GPXFile> res) throws IOException {
 		List<NetworkRouteSegment> lst = new ArrayList<>();
 		TLongHashSet visitedIds = new TLongHashSet();
