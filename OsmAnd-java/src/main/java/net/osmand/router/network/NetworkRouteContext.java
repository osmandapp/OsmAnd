package net.osmand.router.network;


import java.io.IOException;
import java.util.*;

import gnu.trove.list.array.TIntArrayList;
import gnu.trove.map.TLongObjectMap;
import gnu.trove.map.hash.TLongObjectHashMap;
import net.osmand.binary.BinaryMapDataObject;
import net.osmand.binary.BinaryMapIndexReader;
import net.osmand.binary.BinaryMapIndexReader.SearchRequest;
import net.osmand.binary.BinaryMapRouteReaderAdapter;
import net.osmand.binary.BinaryMapRouteReaderAdapter.RouteRegion;
import net.osmand.binary.BinaryMapRouteReaderAdapter.RouteSubregion;
import net.osmand.binary.RouteDataObject;
import net.osmand.router.network.NetworkRouteSelector.NetworkRouteSelectorFilter;
import net.osmand.router.network.NetworkRouteSelector.RouteKey;
import net.osmand.util.Algorithms;
import net.osmand.util.MapUtils;

public class NetworkRouteContext {
	
	private static final int ZOOM_TO_LOAD_TILES = 15;
	
	private final TLongObjectHashMap<NetworkRoutesTile> indexedTiles = new TLongObjectHashMap<>();
	private final NetworkRouteSelectorFilter filter;
	private final Map<BinaryMapIndexReader, List<RouteSubregion>> readers = new LinkedHashMap<>();
	private final Map<RouteSubregion, List<RouteDataObject>> loadedSubregions = new HashMap<>();
	private final boolean routing;
	private NetworkRouteContextStats stats;


	public NetworkRouteContext(BinaryMapIndexReader[] readers, NetworkRouteSelectorFilter filter, boolean routing) {
		this.filter = filter;
		this.routing = routing;
		this.stats = new NetworkRouteContextStats();
		for(BinaryMapIndexReader r : readers) {
			if (!routing) {
				this.readers.put(r, null);
			} else {
				List<RouteSubregion> subregions = new ArrayList<BinaryMapRouteReaderAdapter.RouteSubregion>();
				for (RouteRegion rInd : r.getRoutingIndexes()) {
					List<RouteSubregion> subregs = rInd.getSubregions();
					// create copy to avoid leaks to original structure
					for (RouteSubregion rs : subregs) {
						subregions.add(new RouteSubregion(rs));
					}
				}
				this.readers.put(r, subregions);
			}
		}
	}

	public static long convertPointToLong(int x31, int y31) {
		return (((long) x31) << 32) + y31;
	}

	public static int getXFromLong(long l) {
		return (int) (l >> 32);
	}

	public static int getYFromLong(long l) {
		return (int) (l - ((l >> 32) << 32));
	}

	public Map<RouteKey, List<NetworkRouteSegment>> loadRouteSegmentTile(int x31L, int y31T, int x31R, int y31B, RouteKey rKey)
			throws IOException {
		Map<RouteKey, List<NetworkRouteSegment>> map = new LinkedHashMap<>();
		int left = x31L >> (31 - ZOOM_TO_LOAD_TILES);
		int right = x31R >> (31 - ZOOM_TO_LOAD_TILES);
		int top = y31T >> (31 - ZOOM_TO_LOAD_TILES);
		int bottom = y31B >> (31 - ZOOM_TO_LOAD_TILES);
		for (int x = left; x <= right; x++) {
			for (int y = top; y <= bottom; y++) {
				NetworkRoutesTile osmcRoutesTile = getMapRouteTile(x << (31 - ZOOM_TO_LOAD_TILES),
						y << (31 - ZOOM_TO_LOAD_TILES));
				for (NetworkRoutePoint pnt : osmcRoutesTile.getRoutes().valueCollection()) {
					Iterator<NetworkRouteSegment> segments = pnt.objects.iterator();
					while (segments.hasNext()) {
						NetworkRouteSegment segment = segments.next();
						if (rKey != null && !segment.routeKey.equals(rKey)) {
							continue;
						}
						List<NetworkRouteSegment> lst = map.get(segment.routeKey);
						if (lst == null) {
							lst = new ArrayList<>();
							map.put(segment.routeKey, lst);
						}
						if (segment.start != 0) {
							continue;
						}
						lst.add(segment);
					}
				}
			}
		}
		return map;
	}
	
	public List<NetworkRouteSegment> loadNearRouteSegment(int x31, int y31, double radius) throws IOException {
		List<NetworkRoutePoint> nearPoints = new ArrayList<>();
		NetworkRoutesTile osmcRoutesTile = getMapRouteTile(x31, y31);
		double sqrRadius = radius * radius;
		for (NetworkRoutePoint pnt : osmcRoutesTile.getRoutes().valueCollection()) {
			double dist = MapUtils.squareDist31TileMetric(pnt.x31, pnt.y31, x31, y31);
			if (dist < sqrRadius) {
				// use as single thread cache
				pnt.localVar = dist;
				nearPoints.add(pnt);
			}
		}
		Collections.sort(nearPoints, new Comparator<NetworkRoutePoint>() {
			@Override
			public int compare(NetworkRoutePoint o1, NetworkRoutePoint o2) {
				return Double.compare(o1.localVar, o2.localVar);
			}
		});
		if (nearPoints.size() == 0) {
			return Collections.emptyList();
		}
		List<NetworkRouteSegment> objs = new ArrayList<>();
		for (NetworkRoutePoint pnt : nearPoints) {
			objs.addAll(pnt.objects);
		}
		return objs;
	}

	public List<NetworkRouteSegment> loadRouteSegment(int x31, int y31) throws IOException {
		NetworkRoutesTile osmcRoutesTile = getMapRouteTile(x31, y31);
		NetworkRoutePoint point = osmcRoutesTile.getRouteSegment(x31, y31);
		if (point == null) {
			return Collections.emptyList();
		}
		return point.objects;
	}


	public NetworkRoutePoint getClosestNetworkRoutePoint(int sx31, int sy31) throws IOException {
		NetworkRoutesTile osmcRoutesTile = getMapRouteTile(sx31, sy31);
		double minDistance = Double.MAX_VALUE;
		NetworkRoutePoint nearPoint = null;
		for (NetworkRoutePoint pt : osmcRoutesTile.routes.valueCollection()) {
			double distance = MapUtils.squareRootDist31(sx31, sy31, pt.x31, pt.y31);
			if (distance < minDistance) {
				nearPoint = pt;
				minDistance = distance;
			}
		}
		return nearPoint;
	}


	private NetworkRoutesTile getMapRouteTile(int x31, int y31) throws IOException {
		long tileId = getTileId(x31, y31);
		NetworkRoutesTile tile = indexedTiles.get(tileId);
		if (tile == null) {
			tile = loadTile(x31, y31, tileId);
			indexedTiles.put(tileId, tile);
		}
		return tile;
	}
	
	public boolean isRouting() {
		return routing;
	}
	

	private NetworkRoutesTile loadTile(int x31, int y31, long tileId) throws IOException {
		stats.loadedTiles++;
		int zm = (31 - ZOOM_TO_LOAD_TILES);
		int tileX = x31 >> zm;
		int tileY = y31 >> zm;
		int tileLeft = tileX << zm;
		int tileTop = tileY << zm;
		int tileRight = (tileX + 1) << zm;
		int tileBottom = (tileY + 1) << zm;
		if (routing) {
			SearchRequest<RouteDataObject> req = BinaryMapIndexReader.buildSearchRouteRequest(tileLeft, tileRight,
					tileTop, tileBottom, null);
			req.log = false;
			return loadRoutingDataTile(req, tileId);
		} else {
			SearchRequest<BinaryMapDataObject> req = BinaryMapIndexReader.buildSearchRequest(tileLeft, tileRight,
					tileTop, tileBottom, ZOOM_TO_LOAD_TILES, new BinaryMapIndexReader.SearchFilter() {
						@Override
						public boolean accept(TIntArrayList types, BinaryMapIndexReader.MapIndex index) {
							return true;
						}
					}, null);
			req.log = false;
			return loadMapDataTile(req, tileId);
		}
	}
<<<<<<< HEAD

	private NetworkRoutesTile loadRoutingDataTile(SearchRequest<RouteDataObject> req) throws IOException {
		NetworkRoutesTile osmcRoutesTile = new NetworkRoutesTile();
=======
	
	private NetworkRoutesTile loadRoutingDataTile(SearchRequest<RouteDataObject> req, long tileId) throws IOException {
		NetworkRoutesTile osmcRoutesTile = new NetworkRoutesTile(tileId);
>>>>>>> a795f135
		for (Map.Entry<BinaryMapIndexReader, List<RouteSubregion>> reader : readers.entrySet()) {
			req.clearSearchResults();
			long nt = System.nanoTime();
			List<RouteSubregion> subregions = reader.getKey().searchRouteIndexTree(req, reader.getValue());
			stats.loadTimeNs += (System.nanoTime() - nt);
			for (RouteSubregion sub : subregions) {
				List<RouteDataObject> objects = loadedSubregions.get(sub);
				if (objects == null) {
					nt = System.nanoTime();
					objects = reader.getKey().loadRouteIndexData(sub);
					loadedSubregions.put(sub, objects);
					stats.loadTimeNs += (System.nanoTime() - nt);
				}
				for (RouteDataObject obj : objects) {
					if (obj == null) {
						continue;
					}
					stats.loadedObjects++;
					List<RouteKey> keys = filter.convert(obj);
					for (RouteKey rk : keys) {
						stats.loadedRoutes++;
						osmcRoutesTile.add(obj, rk);
					}
				}
			}
		}
		return osmcRoutesTile;
	}

	private NetworkRoutesTile loadMapDataTile(BinaryMapIndexReader.SearchRequest<BinaryMapDataObject> req, long tileId) throws IOException {
		NetworkRoutesTile osmcRoutesTile = new NetworkRoutesTile(tileId);
		for (BinaryMapIndexReader reader : readers.keySet()) {
			req.clearSearchResults();
			long nt = System.nanoTime();
			List<BinaryMapDataObject> objects = reader.searchMapIndex(req);
			stats.loadTimeNs += (System.nanoTime() - nt);
			for (BinaryMapDataObject obj : objects) {
				stats.loadedObjects++;
				List<RouteKey> keys = filter.convert(obj);
				for (RouteKey rk : keys) {
					stats.loadedRoutes++;
					osmcRoutesTile.add(obj, rk);
				}
			}
		}
		return osmcRoutesTile;
	}

	public static int getX31FromTileId(long tileId, int shift) {
		int zmShift = (31 - ZOOM_TO_LOAD_TILES);
		int xShift = (int) (tileId >> (ZOOM_TO_LOAD_TILES + 1));
		return (xShift + shift) << zmShift; 
	}
	
	public static int getY31FromTileId(long tileId, int shift) {
		int zmShift = (31 - ZOOM_TO_LOAD_TILES);
		long xShift = tileId >> (ZOOM_TO_LOAD_TILES + 1);
		int yShift = (int) (tileId - (xShift << (ZOOM_TO_LOAD_TILES + 1)));
		return (yShift + shift) << zmShift; 
	}
	
	public static long getTileId(int x31, int y31) {
		int zmShift = (31 - ZOOM_TO_LOAD_TILES);
		return (((long)x31 >> zmShift) << (ZOOM_TO_LOAD_TILES + 1)) + ((long) (y31 >> zmShift));
	}
	
	public NetworkRouteContextStats getStats() {
		return stats;
	}

	public void clearData() {
		indexedTiles.clear();
		loadedSubregions.clear();
		stats = new NetworkRouteContextStats();
	}

	public void clearStats() {
		stats = new NetworkRouteContextStats();
	}

	public static class NetworkRoutePoint {
		public final int x31;
		public final int y31;
		public final long id;
		public final List<NetworkRouteSegment> objects = new ArrayList<>();
		public double localVar;

		public NetworkRoutePoint(int x31, int y31, long id) {
			this.x31 = x31;
			this.y31 = y31;
			this.id = id;
		}

		public void addObject(NetworkRouteSegment obj) {
			if (obj.getId() > 0) {
				for (NetworkRouteSegment obj2 : objects) {
					if (obj.getId() == obj2.getId() && obj.direction() == obj2.direction()
							&& Algorithms.objectEquals(obj.routeKey, obj2.routeKey)) {
						return;
					}
				}
			}
			objects.add(obj);
		}
	}

	public static class NetworkRouteContextStats {
		
		public int loadedTiles;
		public int loadedObjects;
		public int loadedRoutes;
		public long loadTimeNs;
	}

	public static class NetworkRouteSegment {
		public final int start;
		public final int end;
		public final BinaryMapDataObject obj;
		public final RouteDataObject robj;
		public final RouteKey routeKey;

		public NetworkRouteSegment(BinaryMapDataObject obj, RouteKey routeKey, int start, int end) {
			this.robj = null;
			this.obj = obj;
			this.start = start;
			this.end = end;
			this.routeKey = routeKey;
		}

		public NetworkRouteSegment(NetworkRouteSegment segment, int start, int end) {
			this.robj = segment.robj;
			this.obj = segment.obj;
			this.start = start;
			this.end = end;
			this.routeKey = segment.routeKey;
		}

		public NetworkRouteSegment(RouteDataObject obj, RouteKey routeKey, int start, int end) {
			this.robj = obj;
			this.obj = null;
			this.start = start;
			this.end = end;
			this.routeKey = routeKey;
		}

		public boolean direction() {
			return end > start;
		}

		public long getId() {
			if (robj != null) {
				return robj.getId();
			}
			return obj.getId();
		}

		public int getPointsLength() {
			if (robj != null) {
				return robj.getPointsLength();
			}
			return obj.getPointsLength();
		}

		public int getPoint31XTile(int i) {
			if (robj != null) {
				return robj.getPoint31XTile(i);
			}
			return obj.getPoint31XTile(i);
		}

		public int getPoint31YTile(int i) {
			if (robj != null) {
				return robj.getPoint31YTile(i);
			}
			return obj.getPoint31YTile(i);
		}

		public String getRouteName() {
			String name = routeKey.getValue("name");
			if (name.isEmpty()) {
				name = routeKey.getValue("ref");
			}
			if (!name.isEmpty()) {
				return name;
			}
			if (robj != null) {
				return robj.getName();
			}
			return obj.getName();
		}

		public int getStartPointX() {
			return getPoint31XTile(start);
		}

		public int getStartPointY() {
			return getPoint31YTile(start);
		}

		public int getEndPointX() {
			return getPoint31XTile(end);
		}
		
		public int getEndPointY() {
			return getPoint31YTile(end);
		}

		@Override
		public String toString() {
			return "NetworkRouteObject [start=" + start + ", end=" + end + ", obj=" + (robj != null ? robj : obj)
					+ ", routeKey=" + routeKey + "]";
		}

		public NetworkRouteSegment inverse() {
			return new NetworkRouteSegment(this, end, start);
		}
	}

	private static class NetworkRoutesTile {
		private final TLongObjectMap<NetworkRoutePoint> routes = new TLongObjectHashMap<>();
		private final long tileId;
		
		public NetworkRoutesTile(long tileId) {
			this.tileId = tileId;
			
		}

		public void add(BinaryMapDataObject obj, RouteKey rk) {
			int len = obj.getPointsLength();
			for (int i = 0; i < len; i++) {
				int x31 = obj.getPoint31XTile(i);
				int y31 = obj.getPoint31YTile(i);
				if (getTileId(x31, y31) != tileId) {
					continue;
				}
				long id = convertPointToLong(x31, y31);
				NetworkRoutePoint point = routes.get(id);
				if (point == null) {
					point = new NetworkRoutePoint(x31, y31, id);
					routes.put(id, point);
				}
				if (i > 0) {
					point.addObject(new NetworkRouteSegment(obj, rk, i, 0));
				}
				if (i < len - 1) {
					point.addObject(new NetworkRouteSegment(obj, rk, i, len - 1));
				}
			}
		}

		public void add(RouteDataObject obj, RouteKey rk) {
			int len = obj.getPointsLength();
			for (int i = 0; i < len; i++) {
				int x31 = obj.getPoint31XTile(i);
				int y31 = obj.getPoint31YTile(i);
				if (getTileId(x31, y31) != tileId) {
					continue;
				}
				long id = convertPointToLong(x31, y31);
				NetworkRoutePoint point = routes.get(id);
				if (point == null) {
					point = new NetworkRoutePoint(x31, y31, id);
					routes.put(id, point);
				}
				if (i > 0) {
					point.addObject(new NetworkRouteSegment(obj, rk, i, 0));
				}
				if (i < len - 1) {
					point.addObject(new NetworkRouteSegment(obj, rk, i, len - 1));
				}
			}
		}

		public TLongObjectMap<NetworkRoutePoint> getRoutes() {
			return routes;
		}

		public NetworkRoutePoint getRouteSegment(int x31, int y31) {
			if (getTileId(x31, y31) != tileId) {
				System.err.println(String.format("Wrong tile id !!! %d != %d", getTileId(x31, y31), tileId));
			}			
			return routes.get(convertPointToLong(x31, y31));
		}

	}

}<|MERGE_RESOLUTION|>--- conflicted
+++ resolved
@@ -192,15 +192,9 @@
 			return loadMapDataTile(req, tileId);
 		}
 	}
-<<<<<<< HEAD
-
-	private NetworkRoutesTile loadRoutingDataTile(SearchRequest<RouteDataObject> req) throws IOException {
-		NetworkRoutesTile osmcRoutesTile = new NetworkRoutesTile();
-=======
 	
 	private NetworkRoutesTile loadRoutingDataTile(SearchRequest<RouteDataObject> req, long tileId) throws IOException {
 		NetworkRoutesTile osmcRoutesTile = new NetworkRoutesTile(tileId);
->>>>>>> a795f135
 		for (Map.Entry<BinaryMapIndexReader, List<RouteSubregion>> reader : readers.entrySet()) {
 			req.clearSearchResults();
 			long nt = System.nanoTime();
@@ -422,10 +416,10 @@
 	private static class NetworkRoutesTile {
 		private final TLongObjectMap<NetworkRoutePoint> routes = new TLongObjectHashMap<>();
 		private final long tileId;
-		
+
 		public NetworkRoutesTile(long tileId) {
 			this.tileId = tileId;
-			
+
 		}
 
 		public void add(BinaryMapDataObject obj, RouteKey rk) {
@@ -481,7 +475,7 @@
 		public NetworkRoutePoint getRouteSegment(int x31, int y31) {
 			if (getTileId(x31, y31) != tileId) {
 				System.err.println(String.format("Wrong tile id !!! %d != %d", getTileId(x31, y31), tileId));
-			}			
+			}
 			return routes.get(convertPointToLong(x31, y31));
 		}
 
