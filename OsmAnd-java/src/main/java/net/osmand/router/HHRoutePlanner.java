--- conflicted
+++ resolved
@@ -280,11 +280,6 @@
 		return route;
 	}
 
-<<<<<<< HEAD
-	private void findFirstLastSegments(HHRoutingContext<T> hctx, LatLon start, LatLon end,
-	                                   TLongObjectHashMap<T> stPoints, TLongObjectHashMap<T> endPoints,
-	                                   RouteCalculationProgress progress) throws IOException, InterruptedException {
-=======
 	private void filterPointsBasedOnConfiguration(HHRoutingContext<T> hctx) {
 		GeneralRouter vr = (GeneralRouter) hctx.rctx.getRouter();
 		boolean parameterExisting = false;
@@ -342,9 +337,9 @@
 				(System.nanoTime() - nt) / 1e6);
 	}
 
-	private void findFirstLastSegments(HHRoutingContext<T> hctx, LatLon start, LatLon end, 
-			 TLongObjectHashMap<T> stPoints, TLongObjectHashMap<T> endPoints) throws IOException, InterruptedException {
->>>>>>> 3d7e227b
+	private void findFirstLastSegments(HHRoutingContext<T> hctx, LatLon start, LatLon end,
+	                                   TLongObjectHashMap<T> stPoints, TLongObjectHashMap<T> endPoints,
+	                                   RouteCalculationProgress progress) throws IOException, InterruptedException {
 		long time = System.nanoTime();
 		System.out.println(" Finding first / last segments...");
 		RoutePlannerFrontEnd planner = new RoutePlannerFrontEnd();
