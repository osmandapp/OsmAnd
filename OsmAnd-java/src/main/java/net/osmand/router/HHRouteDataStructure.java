--- conflicted
+++ resolved
@@ -41,12 +41,7 @@
 		int FULL_DIJKSTRA_NETWORK_RECALC = 10;
 		int MAX_START_END_REITERATIONS = 50;  
 		double MAX_INC_COST_CF = 1.25;
-<<<<<<< HEAD
-		double MAX_COUNT_REITERATION = 50;
-=======
 		int MAX_COUNT_REITERATION = 100;
->>>>>>> 96092099
-		
 		///////////
 		Double INITIAL_DIRECTION = null;
 		
