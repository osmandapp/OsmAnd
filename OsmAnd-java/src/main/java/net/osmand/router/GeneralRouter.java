--- conflicted
+++ resolved
@@ -91,14 +91,10 @@
 	private GeneralRouterProfile profile;
 	
 	Map<RouteRegion, Map<IntHolder, Float>>[] evalCache;
-<<<<<<< HEAD
-
-	// "parameters" and "parameterValues" that using in HH isn't parse in JNI
+
+  // "parameters" and "parameterValues" that using in HH isn't parse in JNI
 	public String[] hhNativeFilter = new String[0];
-=======
-	
 	private final GeneralRouter root; 
->>>>>>> 4e554340
 		
 	
 	public enum RouteDataObjectAttribute {
