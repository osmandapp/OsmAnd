--- conflicted
+++ resolved
@@ -179,16 +179,12 @@
 				}
 				i.memoryLimitation = memoryLimitMB * (1l << 20);
 			}
-<<<<<<< HEAD
 			int desirableNativeLimit = parseSilentInt(getAttribute(i.router, "nativeMemoryLimitInMB"), 0);
 			if (desirableNativeLimit != 0) {
 				i.nativeMemoryLimitation = desirableNativeLimit * (1l << 20);
 			} else {
 				i.nativeMemoryLimitation = memoryLimits.nativeMemoryLimitMb * (1l << 20);
 			}
-=======
-			i.nativeMemoryLimitation = parseSilentInt(getAttribute(i.router, "nativeMemoryLimitInMB"), 0) * (1l << 20); 
->>>>>>> 3bfcd3fe
 			i.planRoadDirection = parseSilentInt(getAttribute(i.router, "planRoadDirection"), i.planRoadDirection);
 			if (directionPointsBuilder != null) {
 				QuadRect rect = new QuadRect(0, 0, Integer.MAX_VALUE, Integer.MAX_VALUE);
