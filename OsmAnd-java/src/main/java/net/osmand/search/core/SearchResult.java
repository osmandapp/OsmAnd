package net.osmand.search.core;

import java.util.ArrayList;
import java.util.Arrays;
import java.util.Collection;
import java.util.List;

import net.osmand.binary.BinaryMapIndexReader;
import net.osmand.data.City;
import net.osmand.data.LatLon;
import net.osmand.data.Street;
import net.osmand.osm.AbstractPoiType;
import net.osmand.osm.PoiCategory;
import net.osmand.osm.PoiFilter;
import net.osmand.osm.PoiType;
import net.osmand.util.Algorithms;
import net.osmand.util.MapUtils;

import static net.osmand.search.SearchUICore.SEARCH_PRIORITY_COEF;

public class SearchResult {
	private static final double MAX_TYPE_WEIGHT = 10;
	public static final String DELIMITER = " ";

	// search phrase that makes search result valid
	public SearchPhrase requiredSearchPhrase;

	// internal package fields (used for sorting)
	public SearchResult parentSearchResult;
	String wordsSpan ;
	boolean firstUnknownWordMatches;
	Collection<String> otherWordsMatch = null;

	public Object object;
	public ObjectType objectType;
	public BinaryMapIndexReader file;

	public double priority;
	public double priorityDistance;

	public LatLon location;
	public int preferredZoom = 15;

	public String localeName;
	public String alternateName;
	public Collection<String> otherNames;

	public String localeRelatedObjectName;
	public Object relatedObject;
	public double distRelatedObjectName;

	private double unknownPhraseMatchWeight = 0;

	public SearchResult() {
		this.requiredSearchPhrase = SearchPhrase.emptyPhrase();
	}

	public SearchResult(SearchPhrase sp) {
		this.requiredSearchPhrase = sp;
	}

	// maximum corresponds to the top entry
	public double getUnknownPhraseMatchWeight() {
		if (unknownPhraseMatchWeight != 0) {
			return unknownPhraseMatchWeight;
		}
		// if result is a complete match in the search we prioritize it higher
		double res = getSumPhraseMatchWeight() / Math.pow(MAX_TYPE_WEIGHT, getDepth() - 1);
		unknownPhraseMatchWeight = res;
		return res;
	}

	private double getSumPhraseMatchWeight() {
		// if result is a complete match in the search we prioritize it higher
<<<<<<< HEAD
		boolean allWordsMatched = allWordsMatched(localeName);
		allWordsMatched = checkOtherNames(allWordsMatched);
		
=======
		boolean allWordsMatched = allWordsMatched(localeName) || checkOtherNames();
>>>>>>> 9ea32a8f
		if (objectType == ObjectType.POI_TYPE) {
			allWordsMatched = false;
		}

		double res = allWordsMatched ? ObjectType.getTypeWeight(objectType) * SEARCH_PRIORITY_COEF : ObjectType.getTypeWeight(objectType);
		if (requiredSearchPhrase.getUnselectedPoiType() != null) {
			// search phrase matches poi type, then we lower all POI matches and don't check allWordsMatched
			res = ObjectType.getTypeWeight(objectType);
		}
		if (parentSearchResult != null) {
			res = res + parentSearchResult.getSumPhraseMatchWeight() / MAX_TYPE_WEIGHT;
		}
		return res;
	}
	
<<<<<<< HEAD
	private boolean checkOtherNames(boolean allWordsMatched) {
		if (otherNames != null && !allWordsMatched) {
			for (String otherName : otherNames) {
				allWordsMatched = allWordsMatched(otherName);
				if (allWordsMatched) {
=======
	private boolean checkOtherNames() {
		if (otherNames != null) {
			for (String otherName : otherNames) {
				if (allWordsMatched(otherName)) {
>>>>>>> 9ea32a8f
					return true;
				}
			}
		}
<<<<<<< HEAD
		return allWordsMatched;
=======
		return false;
>>>>>>> 9ea32a8f
	}

	public int getDepth() {
		if (parentSearchResult != null) {
			return 1 + parentSearchResult.getDepth();
		}
		return 1;
	}

	public int getFoundWordCount() {
		int inc = getSelfWordCount();
		if (parentSearchResult != null) {
			inc += parentSearchResult.getFoundWordCount();
		}
		return inc;
	}

	private boolean allWordsMatched(String name) {
		List<String> localResultNames = SearchPhrase.splitWords(name, new ArrayList<String>());
		List<String> searchPhraseNames = getSearchPhraseNames();
		
		if (searchPhraseNames.isEmpty()) {
			return false;
		}
		int idxMatchedWord = -1;
		for (String searchPhraseName : searchPhraseNames) {
			boolean wordMatched = false;
			for (int i = idxMatchedWord + 1; i < localResultNames.size(); i++) {
				int r = requiredSearchPhrase.getCollator().compare(searchPhraseName, localResultNames.get(i));
				if (r == 0) {
					wordMatched = true;
					idxMatchedWord = i;
					break;
				}
			}
			if (!wordMatched) {
				return false;
			}
		}
		
		return true;
	}

	private List<String> getSearchPhraseNames() {
		List<String> searchPhraseNames = new ArrayList<>();

		String fw = requiredSearchPhrase.getFirstUnknownSearchWord();
		List<String> ow = requiredSearchPhrase.getUnknownSearchWords();
		if (fw != null && fw.length() > 0) {
			searchPhraseNames.add(fw);
		}
		if (ow != null) {
			searchPhraseNames.addAll(ow);
		}

		return searchPhraseNames;
	}

	private int getSelfWordCount() {
		int inc = 0;
		if (firstUnknownWordMatches) {
			inc = 1;
		}
		if (otherWordsMatch != null) {
			inc += otherWordsMatch.size();
		}
		return inc;
	}

	public double getSearchDistance(LatLon location) {
		double distance = 0;
		if (location != null && this.location != null) {
			distance = MapUtils.getDistance(location, this.location);
		}
		return priority - 1 / (1 + priorityDistance * distance);
	}

	public double getSearchDistance(LatLon location, double pd) {
		double distance = 0;
		if (location != null && this.location != null) {
			distance = MapUtils.getDistance(location, this.location);
		}
		return priority - 1 / (1 + pd * distance);
	}

	@Override
	public String toString() {
		StringBuilder b = new StringBuilder();
		if (!Algorithms.isEmpty(localeName)) {
			b.append(localeName);
		}
		if (!Algorithms.isEmpty(localeRelatedObjectName)) {
			if (b.length() > 0) {
				b.append(", ");
			}
			b.append(localeRelatedObjectName);
			if (relatedObject instanceof Street) {
				Street street = (Street) relatedObject;
				City city = street.getCity();
				if (city != null) {
					b.append(", ").append(city.getName(requiredSearchPhrase.getSettings().getLang(),
							requiredSearchPhrase.getSettings().isTransliterate()));
				}
			}
		} else if (object instanceof AbstractPoiType) {
			if (b.length() > 0) {
				b.append(" ");
			}
			AbstractPoiType poiType = (AbstractPoiType) object;
			if (poiType instanceof PoiCategory) {
				b.append("(Category)");
			} else if (poiType instanceof PoiFilter) {
				b.append("(Filter)");
			} else if (poiType instanceof PoiType) {
				PoiType p = (PoiType) poiType;
				final AbstractPoiType parentType = p.getParentType();
				if (parentType != null) {
					final String translation = parentType.getTranslation();
					b.append("(").append(translation);
					if (parentType instanceof PoiCategory) {
						b.append(" / Category)");
					} else if (parentType instanceof PoiFilter) {
						b.append(" / Filter)");
					} else if (parentType instanceof PoiType) {
						PoiType pp = (PoiType) poiType;
						PoiFilter filter = pp.getFilter();
						PoiCategory category = pp.getCategory();
						if (filter != null && !filter.getTranslation().equals(translation)) {
							b.append(" / ").append(filter.getTranslation()).append(")");
						} else if (category != null && !category.getTranslation().equals(translation)) {
							b.append(" / ").append(category.getTranslation()).append(")");
						} else {
							b.append(")");
						}
					}
				} else if (p.getFilter() != null) {
					b.append("(").append(p.getFilter().getTranslation()).append(")");
				} else if (p.getCategory() != null) {
					b.append("(").append(p.getCategory().getTranslation()).append(")");
				}
			}
		}
		return b.toString();
	}
}<|MERGE_RESOLUTION|>--- conflicted
+++ resolved
@@ -72,13 +72,7 @@
 
 	private double getSumPhraseMatchWeight() {
 		// if result is a complete match in the search we prioritize it higher
-<<<<<<< HEAD
-		boolean allWordsMatched = allWordsMatched(localeName);
-		allWordsMatched = checkOtherNames(allWordsMatched);
-		
-=======
 		boolean allWordsMatched = allWordsMatched(localeName) || checkOtherNames();
->>>>>>> 9ea32a8f
 		if (objectType == ObjectType.POI_TYPE) {
 			allWordsMatched = false;
 		}
@@ -94,27 +88,15 @@
 		return res;
 	}
 	
-<<<<<<< HEAD
-	private boolean checkOtherNames(boolean allWordsMatched) {
-		if (otherNames != null && !allWordsMatched) {
-			for (String otherName : otherNames) {
-				allWordsMatched = allWordsMatched(otherName);
-				if (allWordsMatched) {
-=======
 	private boolean checkOtherNames() {
 		if (otherNames != null) {
 			for (String otherName : otherNames) {
 				if (allWordsMatched(otherName)) {
->>>>>>> 9ea32a8f
 					return true;
 				}
 			}
 		}
-<<<<<<< HEAD
-		return allWordsMatched;
-=======
 		return false;
->>>>>>> 9ea32a8f
 	}
 
 	public int getDepth() {
