package net.osmand.search.core;

import java.util.ArrayList;
import java.util.Collection;
import java.util.List;

import net.osmand.CollatorStringMatcher;
import net.osmand.binary.BinaryMapIndexReader;
import net.osmand.data.Amenity;
import net.osmand.data.City;
import net.osmand.data.LatLon;
import net.osmand.data.Street;
import net.osmand.osm.AbstractPoiType;
import net.osmand.osm.PoiCategory;
import net.osmand.osm.PoiFilter;
import net.osmand.osm.PoiType;
import net.osmand.util.Algorithms;
import net.osmand.util.MapUtils;
import static net.osmand.search.core.SearchCoreFactory.PREFERRED_DEFAULT_ZOOM;


public class SearchResult {

	public static final String DELIMITER = " ";
	private static final String HYPHEN = "-";
	private static final int NEAREST_METERS_LIMIT = 30000;
	
	// MAX_TYPES_BASE_10 should be > ObjectType.getTypeWeight(objectType) = 5
	public static final double MAX_TYPES_BASE_10 = 10;
	// MAX_PHRASE_WEIGHT_TOTAL should be  > getSumPhraseMatchWeight
	public static final double MAX_PHRASE_WEIGHT_TOTAL = MAX_TYPES_BASE_10 * MAX_TYPES_BASE_10;
	
	private static final int MIN_ELO_RATING = 1800;
	private static final int MAX_ELO_RATING = 4300;

	// search phrase that makes search result valid
	public SearchPhrase requiredSearchPhrase;

	// internal package fields (used for sorting)
	public SearchResult parentSearchResult;
	String wordsSpan ;
	boolean firstUnknownWordMatches;
	Collection<String> otherWordsMatch = null;

	public Object object;
	public ObjectType objectType;
	public BinaryMapIndexReader file;

	public double priority;
	public double priorityDistance;

	public LatLon location;
	public int preferredZoom = PREFERRED_DEFAULT_ZOOM;

	public String localeName;
	public String alternateName;
	public String addressName;
	public String cityName;
	public Collection<String> otherNames;

	public String localeRelatedObjectName;
	public Object relatedObject;
	public double distRelatedObjectName;

	private double unknownPhraseMatchWeight = 0;

	public enum SearchResultResource {
		DETAILED,
		WIKIPEDIA,
		BASEMAP,
		TRAVEL
	}

	private SearchResultResource searchResultResource;

	public SearchResult() {
		this.requiredSearchPhrase = SearchPhrase.emptyPhrase();
	}

	public SearchResult(SearchPhrase sp) {
		this.requiredSearchPhrase = sp;
	}

	// maximum corresponds to the top entry
	public double getUnknownPhraseMatchWeight() {
		if (unknownPhraseMatchWeight != 0) {
			return unknownPhraseMatchWeight;
		}
		// normalize number to get as power, so we get numbers > 1
		unknownPhraseMatchWeight = getSumPhraseMatchWeight() / Math.pow(MAX_PHRASE_WEIGHT_TOTAL, getDepth() - 1);
		return unknownPhraseMatchWeight;
	}

<<<<<<< HEAD
	private double getSumPhraseMatchWeight() {
		double res = ObjectType.getTypeWeight(objectType);
=======
	private double getSumPhraseMatchWeight(SearchResult exactResult) {
		double res = getTypeWeight(exactResult, objectType);
>>>>>>> 2f51c0fd
		if (requiredSearchPhrase.getUnselectedPoiType() != null) {
			// search phrase matches poi type, then we lower all POI matches and don't check allWordsMatched
		} else if (objectType == ObjectType.POI_TYPE) {
			// don't overload with poi types
		} else {
			CheckWordsMatchCount completeMatchRes = new CheckWordsMatchCount();
<<<<<<< HEAD
			boolean matched = false;
			matched = allWordsMatched(localeName, completeMatchRes);
=======
			boolean matched = localeName != null && allWordsMatched(localeName, exactResult, completeMatchRes);
			// incorrect fix
//			if (!matched && object instanceof Street s) { // parentSearchResult == null &&
//				matched = allWordsMatched(localeName + " " + s.getCity().getName(requiredSearchPhrase.getSettings().getLang()), exactResult, completeMatchRes);
//			}
>>>>>>> 2f51c0fd
			if (!matched && alternateName != null && !Algorithms.objectEquals(cityName, alternateName)) {
				matched = allWordsMatched(alternateName, completeMatchRes);
			}
			if (!matched && otherNames != null) {
				for (String otherName : otherNames) {
					if (allWordsMatched(otherName, completeMatchRes)) {
						matched = true;
						break;
					}
				}
			}
			// if all words from search phrase match (<) the search result words - we prioritize it higher
<<<<<<< HEAD
			if (completeMatchRes.allWordsInPhraseAreInResult) {
				res = getPhraseWeightForCompleteMatch(completeMatchRes);
=======
			if (matched) {
				res = getPhraseWeightForCompleteMatch(exactResult, completeMatchRes);
			}
			if (object instanceof Amenity a) {
				int elo = a.getTravelEloNumber();
				if (elo > MIN_ELO_RATING) {
					double rat = ((double)elo - MIN_ELO_RATING) / (MAX_ELO_RATING - MIN_ELO_RATING);
					res += rat * MAX_PHRASE_WEIGHT_TOTAL * 2 / 3; 
				}
>>>>>>> 2f51c0fd
			}
		}
		if (parentSearchResult != null) {
			// parent search result should not change weight of current result, so we divide by MAX_TYPES_BASE_10^2
			res = res + parentSearchResult.getSumPhraseMatchWeight() / (MAX_PHRASE_WEIGHT_TOTAL);
		}
		return res;
	}

	private double getPhraseWeightForCompleteMatch(SearchResult exactResult, CheckWordsMatchCount completeMatchRes) {
		double res = getTypeWeight(exactResult, objectType) * MAX_TYPES_BASE_10;
		// if all words from search phrase == the search result words - we prioritize it even higher
<<<<<<< HEAD
		if (completeMatchRes.allWordsEqual && requiredSearchPhrase.getLastTokenLocation() != null && this.location != null) {
			boolean closeDistance = MapUtils.getDistance(requiredSearchPhrase.getLastTokenLocation(),
					this.location) <= NEAREST_METERS_LIMIT;
			if (objectType == ObjectType.CITY || objectType == ObjectType.VILLAGE || closeDistance) {
				res = ObjectType.getTypeWeight(objectType) * MAX_TYPES_BASE_10 + MAX_PHRASE_WEIGHT_TOTAL / 2;
=======
		if (completeMatchRes.allWordsEqual) {
			boolean closeDistance = requiredSearchPhrase.getLastTokenLocation() != null && this.location != null 
					&& MapUtils.getDistance(requiredSearchPhrase.getLastTokenLocation(), this.location) <= NEAREST_METERS_LIMIT;
			if (objectType != ObjectType.POI || closeDistance) {
				res = getTypeWeight(exactResult, objectType) * MAX_TYPES_BASE_10 + MAX_PHRASE_WEIGHT_TOTAL / 2;
>>>>>>> 2f51c0fd
			}
		}
		return res;
	}
	
	

	private double getTypeWeight(SearchResult exactResult, ObjectType ot) {
		if (exactResult == null && !requiredSearchPhrase.isLikelyAddressSearch()) {
			return 1;
		}
		return ObjectType.getTypeWeight(ot);
	}

	public int getDepth() {
		if (parentSearchResult != null) {
			return 1 + parentSearchResult.getDepth();
		}
		return 1;
	}

	public int getFoundWordCount() {
		int inc = getSelfWordCount();
		if (parentSearchResult != null) {
			inc += parentSearchResult.getFoundWordCount();
		}
		return inc;
	}

	private boolean allWordsMatched(String name, CheckWordsMatchCount cnt) {
		List<String> searchPhraseNames = getSearchPhraseNames();
		name = CollatorStringMatcher.alignChars(name);
		List<String> localResultNames;
<<<<<<< HEAD
=======
		if (!Algorithms.isEmpty(name) && name.indexOf('(') != -1) {
			name = SearchPhrase.stripBraces(name);
		}
>>>>>>> 2f51c0fd
		if (!requiredSearchPhrase.getFullSearchPhrase().contains(HYPHEN)) {
			// we split '-' words in result, so user can input same without '-'
			localResultNames = SearchPhrase.splitWords(name, new ArrayList<String>(), SearchPhrase.ALLDELIMITERS_WITH_HYPHEN);
		} else {
			localResultNames = SearchPhrase.splitWords(name, new ArrayList<String>(), SearchPhrase.ALLDELIMITERS);
		}
		
		boolean wordMatched;
		if (searchPhraseNames.isEmpty()) {
			return false;
		}
		int idxMatchedWord = -1;
		for (String searchPhraseName : searchPhraseNames) {
			wordMatched = false;
			for (int i = idxMatchedWord + 1; i < localResultNames.size(); i++) {
				int r = requiredSearchPhrase.getCollator().compare(searchPhraseName, localResultNames.get(i));
				if (r == 0) {
					wordMatched = true;
					idxMatchedWord = i;
					break;
				}
			}
			if (!wordMatched) {
				return false;
			}
		}
		if (searchPhraseNames.size() == localResultNames.size()) {
			cnt.allWordsEqual = true;
		}
		cnt.allWordsInPhraseAreInResult = true;
		return true;
	}
	
	static class CheckWordsMatchCount {
		boolean allWordsEqual;
		boolean allWordsInPhraseAreInResult;
	}

	private List<String> getSearchPhraseNames() {
		List<String> searchPhraseNames = new ArrayList<>();

		String fw = requiredSearchPhrase.getFirstUnknownSearchWord();
		List<String> ow = requiredSearchPhrase.getUnknownSearchWords();
		if (fw != null && fw.length() > 0) {
			searchPhraseNames.add(CollatorStringMatcher.alignChars(fw));
		}
		if (ow != null) {
			for(String o : ow) {
				searchPhraseNames.add(CollatorStringMatcher.alignChars(o));
			}
			
		}
<<<<<<< HEAD
=======
		// when parent result was recreated with same phrase (it doesn't have preselected word)
		// SearchCoreFactory.subSearchApiOrPublish
		if (parentSearchResult != null && requiredSearchPhrase == parentSearchResult.requiredSearchPhrase
				&& parentSearchResult.getOtherWordsMatch() != null) {
			for (String s : parentSearchResult.getOtherWordsMatch()) {
				int i = searchPhraseNames.indexOf(CollatorStringMatcher.alignChars(s));
				if (i != -1) {
					searchPhraseNames.remove(i);
				}
			}
		}
>>>>>>> 2f51c0fd

		return searchPhraseNames;
	}

	private int getSelfWordCount() {
		int inc = 0;
		if (firstUnknownWordMatches) {
			inc = 1;
		}
		if (otherWordsMatch != null) {
			inc += otherWordsMatch.size();
		}
		return inc;
	}

	public double getSearchDistance(LatLon location) {
		double distance = 0;
		if (location != null && this.location != null) {
			distance = MapUtils.getDistance(location, this.location);
		}
		return priority - 1 / (1 + priorityDistance * distance);
	}

	public double getSearchDistance(LatLon location, double pd) {
		double distance = 0;
		if (location != null && this.location != null) {
			distance = MapUtils.getDistance(location, this.location);
		}
		return priority - 1 / (1 + pd * distance);
	}

	@Override
	public String toString() {
		StringBuilder b = new StringBuilder();
		if (!Algorithms.isEmpty(localeName)) {
			b.append(localeName);
		}
		if (!Algorithms.isEmpty(localeRelatedObjectName)) {
			if (b.length() > 0) {
				b.append(", ");
			}
			b.append(localeRelatedObjectName);
			if (relatedObject instanceof Street) {
				Street street = (Street) relatedObject;
				City city = street.getCity();
				if (city != null) {
					b.append(", ").append(city.getName(requiredSearchPhrase.getSettings().getLang(),
							requiredSearchPhrase.getSettings().isTransliterate()));
				}
			}
		} else if (object instanceof AbstractPoiType) {
			if (b.length() > 0) {
				b.append(" ");
			}
			AbstractPoiType poiType = (AbstractPoiType) object;
			if (poiType instanceof PoiCategory) {
				b.append("(Category)");
			} else if (poiType instanceof PoiFilter) {
				b.append("(Filter)");
			} else if (poiType instanceof PoiType) {
				PoiType p = (PoiType) poiType;
				final AbstractPoiType parentType = p.getParentType();
				if (parentType != null) {
					final String translation = parentType.getTranslation();
					b.append("(").append(translation);
					if (parentType instanceof PoiCategory) {
						b.append(" / Category)");
					} else if (parentType instanceof PoiFilter) {
						b.append(" / Filter)");
					} else if (parentType instanceof PoiType) {
						PoiType pp = (PoiType) poiType;
						PoiFilter filter = pp.getFilter();
						PoiCategory category = pp.getCategory();
						if (filter != null && !filter.getTranslation().equals(translation)) {
							b.append(" / ").append(filter.getTranslation()).append(")");
						} else if (category != null && !category.getTranslation().equals(translation)) {
							b.append(" / ").append(category.getTranslation()).append(")");
						} else {
							b.append(")");
						}
					}
				} else if (p.getFilter() != null) {
					b.append("(").append(p.getFilter().getTranslation()).append(")");
				} else if (p.getCategory() != null) {
					b.append("(").append(p.getCategory().getTranslation()).append(")");
				}
			}
		}
		return b.toString();
	}

	public SearchResultResource getResourceType() {
		if (searchResultResource == null) {
			searchResultResource = SearchResultResource.DETAILED;
			if (object != null && object instanceof Amenity amenity) {
				searchResultResource = amenity.getType().isWiki() ? SearchResultResource.WIKIPEDIA : searchResultResource;
			}
			if (file != null) {
				searchResultResource = file.getFile().getName().contains(".travel") ? SearchResultResource.TRAVEL : searchResultResource;
				searchResultResource = file.isBasemap() ? SearchResultResource.BASEMAP : searchResultResource;
			}
		}
		return searchResultResource;
	}

	public Collection<String> getOtherWordsMatch() {
		return otherWordsMatch;
	}

	public void setOtherWordsMatch(Collection<String> set) {
		otherWordsMatch = set;
	}

	public void setUnknownPhraseMatchWeight(double weight) {
		unknownPhraseMatchWeight = weight;
	}

	public boolean isFullPhraseEqualLocaleName() {
		return requiredSearchPhrase.getFullSearchPhrase().equalsIgnoreCase(localeName);
	}
}<|MERGE_RESOLUTION|>--- conflicted
+++ resolved
@@ -23,7 +23,7 @@
 
 	public static final String DELIMITER = " ";
 	private static final String HYPHEN = "-";
-	private static final int NEAREST_METERS_LIMIT = 30000;
+	static final int NEAREST_METERS_LIMIT = 30000;
 	
 	// MAX_TYPES_BASE_10 should be > ObjectType.getTypeWeight(objectType) = 5
 	public static final double MAX_TYPES_BASE_10 = 10;
@@ -86,50 +86,59 @@
 		if (unknownPhraseMatchWeight != 0) {
 			return unknownPhraseMatchWeight;
 		}
-		// normalize number to get as power, so we get numbers > 1
-		unknownPhraseMatchWeight = getSumPhraseMatchWeight() / Math.pow(MAX_PHRASE_WEIGHT_TOTAL, getDepth() - 1);
+		unknownPhraseMatchWeight = getSumPhraseMatchWeight(null);
 		return unknownPhraseMatchWeight;
 	}
 
-<<<<<<< HEAD
-	private double getSumPhraseMatchWeight() {
-		double res = ObjectType.getTypeWeight(objectType);
-=======
 	private double getSumPhraseMatchWeight(SearchResult exactResult) {
 		double res = getTypeWeight(exactResult, objectType);
->>>>>>> 2f51c0fd
 		if (requiredSearchPhrase.getUnselectedPoiType() != null) {
 			// search phrase matches poi type, then we lower all POI matches and don't check allWordsMatched
 		} else if (objectType == ObjectType.POI_TYPE) {
 			// don't overload with poi types
 		} else {
 			CheckWordsMatchCount completeMatchRes = new CheckWordsMatchCount();
-<<<<<<< HEAD
-			boolean matched = false;
-			matched = allWordsMatched(localeName, completeMatchRes);
-=======
 			boolean matched = localeName != null && allWordsMatched(localeName, exactResult, completeMatchRes);
 			// incorrect fix
 //			if (!matched && object instanceof Street s) { // parentSearchResult == null &&
 //				matched = allWordsMatched(localeName + " " + s.getCity().getName(requiredSearchPhrase.getSettings().getLang()), exactResult, completeMatchRes);
 //			}
->>>>>>> 2f51c0fd
 			if (!matched && alternateName != null && !Algorithms.objectEquals(cityName, alternateName)) {
-				matched = allWordsMatched(alternateName, completeMatchRes);
+				matched = allWordsMatched(alternateName, exactResult, completeMatchRes);
 			}
 			if (!matched && otherNames != null) {
 				for (String otherName : otherNames) {
-					if (allWordsMatched(otherName, completeMatchRes)) {
+					if (allWordsMatched(otherName, exactResult, completeMatchRes)) {
 						matched = true;
 						break;
 					}
 				}
 			}
+			City selectedCity = null;
+			if (exactResult != null && exactResult.object instanceof Street s) {
+				selectedCity = s.getCity();
+			} else if (exactResult != null && 
+					exactResult.parentSearchResult != null && exactResult.parentSearchResult.object instanceof Street s) {
+				selectedCity = s.getCity();
+			}
+			if (matched && selectedCity != null && object instanceof City c) {
+				// city don't match because of boundary search -> lower priority
+				if (!Algorithms.objectEquals(selectedCity.getName(), c.getName())) {
+					matched = false;
+					// for unmatched cities calculate how close street is to boundary
+					// 1 - very close, 0 - very far
+					int[] bbox31 = selectedCity.getBbox31();
+					LatLon latlon = selectedCity.getLocation();
+					if (bbox31 != null) {
+						// even center is shifted probably best to do combination of bbox & center
+						double lon = MapUtils.get31LongitudeX(bbox31[0] / 2 + bbox31[2] / 2);
+						double lat = MapUtils.get31LatitudeY(bbox31[1] / 2 + bbox31[3] / 2);
+						latlon = new LatLon(lat, lon);
+					}
+					res += 100 / Math.max(100, MapUtils.getDistance(location, latlon));
+				}
+			}
 			// if all words from search phrase match (<) the search result words - we prioritize it higher
-<<<<<<< HEAD
-			if (completeMatchRes.allWordsInPhraseAreInResult) {
-				res = getPhraseWeightForCompleteMatch(completeMatchRes);
-=======
 			if (matched) {
 				res = getPhraseWeightForCompleteMatch(exactResult, completeMatchRes);
 			}
@@ -139,12 +148,11 @@
 					double rat = ((double)elo - MIN_ELO_RATING) / (MAX_ELO_RATING - MIN_ELO_RATING);
 					res += rat * MAX_PHRASE_WEIGHT_TOTAL * 2 / 3; 
 				}
->>>>>>> 2f51c0fd
 			}
 		}
 		if (parentSearchResult != null) {
 			// parent search result should not change weight of current result, so we divide by MAX_TYPES_BASE_10^2
-			res = res + parentSearchResult.getSumPhraseMatchWeight() / (MAX_PHRASE_WEIGHT_TOTAL);
+			res = res + parentSearchResult.getSumPhraseMatchWeight(exactResult == null ? this : exactResult) / (MAX_PHRASE_WEIGHT_TOTAL);
 		}
 		return res;
 	}
@@ -152,19 +160,11 @@
 	private double getPhraseWeightForCompleteMatch(SearchResult exactResult, CheckWordsMatchCount completeMatchRes) {
 		double res = getTypeWeight(exactResult, objectType) * MAX_TYPES_BASE_10;
 		// if all words from search phrase == the search result words - we prioritize it even higher
-<<<<<<< HEAD
-		if (completeMatchRes.allWordsEqual && requiredSearchPhrase.getLastTokenLocation() != null && this.location != null) {
-			boolean closeDistance = MapUtils.getDistance(requiredSearchPhrase.getLastTokenLocation(),
-					this.location) <= NEAREST_METERS_LIMIT;
-			if (objectType == ObjectType.CITY || objectType == ObjectType.VILLAGE || closeDistance) {
-				res = ObjectType.getTypeWeight(objectType) * MAX_TYPES_BASE_10 + MAX_PHRASE_WEIGHT_TOTAL / 2;
-=======
 		if (completeMatchRes.allWordsEqual) {
 			boolean closeDistance = requiredSearchPhrase.getLastTokenLocation() != null && this.location != null 
 					&& MapUtils.getDistance(requiredSearchPhrase.getLastTokenLocation(), this.location) <= NEAREST_METERS_LIMIT;
 			if (objectType != ObjectType.POI || closeDistance) {
 				res = getTypeWeight(exactResult, objectType) * MAX_TYPES_BASE_10 + MAX_PHRASE_WEIGHT_TOTAL / 2;
->>>>>>> 2f51c0fd
 			}
 		}
 		return res;
@@ -194,16 +194,13 @@
 		return inc;
 	}
 
-	private boolean allWordsMatched(String name, CheckWordsMatchCount cnt) {
+	private boolean allWordsMatched(String name, SearchResult exactResult, CheckWordsMatchCount cnt) {
 		List<String> searchPhraseNames = getSearchPhraseNames();
 		name = CollatorStringMatcher.alignChars(name);
 		List<String> localResultNames;
-<<<<<<< HEAD
-=======
 		if (!Algorithms.isEmpty(name) && name.indexOf('(') != -1) {
 			name = SearchPhrase.stripBraces(name);
 		}
->>>>>>> 2f51c0fd
 		if (!requiredSearchPhrase.getFullSearchPhrase().contains(HYPHEN)) {
 			// we split '-' words in result, so user can input same without '-'
 			localResultNames = SearchPhrase.splitWords(name, new ArrayList<String>(), SearchPhrase.ALLDELIMITERS_WITH_HYPHEN);
@@ -215,6 +212,17 @@
 		if (searchPhraseNames.isEmpty()) {
 			return false;
 		}
+		while (exactResult != null && exactResult != this) {
+			List<String> lst = exactResult.getSearchPhraseNames();
+			for (String l : lst) {
+				int i = searchPhraseNames.indexOf(l);
+				if (i != -1) {
+					searchPhraseNames.remove(i);
+				}
+			}
+			exactResult = exactResult.parentSearchResult;
+		}
+		
 		int idxMatchedWord = -1;
 		for (String searchPhraseName : searchPhraseNames) {
 			wordMatched = false;
@@ -256,8 +264,6 @@
 			}
 			
 		}
-<<<<<<< HEAD
-=======
 		// when parent result was recreated with same phrase (it doesn't have preselected word)
 		// SearchCoreFactory.subSearchApiOrPublish
 		if (parentSearchResult != null && requiredSearchPhrase == parentSearchResult.requiredSearchPhrase
@@ -269,7 +275,6 @@
 				}
 			}
 		}
->>>>>>> 2f51c0fd
 
 		return searchPhraseNames;
 	}
@@ -390,4 +395,26 @@
 	public boolean isFullPhraseEqualLocaleName() {
 		return requiredSearchPhrase.getFullSearchPhrase().equalsIgnoreCase(localeName);
 	}
+
+	public List<String> filterUnknownSearchWord(List<String> leftUnknownSearchWords) {
+		if (leftUnknownSearchWords == null) {
+			leftUnknownSearchWords = new ArrayList<String>(requiredSearchPhrase.getUnknownSearchWords());
+			leftUnknownSearchWords.add(0, requiredSearchPhrase.getFirstUnknownSearchWord());
+		}
+		if (firstUnknownWordMatches) {
+			leftUnknownSearchWords.remove(requiredSearchPhrase.getFirstUnknownSearchWord());
+		}
+		if (otherWordsMatch != null) {
+//			removeAll(res.otherWordsMatch); // incorrect 
+			for (String otherWord : otherWordsMatch) {
+				int ind = firstUnknownWordMatches ? leftUnknownSearchWords.indexOf(otherWord)
+						: leftUnknownSearchWords.lastIndexOf(otherWord);
+				if (ind != -1) {
+					leftUnknownSearchWords.remove(ind); // remove 1 by 1
+				}
+			}
+		}
+		
+		return leftUnknownSearchWords;
+	}
 }