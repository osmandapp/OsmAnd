--- conflicted
+++ resolved
@@ -62,70 +62,6 @@
 	private QuadRect cache1kmRect;
 	
 	static {
-<<<<<<< HEAD
-		// the
-		conjunctions.add("the");
-		conjunctions.add("der");
-		conjunctions.add("den");
-		conjunctions.add("die");
-		conjunctions.add("das");
-		conjunctions.add("la");
-		conjunctions.add("le");
-		conjunctions.add("el");
-		conjunctions.add("il");
-		// and
-		conjunctions.add("and");
-		conjunctions.add("und");
-		conjunctions.add("en");
-		conjunctions.add("et");
-		conjunctions.add("y");
-		conjunctions.add("и");
-		
-		// short - issues for perfect matching "Drive A"
-//		conjunctions.add("f");
-//		conjunctions.add("u");
-//		conjunctions.add("jl.");
-//		conjunctions.add("j");
-//		conjunctions.add("sk");
-//		conjunctions.add("w");
-//		conjunctions.add("a.");
-//		conjunctions.add("of");
-//		conjunctions.add("k");
-//		conjunctions.add("r");
-//		conjunctions.add("h");
-//		conjunctions.add("mc");
-//		conjunctions.add("sw");
-//		conjunctions.add("g");
-//		conjunctions.add("v");
-//		conjunctions.add("m");
-//		conjunctions.add("c.");
-//		conjunctions.add("r.");
-//		conjunctions.add("ct");
-//		conjunctions.add("e.");
-//		conjunctions.add("dr.");
-//		conjunctions.add("j.");		
-//		conjunctions.add("in");
-//		conjunctions.add("al");
-//		conjunctions.add("út");
-//		conjunctions.add("per");
-//		conjunctions.add("ne");
-//		conjunctions.add("p");
-//		conjunctions.add("et");
-//		conjunctions.add("s.");
-//		conjunctions.add("f.");
-//		conjunctions.add("t");
-//		conjunctions.add("fe");
-//		conjunctions.add("à");
-//		conjunctions.add("i");
-//		conjunctions.add("c");
-//		conjunctions.add("le");
-//		conjunctions.add("s");
-//		conjunctions.add("av.");
-//		conjunctions.add("den");
-//		conjunctions.add("dr");
-//		conjunctions.add("y");
-=======
->>>>>>> 2f51c0fd
 
 		commonWordsComparator = new Comparator<String>() {
 
@@ -166,11 +102,6 @@
 		return fileRequest;
 	}
 	
-	public SearchPhrase generateNewPhrase(SearchPhrase phrase, BinaryMapIndexReader file) {
-		SearchPhrase nphrase = generateNewPhrase(phrase.getUnknownSearchPhrase(), phrase.getSettings());
-		nphrase.fileRequest = file;
-		return nphrase;
-	}
 	
 	
 	public SearchPhrase generateNewPhrase(String text, SearchSettings settings) {
@@ -326,6 +257,16 @@
 		return sp;
 	}
 	
+	public String selectMainUnknownWordToSearch(List<String> searchWords) {
+		Collections.sort(searchWords, commonWordsComparator);
+		for (String s : searchWords) {
+			s = s.trim();
+			if (s.length() > 0) {
+				return s;
+			}
+		}
+		return "";
+	}
 	
 	private void calcMainUnknownWordToSearch() {
 		if (mainUnknownWordToSearch != null) {
@@ -441,14 +382,19 @@
 	}
 	
 	public QuadRect get1km31Rect() {
-		if(cache1kmRect != null) {
+		if (cache1kmRect != null) {
 			return cache1kmRect;
 		}
 		LatLon l = getLastTokenLocation();
 		if (l == null) {
 			return null;
 		}
-		float coeff = (float) (1000 / MapUtils.getTileDistanceWidth(SearchRequest.ZOOM_TO_SEARCH_POI));
+		cache1kmRect= calculateBbox(1000, l);
+		return cache1kmRect;
+	}
+
+	public static QuadRect calculateBbox(int radiusMeters, LatLon l) {
+		float coeff = (float) (radiusMeters / MapUtils.getTileDistanceWidth(SearchRequest.ZOOM_TO_SEARCH_POI));
 		double tx = MapUtils.getTileNumberX(SearchRequest.ZOOM_TO_SEARCH_POI, l.getLongitude());
 		double ty = MapUtils.getTileNumberY(SearchRequest.ZOOM_TO_SEARCH_POI, l.getLatitude());
 		double topLeftX = Math.max(0, tx - coeff);
@@ -457,8 +403,7 @@
 		double bottomRightX = Math.min(max, tx + coeff);
 		double bottomRightY = Math.min(max, ty + coeff);
 		double pw = MapUtils.getPowZoom(31 - SearchRequest.ZOOM_TO_SEARCH_POI);
-		cache1kmRect = new QuadRect(topLeftX * pw, topLeftY * pw, bottomRightX * pw, bottomRightY * pw);
-		return cache1kmRect;
+		return new QuadRect(topLeftX * pw, topLeftY * pw, bottomRightX * pw, bottomRightY * pw);
 	}
 	
 	
@@ -697,16 +642,16 @@
 	}
 
 	public SearchWord getLastSelectedWord() {
-		if(words.isEmpty()) {
+		if (words.isEmpty()) {
 			return null;
 		}
 		return words.get(words.size() - 1);
 	}
 	
 	public LatLon getWordLocation() {
-		for(int i = words.size() - 1; i >= 0; i--) {
+		for (int i = words.size() - 1; i >= 0; i--) {
 			SearchWord sw = words.get(i);
-			if(sw.getLocation() != null) {
+			if (sw.getLocation() != null) {
 				return sw.getLocation();
 			}
 		}
@@ -714,13 +659,13 @@
 	}
 	
 	public LatLon getLastTokenLocation() {
-		for(int i = words.size() - 1; i >= 0; i--) {
+		for (int i = words.size() - 1; i >= 0; i--) {
 			SearchWord sw = words.get(i);
-			if(sw.getLocation() != null) {
+			if (sw.getLocation() != null) {
 				return sw.getLocation();
 			}
 		}
-		// last token or myLocationOrVisibleMap if not selected 
+		// last token or myLocationOrVisibleMap if not selected
 		if (settings != null) {
 			return settings.getOriginalLocation();
 		}
@@ -867,7 +812,7 @@
 				}
 				if (match) {
 					if (sr.otherWordsMatch == null) {
-						sr.otherWordsMatch = new TreeSet<>();
+						sr.otherWordsMatch = new TreeSet<>(getCollator());
 					}
 					sr.otherWordsMatch.add(otherUnknownWords.get(i));
 					r++;
@@ -979,5 +924,17 @@
 		return lastUnknownSearchWordComplete;
 	}
 
+	public static String stripBraces(String localeName) {
+		int i = localeName.indexOf('(');
+		String retName = localeName;
+		if (i > -1) {
+			retName = localeName.substring(0, i);
+			int j = localeName.indexOf(')', i);
+			if (j > -1) {
+				retName = (retName.trim() + ' ' + localeName.substring(j + 1)).trim();
+			}
+		}
+		return retName;
+	}
 	
 }