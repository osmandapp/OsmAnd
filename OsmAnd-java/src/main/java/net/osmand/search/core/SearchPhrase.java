--- conflicted
+++ resolved
@@ -78,12 +78,8 @@
 		conjunctions.add("et");
 		conjunctions.add("y");
 		conjunctions.add("и");
-<<<<<<< HEAD
-		// short 
-=======
 		
 		// short - issues for perfect matching "Drive A"
->>>>>>> 2f00b35f
 //		conjunctions.add("f");
 //		conjunctions.add("u");
 //		conjunctions.add("jl.");
