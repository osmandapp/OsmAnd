package net.osmand.search.core;


import static net.osmand.CollatorStringMatcher.StringMatcherMode.CHECK_EQUALS;
import static net.osmand.CollatorStringMatcher.StringMatcherMode.CHECK_ONLY_STARTS_WITH;
import static net.osmand.CollatorStringMatcher.StringMatcherMode.CHECK_STARTS_FROM_SPACE;
import static net.osmand.binary.ObfConstants.isTagIndexedForSearchAsId;
import static net.osmand.binary.ObfConstants.isTagIndexedForSearchAsName;
import static net.osmand.osm.MapPoiTypes.OSM_WIKI_CATEGORY;
import static net.osmand.osm.MapPoiTypes.WIKI_PLACE;
import static net.osmand.search.core.ObjectType.POI;
import static net.osmand.util.LocationParser.parseOpenLocationCode;

import net.osmand.Collator;
import net.osmand.CollatorStringMatcher;
import net.osmand.CollatorStringMatcher.StringMatcherMode;
import net.osmand.OsmAndCollator;
import net.osmand.ResultMatcher;
import net.osmand.binary.BinaryMapIndexReader;
import net.osmand.binary.BinaryMapIndexReader.SearchPoiAdditionalFilter;
import net.osmand.binary.BinaryMapIndexReader.SearchPoiTypeFilter;
import net.osmand.binary.BinaryMapIndexReader.SearchRequest;
import net.osmand.binary.BinaryMapPoiReaderAdapter.PoiSubType;
import net.osmand.binary.CommonWords;
import net.osmand.binary.BinaryMapAddressReaderAdapter.CityBlocks;
import net.osmand.data.*;
import net.osmand.data.City.CityType;
import net.osmand.osm.AbstractPoiType;
import net.osmand.osm.MapPoiTypes;
import net.osmand.osm.PoiCategory;
import net.osmand.osm.PoiFilter;
import net.osmand.osm.PoiType;
import net.osmand.search.SearchUICore.SearchResultMatcher;
import net.osmand.search.core.SearchPhrase.NameStringMatcher;
import net.osmand.search.core.SearchPhrase.SearchPhraseDataType;
import net.osmand.util.Algorithms;
import net.osmand.util.GeoParsedPoint;
import net.osmand.util.GeoPointParserUtil;
import net.osmand.util.LocationParser;
import net.osmand.util.LocationParser.ParsedOpenLocationCode;
import net.osmand.util.MapUtils;

import java.io.IOException;
import java.text.DecimalFormat;
import java.text.DecimalFormatSymbols;
import java.util.*;
import java.util.Map.Entry;
import java.util.concurrent.atomic.AtomicInteger;

public class SearchCoreFactory {

	public static final int PREFERRED_STREET_ZOOM = 17;
	public static final int PREFERRED_INDEX_ITEM_ZOOM = 17;
	public static final int PREFERRED_BUILDING_ZOOM = 16;
	public static final int PREFERRED_COUNTRY_ZOOM = 7;
	public static final int PREFERRED_CITY_ZOOM = 13;
	public static final int PREFERRED_POI_ZOOM = 16;
	public static final int PREFERRED_NEARBY_POINT_ZOOM = 16;
	public static final int PREFERRED_WPT_ZOOM = 16;
	public static final int PREFERRED_GPX_FILE_ZOOM = 17;
	public static final int PREFERRED_DEFAULT_RECENT_ZOOM = 17;
	public static final int PREFERRED_FAVORITES_GROUP_ZOOM = 17;
	public static final int PREFERRED_FAVORITE_ZOOM = 16;
	public static final int PREFERRED_STREET_INTERSECTION_ZOOM = 16;
	public static final int PREFERRED_REGION_ZOOM = 6;
	public static final int PREFERRED_DEFAULT_ZOOM = 15;
	public static boolean DISPLAY_DEFAULT_POI_TYPES = false;
	public static final int MAX_DEFAULT_SEARCH_RADIUS = 7;
	public static final int SEARCH_MAX_PRIORITY = Integer.MAX_VALUE;

	//////////////// CONSTANTS //////////
	public static final int SEARCH_REGION_API_PRIORITY = 300;
	public static final int SEARCH_REGION_OBJECT_PRIORITY = 1000;

	// context less
	public static final int SEARCH_LOCATION_PRIORITY = 0;
	public static final int SEARCH_AMENITY_TYPE_PRIORITY = 100;
	public static final int SEARCH_AMENITY_TYPE_API_PRIORITY = 100;

	// context
	public static final int SEARCH_STREET_BY_CITY_PRIORITY = 200;
	public static final int SEARCH_BUILDING_BY_CITY_PRIORITY = 300;
	public static final int SEARCH_BUILDING_BY_STREET_PRIORITY = 100;
	public static final int SEARCH_AMENITY_BY_TYPE_PRIORITY = 300;

	// context less (slow)
	public static final int SEARCH_ADDRESS_BY_NAME_API_PRIORITY = 500;
	public static final int SEARCH_ADDRESS_BY_NAME_API_PRIORITY_RADIUS2 = 500;
	public static final int SEARCH_ADDRESS_BY_NAME_PRIORITY = 500;
	public static final int SEARCH_ADDRESS_BY_NAME_PRIORITY_RADIUS2 = 500;

	// context less (slower)
	public static final int SEARCH_AMENITY_BY_NAME_PRIORITY = 700;
	public static final int SEARCH_AMENITY_BY_NAME_API_PRIORITY_IF_POI_TYPE = 700;
	public static final int SEARCH_AMENITY_BY_NAME_API_PRIORITY_IF_3_CHAR = 700;
	private static final double SEARCH_AMENITY_BY_NAME_CITY_PRIORITY_DISTANCE = 0.001;
	private static final double SEARCH_AMENITY_BY_NAME_TOWN_PRIORITY_DISTANCE = 0.005;
	
	public static final int SEARCH_OLC_WITH_CITY_PRIORITY = 8;
	public static final int SEARCH_OLC_WITH_CITY_TOTAL_LIMIT = 500;

	public static abstract class SearchBaseAPI implements SearchCoreAPI {

		private ObjectType[] searchTypes;

		protected SearchBaseAPI(ObjectType... searchTypes) {
			if (searchTypes == null) {
				throw new IllegalArgumentException("Search types are not defined for search core API");
			}
			this.searchTypes = searchTypes;
		}

		@Override
		public boolean isSearchAvailable(SearchPhrase p) {
			ObjectType[] typesToSearch = p.getSearchTypes();
			ObjectType exclusiveSearchType = p.getExclusiveSearchType();
			if (exclusiveSearchType != null) {
				return searchTypes != null && searchTypes.length == 1 && searchTypes[0] == exclusiveSearchType;
			} else if (typesToSearch == null) {
				return true;
			} else {
				for (ObjectType type : searchTypes) {
					for (ObjectType ts : typesToSearch) {
						if (type == ts) {
							return true;
						}
					}
				}
				return false;
			}
		}

		@Override
		public boolean search(SearchPhrase phrase, SearchResultMatcher resultMatcher) throws IOException {
			return true;
		}

		@Override
		public int getSearchPriority(SearchPhrase p) {
			return 1;
		}

		@Override
		public boolean isSearchMoreAvailable(SearchPhrase phrase) {
			return phrase.getRadiusLevel() < MAX_DEFAULT_SEARCH_RADIUS;
		}

		@Override
		public int getMinimalSearchRadius(SearchPhrase phrase) {
			return 0;
		}

		@Override
		public int getNextSearchRadius(SearchPhrase phrase) {
			return 0;
		}

		protected SearchPhrase subSearchApiOrPublish(SearchPhrase phrase, SearchResultMatcher resultMatcher, SearchResult res, SearchBaseAPI api)
				throws IOException {
			return subSearchApiOrPublish(phrase, resultMatcher, res, api, null, true);
		}

		protected SearchPhrase subSearchApiOrPublish(SearchPhrase phrase, SearchResultMatcher resultMatcher, SearchResult res, SearchBaseAPI api,
									SearchResult setParentSearchResult, boolean publish)
				throws IOException {
			phrase.countUnknownWordsMatchMainResult(res);
<<<<<<< HEAD
			List<String> leftUnknownSearchWords = res.filterUnknownSearchWord(null);
			if (setParentSearchResult != null) {
				phrase.countUnknownWordsMatchMainResult(setParentSearchResult);
				leftUnknownSearchWords = setParentSearchResult.filterUnknownSearchWord(leftUnknownSearchWords);
=======
			boolean firstUnknownWordMatches = res.firstUnknownWordMatches;
			List<String> leftUnknownSearchWords = new ArrayList<String>(phrase.getUnknownSearchWords());
			if (res.otherWordsMatch != null) {
//				leftUnknownSearchWords.removeAll(res.otherWordsMatch); // incorrect
				for (String otherWord : res.otherWordsMatch) {
					leftUnknownSearchWords.remove(otherWord); // remove 1 by 1
				}
			}
			SearchResult newParentSearchResult = null;
			if (res.parentSearchResult == null && resultMatcher.getParentSearchResult() == null &&
					res.objectType == ObjectType.STREET && res.object instanceof Street && ((Street) res.object).getCity() != null) {
				City ct = ((Street) res.object).getCity();
				SearchResult cityResult = new SearchResult(phrase);
				cityResult.object = ct;
				cityResult.objectType = ObjectType.CITY;
				cityResult.localeName = ct.getName(phrase.getSettings().getLang(), phrase.getSettings().isTransliterate());
				cityResult.otherNames = ct.getOtherNames(true);
				cityResult.location = ct.getLocation();
				cityResult.localeRelatedObjectName = res.file.getRegionName();
				cityResult.file = res.file;
				phrase.countUnknownWordsMatchMainResult(cityResult);
				boolean match = false;
				if (firstUnknownWordMatches) {
					cityResult.firstUnknownWordMatches = false; // don't count same name twice
				} else if (cityResult.firstUnknownWordMatches) {
					firstUnknownWordMatches = true;
					match = true;
				}
				if (cityResult.otherWordsMatch != null) {
					Iterator<String> iterator = cityResult.otherWordsMatch.iterator();
					while (iterator.hasNext()) {
						String n = iterator.next();
						boolean wasPresent = leftUnknownSearchWords.remove(n);
						if (!wasPresent) {
							iterator.remove(); // don't count same name twice
						} else {
							match = true;
						}
					}
				}
				// include parent search result even if it is empty
				if (match) {
					newParentSearchResult = cityResult;
				}
			}
			if (!firstUnknownWordMatches) {
				leftUnknownSearchWords.add(0, phrase.getFirstUnknownSearchWord());
>>>>>>> 5c3f0f19
			}
			// publish result to set parentSearchResult before search
			if (publish) {
				if (setParentSearchResult != null) {
					SearchResult prev = resultMatcher.setParentSearchResult(setParentSearchResult);
					resultMatcher.publish(res);
					resultMatcher.setParentSearchResult(prev);
				} else {
					resultMatcher.publish(res);
				}
			}
			if (!leftUnknownSearchWords.isEmpty() && api != null && api.isSearchAvailable(phrase)) {
				SearchPhrase nphrase = phrase.selectWord(res, leftUnknownSearchWords,
						phrase.isLastUnknownSearchWordComplete() ||
								!leftUnknownSearchWords.contains(phrase.getLastUnknownSearchWord()));
				SearchResult prev = resultMatcher.setParentSearchResult(publish ? res :
						resultMatcher.getParentSearchResult());
				api.search(nphrase, resultMatcher);
				
				resultMatcher.setParentSearchResult(prev);
				return nphrase;
			}
			return null;
		}
		
		boolean matchAddressName(SearchPhrase phrase, SearchResult parent, SearchResult res, boolean fullMatch) {
			boolean match = false;
			if (!phrase.isUnknownSearchWordPresent()) {
				return false;
			}
			// res only used as container to count matches 
//			phrase.countUnknownWordsMatchMainResult(res);
			
			NameStringMatcher nm = phrase.getMainUnknownNameStringMatcher();
			String localeName = res.localeName;
			Collection<String> otherNames = res.otherNames;
			// quick check
			if (!fullMatch && (nm.matches(localeName) || nm.matches(otherNames))) {
				return true;
			}
			List<String> localeNames = SearchPhrase.splitWords(localeName, new ArrayList<String>(), SearchPhrase.ALLDELIMITERS);
			if (parent == null || !parent.firstUnknownWordMatches) {
				Iterator<String> it = localeNames.iterator();
				while (it.hasNext()) {
					String lName = it.next();
					if (phrase.getFirstUnknownNameStringMatcher().matches(lName)) {
						it.remove();
					}
				}
				if (!fullMatch && phrase.getFirstUnknownNameStringMatcher().matches(otherNames)) {
					return true;
				}
			}
			List<String> leftUnknownSearchWords = parent == null ? phrase.getUnknownSearchWords() : parent.filterUnknownSearchWord(null);
			List<String> unknownSearchWords = phrase.getUnknownSearchWords();
			for (int i = 0; i < unknownSearchWords.size() && !match; i++) {
				String leftUnknownSearchWord = unknownSearchWords.get(i);
				if (!leftUnknownSearchWords.contains(leftUnknownSearchWord)) {
					continue;
				}
				Iterator<String> it = localeNames.iterator();
				while (it.hasNext()) {
					String lName = it.next();
					if (phrase.getUnknownNameStringMatcher(i).matches(lName)) {
						it.remove();
					}
				}
				if (!fullMatch && phrase.getUnknownNameStringMatcher(i).matches(otherNames)) {
					return true;
				}
			}
			if (localeNames.size() == 0) {
				return true;
			}
			return false;
		}
		
		Set<String> splitAddressSearchNames(String name) {
			int prev = -1;
			Set<String> namesToAdd = new HashSet<>();

			for (int i = 0; i <= name.length(); i++) {
				boolean isHyphenNearNumber = i != name.length() && name.charAt(i) == '-'
						&& ((i + 1 < name.length() && Character.isDigit(name.charAt(i + 1)))
								|| (i - 1 >= 0 && Character.isDigit(name.charAt(i - 1))));
				if (i == name.length() || (!Character.isLetter(name.charAt(i)) && !Character.isDigit(name.charAt(i))
						&& name.charAt(i) != '\'' && !isHyphenNearNumber)) {
					if (prev != -1) {
						String substr = name.substring(prev, i);
						namesToAdd.add(substr.toLowerCase());
						prev = -1;
					}
				} else {
					if (prev == -1) {
						prev = i;
					}
				}
			}
			return namesToAdd;
		}



		@Override
		public String toString() {
			return getClass().getSimpleName();
		}
	}

	public static class SearchRegionByNameAPI extends SearchBaseAPI {

		public SearchRegionByNameAPI() {
			super(ObjectType.REGION);
		}

		@Override
		public boolean search(SearchPhrase phrase, SearchResultMatcher resultMatcher) throws IOException {
			for (BinaryMapIndexReader bmir : phrase.getOfflineIndexes()) {
				if (bmir.getRegionCenter() != null) {
					SearchResult sr = new SearchResult(phrase);
					sr.localeName = bmir.getRegionName();
					sr.object = bmir;
					sr.file = bmir;
					sr.priority = SEARCH_REGION_OBJECT_PRIORITY;
					sr.objectType = ObjectType.REGION;
					sr.location = bmir.getRegionCenter();
					sr.preferredZoom = PREFERRED_REGION_ZOOM;
					if (phrase.getFullSearchPhrase().length() <= 1 && phrase.isNoSelectedType()) {
						resultMatcher.publish(sr);
					} else if (phrase.getFirstUnknownNameStringMatcher().matches(sr.localeName)) {
						resultMatcher.publish(sr);
					}
				}
			}
			return true;
		}

		@Override
		public boolean isSearchMoreAvailable(SearchPhrase phrase) {
			return false;
		}

		@Override
		public int getSearchPriority(SearchPhrase p) {
			if(!p.isNoSelectedType()) {
				return -1;
			}
			return SEARCH_REGION_API_PRIORITY;
		}
	}

	public static class SearchAddressByNameAPI extends SearchBaseAPI {

		private static final int DEFAULT_ADDRESS_BBOX_RADIUS = 100 * 1000;
		private static final int LIMIT = 10000;

		private Set<String> townCitiesInit = new LinkedHashSet<>();
		private QuadTree<City> townCitiesQR = new QuadTree<City>(new QuadRect(0, 0, Integer.MAX_VALUE, Integer.MAX_VALUE),
				12, 0.55f);
		private QuadTree<City> boundariesQR = new QuadTree<City>(new QuadRect(0, 0, Integer.MAX_VALUE, Integer.MAX_VALUE),
				12, 0.55f);
		private List<City> resArray = new ArrayList<>();
		private SearchStreetByCityAPI cityApi;
		private SearchBuildingAndIntersectionsByStreetAPI streetsApi;

		public SearchAddressByNameAPI(SearchBuildingAndIntersectionsByStreetAPI streetsApi,
									  SearchStreetByCityAPI cityApi) {
			super(ObjectType.CITY, ObjectType.VILLAGE, ObjectType.BOUNDARY, ObjectType.POSTCODE,
					ObjectType.STREET, ObjectType.HOUSE, ObjectType.STREET_INTERSECTION);
			this.streetsApi = streetsApi;
			this.cityApi = cityApi;
		}

		@Override
		public int getSearchPriority(SearchPhrase p) {
			if (!p.isNoSelectedType() && p.getRadiusLevel() == 1) {
				return -1;
			}
			if(p.isLastWord(ObjectType.POI) || p.isLastWord(ObjectType.POI_TYPE)) {
				return -1;
			}
			if (p.isNoSelectedType()) {
				return SEARCH_ADDRESS_BY_NAME_API_PRIORITY;
			}
			return SEARCH_ADDRESS_BY_NAME_API_PRIORITY_RADIUS2;
		}

		@Override
		public boolean isSearchMoreAvailable(SearchPhrase phrase) {
			// case when street is not found for given city is covered by SearchStreetByCityAPI
			return getSearchPriority(phrase) != -1 && super.isSearchMoreAvailable(phrase);
		}

		@Override
		public int getMinimalSearchRadius(SearchPhrase phrase) {
			return phrase.getRadiusSearch(DEFAULT_ADDRESS_BBOX_RADIUS);
		}

		@Override
		public int getNextSearchRadius(SearchPhrase phrase) {
			return phrase.getNextRadiusSearch(DEFAULT_ADDRESS_BBOX_RADIUS);
		}

		@Override
		public boolean search(final SearchPhrase phrase, final SearchResultMatcher resultMatcher) throws IOException {
			if (!phrase.isUnknownSearchWordPresent() && !phrase.isEmptyQueryAllowed()) {
				return false;
			}
			// phrase.isLastWord(ObjectType.CITY, ObjectType.VILLAGE, ObjectType.POSTCODE) || phrase.isLastWord(ObjectType.REGION)
			if (phrase.isNoSelectedType() || phrase.isLastWord(ObjectType.BOUNDARY, ObjectType.REGION)
					|| phrase.isLastWord(ObjectType.CITY, ObjectType.VILLAGE, ObjectType.POSTCODE)
					|| phrase.getRadiusLevel() >= 2) {
				initAndSearchCities(phrase, resultMatcher);
				// not publish results (let it sort)
				// resultMatcher.apiSearchFinished(this, phrase);
				searchByName(phrase, resultMatcher);
			}
			return true;
		}

		private void initAndSearchCities(final SearchPhrase phrase, final SearchResultMatcher resultMatcher) throws IOException {
			QuadRect bbox = phrase.getRadiusBBoxToSearch(DEFAULT_ADDRESS_BBOX_RADIUS * 5);
			Iterator<BinaryMapIndexReader> offlineIndexes = phrase.getOfflineIndexes(bbox, SearchPhraseDataType.ADDRESS);
			while (offlineIndexes.hasNext()) {
				BinaryMapIndexReader r = offlineIndexes.next();
				if (!townCitiesInit.contains(r.getRegionName())) {
					List<City> l = r.getCities(null, CityBlocks.CITY_TOWN_TYPE, null, phrase.getSettings().getStat());
					townCitiesInit.add(r.getRegionName());
					for (City c  : l) {
						c.setReferenceFile(r);
						LatLon cl = c.getLocation();
						
						int y = MapUtils.get31TileNumberY(cl.getLatitude());
						int x = MapUtils.get31TileNumberX(cl.getLongitude());
						QuadRect qr = new QuadRect(x, y, x, y);
						int[] bbox31 = c.getBbox31();
						if (bbox31 != null) {
							qr = new QuadRect(bbox31[0], bbox31[1], bbox31[2], bbox31[3]);
						}
						townCitiesQR.insert(c, qr);
					}
					l = r.getCities(null, CityBlocks.BOUNDARY_TYPE, null, phrase.getSettings().getStat());
					for (City c  : l) {
						c.setReferenceFile(r);
						LatLon cl = c.getLocation();
						int y = MapUtils.get31TileNumberY(cl.getLatitude());
						int x = MapUtils.get31TileNumberX(cl.getLongitude());
						QuadRect qr = new QuadRect(x, y, x, y);
						int[] bbox31 = c.getBbox31();
						if (bbox31 != null) {
							qr = new QuadRect(bbox31[0], bbox31[1], bbox31[2], bbox31[3]);
						}
						boundariesQR.insert(c, qr);
					}
				}
			}
			if (phrase.isNoSelectedType() && bbox != null
					&& (phrase.isUnknownSearchWordPresent() || phrase.isEmptyQueryAllowed())
					&& phrase.isSearchTypeAllowed(ObjectType.CITY)) {
				NameStringMatcher nm = phrase.getMainUnknownNameStringMatcher();
				resArray.clear();
				resArray = townCitiesQR.queryInBox(bbox, resArray);
				int limit = 0;
				for (City c : resArray) {
					if (phrase.getSettings().isExportObjects()) {
						resultMatcher.exportCity(phrase, c);
					}
					SearchResult res = new SearchResult(phrase);
					res.object = c;
					res.file = (BinaryMapIndexReader) c.getReferenceFile();
					res.localeName = c.getName(phrase.getSettings().getLang(), phrase.getSettings().isTransliterate());
					res.otherNames = c.getOtherNames(true);
					res.localeRelatedObjectName = res.file.getRegionName();
					res.relatedObject = res.file;
					res.location = c.getLocation();
					res.priority = SEARCH_ADDRESS_BY_NAME_PRIORITY;
					res.priorityDistance = 0.1;
					res.objectType = ObjectType.CITY;
					if (phrase.isEmptyQueryAllowed() && phrase.isEmpty()) {
						resultMatcher.publish(res);
					} else if (nm.matches(res.localeName) || nm.matches(res.otherNames)) {
						subSearchApiOrPublish(phrase, resultMatcher, res, cityApi);
						// FIXME check if subsearch successful don't call search by name inside
						// No failed cases found yet - uncomment if city / town don't have exact boundary to match street
						// require exact matching to search street by name (not attached to city)
//						if (matchAddressName(phrase, null, res, true)) {
//							subSearchApiOrPublish(phrase, resultMatcher, res, this);
//						}
					}
					if (limit++ > LIMIT * phrase.getRadiusLevel()) {
						break;
					}
				}
			}
		}
		

		private void searchByName(final SearchPhrase phrase, final SearchResultMatcher resultMatcher)
				throws IOException {
			if (phrase.getRadiusLevel() > 1 || phrase.getUnknownWordToSearch().length() > 3 ||
					phrase.hasMoreThanOneUnknownSearchWord()|| phrase.isSearchTypeAllowed(ObjectType.POSTCODE, true)) {
				final boolean locSpecified = phrase.getLastTokenLocation() != null;
				LatLon loc = phrase.getLastTokenLocation();
				final List<SearchResult> immediateResults = new ArrayList<>();
//				final QuadRect streetBbox = phrase.getRadiusBBoxToSearch(DEFAULT_ADDRESS_BBOX_RADIUS);
				final QuadRect postcodeBbox = phrase.getRadiusBBoxToSearch(DEFAULT_ADDRESS_BBOX_RADIUS * 5);
				final QuadRect villagesBbox = phrase.getRadiusBBoxToSearch(DEFAULT_ADDRESS_BBOX_RADIUS * 3);
				final QuadRect cityBbox = phrase.getRadiusBBoxToSearch(DEFAULT_ADDRESS_BBOX_RADIUS * 5); // covered by separate sbefore
				final int priority = phrase.isNoSelectedType() ?
						SEARCH_ADDRESS_BY_NAME_PRIORITY : SEARCH_ADDRESS_BY_NAME_PRIORITY_RADIUS2;
				final BinaryMapIndexReader[] currentFile = new BinaryMapIndexReader[1];

				ResultMatcher<MapObject> rm = new ResultMatcher<MapObject>() {
					int limit = 0;
					@Override
					public boolean publish(MapObject object) {
						if (isCancelled()) {
							return false;
						}
						SearchResult sr = new SearchResult(phrase);
						sr.object = object;
						sr.file = currentFile[0];
						sr.localeName = object.getName(phrase.getSettings().getLang(), phrase.getSettings().isTransliterate());
						sr.otherNames = object.getOtherNames(true);
						sr.localeRelatedObjectName = sr.file.getRegionName();
						sr.relatedObject = sr.file;
						sr.location = object.getLocation();
						sr.priorityDistance = 1;
						sr.priority = priority;
						int y = MapUtils.get31TileNumberY(object.getLocation().getLatitude());
						int x = MapUtils.get31TileNumberX(object.getLocation().getLongitude());
						List<City> closestCities = null;
						if (object instanceof Street) {
							// remove limitation by location
							if (  //(locSpecified && !streetBbox.contains(x, y, x, y)) || 
								!phrase.isSearchTypeAllowed(ObjectType.STREET)) {
								return false;
							}
							if (object.getName().startsWith("<")) {
								return false;
							}
							sr.objectType = ObjectType.STREET;
							sr.localeRelatedObjectName = ((Street)object).getCity().getName(phrase.getSettings().getLang(), phrase.getSettings().isTransliterate());
							sr.relatedObject = ((Street)object).getCity();
						} else if (object instanceof City) {
							CityType type = ((City)object).getType();
							if (type == CityType.CITY || type == CityType.TOWN) {
								if (phrase.isNoSelectedType()) {
									// ignore city/town
									return false;
								}
								if ((locSpecified && !cityBbox.contains(x, y, x, y))
										|| !phrase.isSearchTypeAllowed(ObjectType.CITY)) {
									return false;
								}
								sr.objectType = ObjectType.CITY;
								sr.priorityDistance = 0.1;
							} else if (type == CityType.POSTCODE) {
								if ((locSpecified && !postcodeBbox.contains(x, y, x, y))
										|| !phrase.isSearchTypeAllowed(ObjectType.POSTCODE)) {
									return false;
								}
								sr.objectType = ObjectType.POSTCODE;
								sr.priorityDistance = 0;
							} else if (type == CityType.BOUNDARY) {
								if ((locSpecified && !villagesBbox.contains(x, y, x, y))
										|| !phrase.isSearchTypeAllowed(ObjectType.BOUNDARY)) {
									return false;
								}
								sr.objectType = ObjectType.BOUNDARY;
								sr.priorityDistance = 0;
								phrase.countUnknownWordsMatchMainResult(sr);
							} else if (type == CityType.HAMLET || type == CityType.SUBURB || 
									type == CityType.VILLAGE) {
								if ((locSpecified && !villagesBbox.contains(x, y, x, y))
										|| !phrase.isSearchTypeAllowed(ObjectType.VILLAGE)) {
									return false;
								}
								City closestCity = null;
								if (closestCities == null) {
									closestCities = townCitiesQR.queryInBox(villagesBbox, new ArrayList<City>());
								}
								double minDist = -1;
								double pDist = -1;
								for (City city : closestCities) {
									double ll = MapUtils.getDistance(city.getLocation(), object.getLocation());
									double pd = city.getType() == CityType.CITY ? ll : ll * 10;
									if (minDist == -1 || pd < pDist) {
										closestCity = city;
										minDist = ll;
										pDist = pd;
									}
								}
								if (closestCity != null) {
									sr.localeRelatedObjectName = closestCity.getName(phrase.getSettings().getLang(), phrase.getSettings().isTransliterate());
									sr.relatedObject = closestCity;
									sr.distRelatedObjectName = minDist;
								}
								sr.objectType = ObjectType.VILLAGE;
							}
						} else {
							return false;
						}
						limit ++;
						immediateResults.add(sr);
						return false;
					}

					@Override
					public boolean isCancelled() {
						return limit > LIMIT * phrase.getRadiusLevel() ||
								resultMatcher.isCancelled();
					}
				};

				ResultMatcher<MapObject> rawDataCollector = null;
				if (phrase.getSettings().isExportObjects()) {
					rawDataCollector = new ResultMatcher<MapObject>() {
						@Override
						public boolean publish(MapObject object) {
							resultMatcher.exportObject(phrase, object);
							return true;
						}

						@Override
						public boolean isCancelled() {
							return false;
						}
					};
				}

				Iterator<BinaryMapIndexReader> offlineIterator = phrase.getRadiusOfflineIndexes(DEFAULT_ADDRESS_BBOX_RADIUS * 5,
						SearchPhraseDataType.ADDRESS);
				String wordToSearch = phrase.getUnknownWordToSearch();
				// FIXME UNIT-TESTS
				// 7 J.-F.-Weishaar-Straße Korb
				// 10 Martin-Luther-Straße Korb
				// 35 Ostheimer Weg Korntal-Münchingen
				Set<String> wordToSearchSplit = splitAddressSearchNames(wordToSearch);
				if (wordToSearchSplit.size() > 1) {
					wordToSearch = phrase.selectMainUnknownWordToSearch(new ArrayList<>(wordToSearchSplit));
				}
				
				while (offlineIterator.hasNext() && wordToSearch.length() > 0) {
					BinaryMapIndexReader r = offlineIterator.next();
					currentFile[0] = r;
					immediateResults.clear();
					SearchWord lastWord = phrase.getLastSelectedWord();
					SearchRequest<MapObject> req = BinaryMapIndexReader.buildAddressByNameRequest(rm, rawDataCollector, wordToSearch.toLowerCase(),
							phrase.isMainUnknownSearchWordComplete() ? StringMatcherMode.CHECK_EQUALS_FROM_SPACE
									: StringMatcherMode.CHECK_STARTS_FROM_SPACE);
					req.setSearchStat(phrase.getSettings().getStat());
					if (locSpecified) {
						if (lastWord != null && lastWord.getResult() != null
								&& lastWord.getResult().object instanceof City c) {
							int x31 = MapUtils.get31TileNumberX(c.getLocation().getLongitude());
							int y31 = MapUtils.get31TileNumberY(c.getLocation().getLatitude());
							int[] bb = c.getBbox31();
							if (bb == null && !r.containsRouteData(x31, y31, x31, y31, 15)) {
								continue;
							} else if(bb != null && !r.containsRouteData(bb[0], bb[1], bb[2], bb[3], 15)) {
								continue;
							}
							if (bb != null) {
								int w = (bb[2] - bb[0]) / 3, h = (bb[3] - bb[1]) / 3; // enlarge for 1234 Golden Pond Road Woodhull	
								req.setBBox(x31, y31, bb[0] - w, bb[1] - h, bb[2] + w, bb[3] + h);
							} else {
								req.setBBoxRadius(c.getLocation().getLatitude(), c.getLocation().getLongitude(),
										(int) c.getType().getRadius() * 3);
							}
						} else {
							req.setBBoxRadius(loc.getLatitude(), loc.getLongitude(),
								phrase.getRadiusSearch(DEFAULT_ADDRESS_BBOX_RADIUS * 5));
						}
					}
					// FIXME UNIT-Tests common words
					// Київська вулиця 10-Д
					// 3119 Pleasant Valley Boulevard #1 Altoona
					// 130/6 Mercedes-Benz Werk 1 (Untertürkheim) Stuttgart - (braces remove)
//					System.out.println("SEARCH BY NAME " + wordToSearch + " " + r.getRegionName() + " "
//							+ (lastWord != null ? lastWord.getResult().object : ""));
					r.searchAddressDataByName(req);
					for (SearchResult res : immediateResults) {
						if (res.objectType == ObjectType.STREET) {
							SearchResult newParentSearchResult = null;
							if (res.parentSearchResult == null && resultMatcher.getParentSearchResult() == null &&
									res.object instanceof Street && ((Street) res.object).getCity() != null) {
								City ct = ((Street) res.object).getCity();
								SearchResult cityResult = new SearchResult(phrase);
								cityResult.object = ct;
								cityResult.objectType = ObjectType.CITY;
								cityResult.localeName = ct.getName(phrase.getSettings().getLang(), phrase.getSettings().isTransliterate());
								cityResult.otherNames = ct.getOtherNames(true);
								cityResult.location = ct.getLocation();
								cityResult.localeRelatedObjectName = res.file.getRegionName();
								cityResult.file = res.file;
								// include parent search result even if it is empty
								// for street-city don't require exact matching 
								boolean match = matchAddressName(phrase, res, cityResult,  false);
								if (match) {
									newParentSearchResult = cityResult;
								} else {
									resArray.clear();
									QuadRect bbox = SearchPhrase.caculateBbox(1000, res.location);
									resArray = boundariesQR.queryInBox(bbox, resArray);
									for (City boundary : resArray) {
										int[] bb = boundary.getBbox31();
										if (bb == null) {
											continue;
										}
										QuadRect boundBox = new QuadRect(bb[0], bb[1], bb[2], bb[3]);
										if (!QuadRect.intersects(boundBox, bbox)) {
											continue;
										}
										// cityResult.object = boundary; // keep city the same
										cityResult.localeName = boundary.getName(phrase.getSettings().getLang(), phrase.getSettings().isTransliterate());
										cityResult.otherNames = boundary.getOtherNames(true);
										// for another city require exact matching
										if (matchAddressName(phrase, res, cityResult,  true)) {
											cityResult.localeName = boundary.getName();
											newParentSearchResult = cityResult;
											break;
										}
									}
								}
							}
							subSearchApiOrPublish(phrase, resultMatcher, res, streetsApi, newParentSearchResult, true);
						} else if (res.objectType == ObjectType.BOUNDARY ) {
							// FIXME UNIT-TESTS
							// 6 Dorfstraße Remseck am Neckar
							// 4 Hofäckerstraße Kernen im Remstal
							// 4 Am Heuhaus Weinstadt
							// 301 West Main Street Valley View   
							// 108 North Mountain Boulevard Mountain Top
							// 8508 PA 61 Coal Township
							// 1281 Pennsylvania Avenue, Pine City PA 14871 United States
							
							// 2401, Burnhamthorpe Road West, Oakville (not needed fix on server side)
							// require exact matching to speed up
							if (matchAddressName(phrase, null, res, true)) {
//							if (phrase.getFullSearchPhrase().toLowerCase().contains(res.localeName.toLowerCase())) {
//								System.out.println("SUB " + res.object + " " + res.localeName + " " + res.objectType);
								subSearchApiOrPublish(phrase, resultMatcher, res, this);
							}
						} else {
							 
							subSearchApiOrPublish(phrase, resultMatcher, res, cityApi);
							// FIXME UNIT-TESTS
							// 4241 Cook Hollow Road Woodhull
							// 11601 Kelly Hill Road Pine City
							
							// FIXME check if subsearch successful don't call search by name inside
							// require exact matching to search street by name (not attached to city) 
							if (matchAddressName(phrase, null, res, true)) {
//								System.out.println("SUBCITY " + res.object + " " + res.localeName + " " + res.objectType);
								subSearchApiOrPublish(phrase, resultMatcher, res, this);
							}
						}
					}
					resultMatcher.apiSearchRegionFinished(this, r, phrase);
				}
			}
		}
		
	}

		public static class SearchAmenityByNameAPI extends SearchBaseAPI {
		private static final int LIMIT = 10000;
		private static final int BBOX_RADIUS = 500 * 1000;
		private static final int BBOX_RADIUS_INSIDE = 5600 * 1000; // 5600 is the minimum to pass test [14: hisar]
		private static final int BBOX_RADIUS_POI_IN_CITY = 25 * 1000;
		private static final int FIRST_WORD_MIN_LENGTH = 3;

		public SearchAmenityByNameAPI() {
			super(ObjectType.POI);
		}

		@Override
		public boolean search(final SearchPhrase phrase, final SearchResultMatcher resultMatcher) throws IOException {
			if (!phrase.isUnknownSearchWordPresent()) {
				return false;
			}
			if (!phrase.isNoSelectedType()) {
				// don't search by name when type is selected or poi type is part of name
				return false;
			}
			// Take into account POI [bar] - 'Hospital 512'
			// BEFORE: it was searching exact match of whole phrase.getUnknownSearchPhrase() [ Check feedback ] 

			final BinaryMapIndexReader[] currentFile = new BinaryMapIndexReader[1];
			Iterator<BinaryMapIndexReader> offlineIterator = phrase.getRadiusOfflineIndexes(BBOX_RADIUS,
					SearchPhraseDataType.POI);
			String searchWord = phrase.getUnknownWordToSearch();
			final NameStringMatcher nm = phrase.getMainUnknownNameStringMatcher();
			QuadRect bbox = phrase.getFileRequest() != null ? phrase.getRadiusBBoxToSearch(BBOX_RADIUS_POI_IN_CITY) : phrase.getRadiusBBoxToSearch(BBOX_RADIUS_INSIDE);
			final Set<String> ids = new HashSet<String>();

			ResultMatcher<Amenity> rawDataCollector = null;
			if (phrase.getSettings().isExportObjects()) {
				rawDataCollector = new ResultMatcher<Amenity>() {
					@Override
					public boolean publish(Amenity object) {
						resultMatcher.exportObject(phrase, object);
						return true;
					}

					@Override
					public boolean isCancelled() {
						return false;
					}
				};
			}
			ResultMatcher<Amenity> matcher = new ResultMatcher<Amenity>() {
				int limit = 0;

				@Override
				public boolean publish(Amenity object) {
					if (phrase.getSettings().isExportObjects()) {
						resultMatcher.exportObject(phrase, object);
					}
					if (limit++ > LIMIT) {
						return false;
					}
					String poiID = object.getType().getKeyName() + "_" + object.getId();
					if (ids.contains(poiID)) {
						return false;
					}
					SearchResult sr = new SearchResult(phrase);
					sr.otherNames = object.getOtherNames(true);
					sr.localeName = object.getName(phrase.getSettings().getLang());
					if (!nm.matches(sr.localeName)) {
						sr.localeName = object.getName(phrase.getSettings().getLang(),
								phrase.getSettings().isTransliterate());
					}
					if (!nm.matches(sr.localeName) && !nm.matches(sr.otherNames)) {
						for(String k : object.getAdditionalInfoKeys()) {
							if ((isTagIndexedForSearchAsName(k)
									|| isTagIndexedForSearchAsId(k))
									&& nm.matches(object.getAdditionalInfo(k))) {
								sr.alternateName = object.getAdditionalInfo(k);
								break;
							}
						}
						if (Algorithms.isEmpty(sr.alternateName)) {
							return false;
						}
					}
					
					sr.object = object;
					sr.preferredZoom = SearchCoreFactory.PREFERRED_POI_ZOOM;
					sr.file = currentFile[0];
					sr.location = object.getLocation();
					if (object.getSubType().equals("city") || object.getSubType().equals("country")) {
						sr.priorityDistance = SEARCH_AMENITY_BY_NAME_CITY_PRIORITY_DISTANCE;
						sr.preferredZoom = object.getSubType().equals("country") ? PREFERRED_COUNTRY_ZOOM : PREFERRED_CITY_ZOOM;
					} else if (object.getSubType().equals("town")) {
						sr.priorityDistance = SEARCH_AMENITY_BY_NAME_TOWN_PRIORITY_DISTANCE;
					} else {
						sr.priorityDistance = 1;
					}
					sr.priority = SEARCH_AMENITY_BY_NAME_PRIORITY;
					phrase.countUnknownWordsMatchMainResult(sr);
					sr.cityName = object.getCityFromTagGroups(phrase.getSettings().getLang());
					sr.objectType = ObjectType.POI;
					resultMatcher.publish(sr);
					ids.add(poiID);
					return false;
				}

				@Override
				public boolean isCancelled() {
					return resultMatcher.isCancelled() && (limit < LIMIT);
				}
			};

			SearchRequest<Amenity> req = BinaryMapIndexReader.buildSearchPoiRequest(
					(int) bbox.centerX(), (int) bbox.centerY(), searchWord,
					(int) bbox.left, (int) bbox.right, (int) bbox.top, (int) bbox.bottom,
					matcher, rawDataCollector);
			req.setSearchStat(phrase.getSettings().getStat());

			SearchRequest<Amenity> reqUnlimited = BinaryMapIndexReader.buildSearchPoiRequest(
					(int) bbox.centerX(), (int) bbox.centerY(), searchWord,
					0, Integer.MAX_VALUE, 0, Integer.MAX_VALUE,
					matcher, rawDataCollector);
			reqUnlimited.setSearchStat(phrase.getSettings().getStat());

			BinaryMapIndexReader fileRequest = phrase.getFileRequest();
			if (fileRequest != null) {
				fileRequest.searchPoiByName(req);
				resultMatcher.apiSearchRegionFinished(this, fileRequest, phrase);
			} else {
				while (offlineIterator.hasNext()) {
					BinaryMapIndexReader r = offlineIterator.next();
					currentFile[0] = r;
					r.searchPoiByName(r.isBasemap() ? reqUnlimited : req);
					resultMatcher.apiSearchRegionFinished(this, r, phrase);
				}
			}
			return true;
		}

		@Override
		public int getSearchPriority(SearchPhrase p) {
			if (p.hasObjectType(ObjectType.POI) ||
					!p.isUnknownSearchWordPresent()) {
				return -1;
			}
			if (p.hasObjectType(ObjectType.POI_TYPE)) {
				return -1;
			}
			if (p.getUnknownWordToSearch().length() >= FIRST_WORD_MIN_LENGTH || p.isFirstUnknownSearchWordComplete()) {
				return SEARCH_AMENITY_BY_NAME_API_PRIORITY_IF_3_CHAR;
			}
			return -1;
		}

		@Override
		public boolean isSearchMoreAvailable(SearchPhrase phrase) {
			return super.isSearchMoreAvailable(phrase) && getSearchPriority(phrase) != -1;
		}

		@Override
		public int getMinimalSearchRadius(SearchPhrase phrase) {
			return phrase.getRadiusSearch(BBOX_RADIUS);
		}

		@Override
		public int getNextSearchRadius(SearchPhrase phrase) {
			return phrase.getNextRadiusSearch(BBOX_RADIUS);
		}
	}

	protected static class PoiTypeResult {
		public AbstractPoiType pt;
		public Set<String> foundWords = new LinkedHashSet<String>();
	}

	public static class SearchAmenityTypesAPI extends SearchBaseAPI {

		public final static String STD_POI_FILTER_PREFIX = "std_";
		private static final int BBOX_RADIUS = 10000;

		private Map<String, PoiType> translatedNames = new LinkedHashMap<>();
		private List<AbstractPoiType> topVisibleFilters;
		private List<PoiCategory> categories;
		private List<CustomSearchPoiFilter> customPoiFilters = new ArrayList<>();
		private Map<String, Integer> activePoiFilters = new HashMap<>();
		private MapPoiTypes types;
		private Map<BinaryMapIndexReader, Set<String>> poiAdditionalTopIndexCache = new HashMap<>();

		public SearchAmenityTypesAPI(MapPoiTypes types) {
			super(ObjectType.POI_TYPE);
			this.types = types;
		}

		public void clearCustomFilters() {
			this.customPoiFilters.clear();
			this.activePoiFilters.clear();
		}

		public void addCustomFilter(CustomSearchPoiFilter poiFilter, int priority) {
			this.customPoiFilters.add(poiFilter);
			if (priority > 0) {
				this.activePoiFilters.put(poiFilter.getFilterId(), priority);
			}
		}

		public void setActivePoiFiltersByOrder(List<String> filterOrder) {
			for (int i = 0; i < filterOrder.size(); i++) {
				this.activePoiFilters.put(filterOrder.get(i), i);
			}
		}

		public Map<String, PoiTypeResult> getPoiTypeResults(NameStringMatcher nm, NameStringMatcher nmAdditional) {
			Map<String, PoiTypeResult> results = new LinkedHashMap<>();
			for (AbstractPoiType pf : topVisibleFilters) {
				PoiTypeResult res = checkPoiType(nm, pf);
				if(res != null) {
					results.put(res.pt.getKeyName(), res);
				}
			}
			// don't spam results with unsearchable additionals like 'description', 'email', ...
			// if (nmAdditional != null) {
			//	addAditonals(nmAdditional, results, types.getOtherMapCategory());
			// }
			for (PoiCategory c : categories) {
				PoiTypeResult res = checkPoiType(nm, c);
				if (res != null) {
					results.put(res.pt.getKeyName(), res);
				}
				if (nmAdditional != null) {
					addAditonals(nmAdditional, results, c);
				}
				for (PoiFilter pf : c.getPoiFilters()) {
					PoiTypeResult filtRes = checkPoiType(nm, pf);
					if (filtRes != null) {
						results.put(filtRes.pt.getKeyName(), filtRes);
					}
				}
			}
			Map<String, PoiTypeResult> additionals = new LinkedHashMap<>();
			Iterator<Entry<String, PoiType>> it = translatedNames.entrySet().iterator();
			while (it.hasNext()) {
				Entry<String, PoiType> e = it.next();
				PoiType pt = e.getValue();
				if (pt.getCategory() != types.getOtherMapCategory() && !pt.isReference()) {
					PoiTypeResult res = checkPoiType(nm, pt);
					if (res != null) {
						results.put(res.pt.getKeyName(), res);
					}
					if (nmAdditional != null) {
						addAditonals(nmAdditional, additionals, pt);
					}
				}
			}
			results.putAll(additionals); // results ordered by: top, categories, types, additional
			return results;
		}

		private void addAditonals(NameStringMatcher nm, Map<String, PoiTypeResult> results, AbstractPoiType pt) {
			List<PoiType> additionals = pt.getPoiAdditionals();
			if (additionals != null) {
				for (PoiType a : additionals) {
					PoiTypeResult existingResult = results.get(a.getKeyName());
					if (existingResult != null) {
						PoiAdditionalCustomFilter f ;
						if (existingResult.pt instanceof PoiAdditionalCustomFilter) {
							f = (PoiAdditionalCustomFilter) existingResult.pt;
						} else {
							f = new PoiAdditionalCustomFilter(types, (PoiType) existingResult.pt);
						}
						if (!f.additionalPoiTypes.contains(a)) {
							f.additionalPoiTypes.add(a);
						}
						existingResult.pt = f;
					} else {
						String enTranslation = a.getEnTranslation().toLowerCase();
						if (!"no".equals(enTranslation) ) {
							PoiTypeResult ptr = checkPoiType(nm, a);
							if (ptr != null && ptr.pt != null && ptr.pt.isTopVisible()) {
								results.put(a.getKeyName(), ptr);
							}
						}
					}
				}
			}
		}

		private PoiTypeResult checkPoiType(NameStringMatcher nm, AbstractPoiType pf) {
			PoiTypeResult res = null;
			if (nm.matches(pf.getTranslation())) {
				res = addIfMatch(nm, pf.getTranslation(), pf, res);
			}
			if (nm.matches(pf.getEnTranslation())) {
				res = addIfMatch(nm, pf.getEnTranslation(), pf, res);
			}
			if (nm.matches(pf.getKeyName())) {
				res = addIfMatch(nm, pf.getKeyName().replace('_', ' '), pf, res);
			}

			if (nm.matches(pf.getSynonyms())) {
				String[] synonyms = pf.getSynonyms().split(";");
				for (String synonym : synonyms) {
					res = addIfMatch(nm, synonym, pf, res);
				}
			}
			return res;
		}

		private PoiTypeResult addIfMatch(NameStringMatcher nm, String s, AbstractPoiType pf, PoiTypeResult res) {
			if (nm.matches(s)) {
				if (res == null) {
					res = new PoiTypeResult();
					res.pt = pf;
				}
				res.foundWords.add(s);

			}
			return res;
		}

		private void initPoiTypes() {
			if (translatedNames.isEmpty()) {
				translatedNames = types.getAllTranslatedNames(false);
				topVisibleFilters = types.getTopVisibleFilters();
				topVisibleFilters.remove(types.getOsmwiki());
				categories = types.getCategories(false);

				if (DISPLAY_DEFAULT_POI_TYPES) {
					List<String> order = new ArrayList<>();
					for (AbstractPoiType p : topVisibleFilters) {
						order.add(getStandardFilterId(p));
					}
					CustomSearchPoiFilter nearestPois = new CustomSearchPoiFilter() {

						@Override
						public boolean isEmpty() {
							return false;
						}

						@Override
						public boolean accept(PoiCategory type, String subcategory) {
							return true;
						}

						@Override
						public ResultMatcher<Amenity> wrapResultMatcher(ResultMatcher<Amenity> matcher) {
							return matcher;
						}

						@Override
						public String getName() {
							return "Neareset POIs";
						}

						@Override
						public Object getIconResource() {
							return null;
						}

						@Override
						public String getFilterId() {
							return "nearest_pois";
						}
					};
					setActivePoiFiltersByOrder(order);
					addCustomFilter(nearestPois, 100);
				}
			}
		}

		@Override
		public boolean search(SearchPhrase phrase, SearchResultMatcher resultMatcher) throws IOException {
			boolean showTopFiltersOnly = !phrase.isUnknownSearchWordPresent();
			NameStringMatcher nm = phrase.getFirstUnknownNameStringMatcher();

			initPoiTypes();
			if (showTopFiltersOnly) {
				for (AbstractPoiType pt : topVisibleFilters) {
					SearchResult res = new SearchResult(phrase);
					res.localeName = pt.getTranslation();
					res.object = pt;
					addPoiTypeResult(phrase, resultMatcher, showTopFiltersOnly, getStandardFilterId(pt), res);
				}

			} else {
				boolean includeAdditional = !phrase.hasMoreThanOneUnknownSearchWord();
				NameStringMatcher nmAdditional = includeAdditional ?
						new NameStringMatcher(phrase.getFirstUnknownSearchWord(), StringMatcherMode.CHECK_EQUALS_FROM_SPACE) : null;
				Map<String, PoiTypeResult> poiTypes = getPoiTypeResults(nm, nmAdditional);
				poiTypes = filterTypes(poiTypes);
				PoiTypeResult wikiCategory = poiTypes.get(OSM_WIKI_CATEGORY);
				PoiTypeResult wikiType = poiTypes.get(WIKI_PLACE);
				if (wikiCategory != null && wikiType != null) {
					poiTypes.remove(WIKI_PLACE);
				}
				for (PoiTypeResult ptr : poiTypes.values()) {
					boolean match = !phrase.isFirstUnknownSearchWordComplete();
					if (!match) {
						for (String foundName : ptr.foundWords) {
							CollatorStringMatcher csm = new CollatorStringMatcher(foundName, StringMatcherMode.CHECK_ONLY_STARTS_WITH);
							match = csm.matches(phrase.getUnknownSearchPhrase());
							if (match) {
								break;
							}
						}
					}
					if (match) {
						SearchResult res = new SearchResult(phrase);
						if (OSM_WIKI_CATEGORY.equals(ptr.pt.getKeyName())) {
							res.localeName = ptr.pt.getTranslation() + " (" + types.getAllLanguagesTranslationSuffix() + ")";
						} else {
							res.localeName = ptr.pt.getTranslation();
						}
						res.object = ptr.pt;
						addPoiTypeResult(phrase, resultMatcher, showTopFiltersOnly, getStandardFilterId(ptr.pt),
								res);
					}
				}
			}
			for (int i = 0; i < customPoiFilters.size(); i++) {
				CustomSearchPoiFilter csf = customPoiFilters.get(i);
				if (showTopFiltersOnly || nm.matches(csf.getName())) {
					SearchResult res = new SearchResult(phrase);
					res.localeName = csf.getName();
					res.object = csf;
					addPoiTypeResult(phrase, resultMatcher, showTopFiltersOnly, csf.getFilterId(), res);
				}
			}
			searchTopIndexPoiAdditional(phrase, resultMatcher);
			return true;
		}
		
		// filter out types that are not in the category
		private Map<String, PoiTypeResult> filterTypes(Map<String, PoiTypeResult> poiTypes) {
			Map<String, PoiTypeResult> filtered = new LinkedHashMap<>();
			for (PoiTypeResult ptr : poiTypes.values()) {
				if (ptr.pt instanceof PoiAdditionalCustomFilter pt) {
					if (pt.getPoiAdditionalCategory() != null) {
						filtered.put(ptr.pt.getKeyName(), ptr);
					} else {
						pt.additionalPoiTypes.forEach(t -> {
							if (t.getPoiAdditionalCategory() != null) {
								filtered.put(ptr.pt.getKeyName(), ptr);
							}
						});
					}
				} else {
					filtered.put(ptr.pt.getKeyName(), ptr);
				}
			}
			return filtered;
		}

		private void addPoiTypeResult(SearchPhrase phrase, SearchResultMatcher resultMatcher, boolean showTopFiltersOnly,
									  String stdFilterId, SearchResult res) {
			res.priorityDistance = 0;
			res.objectType = ObjectType.POI_TYPE;
			res.firstUnknownWordMatches = true;
			if (showTopFiltersOnly) {
				if (activePoiFilters.containsKey(stdFilterId)) {
					res.priority = getPoiTypePriority(stdFilterId);
					resultMatcher.publish(res);
				}
			} else {
				phrase.countUnknownWordsMatchMainResult(res);
				res.priority = SEARCH_AMENITY_TYPE_PRIORITY;
				resultMatcher.publish(res);
			}
		}

		private int getPoiTypePriority(String stdFilterId) {
			Integer i = activePoiFilters.get(stdFilterId);
			if ( i == null) {
				return SEARCH_AMENITY_TYPE_PRIORITY;
			}
			return SEARCH_AMENITY_TYPE_PRIORITY + i.intValue();
		}



		public String getStandardFilterId(AbstractPoiType poi) {
			return STD_POI_FILTER_PREFIX + poi.getKeyName();
		}

		@Override
		public boolean isSearchMoreAvailable(SearchPhrase phrase) {
			return false;
		}

		@Override
		public int getSearchPriority(SearchPhrase p) {
			if (p.hasObjectType(ObjectType.POI) || p.hasObjectType(ObjectType.POI_TYPE)) {
				return -1;
			}
			if (!p.isNoSelectedType() && !p.isUnknownSearchWordPresent()) {
				return -1;
			}
			SearchWord lastSelectedWord = p.getLastSelectedWord();
			if (lastSelectedWord != null && ObjectType.isAddress(lastSelectedWord.getType())) {
				return -1;
			}
			return SEARCH_AMENITY_TYPE_API_PRIORITY;
		}

		private void initPoiAdditionalTopIndex(BinaryMapIndexReader r) throws IOException {
			if (poiAdditionalTopIndexCache.containsKey(r)) {
				return;
			}
			List<PoiSubType> poiSubTypes = r.getTopIndexSubTypes();
			if (poiSubTypes.size() == 0) {
				return;
			}
			Set<String> names = new HashSet<>();
			for (PoiSubType subType : poiSubTypes) {
				if (subType.possibleValues == null) {
					continue;
				}
				names.addAll(subType.possibleValues);
			}
			List<String> translation = new ArrayList<>();
			for (String v : names) {
				String translate = getTopIndexTranslation(v);
				translation.add(translate);
			}
			names.addAll(translation);
			if (names.size() > 0) {
				poiAdditionalTopIndexCache.put(r, names);
			}
		}

		public void searchTopIndexPoiAdditional(SearchPhrase phrase, SearchResultMatcher resultMatcher) throws IOException {
			if (phrase.isEmpty()) {
				return;
			}
			Iterator<BinaryMapIndexReader> offlineIndexes = phrase.getRadiusOfflineIndexes(BBOX_RADIUS,	SearchPhraseDataType.POI);
			NameStringMatcher nm = phrase.getMainUnknownNameStringMatcher();
			Map<String, HashSet<String>> matchedValues = new HashMap<>();
			while (offlineIndexes.hasNext()) {
				BinaryMapIndexReader r = offlineIndexes.next();
				initPoiAdditionalTopIndex(r);
				if (!poiAdditionalTopIndexCache.containsKey(r)) {
					continue;
				}
				if (nm.matches(poiAdditionalTopIndexCache.get(r))) {
					TopIndexMatch match = matchTopIndex(r, phrase);
					if (match != null) {
						if (matchedValues.containsKey(match.subType.name) && matchedValues.get(match.subType.name).contains(match.value)) {
							continue;
						}
						SearchResult res = new SearchResult(phrase);
						res.localeName = match.translatedValue;
						res.object = new TopIndexFilter(match.subType, types, match.value);
						addPoiTypeResult(phrase, resultMatcher, false, null, res);
						HashSet<String> values = matchedValues.computeIfAbsent(match.subType.name, s -> new HashSet<>());
						values.add(match.value);
					}
				}
			}
		}

		private TopIndexMatch matchTopIndex(BinaryMapIndexReader r, SearchPhrase phrase) throws IOException {
			String search = phrase.getUnknownSearchPhrase();
			boolean complete = phrase.isFirstUnknownSearchWordComplete();
			List<PoiSubType> poiSubTypes = r.getTopIndexSubTypes();
			String lang = phrase.getSettings().getLang();
			List<TopIndexMatch> matches = new ArrayList<>();
			Collator collator = OsmAndCollator.primaryCollator();
			NameStringMatcher nm = new NameStringMatcher(search, CHECK_ONLY_STARTS_WITH);
			for (PoiSubType subType : poiSubTypes) {
				String topIndexValue = null;
				String translate = null;
				List<String> possibleValues = new ArrayList<>(subType.possibleValues);
				Collections.sort(possibleValues);
				for (String s : possibleValues) {
					translate = getTopIndexTranslation(s);
					String normalizeBrand = s.toLowerCase(Locale.ROOT);
					if (complete) {
						if (CollatorStringMatcher.cmatches(collator, search, normalizeBrand, StringMatcherMode.CHECK_ONLY_STARTS_WITH)) {
							topIndexValue = s;
							break;
						} else {
							if (CollatorStringMatcher.cmatches(collator, search, translate, StringMatcherMode.CHECK_ONLY_STARTS_WITH)) {
								topIndexValue = s;
								break;
							}
						}
					} else if (nm.matches(s) || nm.matches(translate)) {
						topIndexValue = s;
						break;
					}
				}
				if (topIndexValue != null) {
					TopIndexMatch topIndexMatch = new TopIndexMatch(subType, topIndexValue, translate);
					if (!Algorithms.isEmpty(lang) && subType.name.contains(":" + lang)) {
						return topIndexMatch;
					}
					matches.add(topIndexMatch);
				}
			}
			for (TopIndexMatch m : matches) {
				if (!m.subType.name.contains(":")) {
					return m;
				}
			}
			if (matches.size() > 0) {
				return matches.get(0);
			}
			return null;
		}

		private String getTopIndexTranslation(String value) {
			String key = TopIndexFilter.getValueKey(value);
			String translate = types.getPoiTranslation(key);
			if (translate.toLowerCase(Locale.ROOT).equals(key)) {
				translate = value;
			}
			return translate;
		}
	}

	public static class SearchAmenityByTypeAPI extends SearchBaseAPI {
		private static final int BBOX_RADIUS = 10000;
		private static final int BBOX_RADIUS_NEAREST = 1000;
		private SearchAmenityTypesAPI searchAmenityTypesAPI;
		private MapPoiTypes types;
		private AbstractPoiType unselectedPoiType;
		private String nameFilter;

		public SearchAmenityByTypeAPI(MapPoiTypes types, SearchAmenityTypesAPI searchAmenityTypesAPI) {
			super(ObjectType.POI);
			this.types = types;
			this.searchAmenityTypesAPI = searchAmenityTypesAPI;
		}

		public AbstractPoiType getUnselectedPoiType() {
			return unselectedPoiType;
		}

		public String getNameFilter() {
			return nameFilter;
		}

		@Override
		public boolean isSearchMoreAvailable(SearchPhrase phrase) {
			return getSearchPriority(phrase) != -1 && super.isSearchMoreAvailable(phrase);
		}

		@Override
		public int getMinimalSearchRadius(SearchPhrase phrase) {
			return phrase.getRadiusSearch(BBOX_RADIUS);
		}

		@Override
		public int getNextSearchRadius(SearchPhrase phrase) {
			return phrase.getNextRadiusSearch(BBOX_RADIUS);
		}

		@Override
		public boolean search(final SearchPhrase phrase, final SearchResultMatcher resultMatcher) throws IOException {
			unselectedPoiType = null;
			SearchPoiTypeFilter poiTypeFilter = null;
			SearchPoiAdditionalFilter poiAdditionalFilter = null;
			String nameFilter = null;
			int countExtraWords = 0;
			Set<String> poiAdditionals = new LinkedHashSet<>();
			if (phrase.isLastWord(ObjectType.POI_TYPE)) {
				Object obj = phrase.getLastSelectedWord().getResult().object;
				if (obj instanceof AbstractPoiType) {
					poiTypeFilter = getPoiTypeFilter((AbstractPoiType) obj, poiAdditionals);
				} else if (obj instanceof SearchPoiTypeFilter) {
					poiTypeFilter = (SearchPoiTypeFilter) obj;
				} else if (obj instanceof SearchPoiAdditionalFilter) {
					poiTypeFilter = null;
					poiAdditionalFilter = (SearchPoiAdditionalFilter) obj;
				} else {
					throw new UnsupportedOperationException();
				}
				nameFilter = phrase.getUnknownSearchPhrase();
			} else if (searchAmenityTypesAPI != null && phrase.isNoSelectedType() && phrase.getFirstUnknownSearchWord().length() > 1) {
				NameStringMatcher nm = phrase.getFirstUnknownNameStringMatcher();
				NameStringMatcher nmAdditional = new NameStringMatcher(phrase.getFirstUnknownSearchWord(), StringMatcherMode.CHECK_EQUALS_FROM_SPACE);
				searchAmenityTypesAPI.initPoiTypes();
				Map<String, PoiTypeResult> poiTypeResults = searchAmenityTypesAPI.getPoiTypeResults(nm, nmAdditional);
				// find first full match only
				for (PoiTypeResult poiTypeResult : poiTypeResults.values()) {
					for (String foundName : poiTypeResult.foundWords) {
						CollatorStringMatcher csm = new CollatorStringMatcher(foundName, StringMatcherMode.CHECK_ONLY_STARTS_WITH);
						// matches only completely
						int mwords = SearchPhrase.countWords(foundName);
						if (csm.matches(phrase.getUnknownSearchPhrase()) && countExtraWords < mwords) {
							countExtraWords = SearchPhrase.countWords(foundName);
							List<String> otherSearchWords = phrase.getUnknownSearchWords();
							nameFilter = null;
							if (countExtraWords - 1 < otherSearchWords.size()) {
								nameFilter = "";
								for (int k = countExtraWords - 1; k < otherSearchWords.size(); k++) {
									if (nameFilter.length() > 0) {
										nameFilter += SearchPhrase.DELIMITER;
									}
									nameFilter += otherSearchWords.get(k);
								}
							}
							poiTypeFilter = getPoiTypeFilter(poiTypeResult.pt, poiAdditionals);
							unselectedPoiType = poiTypeResult.pt;
							int wordsInPoiType = SearchPhrase.countWords(foundName);
							int wordsInUnknownPart = SearchPhrase.countWords(phrase.getUnknownSearchPhrase());
							if (wordsInPoiType == wordsInUnknownPart) {
								// store only perfect match
								phrase.setUnselectedPoiType(unselectedPoiType);
							}
						}
					}
				}
			}
			this.nameFilter = nameFilter;
			if (poiTypeFilter != null || poiAdditionalFilter != null) {
				int radius = BBOX_RADIUS;
				if (poiTypeFilter != null && phrase.getRadiusLevel() == 1 && poiTypeFilter instanceof CustomSearchPoiFilter) {
					String name = ((CustomSearchPoiFilter) poiTypeFilter).getFilterId();
					if ("std_null".equals(name)) {
						radius = BBOX_RADIUS_NEAREST;
					}
				}
				QuadRect bbox = phrase.getRadiusBBoxToSearch(radius);
				List<BinaryMapIndexReader> offlineIndexes = phrase.getOfflineIndexes();
				Set<String> searchedPois = new TreeSet<>();
				for (BinaryMapIndexReader r : offlineIndexes) {
					ResultMatcher<Amenity> rm = getResultMatcher(phrase, poiTypeFilter, resultMatcher, nameFilter, r,
							searchedPois, poiAdditionals, countExtraWords);
					if (poiTypeFilter instanceof CustomSearchPoiFilter) {
						rm = ((CustomSearchPoiFilter) poiTypeFilter).wrapResultMatcher(rm);
					}
					SearchRequest<Amenity> req = BinaryMapIndexReader.buildSearchPoiRequest((int) bbox.left,
							(int) bbox.right, (int) bbox.top, (int) bbox.bottom, -1, poiTypeFilter, poiAdditionalFilter, rm);
					req.setSearchStat(phrase.getSettings().getStat());
					r.searchPoi(req);
					resultMatcher.apiSearchRegionFinished(this, r, phrase);
				}
			}
			return true;
		}


		private ResultMatcher<Amenity> getResultMatcher(final SearchPhrase phrase, final SearchPoiTypeFilter poiTypeFilter,
		                                                final SearchResultMatcher resultMatcher, final String nameFilter,
		                                                final BinaryMapIndexReader selected, final Set<String> searchedPois,
		                                                final Collection<String> poiAdditionals, final int countExtraWords) {


			final NameStringMatcher ns = nameFilter == null ? null : new NameStringMatcher(nameFilter, CHECK_STARTS_FROM_SPACE);
			return new ResultMatcher<Amenity>() {

				@Override
				public boolean publish(Amenity object) {
					if (phrase.getSettings().isExportObjects()) {
						resultMatcher.exportObject(phrase, object);
					}
					SearchResult res = new SearchResult(phrase);
					String poiID = object.getType().getKeyName() + "_" + object.getId();
					if (!searchedPois.add(poiID)) {
						return false;
					}
					if (object.isClosed()) {
						return false;
					}
					if (!phrase.isAcceptPrivate() && object.isPrivateAccess()) {
						return false;
					}
					if (!poiAdditionals.isEmpty()) {
						boolean found = false;
						for (String add : poiAdditionals) {
							if (object.getAdditionalInfoKeys().contains(add)) {
								found = true;
								break;
							}
						}
						if (!found) {
							return false;
						}
					}
					res.localeName = object.getName(phrase.getSettings().getLang(), phrase.getSettings().isTransliterate());
					res.otherNames = object.getOtherNames(true);

					if (Algorithms.isEmpty(res.localeName)) {
						if (object.isRouteTrack()) {
							res.localeName = object.getAdditionalInfo(Amenity.ROUTE_ID);
						} else if (object.isRouteArticle()) {
							res.localeName = getMapObjectName(object, phrase.getSettings());
						}
					}
					if (Algorithms.isEmpty(res.localeName)) {
						AbstractPoiType st = types.getAnyPoiTypeByKey(object.getSubType());
						if (st != null) {
							res.localeName = st.getTranslation();
						} else {
							res.localeName = object.getSubType();
						}
					}
					if (ns != null) {
						if (ns.matches(res.localeName) || ns.matches(res.otherNames)) {
							phrase.countUnknownWordsMatchMainResult(res, countExtraWords);
						} else {
							// Use ref https://github.com/osmandapp/OsmAnd/issues/8319
							String ref = object.getTagContent(Amenity.REF, null);
							if (ref == null || !ns.matches(ref)) {
								return false;
							} else {
								phrase.countUnknownWordsMatchMainResult(res, ref, countExtraWords);
								res.localeName += " " + ref;
							}
						}
					} else {
						phrase.countUnknownWordsMatchMainResult(res, countExtraWords);
					}

					res.object = object;
					res.cityName = object.getCityFromTagGroups(phrase.getSettings().getLang());
					res.preferredZoom = PREFERRED_POI_ZOOM;
					res.file = selected;
					res.location = object.getLocation();
					res.priority = SEARCH_AMENITY_BY_TYPE_PRIORITY;
					res.priorityDistance = 1;
					res.objectType = POI;
					resultMatcher.publish(res);
					return false;
				}

				@Override
				public boolean isCancelled() {
					return resultMatcher.isCancelled();
				}
			};
		}

		private SearchPoiTypeFilter getPoiTypeFilter(AbstractPoiType pt, Set<String> poiAdditionals ) {
			final Map<PoiCategory, LinkedHashSet<String>> acceptedTypes = new LinkedHashMap<PoiCategory,
					LinkedHashSet<String>>();
			pt.putTypes(acceptedTypes);
			poiAdditionals.clear();
			if (pt.isAdditional()) {
				poiAdditionals.add(pt.getKeyName());
			}
			return new SearchPoiTypeFilter() {

				@Override
				public boolean isEmpty() {
					return false;
				}

				@Override
				public boolean accept(PoiCategory type, String subtype) {
					if (type == null) {
						return true;
					}
					if (!types.isRegisteredType(type)) {
						type = types.getOtherPoiCategory();
					}
					if (!acceptedTypes.containsKey(type)) {
						return false;
					}
					LinkedHashSet<String> set = acceptedTypes.get(type);
					if (set == null) {
						return true;
					}
					return set.contains(subtype);
				}
			};
		}

		@Override
		public int getSearchPriority(SearchPhrase p) {
			if ((p.isLastWord(ObjectType.POI_TYPE) && p.getLastTokenLocation() != null)
					|| (p.isNoSelectedType())) {
				return SEARCH_AMENITY_BY_TYPE_PRIORITY;
			}
			return -1;
		}
	}

	public static class SearchStreetByCityAPI extends SearchBaseAPI {
		private static final int DEFAULT_ADDRESS_BBOX_RADIUS = 100 * 1000;

		private SearchBuildingAndIntersectionsByStreetAPI streetsAPI;
		public SearchStreetByCityAPI(SearchBuildingAndIntersectionsByStreetAPI streetsAPI) {
			super(ObjectType.HOUSE, ObjectType.STREET, ObjectType.STREET_INTERSECTION);
			this.streetsAPI = streetsAPI;
		}

		@Override
		public boolean isSearchMoreAvailable(SearchPhrase phrase) {
			// case when street is not found for given city is covered here
			return phrase.getRadiusLevel() == 1 && getSearchPriority(phrase) != -1;
		}

		@Override
		public int getMinimalSearchRadius(SearchPhrase phrase) {
			return phrase.getRadiusSearch(DEFAULT_ADDRESS_BBOX_RADIUS);
		}

		@Override
		public int getNextSearchRadius(SearchPhrase phrase) {
			return phrase.getNextRadiusSearch(DEFAULT_ADDRESS_BBOX_RADIUS);
		}

		private static int LIMIT = 10000;
		@Override
		public boolean search(SearchPhrase phrase, SearchResultMatcher resultMatcher) throws IOException {
			SearchWord sw = phrase.getLastSelectedWord();
			if (isLastWordCityGroup(phrase) && sw.getResult() != null && sw.getResult().file != null) {
				City c = (City) sw.getResult().object;
				if (c.getStreets().isEmpty()) {
					sw.getResult().file.preloadStreets(c, null, phrase.getSettings().getStat());
				}
				int limit = 0;
				for (Street object : c.getStreets()) {
					SearchResult res = new SearchResult(phrase);
					res.localeName = object.getName(phrase.getSettings().getLang(), phrase.getSettings().isTransliterate());
					res.otherNames = object.getOtherNames(true);
					res.object = object;
					boolean pub = true;
					if (object.getName().startsWith("<")) {
						// streets related to city
						pub = false;
					} else if (phrase.isUnknownSearchWordPresent() && !matchAddressName(phrase, null, res, false)) {
						continue;
					}
					res.localeRelatedObjectName = c.getName(phrase.getSettings().getLang(), phrase.getSettings().isTransliterate());
					res.preferredZoom = PREFERRED_STREET_ZOOM;
					res.file = sw.getResult().file;
					res.location = object.getLocation();
					res.priority = SEARCH_STREET_BY_CITY_PRIORITY;
					//res.priorityDistance = 1;
					res.objectType = ObjectType.STREET;
					subSearchApiOrPublish(phrase, resultMatcher, res, streetsAPI, null, pub);
					if (limit++ > LIMIT) {
						break;
					}

				}
				return true;
			}
			return true;
		}

		@Override
		public int getSearchPriority(SearchPhrase p) {
			if (isLastWordCityGroup(p)) {
				return SEARCH_STREET_BY_CITY_PRIORITY;
			}
			return -1;
		}

	}

	public static class SearchBuildingAndIntersectionsByStreetAPI extends SearchBaseAPI {
		Street cacheBuilding;

		public SearchBuildingAndIntersectionsByStreetAPI() {
			super(ObjectType.HOUSE, ObjectType.STREET_INTERSECTION);
		}

		@Override
		public boolean isSearchMoreAvailable(SearchPhrase phrase) {
			return false;
		}

		@Override
		public boolean search(SearchPhrase phrase, final SearchResultMatcher resultMatcher) throws IOException {
			Street s = null;
			int priority = SEARCH_BUILDING_BY_STREET_PRIORITY;
			if (phrase.isLastWord(ObjectType.STREET)) {
				s =  (Street) phrase.getLastSelectedWord().getResult().object;
			}
			if (isLastWordCityGroup(phrase)) {
				priority = SEARCH_BUILDING_BY_CITY_PRIORITY;
				Object o = phrase.getLastSelectedWord().getResult().object;
				if (o instanceof City) {
					List<Street> streets = ((City) o).getStreets();
					if (streets.size() == 1) {
						s = streets.get(0);
					} else {
						for (Street st : streets) {
							if (st.getName().equals(((City) o).getName()) ||
									st.getName().equals("<"+((City) o).getName()+">")) {
								s = st;
								break;
							}
						}
					}
				}
			}

			if (s != null) {
				BinaryMapIndexReader file = phrase.getLastSelectedWord().getResult().file;

				if (cacheBuilding != s) {
					cacheBuilding = s;
					SearchRequest<Building> sr = BinaryMapIndexReader
							.buildAddressRequest(new ResultMatcher<Building>() {

								@Override
								public boolean publish(Building object) {
									return true;
								}

								@Override
								public boolean isCancelled() {
									return resultMatcher.isCancelled();
								}
							});

					file.preloadBuildings(s, sr, phrase.getSettings().getStat());
					Collections.sort(s.getBuildings(), new Comparator<Building>() {

						@Override
						public int compare(Building o1, Building o2) {
							int i1 = Algorithms.extractFirstIntegerNumber(o1.getName());
							int i2 = Algorithms.extractFirstIntegerNumber(o2.getName());
							if (i1 == i2) {
								return 0;
							}
							return Algorithms.compare(i1, i2);
						}
					});
				}
				String lw = phrase.getUnknownWordToSearchBuilding();
				NameStringMatcher buildingMatch = phrase.getUnknownWordToSearchBuildingNameMatcher();
				NameStringMatcher startMatch = new NameStringMatcher(lw, StringMatcherMode.CHECK_ONLY_STARTS_WITH);
				for (Building b : s.getBuildings()) {
					SearchResult res = new SearchResult(phrase);
					boolean interpolation = b.belongsToInterpolation(lw);
					if ((!buildingMatch.matches(b.getName()) && !interpolation)
							|| !phrase.isSearchTypeAllowed(ObjectType.HOUSE)) {
						continue;
					}
					if(interpolation) {
						res.localeName = lw;
						res.location = b.getLocation(b.interpolation(lw));
					} else {
						res.localeName = b.getName(phrase.getSettings().getLang(), phrase.getSettings().isTransliterate());
						res.location = b.getLocation();
					}
					res.otherNames = b.getOtherNames(true);
					res.object = b;
					res.file = file;
					res.priority = priority;
					res.priorityDistance = 0;
					res.firstUnknownWordMatches = startMatch.matches(res.localeName);
					// phrase.countUnknownWordsMatchMainResult(res); // same as above
					res.relatedObject = s;
					res.localeRelatedObjectName = s.getName(phrase.getSettings().getLang(), phrase.getSettings().isTransliterate());
					res.objectType = ObjectType.HOUSE;
					res.preferredZoom = PREFERRED_BUILDING_ZOOM;

					resultMatcher.publish(res);
				}
				String streetIntersection = phrase.getUnknownWordToSearch();
				if (Algorithms.isEmpty(streetIntersection) ||
						(!Character.isDigit(streetIntersection.charAt(0)) &&
						  CommonWords.getCommonSearch(streetIntersection) == -1) &&
						 phrase.isSearchTypeAllowed(ObjectType.STREET_INTERSECTION)) {
					for (Street street : s.getIntersectedStreets()) {
						SearchResult res = new SearchResult(phrase);
						res.otherNames = street.getOtherNames(true);
						res.localeName = street.getName(phrase.getSettings().getLang(), phrase.getSettings().isTransliterate());
						res.object = street;
						if (!matchAddressName(phrase, null, res, false)) {
							continue;
						}
						res.file = file;
						res.relatedObject = s;
						res.priority = priority + 1;
						res.localeRelatedObjectName = s.getName(phrase.getSettings().getLang(), phrase.getSettings().isTransliterate());
						res.priorityDistance = 0;
						res.objectType = ObjectType.STREET_INTERSECTION;
						res.location = street.getLocation();
						res.preferredZoom = PREFERRED_STREET_INTERSECTION_ZOOM;
						phrase.countUnknownWordsMatchMainResult(res);
						resultMatcher.publish(res);
					}
				}
			}
			return true;
		}

		@Override
		public int getSearchPriority(SearchPhrase p) {
			if (isLastWordCityGroup(p)) {
				return SEARCH_BUILDING_BY_CITY_PRIORITY;
			}
			if (!p.isLastWord(ObjectType.STREET)) {
				return -1;
			}
			return SEARCH_BUILDING_BY_STREET_PRIORITY;
		}
	}

	public static class PoiAdditionalCustomFilter extends AbstractPoiType {

		private final PoiType poiType;
		public List<PoiType> additionalPoiTypes = new ArrayList<>();

		public PoiAdditionalCustomFilter(MapPoiTypes registry, PoiType pt) {
			super(pt.getKeyName(), registry);
			additionalPoiTypes.add(pt);
			poiType = pt;
		}

		@Override
		public boolean isAdditional() {
			return true;
		}

		public Map<PoiCategory, LinkedHashSet<String>> putTypes(Map<PoiCategory, LinkedHashSet<String>> acceptedTypes) {
			for (PoiType p : additionalPoiTypes) {
				if (p.getParentType() == registry.getOtherMapCategory()) {
					for (PoiCategory c : registry.getCategories(false)) {
						c.putTypes(acceptedTypes);
					}
				} else {
					p.getParentType().putTypes(acceptedTypes);
				}

			}
			return acceptedTypes;
		}

		@Override
		public String getParentTypeName() {
			return poiType.getParentTypeName();
		}

		@Override
		public boolean equals(Object other) {
			if (super.equals(other)) {
				if (!(other instanceof PoiAdditionalCustomFilter that)) {
					return false;
				}
				return this.additionalPoiTypes.equals(that.additionalPoiTypes);
			}
			return false;
		}

	}

	public static class SearchLocationAndUrlAPI extends SearchBaseAPI {

		private static final int OLC_RECALC_DISTANCE_THRESHOLD = 100000; // 100 km
		private int olcPhraseHash;
		private LatLon olcPhraseLocation;
		private ParsedOpenLocationCode cachedParsedCode;
//		private final List<String> citySubTypes = Arrays.asList("city", "town", "village");
		private final DecimalFormat latLonFormatter = new DecimalFormat("#.0####", new DecimalFormatSymbols(Locale.US));
		
		private SearchAmenityByNameAPI amenitiesApi;

		public SearchLocationAndUrlAPI(SearchAmenityByNameAPI amenitiesApi) {
			super(ObjectType.LOCATION, ObjectType.PARTIAL_LOCATION);
			this.amenitiesApi = amenitiesApi;
		}

		@Override
		public boolean isSearchMoreAvailable(SearchPhrase phrase) {
			return false;
		}

		@Override
		public boolean search(SearchPhrase phrase, SearchResultMatcher resultMatcher) throws IOException {
			if (!phrase.isUnknownSearchWordPresent()) {
				return false;
			}
			boolean parseUrl = parseUrl(phrase, resultMatcher);
			if (!parseUrl) {
				parseLocation(phrase, resultMatcher);
			}
			return super.search(phrase, resultMatcher);
		}
		
		LatLon parsePartialLocation(String s) {
			s = s.trim();
			if (s.length() == 0 || !(s.charAt(0) == '-' || Character.isDigit(s.charAt(0))
					|| s.charAt(0) == 'S' || s.charAt(0) == 's'
					|| s.charAt(0) == 'N' || s.charAt(0) == 'n'
					|| s.contains("://"))) {
				return null;
			}
			boolean[] partial = new boolean[]{false};
			List<Double> d = new ArrayList<>();
			List<Object> all = new ArrayList<>();
			List<String> strings = new ArrayList<>();
			LocationParser.splitObjects(s, d, all, strings, partial);
			if (partial[0]) {
				double lat = LocationParser.parse1Coordinate(all, 0, all.size());
				return new LatLon(lat, 0);
			}
			return null;
		}

		private void parseLocation(SearchPhrase phrase, SearchResultMatcher resultMatcher) throws IOException {
			String lw = phrase.getUnknownSearchPhrase();
			// Detect OLC
			ParsedOpenLocationCode parsedCode = cachedParsedCode;
			if (parsedCode == null) {
				parsedCode = parseOpenLocationCode(lw);
			}
			if (parsedCode != null) {
				LatLon latLon = parsedCode.getLatLon();
				// do we have local code with locality
				if (!parsedCode.isFull() && !Algorithms.isEmpty(parsedCode.getPlaceName())) {
					LatLon cityLocation = searchOLCLocation(phrase,resultMatcher);
					if (cityLocation != null) {
						latLon = parsedCode.recover(cityLocation);
					}
				}
				if (latLon == null && !parsedCode.isFull()) {
					latLon = parsedCode.recover(phrase.getSettings().getOriginalLocation());
				}
				if (latLon != null) {
					publishLocation(phrase, resultMatcher, lw, latLon);
				}
			} else {
				LatLon l = LocationParser.parseLocation(lw);
				if (l != null && phrase.isSearchTypeAllowed(ObjectType.LOCATION)) {
					publishLocation(phrase, resultMatcher, lw, l);
				} else if (l == null && phrase.isNoSelectedType() && phrase.isSearchTypeAllowed(ObjectType.PARTIAL_LOCATION)) {
					LatLon ll = parsePartialLocation(lw);
					if (ll != null) {
						SearchResult sp = new SearchResult(phrase);
						sp.priority = SEARCH_LOCATION_PRIORITY;

						sp.object = sp.location = ll;
						sp.localeName = formatLatLon(sp.location.getLatitude()) + ", <input> ";
						sp.objectType = ObjectType.PARTIAL_LOCATION;
						resultMatcher.publish(sp);
					}
				}
			}
		}
		
		private LatLon searchOLCLocation(SearchPhrase phrase, final SearchResultMatcher resultMatcher) throws IOException {
			List<String> unknownWords = phrase.getUnknownSearchWords();
			String text = !unknownWords.isEmpty() ? unknownWords.get(0) : phrase.getUnknownWordToSearch();
			
			final List<String> allowedTypes = Arrays.asList("city", "town", "village");
			QuadRect searchBBox31 = new QuadRect(0, 0, Integer.MAX_VALUE, Integer.MAX_VALUE);
			final NameStringMatcher nm = new NameStringMatcher(text, CHECK_STARTS_FROM_SPACE);
			final String lang = phrase.getSettings().getLang();
			final boolean transliterate = phrase.getSettings().isTransliterate();
			
			SearchSettings settings = phrase.getSettings().setSearchBBox31(searchBBox31);
			settings = settings.setSortByName(false);
			settings = settings.setAddressSearch(true);
			settings = settings.setEmptyQueryAllowed(true);
			
			SearchPhrase olcPhrase = phrase.generateNewPhrase(text, settings);
			final List<SearchResult> result = new ArrayList<>();
			
			ResultMatcher<SearchResult> matcher = new ResultMatcher<SearchResult>() {
				int count = 0;
				
				@Override
				public boolean publish(SearchResult object) {
					if (count > SEARCH_OLC_WITH_CITY_TOTAL_LIMIT) {
						return false;
					}
					Amenity amenity = null;
					if (object.objectType == POI) {
						amenity = (Amenity) object.object;
					}
					
					if (amenity == null) {
						return false;
					}
					
					String subType = amenity.getSubType();
					String localeName = amenity.getName(lang, transliterate);
					Collection<String> otherNames = object.otherNames;
					
					if (!allowedTypes.contains(subType) || (!nm.matches(localeName) && !nm.matches(otherNames))) {
						return false;
					}
					result.add(object);
					count++;
					return true;
				}
				
				@Override
				public boolean isCancelled() {
					return count > SEARCH_OLC_WITH_CITY_TOTAL_LIMIT || resultMatcher.isCancelled();
				}
			};
			
			SearchResultMatcher rm = new SearchResultMatcher(matcher, olcPhrase, 0, new AtomicInteger(0), SEARCH_OLC_WITH_CITY_TOTAL_LIMIT);
			amenitiesApi.search(olcPhrase, rm);
			
			final NameStringMatcher nmEquals = new NameStringMatcher(text, CHECK_EQUALS);
			
			Collections.sort(result, new Comparator<SearchResult>() {
				@Override
				public int compare(SearchResult sr1, SearchResult sr2) {
					Amenity poi1 = new Amenity();
					Amenity poi2 = new Amenity();
					if (sr1.objectType == POI) {
						poi1 = (Amenity) sr1.object;
					}
					if (sr2.objectType == POI) {
						poi2 = (Amenity) sr2.object;
					}
					
					if (poi1 != null && poi2 != null) {
						int o1 = getIndex(poi1);
						int o2 = getIndex(poi2);
						return Algorithms.compare(o2, o1);
					}
					return 0;
				}
				
				private int getIndex(Amenity poi) {
					int res = 0;
					int poiTypeIndex = allowedTypes.indexOf(poi.getSubType());
					if (poiTypeIndex != -1) {
						res += poiTypeIndex;
						if (nmEquals.matches(poi.getName()) || nmEquals.matches(poi.getOtherNames())) {
							res += SEARCH_OLC_WITH_CITY_PRIORITY;
						}
					}
					return res;
				}
			});
			
			return !result.isEmpty() ? result.get(0).location : null;
		}
		
		
		private void publishLocation(SearchPhrase phrase, SearchResultMatcher resultMatcher, String lw, LatLon l) {
			SearchResult sp = new SearchResult(phrase);
			sp.priority = SEARCH_LOCATION_PRIORITY;
			sp.object = sp.location = l;
			sp.localeName = formatLatLon(sp.location.getLatitude()) + ", " + formatLatLon(sp.location.getLongitude());
			sp.objectType = ObjectType.LOCATION;
			sp.wordsSpan = lw;
			resultMatcher.publish(sp);
		}

		private boolean parseUrl(SearchPhrase phrase, SearchResultMatcher resultMatcher) {
			String text = phrase.getUnknownSearchPhrase();
			GeoParsedPoint pnt = GeoPointParserUtil.parse(text);
			if (pnt != null && pnt.isGeoPoint() && phrase.isSearchTypeAllowed(ObjectType.LOCATION)) {
				SearchResult sp = new SearchResult(phrase);
				sp.priority = 0;
				sp.object = pnt;
				sp.wordsSpan = text;
				sp.location = new LatLon(pnt.getLatitude(), pnt.getLongitude());
				sp.localeName = formatLatLon(pnt.getLatitude()) +", " + formatLatLon(pnt.getLongitude());
				if (pnt.getZoom() > 0) {
					sp.preferredZoom = pnt.getZoom();
				}
				sp.objectType = ObjectType.LOCATION;
				resultMatcher.publish(sp);
				return true;
			}
			return false;
		}

		@Override
		public int getSearchPriority(SearchPhrase p) {
			if (!p.isNoSelectedType() || !p.isUnknownSearchWordPresent()) {
				return -1;
			}
			int olcPhraseHash = p.getUnknownSearchPhrase().hashCode();
			if (this.olcPhraseHash == olcPhraseHash && this.olcPhraseLocation != null) {
				double distance = MapUtils.getDistance(p.getSettings().getOriginalLocation(), this.olcPhraseLocation);
				if (distance > OLC_RECALC_DISTANCE_THRESHOLD) {
					olcPhraseHash++;
				}
			}
			if (this.olcPhraseHash != olcPhraseHash) {
				this.olcPhraseHash = olcPhraseHash;
				this.olcPhraseLocation = p.getSettings().getOriginalLocation();
				cachedParsedCode = parseOpenLocationCode(p.getUnknownSearchPhrase());
			}
			return SEARCH_LOCATION_PRIORITY;
		}
		
//		private boolean isSearchDone(SearchPhrase phrase) {
//			return cachedParsedCode != null;
//		}

		private String formatLatLon(double latLon) {
			return latLonFormatter.format(latLon);
		}
	}


	public static boolean isLastWordCityGroup(SearchPhrase p ) {
		return p.isLastWord(ObjectType.CITY) || p.isLastWord(ObjectType.POSTCODE) ||
				p.isLastWord(ObjectType.VILLAGE) || p.isLastWord(ObjectType.BOUNDARY);
	}

	public static SearchResult createSearchResult(Amenity amenity, SearchPhrase phrase, MapPoiTypes poiTypes) {
		SearchResult result = new SearchResult(phrase);
		result.object = amenity;
		result.objectType = POI;
		result.location = amenity.getLocation();
		result.preferredZoom = PREFERRED_POI_ZOOM;

		SearchSettings settings = phrase.getSettings();
		result.otherNames = amenity.getOtherNames(true);
		result.cityName = amenity.getCityFromTagGroups(settings.getLang());
		// we can calculate alternate name possibly
		result.alternateName = result.cityName;
		result.localeName = amenity.getName(settings.getLang(), settings.isTransliterate());
		if (Algorithms.isEmpty(result.localeName)) {
			AbstractPoiType poiType = poiTypes.getAnyPoiTypeByKey(amenity.getSubType());
			if (poiType != null) {
				result.localeName = poiType.getTranslation();
			} else {
				result.localeName = amenity.getSubType();
			}
		}

		return result;
	}

	private static String getMapObjectName(MapObject mapObject, SearchSettings settings) {
		return getMapObjectName(mapObject, settings.getLang(), settings.getAppLang(), settings.isTransliterate());
	}

	private static String getMapObjectName(MapObject mapObject, String mapLang, String appLang,	boolean transliterate) {
		String name = mapObject.getName(mapLang, transliterate);
		if (Algorithms.isEmpty(name) && !Algorithms.stringsEqual(appLang, mapLang)) {
			name = mapObject.getName(appLang, transliterate);
		}
		return name;
	}

	private static class TopIndexMatch {
		TopIndexMatch(PoiSubType subType, String value, String translatedValue) {
			this.subType = subType;
			this.value = value;
			this.translatedValue = translatedValue;
		}
		PoiSubType subType;
		String value;
		String translatedValue;
	}
}<|MERGE_RESOLUTION|>--- conflicted
+++ resolved
@@ -164,12 +164,6 @@
 									SearchResult setParentSearchResult, boolean publish)
 				throws IOException {
 			phrase.countUnknownWordsMatchMainResult(res);
-<<<<<<< HEAD
-			List<String> leftUnknownSearchWords = res.filterUnknownSearchWord(null);
-			if (setParentSearchResult != null) {
-				phrase.countUnknownWordsMatchMainResult(setParentSearchResult);
-				leftUnknownSearchWords = setParentSearchResult.filterUnknownSearchWord(leftUnknownSearchWords);
-=======
 			boolean firstUnknownWordMatches = res.firstUnknownWordMatches;
 			List<String> leftUnknownSearchWords = new ArrayList<String>(phrase.getUnknownSearchWords());
 			if (res.otherWordsMatch != null) {
@@ -217,7 +211,6 @@
 			}
 			if (!firstUnknownWordMatches) {
 				leftUnknownSearchWords.add(0, phrase.getFirstUnknownSearchWord());
->>>>>>> 5c3f0f19
 			}
 			// publish result to set parentSearchResult before search
 			if (publish) {
