--- conflicted
+++ resolved
@@ -538,19 +538,11 @@
 					currentFile[0] = r;
 					immediateResults.clear();
 					SearchWord lastWord = phrase.getLastSelectedWord();
-<<<<<<< HEAD
-
-=======
->>>>>>> 02796756
 					SearchRequest<MapObject> req = BinaryMapIndexReader.buildAddressByNameRequest(rm, rawDataCollector, wordToSearch.toLowerCase(),
 							phrase.isMainUnknownSearchWordComplete() ? StringMatcherMode.CHECK_EQUALS_FROM_SPACE
 									: StringMatcherMode.CHECK_STARTS_FROM_SPACE);
 					req.setSearchStat(phrase.getSettings().getStat());
 					if (locSpecified) {
-<<<<<<< HEAD
-						
-=======
->>>>>>> 02796756
 						if (lastWord != null && lastWord.getResult() != null
 								&& lastWord.getResult().object instanceof City c) {
 							int x31 = MapUtils.get31TileNumberX(c.getLocation().getLongitude());
