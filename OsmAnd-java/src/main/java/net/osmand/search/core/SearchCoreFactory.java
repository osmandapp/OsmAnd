--- conflicted
+++ resolved
@@ -167,18 +167,10 @@
 			boolean firstUnknownWordMatches = res.firstUnknownWordMatches;
 			List<String> leftUnknownSearchWords = new ArrayList<String>(phrase.getUnknownSearchWords());
 			if (res.otherWordsMatch != null) {
-<<<<<<< HEAD
 //				leftUnknownSearchWords.removeAll(res.otherWordsMatch); // incorrect
 				for (String otherWord : res.otherWordsMatch) {
 					leftUnknownSearchWords.remove(otherWord); // remove 1 by 1
 				}
-
-=======
-//				leftUnknownSearchWords.removeAll(res.otherWordsMatch); // incorrect 
-				for (String otherWord : res.otherWordsMatch) {
-					leftUnknownSearchWords.remove(otherWord); // remove 1 by 1
-				}
->>>>>>> 2f00b35f
 			}
 			SearchResult newParentSearchResult = null;
 			if (res.parentSearchResult == null && resultMatcher.getParentSearchResult() == null &&
