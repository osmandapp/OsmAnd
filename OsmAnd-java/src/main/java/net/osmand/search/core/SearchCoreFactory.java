--- conflicted
+++ resolved
@@ -110,15 +110,8 @@
 	public static final int SEARCH_AMENITY_BY_NAME_PRIORITY = 700;
 	public static final int SEARCH_AMENITY_BY_NAME_API_PRIORITY_IF_POI_TYPE = 700;
 	public static final int SEARCH_AMENITY_BY_NAME_API_PRIORITY_IF_3_CHAR = 700;
-<<<<<<< HEAD
 	protected static final double SEARCH_AMENITY_BY_NAME_CITY_PRIORITY_DISTANCE = 0.001;
 	protected static final double SEARCH_AMENITY_BY_NAME_TOWN_PRIORITY_DISTANCE = 0.005;
-
-=======
-	private static final double SEARCH_AMENITY_BY_NAME_CITY_PRIORITY_DISTANCE = 0.001;
-	private static final double SEARCH_AMENITY_BY_NAME_TOWN_PRIORITY_DISTANCE = 0.005;
-	
->>>>>>> 3097014b
 	public static final int SEARCH_OLC_WITH_CITY_PRIORITY = 8;
 	public static final int SEARCH_OLC_WITH_CITY_TOTAL_LIMIT = 500;
 
