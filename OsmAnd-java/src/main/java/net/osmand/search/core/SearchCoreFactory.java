--- conflicted
+++ resolved
@@ -1378,7 +1378,6 @@
 						boolean match = false;
 						if (ns.matches(res.localeName) || ns.matches(res.otherNames)) {
 							phrase.countUnknownWordsMatchMainResult(res, countExtraWords);
-<<<<<<< HEAD
 							match = true;
 						} else if (dynamicTagGroupsMatcher != null && object.hasTagGroups()) {
 							for (List<BinaryMapIndexReader.TagValuePair> list : object.getTagGroups().values()) {
@@ -1389,10 +1388,6 @@
 							}
 						}
 						if (!match) {
-=======
-						} else {
-							// Use ref https://github.com/osmandapp/OsmAnd/issues/8319
->>>>>>> 79b6c957
 							String ref = object.getTagContent(Amenity.REF, null);
 							if (ref == null || !ns.matches(ref)) {
 								return false;
