--- conflicted
+++ resolved
@@ -952,11 +952,7 @@
 				SearchPhrase ph = o1.requiredSearchPhrase;
 				double o1PhraseWeight = o1.getUnknownPhraseMatchWeight();
 				double o2PhraseWeight = o2.getUnknownPhraseMatchWeight();
-<<<<<<< HEAD
-				if (o1PhraseWeight == o2PhraseWeight && o1PhraseWeight/SEARCH_PRIORITY_COEF > 1) {
-=======
 				if (o1PhraseWeight == o2PhraseWeight && o1PhraseWeight / SEARCH_PRIORITY_COEF > 1) {
->>>>>>> 9ea32a8f
 					if (!ph.getUnknownWordToSearchBuildingNameMatcher().matches(stripBraces(o1.localeName))) {
 						o1PhraseWeight--;
 					}
