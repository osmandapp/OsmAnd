package net.osmand.search;

import static net.osmand.CollatorStringMatcher.StringMatcherMode.CHECK_EQUALS_FROM_SPACE;
import static net.osmand.CollatorStringMatcher.StringMatcherMode.MULTISEARCH;
import static net.osmand.IndexConstants.BINARY_TRAVEL_GUIDE_MAP_INDEX_EXT;
import static net.osmand.binary.BinaryMapIndexReader.ACCEPT_ALL_POI_TYPE_FILTER;
import static net.osmand.data.MapObject.AMENITY_ID_RIGHT_SHIFT;

import net.osmand.CallbackWithObject;
import net.osmand.CollatorStringMatcher;
import net.osmand.Location;
import net.osmand.NativeLibrary.RenderedObject;
import net.osmand.ResultMatcher;
import net.osmand.binary.BinaryMapDataObject;
import net.osmand.binary.BinaryMapIndexReader;
import net.osmand.binary.ObfConstants;
import net.osmand.data.Amenity;
import net.osmand.data.BaseDetailsObject;
import net.osmand.data.LatLon;
import net.osmand.data.QuadRect;
import net.osmand.search.core.AmenityIndexRepository;
import net.osmand.util.Algorithms;
import net.osmand.util.MapUtils;

import java.util.*;
import java.util.concurrent.ConcurrentHashMap;
import java.util.concurrent.LinkedBlockingQueue;
import java.util.concurrent.ThreadPoolExecutor;
import java.util.concurrent.TimeUnit;

import gnu.trove.map.hash.TIntObjectHashMap;

public class FullAmenitySearch {

    protected final Map<String, AmenityIndexRepository> amenityRepositories = new ConcurrentHashMap<>();
    private boolean progress;
    private final TravelFileVisibility travelFileVisibility;
    private ThreadPoolExecutor singleThreadedExecutor;
    private LinkedBlockingQueue<Runnable> taskQueue;

    private static final int AMENITY_SEARCH_RADIUS = 50;
    private static final int AMENITY_SEARCH_RADIUS_FOR_RELATION = 500;
    private final String lang;

    public FullAmenitySearch(boolean progress, TravelFileVisibility travelFileVisibility, String lang) {
        this.progress = progress;
        this.travelFileVisibility = travelFileVisibility;
        this.lang = lang;
        taskQueue = new LinkedBlockingQueue<Runnable>();
        singleThreadedExecutor = new ThreadPoolExecutor(1, 1, 0L, TimeUnit.MILLISECONDS, taskQueue);
    }

    public interface TravelFileVisibility {
        public boolean getTravelFileVisibility(String fileName);
    }
    public List<AmenityIndexRepository> getAmenityRepositories(boolean includeTravel) {
        List<String> fileNames = new ArrayList<>(amenityRepositories.keySet());
        List<AmenityIndexRepository> baseMaps = new ArrayList<>();
        List<AmenityIndexRepository> result = new ArrayList<>();

        fileNames.sort(Algorithms.getStringVersionComparator());

        for (String fileName : fileNames) {
            if (fileName.endsWith(BINARY_TRAVEL_GUIDE_MAP_INDEX_EXT)) {
                if (!includeTravel || !travelFileVisibility.getTravelFileVisibility(fileName)) {
                    continue;
                }
            }
            AmenityIndexRepository r = amenityRepositories.get(fileName);
            if (r != null && r.isWorldMap()) {
                baseMaps.add(r);
            } else if (r != null) {
                result.add(r);
            }
        }

        result.addAll(baseMaps);
        return result;
    }

    public List<Amenity> searchAmenities(BinaryMapIndexReader.SearchPoiTypeFilter filter, QuadRect rect,
                                         boolean includeTravel) {
        return searchAmenities(filter, null, rect.top, rect.left, rect.bottom, rect.right, -1, includeTravel, null);
    }

    public List<Amenity> searchAmenities(BinaryMapIndexReader.SearchPoiTypeFilter filter, double top,
                                         double left, double bottom,
                                         double right, int zoom, boolean includeTravel,
                                         ResultMatcher<Amenity> matcher) {
        return searchAmenities(filter, null, top, left, bottom, right, zoom, includeTravel, matcher);
    }

    public List<Amenity> searchAmenities(BinaryMapIndexReader.SearchPoiTypeFilter filter,
                                         BinaryMapIndexReader.SearchPoiAdditionalFilter additionalFilter, double topLatitude,
                                         double leftLongitude, double bottomLatitude,
                                         double rightLongitude, int zoom, boolean includeTravel,
                                         ResultMatcher<Amenity> matcher) {

        Set<Long> openAmenities = new HashSet<>();
        Set<Long> closedAmenities = new HashSet<>();
        List<Amenity> actualAmenities = new ArrayList<>();

        progress = true;
        try {
            boolean isEmpty = filter.isEmpty();
            if (isEmpty && additionalFilter != null) {
                filter = null;
            }
            if (!isEmpty || additionalFilter != null) {
                int top31 = MapUtils.get31TileNumberY(topLatitude);
                int left31 = MapUtils.get31TileNumberX(leftLongitude);
                int bottom31 = MapUtils.get31TileNumberY(bottomLatitude);
                int right31 = MapUtils.get31TileNumberX(rightLongitude);

                List<AmenityIndexRepository> repos = getAmenityRepositories(includeTravel);

                for (AmenityIndexRepository repo : repos) {
                    if (matcher != null && matcher.isCancelled()) {
                        progress = false;
                        break;
                    }
                    if (repo.checkContainsInt(top31, left31, bottom31, right31)) {
                        List<Amenity> foundAmenities = repo.searchAmenities(top31, left31, bottom31, right31,
                                zoom, filter, additionalFilter, matcher);
                        if (foundAmenities != null) {
                            for (Amenity amenity : foundAmenities) {
                                Long id = amenity.getId();
                                if (amenity.isClosed()) {
                                    closedAmenities.add(id);
                                } else if (!closedAmenities.contains(id)) {
                                    if (openAmenities.add(id)) {
                                        actualAmenities.add(amenity);
                                    }
                                }
                            }
                        }
                    }
                }
            }
        } finally {
            progress = false;
        }
        return actualAmenities;
    }

    public Amenity findAmenity(LatLon latLon, Long id, Collection<String> names, String wikidata) {
        BaseDetailsObject detail = findPlaceDetails(latLon, id, names, wikidata);
        return detail != null ? detail.getSyntheticAmenity() : null;
    }

    public BaseDetailsObject findPlaceDetails(LatLon latLon, Long obId, Collection<String> names, String wikidata) {
        long id = obId == null ? -1 : obId;
        int searchRadius = ObfConstants.isIdFromRelation(id >> AMENITY_ID_RIGHT_SHIFT)
                ? AMENITY_SEARCH_RADIUS_FOR_RELATION
                : AMENITY_SEARCH_RADIUS;
        QuadRect rect = MapUtils.calculateLatLonBbox(latLon.getLatitude(), latLon.getLongitude(), searchRadius);
        List<Amenity> amenities = searchAmenities(ACCEPT_ALL_POI_TYPE_FILTER, rect, false);
        long osmId = ObfConstants.isShiftedID(id) ? ObfConstants.getOsmId(id) : id >> AMENITY_ID_RIGHT_SHIFT;
        List<Amenity> filtered = new ArrayList<>();
        if (osmId > 0 || wikidata != null) {
            filtered = findAmenitiesByOsmIdOrWikidata(amenities, osmId, latLon, wikidata);
        }
        if (Algorithms.isEmpty(filtered) && !Algorithms.isEmpty(names)) {
            Amenity amenity = findAmenityByName(amenities, names);
            if (amenity != null) {
                filtered = findAmenitiesByOsmIdOrWikidata(amenities, amenity.getOsmId(), amenity.getLocation(), amenity.getWikidata());
            }
        }
        if (!Algorithms.isEmpty(filtered)) {
            BaseDetailsObject detailObj = new BaseDetailsObject(filtered.get(0), lang);
            for (int i = 1; i < filtered.size(); i++) {
                detailObj.addObject(filtered.get(i));
                detailObj.combineData();
            }
            detailObj.getSyntheticAmenity().setContainsFullInfo(true);
            return detailObj;
        }
        return null;
    }

    private List<Amenity> findAmenitiesByOsmIdOrWikidata(Collection<Amenity> amenities, long id, LatLon point, String wikidata) {
        List<Amenity> result = new ArrayList<>();
        double minDist = AMENITY_SEARCH_RADIUS_FOR_RELATION * 4;
        for (Amenity amenity : amenities) {
            Long initAmenityId = amenity.getId();
            if (initAmenityId != null) {
                String wiki = amenity.getWikidata();
                boolean wikiEqual = wiki != null && wiki.equals(wikidata);
                boolean idEqual = amenity.getOsmId() != null && amenity.getOsmId() == id;
                if ((idEqual || wikiEqual) && !amenity.isClosed()) {
                    double dist = MapUtils.getDistance(amenity.getLocation(), point);
                    if (dist < minDist) {
                        result.add(0, amenity); // to the top
                        minDist = dist;
                    } else {
                        result.add(amenity);
                    }
                }
            }
        }
        return result;
    }

    public static Amenity findAmenityByName(Collection<Amenity> amenities,
                                            Collection<String> names) {
        if (!Algorithms.isEmpty(names) && !Algorithms.isEmpty(amenities)) {
            return amenities.stream()
                    .filter(amenity -> !amenity.isClosed())
                    .filter(amenity -> names.contains(amenity.getName()))
                    .findAny()
                    .orElseGet(() ->
                            amenities.stream()
                                    .filter(amenity -> !amenity.isClosed())
                                    .filter(amenity -> amenity.isRoutePoint())
                                    .filter(amenity -> amenity.getName().isEmpty())
                                    .filter(amenity -> {
                                        String travelRouteId = amenity.getAdditionalInfo("route_id");
                                        return travelRouteId != null && names.contains(travelRouteId);
                                    })
                                    .findAny()
                                    .orElseGet(() ->
                                            amenities.stream()
                                                    .filter(amenity -> names.contains(amenity.toStringEn()))
                                                    .findAny().orElse(null)));
        }
        return null;
    }

    public void addAmenityRepository(String fileName, AmenityIndexRepository repository) {
        amenityRepositories.put(fileName, repository);
    }

    public Collection<AmenityIndexRepository> getAmenityRepositories() {
        return amenityRepositories.values();
    }

    public AmenityIndexRepository getAmenityRepository(String fileName) {
        return amenityRepositories.get(fileName);
    }

    public void removeAmenityRepository(String fileName) {
        amenityRepositories.remove(fileName);
    }

    public void clearAmenityRepositories() {
        amenityRepositories.clear();
    }

    public List<Amenity> searchAmenitiesOnThePath(List<Location> locations, double radius,
                                                  BinaryMapIndexReader.SearchPoiTypeFilter filter,
                                                  ResultMatcher<Amenity> matcher) {
        progress = true;
        List<Amenity> amenities = new ArrayList<>();
        try {
            if (locations != null && locations.size() > 0) {
                List<AmenityIndexRepository> repos = new ArrayList<>();
                double topLatitude = locations.get(0).getLatitude();
                double bottomLatitude = locations.get(0).getLatitude();
                double leftLongitude = locations.get(0).getLongitude();
                double rightLongitude = locations.get(0).getLongitude();
                for (Location l : locations) {
                    topLatitude = Math.max(topLatitude, l.getLatitude());
                    bottomLatitude = Math.min(bottomLatitude, l.getLatitude());
                    leftLongitude = Math.min(leftLongitude, l.getLongitude());
                    rightLongitude = Math.max(rightLongitude, l.getLongitude());
                }
                if (!filter.isEmpty()) {
                    for (AmenityIndexRepository index : getAmenityRepositories()) {
                        if (index.checkContainsInt(
                                MapUtils.get31TileNumberY(topLatitude),
                                MapUtils.get31TileNumberX(leftLongitude),
                                MapUtils.get31TileNumberY(bottomLatitude),
                                MapUtils.get31TileNumberX(rightLongitude))) {
                            repos.add(index);
                        }
                    }
                    if (!repos.isEmpty()) {
                        for (AmenityIndexRepository r : repos) {
                            List<Amenity> res = r.searchAmenitiesOnThePath(locations, radius, filter, matcher);
                            if (res != null) {
                                amenities.addAll(res);
                            }
                        }
                    }
                }
            }
        } finally {
            progress = false;
        }
        return amenities;
    }

    private List<Amenity> searchRouteByName(String multipleSearch, CollatorStringMatcher.StringMatcherMode mode, ResultMatcher<Amenity> matcher) {
        List<Amenity> result = new ArrayList<>();
        BinaryMapIndexReader.SearchRequest<Amenity> req = BinaryMapIndexReader.buildSearchPoiRequest(
                0, 0, multipleSearch, 0, Integer.MAX_VALUE, 0, Integer.MAX_VALUE, matcher
        );
        req.setMatcherMode(mode);
        for (AmenityIndexRepository index : getAmenityRepositories(false)) {
            List<Amenity> amenities = index.searchPoiByName(req);
            if (!Algorithms.isEmpty(amenities)) {
                result.addAll(amenities);
            }
        }
        return result;
    }

    public List<Amenity> searchRoutePartOf(String routeId) {
        ResultMatcher<Amenity> matcher = new ResultMatcher<Amenity>() {
            @Override
            public boolean publish(Amenity amenity) {
                String members = amenity.getAdditionalInfo(Amenity.ROUTE_MEMBERS_IDS);
                if (members != null) {
                    HashSet<String> ids = new HashSet<>();
                    Collections.addAll(ids, members.split(" "));
                    return ids.contains(routeId);
                }
                return false;
            }

            @Override
            public boolean isCancelled() {
                return false;
            }
        };
        return searchRouteByName(routeId, CHECK_EQUALS_FROM_SPACE, matcher);
    }

    public Map<String, List<Amenity>> searchRouteMembers(String multipleSearch) {
        HashSet<String> ids = new HashSet<>();
        Collections.addAll(ids, multipleSearch.split(" "));
        ResultMatcher<Amenity> matcher = new ResultMatcher<Amenity>() {
            @Override
            public boolean publish(Amenity amenity) {
                String routeId = amenity.getAdditionalInfo(Amenity.ROUTE_ID);
                return routeId != null && ids.contains(routeId);
            }

            @Override
            public boolean isCancelled() {
                return false;
            }
        };

        Map<String, List<Amenity>> map = new HashMap<>();
        List<Amenity> result = searchRouteByName(multipleSearch, MULTISEARCH, matcher);
        for (Amenity am : result) {
            String routeId = am.getAdditionalInfo(Amenity.ROUTE_ID);
            List<Amenity> amenities = map.computeIfAbsent(routeId, l -> new ArrayList<>());
            amenities.add(am);
        }
        for (String id : ids) {
            if (!map.containsKey(id)) {
                map.put(id, null);
            }
        }
        return map;
    }

    public List<Amenity> searchAmenitiesByName(String searchQuery,
                                               double topLatitude, double leftLongitude, double bottomLatitude, double rightLongitude,
                                               double lat, double lon, ResultMatcher<Amenity> matcher) {
        List<Amenity> amenities = new ArrayList<>();
        List<AmenityIndexRepository> list = new ArrayList<>();
        int left = MapUtils.get31TileNumberX(leftLongitude);
        int top = MapUtils.get31TileNumberY(topLatitude);
        int right = MapUtils.get31TileNumberX(rightLongitude);
        int bottom = MapUtils.get31TileNumberY(bottomLatitude);
        for (AmenityIndexRepository index : getAmenityRepositories(false)) {
            if (matcher != null && matcher.isCancelled()) {
                break;
            }
            if (index.checkContainsInt(top, left, bottom, right)) {
                if (index.checkContains(lat, lon)) {
                    list.add(0, index);
                } else {
                    list.add(index);
                }

            }
        }

        for (AmenityIndexRepository index : list) {
            if (matcher != null && matcher.isCancelled()) {
                break;
            }
            List<Amenity> result = index.searchAmenitiesByName(MapUtils.get31TileNumberX(lon), MapUtils.get31TileNumberY(lat),
                    left, top, right, bottom,
                    searchQuery, matcher);
            amenities.addAll(result);
        }

        return amenities;
    }

    public List<BinaryMapDataObject> searchBinaryMapDataForAmenity(Amenity amenity, int limit) {
        String name = amenity.getName();
        long osmId = ObfConstants.getOsmObjectId(amenity);
        boolean checkId = osmId != -1;
        boolean checkName = !Algorithms.isEmpty(name);

        ResultMatcher<BinaryMapDataObject> matcher = new ResultMatcher<>() {
            @Override
            public boolean publish(BinaryMapDataObject object) {
                if (checkId && osmId == ObfConstants.getOsmObjectId(object)) {
                    return true;
                }
                if (checkName) {
                    TIntObjectHashMap<String> names = object.getObjectNames();
                    return names != null && !names.isEmpty() && names.containsValue(name);
                }
                return false;
            }

            @Override
            public boolean isCancelled() {
                return false;
            }
        };
        return searchBinaryMapDataObjects(amenity.getLocation(), matcher, limit);
    }

    private List<BinaryMapDataObject> searchBinaryMapDataObjects(LatLon latLon,
                                                                ResultMatcher<BinaryMapDataObject> matcher, int limit) {
        List<BinaryMapDataObject> list = new ArrayList<>();

        int y = MapUtils.get31TileNumberY(latLon.getLatitude());
        int x = MapUtils.get31TileNumberX(latLon.getLongitude());

        BinaryMapIndexReader.SearchRequest<BinaryMapDataObject> request = BinaryMapIndexReader.buildSearchRequest(x,
                x + 1, y, y + 1, 15, null, new ResultMatcher<>() {
                    @Override
                    public boolean publish(BinaryMapDataObject object) {
                        if (matcher == null || matcher.publish(object)) {
                            list.add(object);
                            return true;
                        }
                        return false;
                    }

                    @Override
                    public boolean isCancelled() {
                        return matcher != null && matcher.isCancelled()
                                || limit != -1 && list.size() == limit;
                    }
                });

        for (AmenityIndexRepository repository : getAmenityRepositories(false)) {
            if (matcher != null && matcher.isCancelled()) {
                break;
            }
            if (repository.isPoiSectionIntersects(request)) {
                repository.searchMapIndex(request);
            }
        }
        return list;
    }

    public void searchAmenityAsync(LatLon latLon, long id, Collection<String> names, String wikidata, CallbackWithObject<Amenity> callbackWithAmenity) {
        singleThreadedExecutor.submit(() -> {
            Amenity amenity = findAmenity(latLon, id, names, wikidata);
            callbackWithAmenity.processResult(amenity);
        });
    }

    public void searchBaseDetailsObjectAsync(RenderedObject renderedObject, CallbackWithObject<BaseDetailsObject> callback) {
        LatLon latLon = renderedObject.getLatLon();
        if (latLon == null) {
            callback.processResult(null);
            return;
        }
        final LatLon finalLatLon = latLon;
        singleThreadedExecutor.submit(() -> {
            String wikidata = renderedObject.getTagValue(Amenity.WIKIDATA);
            long osmId = ObfConstants.getOsmObjectId(renderedObject);
<<<<<<< HEAD
            Amenity amenity = findAmenity(finalLatLon, osmId << AMENITY_ID_RIGHT_SHIFT, null, wikidata);
            if (amenity != null) {
=======
            BaseDetailsObject detailsObject = findPlaceDetails(finalLatLon, osmId << AMENITY_ID_RIGHT_SHIFT, null, wikidata);
            if (detailsObject != null) {
                Amenity amenity = detailsObject.getSyntheticAmenity();
>>>>>>> 87f7b3d3
                amenity.setX(renderedObject.getX());
                amenity.setY(renderedObject.getY());
            }
            callback.processResult(detailsObject);
        });
    }

}<|MERGE_RESOLUTION|>--- conflicted
+++ resolved
@@ -473,14 +473,9 @@
         singleThreadedExecutor.submit(() -> {
             String wikidata = renderedObject.getTagValue(Amenity.WIKIDATA);
             long osmId = ObfConstants.getOsmObjectId(renderedObject);
-<<<<<<< HEAD
-            Amenity amenity = findAmenity(finalLatLon, osmId << AMENITY_ID_RIGHT_SHIFT, null, wikidata);
-            if (amenity != null) {
-=======
             BaseDetailsObject detailsObject = findPlaceDetails(finalLatLon, osmId << AMENITY_ID_RIGHT_SHIFT, null, wikidata);
             if (detailsObject != null) {
                 Amenity amenity = detailsObject.getSyntheticAmenity();
->>>>>>> 87f7b3d3
                 amenity.setX(renderedObject.getX());
                 amenity.setY(renderedObject.getY());
             }
