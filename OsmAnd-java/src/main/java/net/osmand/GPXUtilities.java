--- conflicted
+++ resolved
@@ -754,7 +754,6 @@
 						hasSpeedInTrack = true;
 					}
 
-<<<<<<< HEAD
 					double hdop = point.hdop;
 					if (hdop > 0) {
 						if (Double.isNaN(minHdop) || hdop < minHdop) {
@@ -765,83 +764,6 @@
 						}
 					}
 
-					// Trend channel analysis for elevation gain/loss, Hardy 2015-09-22, LPF filtering added 2017-10-26:
-					// - Detect the consecutive elevation trend channels: Only use the net elevation changes of each trend channel (i.e. between the turnarounds) to accumulate the Ascent/Descent values.
-					// - Perform the channel evaluation on Low Pass Filter (LPF) smoothed ele data instead of on the raw ele data
-					// Parameters:
-					// - channelThresMin (in meters): defines the channel turnaround detection, i.e. oscillations smaller than this are ignored as irrelevant or noise.
-					// - smoothWindow (number of points): is the LPF window
-					// NOW REMOVED, as no relevant examples found: Dynamic channel adjustment: To suppress unreliable measurement points, could relax the turnaround detection from the constant channelThresMin to channelThres which is e.g. based on the maximum VDOP of any point which contributed to the current trend. (Good assumption is VDOP=2*HDOP, which accounts for invisibility of lower hemisphere satellites.)
-
-					// LPF smooting of ele data, usually smooth over odd number of values like 5
-					final int smoothWindow = 5;
-					double eleSmoothed = Double.NaN;
-					int j2 = 0;
-					for (int j1 = - smoothWindow + 1; j1 <= 0; j1++) {
-						if ((j + j1 >= 0) && !Double.isNaN(s.get(j + j1).ele)) {
-							j2++;
-							if (!Double.isNaN(eleSmoothed)) {
-								eleSmoothed = eleSmoothed + s.get(j + j1).ele;
-							} else {
-								eleSmoothed = s.get(j + j1).ele;
-							}
-						}
-					}
-					if (!Double.isNaN(eleSmoothed)) {
-						eleSmoothed = eleSmoothed / j2;
-					}
-
-					if (!Double.isNaN(eleSmoothed)) {
-						// Init channel
-						if (channelBase == 99999) {
-							channelBase = eleSmoothed;
-							channelTop = channelBase;
-							channelBottom = channelBase;
-							//channelThres = channelThresMin; //only for dynamic channel adjustment
-						}
-						// Channel maintenance
-						if (eleSmoothed > channelTop) {
-							channelTop = eleSmoothed;
-							//if (!Double.isNaN(point.hdop)) {
-							//	channelThres = Math.max(channelThres, 2.0 * point.hdop); //only for dynamic channel adjustment
-							//}
-						} else if (eleSmoothed < channelBottom) {
-							channelBottom = eleSmoothed;
-							//if (!Double.isNaN(point.hdop)) {
-							//	channelThres = Math.max(channelThres, 2.0 * point.hdop); //only for dynamic channel adjustment
-							//}
-						}
-						// Turnaround (breakout) detection
-						if ((eleSmoothed <= (channelTop - channelThres)) && (climb == true)) {
-							if ((channelTop - channelBase) >= channelThres) {
-								diffElevationUp += channelTop - channelBase;
-							}
-							channelBase = channelTop;
-							channelBottom = eleSmoothed;
-							climb = false;
-							//channelThres = channelThresMin; //only for dynamic channel adjustment
-						} else if ((eleSmoothed >= (channelBottom + channelThres)) && (climb == false)) {
-							if ((channelBase - channelBottom) >= channelThres) {
-								diffElevationDown += channelBase - channelBottom;
-							}
-							channelBase = channelBottom;
-							channelTop = eleSmoothed;
-							climb = true;
-							//channelThres = channelThresMin; //only for dynamic channel adjustment
-						}
-						// End detection without breakout
-						if (j == (numberOfPoints - 1)) {
-							if ((channelTop - channelBase) >= channelThres) {
-								diffElevationUp += channelTop - channelBase;
-							}
-							if ((channelBase - channelBottom) >= channelThres) {
-								diffElevationDown += channelBase - channelBottom;
-							}
-						}
-					}
-
-=======
->>>>>>> 777fb1da
 					if (j > 0) {
 						WptPt prev = s.get(j - 1);
 
