package net.osmand.map;

import net.osmand.IndexConstants;
import net.osmand.data.LatLon;
import net.osmand.data.QuadRect;
import net.osmand.util.Algorithms;

import java.io.Serializable;
import java.util.ArrayList;
import java.util.HashSet;
import java.util.LinkedList;
import java.util.List;
import java.util.Set;

public class WorldRegion implements Serializable {

	public static final String WORLD_BASEMAP = "world_basemap";
	public static final String WORLD_BASEMAP_MINI = "world_basemap_mini";
	public static final String ANTARCTICA_REGION_ID = "antarctica";
	public static final String AFRICA_REGION_ID = "africa";
	public static final String ASIA_REGION_ID = "asia";
	public static final String AUSTRALIA_AND_OCEANIA_REGION_ID = "australia-oceania-all";
	public static final String CENTRAL_AMERICA_REGION_ID = "centralamerica";
	public static final String EUROPE_REGION_ID = "europe";
	public static final String NORTH_AMERICA_REGION_ID = "northamerica";
	public static final String RUSSIA_REGION_ID = "russia";
	public static final String JAPAN_REGION_ID = "japan_asia";
	public static final String GERMANY_REGION_ID = "europe_germany";
	public static final String FRANCE_REGION_ID = "europe_france";
	public static final String SOUTH_AMERICA_REGION_ID = "southamerica";
	public static final String WORLD = "world";

	// Just a string constant
	public static final String UNITED_KINGDOM_REGION_ID = "gb_europe";

	// Hierarchy
	protected WorldRegion superregion;
	protected List<WorldRegion> subregions;

	// filled by osmand regions
	protected RegionParams params = new RegionParams();
	protected String regionFullName;
	protected String regionParentFullName;
	protected String regionName;
	protected String regionNameEn;
	protected String regionNameLocale;
	protected String regionSearchText;
	protected String regionDownloadName;
	protected boolean regionMapDownload;
	protected boolean regionRoadsDownload;
	protected LatLon regionCenter;
	protected QuadRect boundingBox;
	protected List<LatLon> polygon;
	protected List<List<LatLon>> additionalPolygons = new ArrayList<>();

	public static class RegionParams {
		protected String regionLeftHandDriving;
		protected String regionLang;
		protected String regionMetric;
		protected String regionRoadSigns;
		protected String wikiLink;
		protected String population;

		public String getRegionLeftHandDriving() {
			return regionLeftHandDriving;
		}

		public String getRegionLang() {
			return regionLang;
		}

		public String getRegionMetric() {
			return regionMetric;
		}

		public String getRegionRoadSigns() {
			return regionRoadSigns;
		}

		public String getWikiLink() {
			return wikiLink;
		}

		public String getPopulation() {
			return population;
		}
	}

	public boolean isRegionMapDownload() {
		return regionMapDownload;
	}

	public boolean isRegionRoadsDownload() {
		return regionRoadsDownload;
	}

	public String getLocaleName() {
		if (!Algorithms.isEmpty(regionNameLocale)) {
			return regionNameLocale;
		}
		if (!Algorithms.isEmpty(regionNameEn)) {
			return regionNameEn;
		}
		if (!Algorithms.isEmpty(regionName)) {
			return regionName;
		}

		return capitalize(regionFullName.replace('_', ' '));
	}

	public String getRegionDownloadName() {
		return regionDownloadName;
	}

	public String getRegionDownloadNameLC() {
		return regionDownloadName == null ? null : regionDownloadName.toLowerCase();
	}

	public RegionParams getParams() {
		return params;
	}

	public LatLon getRegionCenter() {
		return regionCenter;
	}

	public String getRegionSearchText() {
		return regionSearchText;
	}

	public WorldRegion getSuperregion() {
		return superregion;
	}

	public List<WorldRegion> getSuperRegions() {
		List<WorldRegion> regions = new ArrayList<>();
		collectSuperRegions(regions, superregion);
		return regions;
	}

	private void collectSuperRegions(List<WorldRegion> regions, WorldRegion region) {
		if (region != null) {
			regions.add(region);
			collectSuperRegions(regions, region.getSuperregion());
		}
	}

	public List<WorldRegion> getSubregions() {
		return subregions;
	}

	@Override
	public boolean equals(Object o) {
		if (this == o) return true;
		if (o == null || getClass() != o.getClass()) return false;

		WorldRegion that = (WorldRegion) o;

		return !(regionFullName != null ? !regionFullName.equalsIgnoreCase(that.regionFullName) : that.regionFullName != null);
	}

	@Override
	public int hashCode() {
		return regionFullName != null ? regionFullName.hashCode() : 0;
	}

	public WorldRegion(String regionFullName, String downloadName) {
		this.regionFullName = regionFullName;
		this.regionDownloadName = downloadName;
		superregion = null;
		subregions = new LinkedList<>();

	}

	public WorldRegion(String id) {
		this(id, null);
	}

	public String getRegionId() {
		return regionFullName;
	}

	private String capitalize(String s) {
		String[] words = s.split(" ");
		if (words[0].length() > 0) {
			StringBuilder sb = new StringBuilder();
			sb.append(Algorithms.capitalizeFirstLetterAndLowercase(words[0]));
			for (int i = 1; i < words.length; i++) {
				sb.append(" ");
				sb.append(Algorithms.capitalizeFirstLetterAndLowercase(words[i]));
			}
			return sb.toString();
		} else {
			return s;
		}
	}

	public void addSubregion(WorldRegion rd) {
		subregions.add(rd);
		rd.superregion = this;
	}

	public int getLevel() {
		int res = 0;
		WorldRegion parent = superregion;
		while (parent != null) {
			parent = parent.superregion;
			res++;
		}
		return res;
	}

	public boolean containsRegion(WorldRegion another) {
		// Firstly check rectangles for greater efficiency
		if (!containsBoundingBox(another.boundingBox)) {
			return false;
		}

		// Secondly check whole polygons
		if (!containsPolygon(another.polygon)) {
			return false;
		}

		// Finally check inner point
		boolean isInnerPoint = Algorithms.isPointInsidePolygon(another.regionCenter, another.polygon);
		if (isInnerPoint) {
			return Algorithms.isPointInsidePolygon(another.regionCenter, this.polygon);
		} else {
			// in this case we should find real inner point and check it
		}
		return true;
	}

	public boolean containsBoundingBox(QuadRect rectangle) {
		return (boundingBox != null && rectangle != null) &&
				boundingBox.contains(rectangle);
	}

	private boolean containsPolygon(List<LatLon> another) {
		return (polygon != null && another != null) &&
				Algorithms.isFirstPolygonInsideSecond(another, polygon);
	}

	public boolean isContinent() {
		if (superregion != null) {
			String superRegionId = superregion.getRegionId();
			String thisRegionId = getRegionId();
			return WORLD.equals(superRegionId) && !RUSSIA_REGION_ID.equals(thisRegionId);
		}
		return false;
	}

	public static List<WorldRegion> removeDuplicates(List<WorldRegion> regions) {
		List<WorldRegion> copy = new ArrayList<>(regions);
		Set<WorldRegion> duplicates = new HashSet<>();
		for (int i = 0; i < copy.size() - 1; i++) {
			WorldRegion r1 = copy.get(i);
			for (int j = i + 1; j < copy.size(); j++) {
				WorldRegion r2 = copy.get(j);
				if (r1.containsRegion(r2)) {
					duplicates.add(r2);
				} else if (r2.containsRegion(r1)) {
					duplicates.add(r1);
				}
			}
		}
		copy.removeAll(duplicates);
		return copy;
	}

	public String getObfFileName() {
		return getObfFileName(regionDownloadName);
	}

	public String getRoadObfFileName() {
		return getRoadObfFileName(regionDownloadName);
	}

	public static String getObfFileName(String regionDownloadName) {
		return Algorithms.capitalizeFirstLetterAndLowercase(regionDownloadName) + IndexConstants.BINARY_MAP_INDEX_EXT;
	}

	public static String getRoadObfFileName(String regionDownloadName) {
		return Algorithms.capitalizeFirstLetterAndLowercase(regionDownloadName) + ".road" + IndexConstants.BINARY_MAP_INDEX_EXT;
	}

	public static String getRegionDownloadName(String obfFileName) {
		String obfExt = IndexConstants.BINARY_MAP_INDEX_EXT;
		String roadObfExt = ".road" + IndexConstants.BINARY_MAP_INDEX_EXT;
		if (obfFileName.endsWith(roadObfExt)) {
			return obfFileName.toLowerCase().substring(0, obfFileName.length() - roadObfExt.length());
		} else if (obfFileName.endsWith(obfExt)) {
			return obfFileName.toLowerCase().substring(0, obfFileName.length() - obfExt.length());
		} else {
			return obfFileName.toLowerCase();
		}
	}

<<<<<<< HEAD
	public QuadRect getBoundingBox() {
		return boundingBox;
	}

	public List<LatLon> getPolygon() {
		return polygon;
=======
	public List<List<LatLon>> getPolygons() {
		List<List<LatLon>> polygons = new ArrayList<>();
		polygons.add(polygon);
		polygons.addAll(additionalPolygons);
		return polygons;
>>>>>>> 1600a0b8
	}

	@Override
	public String toString() {
		return getRegionId();
	}
}<|MERGE_RESOLUTION|>--- conflicted
+++ resolved
@@ -296,20 +296,15 @@
 		}
 	}
 
-<<<<<<< HEAD
 	public QuadRect getBoundingBox() {
 		return boundingBox;
 	}
 
-	public List<LatLon> getPolygon() {
-		return polygon;
-=======
 	public List<List<LatLon>> getPolygons() {
 		List<List<LatLon>> polygons = new ArrayList<>();
 		polygons.add(polygon);
 		polygons.addAll(additionalPolygons);
 		return polygons;
->>>>>>> 1600a0b8
 	}
 
 	@Override
