--- conflicted
+++ resolved
@@ -39,22 +39,12 @@
 	private static final int CONNECTION_TIMEOUT = 30000;
 
 	private static MapTileDownloader downloader = null;
-<<<<<<< HEAD
-	private static final Log log = PlatformUtil.getLog(MapTileDownloader.class);
-=======
->>>>>>> f8b6be9e
 
 	public static String USER_AGENT = "OsmAnd~";
 
 	private final ThreadPoolExecutor threadPoolExecutor;
 	private List<WeakReference<IMapDownloaderCallback>> callbacks = new LinkedList<>();
 
-<<<<<<< HEAD
-	private final ThreadPoolExecutor threadPoolExecutor;
-	private List<WeakReference<IMapDownloaderCallback>> callbacks = new LinkedList<>();
-
-=======
->>>>>>> f8b6be9e
 	private final Set<File> pendingToDownload;
 	private final Set<File> currentlyDownloaded;
 
@@ -147,32 +137,8 @@
 		this.noHttps = noHttps;
 	}
 
-<<<<<<< HEAD
-	protected BlockingQueue<Runnable> createQueue() {
-		boolean loaded = false;
-		try {
-			Class<?> cl = Class.forName("java.util.concurrent.LinkedBlockingDeque");
-			loaded = cl != null;
-		} catch (Throwable e) {
-			e.printStackTrace();
-		}
-		if (!loaded) {
-			// for Android 2.2
-			return new LinkedBlockingQueue<Runnable>();
-		}
-		return createDeque();
-	}
-
-	protected static BlockingQueue<Runnable> createDeque() {
-		return new net.osmand.util.LIFOBlockingDeque<>();
-	}
-
-	public void addDownloaderCallback(IMapDownloaderCallback callback) {
-		LinkedList<WeakReference<IMapDownloaderCallback>> ncall = new LinkedList<>(callbacks);
-=======
 	public void addDownloaderCallback(IMapDownloaderCallback callback) {
 		LinkedList<WeakReference<IMapDownloaderCallback>> ncall = new LinkedList<WeakReference<IMapDownloaderCallback>>(callbacks);
->>>>>>> f8b6be9e
 		ncall.add(new WeakReference<>(callback));
 		callbacks = ncall;
 	}
