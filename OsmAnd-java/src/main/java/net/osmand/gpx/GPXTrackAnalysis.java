package net.osmand.gpx;

import static net.osmand.gpx.GPXUtilities.POINT_ELEVATION;
import static net.osmand.gpx.GPXUtilities.POINT_SPEED;

import net.osmand.PlatformUtil;
import net.osmand.data.LatLon;
import net.osmand.gpx.GPXUtilities.RouteSegment;
import net.osmand.gpx.GPXUtilities.TrkSegment;
import net.osmand.gpx.GPXUtilities.WptPt;
import net.osmand.router.RouteColorize.ColorizationType;
import net.osmand.util.Algorithms;

import org.apache.commons.logging.Log;

import java.util.ArrayList;
import java.util.HashMap;
import java.util.HashSet;
import java.util.List;
import java.util.Map;
import java.util.Set;

public class GPXTrackAnalysis {

	public static final Log LOG = PlatformUtil.getLog(GPXTrackAnalysis.class);

	public String name;

	public float totalDistanceWithoutGaps = 0;
	public long timeSpanWithoutGaps = 0;
	public long expectedRouteDuration = 0;
	//Next few lines for Issue 3222 heuristic testing only
	//public long timeMoving0 = 0;
	//public float totalDistanceMoving0 = 0;
	public long timeMovingWithoutGaps = 0;
	public float totalDistanceMovingWithoutGaps = 0;

	private final Map<GpxParameter, Object> paramaters = new HashMap<>();

	public Object getGpxParameter(GpxParameter gpxParameter) {
		Object value = gpxParameter.getDefaultValue();
		if (paramaters.containsKey(gpxParameter)) {
			value = paramaters.get(gpxParameter);
		}
		return value;
	}

	public void setGpxParameter(GpxParameter gpxParameter, Object value) {
		paramaters.put(gpxParameter, value);
	}

	public void setStartTime(long startTime) {
		setGpxParameter(GpxParameter.START_TIME, startTime);
	}

	public long getStartTime() {
		Object startTime = getGpxParameter(GpxParameter.START_TIME);
		return (long) startTime;
	}

	public void setEndTime(long endTime) {
		setGpxParameter(GpxParameter.END_TIME, endTime);
	}

	public long getEndTime() {
		Object endTime = getGpxParameter(GpxParameter.END_TIME);
		return (long) endTime;
	}

	public void setTimeSpan(long timeSpan) {
		setGpxParameter(GpxParameter.TIME_SPAN, timeSpan);
	}

	public long getTimeSpan() {
		Object timeSpan = getGpxParameter(GpxParameter.TIME_SPAN);
		return (long) timeSpan;
	}

	public long getTimeMoving() {
		Object timeMoving = getGpxParameter(GpxParameter.TIME_MOVING);
		return (long) timeMoving;
	}

	public void setTimeMoving(long timeMoving) {
		setGpxParameter(GpxParameter.TIME_MOVING, timeMoving);
	}

	public void setMaxElevation(double maxElevation) {
		setGpxParameter(GpxParameter.MAX_ELEVATION, maxElevation);
	}

	public double getMaxElevation() {
		Object maxElevation = getGpxParameter(GpxParameter.MAX_ELEVATION);
		return (double) maxElevation;
	}

	public void setDiffElevationUp(double diffElevationUp) {
		setGpxParameter(GpxParameter.DIFF_ELEVATION_UP, diffElevationUp);
	}

	public double getDiffElevationUp() {
		Object diffElevationUp = getGpxParameter(GpxParameter.DIFF_ELEVATION_UP);
		return (double) diffElevationUp;
	}

	public void setDiffElevationDown(double diffElevationDown) {
		setGpxParameter(GpxParameter.DIFF_ELEVATION_DOWN, diffElevationDown);
	}

	public double getDiffElevationDown() {
		Object diffElevationDown = getGpxParameter(GpxParameter.DIFF_ELEVATION_DOWN);
		return (double) diffElevationDown;
	}

	public void setMinElevation(double minElevation) {
		setGpxParameter(GpxParameter.MIN_ELEVATION, minElevation);
	}

	public double getMinElevation() {
		Object minElevation = getGpxParameter(GpxParameter.MIN_ELEVATION);
		return (double) minElevation;
	}

	public void setAvgElevation(double avgElevation) {
		setGpxParameter(GpxParameter.AVG_ELEVATION, avgElevation);
	}

	public double getAvgElevation() {
		return (double) getGpxParameter(GpxParameter.AVG_ELEVATION);
	}


	public void setAvgSpeed(float avgSpeed) {
		setGpxParameter(GpxParameter.AVG_SPEED, (double) avgSpeed);
	}

	public float getAvgSpeed() {
		Object avgSpeed = getGpxParameter(GpxParameter.AVG_SPEED);
		return ((Double) avgSpeed).floatValue();
	}

	public void setMinSpeed(float minSpeed) {
		setGpxParameter(GpxParameter.MIN_SPEED, (double) minSpeed);
	}

	public float getMinSpeed() {
		Object minSpeed = getGpxParameter(GpxParameter.MIN_SPEED);
		return ((Double) minSpeed).floatValue();
	}

	public void setMaxSpeed(float maxSpeed) {
		setGpxParameter(GpxParameter.MAX_SPEED, (double) maxSpeed);
	}

	public float getMaxSpeed() {
		Object maxSpeed = getGpxParameter(GpxParameter.MAX_SPEED);
		return ((Double) maxSpeed).floatValue();
	}

	public void setMaxSensorHr(int maxSensorHr) {
		setGpxParameter(GpxParameter.MAX_SENSOR_HEART_RATE, maxSensorHr);
	}

	public int getMaxSensorHr() {
		Object maxSensorHr = getGpxParameter(GpxParameter.MAX_SENSOR_HEART_RATE);
		return (int) maxSensorHr;
	}

	public void setPoints(int points) {
		setGpxParameter(GpxParameter.POINTS, points);
	}

	public int getPoints() {
		Object points = getGpxParameter(GpxParameter.POINTS);
		return (int) points;
	}

	public void setWptPoints(int wptPoints) {
		setGpxParameter(GpxParameter.WPT_POINTS, wptPoints);
	}

	public int getWptPoints() {
		Object wptPoints = getGpxParameter(GpxParameter.WPT_POINTS);
		return (int) wptPoints;
	}

	public void setMaxSensorTemperature(int maxSensorTemperature) {
		setGpxParameter(GpxParameter.MAX_SENSOR_TEMPERATURE, maxSensorTemperature);
	}

	public int getMaxSensorPower() {
		Object maxSensorPower = getGpxParameter(GpxParameter.MAX_SENSOR_POWER);
		return (int) maxSensorPower;
	}

	public void setMaxSensorPower(int maxSensorPower) {
		setGpxParameter(GpxParameter.MAX_SENSOR_POWER, maxSensorPower);
	}

	public int getTotalTracks() {
		Object totalTracks = getGpxParameter(GpxParameter.TOTAL_TRACKS);
		return (int) totalTracks;
	}

	public void setTotalTracks(int totalTracks) {
		setGpxParameter(GpxParameter.TOTAL_TRACKS, totalTracks);
	}

	public int getMaxSensorTemperature() {
		Object maxSensorTemperature = getGpxParameter(GpxParameter.MAX_SENSOR_TEMPERATURE);
		return (int) maxSensorTemperature;
	}

	public void setMaxSensorSpeed(float maxSensorSpeed) {
		setGpxParameter(GpxParameter.MAX_SENSOR_SPEED, (double) maxSensorSpeed);
	}

	public float getMaxSensorSpeed() {
		Object maxSensorSpeed = getGpxParameter(GpxParameter.MAX_SENSOR_SPEED);
		return ((Double) maxSensorSpeed).floatValue();
	}

	public void setMaxSensorCadence(float maxSensorCadence) {
		setGpxParameter(GpxParameter.MAX_SENSOR_CADENCE, (double) maxSensorCadence);
	}

	public float getMaxSensorCadence() {
		Object maxSensorCadence = getGpxParameter(GpxParameter.MAX_SENSOR_CADENCE);
		return ((Double) maxSensorCadence).floatValue();
	}

	public void setAvgSensorSpeed(float avgSensorSpeed) {
		setGpxParameter(GpxParameter.AVG_SENSOR_SPEED, (double) avgSensorSpeed);
	}

	public float getAvgSensorSpeed() {
		Object avgSensorSpeed = getGpxParameter(GpxParameter.AVG_SENSOR_SPEED);
		return ((Double) avgSensorSpeed).floatValue();
	}

	public void setAvgSensorCadence(float avgSensorCadence) {
		setGpxParameter(GpxParameter.AVG_SENSOR_CADENCE, (double) avgSensorCadence);
	}

	public float getAvgSensorCadence() {
		Object avgSensorCadence = getGpxParameter(GpxParameter.AVG_SENSOR_CADENCE);
		return ((Double) avgSensorCadence).floatValue();
	}

	public void setAvgSensorHr(float avgSensorHr) {
		setGpxParameter(GpxParameter.AVG_SENSOR_HEART_RATE, (double) avgSensorHr);
	}

	public float getAvgSensorHr() {
		Object avgSensorHr = getGpxParameter(GpxParameter.AVG_SENSOR_HEART_RATE);
		return ((Double) avgSensorHr).floatValue();
	}

	public void setAvgSensorPower(float avgSensorPower) {
		setGpxParameter(GpxParameter.AVG_SENSOR_POWER, (double) avgSensorPower);
	}

	public float getAvgSensorPower() {
		Object avgSensorPower = getGpxParameter(GpxParameter.AVG_SENSOR_POWER);
		return ((Double) avgSensorPower).floatValue();
	}

	public void setAvgSensorTemperature(float avgSensorTemperature) {
		setGpxParameter(GpxParameter.AVG_SENSOR_TEMPERATURE, (double) avgSensorTemperature);
	}

	public float getAvgSensorTemperature() {
		Object avgSensorTemperature = getGpxParameter(GpxParameter.AVG_SENSOR_TEMPERATURE);
		return ((Double) avgSensorTemperature).floatValue();
	}

	public void setTotalDistanceMoving(float totalDistanceMoving) {
		setGpxParameter(GpxParameter.TOTAL_DISTANCE_MOVING, (double) totalDistanceMoving);
	}

	public float getTotalDistanceMoving() {
		Object totalDistanceMoving = getGpxParameter(GpxParameter.TOTAL_DISTANCE_MOVING);
		return ((Double) totalDistanceMoving).floatValue();
	}

	public void setTotalDistance(float totalDistance) {
		setGpxParameter(GpxParameter.TOTAL_DISTANCE, (double) totalDistance);
	}

	public float getTotalDistance() {
		Object totalDistance = getGpxParameter(GpxParameter.TOTAL_DISTANCE);
		return ((Double) totalDistance).floatValue();
	}

	public double minHdop = Double.NaN;
	public double maxHdop = Double.NaN;

	public double metricEnd;
	public double secondaryMetricEnd;

	//	public LatLon latLonStart;
	public WptPt locationStart;
	public WptPt locationEnd;

	public double left = 0;
	public double right = 0;
	public double top = 0;
	public double bottom = 0;

	public List<PointAttributes> pointAttributes;
	public Set<String> availableAttributes;

	public boolean hasSpeedInTrack = false;

	public boolean isTimeSpecified() {
		return getStartTime() != Long.MAX_VALUE && getStartTime() != 0;
	}

	public boolean isTimeMoving() {
		return getTimeMoving() != 0;
	}

	public boolean isElevationSpecified() {
		return getMaxElevation() != -100;
	}

	public boolean hasSpeedInTrack() {
		return hasSpeedInTrack;
	}

	public boolean isBoundsCalculated() {
		return left != 0 && right != 0 && top != 0 && bottom != 0;
	}

	public boolean isSpeedSpecified() {
		return getAvgSpeed() > 0;
	}

	public boolean isHdopSpecified() {
		return minHdop > 0;
	}

	public boolean isColorizationTypeAvailable(ColorizationType colorizationType) {
		if (colorizationType == ColorizationType.SPEED) {
			return isSpeedSpecified();
		} else if (colorizationType == ColorizationType.ELEVATION || colorizationType == ColorizationType.SLOPE) {
			return isElevationSpecified();
		} else {
			return true;
		}
	}

	public void setLatLonStart(double latitude, double longitude) {
		setGpxParameter(GpxParameter.START_LAT, latitude);
		setGpxParameter(GpxParameter.START_LON, longitude);
	}

	public LatLon getLatLonStart() {
		Object lat = getGpxParameter(GpxParameter.START_LAT);
		Object lon = getGpxParameter(GpxParameter.START_LON);

		if (lat != null && lon != null) {
			return new LatLon((double) lat, (double) lon);
		} else {
			return null;
		}
	}

	public Object getLatStart() {
		return getGpxParameter(GpxParameter.START_LAT);
	}

	public Object getLonStart() {
		return getGpxParameter(GpxParameter.START_LON);
	}

	public boolean hasSpeedData() {
		return hasData(POINT_SPEED);
	}

	public boolean hasElevationData() {
		return hasData(POINT_ELEVATION);
	}

	public boolean hasData(String tag) {
		return availableAttributes.contains(tag);
	}

	public void setHasData(String tag, boolean hasData) {
		if (hasData) {
			availableAttributes.add(tag);
		} else {
			availableAttributes.remove(tag);
		}
	}

	public void setWptCategoryNames(String wptCategoryNames) {
		setGpxParameter(GpxParameter.WPT_CATEGORY_NAMES, wptCategoryNames);
	}

	public void setWptCategoryNames(Set<String> wptCategoryNames) {
		setGpxParameter(GpxParameter.WPT_CATEGORY_NAMES, wptCategoryNames == null ? null : Algorithms.encodeCollection(wptCategoryNames));
	}

	public String getWptCategoryNames() {
		return (String) getGpxParameter(GpxParameter.WPT_CATEGORY_NAMES);
	}

	public Set<String> getWptCategoryNamesSet() {
		String wptCategoryNames = getWptCategoryNames();
		return wptCategoryNames == null ? null : Algorithms.decodeStringSet(wptCategoryNames);
	}

	public static GPXTrackAnalysis prepareInformation(long fileTimeStamp, TrackPointsAnalyser pointsAnalyzer, TrkSegment segment) {
		return new GPXTrackAnalysis().prepareInformation(fileTimeStamp, pointsAnalyzer, new SplitSegment(segment));
	}

	public GPXTrackAnalysis prepareInformation(long fileTimeStamp, TrackPointsAnalyser pointsAnalyser, SplitSegment... splitSegments) {
		float[] calculations = new float[1];

		long startTimeOfSingleSegment = 0;
		long endTimeOfSingleSegment = 0;

		float distanceOfSingleSegment = 0;
		float distanceMovingOfSingleSegment = 0;
		long timeMovingOfSingleSegment = 0;

		float totalElevation = 0;
		int elevationPoints = 0;
		int speedCount = 0;
		long timeDiffMillis = 0;
		int timeDiff = 0;
		double totalSpeedSum = 0;

		int sensorSpeedCount = 0;
		double totalSensorSpeedSum = 0;
		int sensorHrCount = 0;
		long totalSensorHrSum = 0;
		int sensorPowerCount = 0;
		long totalSensorPowerSum = 0;
		int sensorTemperatureCount = 0;
		long totalSensorTemperatureSum = 0;
		int sensorCadenceCount = 0;
		double totalSensorCadenceSum = 0;

		setPoints(0);

		pointAttributes = new ArrayList<>();
		availableAttributes = new HashSet<>();
		for (final SplitSegment s : splitSegments) {
			final int numberOfPoints = s.getNumberOfPoints();
			float segmentDistance = 0f;
			metricEnd += s.metricEnd;
			secondaryMetricEnd += s.secondaryMetricEnd;
<<<<<<< HEAD
			setPoints(getPoints() + numberOfPoints);
=======
			points += numberOfPoints;
			expectedRouteDuration += getExpectedRouteSegmentDuration(s);

>>>>>>> 7d8745d2
			for (int j = 0; j < numberOfPoints; j++) {
				WptPt point = s.get(j);
				if (j == 0 && locationStart == null) {
					locationStart = point;
					setLatLonStart(point.lat, point.lon);
				}
				if (j == numberOfPoints - 1) {
					locationEnd = point;
				}
				long time = point.time;
				if (time != 0) {
					if (s.metricEnd == 0) {
						if (s.segment.generalSegment) {
							if (point.firstPoint) {
								startTimeOfSingleSegment = time;
							} else if (point.lastPoint) {
								endTimeOfSingleSegment = time;
							}
							if (startTimeOfSingleSegment != 0 && endTimeOfSingleSegment != 0) {
								timeSpanWithoutGaps += endTimeOfSingleSegment - startTimeOfSingleSegment;
								startTimeOfSingleSegment = 0;
								endTimeOfSingleSegment = 0;
							}
						}
					}
					setStartTime(Math.min(getStartTime(), time));
					setEndTime(Math.max(getEndTime(), time));
				}
				updateBounds(point);

				float speed = (float) point.speed;
				if (speed > 0) {
					hasSpeedInTrack = true;
				}
				updateHdop(point);

				if (j > 0) {
					WptPt prev = s.get(j - 1);

					// Old complete summation approach for elevation gain/loss
					//if (!Double.isNaN(point.ele) && !Double.isNaN(prev.ele)) {
					//	double diff = point.ele - prev.ele;
					//	if (diff > 0) {
					//		diffElevationUp += diff;
					//	} else {
					//		diffElevationDown -= diff;
					//	}
					//}

					// totalDistance += MapUtils.getDistance(prev.lat, prev.lon, point.lat, point.lon);
					// using ellipsoidal 'distanceBetween' instead of spherical haversine (MapUtils.getDistance) is
					// a little more exact, also seems slightly faster:
					net.osmand.Location.distanceBetween(prev.lat, prev.lon, point.lat, point.lon, calculations);
					setTotalDistance(getTotalDistance() + calculations[0]);
					segmentDistance += calculations[0];
					point.distance = segmentDistance;

					// In case points are reversed and => time is decreasing
					timeDiffMillis = Math.max(0, point.time - prev.time);
					timeDiff = (int) ((timeDiffMillis) / 1000);

					//Last resort: Derive speed values from displacement if track does not originally contain speed
					if (!hasSpeedInTrack && speed == 0 && timeDiff > 0) {
						speed = calculations[0] / timeDiff;
					}

					// Motion detection:
					//   speed > 0  uses GPS chipset's motion detection
					//   calculations[0] > minDisplacment * time  is heuristic needed because tracks may be filtered at recording time, so points at rest may not be present in file at all
					boolean timeSpecified = point.time != 0 && prev.time != 0;
					if (speed > 0 && timeSpecified && calculations[0] > timeDiffMillis / 10000f) {
						setTimeMoving(getTimeMoving() + timeDiffMillis);
						setTotalDistanceMoving(getTotalDistanceMoving() + calculations[0]);
						if (s.segment.generalSegment && !point.firstPoint) {
							timeMovingOfSingleSegment += timeDiffMillis;
							distanceMovingOfSingleSegment += calculations[0];
						}
					}

					//Next few lines for Issue 3222 heuristic testing only
					//	if (speed > 0 && point.time != 0 && prev.time != 0) {
					//		timeMoving0 = timeMoving0 + (point.time - prev.time);
					//		totalDistanceMoving0 += calculations[0];
					//	}
				}
				setMinSpeed(Math.min(speed, getMinSpeed()));
				if (speed > 0 && !Float.isInfinite(speed)) {
					totalSpeedSum += speed;
					setMaxSpeed(Math.max(speed, getMaxSpeed()));
					speedCount++;
				}
				boolean isNaN = Double.isNaN(point.ele);
				float elevation = isNaN ? Float.NaN : (float) point.ele;
				if (!isNaN) {
					totalElevation += point.ele;
					elevationPoints++;
					setMinElevation(Math.min(point.ele, getMinElevation()));
					setMaxElevation(Math.max(point.ele, getMaxElevation()));
				}

				boolean firstPoint = false;
				boolean lastPoint = false;
				if (s.segment.generalSegment) {
					distanceOfSingleSegment += calculations[0];
					if (point.firstPoint) {
						firstPoint = j > 0;
						distanceOfSingleSegment = 0;
						timeMovingOfSingleSegment = 0;
						distanceMovingOfSingleSegment = 0;
					}
					if (point.lastPoint) {
						lastPoint = j < numberOfPoints - 1;
						totalDistanceWithoutGaps += distanceOfSingleSegment;
						timeMovingWithoutGaps += timeMovingOfSingleSegment;
						totalDistanceMovingWithoutGaps += distanceMovingOfSingleSegment;
					}
				}
				float distance = (j > 0) ? calculations[0] : 0;
				PointAttributes attribute = new PointAttributes(distance, timeDiff, firstPoint, lastPoint);
				attribute.speed = speed;
				attribute.elevation = elevation;
				addWptAttribute(point, attribute, pointsAnalyser);
				if (attribute.sensorSpeed > 0 && !Float.isInfinite(attribute.sensorSpeed)) {
					setMaxSensorSpeed(Math.max(attribute.sensorSpeed, getMaxSensorSpeed()));
					sensorSpeedCount++;
					totalSensorSpeedSum += attribute.sensorSpeed;
				}

				if (attribute.bikeCadence > 0) {
					setMaxSensorCadence(Math.max(attribute.bikeCadence, getMaxSensorCadence()));
					sensorCadenceCount++;
					totalSensorCadenceSum += attribute.bikeCadence;
				}

				if (attribute.heartRate > 0) {
					setMaxSensorHr(Math.max((int) attribute.heartRate, getMaxSensorHr()));
					sensorHrCount++;
					totalSensorHrSum += attribute.heartRate;
				}

				if (attribute.temperature > 0) {
					setMaxSensorTemperature(Math.max((int) attribute.temperature, getMaxSensorTemperature()));
					sensorTemperatureCount++;
					totalSensorTemperatureSum += attribute.temperature;
				}

				if (attribute.bikePower > 0) {
					setMaxSensorPower(Math.max((int) attribute.bikePower, getMaxSensorPower()));
					sensorPowerCount++;
					totalSensorPowerSum += attribute.bikePower;
				}
			}
			processElevationDiff(s);
		}
		checkUnspecifiedValues(fileTimeStamp);
		processAverageValues(totalElevation, elevationPoints, totalSpeedSum, speedCount);

		setAvgSensorSpeed(processAverageValue(totalSensorSpeedSum, sensorSpeedCount));
		setAvgSensorCadence(processAverageValue(totalSensorCadenceSum, sensorCadenceCount));
		setAvgSensorHr(processAverageValue(totalSensorHrSum, sensorHrCount));
		setAvgSensorPower(processAverageValue(totalSensorPowerSum, sensorPowerCount));
		setAvgSensorTemperature(processAverageValue(totalSensorTemperatureSum, sensorTemperatureCount));
		return this;
	}

	private void addWptAttribute(WptPt point, PointAttributes attribute, TrackPointsAnalyser pointsAnalyser) {
		if (!hasSpeedData() && attribute.speed > 0 && getTotalDistance() > 0) {
			setHasData(POINT_SPEED, true);
		}
		if (!hasElevationData() && !Float.isNaN(attribute.elevation) && getTotalDistance() > 0) {
			setHasData(POINT_ELEVATION, true);
		}
		if (pointsAnalyser != null) {
			pointsAnalyser.onAnalysePoint(this, point, attribute);
		}
		pointAttributes.add(attribute);
	}

	private void updateBounds(WptPt point) {
		if (left == 0 && right == 0) {
			left = point.getLongitude();
			right = point.getLongitude();
			top = point.getLatitude();
			bottom = point.getLatitude();
		} else {
			left = Math.min(left, point.getLongitude());
			right = Math.max(right, point.getLongitude());
			top = Math.max(top, point.getLatitude());
			bottom = Math.min(bottom, point.getLatitude());
		}
	}

	private void updateHdop(WptPt point) {
		double hdop = point.hdop;
		if (hdop > 0) {
			if (Double.isNaN(minHdop) || hdop < minHdop) {
				minHdop = hdop;
			}
			if (Double.isNaN(maxHdop) || hdop > maxHdop) {
				maxHdop = hdop;
			}
		}
	}

	private void checkUnspecifiedValues(long fileTimeStamp) {
		if (getTotalDistance() < 0) {
			availableAttributes.clear();
		}
		if (!isTimeSpecified()) {
			setStartTime(fileTimeStamp);
			setEndTime(fileTimeStamp);
		}
		if (getTimeSpan() == 0) {
			setTimeSpan(getEndTime() - getStartTime());
		}
	}

	public long getDurationInMs() {
		return timeSpan > 0 ? timeSpan : expectedRouteDuration;
	}

	public int getDurationInSeconds() {
		return (int) (getDurationInMs() / 1000f + 0.5f);
	}

	private long getExpectedRouteSegmentDuration(SplitSegment segment) {
		List<RouteSegment> routeSegments = segment.segment.routeSegments;
		if (routeSegments != null && !segment.segment.generalSegment) {
			long result = 0;
			for (RouteSegment routeSegment : routeSegments) {
				result += (long) (1000 * Algorithms.parseFloatSilently(routeSegment.segmentTime, 0.0f));
			}
			return result;
		}
		return 0;
	}

	private void processAverageValues(float totalElevation, int elevationPoints, double totalSpeedSum, int speedCount) {
		if (elevationPoints > 0) {
			setAvgElevation(totalElevation / elevationPoints);
		}
		//    Average speed, if any. Average speed is NOT overall (effective) speed, but only calculated for "moving" periods.
		//    Averaging speed values is less precise than totalDistanceMoving/timeMoving
		if (speedCount > 0) {
			if (getTimeMoving() > 0) {
				setAvgSpeed(getTotalDistanceMoving() / (float) getTimeMoving() * 1000f);
			} else {
				setAvgSpeed((float) totalSpeedSum / (float) speedCount);
			}
		} else {
			setAvgSpeed(-1);
		}
	}

	private Float processAverageValue(Number totalSum, int valuesCount) {
		if (valuesCount > 0) {
			return (float) ((double) totalSum / valuesCount);
		} else {
			return -1f;
		}
	}

	private void processElevationDiff(SplitSegment segment) {
		ElevationApproximator approximator = getElevationApproximator(segment);
		approximator.approximate();
		final double[] distances = approximator.getDistances();
		final double[] elevations = approximator.getElevations();
		if (distances != null && elevations != null) {
			ElevationDiffsCalculator elevationDiffsCalc = getElevationDiffsCalculator(distances, elevations);
			elevationDiffsCalc.calculateElevationDiffs();
			setDiffElevationUp(getDiffElevationUp() + elevationDiffsCalc.getDiffElevationUp());
			setDiffElevationDown(getDiffElevationDown() + elevationDiffsCalc.getDiffElevationDown());
		}
	}

	private ElevationApproximator getElevationApproximator(final SplitSegment segment) {
		return new ElevationApproximator() {
			@Override
			public double getPointLatitude(int index) {
				return segment.get(index).lat;
			}

			@Override
			public double getPointLongitude(int index) {
				return segment.get(index).lon;
			}

			@Override
			public double getPointElevation(int index) {
				return segment.get(index).ele;
			}

			@Override
			public int getPointsCount() {
				return segment.getNumberOfPoints();
			}
		};
	}

	private ElevationDiffsCalculator getElevationDiffsCalculator(final double[] distances, final double[] elevations) {
		return new ElevationDiffsCalculator() {
			@Override
			public double getPointDistance(int index) {
				return distances[index];
			}

			@Override
			public double getPointElevation(int index) {
				return elevations[index];
			}

			@Override
			public int getPointsCount() {
				return distances.length;
			}
		};
	}

	public interface TrackPointsAnalyser {
		void onAnalysePoint(GPXTrackAnalysis analysis, WptPt point, PointAttributes attribute);
	}
}<|MERGE_RESOLUTION|>--- conflicted
+++ resolved
@@ -452,13 +452,8 @@
 			float segmentDistance = 0f;
 			metricEnd += s.metricEnd;
 			secondaryMetricEnd += s.secondaryMetricEnd;
-<<<<<<< HEAD
 			setPoints(getPoints() + numberOfPoints);
-=======
-			points += numberOfPoints;
 			expectedRouteDuration += getExpectedRouteSegmentDuration(s);
-
->>>>>>> 7d8745d2
 			for (int j = 0; j < numberOfPoints; j++) {
 				WptPt point = s.get(j);
 				if (j == 0 && locationStart == null) {
@@ -677,7 +672,7 @@
 	}
 
 	public long getDurationInMs() {
-		return timeSpan > 0 ? timeSpan : expectedRouteDuration;
+		return getTimeSpan() > 0 ? getTimeSpan() : expectedRouteDuration;
 	}
 
 	public int getDurationInSeconds() {
