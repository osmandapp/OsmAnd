--- conflicted
+++ resolved
@@ -37,12 +37,10 @@
 
 import org.apache.commons.logging.Log;
 
-<<<<<<< HEAD
 import static net.osmand.router.RoutePlannerFrontEnd.*;
-=======
+
 import static net.osmand.IndexConstants.GPX_FILE_EXT;
 import static net.osmand.IndexConstants.GPX_GZ_FILE_EXT;
->>>>>>> ba750f9d
 
 public class NativeLibrary {
 
@@ -157,8 +155,8 @@
 	}
 
 	public NativeTransportRoutingResult[] runNativePTRouting(int sx31, int sy31, int ex31, int ey31,
-	                                                         TransportRoutingConfiguration cfg, RouteCalculationProgress progress) {
-		return nativeTransportRouting(new int[]{sx31, sy31, ex31, ey31}, cfg, progress);
+		TransportRoutingConfiguration cfg, RouteCalculationProgress progress) {
+		return nativeTransportRouting(new int[] { sx31, sy31, ex31, ey31 }, cfg, progress);
 	}
 
 	public RouteSegmentResult[] runNativeRouting(RoutingContext c, RouteRegion[] regions, boolean basemap) {
