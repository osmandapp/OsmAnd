package net.osmand.binary;

import net.osmand.CollatorStringMatcher.StringMatcherMode;
import net.osmand.PlatformUtil;
import net.osmand.ResultMatcher;
import net.osmand.binary.BinaryMapIndexReader.SearchRequest;
import net.osmand.binary.BinaryMapRouteReaderAdapter.RouteRegion;
import net.osmand.binary.GeocodingUtilities.GeocodingResult;
import net.osmand.data.Building;
import net.osmand.data.City;
import net.osmand.data.LatLon;
import net.osmand.data.MapObject;
import net.osmand.data.Street;
import net.osmand.router.BinaryRoutePlanner;
import net.osmand.router.BinaryRoutePlanner.RouteSegmentPoint;
import net.osmand.router.RoutePlannerFrontEnd;
import net.osmand.router.RoutingContext;
import net.osmand.util.Algorithms;
import net.osmand.util.MapUtils;

import org.apache.commons.logging.Log;

import java.io.IOException;
import java.text.Collator;
import java.util.ArrayList;
import java.util.Collections;
import java.util.Comparator;
import java.util.HashMap;
import java.util.Iterator;
import java.util.List;
import java.util.Map;

public class GeocodingUtilities {

	private static final Log log = PlatformUtil.getLog(GeocodingUtilities.class);

	// Location to test parameters https://www.openstreetmap.org/#map=18/53.896473/27.540071 (hno 44)
	// BUG https://www.openstreetmap.org/#map=19/50.9356/13.35348 (hno 26) street is 
	public static final float THRESHOLD_MULTIPLIER_SKIP_STREETS_AFTER = 5;
	public static final float STOP_SEARCHING_STREET_WITH_MULTIPLIER_RADIUS = 250;
	public static final float STOP_SEARCHING_STREET_WITHOUT_MULTIPLIER_RADIUS = 400;

	public static final int DISTANCE_STREET_NAME_PROXIMITY_BY_NAME = 45000;
	public static final float DISTANCE_STREET_FROM_CLOSEST_WITH_SAME_NAME = 1000;

	public static final float THRESHOLD_MULTIPLIER_SKIP_BUILDINGS_AFTER = 1.5f;
	public static final float DISTANCE_BUILDING_PROXIMITY = 100;


	public static final Comparator<GeocodingResult> DISTANCE_COMPARATOR = new Comparator<GeocodingResult>() {

		@Override
		public int compare(GeocodingResult o1, GeocodingResult o2) {
			LatLon l1 = o1.getLocation();
			LatLon l2 = o2.getLocation();
			if (l1 == null || l2 == null) {
				return l2 == l1 ? 0 : (l1 == null ? -1 : 1);
			}
			return Double.compare(MapUtils.getDistance(l1, o1.searchPoint),
					MapUtils.getDistance(l2, o2.searchPoint));
		}
	};

	public static class GeocodingResult {
		public GeocodingResult() {
		}

		public GeocodingResult(GeocodingResult r) {
			this.searchPoint = r.searchPoint;
			this.regionFP = r.regionFP;
			this.regionLen = r.regionLen;
			this.connectionPoint = r.connectionPoint;
			this.streetName = r.streetName;
			this.point = r.point;
			this.building = r.building;
			this.city = r.city;
			this.street = r.street;
		}

		// input
		public LatLon searchPoint;
		// 1st step
		public LatLon connectionPoint;
		public int regionFP;
		public int regionLen;
		public RouteSegmentPoint point;
		public String streetName;
		// justification
		public Building building;
		public String buildingInterpolation;
		public Street street;
		public City city;
		private double dist = -1;

		public LatLon getLocation() {
			return connectionPoint;
		}

<<<<<<< HEAD
		public double getDistance() {
			if (dist == -1 && searchPoint != null) {
				if (building == null && point != null) {
					// Need distance between searchPoint and nearest RouteSegmentPoint here, to approximate distance from nearest named road
					dist = Math.sqrt(point.distSquare);
				} else if (connectionPoint != null) {
					dist = MapUtils.getDistance(connectionPoint, searchPoint);
				}
			}
			return dist;
		}
=======
		public double getSortDistance() {
			double dist = getDistance();
			if (dist > 0 && building == null) {
				// add extra distance to match buildings first 
				return dist + 50;
			}
			return dist;
		}
		public double getDistance() {
			if (dist == -1 && searchPoint != null) {
				if (building == null && point != null) {
					// Need distance between searchPoint and nearest RouteSegmentPoint here, to approximate distance from neareest named road
					dist = Math.sqrt(point.distSquare);
				} else if (connectionPoint != null) {
					dist = MapUtils.getDistance(connectionPoint, searchPoint);
				}
			}
			return dist;
		}
>>>>>>> 7dd3e92c

		@Override
		public String toString() {
			StringBuilder bld = new StringBuilder();
			if (building != null) {
				if(buildingInterpolation != null) {
					bld.append(buildingInterpolation);
				} else {
					bld.append(building.getName());
				}
			}
			if (street != null) {
				bld.append(" str. ").append(street.getName()).append(" city ").append(city.getName());
			} else if (streetName != null) {
				bld.append(" str. ").append(streetName);
			} else if (city != null) {
				bld.append(" city ").append(city.getName());
			}
			if (getDistance() > 0) {
				bld.append(" dist=").append((int) getDistance());
			}
			return bld.toString();
		}
	}


	public List<GeocodingResult> reverseGeocodingSearch(RoutingContext ctx, double lat, double lon, boolean allowEmptyNames) throws IOException {
		RoutePlannerFrontEnd rp = new RoutePlannerFrontEnd();
		List<GeocodingResult> lst = new ArrayList<GeocodingUtilities.GeocodingResult>();
		List<RouteSegmentPoint> listR = new ArrayList<BinaryRoutePlanner.RouteSegmentPoint>();
		// we allow duplications to search in both files for boundary regions 
		// here we use same code as for normal routing, so we take into account current profile and sort by priority & distance
		rp.findRouteSegment(lat, lon, ctx, listR, false, true);
		double distSquare = 0;
		Map<String, List<RouteRegion>> streetNames = new HashMap<>();
		for (RouteSegmentPoint p : listR) {
			RouteDataObject road = p.getRoad();
//			System.out.println(road.toString() +  " " + Math.sqrt(p.distSquare));
			String name = Algorithms.isEmpty(road.getName()) ? road.getRef("", false, true) : road.getName();
			if (allowEmptyNames || !Algorithms.isEmpty(name)) {
				if (distSquare == 0 || distSquare > p.distSquare) {
					distSquare = p.distSquare;
				}
				GeocodingResult sr = new GeocodingResult();
				sr.searchPoint = new LatLon(lat, lon);
				sr.streetName = name == null ? "" : name;
				sr.point = p;
				sr.connectionPoint = new LatLon(MapUtils.get31LatitudeY(p.preciseY), MapUtils.get31LongitudeX(p.preciseX));
				sr.regionFP = road.region.getFilePointer();
				sr.regionLen = road.region.getLength();
				List<RouteRegion> plst = streetNames.get(sr.streetName);
				if (plst == null) {
					plst = new ArrayList<BinaryMapRouteReaderAdapter.RouteRegion>();
					streetNames.put(sr.streetName, plst);
				}
				if (!plst.contains(road.region)) {
					plst.add(road.region);
					lst.add(sr);
				}
			}
			if (p.distSquare > STOP_SEARCHING_STREET_WITH_MULTIPLIER_RADIUS * STOP_SEARCHING_STREET_WITH_MULTIPLIER_RADIUS &&
					distSquare != 0 && p.distSquare > THRESHOLD_MULTIPLIER_SKIP_STREETS_AFTER * distSquare) {
				break;
			}
			if (p.distSquare > STOP_SEARCHING_STREET_WITHOUT_MULTIPLIER_RADIUS * STOP_SEARCHING_STREET_WITHOUT_MULTIPLIER_RADIUS) {
				break;
			}
		}
		Collections.sort(lst, GeocodingUtilities.DISTANCE_COMPARATOR);
		return lst;
	}

	public List<String> prepareStreetName(String s, boolean addCommonWords) {
		List<String> ls = new ArrayList<String>();
		int beginning = 0;
		for (int i = 1; i < s.length(); i++) {
			if (s.charAt(i) == ' ') {
				addWord(ls, s.substring(beginning, i), addCommonWords);
				beginning = i;
			} else if (s.charAt(i) == '(') {
				addWord(ls, s.substring(beginning, i), addCommonWords);
				while (i < s.length()) {
					char c = s.charAt(i);
					i++;
					beginning = i;
					if (c == ')')
						break;
				}

			}
		}
		if (beginning < s.length()) {
			String lastWord = s.substring(beginning, s.length());
			addWord(ls, lastWord, addCommonWords);
		}
		Collections.sort(ls, Collator.getInstance());
		return ls;
	}

	private void addWord(List<String> ls, String word, boolean addCommonWords) {
		String w = word.trim().toLowerCase();
		if (!Algorithms.isEmpty(w)) {
			if(!addCommonWords && CommonWords.getCommonGeocoding(w) != -1) {
				return;
			}
			ls.add(w);
		}
	}

	public List<GeocodingResult> justifyReverseGeocodingSearch(final GeocodingResult road, BinaryMapIndexReader reader,
			double knownMinBuildingDistance, final ResultMatcher<GeocodingResult> result) throws IOException {
		// test address index search
		final List<GeocodingResult> streetsList = new ArrayList<GeocodingResult>();
		boolean addCommonWords = false;
		List<String> streetNamesUsed = prepareStreetName(road.streetName, addCommonWords);
		if(streetNamesUsed.size() == 0) {
			addCommonWords = true;
			streetNamesUsed = prepareStreetName(road.streetName, addCommonWords);
		}
		final boolean addCommonWordsFinal = addCommonWords;
		final List<String> streetNamesUsedFinal = streetNamesUsed;
		if (streetNamesUsedFinal.size() > 0) {
			log.info("Search street by name " + road.streetName + " " + streetNamesUsedFinal);
			String mainWord = "";
			for (int i = 0; i < streetNamesUsedFinal.size(); i++) {
				String s = streetNamesUsedFinal.get(i);
				if (s.length() > mainWord.length()) {
					mainWord = s;
				}
			}
			SearchRequest<MapObject> req = BinaryMapIndexReader.buildAddressByNameRequest(
					new ResultMatcher<MapObject>() {
						@Override
						public boolean publish(MapObject object) {
							if (object instanceof Street
									&& prepareStreetName(object.getName(), addCommonWordsFinal).equals(streetNamesUsedFinal)) {
								double d = MapUtils.getDistance(object.getLocation(), road.searchPoint.getLatitude(),
										road.searchPoint.getLongitude());
								// double check to suport old format
								if (d < DISTANCE_STREET_NAME_PROXIMITY_BY_NAME) {
									GeocodingResult rs = new GeocodingResult(road);
									rs.street = (Street) object;
									// set connection point to sort
									rs.connectionPoint = rs.street.getLocation();
									rs.city = rs.street.getCity();
									streetsList.add(rs);
									return true;
								}
								return false;
							}
							return false;
						}

						@Override
						public boolean isCancelled() {
							return result != null && result.isCancelled();
						}
					}, mainWord, StringMatcherMode.CHECK_EQUALS_FROM_SPACE);
			req.setBBoxRadius(road.getLocation().getLatitude(), road.getLocation().getLongitude(), DISTANCE_STREET_NAME_PROXIMITY_BY_NAME);
			reader.searchAddressDataByName(req);
		}

		final List<GeocodingResult> res = new ArrayList<GeocodingResult>();
		if (streetsList.size() == 0) {
			res.add(road);
		} else {
			Collections.sort(streetsList, DISTANCE_COMPARATOR);
			double streetDistance = 0;
			boolean isBuildingFound = knownMinBuildingDistance > 0;
			for (GeocodingResult street : streetsList) {
				if (streetDistance == 0) {
					streetDistance = street.getDistance();
				} else if (streetDistance > 0 && street.getDistance() > streetDistance + DISTANCE_STREET_FROM_CLOSEST_WITH_SAME_NAME && 
						isBuildingFound) {
					continue;
				}
				street.connectionPoint = road.connectionPoint;
				final List<GeocodingResult> streetBuildings = loadStreetBuildings(road, reader, street);
				Collections.sort(streetBuildings, DISTANCE_COMPARATOR);
				if (streetBuildings.size() > 0) {
					Iterator<GeocodingResult> it = streetBuildings.iterator();
					if (knownMinBuildingDistance == 0) {
						GeocodingResult firstBld = it.next();
						knownMinBuildingDistance = firstBld.getDistance();
						isBuildingFound = true;  
						res.add(firstBld);
					}
					while (it.hasNext()) {
						GeocodingResult nextBld = it.next();
						if (nextBld.getDistance() > knownMinBuildingDistance
								* THRESHOLD_MULTIPLIER_SKIP_BUILDINGS_AFTER) {
							break;
						}
						res.add(nextBld);
					}
				}
				res.add(street);
			}
		}
		Collections.sort(res, DISTANCE_COMPARATOR);
		return res;
	}

	public void filterDuplicateRegionResults(final List<GeocodingResult> res) {
		Collections.sort(res, DISTANCE_COMPARATOR);
		// filter duplicate city results (when building is in both regions on boundary)
		for (int i = 0; i < res.size() - 1;) {
			int cmp = cmpResult(res.get(i), res.get(i + 1));
			if (cmp > 0) {
				res.remove(i);
			} else if (cmp < 0) {
				res.remove(i + 1);
			} else {
				// nothing to delete
				i++;
			}
		}
	}

	private int cmpResult(GeocodingResult gr1, GeocodingResult gr2) {
		boolean eqStreet = Algorithms.stringsEqual(gr1.streetName, gr2.streetName);
		if (eqStreet) {
			boolean sameObj = false;
			if (gr1.city != null && gr2.city != null) {
				if (gr1.building != null && gr2.building != null) {
					if (Algorithms.stringsEqual(gr1.building.getName(), gr2.building.getName())) {
						// same building
						sameObj = true;
					}
				} else if (gr1.building == null && gr2.building == null) {
					// same street
					sameObj = true;
				}
			}
			if (sameObj) {
				double cityDist1 = MapUtils.getDistance(gr1.searchPoint, gr1.city.getLocation());
				double cityDist2 = MapUtils.getDistance(gr2.searchPoint, gr2.city.getLocation());
				if (cityDist1 < cityDist2) {
					return -1;
				} else {
					return 1;
				}
			}
		}
		return 0;
	}

	private List<GeocodingResult> loadStreetBuildings(final GeocodingResult road, BinaryMapIndexReader reader,
			GeocodingResult street) throws IOException {
		final List<GeocodingResult> streetBuildings = new ArrayList<GeocodingResult>();
		reader.preloadBuildings(street.street, null);
		log.info("Preload buildings " + street.street.getName() + " " + street.city.getName() + " " + street.street.getId());
		for (Building b : street.street.getBuildings()) {
			if (b.getLatLon2() != null) {
				double slat = b.getLocation().getLatitude();
				double slon = b.getLocation().getLongitude();
				double tolat = b.getLatLon2().getLatitude();
				double tolon = b.getLatLon2().getLongitude();
				double coeff = MapUtils.getProjectionCoeff(road.searchPoint.getLatitude(), road.searchPoint.getLongitude(),
						slat, slon, tolat, tolon);
				double plat = slat + (tolat - slat) * coeff;
				double plon = slon + (tolon - slon) * coeff;
				if (MapUtils.getDistance(road.searchPoint, plat, plon) < DISTANCE_BUILDING_PROXIMITY) {
					GeocodingResult bld = new GeocodingResult(street);
					bld.building = b;
					//bld.connectionPoint = b.getLocation();
					bld.connectionPoint = new LatLon(plat, plon);
					streetBuildings.add(bld);
					String nm = b.getInterpolationName(coeff);
					if(!Algorithms.isEmpty(nm)) {
						bld.buildingInterpolation = nm;
					}
				}

			} else if (MapUtils.getDistance(b.getLocation(), road.searchPoint) < DISTANCE_BUILDING_PROXIMITY) {
				GeocodingResult bld = new GeocodingResult(street);
				bld.building = b;
				bld.connectionPoint = b.getLocation();
				streetBuildings.add(bld);
			}
		}
		return streetBuildings;
	}

	public List<GeocodingResult> sortGeocodingResults(List<BinaryMapIndexReader> list, List<GeocodingResult> res) throws IOException {
		List<GeocodingResult> complete = new ArrayList<GeocodingUtilities.GeocodingResult>();
		double minBuildingDistance = 0;
		for (GeocodingResult r : res) {
			BinaryMapIndexReader reader = null;
			for (BinaryMapIndexReader b : list) {
				for (RouteRegion rb : b.getRoutingIndexes()) {
					if (r.regionFP == rb.getFilePointer() && r.regionLen == rb.getLength()) {
						reader = b;
						break;

					}
				}
				if (reader != null) {
					break;
				}
			}
			if (reader != null) {
				List<GeocodingResult> justified = justifyReverseGeocodingSearch(r, reader, minBuildingDistance, null);
				if (!justified.isEmpty()) {
					double md = justified.get(0).getDistance();
					if (minBuildingDistance == 0) {
						minBuildingDistance = md;
					} else {
						minBuildingDistance = Math.min(md, minBuildingDistance);
					}
					complete.addAll(justified);
				}
			} else {
				complete.add(r);
			}
		}
		filterDuplicateRegionResults(complete);
		Iterator<GeocodingResult> it = complete.iterator();
		while (it.hasNext()) {
			GeocodingResult r = it.next();
			if (r.building != null && r.getDistance() > minBuildingDistance
					* GeocodingUtilities.THRESHOLD_MULTIPLIER_SKIP_BUILDINGS_AFTER) {
				it.remove();
			}
		}
		Collections.sort(complete, new Comparator<GeocodingResult>() {
			@Override
			public int compare(GeocodingResult o1, GeocodingResult o2) {
				return Double.compare(o1.getDistance(), o2.getDistance());
			}
		});
		return complete;

	}
}<|MERGE_RESOLUTION|>--- conflicted
+++ resolved
@@ -1,8 +1,8 @@
 package net.osmand.binary;
 
-import net.osmand.CollatorStringMatcher.StringMatcherMode;
 import net.osmand.PlatformUtil;
 import net.osmand.ResultMatcher;
+import net.osmand.CollatorStringMatcher.StringMatcherMode;
 import net.osmand.binary.BinaryMapIndexReader.SearchRequest;
 import net.osmand.binary.BinaryMapRouteReaderAdapter.RouteRegion;
 import net.osmand.binary.GeocodingUtilities.GeocodingResult;
@@ -26,9 +26,13 @@
 import java.util.Collections;
 import java.util.Comparator;
 import java.util.HashMap;
+import java.util.HashSet;
 import java.util.Iterator;
 import java.util.List;
 import java.util.Map;
+import java.util.Set;
+
+import gnu.trove.set.hash.TLongHashSet;
 
 public class GeocodingUtilities {
 
@@ -96,19 +100,6 @@
 			return connectionPoint;
 		}
 
-<<<<<<< HEAD
-		public double getDistance() {
-			if (dist == -1 && searchPoint != null) {
-				if (building == null && point != null) {
-					// Need distance between searchPoint and nearest RouteSegmentPoint here, to approximate distance from nearest named road
-					dist = Math.sqrt(point.distSquare);
-				} else if (connectionPoint != null) {
-					dist = MapUtils.getDistance(connectionPoint, searchPoint);
-				}
-			}
-			return dist;
-		}
-=======
 		public double getSortDistance() {
 			double dist = getDistance();
 			if (dist > 0 && building == null) {
@@ -128,7 +119,6 @@
 			}
 			return dist;
 		}
->>>>>>> 7dd3e92c
 
 		@Override
 		public String toString() {
