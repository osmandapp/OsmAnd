--- conflicted
+++ resolved
@@ -696,12 +696,8 @@
 				// here offsets are sorted by distance
 				TIntArrayList charsList = new TIntArrayList();
 				charsList.add(0);
-<<<<<<< HEAD
-				map.readIndexedStringTable(stringMatcher.getCollator(), Collections.singletonList(req.nameQuery), "", Collections.singletonList(loffsets), charsList);
-=======
 				map.readIndexedStringTable(stringMatcher.getCollator(), Collections.singletonList(req.nameQuery),
 						"", Collections.singletonList(loffsets), charsList);
->>>>>>> 2f51c0fd
 				codedIS.popLimit(oldLimit);
 				break;
 			case OsmAndAddressNameIndexData.ATOM_FIELD_NUMBER:
