package net.osmand.osm;

import java.io.FileInputStream;
import java.io.IOException;
import java.io.InputStream;
import java.util.ArrayList;
import java.util.Arrays;
import java.util.Collection;
import java.util.Collections;
import java.util.HashMap;
import java.util.LinkedHashMap;
import java.util.List;
import java.util.Map;
import java.util.Map.Entry;

import net.osmand.PlatformUtil;
import net.osmand.util.Algorithms;

import org.apache.commons.logging.Log;
import org.xmlpull.v1.XmlPullParser;
import org.xmlpull.v1.XmlPullParserException;

/**
 * reference : https://wiki.openstreetmap.org/wiki/Map_Features
 */
public abstract class MapRenderingTypes {

	private static final Log log = PlatformUtil.getLog(MapRenderingTypes.class);
	public static final String[] langs = new String[] { "af", "als", "ar", "az", "be", "bg", "bn", "bpy", "br", "bs", "ca", "ceb", "ckb", "cs", "cy", "da", "de", "el", "eo", "es", "et", "eu", "fa", "fi", "fr", "fy", "ga", "gl", "he", "hi", "hsb",
		"hr", "ht", "hu", "hy", "id", "is", "it", "ja", "ka", "kk", "kn", "ko", "ku", "la", "lb", "lo", "lt", "lv", "mk", "ml", "mr", "ms", "nds", "new", "nl", "nn", "no", "nv", "oc", "os", "pl", "pms", "pt", "ro", "ru", "sat", "sc", "sh", "sk", "sl", "sq", "sr", "sr-latn", "sv", "sw", "ta", "te", "th", "tl", "tr", "uk", "vi", "vo", "zh", "zh-hans", "zh-hant",  };
	
	
	public final static byte RESTRICTION_NO_RIGHT_TURN = 1;
	public final static byte RESTRICTION_NO_LEFT_TURN = 2;
	public final static byte RESTRICTION_NO_U_TURN = 3;
	public final static byte RESTRICTION_NO_STRAIGHT_ON = 4;
	public final static byte RESTRICTION_ONLY_RIGHT_TURN = 5;
	public final static byte RESTRICTION_ONLY_LEFT_TURN = 6;
	public final static byte RESTRICTION_ONLY_STRAIGHT_ON = 7;
	
	private static char TAG_DELIMETER = '/'; //$NON-NLS-1$
	
	private String resourceName = null;
	
	protected Map<String, MapRulType> types = null;
	protected List<MapRulType> typeList = new ArrayList<MapRulType>();
	protected MapRulType nameRuleType;
	protected MapRulType nameEnRuleType;

	public MapRenderingTypes(String fileName){
		this.resourceName = fileName;
	}
	
	public Map<String, MapRulType> getEncodingRuleTypes(){
		checkIfInitNeeded();
		return types;
	}
	
	
	protected void checkIfInitNeeded() {
		if (types == null) {
			types = new LinkedHashMap<String, MapRulType>();
			typeList.clear();
			nameRuleType = MapRulType.createText("name");
			nameRuleType.order = 40;
			registerRuleType(nameRuleType);
			nameEnRuleType = MapRulType.createText("name:en");
			nameEnRuleType.order = 45;
			registerRuleType(nameEnRuleType);
			init();
		}
	}

	public static Collection<Map<String, String>> splitTagsIntoDifferentObjects(final Map<String, String> tags) {
		// check open sea maps tags
		boolean split = splitIsNeeded(tags);
		if (!split) {
			return Collections.singleton(tags);
		} else {
			return splitOpenSeaMapsTags(tags);
		}
	}

	protected static boolean splitIsNeeded(final Map<String, String> tags) {
		boolean seamark = false;
		for(String s : tags.keySet()) {
			if(s.startsWith("seamark:")) {
				seamark = true;
				break;
			}
		}
		return seamark;
	}

	private static Collection<Map<String, String>> splitOpenSeaMapsTags(final Map<String, String> tags) {
		Map<String, Map<String, String>> groupByOpenSeamaps = new HashMap<String, Map<String, String>>();
		Map<String, String> common = new HashMap<String, String>();
		String ATTACHED_KEY = "seamark:attached";
		String type = "";
		for (Entry<String, String> entry : tags.entrySet()) {
			String s = entry.getKey();
			String value = entry.getValue();
			if (s.equals("seamark:type")) {
				type = value;
				common.put(ATTACHED_KEY, openSeaType(value));
			} else if (s.startsWith("seamark:")) {
				String stype = s.substring("seamark:".length());
				int ind = stype.indexOf(':');
				if (ind == -1) {
					common.put(s, value);
				} else {
					String group = openSeaType(stype.substring(0, ind));
					String add = stype.substring(ind + 1);
					if (!groupByOpenSeamaps.containsKey(group)) {
						groupByOpenSeamaps.put(group, new HashMap<String, String>());
					}
					groupByOpenSeamaps.get(group).put("seamark:" + add, value);
				}
			} else {
				common.put(s, value);
			}
		}
		List<Map<String, String>> res = new ArrayList<Map<String,String>>();
		for (Entry<String, Map<String, String>> g : groupByOpenSeamaps.entrySet()) {
			g.getValue().putAll(common);
			g.getValue().put("seamark", g.getKey());
			if (openSeaType(type).equals(g.getKey())) {
				g.getValue().remove(ATTACHED_KEY);
				g.getValue().put("seamark", type);
				res.add(0, g.getValue());
			} else {
				res.add(g.getValue());
			}
		}
		return res;
	}	
	
	
	private static String openSeaType(String value) {
		if(value.equals("light_major") || value.equals("light_minor")) {
			return "light";
		}
		return value;
	}
	
	
	public MapRulType getTypeByInternalId(int id) {
		return typeList.get(id);
	}
	
	
	private String lc(String a) {
		if(a != null) {
			return a.toLowerCase();
		}
		return a;
	}
	
	protected MapRulType checkOrCreateTextRule(String targetTag, MapRulType ref) {
		MapRulType mt = types.get(constructRuleKey(targetTag, null));
		if (mt == null) {
			MapRulType ct = MapRulType.createText(targetTag, ref);
			mt = registerRuleType(ct);
		}
		return mt;
	}
	
	protected MapRulType checkOrMainRule(String tag, String value, int minzoom) {
		MapRulType mt = types.get(constructRuleKey(tag, value));
		if (mt == null) {
			mt = registerRuleType(MapRulType.createMainEntity(tag, value));
			mt.minzoom = minzoom;
			mt.maxzoom = 21;
		}
		return mt;
	}
	
	protected MapRulType checkOrCreateAdditional(String tag, String value, MapRulType ref) {
		MapRulType mt = types.get(constructRuleKey(tag, value));
		if (mt == null) {
			MapRulType ct = MapRulType.createAdditional(tag, value, ref);
			mt = registerRuleType(ct);
		}
		return mt;
	}
	
	protected MapRulType getRuleType(String tag, String val, boolean poi, boolean map) {
		Map<String, MapRulType> types = getEncodingRuleTypes();
		tag = lc(tag);
		val = lc(val);
		MapRulType rType = types.get(constructRuleKey(tag, val));
		if (rType == null || (!rType.isPOI() && poi) || (!rType.isMap() && map)) {
			rType = types.get(constructRuleKey(tag, null));
		}
		if(rType == null || (!rType.isPOI() && poi) || (!rType.isMap() && map)) {
			return null;
		} else if(rType.isAdditional() && rType.tagValuePattern.value == null) {
			MapRulType parent = rType;
			rType = MapRulType.createAdditional(tag, val);
			rType.additional = true;
			rType.order = parent.order;
			rType.map = parent.map;
			rType.poi = parent.poi;
			rType.onlyPoint = parent.onlyPoint;
			rType = registerRuleType(rType);
		}
		return rType;
	}
	
	public MapRulType getNameRuleType() {
		getEncodingRuleTypes();
		return nameRuleType;
	}
	
	public MapRulType getNameEnRuleType() {
		getEncodingRuleTypes();
		return nameEnRuleType;
	}
	
	
	protected void init(){
		InputStream is;
		try {
			if(resourceName == null){
				is = MapRenderingTypes.class.getResourceAsStream("rendering_types.xml"); //$NON-NLS-1$
			} else {
				is = new FileInputStream(resourceName);
			}
			long time = System.currentTimeMillis();
			XmlPullParser parser = PlatformUtil.newXMLPullParser();
			int tok;
			parser.setInput(is, "UTF-8");
			MapRulType parentCategory = null;
			MapRulType parentType = null;
			while ((tok = parser.next()) != XmlPullParser.END_DOCUMENT) {
				if (tok == XmlPullParser.START_TAG) {
					String name = parser.getName();
					if (name.equals("category")) { //$NON-NLS-1$
						parentCategory = parseCategoryFromXml(parser);
					} else if (name.equals("type")) {
						parentType = parseAndRegisterTypeFromXML(parser, parentCategory);
					} else if (name.equals("propagate")) {
						parsePropagate(parser, parentType);
					} else if (name.equals("routing_type")) {
						parseRouteTagFromXML(parser);
					} else if (name.equals("entity_convert")) {
						parseEntityConvertXML(parser);
					}
				}
			}
			log.info("Time to init " + (System.currentTimeMillis() - time)); //$NON-NLS-1$
			is.close();
		} catch (IOException e) {
			log.error("Unexpected error", e); //$NON-NLS-1$
			e.printStackTrace();
			throw new RuntimeException(e);
		} catch (RuntimeException e) {
			log.error("Unexpected error", e); //$NON-NLS-1$
			e.printStackTrace();
			throw e;
		} catch (XmlPullParserException e) {
			log.error("Unexpected error", e); //$NON-NLS-1$
			e.printStackTrace();
			throw new RuntimeException(e);
		}
	}

	protected abstract void parseEntityConvertXML(XmlPullParser parser);

	protected abstract void parseRouteTagFromXML(XmlPullParser parser);
	
	protected abstract void parsePropagate(XmlPullParser parser, MapRulType parentType);

	protected abstract MapRulType parseAndRegisterTypeFromXML(XmlPullParser parser, MapRulType parentCategory) ;
	
	protected PropagateToNode parsePropagateType(XmlPullParser parser) {
		String propagateToNodes = parser.getAttributeValue("", "propagateToNodes");
		if (propagateToNodes != null) {
			PropagateToNode rtype = new PropagateToNode();
			if ("true".equals(propagateToNodes) || "yes".equals(propagateToNodes) || "all".equals(propagateToNodes)) {
				rtype.propagateToNodes = PropagateToNodesType.ALL;
			} else if ("start".equals(propagateToNodes)) {
				rtype.propagateToNodes = PropagateToNodesType.START;
			} else if ("end".equals(propagateToNodes)) {
				rtype.propagateToNodes = PropagateToNodesType.END;
			} else if ("center".equals(propagateToNodes)) {
				rtype.propagateToNodes = PropagateToNodesType.CENTER;
			} else if ("border".equals(propagateToNodes) || "borderin".equals(propagateToNodes)) {
				rtype.propagateToNodes = PropagateToNodesType.BORDERIN;
			} else if ("borderout".equals(propagateToNodes)) {
				rtype.propagateToNodes = PropagateToNodesType.BORDEROUT;
			}
			String propagateToNodesPrefix = parser.getAttributeValue("", "propagateToNodesPrefix");
			if (propagateToNodesPrefix != null) {
				rtype.propagateToNodesPrefix = propagateToNodesPrefix;
			}
			rtype.propagateIf = parseMultiTagValue(parser, "propagateIf");
			return rtype;
		}
		return null;
		
	}
	
	protected MapRulType parseBaseRuleType(XmlPullParser parser, MapRulType parentCategory, String tag) {
		String value = lc(parser.getAttributeValue("", "value"));
		String additional = parser.getAttributeValue("", "additional");
		if (value != null && value.length() == 0) { //$NON-NLS-1$
			value = null;
		}
		MapRulType rtype = MapRulType.createMainEntity(tag, value);
		if("true".equals(additional)) {
			rtype = MapRulType.createAdditional(tag, value);
		} else if("text".equals(additional)) {
			rtype = MapRulType.createText(tag);
		} 
		rtype.map  = "true".equals(parser.getAttributeValue("", "map")) || 
				"yes".equals(parser.getAttributeValue("", "map")) || parser.getAttributeValue("", "map") == null;
		rtype.poi = "true".equals(parser.getAttributeValue("", "poi")) || 
				"yes".equals(parser.getAttributeValue("", "poi")) || parser.getAttributeValue("", "poi") == null;
<<<<<<< HEAD
		String propagateToNodes = parser.getAttributeValue("", "propagateToNodes");
		if (propagateToNodes != null) {
			if ("true".equals(propagateToNodes) || "yes".equals(propagateToNodes) || "all".equals(propagateToNodes)) {
				rtype.propagateToNodes = MapRulType.PropagateToNodesType.ALL;
			} else if ("start".equals(propagateToNodes)) {
				rtype.propagateToNodes = MapRulType.PropagateToNodesType.START;
			} else if ("end".equals(propagateToNodes)) {
				rtype.propagateToNodes = MapRulType.PropagateToNodesType.END;
			} else if ("center".equals(propagateToNodes)) {
				rtype.propagateToNodes = MapRulType.PropagateToNodesType.CENTER;
			} else if ("border".equals(propagateToNodes) || "borderin".equals(propagateToNodes)) {
				rtype.propagateToNodes = MapRulType.PropagateToNodesType.BORDERIN;
			} else if ("borderout".equals(propagateToNodes)) {
				rtype.propagateToNodes = MapRulType.PropagateToNodesType.BORDEROUT;
			}
		}
		String propagateToNodesPrefix = parser.getAttributeValue("", "propagateToNodesPrefix");
		if (propagateToNodesPrefix != null) {
			rtype.propagateToNodesPrefix = propagateToNodesPrefix;
=======
		PropagateToNode ptype = parsePropagateType(parser);
		if (ptype != null) {
			rtype.propagateToNodes.add(ptype);
>>>>>>> c76b9446
		}
		
		String order = parser.getAttributeValue("", "order");
		if(!Algorithms.isEmpty(order)) {
			rtype.order = Integer.parseInt(order);
		} else if (parentCategory != null) {
			rtype.order = parentCategory.order;
		}
		rtype.category = parentCategory == null ? null : parentCategory.category;
		rtype.onlyPoint = Boolean.parseBoolean(parser.getAttributeValue("", "point")); //$NON-NLS-1$
		rtype.relation = Boolean.parseBoolean(parser.getAttributeValue("", "relation")); //$NON-NLS-1$
		rtype.relationGroup = Boolean.parseBoolean(parser.getAttributeValue("", "relationGroup")); //$NON-NLS-1$
		if (rtype.isMain()) {
			if (rtype.relationGroup) {
				MapRulType mrt = MapRulType.createMainEntity(tag + "_" + value, null);
				mrt.order = rtype.order;
				mrt.category = rtype.category;
				mrt.poi = rtype.poi;
				mrt.map = rtype.map;
				registerMapRule(parser, mrt);
			}
			
			String groupSort = parser.getAttributeValue("", "relationGroupSort");
			if (groupSort != null) {
				rtype.relationSortTags = new LinkedHashMap<String, List<String>>();
				String[] ls = groupSort.split(";");
				for(String l : ls) {
					int sp = l.indexOf('=');
					String key = l;
					String[] values = new String[0];
					if(sp >= 0) {
						key = l.substring(0, sp);
						values = l.substring(sp +1).split(",");
					}
					rtype.relationSortTags.put(key, Arrays.asList(values));
				}
			}
			
			String additionalTags = parser.getAttributeValue("", "additionalTags");
			String additionalPrefix = parser.getAttributeValue("", "additionalPrefix");
			if (additionalTags != null) {
				rtype.additionalTags = new LinkedHashMap<String, String>();
				for(String tg : additionalTags.split(",")) {
					String targetTag = tg;
					if(!Algorithms.isEmpty(additionalPrefix)) {
						targetTag = additionalPrefix + tg;
					}
					rtype.additionalTags.put(tg, targetTag);
				}
			}
			rtype.relationGroupPrefix = parser.getAttributeValue("", "relationGroupPrefix"); //$NON-NLS-1$
			String relationGroupAdditionalTags = parser.getAttributeValue("", "relationGroupAdditionalTags");
			if (relationGroupAdditionalTags != null) {
				rtype.relationGroupAdditionalTags = new LinkedHashMap<String, String>();
				for(String tg : relationGroupAdditionalTags.split(",")) {
					rtype.relationGroupAdditionalTags.put(tg, tg);
				}
			}
			
			String nmts = parser.getAttributeValue("", "nameTags");
			if (nmts != null) {
				if (rtype.relation || rtype.relationGroup) {
					String namePrefix = parser.getAttributeValue("", "namePrefix"); //$NON-NLS-1$
					if (namePrefix == null) {
						namePrefix = "";
					}
					rtype.relationNames = new LinkedHashMap<String, String>();
					putNameTags(nmts, rtype.relationNames, namePrefix);
				} else {
					String[] nameSplit = nmts.split(",");
					for (String nameTag : nameSplit) {
						checkOrCreateTextRule(nameTag, null);
					}
				}
			}
			String rnmts = parser.getAttributeValue("", "relationGroupNameTags");
			if (rnmts != null) {
				rtype.relationGroupNameTags = new LinkedHashMap<String, String>();
				putNameTags(rnmts, rtype.relationGroupNameTags, "");
			}
		}
		return rtype;
		
	}


	private void putNameTags(String namesList, Map<String, String> names, String namePrefix) {
		if (namesList != null) {
			String[] nameSplit = namesList.split(",");
			for (int i = 0; i < nameSplit.length; i++) {
				String tagName = nameSplit[i];
				String tagTargetName = tagName;
				if (namePrefix.length() > 0) {
					tagTargetName = namePrefix + tagName;
				}
				names.put(tagName, tagTargetName);
				for (String lng : langs) {
					names.put(tagName + ":" + lng, tagTargetName + ":" + lng);
				}
			}
		}
	}
	
	protected void registerMapRule(XmlPullParser parser, MapRulType rtype) {
		String val = parser.getAttributeValue("", "minzoom"); //$NON-NLS-1$
		if (rtype.isMain()) {
			rtype.minzoom = 15;
		}
		if (val != null) {
			rtype.minzoom = Integer.parseInt(val);
		}
		val = parser.getAttributeValue("", "maxzoom"); //$NON-NLS-1$
		rtype.maxzoom = 31;
		if (val != null) {
			rtype.maxzoom = Integer.parseInt(val);
		}
		registerRuleType(rtype);
	}

	protected MapRulType registerRuleType(MapRulType rt) {
		String tag = rt.tagValuePattern.tag;
		String val = rt.tagValuePattern.value;
		String keyVal = constructRuleKey(tag, val);
		if(types.containsKey(keyVal)){
			MapRulType mapRulType = types.get(keyVal);
			if(mapRulType.isAdditional() || mapRulType.isText() ) {
				rt.id = mapRulType.id;
				if(rt.isMain()) {
					mapRulType.main = true;
					mapRulType.order = rt.order;
					if(rt.minzoom != 0) {
						mapRulType.minzoom = Math.max(rt.minzoom, mapRulType.minzoom);
					}
					if(rt.maxzoom != 0) {
						mapRulType.maxzoom = Math.min(rt.maxzoom, mapRulType.maxzoom);
					}
				}
//				types.put(keyVal, rt);
//				typeList.set(rt.id, rt);
				return mapRulType;
			} else {
				throw new RuntimeException("Duplicate " + keyVal);
			}
		} else {
			rt.id = types.size();
			types.put(keyVal, rt);
			typeList.add(rt);
			return rt;
		}
	}

	protected MapRulType parseCategoryFromXml(XmlPullParser parser) {
		MapRulType rtype = new MapRulType();
		rtype.category = parser.getAttributeValue("", "name");
		if (!Algorithms.isEmpty(parser.getAttributeValue("", "order"))) {
			rtype.order = Integer.parseInt(parser.getAttributeValue("", "order"));
		}
		return rtype;
	}
	
	protected static String constructRuleKey(String tag, String val) {
		if(val == null || val.length() == 0){
			return tag;
		}
		return tag + TAG_DELIMETER + val;
	}
	
	protected static String getTagKey(String tagValue) {
		int i = tagValue.indexOf(TAG_DELIMETER);
		if(i >= 0){
			return tagValue.substring(0, i);
		}
		return tagValue;
	}
	
	protected static String getValueKey(String tagValue) {
		int i = tagValue.indexOf(TAG_DELIMETER);
		if(i >= 0){
			return tagValue.substring(i + 1);
		}
		return null;
	}
	
		
	protected static class TagValuePattern {
		protected String tag;
		protected String value;
		protected String tagPrefix;
		protected int substrSt = 0;
		protected int substrEnd = 0;
		protected TagValuePattern(String t, String v) {
			this.tag = t;
			this.value = v;
			if(tag == null && value == null) {
				throw new IllegalStateException("Tag/value null should be handled differently");
			}
			if(tag == null) {
				throw new UnsupportedOperationException();
			}
		}
		
		public boolean isApplicable(Map<String, String> e ){
			if(value == null) {
				return e.get(tag) != null;
			}
			return value.equals(e.get(tag));
		}
		
		@Override
		public String toString() {
			return "tag="+tag + " val=" +value;
		}
		@Override
		public int hashCode() {
			final int prime = 31;
			int result = 1;
			result = prime * result + ((tag == null) ? 0 : tag.hashCode());
			result = prime * result + ((value == null) ? 0 : value.hashCode());
			return result;
		}
		@Override
		public boolean equals(Object obj) {
			if (this == obj)
				return true;
			if (obj == null)
				return false;
			if (getClass() != obj.getClass())
				return false;
			TagValuePattern other = (TagValuePattern) obj;
			if (tag == null) {
				if (other.tag != null)
					return false;
			} else if (!tag.equals(other.tag))
				return false;
			if (value == null) {
				if (other.value != null)
					return false;
			} else if (!value.equals(other.value))
				return false;
			return true;
		}
		
	}
	
	public enum PropagateToNodesType {
		ALL,
		START,
		END,
		CENTER,
		BORDERIN,
		BORDEROUT;

		public boolean isBorder() {
			return this == PropagateToNodesType.BORDERIN || this == PropagateToNodesType.BORDEROUT;
		}
	}
	
	public static class PropagateToNode {
		public PropagateToNodesType propagateToNodes;
		public String propagateToNodesPrefix;
		public Map<String, String> propagateIf;
	}
	
	public static class MapRulType {
		// relation part
		protected Map<String, String> relationNames;
		protected Map<String, String> additionalTags;
		protected Map<String, List<String>> relationSortTags;
		protected String relationGroupPrefix;
		protected Map<String, String> relationGroupNameTags;
		protected Map<String, String> relationGroupAdditionalTags;
		protected List<PropagateToNode> propagateToNodes = new ArrayList<>();
		
		protected TagValuePattern tagValuePattern;
		protected boolean additional;
		protected boolean additionalText;
		protected boolean main;
		protected int order = 50;
		
		protected String category = null;
		protected boolean relation;
		protected boolean relationGroup;
		// creation of only section
		protected boolean map = true;
		protected boolean poi = true;
		
		// Needed only for map rules
		protected int minzoom;
		protected int maxzoom;
		protected boolean onlyPoint;
		
		
		// inner id
		protected int id = -1;
		protected int freq;
		protected int targetId ;
		protected int targetPoiId = -1;
		
		private MapRulType(){
		}
		
		
		private void copyMetadata(MapRulType ref) {
			minzoom = ref.minzoom;
			maxzoom = ref.maxzoom;
			order = ref.order;
			category = ref.category;
			onlyPoint = ref.onlyPoint;
		}

		
		public boolean isPOI(){
			return poi;
		}
		
		public boolean isMap(){
			return map;
		}
		
		public int getOrder() {
			return order;
		}
		
		public static MapRulType createMainEntity(String tag, String value) {
			MapRulType rt = new MapRulType();
			rt.tagValuePattern = new TagValuePattern(tag, value);
			rt.main = true;
			return rt;
		}
		
		public static MapRulType createText(String tag, MapRulType ref) {
			MapRulType rt = new MapRulType();
			rt.minzoom = 2;
			rt.maxzoom = 31;
			if (ref != null) {
				rt.copyMetadata(ref);
			}
			rt.additionalText = true;
			rt.tagValuePattern = new TagValuePattern(tag, null);
			return rt;
		}
		
		public static MapRulType createAdditional(String tag, String value, MapRulType ref) {
			MapRulType rt = new MapRulType();
			rt.minzoom = 2;
			rt.maxzoom = 31;
			if (ref != null) {
				rt.copyMetadata(ref);
			}
			rt.additional = true;
			rt.tagValuePattern = new TagValuePattern(tag, value);
			return rt;
		}

		public static MapRulType createText(String tag) {
			return createText(tag, null);
		}
		
		public static MapRulType createAdditional(String tag, String value) {
			return createAdditional(tag, value, null);
		}

		public String getTag() {
			return tagValuePattern.tag;
		}
		
		public int getTargetId() {
			return targetId;
		}
		
		public int getTargetPoiId() {
			return targetPoiId;
		}
		
		public void setTargetPoiId(int catId, int valueId) {
			if(catId <= 31) {
				this.targetPoiId  = (valueId << 6) | (catId << 1) ; 
			} else {
				if(catId > (1 << 15)) {
					throw new IllegalArgumentException("Refer source code");
				}
				this.targetPoiId  = (valueId << 16) | (catId << 1) | 1;
			}
		}
		
		public int getInternalId() {
			return id;
		}
		
		public void setTargetId(int targetId) {
			this.targetId = targetId;
		}
		
		public String getValue() {
			return tagValuePattern.value;
		}
		
		public int getMinzoom() {
			return minzoom;
		}
		
		public boolean isAdditional() {
			return additional;
		}
		
		public boolean isAdditionalOrText() {
			return additional || additionalText;
		}
		
		public boolean isMain() {
			return main;
		}
		
		public boolean isText() {
			return additionalText;
		}
		
		public boolean isOnlyPoint() {
			return onlyPoint;
		}
		
		
		public int getFreq() {
			return freq;
		}
		
		public int updateFreq(){
			return ++freq;
		}
		
		@Override
		public String toString() {
			return getTag() + " " + getValue();
		}

		@Override
		public int hashCode() {
			final int prime = 31;
			int result = 1;
			result = prime * result + id;
			return result;
		}

		@Override
		public boolean equals(Object obj) {
			if (this == obj)
				return true;
			if (obj == null)
				return false;
			if (getClass() != obj.getClass())
				return false;
			MapRulType other = (MapRulType) obj;
			if (id != other.id || id < 0)
				return false;
			return true;
		}
		
		public List<PropagateToNode> getPropagateToNodes() {
			return propagateToNodes;
		}
<<<<<<< HEAD

		public String getPropagateToNodesPrefix() {
			return propagateToNodesPrefix;
		}

		public Map<String, String> getPropagateIf() {
			return propagateIf;
		}

		public enum PropagateToNodesType {
			NONE,
			ALL,
			START,
			END,
			CENTER,
			BORDERIN,
			BORDEROUT;

			public boolean isBorder() {
				return this == PropagateToNodesType.BORDERIN || this == PropagateToNodesType.BORDEROUT;
			}
		}
=======
		
		
>>>>>>> c76b9446

	}

	public static String getRestrictionValue(int i) {
		switch (i) {
		case RESTRICTION_NO_RIGHT_TURN:
			return "NO_RIGHT_TURN".toLowerCase();
		case RESTRICTION_NO_LEFT_TURN:
			return "NO_LEFT_TURN".toLowerCase();
		case RESTRICTION_NO_U_TURN:
			return "NO_U_TURN".toLowerCase();
		case RESTRICTION_NO_STRAIGHT_ON:
			return "NO_STRAIGHT_ON".toLowerCase();
		case RESTRICTION_ONLY_RIGHT_TURN:
			return "ONLY_RIGHT_TURN".toLowerCase();
		case RESTRICTION_ONLY_LEFT_TURN:
			return "ONLY_LEFT_TURN".toLowerCase();
		case RESTRICTION_ONLY_STRAIGHT_ON:
			return "ONLY_STRAIGHT_ON".toLowerCase();
		}
		return "unkonwn";

	}

	private Map<String, String> parseMultiTagValue(XmlPullParser parser, String attrPrefix) {
		int cnt = parser.getAttributeCount();
		Map<Integer, String> tags = new HashMap<>();
		Map<Integer, String> values = new HashMap<>();
		attrPrefix = attrPrefix.toLowerCase();
		for (int i = 0; i < cnt; i++) {
			String name = parser.getAttributeName(i).toLowerCase();
			String value = parser.getAttributeValue(i).toLowerCase();
			if (name.startsWith(attrPrefix + "tag")) {
				String numStr = name.replace(attrPrefix + "tag", "");
				int num = numStr.isEmpty() ? 0 : Integer.parseInt(numStr);
				tags.put(num, value);
			}
			if (name.startsWith(attrPrefix + "value")) {
				String numStr = name.replace(attrPrefix + "value", "");
				int num = numStr.isEmpty() ? 0 : Integer.parseInt(numStr);
				values.put(num, value);
			}
		}
		if (tags.size() == 0) {
			return null;
		}
		Map<String, String> result = new HashMap<>();
		for (Map.Entry<Integer, String> entry : tags.entrySet()) {
			int index = entry.getKey();
			result.put(entry.getValue(), values.get(index));
		}
		return result;
	}
	
}
<|MERGE_RESOLUTION|>--- conflicted
+++ resolved
@@ -317,31 +317,9 @@
 				"yes".equals(parser.getAttributeValue("", "map")) || parser.getAttributeValue("", "map") == null;
 		rtype.poi = "true".equals(parser.getAttributeValue("", "poi")) || 
 				"yes".equals(parser.getAttributeValue("", "poi")) || parser.getAttributeValue("", "poi") == null;
-<<<<<<< HEAD
-		String propagateToNodes = parser.getAttributeValue("", "propagateToNodes");
-		if (propagateToNodes != null) {
-			if ("true".equals(propagateToNodes) || "yes".equals(propagateToNodes) || "all".equals(propagateToNodes)) {
-				rtype.propagateToNodes = MapRulType.PropagateToNodesType.ALL;
-			} else if ("start".equals(propagateToNodes)) {
-				rtype.propagateToNodes = MapRulType.PropagateToNodesType.START;
-			} else if ("end".equals(propagateToNodes)) {
-				rtype.propagateToNodes = MapRulType.PropagateToNodesType.END;
-			} else if ("center".equals(propagateToNodes)) {
-				rtype.propagateToNodes = MapRulType.PropagateToNodesType.CENTER;
-			} else if ("border".equals(propagateToNodes) || "borderin".equals(propagateToNodes)) {
-				rtype.propagateToNodes = MapRulType.PropagateToNodesType.BORDERIN;
-			} else if ("borderout".equals(propagateToNodes)) {
-				rtype.propagateToNodes = MapRulType.PropagateToNodesType.BORDEROUT;
-			}
-		}
-		String propagateToNodesPrefix = parser.getAttributeValue("", "propagateToNodesPrefix");
-		if (propagateToNodesPrefix != null) {
-			rtype.propagateToNodesPrefix = propagateToNodesPrefix;
-=======
 		PropagateToNode ptype = parsePropagateType(parser);
 		if (ptype != null) {
 			rtype.propagateToNodes.add(ptype);
->>>>>>> c76b9446
 		}
 		
 		String order = parser.getAttributeValue("", "order");
@@ -802,33 +780,8 @@
 		public List<PropagateToNode> getPropagateToNodes() {
 			return propagateToNodes;
 		}
-<<<<<<< HEAD
-
-		public String getPropagateToNodesPrefix() {
-			return propagateToNodesPrefix;
-		}
-
-		public Map<String, String> getPropagateIf() {
-			return propagateIf;
-		}
-
-		public enum PropagateToNodesType {
-			NONE,
-			ALL,
-			START,
-			END,
-			CENTER,
-			BORDERIN,
-			BORDEROUT;
-
-			public boolean isBorder() {
-				return this == PropagateToNodesType.BORDERIN || this == PropagateToNodesType.BORDEROUT;
-			}
-		}
-=======
-		
-		
->>>>>>> c76b9446
+		
+		
 
 	}
 
