package net.osmand.osm.edit;

import java.util.ArrayList;
import java.util.Collection;
import java.util.List;
import java.util.Map;

import net.osmand.data.Amenity;
import net.osmand.data.Building;
import net.osmand.data.City;
import net.osmand.data.City.CityType;
import net.osmand.data.LatLon;
import net.osmand.data.MapObject;
import net.osmand.data.TransportRoute;
import net.osmand.data.TransportStop;
import net.osmand.osm.MapPoiTypes;
import net.osmand.osm.MapRenderingTypes;
import net.osmand.osm.edit.Entity.EntityType;
import net.osmand.osm.edit.OSMSettings.OSMTagKey;
import net.osmand.osm.edit.Relation.RelationMember;
import net.osmand.util.Algorithms;

public class EntityParser {

	public static void parseMapObject(MapObject mo, Entity e, Map<String, String> tags) {
		mo.setId(e.getId());
		if(mo instanceof Amenity) {
			mo.setId((e.getId() << 1) + ((EntityType.valueOf(e) == EntityType.NODE) ? 0 : 1));
		}
		if (mo.getName().length() == 0) {
			mo.setName(tags.get(OSMTagKey.NAME.getValue()));
		}
		if (mo.getEnName(false).length() == 0) {
			mo.setEnName(tags.get(OSMTagKey.NAME_EN.getValue()));
		}
		for (Map.Entry<String, String> entry : tags.entrySet()) {
			String ts = entry.getKey();
			if (ts.startsWith("name:") && !ts.equals(OSMTagKey.NAME_EN.getValue())) {
				mo.setName(ts.substring(("name:").length()), entry.getValue());
			}
		}
		if (mo.getName().length() == 0) {
			mo.setName(mo.getEnName(false));
		}
		if (mo.getName().length() == 0 && tags.containsKey(OSMTagKey.LOCK_NAME.getValue())) {
			mo.setName(tags.get(OSMTagKey.LOCK_NAME.getValue()));
		}
		if (mo.getLocation() == null) {
			LatLon l = null;
			if (mo instanceof Building) {
				l = findOnlyOneEntrance(e);
			}
			if (l == null) {
				l = OsmMapUtils.getCenter(e);
			}
			if (l != null) {
				mo.setLocation(l.getLatitude(), l.getLongitude());
			}
		}
		if (mo.getName().length() == 0) {
			setNameFromRef(mo, tags);
		}
		if (mo.getName().length() == 0) {
			setNameFromBrand(mo, tags);
		}
	}

	/**
	 * Finds the LatLon of a main entrance point. Main entrance here is the only entrance with value 'main'. If there is
	 * no main entrances, but there is only one entrance of any kind in given building, it is returned.
	 *
	 * @param e building entity
	 * @return main entrance point location or {@code null} if no entrance found or more than one entrance
	 */
	private static LatLon findOnlyOneEntrance(Entity e) {
		if (e instanceof Node) {
			return e.getLatLon();
		}
		List<Node> nodes = null;
		if (e instanceof Way) {
			nodes = ((Way) e).getNodes();
		} else if (e instanceof Relation) {
			nodes = new ArrayList<Node>();
			for (RelationMember member : ((Relation) e).getMembers(null)) {
				if (member.getEntity() instanceof Way) {
					nodes.addAll(((Way) member.getEntity()).getNodes());
				}
			}
		}
		if (nodes != null) {
			int entrancesCount = 0;
			Node mainEntrance = null;
			Node lastEntrance = null;

			for (Node node : nodes) {
				String entrance = node.getTag(OSMTagKey.ENTRANCE.getValue());
				if (entrance != null && !"no".equals(entrance)) {
					if ("main".equals(entrance)) {
						// main entrance should be only one
						if (mainEntrance != null) {
							return null;
						}
						mainEntrance = node;
					}
					entrancesCount++;
					lastEntrance = node;
				}
			}
			if (mainEntrance != null) {
				return mainEntrance.getLatLon();
			}
			if (entrancesCount == 1) {
				return lastEntrance.getLatLon();
			}
		}

		return null;
	}

	private static void setNameFromRef(MapObject mo, Map<String, String> tags) {
		String ref = tags.get(OSMTagKey.REF.getValue());
		if(ref != null){
			mo.setName(ref);
		}
	}

	private static void setNameFromBrand(MapObject mo, Map<String, String> tags) {
		String ref = tags.get(OSMTagKey.BRAND.getValue());
		if(ref != null){
			mo.setName(ref);
		}
	}

<<<<<<< HEAD
	private static void setNameFromOperator(MapObject mo, Map<String, String> tags) {
		String op = tags.get(OSMTagKey.OPERATOR.getValue());
		if (op == null)
			return;
		String ref = tags.get(OSMTagKey.REF.getValue());
		if (ref != null)
			op += " [" + ref + "]";
		mo.setName(op);
	}


	private static String getWebSiteURL(Map<String, String> tagValues) {
		String siteUrl = tagValues.get(OSMTagKey.WEBSITE.getValue());
		String url = tagValues.get(OSMTagKey.URL.getValue());
		if (siteUrl == null && url == null) {
			siteUrl = tagValues.get(OSMTagKey.CONTACT_WEBSITE.getValue());
		}
		if (siteUrl != null && !siteUrl.startsWith("http://") && !siteUrl.startsWith("https://")) {
			siteUrl = "http://" + siteUrl;
		}
		return siteUrl;
	}

	private static String getWikipediaURL(Map<String, String> tagValues) {
		String wikiUrl = tagValues.get(OSMTagKey.WIKIPEDIA.getValue());
		if (wikiUrl != null) {
			if (!wikiUrl.startsWith("http://")) {
				int i = wikiUrl.indexOf(':');
				if (i == -1) {
					wikiUrl = "http://en.wikipedia.org/wiki/" + wikiUrl;
				} else {
					wikiUrl = "http://" + wikiUrl.substring(0, i) + ".wikipedia.org/wiki/" + wikiUrl.substring(i + 1);
				}
			}
		}
		return wikiUrl;
=======
	
	private static String getWikipediaUrl(Map<String, String> tagValues) {
		String siteUrl = tagValues.get(OSMTagKey.WIKIPEDIA.getValue());
		if (siteUrl != null) {
			if (!siteUrl.startsWith("http://")) { //$NON-NLS-1$
				int i = siteUrl.indexOf(':');
				if (i == -1) {
					siteUrl = "http://en.wikipedia.org/wiki/" + siteUrl; //$NON-NLS-1$
				} else {
					siteUrl = "http://" + siteUrl.substring(0, i) + ".wikipedia.org/wiki/" + siteUrl.substring(i + 1); //$NON-NLS-1$ //$NON-NLS-2$
				}
			}
		}
		return siteUrl;
	}
	
	private static String getWebSiteURL(Map<String, String> tagValues) {
		String siteUrl = tagValues.get(OSMTagKey.WEBSITE.getValue());
		if (siteUrl == null) {
			siteUrl = tagValues.get(OSMTagKey.URL.getValue());
			if (siteUrl == null) {
				siteUrl = tagValues.get(OSMTagKey.CONTACT_WEBSITE.getValue());
			}
		}
		if (siteUrl != null && !siteUrl.startsWith("http://") && !siteUrl.startsWith("https://")) {
			siteUrl = "http://" + siteUrl;
		}
		return siteUrl;
>>>>>>> 8b0d3319
	}


	public static List<Amenity> parseAmenities(MapPoiTypes poiTypes, Entity entity, Map<String, String> tags,
			List<Amenity> amenitiesList) {
		amenitiesList.clear();
		// it could be collection of amenities
		boolean relation = entity instanceof Relation;
		boolean purerelation = relation &&
				!("multipolygon".equals(tags.get("type")) || "boundary".equals(tags.get("type")));
		Collection<Map<String, String>> it = MapRenderingTypes.splitTagsIntoDifferentObjects(tags);
		for (Map<String, String> ts : it) {
			for (Map.Entry<String, String> e : ts.entrySet()) {
				String value = e.getValue();
				String key = e.getKey();
				if (value.indexOf(';') != -1) {
					String[] vls = value.split(";");
					for(String v : vls) {
						v = v.trim();
						Amenity am = poiTypes.parseAmenity(key, v, purerelation, ts);
						addAmenity(entity, amenitiesList, ts, am);
					}
				} else {
					Amenity am = poiTypes.parseAmenity(key, value, purerelation, ts);
					addAmenity(entity, amenitiesList, ts, am);
				}
			}
		}
		return amenitiesList;
	}

	private static void addAmenity(Entity entity, List<Amenity> amenitiesList, Map<String, String> ts, Amenity am) {
		if (am != null && checkAmenitiesToAdd(am, amenitiesList)) {
			parseMapObject(am, entity, ts);
<<<<<<< HEAD
			setWebsiteUrl(am, ts);
			setWikipediaUrl(am, ts);
			amenitiesList.add(am);
		}
	}

	private static void setWikipediaUrl(Amenity am, Map<String, String> ts) {
		String wbs = getWikipediaURL(ts);
		if (wbs != null) {
			am.setAdditionalInfo("wikipedia", wbs);
		}
	}

	private static void setWebsiteUrl(Amenity am, Map<String, String> ts) {
		String wbs = getWebSiteURL(ts);
		if (wbs != null) {
			am.setSite(wbs);
=======
			String wbs = getWebSiteURL(ts);
			if (wbs != null) {
				am.setAdditionalInfo("website", wbs);
			}
			wbs = getWikipediaUrl(ts);
			if (wbs != null) {
				am.setAdditionalInfo("wikipedia", wbs);
			}
			if (checkAmenitiesToAdd(am, amenitiesList) && !"no".equals(am.getSubType())) {
				amenitiesList.add(am);
			}
>>>>>>> 8b0d3319
		}
	}

	private static boolean checkAmenitiesToAdd(Amenity a, List<Amenity> amenitiesList){
		// check amenity for duplication
		for(Amenity b : amenitiesList){
			if(b.getType() == a.getType() && Algorithms.objectEquals(a.getSubType(), b.getSubType())){
				return false;
			}
		}
		return !"no".equals(a.getSubType());
	}

	public static Building parseBuilding(Entity e){
		Building b = new Building();
		parseMapObject(b, e, e.getTags());
		// try to extract postcode
		String p = e.getTag(OSMTagKey.ADDR_POSTCODE.getValue());
		if(p == null) {
			p = e.getTag(OSMTagKey.POSTAL_CODE.getValue());
		}
		b.setPostcode(p);
		if(e instanceof Way) {
			List<Node> nodes = ((Way) e).getNodes();
			for(int i = 0; i < nodes.size(); i++) {
				Node node = nodes.get(i);
				if(node != null && "yes".equals(node.getTag(OSMTagKey.ENTRANCE)) &&
						!Algorithms.isEmpty(node.getTag(OSMTagKey.REF))) {
					b.addEntrance(node.getTag(OSMTagKey.REF), node.getLatLon());
				}
			}
		}
		return b;
	}

	public static City parseCity(Node el) {
		return parseCity(el, CityType.valueFromString(el.getTag(OSMTagKey.PLACE.getValue())));
	}

	public static City parseCity(Entity el, CityType t) {
		if(t == null) {
			return null;
		}
		City c = new City(t);
		parseMapObject(c, el, el.getTags());
		String isin = el.getTag(OSMTagKey.IS_IN.getValue());
		isin = isin != null ? isin.toLowerCase() : null;
		c.setIsin(isin);
		return c;
	}


	public static TransportRoute parserRoute(Relation r, String ref){
		TransportRoute rt = new TransportRoute();
		parseMapObject(rt, r, r.getTags());
		rt.setRef(ref);
		return rt;
	}

	public static TransportStop parseTransportStop(Entity e){
		TransportStop st = new TransportStop();
		parseMapObject(st, e, e.getTags());
		return st;
	}

}<|MERGE_RESOLUTION|>--- conflicted
+++ resolved
@@ -131,18 +131,6 @@
 		}
 	}
 
-<<<<<<< HEAD
-	private static void setNameFromOperator(MapObject mo, Map<String, String> tags) {
-		String op = tags.get(OSMTagKey.OPERATOR.getValue());
-		if (op == null)
-			return;
-		String ref = tags.get(OSMTagKey.REF.getValue());
-		if (ref != null)
-			op += " [" + ref + "]";
-		mo.setName(op);
-	}
-
-
 	private static String getWebSiteURL(Map<String, String> tagValues) {
 		String siteUrl = tagValues.get(OSMTagKey.WEBSITE.getValue());
 		String url = tagValues.get(OSMTagKey.URL.getValue());
@@ -168,36 +156,6 @@
 			}
 		}
 		return wikiUrl;
-=======
-	
-	private static String getWikipediaUrl(Map<String, String> tagValues) {
-		String siteUrl = tagValues.get(OSMTagKey.WIKIPEDIA.getValue());
-		if (siteUrl != null) {
-			if (!siteUrl.startsWith("http://")) { //$NON-NLS-1$
-				int i = siteUrl.indexOf(':');
-				if (i == -1) {
-					siteUrl = "http://en.wikipedia.org/wiki/" + siteUrl; //$NON-NLS-1$
-				} else {
-					siteUrl = "http://" + siteUrl.substring(0, i) + ".wikipedia.org/wiki/" + siteUrl.substring(i + 1); //$NON-NLS-1$ //$NON-NLS-2$
-				}
-			}
-		}
-		return siteUrl;
-	}
-	
-	private static String getWebSiteURL(Map<String, String> tagValues) {
-		String siteUrl = tagValues.get(OSMTagKey.WEBSITE.getValue());
-		if (siteUrl == null) {
-			siteUrl = tagValues.get(OSMTagKey.URL.getValue());
-			if (siteUrl == null) {
-				siteUrl = tagValues.get(OSMTagKey.CONTACT_WEBSITE.getValue());
-			}
-		}
-		if (siteUrl != null && !siteUrl.startsWith("http://") && !siteUrl.startsWith("https://")) {
-			siteUrl = "http://" + siteUrl;
-		}
-		return siteUrl;
->>>>>>> 8b0d3319
 	}
 
 
@@ -232,7 +190,6 @@
 	private static void addAmenity(Entity entity, List<Amenity> amenitiesList, Map<String, String> ts, Amenity am) {
 		if (am != null && checkAmenitiesToAdd(am, amenitiesList)) {
 			parseMapObject(am, entity, ts);
-<<<<<<< HEAD
 			setWebsiteUrl(am, ts);
 			setWikipediaUrl(am, ts);
 			amenitiesList.add(am);
@@ -250,19 +207,6 @@
 		String wbs = getWebSiteURL(ts);
 		if (wbs != null) {
 			am.setSite(wbs);
-=======
-			String wbs = getWebSiteURL(ts);
-			if (wbs != null) {
-				am.setAdditionalInfo("website", wbs);
-			}
-			wbs = getWikipediaUrl(ts);
-			if (wbs != null) {
-				am.setAdditionalInfo("wikipedia", wbs);
-			}
-			if (checkAmenitiesToAdd(am, amenitiesList) && !"no".equals(am.getSubType())) {
-				amenitiesList.add(am);
-			}
->>>>>>> 8b0d3319
 		}
 	}
 
