package net.osmand.osm.io;

import com.github.scribejava.core.model.OAuthRequest;
import com.github.scribejava.core.model.Response;
import com.github.scribejava.core.model.Verb;
import net.osmand.PlatformUtil;
import net.osmand.osm.oauth.OsmOAuthAuthorizationClient;
import net.osmand.util.Algorithms;
import org.apache.commons.logging.Log;

import java.io.*;
import java.net.*;
import java.util.Map;
import java.util.concurrent.ExecutionException;
import java.util.zip.GZIPOutputStream;

public class NetworkUtils {
	private static final Log log = PlatformUtil.getLog(NetworkUtils.class);
	private static final String GPX_UPLOAD_USER_AGENT = "OsmGPXUploadAgent";
	private static Proxy proxy = null;

	public static String sendGetRequest(String urlText, String userNamePassword, StringBuilder responseBody){
		try {
			log.info("GET : " + urlText);
			HttpURLConnection conn = getHttpURLConnection(urlText);
			conn.setDoInput(true);
			conn.setDoOutput(false);
			conn.setRequestMethod("GET");
			if(userNamePassword != null) {
				conn.setRequestProperty("Authorization", "Basic " + Base64.encode(userNamePassword)); //$NON-NLS-1$ //$NON-NLS-2$
			}
	        conn.setRequestProperty("User-Agent", "OsmAnd"); //$NON-NLS-1$ //$NON-NLS-2$
			log.info("Response code and message : " + conn.getResponseCode() + " " + conn.getResponseMessage());
			if(conn.getResponseCode() != 200){
				return conn.getResponseMessage();
			}
			InputStream is = conn.getInputStream();
			responseBody.setLength(0);
			if (is != null) {
				BufferedReader in = new BufferedReader(new InputStreamReader(is, "UTF-8")); //$NON-NLS-1$
				String s;
				boolean first = true;
				while ((s = in.readLine()) != null) {
					if(first){
						first = false;
					} else {
						responseBody.append("\n"); //$NON-NLS-1$
					}
					responseBody.append(s);
				}
				is.close();
			}
			return null;
		} catch (IOException e) {
			log.error(e.getMessage(), e);
			return e.getMessage();
		}
	}
<<<<<<< HEAD
=======

	public static String sendPostDataRequest(String urlText, InputStream data) {
		try {
			log.info("POST : " + urlText);
			HttpURLConnection conn = getHttpURLConnection(urlText);
			conn.setDoInput(true);
			conn.setDoOutput(false);
			conn.setRequestMethod("POST");
			conn.setRequestProperty("Accept", "*/*");
			conn.setRequestProperty("User-Agent", "OsmAnd"); //$NON-NLS-1$ //$NON-NLS-2$
			conn.setRequestProperty("Content-Type", "multipart/form-data; boundary=" + BOUNDARY);
			OutputStream ous = conn.getOutputStream();
			ous.write(("--" + BOUNDARY + "\r\n").getBytes());
			ous.write(("content-disposition: form-data; name=\"" + "file" + "\"; filename=\"" + "image1" + "\"\r\n").getBytes()); //$NON-NLS-1$ //$NON-NLS-2$
			ous.write(("Content-Type: application/octet-stream\r\n\r\n").getBytes()); //$NON-NLS-1$
			Algorithms.streamCopy(data, ous);
			ous.write(("\r\n--" + BOUNDARY + "--\r\n").getBytes()); //$NON-NLS-1$ //$NON-NLS-2$
			ous.flush();
			log.info("Response code and message : " + conn.getResponseCode() + " " + conn.getResponseMessage());
			if (conn.getResponseCode() != 200) {
				return null;
			}
			StringBuilder responseBody = new StringBuilder();
			InputStream is = conn.getInputStream();
			responseBody.setLength(0);
			if (is != null) {
				BufferedReader in = new BufferedReader(new InputStreamReader(is, "UTF-8")); //$NON-NLS-1$
				String s;
				boolean first = true;
				while ((s = in.readLine()) != null) {
					if (first) {
						first = false;
					} else {
						responseBody.append("\n"); //$NON-NLS-1$
					}
					responseBody.append(s);
				}
				is.close();
			}
			Algorithms.closeStream(is);
			Algorithms.closeStream(data);
			Algorithms.closeStream(ous);
			return responseBody.toString();
		} catch (IOException e) {
			log.error(e.getMessage(), e);
			return e.getMessage();
		}
	}

>>>>>>> be33cee3
	private static final String BOUNDARY = "CowMooCowMooCowCowCow"; //$NON-NLS-1$
	public static String uploadFile(String urlText, File fileToUpload, String userNamePassword,
									OsmOAuthAuthorizationClient client,
									String formName, boolean gzip, Map<String, String> additionalMapData){
		URL url;
		try {
			boolean firstPrm =!urlText.contains("?");
			for (String key : additionalMapData.keySet()) {
				urlText += (firstPrm ? "?" : "&") + key + "=" + URLEncoder.encode(additionalMapData.get(key), "UTF-8");
				firstPrm = false;
			}
			log.info("Start uploading file to " + urlText + " " +fileToUpload.getName());
			url = new URL(urlText);
			HttpURLConnection conn;
			if (client != null && client.isValidToken()){
				OAuthRequest req = new OAuthRequest(Verb.POST, urlText);
				client.getService().signRequest(client.getAccessToken(), req);
				req.addHeader("Content-Type", "multipart/form-data; boundary=" + BOUNDARY);
				try {
					Response r = client.getHttpClient().execute(GPX_UPLOAD_USER_AGENT, req.getHeaders(), req.getVerb(),
							req.getCompleteUrl(), fileToUpload);
					if (r.getCode() != 200) {
						return r.getBody();
					}
					return null;
				} catch (InterruptedException e) {
					log.error(e);
				} catch (ExecutionException e) {
					log.error(e);
				}
				return null;
			}
			else {
				conn = (HttpURLConnection) url.openConnection();
				conn.setDoInput(true);
				conn.setDoOutput(true);
				conn.setRequestMethod("POST");
				if(userNamePassword != null) {
					conn.setRequestProperty("Authorization", "Basic " + Base64.encode(userNamePassword)); //$NON-NLS-1$ //$NON-NLS-2$
				}
			}
	        conn.setRequestProperty("Content-Type", "multipart/form-data; boundary=" + BOUNDARY); //$NON-NLS-1$ //$NON-NLS-2$
	        conn.setRequestProperty("User-Agent", "OsmAnd"); //$NON-NLS-1$ //$NON-NLS-2$
	        OutputStream ous = conn.getOutputStream();
			ous.write(("--" + BOUNDARY + "\r\n").getBytes());
			String filename = fileToUpload.getName();
			if (gzip) {
				filename += ".gz";
			}
			ous.write(("content-disposition: form-data; name=\"" + formName + "\"; filename=\"" + filename + "\"\r\n").getBytes()); //$NON-NLS-1$ //$NON-NLS-2$
			ous.write(("Content-Type: application/octet-stream\r\n\r\n").getBytes()); //$NON-NLS-1$
			InputStream fis = new FileInputStream(fileToUpload);
			BufferedInputStream bis = new BufferedInputStream(fis, 20 * 1024);
			ous.flush();
			if (gzip) {
				GZIPOutputStream gous = new GZIPOutputStream(ous, 1024);
				Algorithms.streamCopy(bis, gous);
				gous.flush();
				gous.finish();
			} else {
				Algorithms.streamCopy(bis, ous);
			}
			ous.write(("\r\n--" + BOUNDARY + "--\r\n").getBytes()); //$NON-NLS-1$ //$NON-NLS-2$
			ous.flush();
			Algorithms.closeStream(bis);
			Algorithms.closeStream(ous);

			log.info("Finish uploading file " + fileToUpload.getName());
			log.info("Response code and message : " + conn.getResponseCode() + " " + conn.getResponseMessage());
			if(conn.getResponseCode() != 200){
				return conn.getResponseMessage();
			}
			InputStream is = conn.getInputStream();
			StringBuilder responseBody = new StringBuilder();
			if (is != null) {
				BufferedReader in = new BufferedReader(new InputStreamReader(is, "UTF-8")); //$NON-NLS-1$
				String s;
				boolean first = true;
				while ((s = in.readLine()) != null) {
					if(first){
						first = false;
					} else {
						responseBody.append("\n"); //$NON-NLS-1$
					}
					responseBody.append(s);
				}
				is.close();
			}
			String response = responseBody.toString();
			log.info("Response : " + response);
			return null;
		} catch (IOException e) {
			log.error(e.getMessage(), e);
			return e.getMessage();
		}
	}

	public static void setProxy(String host, int port) {
		if(host != null && port > 0) {
			InetSocketAddress isa = new InetSocketAddress(host, port);
			proxy = new Proxy(Proxy.Type.HTTP, isa);
		} else {
			proxy = null;
		}
	}
	public static Proxy getProxy() {
		return proxy;
	}

	public static HttpURLConnection getHttpURLConnection(String urlString) throws MalformedURLException, IOException {
		return getHttpURLConnection(new URL(urlString));
	}

	public static HttpURLConnection getHttpURLConnection(URL url) throws IOException {
		if (proxy != null) {
			return (HttpURLConnection) url.openConnection(proxy);
		} else {
			return (HttpURLConnection) url.openConnection();
		}
	}
}<|MERGE_RESOLUTION|>--- conflicted
+++ resolved
@@ -56,8 +56,6 @@
 			return e.getMessage();
 		}
 	}
-<<<<<<< HEAD
-=======
 
 	public static String sendPostDataRequest(String urlText, InputStream data) {
 		try {
@@ -107,7 +105,6 @@
 		}
 	}
 
->>>>>>> be33cee3
 	private static final String BOUNDARY = "CowMooCowMooCowCowCow"; //$NON-NLS-1$
 	public static String uploadFile(String urlText, File fileToUpload, String userNamePassword,
 									OsmOAuthAuthorizationClient client,
