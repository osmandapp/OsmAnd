--- conflicted
+++ resolved
@@ -368,11 +368,7 @@
 		return str;
 	}
 
-<<<<<<< HEAD
 	public static boolean isContentZipped(String str) {
-=======
-	static boolean isContentZipped(String str) {
->>>>>>> 17555e6a
 		return str != null && str.startsWith(" gz ");
 	}
 
