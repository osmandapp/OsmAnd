package net.osmand.data;

import net.osmand.util.Algorithms;
import net.osmand.util.MapUtils;

import java.util.ArrayList;
import java.util.Arrays;
import java.util.Collections;
import java.util.List;


public class TransportStop extends MapObject {

	private static final int DELETED_STOP = -1;

	private int[] referencesToRoutes = null;
	private long[] deletedRoutesIds;
	private long[] routesIds;
	public int distance;
	public int x31;
	public int y31;
	private List<TransportStopExit> exits;
	private List<TransportRoute> routes = null;

	private TransportStopAggregated transportStopAggregated;

	public TransportStop() {}
	
	public List<TransportRoute> getRoutes() {
		return routes;
	}
	
	public void setRoutes(List<TransportRoute> routes) {
		this.routes = routes;
<<<<<<< HEAD
=======
	}
	
	public void addRoute(TransportRoute rt) {
		if (this.routes == null) {
			this.routes = new ArrayList<TransportRoute>();
		}
		this.routes.add(rt);
>>>>>>> 464778d3
	}

	public int[] getReferencesToRoutes() {
		return referencesToRoutes;
	}

	public void setReferencesToRoutes(int[] referencesToRoutes) {
		this.referencesToRoutes = referencesToRoutes;
	}

	public long[] getRoutesIds() {
		return routesIds;
	}

	public void setRoutesIds(long[] routesIds) {
		// CHECK route ids are sorted (used later)
		this.routesIds = routesIds;
	}
<<<<<<< HEAD
	
=======

>>>>>>> 464778d3
	public boolean hasRoute(long routeId) {
		// make assumption that ids are sorted
		return routesIds != null && Arrays.binarySearch(routesIds, routeId) >= 0;
	}

	public boolean isDeleted() {
		return referencesToRoutes != null && referencesToRoutes.length == 1 && referencesToRoutes[0] == DELETED_STOP;
	}

	public void setDeleted() {
		this.referencesToRoutes = new int[] { DELETED_STOP };
	}

	public long[] getDeletedRoutesIds() {
		return deletedRoutesIds;
	}

	public void setDeletedRoutesIds(long[] deletedRoutesIds) {
		this.deletedRoutesIds = deletedRoutesIds;
	}
	
	public void addRouteId(long routeId) {
		// make assumption that ids are sorted
		routesIds = Algorithms.addToArrayL(routesIds, routeId, true);
	}
	 
	public void addDeletedRouteId(long routeId) {
		deletedRoutesIds = Algorithms.addToArrayL(deletedRoutesIds, routeId, true);
	}

	public boolean isRouteDeleted(long routeId) {
		return deletedRoutesIds != null && Arrays.binarySearch(deletedRoutesIds, routeId) >= 0;
	}

	public boolean hasReferencesToRoutes() {
		return !isDeleted() && referencesToRoutes != null && referencesToRoutes.length > 0;
	}

	public Amenity getAmenity() {
		if (transportStopAggregated != null) {
			return transportStopAggregated.getAmenity();
		}
		return null;
	}

	public void setAmenity(Amenity amenity) {
		if (transportStopAggregated == null) {
			transportStopAggregated = new TransportStopAggregated();
		}
		transportStopAggregated.setAmenity(amenity);
	}

	public List<TransportStop> getLocalTransportStops() {
		if (transportStopAggregated != null) {
			return transportStopAggregated.getLocalTransportStops();
		}
		return Collections.emptyList();
	}

	public void addLocalTransportStop(TransportStop stop) {
		if (transportStopAggregated == null) {
			transportStopAggregated = new TransportStopAggregated();
		}
		transportStopAggregated.addLocalTransportStop(stop);
	}

	public List<TransportStop> getNearbyTransportStops() {
		if (transportStopAggregated != null) {
			return transportStopAggregated.getNearbyTransportStops();
		}
		return Collections.emptyList();
	}

	public void addNearbyTransportStop(TransportStop stop) {
		if (transportStopAggregated == null) {
			transportStopAggregated = new TransportStopAggregated();
		}
		transportStopAggregated.addNearbyTransportStop(stop);
	}

	public TransportStopAggregated getTransportStopAggregated() {
		return transportStopAggregated;
	}

	public void setTransportStopAggregated(TransportStopAggregated stopAggregated) {
		transportStopAggregated = stopAggregated;
	}

	@Override
	public void setLocation(double latitude, double longitude) {
		super.setLocation(latitude, longitude);
	}

	public void setLocation(int zoom, int dx, int dy) {
		x31 = dx << (31 - zoom);
		y31 = dy << (31 - zoom);
		setLocation(MapUtils.getLatitudeFromTile(zoom, dy), MapUtils.getLongitudeFromTile(zoom, dx));
	}

	public void addExit(TransportStopExit transportStopExit) {
		if (exits == null) {
			exits = new ArrayList<>();
		}
		exits.add(transportStopExit);
	}

	public List<TransportStopExit> getExits() {
		if (exits == null) {
			return Collections.emptyList();
		}
		return this.exits;
	}

	public String getExitsString() {
		String exitsString = "";
		String refString = "";
		if (this.exits != null) {
			int i = 1;
			exitsString = exitsString + " Exits: [";
			for (TransportStopExit e : this.exits) {
				if (e.getRef() != null) {
					refString = " [ref:" + e.getRef() + "] ";
				}
				exitsString = exitsString + " " + i + ")" + refString + e.getName() + " " + e.getLocation() + " ]";
				i++;
			}
		}
		return exitsString;
	}

	public boolean compareStop(TransportStop thatObj) {
<<<<<<< HEAD
		if (this.compareObject(thatObj) &&
				// don't compare routes cause stop could be identical
=======
		if (this.compareObject(thatObj) && 
			    // don't compare routes cause stop could be identical
>>>>>>> 464778d3
				// ((this.routesIds == null && thatObj.routesIds == null) || (this.routesIds != null && this.routesIds.equals(thatObj.routesIds))) &&
				((this.exits == null && thatObj.exits == null) || (this.exits != null && thatObj.exits != null && this.exits.size() == thatObj.exits.size()))) {
			if (this.exits != null) {
				for (TransportStopExit exit1 : this.exits) {
					boolean contains = false;
					for (TransportStopExit exit2 : thatObj.exits) {
						if (exit1.getId().equals(exit2.getId())) {
							contains = true;
							if (!exit1.compareExit(exit2)) {
								return false;
							}
							break;
						}
					}
					if (!contains) {
						return false;
					}
				}
			}
		} else {
			return false;
		}
		return true;
	}
}<|MERGE_RESOLUTION|>--- conflicted
+++ resolved
@@ -7,7 +7,6 @@
 import java.util.Arrays;
 import java.util.Collections;
 import java.util.List;
-
 
 public class TransportStop extends MapObject {
 
@@ -32,8 +31,6 @@
 	
 	public void setRoutes(List<TransportRoute> routes) {
 		this.routes = routes;
-<<<<<<< HEAD
-=======
 	}
 	
 	public void addRoute(TransportRoute rt) {
@@ -41,7 +38,6 @@
 			this.routes = new ArrayList<TransportRoute>();
 		}
 		this.routes.add(rt);
->>>>>>> 464778d3
 	}
 
 	public int[] getReferencesToRoutes() {
@@ -60,11 +56,7 @@
 		// CHECK route ids are sorted (used later)
 		this.routesIds = routesIds;
 	}
-<<<<<<< HEAD
-	
-=======
-
->>>>>>> 464778d3
+	
 	public boolean hasRoute(long routeId) {
 		// make assumption that ids are sorted
 		return routesIds != null && Arrays.binarySearch(routesIds, routeId) >= 0;
@@ -196,13 +188,8 @@
 	}
 
 	public boolean compareStop(TransportStop thatObj) {
-<<<<<<< HEAD
 		if (this.compareObject(thatObj) &&
 				// don't compare routes cause stop could be identical
-=======
-		if (this.compareObject(thatObj) && 
-			    // don't compare routes cause stop could be identical
->>>>>>> 464778d3
 				// ((this.routesIds == null && thatObj.routesIds == null) || (this.routesIds != null && this.routesIds.equals(thatObj.routesIds))) &&
 				((this.exits == null && thatObj.exits == null) || (this.exits != null && thatObj.exits != null && this.exits.size() == thatObj.exits.size()))) {
 			if (this.exits != null) {
