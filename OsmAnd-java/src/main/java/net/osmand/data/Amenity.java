--- conflicted
+++ resolved
@@ -93,13 +93,9 @@
 	public static final int DEFAULT_ELO = 900;
 	public static final String ADDR_STREET = "addr_street";
 	public static final String ADDR_HOUSENUMBER = "addr_housenumber";
-<<<<<<< HEAD
-
-=======
 	public static final String DIFF_ELE_DOWN = "diff_ele_down";
 	public static final String DIFF_ELE_UP = "diff_ele_up";
 	
->>>>>>> 9d29419f
 	private String subType;
 	private PoiCategory type;
 	// duplicate for fast access
