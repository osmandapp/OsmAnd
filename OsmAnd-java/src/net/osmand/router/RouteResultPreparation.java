--- conflicted
+++ resolved
@@ -1006,11 +1006,7 @@
 		int[] lanes = new int[splitLaneOptions.length];
 		for (int i = 0; i < splitLaneOptions.length; i++) {
 			String[] laneOptions = splitLaneOptions[i].split(";");
-<<<<<<< HEAD
 			boolean isTertiaryTurn = false;
-=======
-			boolean is_tertiary_turn = false;
->>>>>>> ee3386a6
 
 			for (int j = 0; j < laneOptions.length; j++) {
 				int turn;
@@ -1044,15 +1040,9 @@
                     	(TurnType.isLeftTurn(calcTurnType) && TurnType.isLeftTurn(turn)) 
                     	) {
                     	TurnType.setPrimaryTurnShiftOthers(lanes, i, turn);
-<<<<<<< HEAD
-                    } else if (!isTertiaryTurn) {
-                    	TurnType.setSecondaryTurnShiftOthers(lanes, i, turn);
-						isTertiaryTurn = true;
-=======
                     } else if (!is_tertiary_turn) {
                     	TurnType.setSecondaryTurnShiftOthers(lanes, i, turn);
 						is_tertiary_turn = true;
->>>>>>> ee3386a6
                     } else {
 						TurnType.setTertiaryTurn(lanes, i, turn);
 						break;
