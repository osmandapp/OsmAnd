--- conflicted
+++ resolved
@@ -470,17 +470,8 @@
 		return t;
 	}
 
-<<<<<<< HEAD
 	private int[] getTurnLanesInfo(RouteSegmentResult prevSegm, int mainTurnType, boolean leftSide,
 			boolean leftTurn) {
-=======
-	private void assignLanesInfo(RouteSegmentResult prevSegm, TurnType t, boolean leftSide) {
-		int lanes = countLanes(prevSegm);
-		if (lanes <= 0) {
-			return;
-		}
-
->>>>>>> 3aa50db4
 		String turnLanes = getTurnLanesString(prevSegm);
 		if (turnLanes == null) {
 			return null;
@@ -580,29 +571,11 @@
 				if (rsSpeakPriority != MAX_SPEAK_PRIORITY || speakPriority == MAX_SPEAK_PRIORITY) {
 					if ((ex < TURN_DEGREE_MIN || mpi < TURN_DEGREE_MIN) && ex >= 0) {
 						kl = true;
-<<<<<<< HEAD
 						right += countLanesMinOne(attached);
 						speak = speak || rsSpeakPriority <= speakPriority;
 					} else if ((ex > -TURN_DEGREE_MIN || mpi < TURN_DEGREE_MIN) && ex <= 0) {
 						kr = true;
 						left += countLanesMinOne(attached);
-=======
-						int lns = countLanes(attached);
-						if (lns <= 0) {
-							right += 1;
-						} else {
-							right += lns;
-						}
-						speak = speak || rsSpeakPriority <= speakPriority;
-					} else if ((ex > -TURN_DEGREE_MIN || mpi < TURN_DEGREE_MIN) && ex <= 0) {
-						kr = true;
-						int lns = countLanes(attached);
-						if (lns <= 0) {
-							left += 1;
-						} else {
-							left += lns;
-						}
->>>>>>> 3aa50db4
 						speak = speak || rsSpeakPriority <= speakPriority;
 					}
 				}
@@ -613,7 +586,6 @@
 		} else if(kl && right == 0) {
 			right = 1;
 		}
-<<<<<<< HEAD
 		int current = countLanesMinOne(currentSegm);
 		int[] lanes = new int[current + left + right];
 		ls = current + left + right;
@@ -627,12 +599,6 @@
 		// sometimes links are
 		if ((current <= left + right) && (left > 1 || right > 1)) {
 			speak = true;
-=======
-		int current = countLanes(currentSegm);
-		// attachedRoutes covers all allowed outbound routes at that point except currentSegm.
-		if (current <= 0) {
-			current = 1;
->>>>>>> 3aa50db4
 		}
 
 		double devation = Math.abs(MapUtils.degreesDiff(prevSegm.getBearingEnd(), currentSegm.getBearingBegin()));
@@ -669,7 +635,6 @@
 		return t;
 	}
 
-<<<<<<< HEAD
 	
 	protected int countLanesMinOne(RouteSegmentResult attached) {
 		final boolean oneway = attached.getObject().getOneway() != 0;
@@ -677,7 +642,7 @@
 		if(lns == 0) {
 			String tls = getTurnLanesString(attached);
 			if(tls != null) {
-				lns = countOccurrences(tls, '|');
+				return Math.max(1, countOccurrences(tls, '|'));
 			}
 		}
 		if (oneway) {
@@ -688,29 +653,11 @@
 				return Integer.parseInt(attached.getObject().getValue("lanes:forward"));
 			} else if (!attached.isForwardDirection() && attached.getObject().getValue("lanes:backward") != null) {
 				return Integer.parseInt(attached.getObject().getValue("lanes:backward"));
-=======
-	protected int countLanes(RouteSegmentResult attached) {
-		if (attached.getObject().getOneway() == 0) {
-			try {
-				if (attached.isForwardDirection() && attached.getObject().getValue("lanes:forward") != null) {
-					return Integer.parseInt(attached.getObject().getValue("lanes:forward"));
-				} else if (!attached.isForwardDirection() && attached.getObject().getValue("lanes:backward") != null) {
-					return Integer.parseInt(attached.getObject().getValue("lanes:backward"));
-				} else {
-					return -1;
-				}
-			} catch (NumberFormatException e) {
-				e.printStackTrace();
-				return -1;
->>>>>>> 3aa50db4
-			}
-		} else {
-			return attached.getObject().getLanes();
-		}
-<<<<<<< HEAD
+			}
+		} catch(NumberFormatException e) {
+			e.printStackTrace();
+		}
 		return Math.max(1, (lns + 1) / 2);
-=======
->>>>>>> 3aa50db4
 	}
 
 	protected String getTurnLanesString(RouteSegmentResult segment) {
@@ -725,18 +672,12 @@
 		}
 	}
 
-<<<<<<< HEAD
 	private int[] attachTurnLanesData(RouteSegmentResult prevSegm, int[] outgoingCalcLanes) {
-=======
-	private TurnType attachTurnLanesData(boolean leftSide, RouteSegmentResult prevSegm, TurnType t) {
-		int lanes = countLanes(prevSegm);
->>>>>>> 3aa50db4
 		String turnLanes = getTurnLanesString(prevSegm);
 		if (turnLanes == null) {
 			return outgoingCalcLanes;
 		}
 		String[] splitLaneOptions = turnLanes.split("\\|", -1);
-<<<<<<< HEAD
 		if (splitLaneOptions.length != countLanesMinOne(prevSegm)) {
 			// Error in data or missing data
 			return outgoingCalcLanes;
@@ -747,39 +688,10 @@
 			if((usableLanes[k] & 1) != 0) {
 				rawLanes[k] |= 1;
 			}
-=======
-
-		if (splitLaneOptions.length != lanes) {
-			log.warn("Number of lanes in lanes key (" + lanes + ") does not match number of lanes from turn:lanes key (" + splitLaneOptions.length + "). Errors may occur.");
-
-			int leftLanes = 0;
-			int rightLanes = 0;
-			boolean processingLeft = true;
-			for (int i = 0; i < t.getLanes().length; i++) {
-				if (t.getLanes()[i] == 0) {
-					if (processingLeft) {
-						leftLanes++;
-					} else {
-						rightLanes++;
-					}
-				} else {
-					processingLeft = false;
-				}
-			}
-
-			int[] adjustedLanes = new int[lanes + leftLanes + rightLanes];
-
-			for (int i = leftLanes; i < leftLanes + lanes; i++) {
-				adjustedLanes[i] = 1;
-			}
-
-			t.setLanes(adjustedLanes);
->>>>>>> 3aa50db4
 		}
 		return rawLanes;
 	}
 
-<<<<<<< HEAD
 	protected int[] mergeOutgoingLanesUsingTurnLanes(int[] outgoingCalcLanes, String[] splitLaneOptions) {
 		int[] usableLanes = outgoingCalcLanes;
 		if (outgoingCalcLanes.length != splitLaneOptions.length) {
@@ -792,35 +704,6 @@
 				int options = countOccurrences(splitLaneOptions[sourceLanesIndex], ';');
 				for (int k = 0; k <= options && outgoingLanesIndex < outgoingCalcLanes.length; k++) {
 					usableLanes[sourceLanesIndex] |= outgoingCalcLanes[outgoingLanesIndex];
-=======
-		if (t.getLanes().length != lanes) {
-			// The lanes from prevSegm don't easily match up to the target roads (it's not one-to-one).
-			List<Integer> sourceLanes = new ArrayList<Integer>();
-
-			int outgoingLanesIndex = 0;
-			int sourceLanesIndex = 0;
-
-			while (outgoingLanesIndex < t.getLanes().length && sourceLanesIndex < splitLaneOptions.length) {
-				if (splitLaneOptions[sourceLanesIndex].contains(";")) {
-					// Two or more allowed turns for this lane
-					int options = countOccurrences(splitLaneOptions[sourceLanesIndex], ';');
-					if (options == 1) {
-						if (outgoingLanesIndex + 1 >= t.getLanes().length) {
-							// Likely an error in data
-							return t;
-						}
-						int usability = t.getLanes()[outgoingLanesIndex] | t.getLanes()[outgoingLanesIndex + 1];
-						sourceLanes.add(usability);
-						outgoingLanesIndex += 2;
-						sourceLanesIndex++;
-					} else {
-						// Not supported
-						return t;
-					}
-				} else {
-					// Only one allowed turn; behave normally
-					sourceLanes.add(t.getLanes()[outgoingLanesIndex]);
->>>>>>> 3aa50db4
 					outgoingLanesIndex++;
 				}
 				sourceLanesIndex++;
