--- conflicted
+++ resolved
@@ -27,10 +27,7 @@
 #include "mapObjects.h"
 #include "rendering.h"
 
-<<<<<<< HEAD
 const int MAX_V = 75;
-=======
->>>>>>> 6b959dd7
 
 struct MapDataObjectPrimitive {
 	MapDataObject* obj;
@@ -40,11 +37,6 @@
 };
 
 
-<<<<<<< HEAD
-=======
-
-const int MAX_V = 32;
->>>>>>> 6b959dd7
 void calcPoint(std::pair<int, int>  c, RenderingContext* rc)
 {
     rc->pointCount++;
