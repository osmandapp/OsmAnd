package net.osmand.shared.util

<<<<<<< HEAD
import co.touchlab.stately.collections.ConcurrentMutableMap
import net.osmand.shared.data.KLatLon
import kotlin.math.*
=======
import kotlinx.coroutines.runBlocking
import kotlinx.coroutines.sync.Mutex
import kotlinx.coroutines.sync.withLock
import net.osmand.shared.data.KLatLon
>>>>>>> 27b47fe9
import net.osmand.shared.data.KQuadRect
import net.osmand.shared.extensions.toDegrees
import net.osmand.shared.extensions.toRadians
import kotlin.math.*

/**
 * This utility class includes :
 * 1. distance algorithms
 * 2. finding center for array of nodes
 * 3. tile evaluation algorithms
 */
object KMapUtils {

	const val ROUNDING_ERROR = 3
	private const val EARTH_RADIUS_B = 6356752
	private const val EARTH_RADIUS_A = 6378137
	const val MIN_LATITUDE = -85.0511
	const val MAX_LATITUDE = 85.0511
	const val LATITUDE_TURN = 180.0
	const val MIN_LONGITUDE = -180.0
	const val MAX_LONGITUDE = 180.0
	const val LONGITUDE_TURN = 360.0
	const val DEFAULT_LATLON_PRECISION = 0.00001
	const val HIGH_LATLON_PRECISION = 0.0000001

	private const val BASE_SHORT_OSM_URL = "https://openstreetmap.org/go/"

	private val intToBase64 = charArrayOf(
		'A', 'B', 'C', 'D', 'E', 'F', 'G', 'H', 'I', 'J', 'K', 'L', 'M',
		'N', 'O', 'P', 'Q', 'R', 'S', 'T', 'U', 'V', 'W', 'X', 'Y', 'Z',
		'a', 'b', 'c', 'd', 'e', 'f', 'g', 'h', 'i', 'j', 'k', 'l', 'm',
		'n', 'o', 'p', 'q', 'r', 's', 't', 'u', 'v', 'w', 'x', 'y', 'z',
		'0', '1', '2', '3', '4', '5', '6', '7', '8', '9', '_', '~'
	)

	fun calculateFromBaseZoomPrecisionXY(
		baseZoom: Int,
		finalZoom: Int,
		xFinal: Int,
		yFinal: Int
	): Int {
		var px = xFinal
		var py = yFinal
		var precisionNumber = 1
		for (zoom in finalZoom - 1 downTo baseZoom) {
			val x = px / 2
			val y = py / 2
			val deltax = px - x * 2
			val deltay = py - y * 2
			precisionNumber = (precisionNumber shl 2) + (deltax shl 1) + deltay
			px = x
			py = y
		}
		return precisionNumber
	}

	fun calculateFinalXYFromBaseAndPrecisionXY(
		baseZoom: Int,
		finalZoom: Int,
		precisionXY: Int,
		xBase: Int,
		yBase: Int,
		ignoreNotEnoughPrecision: Boolean
	): IntArray {
		var finalX = xBase
		var finalY = yBase
		var tPrecisionXY = precisionXY
		var precisionCalc = tPrecisionXY
		for (zoom in baseZoom until finalZoom) {
			if (precisionCalc <= 1 && precisionCalc > 0 && !ignoreNotEnoughPrecision) {
				throw IllegalArgumentException("Not enough bits to retrieve zoom approximation")
			}
			finalY = finalY * 2 + (tPrecisionXY and 1)
			finalX = finalX * 2 + ((tPrecisionXY and 2) shr 1)
			tPrecisionXY = tPrecisionXY shr 2
		}
		return intArrayOf(finalX, finalY)
	}

	fun getDistance(lat1: Double, lon1: Double, lat2: Double, lon2: Double): Double {
		val R = 6372.8 // for haversine use R = 6372.8 km instead of 6371 km
		val dLat = (lat2 - lat1).toRadians()
		val dLon = (lon2 - lon1).toRadians()
		val sinHalfLat = sin(dLat / 2)
		val sinHalfLon = sin(dLon / 2)
		val a =
			sinHalfLat * sinHalfLat + cos(lat1.toRadians()) * cos(lat2.toRadians()) * sinHalfLon * sinHalfLon
		return 2 * R * 1000 * asin(sqrt(a))
	}

	fun getDistance(l1: KLatLon, l2: KLatLon): Double {
		return getDistance(l1.latitude, l1.longitude, l2.latitude, l2.longitude)
	}

	fun getDistance(l: KLatLon, latitude: Double, longitude: Double): Double {
		return getDistance(l.latitude, l.longitude, latitude, longitude)
	}

	fun scalarMultiplication(
		xA: Double,
		yA: Double,
		xB: Double,
		yB: Double,
		xC: Double,
		yC: Double
	): Double {
		return (xB - xA) * (xC - xA) + (yB - yA) * (yC - yA)
	}

	fun calculateMidPoint(s1: KLatLon, s2: KLatLon): KLatLon {
		val latLon = calculateMidPoint(s1.latitude, s1.longitude, s2.latitude, s2.longitude)
		return KLatLon(latLon[0], latLon[1])
	}

	fun calculateMidPoint(
		firstLat: Double,
		firstLon: Double,
		secondLat: Double,
		secondLon: Double
	): DoubleArray {
		val lat1 = firstLat / 180 * PI
		val lon1 = firstLon / 180 * PI
		val lat2 = secondLat / 180 * PI
		val lon2 = secondLon / 180 * PI
		val Bx = cos(lat2) * cos(lon2 - lon1)
		val By = cos(lat2) * sin(lon2 - lon1)
		val latMid =
			atan2(sin(lat1) + sin(lat2), sqrt((cos(lat1) + Bx) * (cos(lat1) + Bx) + By * By))
		val lonMid = lon1 + atan2(By, cos(lat1) + Bx)
		return doubleArrayOf(checkLatitude(latMid * 180 / PI), checkLongitude(lonMid * 180 / PI))
	}

	fun calculateIntermediatePoint(
		fromLat: Double, fromLon: Double, toLat: Double, toLon: Double, coeff: Double
	): KLatLon {
		val lat1 = fromLat.toRadians()
		val lon1 = fromLon.toRadians()
		val lat2 = toLat.toRadians()
		val lon2 = toLon.toRadians()

		val lat1Cos = cos(lat1)
		val lat2Cos = cos(lat2)

		val d = 2 * asin(
			sqrt(
				sin((lat1 - lat2) / 2).pow(2.0) + lat1Cos * lat2Cos * sin((lon1 - lon2) / 2).pow(2.0)
			)
		)
		val A = sin((1 - coeff) * d) / sin(d)
		val B = sin(coeff * d) / sin(d)
		val x = A * lat1Cos * cos(lon1) + B * lat2Cos * cos(lon2)
		val y = A * lat1Cos * sin(lon1) + B * lat2Cos * sin(lon2)
		val z = A * sin(lat1) + B * sin(lat2)

		val lat = atan2(z, sqrt(x * x + y * y))
		val lon = atan2(y, x)
		return KLatLon(checkLatitude(lat * 180 / PI), checkLongitude(lon * 180 / PI))
	}

	fun getOrthogonalDistance(
		lat: Double, lon: Double, fromLat: Double, fromLon: Double, toLat: Double, toLon: Double
	): Double {
		return getDistance(getProjection(lat, lon, fromLat, fromLon, toLat, toLon), lat, lon)
	}

	fun getProjection(
		lat: Double,
		lon: Double,
		fromLat: Double,
		fromLon: Double,
		toLat: Double,
		toLon: Double
	): KLatLon {
		val mDist = (fromLat - toLat).pow(2.0) + (fromLon - toLon).pow(2.0)
		val projection = scalarMultiplication(fromLat, fromLon, toLat, toLon, lat, lon)
		val prlat: Double
		val prlon: Double
		when {
			projection < 0 -> {
				prlat = fromLat
				prlon = fromLon
			}

			projection >= mDist -> {
				prlat = toLat
				prlon = toLon
			}

			else -> {
				prlat = fromLat + (toLat - fromLat) * (projection / mDist)
				prlon = fromLon + (toLon - fromLon) * (projection / mDist)
			}
		}
		return KLatLon(prlat, prlon)
	}

	fun getProjectionCoeff(
		lat: Double, lon: Double, fromLat: Double, fromLon: Double, toLat: Double, toLon: Double
	): Double {
		val mDist = (fromLat - toLat).pow(2.0) + (fromLon - toLon).pow(2.0)
		val projection = scalarMultiplication(fromLat, fromLon, toLat, toLon, lat, lon)
		return when {
			projection < 0 -> 0.0
			projection >= mDist -> 1.0
			else -> projection / mDist
		}
	}

	fun checkLongitude(longitude: Double): Double {
		if (longitude in MIN_LONGITUDE..MAX_LONGITUDE) {
			return longitude
		}
		var adjustedLongitude = longitude
		while (adjustedLongitude <= MIN_LONGITUDE || adjustedLongitude > MAX_LONGITUDE) {
			adjustedLongitude += if (adjustedLongitude < 0) LONGITUDE_TURN else -LONGITUDE_TURN
		}
		return adjustedLongitude
	}

	fun checkLatitude(latitude: Double): Double {
		if (latitude in MIN_LATITUDE..MAX_LATITUDE) {
			return latitude
		}
		var adjustedLatitude = latitude
		while (adjustedLatitude < -90 || adjustedLatitude > 90) {
			adjustedLatitude += if (adjustedLatitude < 0) LATITUDE_TURN else -LATITUDE_TURN
		}
		return adjustedLatitude.coerceIn(MIN_LATITUDE, MAX_LATITUDE)
	}

	fun get31TileNumberX(longitude: Double): Int {
		val checkedLongitude = checkLongitude(longitude)
		val l = 1L shl 31
		return ((checkedLongitude + 180.0) / 360.0 * l).toInt()
	}

	fun get31TileNumberY(latitude: Double): Int {
		val checkedLatitude = checkLatitude(latitude)
		val eval = ln(tan(checkedLatitude.toRadians()) + 1 / cos(checkedLatitude.toRadians()))
		val l = 1L shl 31
		return ((1 - eval / PI) / 2 * l).toInt()
	}

	fun get31LongitudeX(tileX: Int): Double {
		return getLongitudeFromTile(21.0, tileX / 1024.0)
	}

	fun get31LatitudeY(tileY: Int): Double {
		return getLatitudeFromTile(21.0, tileY / 1024.0)
	}

	fun getTileNumberX(zoom: Double, longitude: Double): Double {
		val checkedLongitude = checkLongitude(longitude)
		val powZoom = getPowZoom(zoom)
		val dz = (checkedLongitude + 180.0) / 360.0 * powZoom
		return if (dz >= powZoom) powZoom - 0.01 else dz
	}

	fun getTileNumberY(zoom: Double, latitude: Double): Double {
		var checkedLatitude = checkLatitude(latitude)
		var eval = ln(tan(checkedLatitude.toRadians()) + 1 / cos(checkedLatitude.toRadians()))
		if (eval.isInfinite() || eval.isNaN()) {
			checkedLatitude = if (checkedLatitude < 0) -89.9 else 89.9
			eval = ln(tan(checkedLatitude.toRadians()) + 1 / cos(checkedLatitude.toRadians()))
		}
		return (1 - eval / PI) / 2 * getPowZoom(zoom)
	}

	fun getTileEllipsoidNumberY(zoom: Double, latitude: Double): Double {
		val E2 = latitude * PI / 180
		val sradiusa = EARTH_RADIUS_A.toDouble()
		val sradiusb = EARTH_RADIUS_B.toDouble()
		val J2 = sqrt(sradiusa * sradiusa - sradiusb * sradiusb) / sradiusa
		val M2 = (ln((1 + sin(E2)) / (1 - sin(E2))) / 2) -
				J2 * ln((1 + J2 * sin(E2)) / (1 - J2 * sin(E2))) / 2
		val B2 = getPowZoom(zoom)
		return B2 / 2 - M2 * B2 / 2 / PI
	}

	fun getTileEllipsoidNumberAndOffsetY(zoom: Int, latitude: Double, tileSize: Int): DoubleArray {
		val E2 = latitude * PI / 180
		val sradiusa = EARTH_RADIUS_A.toDouble()
		val sradiusb = EARTH_RADIUS_B.toDouble()
		val J2 = sqrt(sradiusa * sradiusa - sradiusb * sradiusb) / sradiusa
		val M2 = (ln((1 + sin(E2)) / (1 - sin(E2))) / 2) -
				J2 * ln((1 + J2 * sin(E2)) / (1 - J2 * sin(E2))) / 2
		val B2 = getPowZoom(zoom.toDouble())
		val tileY = B2 / 2 - M2 * B2 / 2 / PI

		val tilesCount = (1 shl zoom).toDouble()
		val yTileNumber = floor(tilesCount * (0.5 - M2 / 2 / PI))
		val offsetY = floor((tilesCount * (0.5 - M2 / 2 / PI) - yTileNumber) * tileSize)
		return doubleArrayOf(tileY, offsetY)
	}

	fun getLatitudeFromEllipsoidTileY(zoom: Double, tileNumberY: Double): Double {
		val MerkElipsK = 0.0000001
		val sradiusa = EARTH_RADIUS_A.toDouble()
		val sradiusb = EARTH_RADIUS_B.toDouble()
		val FExct = sqrt(sradiusa * sradiusa - sradiusb * sradiusb) / sradiusa
		val TilesAtZoom = getPowZoom(zoom)
		var result = (tileNumberY - TilesAtZoom / 2) / -(TilesAtZoom / (2 * PI))
		result = (2 * atan(exp(result)) - PI / 2) * 180 / PI
		var Zu = result / (180 / PI)
		val yy = tileNumberY - TilesAtZoom / 2

		var Zum1 = Zu
		Zu = asin(
			1 - ((1 + sin(Zum1)) * (1 - FExct * sin(Zum1)).pow(FExct)) /
					(exp((2 * yy) / -(TilesAtZoom / (2 * PI))) * (1 + FExct * sin(Zum1)).pow(FExct))
		)
		while (abs(Zum1 - Zu) >= MerkElipsK) {
			Zum1 = Zu
			Zu = asin(
				1 - ((1 + sin(Zum1)) * (1 - FExct * sin(Zum1)).pow(FExct)) /
						(exp((2 * yy) / -(TilesAtZoom / (2 * PI))) * (1 + FExct * sin(Zum1)).pow(
							FExct
						))
			)
		}

		return Zu * 180 / PI
	}

	fun getTileDistanceWidth(zoom: Double): Double {
		return getTileDistanceWidth(30.0, zoom)
	}

	fun getTileDistanceWidth(lat: Double, zoom: Double): Double {
		val ll = KLatLon(lat, getLongitudeFromTile(zoom, 0.0))
		val ll2 = KLatLon(lat, getLongitudeFromTile(zoom, 1.0))
		return getDistance(ll, ll2)
	}

	fun getTileDistanceHeight(lat: Double, zoom: Double): Double {
		val y = getTileNumberY(zoom, lat)
		val ll = KLatLon(getLatitudeFromTile(zoom, floor(y)), 0.0)
		val ll2 = KLatLon(getLatitudeFromTile(zoom, floor(y) + 1), 0.0)
		return getDistance(ll, ll2)
	}

	fun getLongitudeFromTile(zoom: Double, x: Double): Double {
		return x / getPowZoom(zoom) * 360.0 - 180.0
	}

	fun getPowZoom(zoom: Double): Double {
		return if (zoom >= 0 && zoom - floor(zoom) < 0.001f) {
			(1 shl zoom.toInt()).toDouble()
		} else {
			2.0.pow(zoom)
		}
	}

	fun calcDiffPixelX(
		rotateSin: Float,
		rotateCos: Float,
		dTileX: Float,
		dTileY: Float,
		tileSize: Float
	): Float {
		return (rotateCos * dTileX - rotateSin * dTileY) * tileSize
	}

	fun calcDiffPixelY(
		rotateSin: Float,
		rotateCos: Float,
		dTileX: Float,
		dTileY: Float,
		tileSize: Float
	): Float {
		return (rotateSin * dTileX + rotateCos * dTileY) * tileSize
	}

	fun getLatitudeFromTile(zoom: Double, y: Double): Double {
		val sign = if (y < 0) -1 else 1
		return atan(sign * sinh(PI * (1 - 2 * y / getPowZoom(zoom)))) * 180 / PI
	}

	fun getPixelShiftX(zoom: Double, long1: Double, long2: Double, tileSize: Double): Int {
		return ((getTileNumberX(zoom, long1) - getTileNumberX(zoom, long2)) * tileSize).toInt()
	}

	fun getPixelShiftY(zoom: Double, lat1: Double, lat2: Double, tileSize: Double): Int {
		return ((getTileNumberY(zoom, lat1) - getTileNumberY(zoom, lat2)) * tileSize).toInt()
	}

	fun buildGeoUrl(latitude: String, longitude: String, zoom: Int): String {
		return "geo:$latitude,$longitude?z=$zoom"
	}

	fun buildShortOsmUrl(latitude: Double, longitude: Double, zoom: Int): String {
		return "$BASE_SHORT_OSM_URL${createShortLinkString(latitude, longitude, zoom)}?m"
	}

	fun createShortLinkString(latitude: Double, longitude: Double, zoom: Int): String {
		val lat = ((latitude + 90) / 180 * (1L shl 32)).toLong()
		val lon = ((longitude + 180) / 360 * (1L shl 32)).toLong()
		val code = interleaveBits(lon, lat)
		var str = ""
		for (i in 0 until ceil((zoom + 8) / 3.0).toInt()) {
			str += intToBase64[(code shr (58 - 6 * i) and 0x3f).toInt()]
		}
		for (j in 0 until (zoom + 8) % 3) {
			str += '-'
		}
		return str
	}

	fun interleaveBits(x: Long, y: Long): Long {
		var c: Long = 0
		for (b in 31 downTo 0) {
			c = c shl 1 or (x shr b and 1)
			c = c shl 1 or (y shr b and 1)
		}
		return c
	}

	fun unifyRotationDiff(rotate: Float, targetRotate: Float): Float {
		var d = targetRotate - rotate
		while (d >= 180) {
			d -= 360
		}
		while (d < -180) {
			d += 360
		}
		return d
	}

	fun unifyRotationTo360(rotate: Float): Float {
		var rotateVar = rotate
		while (rotateVar < -180) {
			rotateVar += 360
		}
		while (rotateVar > +180) {
			rotateVar -= 360
		}
		return rotateVar
	}

	fun normalizeDegrees360(degrees: Float): Float {
		var degreesVar = degrees
		while (degreesVar < 0.0f) {
			degreesVar += 360.0f
		}
		while (degreesVar >= 360.0f) {
			degreesVar -= 360.0f
		}
		return degreesVar
	}

	fun alignAngleDifference(diff: Double): Double {
		var diffVar = diff
		while (diffVar > PI) {
			diffVar -= 2 * PI
		}
		while (diffVar <= -PI) {
			diffVar += 2 * PI
		}
		return diffVar
	}

	fun degreesDiff(a1: Double, a2: Double): Double {
		var diff = a1 - a2
		while (diff > 180) {
			diff -= 360
		}
		while (diff <= -180) {
			diff += 360
		}
		return diff
	}

	fun squareRootDist31(x1: Int, y1: Int, x2: Int, y2: Int): Double {
		return sqrt(squareDist31TileMetric(x1, y1, x2, y2))
	}

	fun measuredDist31(x1: Int, y1: Int, x2: Int, y2: Int): Double {
		return getDistance(
			get31LatitudeY(y1),
			get31LongitudeX(x1),
			get31LatitudeY(y2),
			get31LongitudeX(x2)
		)
	}

	const val EQUATOR = 1 shl 30
	const val EARTH_CIRCUMFERENCE = EARTH_RADIUS_A * PI * 2;
	const val HALF_EARTH_CIRCUMFERENCE = EARTH_CIRCUMFERENCE / 2;
	fun squareDist31TileMetric(x1: Int, y1: Int, x2: Int, y2: Int): Double {
		val top1 = y1 > EQUATOR
		val top2 = y2 > EQUATOR
		if (top1 != top2 && y1 != EQUATOR && y2 != EQUATOR) {
			val mx = x1 / 2 + x2 / 2
			val d1 = sqrt(squareDist31TileMetric(mx, EQUATOR, x2, y2))
			val d2 = sqrt(squareDist31TileMetric(mx, EQUATOR, x1, y1))
			if (d1 + d2 > HALF_EARTH_CIRCUMFERENCE) {
				return (EARTH_CIRCUMFERENCE - (d1 + d2)).pow(2)
			} else {
				return (d1 + d2).pow(2)
			}
		}
		val ymidx = y1 / 2 + y2 / 2
		val tw = getTileWidth(ymidx)

		val dy = (y1 - y2) * tw
		val dx = (x2 - x1) * tw
		val xyDist = dx * dx + dy * dy

		if (xyDist > HALF_EARTH_CIRCUMFERENCE.pow(2)) {
			return (EARTH_CIRCUMFERENCE - sqrt(xyDist)).pow(2);
		} else {
			return xyDist
		}
	}

	private const val PRECISION_ZOOM = 14
	private val DIST_CACHE = ConcurrentMutableMap<Int, Double>()
	private fun getTileWidth(y31: Int): Double {
		val y = y31 / (1.0 * (1 shl (31 - PRECISION_ZOOM)))
		var tileY = y.toInt()
		val ry = y - tileY
		var d: Double? = null
		var dp: Double? = null
		d = DIST_CACHE[tileY]
		if (d == null) {
			val td = getTileDistanceWidth(
				get31LatitudeY(tileY shl (31 - PRECISION_ZOOM)),
				PRECISION_ZOOM.toDouble()
			) / (1 shl (31 - PRECISION_ZOOM))
			d = td
			DIST_CACHE[tileY] = td
		}
		tileY += 1
		dp = DIST_CACHE[tileY]
		if (dp == null) {
			val tdp = getTileDistanceWidth(
				get31LatitudeY(tileY shl (31 - PRECISION_ZOOM)),
				PRECISION_ZOOM.toDouble()
			) / (1 shl (31 - PRECISION_ZOOM))
			dp = tdp
			DIST_CACHE[tileY] = tdp
		}
		return ry * dp!! + (1 - ry) * d!!
	}

	fun rightSide(
		lat: Double, lon: Double, aLat: Double, aLon: Double, bLat: Double, bLon: Double
	): Boolean {
		val ax = aLon - lon
		val ay = aLat - lat
		val bx = bLon - lon
		val by = bLat - lat
		val sa = ax * by - bx * ay
		return sa < 0
	}

	fun deinterleaveY(coord: Long): Long {
		var x: Long = 0
		for (b in 31 downTo 0) {
			x = x shl 1 or (1L and coord shr (b * 2))
		}
		return x
	}

	fun deinterleaveX(coord: Long): Long {
		var x: Long = 0
		for (b in 31 downTo 0) {
			x = x shl 1 or (1L and coord shr (b * 2 + 1))
		}
		return x
	}

	fun calculateLatLonBbox(latitude: Double, longitude: Double, radiusMeters: Int): KQuadRect {
		val zoom = 16.0
		val coeff = radiusMeters / getTileDistanceWidth(zoom)
		val tx = getTileNumberX(zoom, longitude)
		val ty = getTileNumberY(zoom, latitude)
		val topLeftX = max(0.0, tx - coeff)
		val topLeftY = max(0.0, ty - coeff)
		val max = (1 shl zoom.toInt()) - 1
		val bottomRightX = min(max.toDouble(), tx + coeff)
		val bottomRightY = min(max.toDouble(), ty + coeff)
		val pw = getPowZoom(31 - zoom)
		val rect = KQuadRect(topLeftX * pw, topLeftY * pw, bottomRightX * pw, bottomRightY * pw)
		rect.left = get31LongitudeX(rect.left.toInt())
		rect.top = get31LatitudeY(rect.top.toInt())
		rect.right = get31LongitudeX(rect.right.toInt())
		rect.bottom = get31LatitudeY(rect.bottom.toInt())
		return rect
	}

	fun getInterpolatedY(x1: Float, y1: Float, x2: Float, y2: Float, x: Float): Float {
		val a = y1 - y2
		val b = x2 - x1
		val d = -a * b
		return if (d != 0f) {
			val c1 = y2 * x1 - x2 * y1
			val c2 = x * (y2 - y1)
			(a * (c1 - c2)) / d
		} else {
			y1
		}
	}

	fun insetLatLonRect(r: KQuadRect, latitude: Double, longitude: Double) {
		if (r.left == 0.0 && r.right == 0.0) {
			r.left = longitude
			r.right = longitude
			r.top = latitude
			r.bottom = latitude
		} else {
			r.left = min(r.left, longitude)
			r.right = max(r.right, longitude)
			r.top = max(r.top, latitude)
			r.bottom = min(r.bottom, latitude)
		}
	}

	fun areLatLonEqual(l1: KLatLon?, l2: KLatLon?): Boolean {
		return l1 == null && l2 == null || l2 != null && areLatLonEqual(
			l1,
			l2.latitude,
			l2.longitude
		)
	}

	fun areLatLonEqual(l: KLatLon?, lat: Double, lon: Double): Boolean {
		return l != null && areLatLonEqual(l.latitude, l.longitude, lat, lon)
	}

	fun areLatLonEqual(lat1: Double, lon1: Double, lat2: Double, lon2: Double): Boolean {
		return areLatLonEqual(lat1, lon1, lat2, lon2, DEFAULT_LATLON_PRECISION)
	}

	fun areLatLonEqual(l1: KLatLon?, l2: KLatLon?, precision: Double): Boolean {
		return l1 == null && l2 == null || l1 != null && l2 != null && areLatLonEqual(
			l1.latitude,
			l1.longitude,
			l2.latitude,
			l2.longitude,
			precision
		)
	}

	fun areLatLonEqual(
		lat1: Double,
		lon1: Double,
		lat2: Double,
		lon2: Double,
		precision: Double
	): Boolean {
		return abs(lat1 - lat2) < precision && abs(lon1 - lon2) < precision
	}

	fun rhumbDestinationPoint(latLon: KLatLon, distance: Double, bearing: Double): KLatLon {
		return rhumbDestinationPoint(latLon.latitude, latLon.longitude, distance, bearing)
	}

	fun rhumbDestinationPoint(lat: Double, lon: Double, distance: Double, bearing: Double): KLatLon {
		val radius = EARTH_RADIUS_A.toDouble()

		val d = distance / radius // angular distance in radians
		val phi1 = lat.toRadians()
		val lambda1 = lon.toRadians()
		val theta = bearing.toRadians()

		val deltaPhi = d * cos(theta)
		val phi2 = phi1 + deltaPhi

		val deltaPsi = ln(tan(phi2 / 2 + PI / 4) / tan(phi1 / 2 + PI / 4))
		val q = if (abs(deltaPsi) > 10e-12) deltaPhi / deltaPsi else cos(phi1)

		val deltaLambda = d * sin(theta) / q
		val lambda2 = lambda1 + deltaLambda

		return KLatLon(phi2.toDegrees(), lambda2.toDegrees())
	}

	fun getSqrtDistance(startX: Int, startY: Int, endX: Int, endY: Int): Double {
		return sqrt(((endX - startX) * (endX - startX) + (endY - startY) * (endY - startY)).toDouble())
	}

	fun getSqrtDistance(startX: Float, startY: Float, endX: Float, endY: Float): Double {
		return sqrt((endX - startX) * (endX - startX) + (endY - startY) * (endY - startY).toDouble())
	}

	fun convertDistToChar(
		dist: Int,
		firstLetter: Char,
		firstDist: Int,
		mult1: Int,
		mult2: Int
	): String {
		var iteration = 0
		var currentDist = firstDist
		while (dist - currentDist > 0) {
			iteration++
			currentDist *= if (iteration % 2 == 1) mult1 else mult2
		}
		return (firstLetter + iteration).toString()
	}

	fun convertCharToDist(
		ch: Char,
		firstLetter: Char,
		firstDist: Int,
		mult1: Int,
		mult2: Int
	): Int {
		var dist = firstDist
		for (iteration in 1 until ch - firstLetter + 1) {
			dist *= if (iteration % 2 == 1) mult1 else mult2
		}
		return dist
	}

<<<<<<< HEAD
	fun getEllipsoidDistance(lat1: Double, lon1: Double, lat2: Double, lon2: Double): Double {
		// Based on http://www.ngs.noaa.gov/PUBS_LIB/inverse.pdf
		// using the "Inverse Formula" (section 4)
		var lat1 = lat1
		var lon1 = lon1
		var lat2 = lat2
		var lon2 = lon2
		val MAXITERS = 20
		// Convert lat/long to radians
		lat1 *= PI / 180.0
		lat2 *= PI / 180.0
		lon1 *= PI / 180.0
		lon2 *= PI / 180.0

		val a = 6378137.0 // WGS84 major axis
		val b = 6356752.3142 // WGS84 semi-major axis
		val f = (a - b) / a
		val aSqMinusBSqOverBSq = (a * a - b * b) / (b * b)

		val L = lon2 - lon1
		var A = 0.0
		val U1: Double = atan((1.0 - f) * tan(lat1))
		val U2: Double = atan((1.0 - f) * tan(lat2))

		val cosU1: Double = cos(U1)
		val cosU2: Double = cos(U2)
		val sinU1: Double = sin(U1)
		val sinU2: Double = sin(U2)
		val cosU1cosU2 = cosU1 * cosU2
		val sinU1sinU2 = sinU1 * sinU2

		var sigma = 0.0
		var deltaSigma = 0.0
		var cosSqAlpha = 0.0
		var cos2SM = 0.0
		var cosSigma = 0.0
		var sinSigma = 0.0
		var cosLambda = 0.0
		var sinLambda = 0.0

		var lambda = L // initial guess
		for (iter in 0 until MAXITERS) {
			val lambdaOrig = lambda
			cosLambda = cos(lambda)
			sinLambda = sin(lambda)
			val t1 = cosU2 * sinLambda
			val t2 = cosU1 * sinU2 - sinU1 * cosU2 * cosLambda
			val sinSqSigma = t1 * t1 + t2 * t2 // (14)
			sinSigma = sqrt(sinSqSigma)
			cosSigma = sinU1sinU2 + cosU1cosU2 * cosLambda // (15)
			sigma = atan2(sinSigma, cosSigma) // (16)
			val sinAlpha = if ((sinSigma == 0.0)) 0.0 else cosU1cosU2 * sinLambda / sinSigma // (17)
			cosSqAlpha = 1.0 - sinAlpha * sinAlpha
			cos2SM = if ((cosSqAlpha == 0.0)) 0.0 else cosSigma - 2.0 * sinU1sinU2 / cosSqAlpha // (18)

			val uSquared = cosSqAlpha * aSqMinusBSqOverBSq // defn
			A = 1 + (uSquared / 16384.0) *  // (3)
					(4096.0 + uSquared *
							(-768 + uSquared * (320.0 - 175.0 * uSquared)))
			val B = (uSquared / 1024.0) *  // (4)
					(256.0 + uSquared *
							(-128.0 + uSquared * (74.0 - 47.0 * uSquared)))
			val C = (f / 16.0) *
					cosSqAlpha *
					(4.0 + f * (4.0 - 3.0 * cosSqAlpha)) // (10)
			val cos2SMSq = cos2SM * cos2SM
			deltaSigma = B * sinSigma *  // (6)
					(cos2SM + (B / 4.0) *
							(cosSigma * (-1.0 + 2.0 * cos2SMSq) -
									(B / 6.0) * cos2SM *
									(-3.0 + 4.0 * sinSigma * sinSigma) *
									(-3.0 + 4.0 * cos2SMSq)))

			lambda = L +
					(1.0 - C) * f * sinAlpha *
					(sigma + C * sinSigma *
							(cos2SM + C * cosSigma *
									(-1.0 + 2.0 * cos2SM * cos2SM))) // (11)

			val delta = (lambda - lambdaOrig) / lambda
			if (abs(delta) < 1.0e-12) {
				break
			}
		}

//		var initialBearing = atan2(
//			cosU2 * sinLambda,
//			cosU1 * sinU2 - sinU1 * cosU2 * cosLambda
//		) as Double
//		initialBearing *= (180.0 / PI).toDouble()
//
//		var finalBearing = atan2(
//			cosU1 * sinLambda,
//			-sinU1 * cosU2 + cosU1 * sinU2 * cosLambda
//		) as Double
//		finalBearing *= (180.0 / PI).toDouble()

		return (b * A * (sigma - deltaSigma)).toDouble()
=======
	fun decodeShortLinkString(s: String): KGeoParsedPoint {
		// convert old shortlink format to current one
		var s = s
		s = s.replace("@".toRegex(), "~")
		var i = 0
		var x: Long = 0
		var y: Long = 0
		var z = -8

		i = 0
		while (i < s.length) {
			var digit = -1
			val c = s[i]
			for (j in intToBase64.indices)
				if (c == intToBase64[j]) {
					digit = j
					break
				}
			if (digit < 0) break
			if (digit < 0) break
			// distribute 6 bits into x and y
			x = x shl 3
			y = y shl 3
			for (j in 2 downTo 0) {
				x = x or (if ((digit and (1 shl (j + j + 1))) == 0) 0 else (1 shl j)).toLong()
				y = y or (if ((digit and (1 shl (j + j))) == 0) 0 else (1 shl j)).toLong()
			}
			z += 3
			i++
		}
		val lon: Double = x * 2.0.pow((2 - 3 * i).toDouble()) * 90.0 - 180
		val lat: Double = y * 2.0.pow((2 - 3 * i).toDouble()) * 45.0 - 90
		// adjust z
		if (i < s.length && s[i] == '-') {
			z -= 2
			if (i + 1 < s.length && s[i + 1] == '-') z++
		}
		return KGeoParsedPoint(lat, lon, z)
>>>>>>> 27b47fe9
	}
}<|MERGE_RESOLUTION|>--- conflicted
+++ resolved
@@ -1,19 +1,14 @@
 package net.osmand.shared.util
 
-<<<<<<< HEAD
 import co.touchlab.stately.collections.ConcurrentMutableMap
 import net.osmand.shared.data.KLatLon
 import kotlin.math.*
-=======
 import kotlinx.coroutines.runBlocking
 import kotlinx.coroutines.sync.Mutex
 import kotlinx.coroutines.sync.withLock
-import net.osmand.shared.data.KLatLon
->>>>>>> 27b47fe9
 import net.osmand.shared.data.KQuadRect
 import net.osmand.shared.extensions.toDegrees
 import net.osmand.shared.extensions.toRadians
-import kotlin.math.*
 
 /**
  * This utility class includes :
@@ -726,7 +721,6 @@
 		return dist
 	}
 
-<<<<<<< HEAD
 	fun getEllipsoidDistance(lat1: Double, lon1: Double, lat2: Double, lon2: Double): Double {
 		// Based on http://www.ngs.noaa.gov/PUBS_LIB/inverse.pdf
 		// using the "Inverse Formula" (section 4)
@@ -825,7 +819,8 @@
 //		finalBearing *= (180.0 / PI).toDouble()
 
 		return (b * A * (sigma - deltaSigma)).toDouble()
-=======
+	}
+
 	fun decodeShortLinkString(s: String): KGeoParsedPoint {
 		// convert old shortlink format to current one
 		var s = s
@@ -864,6 +859,5 @@
 			if (i + 1 < s.length && s[i + 1] == '-') z++
 		}
 		return KGeoParsedPoint(lat, lon, z)
->>>>>>> 27b47fe9
 	}
 }