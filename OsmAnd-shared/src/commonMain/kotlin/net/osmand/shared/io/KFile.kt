--- conflicted
+++ resolved
@@ -108,7 +108,6 @@
 		return path.toString()
 	}
 
-<<<<<<< HEAD
 	fun length(): Long {
 		return PlatformUtil.getFileLength(this)
 	}
@@ -119,7 +118,8 @@
 
 	fun renameTo(toFilePath: String): Boolean {
 		return PlatformUtil.renameFile(path.toString(), toFilePath)
-=======
+	}
+
 	fun getFileNameWithoutExtension(): String? {
 		return Companion.getFileNameWithoutExtension(this.name())
 	}
@@ -128,6 +128,5 @@
 		fun getFileNameWithoutExtension(name: String?): String? {
 			return name?.substringBeforeLast(".");
 		}
->>>>>>> 5a7d8d32
 	}
 }