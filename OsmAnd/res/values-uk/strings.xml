<?xml version="1.0" encoding="UTF-8" standalone="no"?><resources>
  <string name="asap">Швидко</string>
  
  <string name="route_roundabout">Круговий рух : %1$d з’їзд</string>
  <string name="route_kl">Тримайтесь ліворуч</string>
  <string name="route_kr">Тримайтесь праворуч</string>
  <string name="rendering_attr_noPolygons_description">Відображати тільки контури, без заливки.</string>
  <string name="rendering_attr_noPolygons_name">Полігони</string>
  <string name="rendering_attr_appMode_name">Режим відображення</string>
  <string name="rendering_attr_appMode_description">Оптимізувати мапу</string>
  <string name="rendering_attr_contourLines_description">Мінімальний рівень масштабу з відображенням ізоліній висот:</string>
  <string name="rendering_attr_contourLines_name">Показувати ізолінії</string>
  <string name="rendering_attr_hmRendered_description">Відображати більше деталей на мапі.</string>
  <string name="rendering_attr_hmRendered_name">Більше деталей</string>
  <string name="local_index_routing_data">Дані роутингу</string>
  <string name="navigate_point_format">Формат</string>
  <string name="poi_search_desc">Пошук POI</string>
  <string name="address_search_desc">Пошук адреси</string>
  <string name="navpoint_search_desc">Пошук за координатами</string>
  <string name="transport_search_desc">Пошук громадського транспорту</string>
  <string name="favourites_search_desc">Шукати у закладках</string>
  
  <string name="offline_navigation_not_available">Автономна навігація OsmAnd тимчасово не доступна.</string>
  <string name="left_side_navigation">Лівосторонній рух</string>
  <string name="left_side_navigation_descr">Увімкніть для країн з лівостороннім рухом.</string>
  
  <string name="unknown_from_location">Початкове місцезнаходження не визначено</string>
  <string name="unknown_location">Розташування ще не визначено</string>
  <string name="modify_transparency">Змінити прозорість (0 - прозорий, 255 - непрозорий)</string>
  <string name="confirm_interrupt_download">Перервати звантаження файлу?</string>
  <string name="first_time_msg">Дякуємо вам за використання OsmAnd. Для роботи більшості основних можливостей програми потрібні детальні мапи регіонів, які можна звантажити з Інтернету за допомогою пункту меню „Налаштування“ → „Управління мапами\'“. Після звантаження цих мап Ви зможете переглядати мапи та здійснювати пошук за адресами, POI, зупинками громадського транспорту тощо.</string>
  <string name="basemap_was_selected_to_download">Базова мапа необхідна для коректної роботи програми і автоматично була вибрана для звантаження.</string>
  <string name="select_index_file_to_download">Нічого не знайдено. Якщо ви не знайшли свій регіон, ви можете створити карту самостійно (див. http://osmand.net).</string>
  <string name="local_indexes_cat_tile">Онлайн та кешовані растрові мапи</string>
  <string name="local_indexes_cat_map">Стандартні мапи (векторні)</string>
  
  <string name="index_settings_descr">Звантаження, перегляд подробиць та управління локальними мапами.</string>
  <string name="map_online_plugin_is_not_installed">Активуйте втулок онлайн мап, щоб мати можливість вибирати різні джерела для мап</string>
  <string name="map_online_data">Онлайн мапи (растрові)</string>
  <string name="map_online_data_descr">Використовувати онлайн мапи (кешуються на SD картці).</string>
  <string name="shared_string_online_maps">Онлайн мапи</string>
  <string name="online_map_settings_descr">Налаштування онлайн або кешованих джерел (тайлів) мап.</string>
  
  
  <string name="osmand_rastermaps_plugin_description">"Цей втулок надає можливість отримати доступ до багатьох типів онлайн (так званих растрових) мап, від попередньо створених квадратів OpenStreetMap (на кшталт стилю Mapnik) до супутникових знімків та спеціальних шарів, таких як погодні, кліматичні та геологічні мапи, шари рельєфу й т.і. 
\n
\nБудь яка з цих мап може використовуватись як основна мапа в OsmAnd, або як покриття чи підкладка до іншої основної мапи (наприклад стандартна оффлайнова мапа OsmAnd). Для того, щоб зробити більш помітною будь-яку мапу-підкладку, певні елементи векторної мапи OsmAnd можна легко сховати через меню „Налаштування Мапи“. 
\n
\nКвадрати мап можна отримувати безпосередньо з онлайн-джерел або підготувати їх для оффлайнового використання (та вручну скопіювати в теку даних  OsmAnd) у вигляді бази даних SQLite, яку можна створити за допомогою різноманітних сторонніх інструментів підготовки мап."</string>
  <string name="osmand_background_plugin_description">Показує налаштування для активації навігації та запису маршрутів в фоновому режимі (екран вимкнено), періодично активуючи GPS.</string>
  <string name="osmand_accessibility_description">Втулок містить налаштування допоміжних можливостей. Він дозволяє налаштувати швидкість відтворення голосових підказок, налаштування спрямовування екрану під час навігації, використання трекболу для масштабування, або використання перетворення тексту в голос, скажімо, для сповіщення про ваше поточне місцезнаходження.</string>
  
  
  
  <string name="osmand_development_plugin_description">Втулок показує налаштування для пошуку помилок і розробки, наприклад моделювання навігації чи показу продуктивності рендерингу, голосових повідомлень. Ці налаштування призначені для розробників і не потрібні пересічним користувачам.</string>
  <string name="plugins_screen">Втулки</string>
  
  <string name="prefs_plugins_descr">Втулки надають додаткові можливості.</string>
  <string name="prefs_plugins">Втулки</string>
  
  <string name="osm_editing_plugin_description">За допомогою цього втулка, ви можете використовувати OsmAnd для створення або редагування цікавих точок (POI) в OSM, створення й коментування нотаток OSM, надсилання GPX-треків в OSM. OSM — суспільний картографічний проект, участь в якому можуть брати усі охочі. За докладною інформацією звертайтесь на https://openstreetmap.org. Вітається активна участь, внесок можна зробити безпосередньо з OsmAnd, якщо ви вкажете свої персональні облікові дані OSM.</string>
  <string name="vector_maps_may_display_faster_on_some_devices">Векторні мапи відображаються швидше. Підтримуються не всіма пристроями.</string>
  
  <string name="play_commands_of_currently_selected_voice">Відтворити команди вибраним голосом</string>
  <string name="debugging_and_development">Налагодження і розробка OsmAnd</string>
  <string name="native_rendering">Швидкий рендеринг</string>
  
  <string name="test_voice_prompts">Тестувати голосові підказки</string>
  <string name="switch_to_raster_map_to_see">Для поточної місцевості відсутні векторні оффлайн-мапи. Ви можете звантажити їх через меню „Налаштування“ » „Управління мапами“ або ж використовувати онлайн-мапи (для цього увімкніть відповідний втулок).</string>
  
  <string name="send_files_to_osm">Відправити GPX файли в OSM?</string>
  <string name="gpx_visibility_txt">Видимість</string>
  <string name="gpx_tags_txt">Теги</string>
  <string name="gpx_description_txt">Опис</string>
  <string name="validate_gpx_upload_name_pwd">Будь ласка, вкажіть ім’я користувача і пароль в OSM для вивантаження GPX-файлів в OSM.</string>
  <string name="default_buttons_support">Підтримка</string>
  <string name="support_new_features">Підтримати розробку нових функцій</string>
  <string name="show_ruler_level">Відображати масштаб</string>
  <string name="info_button">Інформація</string>
  <string name="back_to_location">Повернутись</string>
  <string name="shared_string_help">Допомога</string>
  
  <string name="accessibility_mode">Режим допоміжних можливостей</string>
  <string name="accessibility_mode_descr">Вмикає допоміжні можливості.</string>
  <string name="shared_string_on">Увімкнено</string>
  <string name="shared_string_off">Вимкнено</string>
  <string name="accessibility_default">Використовувати системні налаштування</string>
  <string name="backToMenu">Повернутися до меню</string>
  <string name="zoomOut">Зменшити</string>
  <string name="zoomIn">Збільшити</string>
  <string name="zoomIs">Масштаб</string>
  <string name="north">північ</string>
  <string name="north_north_east">північ-північний схід</string>
  <string name="north_east">північний схід</string>
  <string name="east_north_east">схід-північний схід</string>
  <string name="east">схід</string>
  <string name="east_south_east">схід-південний схід</string>
  <string name="south_east">південний схід</string>
  <string name="south_south_east">південь-південний схід</string>
  <string name="south">південь</string>
  <string name="south_south_west">південь-південний захід</string>
  <string name="south_west">південний захід</string>
  <string name="west_south_west">захід-південний захід</string>
  <string name="west">захід</string>
  <string name="west_north_west">захід-північний захід</string>
  <string name="north_west">північний захід</string>
  <string name="north_north_west">північ-північний захід</string>
  <string name="front">вперед</string>
  <string name="front_right">праворуч вперед</string>
  <string name="right">праворуч</string>
  <string name="back_right">праворуч назад</string>
  <string name="back">назад</string>
  <string name="back_left">ліворуч назад</string>
  <string name="left">ліворуч</string>
  <string name="front_left">ліворуч вперед</string>
  <string name="oclock">г</string>
  <string name="towards">до</string>
  <string name="accuracy">Точність</string>
  <string name="altitude">Висота</string>
  <string name="no_info">Немає інформації</string>
  <string name="direction_style_sidewise">За сторонами світу (8 секторів)</string>
  <string name="direction_style_clockwise">За циферблатом (12 секторів)</string>
  <string name="settings_direction_style">Стиль вказівника напрямків</string>
  <string name="settings_direction_style_descr">Виберіть стиль вказівника відносних напрямків під час руху.</string>
  <string name="auto_announce_on">Увімкнути автоповідомлення</string>
  <string name="auto_announce_off">Вимкнути автоповідомлення</string>
  <string name="i_am_here">Я тут</string>
  <string name="zoom_by_trackball_descr">Змінювати масштаб горизонтальним рухом трекбола.</string>
  <string name="zoom_by_trackball">Використовувати трекбол для зміни масштабу</string>
  <string name="accessibility_preferences_descr">Налаштування для невізуального доступу.</string>
  <string name="shared_string_accessibility">Спеціальні можливості</string>
  <string name="rendering_out_of_memory">Недостатньо пам’яті для процесу показу мапи для виділеної ділянки</string>
  <string name="use_fluorescent_overlays">Флуоресцентні кольори</string>
  <string name="use_fluorescent_overlays_descr">Використовувати флуоресцентні кольори для відображення треків.</string>
  <string name="offline_edition">Оффлайн редагування</string>
  <string name="offline_edition_descr">Завжди використовувати оффлайн редагування.</string>
  <string name="update_poi_does_not_change_indexes">Змінення POI в застосунку не впливають на POI завантажені з інтернету, всі зміни записуються в локальний файл.</string>
  <string name="local_openstreetmap_uploading">Вивантаження …</string>
  <string name="local_openstreetmap_were_uploaded">{0} POI/нотатки вивантажено у OpenStreetMap</string>
  <string name="local_openstreetmap_uploadall">Вивантажити усе</string>
  
  
  <string name="local_openstreetmap_upload">Вивантажити зміни в OSM</string>
  <string name="local_openstreetmap_delete">Вилучити створені</string>
  <string name="local_openstreetmap_descr_title">Асинхронне редагування OSM:</string>
  <string name="local_openstreetmap_settings">Локально збережені POI/Нотатки</string>
  <string name="local_openstreetmap_settings_descr">Показати і керувати локальними POI/Нотатками, збереженими у локальній БД.</string>
  
  
  <string name="live_monitoring_interval_descr">Вкажіть інтервал надсилання даних.</string>
  <string name="live_monitoring_interval">Інтервал надсилання даних</string>
  <string name="live_monitoring_url_descr">Вкажіть веб-адресу з наступними параметрами: lat={0}, lon={1}, timestamp={2}, hdop={3}, altitude={4}, speed={5}, bearing={6}.</string>
  <string name="live_monitoring_url">Онлайн-відстеження веб-адрес</string>
  <string name="gpx_monitoring_disabled_warn">Записувати треки, використовуючи GPX-віджет або вибравши „Запис подорожей“ в Налаштуваннях.</string>
  <string name="show_current_gpx_title">Відображати пройдений шлях</string>
  <string name="free_version_message">Безкоштовна версія OsmAnd обмежена %1$s завантаженнями (додавання й оновлення мап) і не підтримує офлайн-статті з Вікіпедії.</string>
  <string name="free_version_title">Безкоштовна версія</string>
  <string name="poi_context_menu_showdescription">Показати подробиці цікавої точки.</string>
  <string name="index_name_north_america">Північна Америка</string>
  <string name="index_name_us">Північна Америка - США</string>
  <string name="index_name_central_america">Центральна Америка</string>
  <string name="index_name_south_america">Південна Америка</string>
  <string name="index_name_europe">Європа</string>
  <string name="index_name_france">Європа - Франція</string>
  <string name="index_name_germany">Європа - Німеччина</string>
  <string name="index_name_russia">Росія</string>
  <string name="index_name_africa">Африка</string>
  <string name="index_name_asia">Азія</string>
  <string name="index_name_oceania">Австралія та Океанія</string>
  <string name="index_name_other">Мапи світу</string>
  <string name="index_name_wiki">Worldwide Wikipedia</string>
  <string name="index_name_voice">Голосові дані (запис, обмежений функціонал)</string>
  <string name="index_name_tts_voice">Голосові дані (TTS)</string>
  <string name="amenity_type_osmwiki">Вікіпедія (оффлайн)</string>
  <string name="amenity_type_user_defined">Користувацькі</string>
  <string name="fav_export_confirmation">Файл зі закладками вже існує. Чи Ви хочете його замінити?</string>
  <string name="profile_settings">Налаштування профілю</string>
  <string name="settings_preset">Типовий профіль</string>
  <string name="settings_preset_descr">Вид мапи й налаштування навігації зберігаються для кожного окремого профілю. Встановіть Ваш типовий профіль.</string>
  
  
  <string name="routing_settings">Навігація</string>
  <string name="routing_settings_descr">Визначити налаштування навігації.</string>
  <string name="global_settings">Загальні налаштування</string>
  <string name="index_settings">Управління мапами</string>
  <string name="general_settings">Загальні</string>
  <string name="general_settings_descr">Налаштування екрану і загальні настройки застосунку.</string>
  <string name="global_app_settings">Загальні налаштування</string>
  <string name="user_name">Ім\'я користувача OSM</string>
  <string name="open_street_map_login_descr">Потрібно для подання в openstreetmap.org.</string>
  <string name="user_password">Пароль</string>
  
  <string name="osmand_service">Фоновий режим</string>
  <string name="osmand_service_descr">OsmAnd працюватиме у фоновому режимі коли екран вимкнено.</string>
  
  
  
  
  
  
  <string name="download_files_not_enough_space">Не вистачає місця на диску для звантаження %1$s MB (вільно: %2$s).</string>
  <string name="download_files_question_space">Звантажити {0} файл(ів)? Це потребує {1} МБ (нараз вільно {2} МБ.).</string>
  
  
  
  
  <string name="use_transparent_map_theme">Прозора тема</string>
  <string name="native_library_not_supported">Рідна бібліотека не підтримується на цьому пристрої.</string>
  <string name="init_native_library">Ініціалізація рідної бібліотеки…</string>
  <string name="choose_auto_follow_route">Автоматичне центрування мапи</string>
  <string name="choose_auto_follow_route_descr">Час, через який мапа повернеться до поточної позиції.</string>
  
  <string name="auto_follow_route_navigation">Автоцентрування мапи тільки під час навігації</string>
  <string name="auto_follow_route_navigation_descr">Повертати мапу в поточну позицію тільки при навігації за маршрутом.</string>
  <string name="auto_follow_location_enabled">Використовується режим автоматичного центрування мапи.</string>
  <string name="pref_vector_rendering">Налаштування векторного рендерінгу</string>
  <string name="pref_overlay">Додаткові шари</string>
  <string name="pref_raster_map">Налаштування онлайн мап</string>
  <string name="pref_vector_map">Налаштування векторних мап</string>
  <string name="delete_confirmation_msg">Вилучити %1$s?</string>
  <string name="city_type_suburb">Передмістя</string>
  <string name="city_type_hamlet">Хутір</string>
  <string name="city_type_village">Село</string>
  <string name="city_type_town">Місто (невелике)</string>
  <string name="city_type_city">Місто</string>
  
  <string name="animate_route_off">Закінчити моделювання</string>
  <string name="animate_route">Почати моделювання</string>
  
  <string name="file_can_not_be_renamed">Файл не можна перейменувати.</string>
  <string name="file_with_name_already_exists">Файл з таким ім’ям вже існує.</string>
  <string name="gpx_navigation">Маршрут GPX</string>
  <string name="poi_query_by_name_matches_categories">Деякі категорії POI відповідають запиту, можете використовувати їх для створення фільтра:</string>
  <string name="data_to_search_poi_not_available">Локальні дані для пошуку POI за іменем не знайдено.</string>
  <string name="poi_filter_by_name">Пошук за назвою</string>
  <string name="old_poi_file_should_be_deleted">Дані POI \'%1$s\' застаріли і можуть бути вилучені.</string>
  <string name="update_poi_file_not_found">Файл з POI точками не знайдено і не може бути створено.</string>
  <string name="button_upgrade_osmandplus">Оновити до OsmAnd+</string>
  <string name="map_version_changed_info">На сервері даних знайдено файли несумісні з даною версією програми. Для їх використання, будь ласка, оновіть програму.</string>
  <string name="shared_string_rename">Перейменувати</string>
  
  <string name="poi_filter_nominatim">Nominatim (Інтернет)</string>
  <string name="search_position_current_location_search">Пошук позиції…</string>
  <string name="search_position_current_location_found">Моя позиція (знайдена)</string>
  <string name="search_position_address">Адреса…</string>
  <string name="search_position_favorites">Закладки…</string>
  <string name="search_position_undefined">Невизначено</string>
  
  
  <string name="search_position_map_view">Поточний центр мапи</string>
  <string name="select_search_position">Початок:</string>
  <string name="context_menu_item_search">Шукати поруч</string>
  <string name="shared_string_save_as_gpx">Зберегти як новий GPX-трек</string>
  <string name="route_successfully_saved_at">Маршрут успішно збережено в \'%1$s\'.</string>
  <string name="filename_input">Ім’я файлу: </string>
  <string name="file_with_name_already_exist">Файл з таким ім’ям вже існує.</string>
  <string name="shared_string_save">Зберегти</string>
  
  <string name="local_index_upload_gpx_description">Вивантажити GPX-файли на сервер OSM. Вони будуть використані для покращення мап.</string>
  <string name="local_index_items_uploaded">%1$d з %2$d об’єктів успішно вивантажено.</string>
  <string name="local_index_mi_upload_gpx">Відправити в OSM</string>
  <string name="show_more_map_detail">Показати більше деталей</string>
  <string name="show_more_map_detail_descr">Відображати деякі векторні подробиці (дороги і т.п.) на малих масштабах.</string>
  <string name="favourites_delete_multiple_succesful">Точки вилучені із закладок.</string>
  <string name="favorite_delete_multiple">Ви дійсно хочете вилучити %1$d закладок та %2$d груп?</string>
  <string name="favorite_home_category">Вдома</string>
  <string name="favorite_friends_category">Друзі</string>
  <string name="favorite_places_category">Місця</string>
  
  <string name="shared_string_name">Назва</string>
  <string name="favourites_edit_dialog_category">Категорія</string>
  <string name="shared_string_no_thanks">Ні, дякую</string>
  <string name="basemap_missing">Відсутня базова мапа, що покриває весь світ на дрібному масштабі. Будь ласка, звантажте World_basemap_x.obf для повноцінний роботи програми.</string>
  <string name="vector_data_missing">SD-карта не містить завантажених даних. Будь ласка, завантажте їх, щоб використовувати мапу без інтернету.</string>
  <string name="local_index_gpx_info_show">"
\n
\nДовго утримуйте для налаштувань"</string>
  
  
  
  <string name="local_index_installed">Локальна версія</string>
  <string name="local_index_items_backuped">%1$d з %2$d об’єктів успішно деактивовано.</string>
  <string name="local_index_items_deleted">%1$d з %2$d об’єктів успішно вилучено.</string>
  <string name="local_index_items_restored">%1$d з %2$d об’єктів успішно активовано.</string>
  <string name="local_index_no_items_to_do">Нема об’єктів в %1$s</string>
  <string name="local_index_action_do">Ви дійсно хочете вилучити %1$s %2$s об’єктів?</string>
  <string name="local_index_descr_title">Управління мапами.</string>
  <string name="local_index_mi_restore">Активувати</string>
  <string name="local_index_mi_backup">Деактивувати</string>
  
  <string name="local_index_mi_reload">Оновити з SD-картки</string>
  <string name="shared_string_download">Завантажити</string>
  
  <string name="local_index_poi_data">POI дані</string>
  <string name="local_index_address_data">Адреси</string>
  <string name="local_index_transport_data">Дані громадського транспорту</string>
  <string name="local_index_map_data">Мапа</string>
  
  <string name="local_indexes_cat_backup">Деактивовані</string>
  <string name="local_indexes_cat_tts">Голосові підказки (TTS)</string>
  <string name="local_indexes_cat_voice">Голосові підказки (запис)</string>
  
  <string name="local_indexes_cat_poi">POI дані</string>
  <string name="ttsvoice">Голос TTS</string>
  <string name="search_offline_clear_search">Новий пошук</string>
  <string name="map_text_size_descr">Виберіть розмір шрифту для позначень на мапі.</string>
  <string name="map_text_size">Розмір тексту</string>
  <string name="trace_rendering">Налагоджувальна інформація про рендеринг</string>
  <string name="trace_rendering_descr">Відображає продуктивність рендерингу.</string>
  
  
  
  <string name="installing_new_resources">Розпаковуються нові дані…</string>
  <string name="internet_connection_required_for_online_route">Обраний навігаційний онлайн-сервіс, але немає з’єднання з Інтернетом.</string>
  <string name="tts_language_not_supported_title">Мова не підтримується</string>
  <string name="tts_language_not_supported">Вибрана мова не підтримується встановленим рушієм Android TTS (перетворення тексту в мову). Ви бажаєте пошукати інший рушій TTS? Якщо ні, буде використовуватись інша встановлена мова рушія TTS.</string>
  <string name="tts_missing_language_data_title">Дані відсутні</string>
  <string name="tts_missing_language_data">Для даної мови відсутні дані TTS. Завантажити дані з Маркету?</string>
  <string name="gpx_option_reverse_route">Зворотній напрямок GPX</string>
  <string name="gpx_option_destination_point">Використовувати поточний пункт призначення</string>
  <string name="gpx_option_from_start_point">Пройдіть по усьому треку</string>
  <string name="switch_to_vector_map_to_see">Для цього регіону доступні оффлайн векторні мапи\n\t\n\tДля їх використання виберіть пункт меню \'Налаштування Мапи\' → \'Джерело мапи…\' → \'Локальні векторні мапи\'.</string>
  <string name="choose_audio_stream">Вивід голосових вказівок</string>
  <string name="choose_audio_stream_descr">Виберіть канал для голосових вказівок.</string>
  <string name="voice_stream_voice_call">Голосовий канал (також призупиняє музику з динаміків)</string>
  <string name="voice_stream_notification">Повідомлення аудіо</string>
  <string name="voice_stream_music">Медіа / аудіо музика</string>
  <string name="warning_tile_layer_not_downloadable">Програма не може звантажити шар мапи %1$s, спробуйте перевстановити її.</string>
  <string name="overlay_transparency_descr">Змінити прозорість мапи.</string>
  <string name="overlay_transparency">Прозорість</string>
  <string name="map_transparency_descr">Змінити прозорість основної мапи.</string>
  <string name="map_transparency">Прозорість мапи</string>
  <string name="layer_underlay">Фонова мапа…</string>
  <string name="map_underlay">Фонова мапа</string>
  <string name="map_underlay_descr">Виберіть фоновий шар для основної мапи.</string>
  <string name="layer_overlay">Верхній шар…</string>
  <string name="shared_string_none">Нема</string>
  <string name="map_overlay">Верхній шар</string>
  <string name="map_overlay_descr">Виберіть верхній шар для основної мапи.</string>
  <string name="tile_source_already_installed">Мапа вже встановлена, налаштування будуть оновлені.</string>
  <string name="select_tile_source_to_install">Виберіть мапи для встановлення або оновлення.</string>
  <string name="internet_not_available">Потрібно Інтернет-з’єднання для даної операції, але воно недоступне.</string>
  <string name="install_more">Завантажити ще…</string>
  
  
  <string name="level_to_switch_vector_raster_descr">Мінімальний масштаб для використання векторних мап.</string>
  <string name="level_to_switch_vector_raster">Масштаб векторних мап</string>
  
  
  
  
  <string name="error_doing_search">Помилка автономного пошуку.</string>
  <string name="search_offline_geo_error">Неможливо обробити запит „%s“.</string>
  <string name="search_osm_offline">Пошук адреси в локальних мапах</string>
  <string name="system_locale">Система</string>
  <string name="preferred_locale_descr">Вибір мови програми (перезапустіть OsmAnd після зміни).</string>
  <string name="preferred_locale">Мова інтерфейсу</string>
  
  
  
  
  
  
  
  
  
  
  
  <string name="shared_string_next">Наступний</string>
  <string name="shared_string_previous">Попередній</string>
  <string name="unit_of_length_descr">Змінити одиниці довжини.</string>
  <string name="unit_of_length">Одиниці довжини</string>
  <string name="si_mi_feet">Милі, фути</string>
  <string name="si_mi_yard">Милі, ярди</string>
  <string name="si_km_m">Кілометри, метри</string>
  <string name="yard">ярд</string>
  <string name="foot">фут</string>
  <string name="mile_per_hour">мл/г</string>
  <string name="mile">мл</string>
  <string name="send_location_way_choose_title">Поділитись, використовуючи</string>
  <string name="send_location_sms_pattern">Координати: %1$s\n%2$s</string>
  <string name="send_location_email_pattern">Для того, щоб побачити місцерозташування, натисніть на посилання %1$s або android посилання %2$s</string>
  <string name="send_location">Надіслати місцезнаходження</string>
  <string name="context_menu_item_share_location">Поділитись місцезнаходженням</string>
  <string name="add_waypoint_dialog_added">Додано GPX-точку „{0}“</string>
  <string name="add_waypoint_dialog_title">Додати точку до записаного треку</string>
  <string name="context_menu_item_add_waypoint">Додати точку до треку</string>
  <string name="amenity_type_administrative">Адміністративні</string>
  <string name="amenity_type_barrier">Перешкода</string>
  <string name="amenity_type_education">Освіта</string>
  <string name="amenity_type_emergency">Екстрені служби</string>
  <string name="amenity_type_entertainment">Розваги</string>
  <string name="amenity_type_finance">Фінанси</string>
  <string name="amenity_type_geocache">Геокешинг</string>
  <string name="amenity_type_healthcare">Здоров’я</string>
  <string name="amenity_type_historic">Історичні</string>
  <string name="amenity_type_landuse">Землекористування</string>
  <string name="amenity_type_leisure">Дозвілля</string>
  <string name="amenity_type_man_made">Споруди</string>
  <string name="amenity_type_military">Воєнні</string>
  <string name="amenity_type_natural">Природа</string>
  <string name="amenity_type_office">Офіс</string>
  <string name="amenity_type_other">Інше</string>
  <string name="amenity_type_shop">Магазини</string>
  <string name="amenity_type_sport">Спорт</string>
  <string name="amenity_type_sustenance">Їжа</string>
  <string name="amenity_type_tourism">Туризм</string>
  <string name="amenity_type_transportation">Транспорт</string>
  <string name="indexing_address">Індексується адресація…</string>
  <string name="indexing_map">Індексуються мапи…</string>
  <string name="indexing_poi">Індексуються POI…</string>
  <string name="indexing_transport">Індексується транспорт…</string>
  <string name="shared_string_io_error">Помилка вводу/виводу</string>
  <string name="km">км</string>
  <string name="km_h">км/г</string>
  <string name="m">м</string>
  <string name="old_map_index_is_not_supported">Мапа старого формату \'\'{0}\'\' не підтримується</string>
  <string name="poi_filter_car_aid">Автодопомога</string>
  <string name="poi_filter_closest_poi">Найближчі цікаві точки (POI)</string>
  <string name="poi_filter_custom_filter">Власний фільтр</string>
  <string name="poi_filter_food_shop">Продукти</string>
  <string name="poi_filter_for_tourists">Для туристів</string>
  <string name="poi_filter_fuel">Заправки</string>
  <string name="poi_filter_namefinder">NameFinder (інтернет)</string>
  <string name="reading_cached_tiles">Зчитування кешованих растрових мап…</string>
  <string name="version_index_is_big_for_memory">Недостатньо пам’яті для локальної мапи \'\'{0}\'\'</string>
  <string name="version_index_is_not_supported">Версія локальної мапи \'\'{0}\'\' не підтримується</string>
  
  
  <string name="osmand_routing_experimental">OsmAnd оффлайн навігація є експериментальною і не працює на відстанях &gt; 20 км\n\nВ цьому випадку для прокладання маршруту використовуйте онлайн сервіс CloudMade.</string>
  <string name="specified_dir_doesnt_exist">Неможливо знайти вказану теку.</string>
  <string name="application_dir">Тека даних</string>
  
  <string name="build_installed">Збірка {0} успішно встановлена ({1}).</string>
  <string name="downloading_build">Завантажується збірка…</string>
  <string name="install_selected_build">Ви впевнені, що хочете встановити OsmAnd - {0} з {1} {2} MB?</string>
  <string name="loading_builds_failed">Не вдалось отримати список збірок OsmAnd</string>
  <string name="loading_builds">Завантажуються збірки OsmAnd…</string>
  <string name="select_build_to_install">Виберіть одну зі збірок OsmAnd для встановлення</string>
  <string name="contribution_activity">Встановлення версії</string>
  <string name="gps_status_app_not_found">Програма «стан GPS» не встановлена. Знайти в Market?</string>
  <string name="voice_is_not_available_msg">Голосова навігація недоступна. Перейдіть в \'Налаштування\' → \'Загальні\'→ \'Голосова навігація\' та оберіть голос для навігації або завантажте його.</string>
  <string name="voice_is_not_available_title">Голосові дані не знайдено</string>
  <string name="daynight_mode_day">День</string>
  <string name="daynight_mode_night">Ніч</string>
  <string name="daynight_mode_auto">Схід/захід сонця</string>
  <string name="daynight_mode_sensor">Датчик освітленості</string>
  <string name="daynight_descr">Виберіть режим перемикання денного/нічного вигляду мапи.</string>
  <string name="daynight">Денний/нічний режим</string>
  <string name="download_files_question">Завантажити {0} файл(ів) ({1} MB)?</string>
  <string name="items_were_selected">Було вибрано {0}</string>
  <string name="filter_existing_indexes">Завантажені</string>
  
  <string name="shared_string_select_all">Вибрати все</string>
  <string name="shared_string_refresh">Перезавантажити</string>
  <string name="fast_route_mode">Найшвидший маршрут</string>
  <string name="fast_route_mode_descr">Задіяти розрахунок найшвидшого маршруту, або ж вимкнути режим паливно-ощадного маршруту.</string>
  <string name="tiles_to_download_estimated_size">На масштабі{0} завантажувати {1} тайли ({2} MB)</string>
  <string name="shared_string_download_map">Завантажити мапу</string>
  <string name="select_max_zoom_preload_area">Виберіть максимальний масштаб для попереднього звантаження</string>
  <string name="maps_could_not_be_downloaded">Дана мапа не може бути завантажена</string>
  <string name="continuous_rendering">Безперервний рендеринг</string>
  <string name="continuous_rendering_descr">Відображати безперервну промальовку замість зображення повністю.</string>
  <string name="rendering_exception">Під час відображення мапи сталась невідома помилка</string>
  <string name="show_point_options">Контекстне меню …</string>
  <string name="renderer_load_sucess">Рендер завантажено</string>
  <string name="renderer_load_exception">Виникла помилка: рендер не завантажено</string>
  <string name="renderers">Векторний рендер</string>
  <string name="renderers_descr">Виберіть стиль відтворення мапи.</string>
  <string name="poi_context_menu_website">Показати сайт POI</string>
  <string name="poi_context_menu_call">Показати телефон POI</string>
  <string name="website">веб-сайт</string>
  <string name="phone">телефон</string>
  <string name="download_type_to_filter">фільтрувати</string>
  <string name="use_high_res_maps">Дисплей високої роздільної здатності</string>
  <string name="use_high_res_maps_descr">Не розтягувати (із розмиттям) растрові мапи на дисплеях з високою роздільною здатністю.</string>
  
  <string name="context_menu_item_search_transport">Шукати громадський транспорт</string>
  <string name="transport_searching_transport">Пошук транспорту (нема цілі):</string>
  <string name="transport_searching_route">Пошук транспорту ({0} до цілі):</string>
  
  <string name="transport_search_again">Шукати транспорт знову</string>
  
  <string name="voice">Голосові дані (запис)</string>
  <string name="no_vector_map_loaded">Векторні мапи не завантажено</string>
  
  <string name="gpx_files_not_found">Файли GPX не знайдені в теці з треками</string>
  <string name="layer_gpx_layer">Трек GPX…</string>
  <string name="error_reading_gpx">Помилка читання GPX даних</string>
  <string name="vector_data">Оффлайн векторні мапи</string>
  <string name="transport_context_menu">Шукати транспорт на зупинці</string>
  
  
  <string name="poi_context_menu_modify">Редагувати POI</string>
  <string name="poi_context_menu_delete">Вилучити POI</string>
  <string name="rotate_map_compass_opt">За компасом</string>
  <string name="rotate_map_bearing_opt">За напрямком руху</string>
  <string name="rotate_map_none_opt">Не обертати (північ угорі)</string>
  <string name="rotate_map_to_bearing_descr">Виберіть спосіб обертання мапи.</string>
  <string name="rotate_map_to_bearing">Орієнтація мапи</string>
  <string name="show_route">Подробиці маршруту</string>
  <string name="fav_imported_sucessfully">Точки закладок успішно імпортовано</string>
  <string name="fav_file_to_load_not_found">Файл GPX, що містить точки закладок, не знайдено в {0}</string>
  <string name="fav_saved_sucessfully">Закладки збережено в {0}</string>
  <string name="no_fav_to_save">Нема точок закладок для збереження</string>
  <string name="shared_string_import">Імпортувати</string>
  
  <string name="error_occurred_loading_gpx">Помилка при завантаженні GPX</string>
  <string name="send_report">Відправити звіт</string>
  <string name="none_region_found">Не знайдено оффлайн мап для даного регіону на SD карті. Завантажити їх з Інтернету.</string>
  <string name="poi_namefinder_query_empty">Введіть запит для пошуку POI</string>
  <string name="any_poi">Всі</string>
  
  <string name="thanks_yandex_traffic">Дорожня інформація надається завдяки Яндексу.</string>
  <string name="layer_yandex_traffic">Яндекс Пробки</string>
  <string name="layer_route">Маршрут</string>
  <string name="shared_string_favorites">Закладки</string>
  <string name="layer_osm_bugs">Нотатки OSM (онлайн)</string>
  
  <string name="layer_poi">POI-накладення…</string>
  <string name="layer_map">Джерело мапи…</string>
  <string name="menu_layers">Шари мапи</string>
  <string name="context_menu_item_search_poi">Шукати POI</string>
  
  <string name="use_trackball_descr">Використовувати трекбол для руху мапи.</string>
  <string name="use_trackball">Використовувати трекбол</string>
  <string name="background_service_wait_int_descr">Виберіть максимальний час для пошуку позиції.</string>
  <string name="background_service_wait_int">Час очікування</string>
  
  <string name="where_am_i">Де я?</string>
  <string name="process_navigation_service">Сервіс навігації OsmAnd</string>
  <string name="network_provider">Мережа</string>
  <string name="gps_provider">GPS</string>
  <string name="int_seconds">секунд(и)</string>
  <string name="int_min">хв.</string>
  <string name="background_service_int_descr">Виберіть інтервал пробудження для фонового сервісу.</string>
  <string name="background_service_int">Інтервал вмикання GPS</string>
  <string name="background_service_provider_descr">Виберіть джерело позиціювання для фонового сервісу.</string>
  <string name="background_service_provider">Джерело позиціювання</string>
  <string name="background_router_service_descr">Запускає OsmAnd у фоновому режимі для відслідковування місцерозташування при вимкненому екрані.</string>
  <string name="background_router_service">Запустити OsmAnd у фоні</string>
  <string name="off_router_service_no_gps_available">Фоновому сервісу навігації необхідно, аби постачальник позиціювання був активним.</string>
  <string name="hide_poi_filter">Сховати фільтр</string>
  <string name="show_poi_filter">Показати фільтр</string>
  <string name="search_poi_filter">Фільтр</string>
  <string name="menu_mute_off">Звук увімкнено</string>
  <string name="menu_mute_on">Звук вимкнено</string>
  <string name="voice_provider_descr">Виберіть голосові вказівки для навігації.</string>
  <string name="voice_provider">Голосові настанови</string>
  <string name="voice_data_initializing">Ініціалізуються голосові дані…</string>
  <string name="voice_data_not_supported">Голосові дані не підтримуються поточною версією програми</string>
  <string name="voice_data_corrupted">Голосові дані неправильного формату або пошкоджені</string>
  <string name="voice_data_unavailable">Вибрані голосові дані недоступні</string>
  
  <string name="sd_unmounted">SD карта недоступна.\nВи не можете працювати з мапами.</string>
  <string name="sd_mounted_ro">SD карта доступна тільки для читання.\nВи не можете завантажувати мапи з Інтернету.</string>
  <string name="unzipping_file">Файл розпаковується…</string>
  <string name="route_tr">Поверніть праворуч і рухайтесь</string>
  <string name="route_tshr">Поверніть різко праворуч і рухайтесь</string>
  <string name="route_tslr">Поверніть ледь праворуч і рухайтесь</string>
  <string name="route_tl">Поверніть ліворуч і рухайтесь</string>
  <string name="route_tshl">Поверніть різко ліворуч і рухайтесь</string>
  <string name="route_tsll">Поверніть ледь ліворуч і рухайтесь</string>
  <string name="route_tu">Розверніться і рухайтесь</string>
  <string name="route_head">Рухайтесь</string>
  <string name="first_time_continue">Далі</string>
  <string name="first_time_download">Звантажити мапи регіонів</string>
  <string name="search_poi_location">Пошук сигналу…</string>
  <string name="search_near_map">Шукати поблизу поточного центру мапи</string>
  <string name="search_nearby">Шукати поруч</string>
  <string name="map_orientation_default">По замовчуванню</string>
  <string name="map_orientation_portrait">Портрет</string>
  <string name="map_orientation_landscape">Альбом</string>
  <string name="map_screen_orientation">Орієнтація екрану</string>
  <string name="map_screen_orientation_descr">Виберіть орієнтацію екрану.</string>
  <string name="opening_hours_not_supported">Формат часу не підтримується для редагування</string>
  <string name="add_new_rule">Додати правило</string>
  <string name="transport_Routes">Маршрути</string>
  <string name="transport_Stop">Зупинка</string>
  <string name="transport_stops">зупинок</string>
  <string name="transport_search_after">Подальший маршрут</string>
  <string name="transport_search_before">Попередній маршрут</string>
  <string name="transport_finish_search">Закінчити пошук</string>
  <string name="transport_stop_to_go_out">Виберіть зупинку</string>
  <string name="transport_to_go_after">йти після</string>
  <string name="transport_to_go_before">йти до</string>
  <string name="transport_stops_to_pass">зупинок в дорозі</string>
  <string name="transport_route_distance">Довжина маршруту</string>
  <string name="transport">Транспорт</string>
  <string name="shared_string_ok">Гаразд</string>
  <string name="show_transport_over_map_description">Показувати зупинки громадського транспорту.</string>
  <string name="show_transport_over_map">Показувати зупинки транспорту</string>
  <string name="hello">Навігаційна програма OsmAnd</string>
  <string name="update_poi_success">POI дані успішно оновлено ({0} об’єктів завантажено)</string>
  <string name="update_poi_error_local">Помилка оновлення POI даних</string>
  <string name="update_poi_error_loading">Помилка завантаження даних із сервера</string>
  <string name="update_poi_no_offline_poi_index">Для цієї місцевості відсутні локальні дані про POI</string>
  <string name="update_poi_is_not_available_for_zoom">Оновлення POI не доступне на дрібних масштабах</string>
  <string name="context_menu_item_update_poi">Оновити POI</string>
  <string name="context_menu_item_update_map_confirm">Оновити локальні дані, завантаживши їх з Інтернету?</string>
  <string name="search_history_city">Місто: {0}</string>
  <string name="search_history_street">Вулиця: {0}, {1}</string>
  <string name="search_history_int_streets">Перехрестя: {0} x {1} в {2}</string>
  <string name="search_history_building">Будівля: {0}, {1}, {2}</string>
  <string name="favorite">Закладки</string>
  <string name="shared_string_clear_all">Очистити все</string>
  <string name="shared_string_history">Історія</string>
  <string name="uploading_data">Вивантаження даних…</string>
  <string name="uploading">Вивантаження…</string>
  <string name="search_nothing_found">Нічого не знайдено</string>
  <string name="searching">Пошук…</string>
  <string name="searching_address">Пошук адреси…</string>
  <string name="search_osm_nominatim">Пошук адреси в OSM Nominatim</string>
  <string name="hint_search_online">Онлайн пошук: Номер будинку, вулиця, місто</string>
  <string name="search_offline_address">Оффлайн пошук</string>
  <string name="search_online_address">Інтернет</string>
  <string name="max_level_download_tile">Макс. рівень деталізації</string>
  <string name="max_level_download_tile_descr">Виберіть максимальний рівень деталізації для звантаження з Інтернету.</string>
  <string name="route_general_information">Загальна відстань %1$s, час в дорозі %2$d г %3$d хв.</string>
  <string name="router_service_descr">Виберіть сервіс для прокладання маршруту.</string>
  <string name="router_service">Прокладання маршруту</string>
  <string name="sd_dir_not_accessible">Тека даних на SD-карті не доступна!</string>
  <string name="download_question">Завантажити {0} - {1} ?</string>
  <string name="download_question_exist">Оффлайн мапа для {0} вже існує ({1}). Хочете її оновити ({2}) ?</string>
  <string name="address">Адреса</string>
  <string name="shared_string_download_successful">Успішно завантажена</string>
  
  
  
  <string name="downloading_list_indexes">Завантажується список доступних регіонів…</string>
  <string name="list_index_files_was_not_loaded">Неможливо отримати список доступних регіонів з osmand.net.</string>
  
  <string name="fav_points_edited">Збережена точка закладки була змінена</string>
  <string name="fav_points_not_exist">Не існує збережених точок закладок</string>
  <string name="update_existing">Замінити</string>
  <string name="only_show">Показати маршрут</string>
  <string name="follow">Стартувати</string>
  <string name="recalculate_route_to_your_location">Режим пересування:</string>
  <string name="mark_final_location_first">Вкажіть пункт призначення</string>
  <string name="get_directions">Маршрут</string>
  
  <string name="opening_hours">Робочі години</string>
  <string name="opening_changeset">Відкриття пакету правок…</string>
  <string name="closing_changeset">Закриття пакету правок…</string>
  <string name="commiting_node">Збереження об’єкта…</string>
  <string name="loading_poi_obj">Звантаження POI…</string>
  <string name="auth_failed">Помилка авторизації</string>
  <string name="failed_op">помилка</string>
  <string name="converting_names">Конвертація місцевих/англійських назв…</string>
  <string name="loading_streets_buildings">Завантажуються будинки і вулиці…</string>
  <string name="loading_postcodes">Завантажуються поштові індекси…</string>
  <string name="loading_streets">Завантажуються вулиці…</string>
  <string name="loading_cities">Завантажуються міста…</string>
  
  <string name="poi">POI</string>
  <string name="error_occurred_saving_gpx">Помилка збереження шляху в GPX файл</string>
  <string name="error_calculating_route">Помилка розрахунку маршруту</string>
  <string name="error_calculating_route_occured">Помилка прокладання маршруту</string>
  <string name="empty_route_calculated">Помилка: розрахований маршрут порожній</string>
  <string name="new_route_calculated_dist">Новий маршрут прокладено, відстань</string>
  <string name="arrived_at_destination">Ви прибули в пункт призначення</string>
  <string name="invalid_locations">Неправильні координати!</string>
  <string name="go_back_to_osmand">Повернутись до мапи OsmAnd</string>
  <string name="shared_string_close">Закрити</string>
  <string name="loading_data">Дані завантажуються…</string>
  <string name="reading_indexes">Зчитування даних…</string>
  <string name="previous_run_crashed">Помилка у роботі програми. Файл журналу знаходиться тут {0}. Будь ласка, напишіть розробнику про помилку (з вкладеним журнальним файлом).</string>
  <string name="saving_gpx_tracks">Збереження GPX треків на SD…</string>
  <string name="finished_task">Закінчено</string>
  
  
  
  
  <string name="use_online_routing_descr">Використовувати Інтернет для прокладання маршруту.</string>
  <string name="use_online_routing">Онлайн маршрутизація</string>
  <string name="osm_settings_descr">Логін/пароль для Openstreetmap.org (OSM), необхідні для вивантаження вкладу.</string>
  <string name="data_settings_descr">Налаштування даних: мова, оновлення даних.</string>
  <string name="data_settings">Дані</string>
  
  <string name="osm_settings">OSM-редагування</string>
  <string name="auto_zoom_map_descr">Автоматично зменшувати/збільшувати мапу згідно Вашої швидкості (якщо мапа синхронізується з чинним положенням).</string>
  <string name="auto_zoom_map">Автоматичне зменшення/збільшення</string>
  <string name="additional_settings">Додаткові налаштування</string>
  <string name="shared_string_settings">Налаштування</string>
  <string name="save_current_track_descr">Зберегти активний трек на SD.</string>
  <string name="save_current_track">Зберегти активний GPX трек</string>
  <string name="save_track_interval">Інтервал збереження під час навігації</string>
  <string name="save_track_interval_descr">Вказати інтервал збереження точок треку під час навігації.</string>
  <string name="save_track_to_gpx_descrp">Під час навігації треки будуть автоматично збережені у теку з треками у форматі GPX.</string>
  <string name="save_track_to_gpx">Автоматично записувати трек під час навігації</string>
  <string name="update_tile">Оновити мапу</string>
  <string name="reload_tile">Оновити частину мапи</string>
  <string name="mark_point">Точка</string>
  
  
  
  <string name="shared_string_add_to_favorites">Додати в закладки</string>
  <string name="use_english_names_descr">Вибір між місцевими та англійськими назвами.</string>
  <string name="use_english_names">Назви латиницею</string>
  <string name="app_settings">Налаштування</string>
  <string name="search_address">Шукати адресу</string>
  <string name="choose_building">Виберіть будинок</string>
  <string name="choose_street">Виберіть вулицю</string>
  <string name="choose_city">Виберіть місто чи поштовий індекс</string>
  <string name="ChooseCountry">Виберіть країну</string>
  
  
  
  <string name="show_view_angle">Відображати напрямок</string>
  <string name="map_view_3d_descr">Увімкнути 3D вигляд для мапи.</string>
  <string name="map_view_3d">3D вид</string>
  <string name="show_poi_over_map_description">Відображати останні вибрані POI на мапі.</string>
  <string name="show_poi_over_map">Відображати POI</string>
  <string name="map_tile_source_descr">Виберіть джерело онлайн мап або кешованих ділянок мапи.</string>
  <string name="map_tile_source">Джерело растрових мап</string>
  <string name="map_source">Джерело мапи</string>
  <string name="use_internet">Використовувати інтернет</string>
  <string name="show_location">Показати ваше місцерозташування</string>
  
  
  <string name="show_gps_coordinates_text">Показати GPS координати на мапі</string>
  <string name="use_internet_to_download_tile">Використовувати інтернет для звантаження відсутніх частин мапи</string>
  <string name="app_description">Навігаційна програма</string>
  <string name="shared_string_exit">Вихід</string>
  
  
  
  <string name="search_button">Пошук</string>
  <string name="search_activity">Пошук</string>
  <string name="searchpoi_activity">Вибрати POI</string>
  <string name="search_POI_level_btn">Знайти більше</string>
  <string name="incremental_search_city">Виберіть місто</string>
  <string name="incremental_search_street">Шукати вулицю</string>
  <string name="incremental_search_building">Шукати будинок</string>
  <string name="choose_available_region">Виберіть регіон зі списку</string>
  <string name="choose_intersected_street">Виберіть перехрестя</string>
  <string name="Closest_Amenities">Найближчі послуги</string>
  <string name="app_mode_default">Огляд мапи</string>
  <string name="app_mode_car">Автомобіль</string>
  <string name="app_mode_bicycle">Велосипед</string>
  <string name="app_mode_pedestrian">Пішохід</string>
  <string name="position_on_map_center">В центрі</string>
  <string name="position_on_map_bottom">Внизу</string>
  <string name="navigate_point_top_text">Введіть широту і довготу у форматі (Г - градуси, М - мінути, С - секунди)</string>
  <string name="navigate_point_latitude">Широта</string>
  <string name="navigate_point_longitude">Довгота</string>
  <string name="navigate_point_format_D">ГГГ.ГГГГ</string>
  <string name="navigate_point_format_DM">ГГГ ММ.МММММ</string>
  <string name="navigate_point_format_DMS">ГГГ ММ СС.ССССС</string>
  <string name="shared_string_show_on_map">Показати</string>
  
  <string name="search_address_top_text">Виберіть адресу</string>
  <string name="search_address_region">Регіон</string>
  <string name="search_address_city">Місто</string>
  <string name="search_address_street">Вулиця</string>
  <string name="search_address_building">Будинок</string>
  <string name="search_address_building_option">Будинок</string>
  <string name="search_address_street_option">Перехрестя</string>
  
  
  <string name="context_menu_item_update_map">Оновити мапу</string>
  
  <string name="context_menu_item_create_poi">Додати POI</string>
  <string name="shared_string_yes">Так</string>
  <string name="shared_string_cancel">Скасувати</string>
  <string name="shared_string_apply">Застосувати</string>
  <string name="shared_string_add">Додати</string>
  <string name="shared_string_no">Ні</string>
  <string name="add_favorite_dialog_top_text">Введіть ім’я точки закладки</string>
  <string name="add_favorite_dialog_default_favourite_name">Закладка</string>
  <string name="add_favorite_dialog_favourite_added_template">Точка \'\'{0}\'\' успішно додана в закладки.</string>
  <string name="favourites_context_menu_edit">Редагувати закладку</string>
  <string name="favourites_context_menu_delete">Вилучити закладку</string>
  <string name="favourites_remove_dialog_msg">Вилучити точку \'%s\' із закладок?</string>
  <string name="favourites_remove_dialog_success">Точка {0} була успішно вилучена із закладок.</string>
  
  
  
  
  <string name="osb_comment_dialog_message">Повідомлення</string>
  <string name="osb_comment_dialog_author">Автор</string>
  
  
  <string name="osb_comment_dialog_success">Коментар успішно додано</string>
  <string name="osb_comment_dialog_error">Помилка: коментар не додано</string>
  
  
  
  
  
  <string name="poi_edit_title">Редагування POI</string>
  <string name="poi_create_title">Створити POI</string>
  <string name="poi_error_poi_not_found">Не вдалося знайти вузол або об’єкт складається з декількох вузлів, які ще не підтримується.</string>
  <string name="poi_remove_confirm_template">Ви дійсно хочете вилучити {0}?</string>
  <string name="poi_remove_title">Вилучення POI</string>
  <string name="shared_string_delete">Видалити</string>
  <string name="poi_remove_success">POI успішно вилучено</string>
  <string name="poi_action_add">додати</string>
  <string name="poi_action_change">змінити</string>
  <string name="poi_action_succeded_template">Дія {0} успішно закінчена.</string>
  <string name="poi_error_unexpected_template">Неочікувана помилка при виконанні операції {0}.</string>
  <string name="poi_error_io_error_template">Помилка вводу виводу при виконанні операції {0}.</string>
  <string name="poi_error_info_not_loaded">Помилка при завантаженні інформації про POI</string>
  <string name="poi_dialog_opening_hours">Відкрити</string>
  <string name="poi_dialog_comment">Коментар</string>
  <string name="poi_dialog_comment_default">Зміна POI</string>
  <string name="poi_dialog_other_tags_message">Наступні теги POI не можуть бути змінені</string>
  <string name="default_buttons_commit">Зберегти</string>
  <string name="shared_string_clear">Очистити</string>
  <string name="filter_current_poiButton">Фільтр</string>
  
  <string name="edit_filter_save_as_menu_item">Зберегти як</string>
  <string name="edit_filter_delete_dialog_title">Видалити вибраний фільтр?</string>
  <string name="edit_filter_delete_message">Фільтр {0} вилучений</string>
  <string name="edit_filter_create_message">Фільтр {0} створений</string>
  
  <string name="gpxup_public">Публічний</string>
  <string name="gpxup_identifiable">Ідентифікований</string>
  <string name="gpxup_trackable">Відстежуваний</string>
  <string name="gpxup_private">Приватний</string>
  <string name="osmand_parking_event">Забрати автомобіль зі стоянки</string>
  <string name="osmand_parking_warning">Попередження</string>
  <string name="osmand_parking_warning_text">Нагадування про обмеження часу паркування автомобіля вже додано в календар. Вам необхідно його вилучити вручну.</string>
  <string name="osmand_parking_time_limit_title">Вкажіть максимальний час стоянки</string>
  <string name="osmand_parking_delete_confirm">Вилучити позначку місця стоянки?</string>
  <string name="osmand_parking_delete">Вилучити позначку місця стоянки</string>
  <string name="osmand_parking_choose_type">Виберіть тип стоянки</string>
  <string name="osmand_parking_lim_text">З обмеженням по часу</string>
  <string name="osmand_parking_no_lim_text">Без обмеження по часу</string>
  <string name="osmand_parking_add_event">Додати нагадування в календар</string>
  <string name="osmand_parking_time_limit">Обмежений час стоянки</string>
  <string name="osmand_parking_time_no_limit">Час стоянки необмежений</string>
  <string name="osmand_parking_position_description">Розташування припаркованого автомобіля. %1$s</string>
  <string name="osmand_parking_position_description_add">Забрати автомобіль о:</string>
  <string name="osmand_parking_pm">PM</string>
  <string name="osmand_parking_am">AM</string>
  <string name="osmand_parking_position_name">Місце стоянки</string>
  <string name="osmand_parking_plugin_description">Втулок „Місце стоянки“ дозволить вам запам’ятати, коли ви поставили автівку на стоянку та скільки часу залишилось, якщо стоянка обмежена часом. 
\n
\nВи можете знайти місце стоянки та час на панелі керування та на відповідному віджеті на мапі. Також він додає нагадування в календар, якщо ви бажаєте отримати нагадування.</string>
  <string name="osmand_parking_plugin_name">Місце стоянки</string>
  <string name="context_menu_item_add_parking_point">Відмітити місце стоянки</string>
  <string name="context_menu_item_delete_parking_point">Вилучити позначку місця стоянки</string>
  <string name="starting_point_too_far">Початковий пункт занадто далеко від найближчої дороги.</string>
  <string name="shared_location">Загальні місця</string>
  
  <string name="global_app_allocated_memory_descr">Зайнято пам’яті %1$s MB (Обмеження Android %2$s MB, dalvik %3$s MB).</string>
  <string name="global_app_allocated_memory">Зайнято пам’яті</string>
  <string name="native_app_allocated_memory_descr">Всього фізичної пам’яті зайнятої застосунком %1$s MB (dalvik %2$s MB, інше %3$s MB). 
		Пропорційно пам’яті %4$s MB (Обмеження Android %5$s MB, dalvik %6$s MB).</string>
  <string name="native_app_allocated_memory">Всього фізичної пам’яті</string>
  <string name="select_animate_speedup">Вкажіть швидкість анімації маршруту</string>
  <string name="osmand_parking_hours">Годин</string>
  <string name="osmand_parking_minutes">Хвилин</string>
  <string name="osmand_parking_position_description_add_time">Автомобіль припарковано о</string>
  <string name="use_compass_navigation_descr">Використовувати навігацію за компасом, коли напрямок не визначений.</string>
  <string name="use_compass_navigation">Використовувати компас</string>
  <string name="route_updated_loc_found">Маршрут буде обраховано після визначення місцерозташування</string>
  <string name="continue_follow_previous_route_auto">Попередній маршрут не завершено. Продовжити рух по ньому? (%1$s секунд)</string>
  
  
  
  <string name="show_cameras">Камери детектування швидкості</string>
  <string name="show_traffic_warnings">Попередження про дорожній рух</string>
  <string name="avoid_toll_roads">Платні дороги</string>
  
  <string name="map_widget_top_text">Назва вулиці</string>
  <string name="map_widget_config">Налаштування</string>
  
  <string name="map_widget_back_to_loc">Де я</string>
  <string name="map_widget_lock_screen">Заблокувати екран</string>
  <string name="map_widget_compass">Компас</string>
  
  <string name="map_widget_reset">Скидання налаштувань</string>
  
  
  <string name="map_widget_parking">Стоянка</string>
  <string name="map_widget_monitoring">GPX логування</string>
  <string name="map_widget_speed">Швидкість</string>
  <string name="map_widget_distance">Пункт призначення</string>
  <string name="map_widget_altitude">Висота</string>
  <string name="map_widget_time">Час в дорозі</string>
  <string name="map_widget_next_turn">Наступний поворот</string>
  <string name="map_widget_next_turn_small">Наступний поворот (невеликий)</string>
  <string name="map_widget_next_next_turn">Другий наступний поворот</string>
  <string name="map_widget_mini_route">Міні мапа маршрутів</string>
  <string name="bg_service_screen_lock">Блокування екрану</string>
  <string name="bg_service_screen_lock_toast">Екран заблоковано</string>
  <string name="bg_service_interval">Встановити інтервал пробудження:</string>
  <string name="screen_is_locked">Для розблокування екрану доторкніться до значка блокування</string>
  <string name="bg_service_screen_unlock">Розблокувати екран</string>
  <string name="bg_service_sleep_mode_off">Запустити\n додаток у фоновому режимі</string>
  <string name="bg_service_sleep_mode_on">Вимкнути\nфоновий режим</string>
<string name="access_arrival_time">Час прибуття</string>
    <string name="item_unchecked">не відмічено</string>
    <string name="shared_string_map">Мапа</string>
    <string name="prefer_motorways">Надавати перевагу автомагістралям</string>
	<string name="item_checked">відмічено</string>
    <string name="prefer_in_routing_title">Надавати перевагу…</string>
	<string name="prefer_in_routing_descr">Надавати перевагу автомагістралям.</string>
    
    <string name="max_speed_none">немає</string>
    <string name="index_name_openmaps">OpenMaps - Європа</string>
    
    <string name="download_hillshade_maps">Затемнення рельєфу</string>
    
    <string name="local_indexes_cat_av">Аудіо/Відео дані</string>
    <string name="stop_routing_confirm">Ви впевнені, що хочете зупинити навігацію?</string>
    <string name="clear_dest_confirm">Ви впевнені, що хочете вилучити пункт призначення (і проміжні точки)?</string>
    <string name="recording_context_menu_show">Показати</string>
    <string name="recording_photo_description">Фото %1$s %2$s</string>
    <string name="av_def_action_picture">Сфотографувати</string>
    <string name="recording_context_menu_precord">Сфотографувати</string>
    <string name="dropbox_plugin_description">Втулок Dropbox дає Вам можливість синхронізувати треки та відео/аудіо-нотатки з вашим обліковим записом Dropbox.</string>
    <string name="dropbox_plugin_name">Втулок Dropbox</string>
    
    <string name="intermediate_points_change_order">Змінити порядок</string>
    <string name="srtm_paid_version_msg">Розгляньте, будь ласка, можливість придбання втулка «Ізолінії висот» на Маркеті, це підтримає його подальшу розробку.</string>
    <string name="srtm_paid_version_title">Втулок Ізолінії висот</string>
    <string name="av_def_action_video">Запис відео</string>
    <string name="av_def_action_audio">Запис аудіо</string>
    <string name="av_widget_action_descr">Вибрати типову дію для віджету.</string>
    <string name="av_widget_action">Дія для віджета</string>
    
    <string name="precise_routing_mode_descr">Ввімкніть, для обчислення точних маршрутів без збоїв. Цей режим працює на обмеженій відстані та є повільним.</string>
    <string name="precise_routing_mode">Точний маршрут (alpha)</string>
    <string name="av_video_format_descr">Виберіть формат відео.</string>
    <string name="av_video_format">Формат відео</string>
    <string name="av_use_external_recorder_descr">Використовувати системну програму для запису відео.</string>
    <string name="av_use_external_recorder">Використовувати системну програму</string>
    <string name="av_use_external_camera_descr">Використовувати системну програму для фото.</string>
    <string name="recording_unavailable">недоступно</string>
    <string name="shared_string_control_stop">Стоп</string>
    <string name="shared_string_control_start">Старт</string>
    <string name="map_widget_av_notes">Аудіо/відео-нотатки</string>
    <string name="osmand_srtm_short_description_80_chars">Втулок OsmAnd для відображення рельєфу</string>
    
    <string name="av_use_external_camera">Використовувати програму Камера</string>
    <string name="av_settings_descr">Налаштування аудіо/відео запису.</string>
    <string name="av_settings">"Налаштування аудіо/відео " </string>
    <string name="recording_error">"Помилка під час запису " </string>
    <string name="recording_camera_not_available">Камера не доступна</string>
    <string name="recording_default_name">Запис</string>
    <string name="av_def_action_choose">Обрати за запитом</string>
    <string name="recording_is_recorded">Аудіо/відео зараз записується. Для зупинки натисніть на АВ-віджет.</string>
    <string name="recording_context_menu_arecord">Створити аудіо-нотатку</string>
    <string name="recording_context_menu_vrecord">Створити відео-нотатку</string>
    <string name="recording_context_menu_delete">Вилучити запис</string>
    <string name="recording_context_menu_play">Грати</string>
    
    
    <string name="map_widget_intermediate_distance">Проміжний пункт призначення</string>
    <string name="recording_can_not_be_played">Неможливо відтворити запис</string>
    <string name="recording_playing">Відбувається відтворення аудіо\n%1$s</string>
    <string name="recording_open_external_player">Відкрити зовнішній програвач</string>
    <string name="recording_delete_confirm">Ви хочете вилучити даний запис?</string>
    
    <string name="recording_description">Запис %1$s %3$s %2$s</string>
    <string name="osmand_srtm_long_description_1000_chars">Цей втулок показує як ізолінії висот так і рельєф на стандартних мапах OsmAnd. Ці можливості стануть в нагоді для спортсменів, туристів, мандрівників та для будь-кого, хто цікавиться структурою рельєфу місцевості. 
\n 
\nГлобальні дані (між 70 градусами на півночі і 70 градусами на півдні) базуються на вимірюваннях SRTM (Shuttle Radar Topography Mission) і ASTER (Advanced Spaceborne Thermal Emission and Reflection Radiometer), даних інструменту візуалізації Terra, флагманського супутника системи спостереження Землі від NASA. ASTER — це результат спільної роботи NASA, міністерства економіки Японії, міністерства торгівлі і промисловості Японії (METI), агенції космічних систем Японії (J-spacesystems).</string>
    
    
    <string name="map_widget_distancemeasurement">Вимірювання відстаней</string>
    <string name="map_widget_audionotes">Аудіо-нотатки</string>
    <string name="audionotes_plugin_description">Втулок для створення аудіо/відео заміток під час подорожей, за допомогою використання кнопки на екрані мапи або через контекстне меню на будь-якому місці на мапі.</string>
    <string name="audionotes_plugin_name">Аудіо/відео-нотатки</string>
    <string name="index_srtm_parts">частин</string>
    <string name="index_srtm_ele">Ізолінії висот</string>
    <string name="srtm_plugin_description">Цей втулок показує як ізолінії висот так і рельєф на стандартних мапах OsmAnd. Ці можливості стануть в нагоді для спортсменів, туристів, мандрівників та для будь-кого, хто цікавиться структурою рельєфу місцевості. 
\n 
\nГлобальні дані (між 70 градусами на півночі і 70 градусами на півдні) базуються на вимірюваннях SRTM (Shuttle Radar Topography Mission) і ASTER (Advanced Spaceborne Thermal Emission and Reflection Radiometer), даних інструменту візуалізації Terra, флагманського супутника системи спостереження Землі від NASA. ASTER — це результат спільної роботи NASA, міністерства економіки Японії, міністерства торгівлі і промисловості Японії (METI), агенції космічних систем Японії (J-spacesystems).</string>
    <string name="srtm_plugin_name">Ізолінії висот</string>
    <string name="download_select_map_types">Інші мапи</string>
    <string name="download_roads_only_item">Тільки дороги</string>
    <string name="download_srtm_maps">Ізолінії висот</string>
    <string name="download_roads_only_maps">Мапа лише з дорогами</string>
    
	<string name="rendering_attr_noAdminboundaries_name">Кордони</string>
	
	
	<string name="map_widget_max_speed">Обмеження швидкості</string>
    <string name="route_descr_lat_lon">Ш %1$.3f Д %2$.3f</string>
    
    
    
    <string name="no_buildings_found">Будівлі не знайдено.</string>
    <string name="search_villages_and_postcodes">Шукати ще по селу/індексу</string>
	<string name="rendering_attr_showRoadMaps_description">Виберіть коли показувати тільки дорожні мапи:</string>
	<string name="rendering_attr_showRoadMaps_name">Тільки дорожні мапи</string>
    <string name="safe_mode_description">Запустити програму в безпечному режимі (сповільнює роботу програми, використовуючи тільки Android-функції).</string>
    <string name="safe_mode">Безпечний режим</string>
    <string name="native_library_not_running">Програму запущено в безпечному режимі (вимикається в Налаштуваннях).</string>
    <string name="audionotes_location_not_defined">Поточне місцезнаходження для нотатки не визначено. Використовуйте контекстне меню для прив\'язки нотатки до даної точки.</string>
    
    
    <string name="monitoring_control_start">GPX</string>
    <string name="background_service_is_enabled_question">Фоновий режим запущений. Ви хочете зупинити його роботу також?</string>
    <string name="close_changeset">Закрити набір змін</string>
	<string name="zxing_barcode_scanner_not_found">Програму \'Сканер штрих-кодів\' не знайдено. Шукати в Google Play?</string>
	<string name="rendering_attr_roadColors_description">Виберіть кольорову схему доріг:</string>
	<string name="rendering_attr_roadColors_name">Кольорова схема доріг</string>
    <string name="map_widget_show_destination_arrow">Відображати напрямок до пункту призначення</string>
    <string name="gps_not_available">Ввімкнути GPS в налаштуваннях</string>
    <string name="map_widget_monitoring_services">Служби моніторингу</string>
	<string name="no_route">Відмінити</string>
	<string name="delete_target_point">Вилучити точку призначення</string>
	<string name="target_point">Пункт призначення %1$s</string>
    <string name="intermediate_point">Проміжний пункт %1$s</string>
    <string name="context_menu_item_last_intermediate_point">Додати як останню проміжну точку</string>
    <string name="context_menu_item_first_intermediate_point">Додати як першу проміжну точку</string>
    <string name="add_as_last_destination_point">Додати як останню проміжну точку</string>
    <string name="add_as_first_destination_point">Додати як першу проміжну точку</string>
    <string name="replace_destination_point">Замінити пункт призначення</string>
    <string name="new_destination_point_dialog">Ви вже встановили пункт призначення:</string>
    <string name="target_points">Точки призначення</string>
    <string name="intermediate_point_too_far">Проміжна точка %1$s занадто далека від найближчої дороги.</string>
    <string name="arrived_at_intermediate_point">Ви досягли проміжного пункту</string>
    <string name="context_menu_item_intermediate_point">Додати як проміжну точку</string>
    <string name="ending_point_too_far">Кінцевий пункт занадто далеко від найближчої дороги.</string>
    <string name="add_tag">Додати мітку</string>
    <string name="btn_advanced_mode">Розширений режим…</string>
    <string name="poi_filter_parking">Стоянки</string>
    <string name="poi_filter_public_transport">Громадський транспорт</string>
    <string name="poi_filter_entertainment">Розваги</string>
    <string name="poi_filter_accomodation">Житло</string>
    <string name="poi_filter_restaurants">Ресторани</string>
    <string name="poi_filter_sightseeing">Огляд визначних пам’яток</string>
    <string name="show_warnings_title">Показувати попередження…</string>
	<string name="poi_filter_emergency">Аварійні служби</string>
    
    
    <string name="non_optimal_route_calculation">Швидка побудова маршруту (можливо неоптимальна)</string>
	<string name="show_warnings_descr">Налаштування сповіщень (обмеження швидкості, вимушені зупинки, штучні нерівності, тунелі), камери швидкості, інформація про рух по смугах.</string>
	<string name="avoid_motorway">Уникати автомагістралей</string>
	<string name="snap_to_road_descr">Прив\'язуватися до доріг під час навігації.</string>
	<string name="snap_to_road">Прив’язуватися до доріг</string>
	<string name="osmand_short_description_80_chars">Перегляд та навігація в автономному та онлайн режимах мапами ОСМ</string>
	<string name="osmand_plus_short_description_80_chars">Перегляд та навігація в автономному на онлайн режимах мапами ОСМ</string>
	<string name="incomplete_locale">незавершена</string>
	<string name="rendering_attr_noAdminboundaries_description">Приховати регіональні кордони (рівні 5–9).</string>
    
    <string name="enable_plugin_monitoring_services">Активуйте втулок запису подорожей, щоб використовувати сервіси запису місцезнаходження (запис GPX, онлайн моніторинг)</string>
    <string name="filterpoi_activity">Створити фільтр POI</string>
	<string name="select_navigation_mode">Виберіть режим пересування</string>
	<string name="day_night_info_description">Схід: %1$s
\nЗахід: %2$s</string>
	<string name="day_night_info">Подробиці дня/ночі</string>
	
	<string name="map_widget_vector_attributes">Налаштування візуалізації</string>
	<string name="map_widget_renderer">Стиль мапи</string>
	<string name="layer_map_appearance">Налаштувати екран</string>
	<string name="show_lanes">Смуги руху</string>
	<string name="avoid_unpaved">Уникати польових доріг</string>
	<string name="avoid_ferries">Уникати поромів</string>
	<string name="avoid_in_routing_title">Уникати…</string>
	<string name="avoid_in_routing_descr">Уникати платних і доріг без покриття, поромів.</string>
	<string name="map_widget_fluorescent">Флуоресцентні маршрути</string>
	<string name="map_widget_show_ruler">Лінійка</string>
	
	<string name="map_widget_transparent">Прозорі віджети</string>
	
	
	<string name="gps_wakeup_interval">Інтервал пробудження GPS: %s</string>
	<string name="int_continuosly">Безперервно</string>
	<string name="map_widget_view_direction">Напрямок</string>
	<string name="support_new_features_descr">Пожертвувати, для реалізації нових можливостей в застосунку.</string>
	<string name="email">Email</string>
<string name="map_widget_gps_info">GPS дані</string>
    <string name="layer_recordings">Шар записів</string>
    
	
    <string name="osmand_play_title_30_chars">OsmAnd Мапи і Навігація</string>
	<string name="osmand_plus_play_title_30_chars">OsmAnd+ Мапи і Навігація</string>
	<string name="layer_hillshade">Шар рельєфа місцевості</string>
    
	
	<string name="download_regular_maps">Стандартна мапа</string>
    
	<string name="osmand_long_description_1000_chars">"OsmAnd (OSM Automated Navigation Directions) 
\n
\nOsmAnd — навігаційне програмне забезпечення з відкритим кодом з доступом до різноманітних картографічних даних від OpenStreetMap (OSM). Всі картографічні дані (векторні та растрові) можуть бути збережені на карті пам’яті для подальшого автономного використання. OsmAnd також пропонує можливість прокладання маршруту як оффлайн, так і використовуючи онлайн-сервіси з покроковим голосовим супроводженням. 
\n
\nКілька основних можливостей: 
\n - повноцінна робота без інтернет-з’єднання(просто збережіть векторні чи растрові дані на пристрій), 
\n - компактна векторна мапа всього світу, 
\n - звантаження мап країн чи областей безпосередньо в програмі, 
\n - можливість показу додаткових даних на мапі, наприклад шар для прокладання маршруту чи шар із записом GPX-треку, з POI, закладками, ізолініями висот, громадським транспортом, додатковими мапами з можливістю налаштовування рівня прозорості, 
\n
\n  - автономний пошук адрес та POI, 
\n  - прокладання маршрутів оффлайн на середньої дальності відстані, 
\n  - режими для пішохідної, автомобільної та велонавігації: 
\n  - можливість перемикання на денний/нічний режим показу мапи, 
\n  - автомасштабування мапи відповідно до швидкості руху, 
\n  - можливість орієнтації мапи за компасом чи напрямком руху, 
\n  - показ руху по смугах та обмежень швидкості, запис та голосове супроводження. 
\n
\nОбмеження безкоштовної версії: 
\n - кількість завантажених мап є обмеженою, 
\n - відсутній оффлайн доступ до інформації з Вікіпедії для POI. 
\n
\nOsmAnd активно розвивається, його подальший розвиток забезпечується фінансовими надходженнями від його користувачів, за рахунок якої відбувається подальша розробка та впровадження нових функцій. Якщо вам подобається OsmAnd, розгляньте можливість придбання OsmAnd+ чи підтримайте впровадження нових функцій, або зробіть благодійний внесок на osmand.net."</string>
	
	<string name="osmand_plus_long_description_1000_chars">"OsmAnd+ (OSM Automated Navigation Directions) 
\n
\nOsmAnd+ — навігаційне програмне забезпечення з відкритим кодом з доступом до різноманітних картографічних даних від OpenStreetMap (OSM). Всі картографічні дані (векторні та растрові) можуть бути збережені на карті пам’яті для подальшого автономного використання. OsmAnd також пропонує можливість прокладання маршруту як оффлайн, так і використовуючи онлайн-сервіси з покроковим голосовим супроводженням. 
\n
\nOsmAnd+ — це платна версія, купуючи яку ви підтримуєте проект, фінансуючи розробку нових функцій, одержуючи останні оновлення. 
\n
\nКілька основних можливостей: 
\n
\n - повна оффлайн функціональність (просто збережіть векторні чи растрові дані на пристрій), 
\n
\n - компактна векторна мапа для усього світу, 
\n
\n - необмежена кількість звантажень мап окремої країни чи областей безпосередньо у програмі, 
\n
\n - можливість автономної роботи із даними Вікіпедії (звантаження POI з Вікіпедії) є чудовим для інструментом для мандрівників, 
\n
\n - можливість показу додаткових даних на мапі, наприклад шар для прокладання маршруту чи шар із записом GPX-треку, з POI, закладками, ізолініями висот, громадським транспортом, додатковими мапами з можливістю налаштовування рівня прозорості, 
\n 
\n - автономний пошук адрес та POI, 
\n
\n - прокладання маршрутів оффлайн для середнього розміру відстаней, 
\n
\n - режими для пішохідної, автомобільної та велонавігації: 
\n
\n   - можливість перемикання на денний/нічний режим показу, 
\n
\n   - мапи відповідно до швидкості руху, 
\n
\n   - можливість орієнтації мапи за компасом чи напрямком руху, 
\n
\n   - показ руху по смугах та обмежень швидкості, голосове супроводження (записане чи синтезоване)"</string>
	
	
		
	
	<string name="street_name">Назва вулиці</string>
	<string name="hno">Номер будинку</string>
    
    <string name="choose_osmand_theme_descr">Виберіть тему програми.</string>
    <string name="choose_osmand_theme">Тема</string>
    <string name="select_address_activity">Виберіть адресу</string>
    <string name="favourites_list_activity">Виберіть закладку</string>
    <string name="shared_string_more_actions">Інші дії</string>
    <string name="use_kalman_filter_compass_descr">Зменшує „шум“ компасу, але додає інерцію.</string>
    <string name="use_kalman_filter_compass">Використовувати фільтр Калмана</string>
    <string name="other_location">Інше</string>
    <string name="files_limit">залишилось %1$d файлів</string>
    <string name="available_downloads_left">Доступно %1$d файлів для звантаження</string>
    <string name="install_paid">Повна версія</string>
    <string name="cancel_navigation">Зупинити навігацію</string>
    <string name="clear_destination">Вилучити пункт призначення</string>
    <string name="download_using_mobile_internet">Зараз Wi-Fi з’єднання відсутнє. Продовжити звантаження з поточним інтернет-з’єднанням?</string>
    <string name="monitoring_settings">Записування подорожі</string>
    
    <string name="accessibility_options">Налаштування допоміжних можливостей</string>
    <string name="local_openstreetmap_act_title">Редагування OSM</string>
    <string name="wait_current_task_finished">Будь ласка, зачекайте завершення поточної задачі</string>
    <string name="use_magnetic_sensor">Використовувати магнітометр</string>
    <string name="monitoring_settings_descr">Налаштування запису Ваших подорожей.</string>
    
    <string name="shared_string_downloading">Триває звантаження…</string>
	<string name="delete_point">Вилучити точку</string>
    <string name="plugin_distance_point_time">час</string>
    <string name="plugin_distance_point_hdop">точність</string>
    <string name="plugin_distance_point_speed">швидкість</string>
    <string name="plugin_distance_point_ele">висота</string>
    <string name="plugin_distance_point">Точка</string>
    <string name="gpx_file_name">Назва GPX файлу</string>
    <string name="gpx_saved_sucessfully">GPX файл збережено в {0}</string>
    <string name="shared_string_do_not_show_again">Не показувати знову</string>
    <string name="distance_measurement_start_editing">Розпочати редагування</string>
    <string name="distance_measurement_finish_editing">Завершити редагування</string>
    <string name="distance_measurement_clear_route">Очистити всі точки</string>
    
    <string name="distance_measurement_load_gpx">Відкрити збережений GPX</string>
    <string name="cancel_route">Відхилити маршрут</string>
    <string name="search_street_in_neighborhood_cities">Шукати в навколишніх містах</string>
    <string name="intermediate_items_sort_return">Проміжні точки впорядковано оптимальним чином від поточної до кінцевої.</string>
    <string name="intermediate_items_sort_by_distance">Впорядкувати за відстанню</string>
    <string name="local_osm_changes_backup_successful">Файл змін OSM успішно створений в %1$s</string>
    <string name="osmand_distance_planning_plugin_name">Інструмент підрахунку відстані і планування</string>
    <string name="please_select_address">Виберіть місто або вулицю</string>
    <string name="osmand_distance_planning_plugin_description">Цей втулок активує віджет для створення маршрутів натисканням на мапі (чи використати наявний GPX-файл) для підрахунку відстані між точками. Результат може бути збережений як GPX для подальшого використання.</string>
    <string name="distance_measurement_finish_subtrack">Виміряти нову ділянку</string>
    
    
	<string name="local_indexes_cat_srtm">Ізоліній висот</string>
    <string name="context_menu_item_destination_point">Встановити як пункт призначення</string>
    <string name="local_osm_changes_backup_failed">Збій резервного копіювання файлу змін OSM</string>
    <string name="local_osm_changes_backup">Резервне копіювання файлу змін OSM</string>
    <string name="use_distance_measurement_help">* Натисніть, щоб позначити точку. 
\n * Довго утримуйте на мапі для вилучення попередньої точки. 
\n * Довго утримуйте на точці для перегляду й додавання опису. 
\n * Натисніть на віджет вимірювання, щоб побачити більше дій.</string>
    <string name="use_magnetic_sensor_descr">Використовувати магнітометр для визначення сторін світу замість датчика орієнтації.</string>
    
	<string name="destination_point">Пункт призначення %1$s</string>
    
	
	<string name="av_camera_focus">Тип фокусування камери</string>
	<string name="av_camera_focus_descr">Виберіть режим фокусу вбудованного застосунку для фотографування.</string>
	<string name="av_camera_focus_auto">Автофокус</string>
	<string name="av_camera_focus_macro">Макро-режим фокусування (крупний план)</string>
	<string name="av_camera_focus_continuous">Постійне фокусування</string>
	<string name="av_camera_focus_hiperfocal">Гіперфокальне фокусування</string>
	<string name="av_camera_focus_edof">Збільшення глибини різкості</string>
	<string name="av_camera_focus_infinity">Фокус встановлюється на нескінченність</string>
	<string name="av_photo_play_sound">Відтворювати звук затвору камери</string>
	<string name="av_photo_play_sound_descr">Під час фотографування відтворювати звук.</string>
<string name="osmand_net_previously_installed">У вас встановлена попередня версія OsmAnd. Всі локальні дані підтримуються новою версією. Але збережені точки закладок потрібно експортувати з попередньої версії і імпортувати в нову.</string>
	
	
    <string name="speak_speed_limit">Обмеження швидкості</string>
    <string name="speak_cameras">Камери детектування швидкості</string>
	<string name="speak_traffic_warnings">Попередження про дорожній рух</string>
	
	<string name="route_descr_map_location">Мапа: </string>
    <string name="osb_author_or_password_not_specified">Введіть OSM логін і пароль в налаштуваннях</string>
    <string name="clear_intermediate_points">Очистити проміжні точки</string>
    <string name="new_directions_point_dialog">Ви вже задали проміжні точки.</string>
    <string name="context_menu_item_directions_to">Маршрут до</string>
    <string name="context_menu_item_directions_from">Маршрут від</string>
    <string name="route_to">До:</string>
    <string name="announce_gpx_waypoints">Шляхові точки GPX</string>
    <string name="speak_title">Оголошувати…</string>
	<string name="speak_descr">Налаштувати оголошення назв вулиць, дорожніх обмежень (вимушені зупинки, лежачі поліцейські), попередження про камери контролю швидкості, обмеження швидкості.</string>
	<string name="speak_street_names">Назви вулиць (TTS)</string>
    
    <string name="keep_intermediate_points">Лишити проміжні точки</string>
    <string name="route_via">Через:</string>
    <string name="route_from">Від:</string>
	
	    
	<string name="osb_author_dialog_password">Пароль OSM (необов’язково)</string>
	    
    
    <string name="driving_region_descr">Виберіть регіон: США, Європа, Англія, Азія та інші.</string>
	<string name="driving_region">Регіон водіння</string>
	<string name="driving_region_japan">Японія</string>
	<string name="driving_region_us">США</string>
	<string name="driving_region_canada">Канада</string>
	<string name="driving_region_europe_asia">Європа, Азія, Латинська Америка та подібні</string>
	<string name="driving_region_uk">Великобританія, Індія &amp; схожі</string>
	
	
	<string name="map_widget_fps_info">FPS-інфо</string>
<string name="about_version">Версія:</string>
    <string name="shared_string_about">Про</string>
    <string name="about_settings_descr">Версія, ліцензії, учасники проекту</string>
    
    
    <string name="local_index_tile_data_zooms">Завантажені масштаби: %1$s</string>
    <string name="local_index_tile_data_expire">Термін дії (у хвилинах): %1$s</string>
    <string name="local_index_tile_data_downloadable">Завантажувані: %1$s</string>
    <string name="local_index_tile_data_maxzoom">Максимальний масштаб: %1$s</string>
    <string name="local_index_tile_data_minzoom">Мінімальний масштаб: %1$s</string>
    <string name="local_index_tile_data_name">Дата квадрату: %1$s</string>
    <string name="edit_tilesource_successfully">Джерело квадратів мапи %1$s збережене</string>
    <string name="edit_tilesource_elliptic_tile">Еліптичний Меркатор</string>
    <string name="edit_tilesource_maxzoom">Макс.масштаб</string>
    <string name="edit_tilesource_expiration_time">Термін дії (в хвилинах)</string>
    <string name="edit_tilesource_minzoom">Мін.масштаб</string>
    <string name="edit_tilesource_url_to_load">URL</string>
    <string name="edit_tilesource_choose_existing">Виберіть наявний…</string>
    <string name="maps_define_edit">Визначити/змінити…</string>
	
	
    <string name="base_world_map">основна мапа світу</string>
	
    
    <string name="map_magnifier">Масштаб</string>
    
    <string name="int_days">днів</string>
    <string name="osmo_group_description">Опис</string>
    
    
    
    
    <string name="hours_ago">годин тому</string>
    <string name="minutes_ago">хвилин тому</string>
    <string name="seconds_ago">секунд тому</string>
    
    
    
    
    
    
    
    
    
    <string name="gpx_file_is_empty">Трек GPX порожній</string>
    
    <string name="shared_string_my_tracks">Всі треки</string>
    <string name="shared_string_my_favorites">Мої закладки</string>
    <string name="shared_string_my_places">Мої місця</string>
    
<<<<<<< HEAD
    
    
    
    
    
    
    
    
    
    
    
    
    
    
    
    
=======
    <string name="osmo_user_joined">Користувач %1$s приєднався до групи %2$s</string>
    <string name="osmo_user_left">Користувач %1$s покинув групу %2$s</string>
    <string name="osmo_show_group_notifications">Показувати сповіщення групи</string>
    <string name="osmo_show_group_notifications_descr">Показувати сповіщення, коли користувач приєднується або полишає групу.</string>
    <string name="osmo_follow">Стежити</string>
    <string name="osmo_sign_in">Увійти</string>
    <string name="osmo_create_groups_confirm">Для створення групи, Ви повинні бути зареєстрованим користувачем OsMo.</string>
    <string name="osmo_credentials_not_valid">Ваші облікові дані OsMo хибні.</string>
    <string name="osmo_regenerate_login_ids_confirm">Ви впевнені у потребі перестворення персональних ID? Усі пристрої, зв’язані з Вами не зможуть відстежити ваше місцезнаходження.</string>
    <string name="osmo_regenerate_login_ids">Перестворити ID користувача</string>
    <string name="osmo_cancel_moving_target">Скасувати стеження</string>
    <string name="osmo_center_location">По центру екрану</string>
    <string name="osmo_set_moving_target">Почати стеження</string>
    <string name="osmo_use_server_name">Зареєстроване ім’я</string>
    <string name="osmo_connect_to_my_nickname">Прізвисько</string>
    <string name="osmo_user_name">Користувач</string>
>>>>>>> de79142c
	
	<string name="rendering_value_pink_name">рожевий</string>
	
	<string name="rendering_value_brown_name">Коричневий</string>
	
	
	
	
	
    
    <string name="osmo_edit_color">Колір</string>
    
    <string name="keep_navigation_service">Продовжувати</string>
	<string name="stop_navigation_service">Зупинити</string>
	<string name="enable_sleep_mode">Ввімкнути фоновий режим GPS</string>
	<string name="gps_wake_up_timer">Інтервал вмикання GPS</string>
	<string name="sleep_mode_stop_dialog">Зупинити фоновий режим GPS?</string>
	<string name="map_preferred_locale_descr">Бажана мова для підписів на мапі (якщо вона недоступна будуть показані підписи англійською чи місцевою мовами).</string>
    <string name="map_preferred_locale">Бажана мова мапи</string>
    <string name="local_map_names">Назви місцевою мовою</string>
    <string name="lang_sw">Суахілі</string>
    <string name="lang_he">Іврит</string>
    <string name="forward">Вперед</string>
    <string name="home">Домашня сторінка</string>
    <string name="live_monitoring_m_descr">Надсилати дані для відстежування до вказаної веб-служби, якщо увімкнено логування GPX.</string>
	<string name="live_monitoring_m">Онлайн моніторинг (потрібен GPX)</string>
    <string name="live_monitoring_start">Розпочати моніторинг</string>
	<string name="live_monitoring_stop">Зупинити моніторинг</string>
	<string name="gpx_monitoring_start">Розпочати логування GPX</string>
	<string name="gpx_monitoring_stop">Зупинити логування GPX</string>
    <string name="gpx_start_new_segment">Розпочати новий відрізок</string>
    <string name="rendering_attr_hideBuildings_name">Будівлі</string>
    <string name="rendering_attr_hideNonVehicleHighways_name">Дороги не призначені для автівок</string>
    <string name="rendering_attr_hideText_name">Текст</string>
    <string name="rendering_attr_hideWoodScrubs_name">Дерева та кущі</string>
    <string name="rendering_attr_buildings15zoom_name">Будинки на масштабі 15</string>
    <string name="rendering_attr_moreDetailed_name">Докладніше</string>
    <string name="rendering_attr_lessDetailed_name">Спрощено</string>
    <string name="rendering_attr_hideAccess_name">Обмеження доступу</string>
    <string name="rendering_attr_showAccess_name">Показати обмеження доступу та збір</string>
    <string name="rendering_attr_showSurfaceGrade_name">Показувати якість доріг</string>
    <string name="rendering_attr_showSurfaces_name">Показати тип покриття</string>
    <string name="rendering_attr_showCycleRoutes_name">Показати веломаршрути</string>
    
    
    
    
    
    
    
    
    
    
    
    <string name="no_index_file_to_download">Завантажень не знайдено. Будь ласка, перевірте з’єднання з Інтернет.</string>
    <string name="none_selected_gpx">GPX-файли не вибрані. Щоб вибрати довго утримуйте наявний трек.</string>
    
    <string name="local_index_select_gpx_file">Позначити для показу</string>
    <string name="gpx_split_interval">Інтервал розбиття</string>
    <string name="sort_by_distance">Сортувати за відстанню</string>
    <string name="sort_by_name">Сортувати за назвою</string>
    
    <string name="show_zoom_buttons_navigation_descr">Показувати кнопки зміни масштабу під час навігації.</string>
    <string name="show_zoom_buttons_navigation">Показувати кнопки зміни масштабу</string>
    <string name="save_as_favorites_points">Зберегти як групу закладок</string>
    <string name="select_destination_and_intermediate_points">Виберіть призначення</string>
    <string name="layer_amenity_label">Підписи до цікавих точок</string>
    <string name="loading_smth">Звантажується %1$s…</string>
    <string name="map_widget_plain_time">Поточний час</string>
    <string name="gpx_wpt">Маршрутна точка</string>
    <string name="selected_gpx_info_show">"
\n
\nДовго утримуйте, щоб побачити на мапі"</string>
    <string name="delay_navigation_start">Запускати навігацію автоматично</string>
    <string name="shared_string_selected_lowercase">виділені</string>
    <string name="gpx_info_subtracks">Під-треки: %1$s</string>
	<string name="gpx_info_waypoints">Шляхові точки: %1$s</string>
	<string name="gpx_info_distance">Відстань: %1$s (%2$s точок)</string>
	<string name="gpx_info_start_time">Час старту: %1$tF, %1$tT</string>
	<string name="gpx_info_end_time">Час фінішу: %1$tF, %1$tT</string>
	<string name="gpx_info_average_speed">Середня швидкість: %1$s</string>
	<string name="gpx_info_maximum_speed">Максимальна швидкість: %1$s</string>
	<string name="gpx_info_avg_altitude">Середня висота: %1$s</string>
	<string name="gpx_info_diff_altitude">Діапазон висот: %1$s</string>
	<string name="gpx_info_asc_altitude">Спуск/підйом: %1$s</string>
    <string name="gpx_timespan">Загальний час: %1$s</string>
	<string name="gpx_timemoving">Час руху: %1$s</string>
    <string name="gpx_selection_segment_title">Відрізок</string>
    <string name="gpx_selection_number_of_points">%1$s точок</string>
    <string name="gpx_selection_point">Точка %1$s</string>
    
    <string name="gpx_selection_route_points">%1$s ↵\nМаршрутних точок %2$s</string>
    <string name="gpx_selection_points">%1$s
\nТочок</string>
    <string name="gpx_selection_track">%1$s
\nТрек %2$s</string>
    
    
    
    
    
    
    
    
    
	
    <string name="osmo_connect_menu">З’єднатись</string>
    
    
    
    
    
    
    
    
    
    
    
    
    
    
    <string name="use_points_as_intermediates">Розрахувати маршрут між точками</string>
    
        
    
    
    
    
    
    
   	<string name="always_center_position_on_map">Відображати позицію завжди в центрі</string>
    <string name="voice_pref_title">Голос</string>
    <string name="misc_pref_title">Різне</string>
    <string name="localization_pref_title">Локалізація</string>
    <string name="index_item_nation_addresses">адреси по всій країні</string>
	<string name="index_item_world_altitude_correction">Всесвітня корекція висоти</string>
	<string name="index_item_world_seamarks">Всесвітні морські навігаційні знаки</string>
	<string name="index_item_world_basemap">Всесвітня оглядова мапа</string>
    <string name="index_item_world_ski">Всесвітня лижна мапа</string>
    <string name="lang_hr">Хорватська</string>
    <string name="lang_zh">Китайська</string>
    <string name="lang_pt_br">Португальська (Бразилія)</string>
    <string name="lang_en">Англійська</string>
	<string name="lang_af">Африкаанс</string>
	<string name="lang_hy">Армянська</string>
	<string name="lang_eu">Баскська</string>
	<string name="lang_be">Білоруська</string>
	<string name="lang_bs">Боснійська</string>
	<string name="lang_bg">Болгарська</string>
	<string name="lang_ca">Каталанська</string>
	<string name="lang_cs">Чеська</string>
	<string name="lang_da">Данська</string>
	<string name="lang_nl">Голландська</string>
	<string name="lang_fi">Фінська</string>
	<string name="lang_fr">Французька</string>
	<string name="lang_ka">Грузинська</string>
	<string name="lang_de">Німецька</string>
	<string name="lang_el">Грецька</string>
	<string name="lang_iw">Іврит</string>
	<string name="lang_hi">Хінді</string>
	<string name="lang_hu">Угорська</string>
	<string name="lang_id">Індонезійська</string>
	<string name="lang_it">Італійська</string>
	<string name="lang_ja">Японська</string>
	<string name="lang_ko">Корейська</string>
	<string name="lang_lv">Латиська</string>
	<string name="lang_lt">Литовська</string>
	<string name="lang_mr">Маратхі</string>
	<string name="lang_no">Норвезька</string>
	<string name="lang_fa">Перська</string>
	<string name="lang_pl">Польська</string>
	<string name="lang_pt">Португальська</string>
	<string name="lang_ro">Румунська</string>
	<string name="lang_ru">Російська</string>
	<string name="lang_sk">Словацька</string>
	<string name="lang_sl">Словенська</string>
	<string name="lang_es">Іспанська</string>
	<string name="lang_sv">Шведська</string>
	<string name="lang_tr">Турецька</string>
	<string name="lang_uk">Українська</string>
	<string name="index_item_world_bitcoin_payments">Всесвітні пункти обміну біткоїнів</string>
	<string name="lang_al">Албанська</string>
	<string name="lang_ar">Арабська</string>
	<string name="lang_sc">Сардинська</string>
	<string name="lang_sr">Сербська</string>
	<string name="lang_zh_cn">Китайська (спрощена)</string>
	<string name="lang_zh_tw">Китайська (традиційна)</string>
	<string name="lang_vi">В’єтнамська</string>
	<string name="lang_cy">Валлійська</string>
	<string name="index_name_canada">Північна Америка - Канада</string>
    <string name="index_name_italy">Європа - Італія</string>
    <string name="index_name_gb">Європа - Великобританія</string>
    <string name="calculate_osmand_route_without_internet">Розрахувати ділянку маршруту OsmAnd без Інтернету</string>
    <string name="gpx_option_calculate_first_last_segment">Обчислити маршрут OsmAnd для першого та останнього сегментів маршруту</string>
    <string name="use_displayed_track_for_navigation">Чи Ви хочете використовувати відображення треку для навігації?</string>
    <string name="keep_and_add_destination_point">Додати як наступний пункт призначення</string>
    <string name="select_gpx">Виберіть GPX…</string>
    <string name="route_descr_select_destination">Виберіть пункт призначення</string>
    <string name="shared_string_select_on_map">Виберіть на мапі</string>
    <string name="shared_string_favorite">Закладки</string>
    <string name="route_preferences">Уподобання маршруту</string>
    <string name="route_info">Інформація про маршрут</string>
    <string name="routing_attr_prefer_motorway_name">Надавати перевагу автомагістралям</string>
	<string name="routing_attr_prefer_motorway_description">Надавати перевагу автомагістралям.</string>
	
	
	<string name="routing_attr_avoid_toll_name">Уникати платних доріг</string>
	<string name="routing_attr_avoid_toll_description">Уникати платних доріг.</string>
	<string name="routing_attr_avoid_unpaved_name">Уникати грунтових доріг</string>
	<string name="routing_attr_avoid_unpaved_description">Уникати ґрунтових доріг.</string>
	<string name="routing_attr_avoid_ferries_name">Уникати поромних переправ</string>
	<string name="routing_attr_avoid_ferries_description">Уникати поромних переправ.</string>
	<string name="routing_attr_avoid_motorway_name">Уникати автомагістралей</string>
	<string name="routing_attr_avoid_motorway_description">Уникати автомагістралей.</string>
	<string name="routing_attr_weight_name">Обмеження по вазі</string>
	<string name="routing_attr_weight_description">Задайте вагу автомобіля для прокладання маршрутів.</string>
    <string name="android_19_location_disabled">"Починаючи з версії  Android 4.4 (KitKat) ви не в змозі завантажувати та оновлювати мапи у попередню теку (%s). Чи бажаєте її змінити та скопіювати всі файли в нове місце?
\n Примітка 1: ваші старі фали залишаться недоторканими (їх можна вилучити вручну).
\n Примітка 2: в новій теці спільне користування фалами між OsmAnd та OsmAnd+ не можливе."</string>
    
    <string name="copying_osmand_one_file_descr">Файл (%s) копіюється на нове місце…</string>
    <string name="copying_osmand_files_descr">Копіювання файлів даних OsmAnd до нового місця (%s)…</string>
    <string name="copying_osmand_files">Копіювання файлів даних OsmAnd…</string>
    <string name="calculate_osmand_route_gpx">Розрахувати оффлайн маршрут в OsmAnd</string>
    <string name="app_mode_truck">Вантажівка</string>
    <string name="guidance_preferences_descr">Навігаційні налаштування</string>
    <string name="routing_preferences_descr">Налаштування маршрутизації</string>
    <string name="speech_rate_descr">Вказати швидкість вимови для TTS.</string>
    <string name="speech_rate">Швидкість вимови</string>
    
    <string name="complex_route_calculation_failed">Збій швидкого прокладання маршруту (%s), перемикання на повільний режим обчислення.</string>
    <string name="disable_complex_routing_descr">Вимикання 2-фазної маршрутизації для автомобільної навігації.</string>
    <string name="disable_complex_routing">Вимкнути складну маршрутизацію</string>
    <string name="amenity_type_seamark">Навігаційний знак</string>
    <string name="app_modes_choose_descr">Виберіть профілі, видимі в застосунку.</string>
    <string name="app_modes_choose">Профілі застосунку</string>
	<string name="map_widget_map_rendering">Візуалізація мапи</string>
    <string name="app_mode_hiking">Піші прогулянки</string>
    <string name="app_mode_motorcycle">Мотоцикл</string>
    <string name="app_mode_boat">Човен</string>
    <string name="app_mode_aircraft">Літак</string>
    
    
    <string name="local_osm_changes_delete_all_confirm">Ви збираєтесь вилучити %1$d змін OSM. Ви впевнені?</string>
    <string name="shared_string_delete_all">Вилучити все</string>
    <string name="animate_routing_route_not_calculated">Будь ласка, розрахуйте маршрут спершу</string>
    <string name="animate_routing_route">Моделювати за допомогою розрахованого маршруту</string>
    <string name="animate_routing_gpx">Моделювати за допомогою записаного треку GPX</string>
    <string name="shared_string_remember_my_choice">Запам’ятати мій вибір</string>
    
    <string name="shared_string_and">та</string>
    <string name="shared_string_or">або</string>
	
	<string name="auto_zoom_none">Без автоматичного масштабування</string>
	<string name="auto_zoom_close">Крупніше</string>
	<string name="auto_zoom_far">Для середнього масштабу</string>
	<string name="auto_zoom_farthest">Дрібніше</string>
	
    
    
    <string name="route_descr_destination">Місце призначення</string>
    <string name="interrupt_music_descr">Голосові підказки призупиняють музику, а не лише зменшують гучність.</string>
	<string name="interrupt_music">Призупинити музику</string>
	<string name="share_route_as_gpx">Поділитись маршрутом за допомоги файлу GPX</string>
	<string name="share_route_subject">Маршрут наданий через OsmAnd</string>
	<string name="arrival_distance">Оголошення про прибуття</string>
    <string name="arrival_distance_descr">Як швидко Ви хочете чути повідомлення про прибуття?</string>
    <string name="keep_informing_never">Тільки вручну (натискати на стрілку)</string>
    <string name="keep_informing_descr">Повторювати навігаційні інструкції через регулярні проміжки часу.</string>
    <string name="keep_informing">Повторювати навігаційні інструкції</string>
	
	<string name="create_poi_link_to_osm_doc"><u>Онлайнова OSM</u> класифікація мапи із зображеннями.</string>
	<string name="import_file_favourites">Зберегти дані як файл GPX чи імпортувати точки маршруту в закладки?</string>
	
	<string name="shared_string_share">Поділитись</string>
	<string name="share_fav_subject">Закладки, якими поділились через OsmAnd</string>
	<string name="navigation_intent_invalid">Невірний формат: %s</string>
<string name="rendering_attr_coloredBuildings_name">Кольорове маркування будівель за типом</string>
    
    
    
    <string name="continue_navigation">Продовжити навігацію</string>
    <string name="pause_navigation">Призупинити навігацію</string>
    <string name="rendering_attr_subwayMode_name">Маршрути метро</string>
 	<string name="rendering_attr_alpineHiking_name">Піший гірський туризм (шкала SAC)</string>
    <string name="rendering_attr_alpineHiking_description">Візуалізація шляху за шкалою SAC.</string>
    <string name="rendering_attr_hikingRoutesOSMC_name">Шар символів для пішого туризму</string>
    <string name="rendering_attr_hikingRoutesOSMC_description">Візуалізація шляху відповідно до треків OSMC.</string>
    
	<string name="arrival_distance_factor_early">Раніше</string>
    <string name="arrival_distance_factor_normally">Звичайно</string>
    <string name="arrival_distance_factor_late">Пізніше</string>
    <string name="arrival_distance_factor_at_last">На останніх метрах</string>
    <string name="av_camera_pic_size">Розмір фото</string>
	<string name="av_camera_pic_size_descr">Оберіть розмір фото для вбудованого застосунка для фотографування.</string>
    
    
<string name="download_additional_maps">Звантажити відсутні мапи %1$s (%2$d МБ)?</string>
    <string name="shared_string_more">Ще…</string>
    <string name="rendering_value_browse_map_name">Огляд мапи</string>  
    <string name="rendering_value_car_name">Автівка</string>
    <string name="rendering_value_bicycle_name">Велосипед</string>
    <string name="rendering_value_pedestrian_name">Пішохід</string>
    <string name="record_plugin_description">Цей втулок активує можливість записувати та зберігати ваші треки вручну, торкаючись віджету журналювання GPX на екрані мапи, або автоматично записувати всі ваші подорожі у файл GPX. 
\n
\nЗаписаними треками можна поділитись з вашими друзями або іншими учасниками спільноти OSM. Атлети можуть використовувати записані треки для відстежування власних тренувань. Базовий аналіз треків наявний безпосередньо в OsmAnd, наприклад: час проходження кола, середня швидкість й т.п., звісно, записані треки можна також проаналізувати за допомогою іншого програмного забезпечення.</string>
    <string name="save_track_to_gpx_globally">Писати трек у файл GPX</string>
	<string name="save_track_to_gpx_globally_descr">Загальний запис розташування в файл GPX можна ввімкнути або вимкнути кнопкою журналювання GPX на екрані з мапою.</string>
	<string name="save_track_interval_globally">Інтервал записування</string>
	<string name="rendering_attr_publicTransportMode_name">Маршрути автобусів, тролейбусів та шатлів</string>
	<string name="record_plugin_name">Запис подорожі</string>
    <string name="int_hour">г</string>
    <string name="duration">Тривалість</string>
    <string name="distance">Віддаль</string>
    <string name="index_tours">Подорожі</string>
    <string name="shared_string_all">Усі</string>
    <string name="waypoints">Шляхові точки</string>
    <string name="targets">Цілі</string>
    <string name="way_alarms">Перешкоди</string>
    <string name="speak_favorites">Довколишні закладки</string>
    <string name="speak_poi">Довколишні POI</string>
    <string name="confirm_every_run">Завжди питати</string>
	<string name="save_global_track_interval_descr">Виберіть інтервал для запису треку (включається через віджет запису GPX на мапі).</string>
	<string name="save_global_track_interval">Загальний інтервал запису треку</string>
	<string name="home_button">До початку</string>
    
	
    
	
	<string name="map_update">Наявні оновлення для %1$s мап</string>
	<string name="search_for">Шукати</string>
	<string name="shared_string_show_all">Показати усе</string>
	<string name="coordinates">Координати</string>
	<string name="rendering_attr_tramTrainRoutes_name">Маршрути трамваїв та поїздів</string>
	<string name="lock_screen_request_explanation">%1$s потрібен цей дозвіл, щоб вимкнути екран для економії енергії.</string>
    <string name="wake_on_voice">Увімкнути екран</string>
    <string name="wake_on_voice_descr">Увімкнути екран пристрою (якщо його вимкнено) при наближенні до повороту.</string>
    <string name="shared_string_never">Ніколи</string>
    
    <string name="impassable_road">Уникати доріг…</string>
    
    <string name="rendering_attr_trainLightrailRoutes_name">Маршрути поїздів</string>
    <string name="rendering_attr_tramRoutes_name">Маршрути трамваїв</string>
    <string name="rendering_attr_shareTaxiRoutes_name">Маршрутне таксі</string>
    <string name="rendering_attr_trolleybusRoutes_name">Маршрути тролейбусів</string>
    <string name="rendering_attr_busRoutes_name">Маршрути автобусів</string>
    <string name="rendering_category_hide">Сховати</string>
    <string name="rendering_category_routes">Маршрути</string>
    <string name="rendering_category_details">Подробиці</string>
    <string name="rendering_category_transport">Транспорт</string>
    <string name="rendering_category_others">Інші властивості мапи</string>
    <string name="map_widget_appearance_rem">Залишкові елементи</string>
    <string name="map_widget_top">Рядок стану</string>
	<string name="map_widget_right">Права панель</string>
	<string name="map_widget_left">Ліва панель</string>
    <string name="shared_string_show">Показати</string>
	<string name="configure_map">Налаштування мапи</string>
    <string name="search_radius_proximity">В межах</string>
    
    
    <string name="anonymous_user_hint">Анонімний користувач не в змозі:\n- створювати групи;\n- синхронізувати групи та пристрої з сервером;\n- керувати групами та пристроями в персональній панелі керування на вебсайті.</string>
    <string name="anonymous_user">Анонімний користувач</string>
    <string name="logged_as">Ви увійшли як %1$s</string>
	<string name="speed_limit_exceed">Допустиме значення перевищення швидкості</string>
	<string name="speed_limit_exceed_message">Виберіть допустиме значення перевищення швидкості, при перевищенні якого Ви отримаєте голосове попередження.</string>
	<string name="fav_point_emoticons_message">Назву закладки було змінено на %1$s, щоб мати можливість зберігати рядки зі смайликами у файл.</string>
    <string name="print_route">Друк маршруту</string>
    
    
    <string name="fav_point_dublicate">Дублювання назви закладки</string>
    <string name="fav_point_dublicate_message">Назва закладки вже існує, тому була змінена на %1$s, щоб уникнути дублікатів.</string>
    
    
    <string name="text_size_descr">Встановлення розміру тексту на мапі.</string>
    <string name="text_size">Розмір тексту</string>
    <string name="traffic_warning_speed_limit">Обмеження швидкості</string>
    <string name="traffic_warning_border_control">Прикордонний контроль</string>
    <string name="traffic_warning_payment">Збирання плати за проїзд</string>
    <string name="traffic_warning_stop">Знак СТОП</string>
    <string name="traffic_warning_calming">Зниження швидкості</string>
    <string name="traffic_warning_speed_camera">Камера контролю швидкості</string>
    <string name="traffic_warning">Попередження на дорозі</string>
	<string name="local_index_description">Натисніть на будь-який наявний елемент для перегляду додаткових відомостей, довго утримуйте, щоб деактивувати або вилучити. Наявні дані на пристрої (%1$s вільно):</string>
	<string name="watch">Годинник</string>
	<string name="rendering_attr_pisteRoutes_name">Лижні траси</string>
	<string name="rendering_attr_pisteGrooming_name">Тип лижні</string>
    <string name="routing_attr_no_new_routing_name">Не використовувати маршрутизацію версії 1.9</string>
    <string name="navigate_point_northing">Північної широти</string>
    <string name="shared_string_dismiss">Не надсилати</string>
    <string name="shared_string_audio">Аудіо</string>
	
	
	<string name="share_note">Поділитись нотаткою</string>
	
	<string name="notes">Нотатки</string>
	<string name="online_map">Онлайн мапа</string>
	<string name="roads_only">Тільки дороги</string>
    <string name="free">Вільно %1$s</string>
	<string name="device_memory">Пам’ять пристрою</string>
    <string name="plugin_ski_name">Лижні мапи</string>
    <string name="plugin_nautical_name">Морські мапи</string>
    <string name="world_ski_missing">Для показу лижних мап, потрібно звантажити спеціалізовані мапи</string>
    <string name="nautical_maps_missing">Для показу морських мап, потрібно звантажити спеціалізовані мапи</string>
	<string name="edit_group">Редагувати групу</string>
    <string name="parking_place">Місце для стоянки</string>
    <string name="remove_the_tag">ВИЛУЧИТИ ТЕҐ</string>
    <string name="gps_status">Стан GPS</string>
    <string name="version_settings_descr">Завантажити нічні збірки.</string>
    <string name="version_settings">Збірки</string>
    <string name="rendering_attr_streetLighting_name">Вуличне освітлення</string>
    <string name="proxy_pref_title">Проксі-сервер</string>
    <string name="proxy_pref_descr">Укажіть Інтернет-проксі.</string>
    <string name="settings_privacy">Приватність</string>
    <string name="points">Точки</string>
    
    <string name="shared_string_my_location">Моя позиція</string>
    
    
	<string name="navigation_over_track">Почати навігацію уздовж треку?</string>
	<string name="avoid_roads_msg">Ви можете вибрати альтернативний маршрут, вибравши дороги, які варто уникати</string>
    
	<string name="speak_pedestrian">Пішохідні переходи</string>
    <string name="rendering_attr_roadStyle_name">Стиль доріг</string>
    <string name="rendering_value_default_name">Типово</string>
    <string name="rendering_value_orange_name">Помаранчевий</string>
    <string name="rendering_value_germanRoadAtlas_name">Атлас доріг Німеччини</string>
	<string name="traffic_warning_railways">Залізничний переїзд</string>
	<string name="traffic_warning_pedestrian">Пішохідний перехід</string>
	<string name="show_railway_warnings">Залізничні переїзди</string>
	<string name="show_pedestrian_warnings">Пішохідні переходи</string>
    <string name="rendering_value_americanRoadAtlas_name">Атлас доріг Америки</string>
    <string name="routing_attr_no_new_routing_description">Не використовувати для побудови маршруту алгоритм представлений у версії 1.9.</string>
    <string name="dash_download_msg_none">Ви бажаєте звантажити оффлайн-мапи?</string>
    <string name="dash_download_msg">Завантажено %1$s мап</string>
    <string name="dash_download_new_one">Завантажити нову мапу</string>
    <string name="dash_download_manage">Керувати</string>
    <string name="map_locale">Мова мапи</string>
    <string name="rendering_attr_transportStops_name">Зупинки транспорту</string>
    <string name="navigate_point_zone">Зона</string>
    <string name="navigate_point_easting">Східної довготи</string>
    <string name="download_tab_downloads">Усі звантаження</string>
    <string name="download_tab_updates">Оновлення</string>
    <string name="download_tab_local">Локальні</string>
	<string name="no_internet_connection">Звантаження неможливе. Перевірте з’єднання з Інтернет.</string>
    <string name="everything_up_to_date">Всі файли оновлені</string>
    <string name="use_opengl_render">Використовувати OpenGL для візуалізації</string>
    <string name="use_opengl_render_descr">Використовувати апаратне прискорення OpenGL для візуалізації (може не працювати на деяких пристроях).</string>
    <string name="error_avoid_specific_road">Об\'їзд не знайдений</string>
    <string name="save_track_to_gpx_globally_headline">Запис треку за вимогою</string>
	<string name="enable_proxy_title">Увімкнути HTTP проксі-сервер</string>
	<string name="enable_proxy_descr">Налаштування HTTP проксі-сервера для усіх мережевих запитів.</string>
	<string name="proxy_host_title">Адреса проксі-сервера</string>
	<string name="proxy_host_descr">Налаштуйте ім’я хосту вашого проксі-сервера (наприклад, 127.0.0.1).</string>
	<string name="proxy_port_title">Порт проксі-сервера</string>
	<string name="proxy_port_descr">Налаштуйте номер порту вашого проксі-сервера (наприклад, 8118).</string>
	<string name="voices">Голосові повідомлення</string>
	<string name="shared_string_export">Експорт</string>
	<string name="shared_string_disabled">Вимкнено</string>
	<string name="shared_string_enabled">Увімкнено</string>
	<string name="shared_string_enable">Ввімкнути</string>
	<string name="shared_string_disable">Вимкнути</string>
	<string name="plugin_description_title">Опис</string>
	
	<string name="plugin_install_needs_network">Для встановлення цього втулку вам потрібне з’єднання з Інтернет.</string>
	<string name="get_plugin">Отримати</string>
	<string name="plugin_nautical_descr">Цей втулок збагачує програму OsmAnd морськими мапами для човнів, вітрильного спорту та інших видів водних видів спорту.
\n
\nСпеціальний втулок-мапа для OsmAnd забезпечить усі навігаційні навігаційні знаки та символи, як для плавання у внутрішніх водах, так і для прибережної навігації. Опис кожної навігаційної позначки містить подробиці, необхідні для їх ідентифікації та їхнього значення (категорія, форма, колір, послідовність, посилання та інше).
\n
\nЩоб повернутися до одного з звичайних стилів OsmAnd, просто деактивуйте цей втулок або змініть „Стиль мапи“ у розділі „Налаштування мапи“ на потрібний.</string>
<string name="osmand_parking_overdue">Застарілі</string>
	<string name="action_create">Створити дію</string>
	<string name="action_modify">Змінити дію</string>
	<string name="action_delete">Вилучити дію</string>
	<string name="osm_edits">правки OSM</string>
	<string name="osmand_parking_hour">г</string><string name="osmand_parking_minute">хв</string><string name="osmand_parking_time_left">лишилось</string> <string name="parking_place_limited">Стоянка з обмеженням по часу</string>
	<string name="your_edits">Ваші правки</string>
    <string name="waypoint_visit_after">Відвідати після</string>
    <string name="waypoint_visit_before">Відвідати, перш ніж</string>
    <string name="simulate_your_location">Моделювання вашого місця розташування</string>
    <string name="drawer">Суцільним списком</string>
    <string name="short_location_on_map">Шир %1$s↵
Дов %2$s</string>
    <string name="tips_and_tricks_descr">Запитання та відповіді, останні зміни та інше.</string>
    <string name="routing_settings_2">Налаштування навігації</string>
    <string name="general_settings_2">Загальні параметри</string>
	<string name="shared_string_ellipsis">…</string>
	<string name="shared_string_selected">Вибрані</string>
	<string name="shared_string_deselect">Зняти виділення</string>
	<string name="shared_string_deselect_all">Зняти виділення для всіх</string>
	<string name="shared_string_unexpected_error">Сталася неочікувана помилка</string>
	<string name="shared_string_action_template">Дія {0}</string>
	<string name="shared_string_collapse">Згорнути</string>
	<string name="shared_string_currently_recording_track">Поточний трек, що записується</string>
	<string name="shared_string_video">Відео</string>
	<string name="shared_string_photo">Фото</string>
	<string name="route_points">Точки маршруту</string>
	<string name="track_segments">Відрізки треку</string>
	<string name="track_points">Точки треку</string>
	<string name="plugin_touringview_name">Туристична мапа</string>
	<string name="rename_failed">Не вдалося перейменувати.</string>
	<string name="days_behind">днів тому</string>
	<string name="back_to_map">Повернутись до мапи</string>
	<string name="location_on_map">Координати:↵\n Шир %1$s↵\n Дов %2$s</string>
	<string name="shared_string_release">Дата випуску</string>
	<string name="local_osm_changes_upload_all_confirm">Ви збираєтесь вивантажити %1$d змін до OSM. Ви впевнені?</string>
    <string name="confirmation_to_clear_history">Бажаєте очистити історію?</string>
    <string name="delay_to_start_navigation_descr">Вкажіть час очікування для перебування на екрані планування маршруту.</string>
    <string name="shared_string_is_open">Відкрито</string>
    <string name="rendering_attr_OSMMapperAssistant_name">Помічник мапера OSM</string>
	<string name="agps_info">Інформація A-GPS</string>
	<string name="shared_string_manage">Керування</string>
	<string name="shared_string_edit">Правити</string>
	<string name="shared_string_places">Місця</string>
	<string name="shared_string_search">Пошук</string>
	<string name="shared_string_show_description">Показати опис.</string>
	<string name="shared_string_message">Повідомлення</string>
	<string name="agps_data_last_downloaded">Останні завантажені дані A-GPS: %1$s</string>
    <string name="confirm_usage_speed_cameras">У багатьох країнах (Німеччина, Франція, Італія та інші) використання детекторів камер контролю швидкості не дозволено законом. OsmAnd не несе ніякої відповідальності, якщо Ви порушите закон. Будь ласка, натисніть кнопку „Так“, тільки якщо ви маєте право використовувати цю функцію.</string>
	<string name="welmode_download_maps">Звантаження мап</string>
	<string name="welcome_select_region">Щоб правильно показувати дорожні знаки та правила дорожнього руху, будь ласка, виберіть ваш регіон:</string>
	<string name="welcome_text">OsmAnd забезпечує повністю автономний (оффлайн) перегляд мап і навігацію!</string>
	<string name="welcome_header">Ласкаво просимо</string>
    <string name="current_route">Поточний маршрут</string>
    <string name="osm_changes_added_to_local_edits">Зміни OSM додані до локального набору змін</string>
   	<string name="mark_to_delete">Позначити для вилучення</string>
	
	<string name="delay_to_start_navigation">Розпочати навігацію після…</string>
    <string name="shared_string_go">Вирушаємо</string>
	<string name="shared_string_do_not_use">Не використовувати</string>
	<string name="shared_string_address">Адреса</string>
	<string name="plugin_touringview_descr">Активація цього виду змінює стиль мапи OsmAnd на „Туристичну мапу“ – особливий стиль з докладною деталізацією для мандрівників та професіональних водіїв. 
\n 
\nЦей режим надає, на будь-якому масштабі, максимальну кількість інформації потрібну для подорожуючих (дороги, путівці, стежки та орієнтири). 
\n 
\nВін також чітко показує всі типи доріг однозначним кольоровим кодуванням, що є корисним особливо для водіїв великих транспортних засобів. 
\n 
\nВін також має спеціальні налаштування для показу веломаршрутів та гірських туристичних маршрутів. 
\n 
\nВін не потребує звантаження окремих мап, вид створюється на основі інформації зі стандартної мапи. 
\n 
\nЦей вид можна де-активувати тут або змінити на інший, змінивши „Стиль мапи“ на потрібний в „Налаштування мапи“.</string>
	<string name="plugin_ski_descr">Втулок забезпечує вам доступ до даних про гірськолижні траси, маршрути для бігових лиж, гірськолижні спуски, фунікулери та підйомники. Маршрути і спуски відзначені різними кольорами залежно від їх складності та зображені з використанням спеціального „зимового“ стилю мапи, який полягає в тому, що використовуються „снігові“ кольори зимового пейзажу. 
\n 
\nУ разі активації цього виду, стиль мапи змінюється на „Winter and ski“, показуючи усі деталі пейзажу так, як вони виглядають взимку. Цей (зимовий) вид може бути де-активований тут, або якщо ви поміняєте „Стиль мапи“ в меню „Налаштування мапи“ на бажаний вид.</string>
	<string name="rendering_attr_hideHouseNumbers_name">Номери будинків</string>
    <string name="application_dir_change_warning3">Ви хочете, щоб OsmAnd також перемістив свої файли даних по новому призначенню?</string>
    <string name="specified_directiory_not_writeable">Не вдалося створити мапи у вказаній теці</string>
	<string name="copying_osmand_file_failed">Не вдалося скопіювати файли</string>    
    <string name="storage_directory_external">Зовнішнє сховище</string>
    <string name="storage_directory_multiuser">Толочне сховище</string>
    <string name="storage_directory_internal_app">Внутрішня пам’ять застосунку</string>
    <string name="storage_directory_manual">Вказано вручну</string>
    <string name="storage_directory_default">Внутрішня пам’ять</string>
    <string name="storage_directory">Сховище мап</string>
    <string name="shared_string_copy">Копіювати</string>
    <string name="filter_poi_hint">Фільтрувати за назвою</string>
    <string name="search_poi_category_hint">Введіть запит для пошуку всіх</string>
    <string name="rendering_value__name">За замовчуванням</string>
    <string name="rendering_value_highContrastRoads_name">Контрастні дороги</string>
	<string name="index_name_netherlands">Європа - Нідерланди</string>
	
	<string name="routing_attr_avoid_borders_description">Уникнути перетину кордону в іншу країну.</string>
	<string name="routing_attr_height_name">Обмеження по висоті</string>
	<string name="routing_attr_height_description">Вкажіть висоту транспортного засобу для розрахунку маршрутів.</string>
    <string name="use_fast_recalculation">Інтелектуальне переобчислення маршруту</string>
	<string name="use_fast_recalculation_desc">Для довгих подорожей перераховувати лише початкову частину маршруту.</string>
<string name="light_theme">Світла</string>
    <string name="dark_theme">Темна</string>
    <string name="lang_pms">П’ємонтський</string>
    <string name="rendering_attr_currentTrackColor_name">Колір GPX</string>
    <string name="rendering_attr_currentTrackWidth_name">Ширина GPX</string>
    <string name="rendering_value_red_name">Червоний</string>
    <string name="rendering_value_translucent_red_name">Напівпрозорий червоний</string>
    <string name="rendering_value_yellow_name">Жовтий</string>
    <string name="rendering_value_translucent_yellow_name">Напівпрозорий жовтий</string>
    <string name="rendering_value_lightgreen_name">Світло зелений</string>
    <string name="rendering_value_translucent_lightgreen_name">Напівпрозорий світло зелений</string>
    <string name="rendering_value_green_name">Зелений</string>
    <string name="rendering_value_translucent_green_name">Напівпрозорий зелений</string>
    <string name="rendering_value_lightblue_name">Світло-блакитний</string>
    <string name="rendering_value_translucent_lightblue_name">Напівпрозорий світло-блакитний</string>
    <string name="rendering_value_blue_name">Синій</string>
    <string name="rendering_value_translucent_blue_name">Напівпрозорий синій</string>
    <string name="rendering_value_purple_name">Пурпурний</string>
    <string name="rendering_value_translucent_purple_name">Напівпрозорий пурпурний</string>
    <string name="restart_is_required">Для того, щоб повністю застосувати зміни, потрібно перезавантажити застосунок.</string>
    <string name="lang_bn">Бенгальська</string>
    <string name="lang_tl">Тагальська</string>
    <string name="lang_sh">Сербсько-Хорватьська</string>
    <string name="lang_az">Азербайджанська</string>
    <string name="lang_br">Бретонська</string>
    <string name="lang_sq">Албанська</string>
    <string name="lang_is">Ісландська</string>
    <string name="lang_bpy">Бішупрія(Bishnupriya)</string>
    <string name="lang_nv">Навахо</string>
    <string name="lang_ga">Ірландська</string>
    <string name="lang_la">Латинська</string>
    <string name="lang_ku">Курдська</string>
    <string name="lang_ta">Тамільська</string>
    <string name="lang_ml">Малаямам</string>
    <string name="lang_lb">Люксембурзька</string>
    <string name="lang_os">Осетинський</string>
    <string name="lang_eo">Есперанто</string>
    <string name="lang_es_ar">Іспанська (Аргентина)</string>
    <string name="lang_nb">Норвезька (Букмол)</string>
    <string name="lang_vo">Волапюк</string>
    <string name="lang_th">Тайська</string>
    <string name="lang_te">Телугу</string>
    <string name="lang_nn">Норвезька (Нюнорськ)</string>
    <string name="lang_new">Невар / непал-бхаса</string>
    <string name="lang_ms">Малазійська</string>
    <string name="lang_ht">Гаїтянська</string>
    <string name="lang_gl">Галійська</string>
    <string name="lang_et">Естонська</string>
    <string name="lang_ceb">Себуанська</string>
    <string name="archive_wikipedia_data">У Вас завантажені старі, несумісні дані з Вікіпедії, Ви хочете їх заархівувати?</string>
    <string name="download_wikipedia_files">Ви хочете звантажити додаткові дані з Вікіпедії (%1$s Мб)?</string>
    <string name="gps_network_not_enabled">Сервіс локації вимкнений. Бажаєте його ввімкнути?</string>
    <string name="disable_recording_once_app_killed">Запобігти самостійному логуваню</string>
    <string name="disable_recording_once_app_killed_descrp">Логування GPX буде призупинено коли додаток буде закрито (через недавні додатки). (Фоновий індикатор OsmAnd зникне з панелі сповіщень Android\'а)</string>
    <string name="shared_string_import2osmand">Імпортувати до OsmAnd</string>
    <string name="read_full_article">Читати повну статтю (онлайн)</string>
    
    <string name="local_indexes_cat_wiki">Вікіпедія</string>
    <string name="shared_string_show_details">Показати подробиці</string>
    <string name="osm_edit_context_menu_delete">Видалити OSM-редагування</string>
    <string name="rendering_value_disabled_name">Вимкнено</string>
    <string name="rendering_value_walkingRoutesScopeOSMC_name">Забарвлення згідно приналежності мережі</string>
    <string name="rendering_value_walkingRoutesOSMC_name">Розмальовування відповідно пішохідній символіці OSMC</string>
    
    <string name="shared_string_logoff">Вийти</string>
    <string name="local_recordings_delete_all_confirm">Ви збираєтеся видалити %1$d нотаток. Ви впевнені?</string>
	<string name="download_wikipedia_maps">Вікіпедія</string>
    <string name="rendering_value_default13_name">Типово (13)</string>
	<string name="rendering_value_defaultTranslucentCyan_name">Типово (напівпрозорий блакитний)</string>
    <string name="rendering_value_translucent_orange_name">Напівпрозорий помаранчевий</string>
    <string name="shared_string_update">Оновити</string>
    <string name="rendering_attr_horseRoutes_name">Кінні маршрути</string>
    <string name="no_address_found">Адреса не визначена</string>
    <string name="shared_string_near">Поблизу</string>
    <string name="shared_string_hide">Приховати</string>
    <string name="av_video_quality_low">Нижча якість</string>
    <string name="av_video_quality_high">Вища якість</string>
    <string name="av_video_quality">Якість відео</string>
    <string name="av_video_quality_descr">Виберіть якість відео.</string>
    <string name="av_audio_format">Формат аудіо</string>
    <string name="av_audio_format_descr">Виберіть формат аудіо.</string>
    <string name="av_audio_bitrate">Бітова швидкість аудіо</string>
    <string name="av_audio_bitrate_descr">Виберіть бітову швидкість аудіо.</string>
    <string name="please_specify_poi_type_only_from_list">Будь ласка, вкажіть коректний тип POI з переліку, або пропустіть його.</string>
    <string name="show_on_start">Показувати після старту</string>
    <string name="copied_to_clipboard">Скопійовано до буферу обміну</string>
    <string name="osm_save_offline">Зберегти локально</string>
    <string name="osm_edit_modified_poi">OSM POI відредаговано</string>
    <string name="osm_edit_deleted_poi">OSM POI видалено</string>
    <string name="context_menu_item_open_note">Відкрити OSM-нотатку</string>
    <string name="osm_edit_reopened_note">Відкрити заново OSM-нотатку</string>
    <string name="osm_edit_commented_note">До OSM-нотатки додано коментар</string>
    <string name="osm_edit_removed_note">Вилучено OSM-нотатку</string>
    <string name="osm_edit_created_note">Створено OSM-нотатку</string>
    <string name="osn_bug_name">OSM-нотатка</string>
    <string name="osn_add_dialog_title">Створити нотатку</string>
    <string name="osn_comment_dialog_title">Додати коментар</string>
    <string name="osn_reopen_dialog_title">Відкрити заново нотатку</string>
    <string name="osn_close_dialog_title">Закрити нотатку</string>
    <string name="osn_add_dialog_success">Нотатку успішно створено</string>
    <string name="osn_add_dialog_error">Трапилась помилка: нотатку не створено</string>
    <string name="osn_close_dialog_success">Нотатку успішно закрито</string>
    <string name="osn_close_dialog_error">Трапилась помилка: нотатку не закрито</string>
    <string name="shared_string_commit">Підтвердити</string>

    <string name="context_menu_item_delete_waypoint">Вилучити GPX точку?</string>
    <string name="context_menu_item_edit_waypoint">Редагувати GPX точку</string>
    <string name="shared_string_location">Розташування</string>
    <string name="lang_nds">Нижньонімецька</string>
    <string name="lang_mk">Македонська</string>
    <string name="lang_fy">Західнофризька</string>
    <string name="lang_als">Албанська (Тоскська)</string>
    <string name="read_more">Детальніше</string>
    <string name="whats_new">Що нового у</string>
    <string name="shared_string_upload">Вивантажити</string>
    <string name="osm_edit_created_poi">OSM POI створено</string>

    <string name="world_map_download_descr">Базова мапа світу (яка покриває увесь світ при малому масштабі) відсутня, чи застаріла. Будь ласка, завантажте її для повноцінної роботи середовища.</string>
    <string name="shared_string_qr_code">QR-код</string>
    <string name="map_downloaded">Мапу завантажено</string>
    <string name="map_downloaded_descr">Мапу %1$s завантажено, тепер можете розпочати користування нею.</string>
    <string name="go_to_map">Показати мапу</string>
    <string name="simulate_initial_startup">Імітувати перший запуск додатку</string>
    <string name="share_geo">гео:</string>
    <string name="share_menu_location">Поділитись місцезнаходженням</string>
    <string name="shared_string_send">Надіслати</string>
    <string name="favorite_category_dublicate_message">Категорія із вказаною назвою вже існує. Будь ласка, введіть іншу назву.</string>
    <string name="favorite_category_name">Назва категорії</string>
    <string name="favorite_category_add_new_title">Додати нову категорію</string>
    <string name="regions">Регіони</string>
    <string name="region_maps">Регіональні мапи</string>
    <string name="world_maps">Мапи світу</string>
    <string name="hillshade_layer_disabled">Шар рельєфу місцевості вимкнено</string>
    <string name="srtm_plugin_disabled">Ізолінії висот вимкнено</string>
    <string name="favorite_category_add_new">Додати нову</string>
    <string name="favorite_category_select">Виберіть категорію</string>
    <string name="default_speed_system_descr">Визначити одиницю виміру швидкості.</string>
    <string name="default_speed_system">Одиниця виміру швидкості</string>
    <string name="si_nm">Морські милі</string>
    <string name="si_kmh">Кілометрів за годину</string>
    <string name="si_mph">Миль на годину</string>
    <string name="si_m_s">Метрів за секунду</string>
    <string name="si_min_km">Хвилин за кілометр</string>
    <string name="si_min_m">Хвилин за милю</string>
    <string name="si_nm_h">Морських миль на годину (вузол)</string>
    <string name="min_mile">хв/м</string>
    <string name="min_km">хв/км</string>
    <string name="m_s">м/с</string>
    <string name="shared_string_trip_recording">Запис подорожі</string>
    <string name="shared_string_navigation">Навігація</string>
    <string name="osmand_running_in_background">Працює у фоновому режимі</string>
    <string name="favourites_edit_dialog_title">Інформація по закладці</string>
    <string name="simulate_your_location_stop_descr">Зупинити симуляцію вашої позиції.</string>
    <string name="looking_up_address">Пошук адреси</string>
    <string name="av_locations">Місця</string>
    <string name="plugin_settings">Втулки</string>
    <string name="routing_attr_avoid_shuttle_train_name">Уникати приміських поїздів</string>
    <string name="routing_attr_avoid_shuttle_train_description">Уникати приміських поїздів</string>
    <string name="traffic_warning_hazard">Небезпека</string>
    <string name="rendering_value_boldOutline_name">Жирний контур</string>
    <string name="no_updates_available">Немає доступних оновлень</string>
    <string name="download_live_updates">Автоматичні оновлення</string>
    <string name="rendering_attr_currentTrackColor_description">Колір GPX</string>
    <string name="rendering_attr_currentTrackWidth_description">Товщина GPX</string>
    <string name="shared_string_wikipedia">Вікіпедія</string>
    <string name="rendering_attr_roadStyle_description">Стиль доріг</string>
    <string name="routing_attr_avoid_stairs_name">Уникати сходів</string>
    <string name="routing_attr_avoid_stairs_description">Уникати сходів.</string>
    <string name="routing_attr_avoid_borders_name">Уникати перетину кордону</string>
    <string name="shared_string_others">Інші</string>
    <string name="favourites_context_menu_add">Додати закладку</string>
    <string name="poi_action_delete">видалити</string>
    <string name="poi_dialog_reopen">Повторно відкрити</string>
    <string name="do_you_like_osmand">Чи подобається вам OsmAnd?</string>
    <string name="we_really_care_about_your_opinion">Нам дуже цікаво почути вашу думку і важливо отримати відгук.</string>
    <string name="rate_this_app">Оцінити цей додаток</string>
    <string name="rate_this_app_long">Будь ласка, дайте оцінку OsmAnd на Google Play</string>
    <string name="user_hates_app_get_feedback">Розкажіть нам, чому.</string>
    <string name="failed_to_upload">Не вдалося вивантажити</string>
    <string name="delete_change">Видалити зміни</string>
    <string name="successfully_uploaded_pattern">Успішно вивантажено {0}/{1}</string>
    <string name="try_again">Спробуйте ще раз</string>
    <string name="error_message_pattern">Помилка: {0}</string>
    <string name="dahboard_options_dialog_title">Налатування домашньої сторінки</string>

    <string name="shared_string_card_was_hidden">Картку було приховано</string>
    <string name="shared_string_undo">СКАСУВАТИ</string>
    <string name="shared_string_skip">Пропустити</string>
    <string name="app_name_osmand">OsmAnd</string>
    <string name="offline_maps_and_navigation">Оффлайн мапи\nта навігація</string>
    <string name="commit_poi">Підтвердити POI</string>
    <string name="tab_title_basic">Основні</string>
    <string name="tab_title_advanced">Розширені</string>
    <string name="building_number">Номер будинку</string>
    <string name="next_proceed">Наступний</string>
    <string name="contact_info">Контактна інформація</string>
    <string name="description">Опис</string>
    <string name="add_opening_hours">Додати години роботи</string>
    <string name="poi_dialog_poi_type">Тип POI</string>
    <string name="please_specify_poi_type">Будь ласка, вкажіть тип POI.</string>
    <string name="working_days">Робочі дні</string>
    <string name="favourites">Закладки</string>
    <string name="saved_at_time">Успішно збережено о: %1$s</string>
    <string name="show_gpx">Показати GPX</string>
    <string name="count_of_lines">Кількість ліній</string>
    <string name="are_you_sure">Ви впевнені?</string>
    <string name="unsaved_changes_will_be_lost">Всі незбережені зміни буде втрачено. Продовжити?</string>
    <string name="downloads_left_template">%1$s завантажень лишилось</string>
    <string name="roads">Дороги</string>
    <string name="buy">Придбати</string>
    <string name="activate_seamarks_plugin">Будь ласка, активуйте втулок з морськими навігаційними знаками</string>
    <string name="activate_srtm_plugin">Будь ласка, увімкніть втулок SRTM</string>
    <string name="later">Пізніше</string>
    <string name="get_full_version">Повна версія</string>
    <string name="downloads">Звантаження</string>
    <string name="value_downloaded_of_max">%1$.1f з %2$.1f МБ</string>
    <string name="file_size_in_mb">%.1f МБ</string>
    <string name="update_all">Оновити все (%1$s МБ)</string>
    <string name="free_downloads_used">Використано безкоштовних завантажень</string>
    <string name="free_downloads_used_description">Показує використані безкоштовні звантаження.</string>

    <string name="application_dir_description">Виберіть, де ви будете зберігати мапи та файли даних.</string>

    <string name="enter_country_name">Введіть назву країни</string>
    <string name="new_version">Нова версія</string>
    <string name="begin_with_osmand_menu_group">Перші кроки з OsmAnd</string>
    <string name="features_menu_group">Особливості</string>
    <string name="help_us_to_improve_menu_group">Допоможіть нам поліпшити OsmAnd</string>
    <string name="other_menu_group">Інше</string>
    <string name="plugins_menu_group">Втулки</string>
    <string name="first_usage_item">Перше використання</string>
    <string name="first_usage_item_description">Як звантажити мапи, встановити основні налаштування.</string>
    <string name="navigation_item_description">Налаштування навігації.</string>
    <string name="planning_trip_item">Планування подорожі</string>
    <string name="faq_item">Питання та відповіді</string>
    <string name="faq_item_description">Часті запитання</string>
    <string name="map_viewing_item">Перегляд мапи</string>
    <string name="search_on_the_map_item">Пошук мапи</string>
    <string name="instalation_troubleshooting_item">Встановлення та вирішення проблем</string>
    <string name="techical_articles_item">Технічні статті</string>
    <string name="versions_item">Версії</string>
    <string name="feedback">Зворотній зв’язок</string>
    <string name="contact_us">Зв’язатися з нами</string>
    <string name="map_legend">Легенда мапи</string>
    <string name="poi_context_menu_modify_osm_change">Редагувати OSM зміни</string>
    <string name="only_download_over_wifi">Завантажувати лише через Wi-Fi</string>
    <string name="update_now">Оновити зараз</string>
<string name="access_from_map_description">Кнопка меню запускає домашню сторінку, не меню.</string>
    <string name="access_from_map">Доступ з мапи</string>
    <string name="simulate_initial_startup_descr">Встановлює прапорець першого запуску додатку, не змінює інші налаштування.</string>
    <string name="simulate_your_location_descr">Моделювати моє розташування, використовуючи розрахований маршрут або записаний GPX-трек.</string>
    <string name="user_hates_app_get_feedback_long">Будь ласка, розкажіть, що ви бажали б змінити в додатку.</string>
    <string name="opening_at">Відкриття о</string>
    <string name="closing_at">Закриття о</string>
    <string name="number_of_rows_in_dash">Кількість рядків на панелі %1$s</string>
    <string name="recent_places">Нещодавні місця</string>
    <string name="downloading_number_of_files">Звантаження файлу — %1$d</string>
    <string name="show_free_version_banner">Показати банер безкоштовної версії</string>
    <string name="use_dashboard_btn">Використовувати домашню сторінку</string>
    <string name="use_drawer_btn">Використовувати меню</string>
    <string name="update">Оновлювати кожні</string>
    <string name="share_osm_edits_subject">OSM правки, поширені через OsmAnd</string>
    <string name="rendering_attr_hideProposed_name">Заплановані обʼєкти</string>
    <string name="save_poi_without_poi_type_message">Ви дійсно хочете зберегти POI, не вказавши його тип?</string>
    <string name="no_location_permission">Додаток не має дозволу до місце-розташування.</string>
    <string name="no_camera_permission">Додаток не має дозволу на використання камери.</string>
    <string name="no_microphone_permission">Додаток не має дозволу на використання мікрофону.</string>
    <string name="route_distance">Відстань:</string>
    <string name="route_duration">Час:</string>
    <string name="rec_split_storage_size">Розмір сховища</string>
    <string name="live_updates">Автоматичні оновлення</string>
    <string name="available_maps">Доступні мапи</string>
    <string name="select_voice_provider">Виберіть голосові вказівки</string>
    <string name="select_voice_provider_descr">Виберіть або завантажте голосові вказівки для вашої мови.</string>
    <string name="impassable_road_desc">Виберіть дороги, які потрібно уникнути під час навігації.</string>
    <string name="shared_string_sound">Звук</string>
    <string name="poi_deleted_localy">POI буде вилучено після того, як ви вивантажите ваші зміни</string>
    <string name="confirm_download_roadmaps">Ви впевнені, що бажаєте завантажити мапу з дорогами, хоча ви вже маєете стандартну (повну) мапу?</string>
    <string name="missing_write_external_storage_permission">Додаток не має дозволу для запису на SD-карту</string>
    <string name="last_update">Останнє оновлення: %s</string>
    <string name="last_map_change">Остання зміна мапи: %s</string>
    <string name="hourly">Щогодинно</string>
    <string name="daily">Щоденно</string>
    <string name="shared_string_remove">Вилучити</string>
    <string name="rendering_attr_hideUnderground_name">Підземні обʼєкти</string>
    <string name="data_is_not_available">Дані недоступні</string>
    <string name="add_time_span">Додати часовий проміжок</string>
    <string name="road_blocked">Дорога заблокована</string>
    <string name="shared_string_select">Вибрати</string>
    <string name="switch_start_finish">Поміняти місцями точки призначення та початку</string>
    <string name="rendering_attr_hideIcons_name">Значки POI</string>
    <string name="item_removed">Елемент видалено</string>
    <string name="n_items_removed">Елементи видалено</string>
    <string name="shared_string_undo_all">ПОВЕРНУТИ ВСЕ</string>
    <string name="shared_string_type">Тип</string>
    <string name="starting_point">Відправна точка</string>
    <string name="shared_string_not_selected">Не вибрано</string>
    <string name="rec_split_clip_length">Тривалість кліпу</string>
    <string name="nm">мор.м.</string>
    <string name="nm_h">мор.м./год</string>
    <string name="update_time">Час оновлення</string>
    <string name="updates_size">Розмір оновлення</string>
    <string name="weekly">Щотижня</string>
    <string name="morning">Зранку</string>
    <string name="night">Вночі</string>
    <string name="select_month_and_country">Виберіть місяць та країну</string>
    <string name="number_of_contributors">Кількість учасників</string>
    <string name="number_of_edits">Кількість правок</string>
    <string name="show_polygons">Показати полігони</string>
    <string name="find_parking">Знайти стоянку</string>
    <string name="shared_string_status">Статус</string>
    <string name="shared_string_save_changes">Зберегти зміни</string>
    <string name="shared_string_email_address">E-mail адреси</string>
    <string name="shared_string_read_more">Читати далі</string>
    <string name="clear_updates_proposition_message">Ви можете видалити завантажені оновлення та повернутися до початкової редакції карти</string>
    <string name="rec_split">Розбиття на кліпи</string>
    <string name="rec_split_title">Використовувати розбиття на кліпи</string>
    <string name="rec_split_desc">Циклічно перезаписувати кліпи, коли недостатньо місця на сховищі.</string>
    <string name="rec_split_clip_length_desc">Верхня межа часу записаного кліпу.</string>
    <string name="rec_split_storage_size_desc">Обсяг пам’яті, який може бути зайнятий всіма кліпами.</string>
    <string name="dashboard_or_drawer_title">Стільниця або меню керування</string>
    <string name="live_update">Оновлення</string>
    <string name="reports_for">Відзвітувати</string>
<string name="rendering_attr_showMtbRoutes_name">Показувати MTB-маршрути</string>
    <string name="show_on_start_description">Якщо вимкнено, відразу показує мапу після запуску.</string>
    <string name="add_points_to_map_markers_q">Бажаєте додати всі точки до позначок мапи?</string>
    <string name="shared_string_add_to_map_markers">Додати до позначок мапи</string>
    <string name="select_map_markers">Обрати позначки мапи</string>
    <string name="shared_string_reverse_order">Зворотній порядок</string>
    
    <string name="show_map_markers_description">Показати елементи з позначок мапи.</string>
    <string name="clear_active_markers_q">Вилучити всі активні позначки?</string>
    <string name="clear_markers_history_q">Очистити історію позначок мапи?</string>
    <string name="active_markers">Поточні позназчки</string>
    <string name="map_markers">Маркери мапи</string>
    <string name="map_marker">Позначка мапи</string>
    <string name="consider_turning_polygons_off">Рекомендується вимкнути показ полігонів.</string>
    <string name="av_locations_descr">Файл GPX з координатами нотаток.</string>
    <string name="show_free_version_banner_description">Навіть, якщо ви придбали платну версію, ви все ще можете бачити банер для безкоштовної версії.</string>
    <string name="dashboard_or_drawer_description">У вас зараз є вибір керувати застосунком через гнучку панель керування або через звичайне мені. Ваші вподобання завжди можна змінити в параметрах панелі керування.</string>
    <string name="release_2_2">\\u2022 Нові елементи інтерфейсу, що залежать від поточного стану, для вибору місця на мапи та на інших екранах 
\n 
\n • Екран з мапою відкривається під час запуску, якщо тільки не активовано функцію „Показувати панель керування під час запуску“ 
\n 
\n • Налаштування того, які і як елементи будуть показуватись на панелі керування 
\n 
\n • Оминання панелі керування, якщо ви надаєте перевагу керуванню роботою через меню 
\n 
\n • Для завантаження мапи, територію можна обрати безпосередньо на мапі світу 
\n 
\n • Пошук ПОІ тепер підтримує більш конкретні запити 
\n 
\n • Покращено функції редагування ПОІ та додавання даних в OSM 
\n 
\n • Перероблено інтерфейс та структуру звантаження мап 
\n 
\n та багато іншого…</string>
    
    <string name="map_marker_1st">Перша позначка мапи</string>
    <string name="map_marker_2nd">Друга позначка мапи</string>
    <string name="shared_string_toolbar">Панель інструментів</string>
    <string name="shared_string_widgets">Віджети</string>
    
    <string name="map_markers_other">Інші маркери</string>
    <string name="download_files_error_not_enough_space">Недостатньо пам\'яті!
 Необхідно {3} МБ тимчасової та {1} МБ постійної пам\'яті.
 На разі доступно лише {2} МБ.</string>
    <string name="download_files_question_space_with_temp">Звантажити {0} файл(їв)? Це потребує {3} МБ тимчасової та {1} МБ постійної пам’яті (наразі вільно лише {2} МБ.).</string>
    <string name="donations">Пожертвування</string>
    <string name="osm_live_subscribe_btn">Підписатися</string>
    <string name="osm_live_hide_user_name">Не показувати моє ім\'я у звітах</string>
    <string name="osm_live_month_cost">Щомісячна вартість</string>
    <string name="osm_live_month_cost_desc">Щомісячний платіж.</string>
    <string name="osm_live_active">Активний</string>
    <string name="osm_live_not_active">Не активний</string>
    <string name="osm_live_enter_email">Будь ласка, введіть дійсну електронну адресу</string>
    <string name="osm_live_subscription_settings">Налаштування підписки</string>
    <string name="select_map_marker">Виберіть позначку</string>
    <string name="upload_anonymously">Вивантажено анонімно</string>
    <string name="show_transparency_seekbar">Показати прозору пошукову панель</string>
    <string name="report">Звіт</string>
    <string name="use_osm_live_routing_description">Увімкнути навігацію з урахуванням автооновлень OsmAnd Live.</string>
	<string name="use_osm_live_routing">Навігація OsmAnd Live</string>
    <string name="access_no_destination">Пункт призначення не встановлено</string>
    <string name="map_widget_magnetic_bearing">Магнітний пеленг</string>
    <string name="map_widget_bearing">Курсовий кут</string>
    <string name="access_disable_offroute_recalc">Не перераховувати маршрут при сході з нього</string>
    <string name="access_disable_offroute_recalc_descr">Запобігає автоматичному перерахунку маршруту після відхиленні від нього.</string>
    <string name="access_disable_wrong_direction_recalc">Не перераховувати маршрут для протилежного напрямку</string>
    <string name="access_disable_wrong_direction_recalc_descr">Запобігає автоматичному перерахунку маршруту, коли Ви рухаєтеся в протилежному напрямку.</string>
    <string name="access_smart_autoannounce">Інтелектуальне оповіщення</string>
    <string name="access_smart_autoannounce_descr">Сповіщати тільки якщо напрямок до цільової точки змінюється.</string>
    <string name="access_autoannounce_period">Період сповіщеннь</string>
    <string name="access_autoannounce_period_descr">Мінімальний час між оголошеннями.</string>
    <string name="access_default_color">Типовий колір</string>
    <string name="access_category_choice">Оберіть категорію</string>
    <string name="access_hint_enter_name">Додайте назву</string>
    <string name="access_hint_enter_category">Додайте категорію</string>
    <string name="access_hint_enter_description">Додайте опис.</string>
    <string name="access_map_linked_to_location">Мапа повʼязана з місцевістю</string>
    <string name="access_collapsed_list">Згорнутий перелік</string>
    <string name="access_expanded_list">Розгорнутий перелік</string>
    <string name="access_empty_list">Порожній перелік</string>
    <string name="access_tree_list">Деревоподібний перелік</string>
    <string name="access_shared_string_not_installed">Не встановлено</string>
    <string name="access_widget_expand">Розгорнути</string>
    <string name="access_shared_string_navigate_up">Вгору</string>
    <string name="access_sort">Впорядкувати</string>
    <string name="map_mode">Режим мапи</string>
    <string name="number_of_gpx_files_selected_pattern">%s GPX файл(ів) виділено</string>
    <string name="rendering_value_thin_name">Тонко</string>
    <string name="rendering_value_medium_name">Середньо</string>
    <string name="rendering_value_bold_name">Жирно</string>
    <string name="no_map_markers_found">Додайте позначки на мапі</string>
    <string name="no_waypoints_found">Точки шляху не знайдені</string>
    <string name="storage_permission_restart_is_required">Тепер застосунок має можливість записувати у зовнішнє сховище. Потрібне ручне перезавантаження.</string>
    <string name="release_2_3">\\u2022 OSM Live. Підтримка маперів та розробників; надає щогодинне оновлення даних.
\n
\n • Позначки. Новий спосіб швидко позначити місце на мапі. 
\n
\n • Більш деталізовані мапи OSM з позначками доріг в залежності від країни та великою кількістю нових обʼєктів. 
\n
\n • Оновлений зовнішній вигляд та підготовка маршрутів. 
\n
\n • Багато покращень в контекстному меню мапи, наприклад контекстний пошук адреси. 
\n
\nта багато іншого…</string>
    <string name="shared_string_move_up">Вгору</string>
    <string name="shared_string_move_down">Вниз</string>
    <string name="finish_navigation">Закінчити навігацію</string>
    <string name="avoid_road">Уникати доріг</string>
    <string name="storage_directory_readonly_desc">"Обрана тека для збереження даних доступна лише для читання.  Замість неї тимчасово використовується внутрішня памʼять. Будь ласка, оберіть відповідну теку для збереження даних."</string>
    <string name="storage_directory_shared">Памʼять спільного користування</string>
    <string name="shared_string_topbar">Верхня панель</string>
    <string name="full_report">Повний звіт</string>
    <string name="recalculate_route">Перераховувати маршрут</string>
    <string name="open_street_map_login_and_pass">Логін та пароль OpenStreetMap</string>
    <string name="number_of_recipients">Кількість одержувачів</string>
    <string name="osm_user_stat">Правки %1$s, ранг %2$s, всього правок %3$s</string>
    <string name="osm_editors_ranking">Рейтинг маперів OSM</string>
    <string name="osm_live_subscription">Підписка OsmAnd Live</string>
    <string name="osm_live_email_desc">Це потрібно, щоб надавати вам інформацію про зміни на мапі.</string>
    <string name="osm_live_user_public_name">Публічне імʼя</string>
    <string name="osm_live_support_region">Територія</string>
    <string name="osm_live_enter_user_name">Додайте Публічне Імʼя</string>
    <string name="osm_live_thanks">Дякуємо за підписку на оновлення!</string>
    <string name="osm_live_region_desc">Частина коштів буде спрямована маперам OSM, що внесли зміни до мапи в цьому місці.</string>
    <string name="osm_live_ask_for_purchase">Будь ласка, оформіть передплату на OsmAnd Live</string>

    <string name="osm_live_header">Передплата дозволяє щогодини отримувати оновлення для мап по всьому світу.
Частина від передплати спрямовується до спільноти OSM та виплачується кожному маперу за його внесок.
Якщо вам подобається OsmAnd та OSM, ви можете у такий спосіб підтримати їх.</string>
    
    <string name="upload_osm_note_description">Ви можете додати нотатку в OSM анонімно, або скориставшись вашим обліковим записом на OpenStreetMap.org.</string>
    <string name="upload_osm_note">Надіслати нотатку в OSM</string>
    <string name="file_name_containes_illegal_char">Назва файлу містить неприпустимі символи</string>
<string name="follow_us">Слідуйте за нами</string>
    <string name="access_direction_audio_feedback">Звукова ідентифікація напрямку</string>
    <string name="access_direction_audio_feedback_descr">Ініціювати звуком напрям на цільову точку.</string>
    <string name="access_direction_haptic_feedback">Тактильна індикація напрямку</string>
    <string name="access_direction_haptic_feedback_descr">Показати вібрацією напрям на цільову точку.</string>
    <string name="map_widget_battery">Рівень заряду батареї</string>
    <string name="move_marker_bottom_sheet_title">Пересуньте мапу, щоб змінити положення позначки</string>
    <!-- string name="lat_lon_pattern">Шир: %1$.5f Дов: %2$.5f</string -->
    <string name="current_track">Поточний шлях</string>
    <string name="change_markers_position">Змінити позицію вказівника</string>
    <string name="lang_es_us">Іспанська (американська)</string>
    <string name="lang_ast">Астурійська</string>
    <string name="lang_en_gb">Англійська (Сполучене Королівство)</string>
    <string name="lang_be_by">Білоруська (Латинка)</string>
    <string name="lang_kn">Каннада</string>
    <string name="rendering_attr_contourDensity_description">Частота горизонталей</string>
    <string name="rendering_attr_contourDensity_name">Частота горизонталей</string>
    <string name="rendering_value_high_name">Висока</string>
    <string name="rendering_value_medium_w_name">Середня</string>
    <string name="rendering_value_low_name">Низька</string>
    <string name="rendering_attr_contourWidth_description">Товщина горизонталей</string>
    <string name="rendering_attr_contourWidth_name">Товщина горизонталей</string>
    <string name="rendering_attr_hideWaterPolygons_description">Воду</string>
    <string name="rendering_attr_hideWaterPolygons_name">Приховати воду</string>
    <string name="legacy_search">Старий пошук</string>
    <string name="show_legacy_search">Показувати старий пошук</string>
    <string name="show_legacy_search_desc">Додати старий пошук в меню.</string>
    <string name="routing_attr_allow_motorway_name">Дозволити автомагістралі</string>
    <string name="routing_attr_allow_motorway_description">Дозволити автомагістралі.</string>
    <string name="wiki_around">Статті Вікіпедії поруч</string>
    <string name="search_map_hint">Пошук міста або країни</string>
    <string name="route_roundabout_short">Поверніть на %1$d з’їзд</string>
    <string name="upload_poi">Вивантажити POI</string>
    <string name="route_calculation">Побудова маршруту</string>
    <string name="gpx_no_tracks_title">У вас ще немає треків</string>
    <string name="gpx_no_tracks_title_folder">Ви також можете додати треки у теку</string>
    <string name="gpx_add_track">Додати трек</string>
    <string name="gpx_appearance">Вигляд</string>
    
    
    
    <string name="trip_rec_notification_settings">Включити швидкий запуск запису</string>
    <string name="trip_rec_notification_settings_desc">Показувати сповіщення, яке дозволить почати запис подорожі.</string>
    <string name="shared_string_notifications">Повідомлення</string>
    <string name="shared_string_continue">Продовжити</string>
    <string name="shared_string_pause">Пауза</string>
    <string name="shared_string_trip">Подорож</string>
    <string name="shared_string_recorded">Записано</string>
    <string name="shared_string_record">Запис</string>
    <string name="gpx_logging_no_data">Немає даних</string>
    <string name="release_2_5">Клікабельні іконки на мапі 
\n 
\n• Гнучка фільтрація POI в пошуку: шукайте ресторани за типом кухні, кемпінги за наявністю зручностей 
\n 
\n• Новий стиль мапи Topo для пішого туризму і велосипедистів 
\n 
\n• Покращений запис поїздки (нові налаштування) 
\n 
\n• Покращені навігаційні повідомлення (Android Wear) 
\n 
\n• Безліч інших поліпшень й виправлень помилок 
\n 
\nі багато іншого …</string>
    <string name="rendering_attr_contourColorScheme_description">Колірна схема горизонталей</string>
    <string name="save_track_min_speed">Мінімальна швидкість для запису</string>
    <string name="save_track_min_speed_descr">Виберіть мінімальну швидкість, при перевищенні якої точка буде записана в трек.</string>
    <string name="save_track_min_distance">Мінімальне зміщення для запису</string>
    <string name="save_track_min_distance_descr">Виберіть відстань, при перевищенні якого точка буде записана в трек.</string>
    <string name="save_track_precision">Мінімальна точність запису</string>
    <string name="save_track_precision_descr">Виберіть мінімально допустиму точність для точки, щоб бути зажурнальованою.</string>
    <string name="christmas_poi">Різдвяні POI</string>
    <string name="christmas_desc">Напередодні різдвяних і новорічних свят, ви можете вибрати для відображення POI, пов\'язані з Різдвом: ялинки, ярмарки і т.п.</string>
    <string name="christmas_desc_q">Показати різдвяні POI?</string>
    <string name="rendering_value_light_brown_name">Світло-коричневий</string>
    <string name="rendering_value_dark_brown_name">Темно-коричневий</string>
    <string name="rendering_attr_contourColorScheme_name">Колірна схема горизонталей</string>
    <string name="rendering_attr_surfaceIntegrity_name">Якість дорожнього покриття</string>
    <string name="search_hint">Введіть назву міста, адресу, назвуPOI</string>
    <string name="translit_name_if_miss">Транслітерація якщо назва на %1$s відсутня</string>
    <string name="translit_names">Транслітерація назв</string>
    <string name="edit_filter">Редагувати категорії</string>
    <string name="subcategories">Підкатегорії</string>
    <string name="selected_categories">Вибрані підкатегорії</string>
    <string name="create_custom_poi">Налаштування пошуку</string>
    <string name="custom_search">Налаштувати пошук</string>
    <string name="shared_string_filters">Фільтри</string>
    <string name="apply_filters">Застосувати фільтри</string>
    <string name="save_filter">Зберегти фільтр</string>
    <string name="delete_filter">Вилучити фільтр</string>
    <string name="new_filter">Новий фільтр</string>
    <string name="new_filter_desc">Введіть назву для нового фільтра. Ви зможете його знайти у списку Категорії.</string>
    <string name="osm_live_payment_desc">Абонентська плата буде стягуватися щомісяця. Скасувати підписку можна на Google Play в будь-який момент.</string>
    <string name="donation_to_osm">Пожертвування для спільноти OpenStreetMap</string>
    <string name="donation_to_osm_desc">Частина вашого пожертвування буде відправлена користувачам OSM, що вносять зміни в OpenStreetMaps. Вартість передплати при цьому залишається незмінною.</string>
    <string name="osm_live_subscription_desc">Підписка включає в себе щогодинні, щоденні і щотижневі оновлення, а також необмежену кількість доступних завантажень для усіх мап з усього світу.</string>
    <string name="get_it">Отримати</string>
    <string name="get_for">Отримати на %1$s</string>
    <string name="get_for_month">Отримати за %1$s на місяць</string>
    <string name="osm_live_banner_desc">Отримайте необмежені завантаження для мап, а також оновлення мап частіше ніж один раз на місяць: щотижня, щодня або щогодини.</string>
    <string name="osmand_plus_banner_desc">Необмежений доступ до мап, оновлень й втулка Wikipedia.</string>
    <string name="si_mi_meters">Милі, метри</string>
    <string name="skip_map_downloading">Пропустити звантаження мап</string>
    <string name="skip_map_downloading_desc">У вас немає звантажених мап. Ви можете вибрати мапу зі списку або звантажити її пізніше за допомогою меню — %1$s.</string>
    <string name="search_another_country">Виберіть інший регіон</string>
    <string name="search_map">Пошук мапи…</string>
    <string name="first_usage_wizard_desc">OsmAnd визначить ваше місце розташування і запропонує звантажити мапи для цього регіону.</string>
    <string name="location_not_found">Неможливо визначити місце розташування</string>
    <string name="no_inet_connection">З’єднання з Інтернетом відсутнє</string>
    <string name="no_inet_connection_desc_map">Необхідно звантажити мапи.</string>
    <string name="search_location">Позиціонування…</string>
    <string name="storage_free_space">Вільне місце</string>
    <string name="storage_place_description">OsmAnd буде зберігати дані (мапи, маршрути та ін.) у %1$s.</string>
    <string name="give_permission">Дати дозвіл</string>
    <string name="allow_access_location">Дозволити доступ до місця розташування</string>
    <string name="first_usage_greeting">Прокладайте маршрути і відкривайте нові для себе місця без підключення до Інтернету</string>
    <string name="search_my_location">Визначити моє розташування</string>
    <string name="no_update_info_desc">Не перевіряти інформацію про нові версії і знижки від OsmAnd.</string>
    <string name="no_update_info">Не показувати оновлення</string>
    <string name="update_all_maps_now">Ви хочете оновити усі мапи зараз?</string>
    <string name="clear_tile_data">Очистити усі кахлі</string>
    <string name="routing_attr_short_way_name">Паливно-ефективний шлях</string>
    <string name="routing_attr_short_way_description">Розраховувати паливо-ощадний маршрут (зазвичай найкоротший).</string>
    <string name="replace_favorite_confirmation">Ви впевнені, що хочете замінити закладку %1$s?</string>
    <string name="rendering_attr_hideOverground_name">Надземні об’єкти</string>
    <string name="shared_string_change">Змінити</string>
    <string name="get_started">Почати</string>
    <string name="route_stops_before">%1$s зупинок до обраної</string>
    <string name="coords_search">Пошук координат</string>
    <string name="advanced_coords_search">Розширений пошук за координатами</string>
    <string name="back_to_search">Повернення до пошуку</string>
    <string name="confirmation_to_delete_history_items">Вилучити вибране з історії пошуку?</string>
    <string name="show_something_on_map">Показати %1$s на мапі</string>
    <string name="release_2_4">\\u2022 Новий повнотекстовий пошук
\n
\n• Інтеграція через Bluetooth автомобільних аудіосистем/колонок 
\n
\n• Покращена навігація за маршрутом, голосові підказки, відображення смуг руху 
\n
\n• Покращений шар транспорту з відображенням маршрутів 
\n
\n• Більше підтримуваних мов інтерфейсу 
\n
\n• Безліч поліпшень й виправлень помилок 
\n
\nта багато іншого…</string>
    <string name="dist_away_from_my_location">Шукати за %1$s від місця розташування</string>
    <string name="share_history_subject">поділилися через OsmAnd</string>
    <string name="search_categories">Категорії</string>
    <string name="postcode">Поштовий індекс</string>
    <string name="shared_string_from">від</string>
    <string name="city_type_district">Район</string>
    <string name="city_type_neighbourhood">Передмістя</string>
    <string name="map_widget_search">Пошук</string>
    <string name="shared_string_is_open_24_7">Відкрито 24/7</string>
    <string name="storage_directory_card">Карта пам’яті</string>
    <string name="coords_format">Формат координат</string>
    <string name="coords_format_descr">Формат для географічних координат.</string>
    <string name="app_mode_bus">Автобус</string>
    <string name="app_mode_train">Потяг</string>
    <string name="lang_hsb">Верхньолужицька</string>
    <string name="lang_kab">Кабільська</string>
    <string name="lang_hu_formal">Угорська (офіційна)</string>
    <string name="lang_sr_latn">Сербська (латиниця)</string>
    <string name="lang_zh_hk">Китайська (Гонконг)</string>
    <string name="driving_region_australia">Австралія</string>
    <string name="quick_action_item_action">Дія %d</string>
    <string name="configure_screen_quick_action">Швидка дія</string>

    <string name="quick_action_item_screen">Екран %d</string>
    <string name="quick_action_add_marker">Будь ласка, додайте маркери на мапі</string>
    <string name="quick_action_add_poi">Додати POI</string>
    <string name="quick_action_map_style">Змінити стиль мапи</string>
    <string name="quick_action_map_style_switch">Стиль мапи був змінений на „%s“.</string>
    <string name="quick_action_add_gpx">Додати точку до треку</string>
    <string name="quick_action_add_parking">Додати місце для паркування</string>
    <string name="quick_action_new_action">Додати дію</string>
    <string name="quick_action_edit_action">Редагувати дію</string>
    <string name="quick_action_add_favorite">Додати закладку</string>
    <string name="dialog_add_action_title">Додати дію</string>
    <string name="quick_actions_delete">Вилучити дію</string>
    <string name="quick_actions_delete_text">Ви впевнені, що хочете вилучити дію „%s“?</string>
    <string name="favorite_empty_place_name">Місце</string>
    <string name="quick_action_showhide_favorites_title">Показати/приховати закладки</string>
    <string name="quick_action_favorites_show">Показати закладки</string>
    <string name="quick_action_favorites_hide">Приховати закладки</string>
    <string name="quick_action_showhide_poi_title">Показати/приховати POI</string>
    <string name="quick_action_poi_show">Показати %1$s</string>
    <string name="quick_action_poi_hide">Приховати %1$s</string>
    <string name="quick_action_add_category">Додати категорію</string>
    <string name="quick_action_add_configure_map">Налаштування мапи</string>
    <string name="quick_action_add_navigation">Навігація</string>
    <string name="quick_action_fav_name_descr">Залиште порожнім, щоб автоматично застосувати адресу або назву місця.</string>
    <string name="quick_action_bug_descr">Це повідомлення буде автоматично заповнено у полі коментаря.</string>
    <string name="quick_action_bug_message">Повідомлення</string>
    <string name="quick_action_category_descr">Виберіть категорію, щоб зберегти там закладку.</string>
    <string name="quick_action_poi_list">Перелік POI</string>
    <string name="quick_action_sh_poi_descr">Ви можете додати одну або кілька категорій POI для відображення на мапі.</string>
    <string name="quick_action_map_style_action">Додати стиль мапи</string>
    <string name="quick_action_empty_param_error">Параметри не повинні бути порожніми</string>
    <string name="quick_action_map_styles">Стилі мапи</string>
    <string name="quick_action_map_source_title">Джерела мап</string>
    <string name="quick_action_map_source_action">Додати джерело мапи</string>
    <string name="quick_action_map_source_switch">Джерело мапи було змінено на „%s“.</string>
    <string name="quick_action_btn_tutorial_title">Змінити положення кнопки</string>
    <string name="shared_string_action_name">Назва дії</string>
<string name="quick_favorites_show_favorites_dialog">Показати діалог закладок</string>
    <string name="quick_action_showhide_favorites_descr">При натисканні на кнопку дії будуть показані чи приховані точки закладок на мапі.</string>
    <string name="file_can_not_be_moved">Файл не може бути переміщений.</string>
    <string name="shared_string_move">Перемістити</string>
    <string name="shared_string_tracks">Треки</string>
    <string name="routing_attr_driving_style_name">Стиль водіння</string>
    
    <string name="route_altitude">Висота маршруту</string>
    <string name="altitude_descent">Спуск</string>
    <string name="altitude_ascent">Підіймання</string>
    <string name="altitude_range">Діапазон висот</string>
    <string name="average_altitude">Середня висота</string>
    <string name="shared_string_time">Час</string>
    <string name="total_distance">Загальна відстань</string>
    
    
    <string name="routing_attr_height_obstacles_name">Використовувати дані висоти</string>
    <string name="routing_attr_height_obstacles_description">Використовувати дані про рельєф земної поверхні від SRTM, ASTER та EU-DEM.</string>

    <string name="rendering_attr_depthContours_description">Показати контури глибини і точки.</string>
    <string name="rendering_attr_depthContours_name">Контури морських глибин</string>
	<string name="auto_split_recording_title">Авто-розрив запису після перерви</string>
	<string name="auto_split_recording_descr">Почати новий сегмент після 6 хвилинної перерви, новий трек після 2 годинної перерви, або новий файл після тривалої перерви (якщо змінилася дата).</string>
    <string name="select_gpx_folder">Виберіть теку GPX-треку</string>
    <string name="release_2_6">"\\u2022 Нова функція: кнопка швидкої дії
\n 
\n • Покращена відповідь на жести сенсорного екрану 
\n 
\n • Новий шрифт мапи охоплює більше мов 
\n 
\n • Підтримка синтезу мовлення (TTS) для варіантів регіональних мов 
\n 
\n • Покращення видимості в декількох стилях мап та Вікіпедії 
\n 
\n • Підтримка Open Location Code (OLC) 
\n 
\n • Показ профілю висоти й ухилу для записаного GPX (а також швидкості) і для побудованого маршруту 
\n 
\n • Параметр „Стиль водіння“ та покращення логіки для побудови маршруту для велосипеда 
\n 
\n • Налаштування для використання даних про висоти в побудові велосипедного маршруту 
\n 
\n • Кілька інших поліпшень й виправлень помилок 
\n 
\n  та багато іншого…"</string>
	<string name="navigate_point_olc_info_invalid">Некоректний OLC
</string>
    <string name="navigate_point_olc_info_short">Короткий OLC 
Будь ласка, введіть повний код</string>
    <string name="navigate_point_olc_info_area">Коректний повний OLC
Описує область: %1$s x %2$s</string>
    <string name="quick_action_navigation_voice">Голос вкл/викл</string>
    <string name="quick_action_navigation_voice_off">Голос вимкнений</string>
    <string name="quick_action_navigation_voice_on">Голос включений</string>
    <string name="quick_action_duplicates">Зазначене ім’я для швидкої дії вже використовується. Дія буде збережена як %1$s щоб уникнути дублювання.</string>
    <string name="quick_action_duplicate">Виявлено дублікат імені</string>
    <string name="quick_action_showhide_poi_descr">Натискання на кнопку дії призведе до відображення / приховування POI з мапи.</string>
    <string name="quick_action_gpx_category_descr">Виберіть категорію (опціонально).</string>
    <string name="quick_action_page_list_descr">Натискання на кнопку швидкої дії дозволить циклічно перемикати елементи даного списку.</string>
    <string name="quick_action_map_overlay">Змінити мапу покриття</string>
    <string name="quick_action_map_overlay_title">Мапи покриття</string>
    <string name="quick_action_map_overlay_action">Додати мапу покриття</string>
    <string name="quick_action_map_overlay_switch">Мапа покриття змінена на „%s“.</string>
    <string name="quick_action_map_underlay_switch">Підкладка мапи змінена на „%s“.</string>
    <string name="quick_action_map_underlay">Змінити підкладку мапи</string>
    <string name="quick_action_map_underlay_title">Підкладки мапи</string>
    <string name="quick_action_map_underlay_action">Додати підкладку</string>
    <string name="quick_action_map_source">Змінити джерело мапи</string>
    <string name="quick_action_btn_tutorial_descr">Довге натиснення й перетягування дозволить перемістити кнопку.</string>
	<string name="quick_action_add_osm_bug">Додати нотатку OSM</string>
    <string name="rendering_value_fine_name">Дуже тонкий</string>
    <string name="navigate_point_olc">Відкритий код розташування (OLC)</string>
    <string name="quick_action_take_audio_note">Створити звукову нотатку</string>
    <string name="quick_action_take_video_note">Створити відео-нотатку</string>
    <string name="quick_action_take_photo_note">Створити фото-нотатку</string>
    <string name="quick_favorites_name_preset">Найменування</string>
    <string name="quick_action_add_marker_descr">При натисканні на кнопку дії додасть маркер мапи в центрі екрану.</string>
    <string name="quick_action_add_gpx_descr">При натисканні на кнопку дії додасть проміжну крапку GPX в центрі екрану.</string>
    <string name="quick_action_take_audio_note_descr">При натисканні кнопки дії додасть звукову нотатку в центрі екрану.</string>
    <string name="quick_action_take_video_note_descr">При натисканні кнопки дії додасть відео-примітку в центрі екрану.</string>
    <string name="quick_action_take_photo_note_descr">При натисканні кнопки дії додасть фото-примітку у центрі екрану.</string>
    <string name="quick_action_add_osm_bug_descr">При натисканні кнопки дії додасть OSM-нотатку на мапу у центрі екрану.</string>
    <string name="quick_action_add_poi_descr">При натисканні кнопки дії додасть POI в центрі екрану.</string>
    <string name="quick_action_navigation_voice_descr">При натисканні кнопки дії вмикаються або вимикаються голосові підказки під час навігації.</string>
    <string name="quick_action_add_parking_descr">При натисканні кнопки дії додасть місце для паркування в центрі екрану.</string>
    <string name="quick_action_interim_dialog">Показати проміжний діалог</string>
    <string name="favorite_autofill_toast_text">" було збережено до "</string>
    <string name="quick_action_add_create_items">Створення елементів</string>
    <string name="add_new_folder">Додати нову теку</string>
    <string name="points_delete_multiple_succesful">Точку(и) успішно вилучено.</string>
    <string name="points_delete_multiple">"Ви збираєтеся вилучити %1$d точку(и).  Певні?"</string>
    <string name="route_points_category_name">Повороти (точки для проходження) на цьому маршруті</string>
    <string name="track_points_category_name">Важливі точки маршруту</string>
    <string name="gpx_track">Трек</string>
    <string name="max_speed">"Макс.  швидкість"</string>
    <string name="average_speed">Середня швидкість</string>
    <string name="shared_string_time_moving">Час в русі</string>
    <string name="shared_string_time_span">Загальний час</string>
    <string name="shared_string_max">Макс.</string>
    <string name="shared_string_start_time">Час початку</string>
    <string name="shared_string_end_time">Час закінчення</string>
    <string name="shared_string_color">Колір</string>
    <string name="shared_string_slope">Ухил</string>
    <string name="lang_ber">Берберська</string>
    <string name="fonts_header">Шрифти для мапи</string>
    <string name="right_side_navigation">Правосторонній рух</string>
    <string name="routing_attr_driving_style_balance_name">Збалансовано</string>
    <string name="routing_attr_driving_style_safety_name">Віддавати перевагу провулкам</string>
    <string name="routing_attr_driving_style_speed_name">Коротші маршрути</string>
    <string name="animate_my_location">Анімувати моє місце розташування</string>
    <string name="animate_my_location_desc">Задіяти анімацію мого місця розташування під час навігації.</string>
    <string name="do_not_show_startup_messages">Не показувати повідомлення при запуску</string>
    <string name="subscribe_email_desc">Підпишіться на наше email-розсилання про знижки на OsmAnd та отримаєте 3 додаткові звантаження мап!</string>
    <string name="do_not_show_startup_messages_desc">Пригнічує відображення знижок на застосунок та спеціальні повідомлення про місцеві події.</string>
    <string name="restart_search">Шукати знову</string>
    <string name="increase_search_radius">Збільшити радіус пошуку</string>
    <string name="nothing_found">Нічого не знайдено :(</string>
    <string name="private_access_routing_req">"Пункт призначення знаходиться в області з приватним доступом.  Ви хочете дозволити доступ по приватних дорогах для цієї подорожі?"</string>
    <string name="nothing_found_descr">Змініть пошуковий запит або ж розширте радіус пошуку.</string>
    <string name="quick_action_showhide_osmbugs_title">Показати/приховати OSM-нотатки</string>
    <string name="quick_action_osmbugs_show">Показати OSM-нотатки</string>
    <string name="quick_action_osmbugs_hide">Приховати OSM-нотатки</string>
    <string name="quick_action_showhide_osmbugs_descr">Натискання на кнопку дії відобразить чи приховає OSM-нотатки на мапі.</string>
    <string name="sorted_by_distance">Відсортоване за відстанню</string>
    <string name="search_favorites">Пошук у закладках</string>
    <string name="hillshade_menu_download_descr">Для того, щоб відобразити затінення рельєфу, Вам потрібно звантажити спеціальну мапу для цієї області.</string>
    <string name="hillshade_purchase_header">Для того, щоб відобразити затінення рельєфу, Вам потрібно купити та встановити втулок</string>
    <string name="hide_from_zoom_level">Приховати від рівня масштабування</string>
    <string name="srtm_menu_download_descr">Для того, щоб відобразити лінії контурів рельєфу, Вам потрібно звантажити спеціальну мапу для цієї області.</string>
    <string name="shared_string_plugin">Втулок</string>
    <string name="srtm_purchase_header">Для того, щоб відобразити лінії контурів рельєфу, Вам потрібно купити і встановити втулок</string>
    <string name="srtm_color_scheme">Схема кольорів</string>
    <string name="show_from_zoom_level">Відображення від рівня масштабування</string>
    <string name="routing_attr_allow_private_name">Дозволити приватний доступ</string>
    <string name="routing_attr_allow_private_description">Дозволити доступ на приватну територію.</string>
    <string name="display_zoom_level">Відображення рівня масштабування: %1$s</string>
    <string name="favorite_group_name">Назва групи</string>
    <string name="change_color">Зміна кольору</string>
    <string name="edit_name">Редагувати ім\'я</string>
    <string name="shared_string_overview">Огляд</string>
    <string name="select_street">Виберіть вулицю</string>
    <string name="shared_string_in_name">у %1$s</string>
    <string name="type_address">Введіть адресу</string>
    <string name="type_city_town">Введіть місто чи СМТ</string>
    <string name="type_postcode">Введіть поштовий індекс</string>
    <string name="nearest_cities">Найближчі міста</string>
    <string name="select_city">Виберіть місто</string>
    <string name="select_postcode">Виберіть поштовий індекс</string>
    <string name="quick_action_auto_zoom">Автомасштаб мапи вкл/викл</string>
    <string name="quick_action_auto_zoom_desc">Натискання на кнопку дії увімкне чи вимкне автомасштабування мапи за швидкістю.</string>
    <string name="quick_action_auto_zoom_on">Увімкнути автомасштабування мапи</string>
    <string name="quick_action_auto_zoom_off">Вимкнути автомасштабування мапи</string>
    <string name="quick_action_add_destination">Додати пункт призначення</string>
    <string name="quick_action_replace_destination">Замінити пункт призначення</string>
    <string name="quick_action_add_first_intermediate">Додати першу проміжну точку</string>
    <string name="quick_action_add_destination_desc">Натискання на кнопку дії додасть пункт призначення в центр екрану. Раніше встановлений стає останнім проміжним пунктом.</string>
    <string name="quick_action_replace_destination_desc">Натискання на кнопку дії встановить пункт призначення в центр екрану.</string>
    <string name="quick_action_add_first_intermediate_desc">Натискання на кнопку дії додасть в центр екрану першу проміжну точку маршруту.</string>
    <string name="no_overlay">Мапа покриття вимкнена</string>
    <string name="no_underlay">Підкладка вимкнена</string>
    <string name="subscribe_email_error">Помилка</string>
    <string name="mapillary">Mapillary</string>
    <string name="depth_contour_descr">Набір мап із зазначенням точок контурних ліній і глибини морського дна.</string>
    <string name="sea_depth_thanks">Дякую за покупку контурів морських глибин!</string>
    <string name="index_item_depth_contours_osmand_ext">Контури морських глибин</string>
    <string name="index_item_depth_points_southern_hemisphere">Точки морських глибин південної півкулі</string>
    <string name="index_item_depth_points_northern_hemisphere">Точки морських глибин північної півкулі</string>
    <string name="download_depth_countours">Контури морських глибин</string>
    <string name="nautical_maps">Морські мапи</string>
    <string name="analyze_on_map">Аналізувати на мапі</string>
    <string name="shared_string_visible">Видимі</string>
    <string name="restore_purchases">Відновлення покупок</string>
    <string name="driving_region_automatic">Автоматично</string>
    <string name="do_not_send_anonymous_app_usage">На відсилати анонімну статистику використання</string>
    <string name="do_not_send_anonymous_app_usage_desc">OsmAnd збирає інформацію про те, якій частині програми використовуються вами. Ваше місце розташування ніколи не відправляється, як і все, що ви вводите, які місця переглядаєте, що шукаєте чи звантажуєте.</string>
    <string name="parking_options">Опції паркування</string>
    <string name="full_version_thanks">Дякуємо за покупку повної версії OsmAnd!</string>
    <string name="routing_attr_relief_smoothness_factor_hills_name">Горбисто</string>
    <string name="routing_attr_relief_smoothness_factor_plains_name">Менш горбисто</string>
    <string name="routing_attr_relief_smoothness_factor_more_plains_name">Рівнинно</string>
    <string name="relief_smoothness_factor_descr">Переважний рельєф: рівнинний або гористий.</string>
    <string name="routing_attr_relief_smoothness_factor_name">Вибрати пересіченість місцевості</string>
    <string name="shared_string_paused">Призупинено</string>
    <string name="route_is_too_long_v2">Цей маршрут може бути надто довгим для розрахунку. Будь ласка, додайте проміжні пункти призначення, якщо протягом 10 хвилин не знайдено жодного результату.</string>
    <string name="osmand_extended_description_part1">"OsmAnd (OSM Автоматична Навігація До цілі) — застосунок для мап і навігації з доступом до безкоштовних високоякісних глобальних даних OpenStreetMap (OSM). 
\n 
\nНасолоджуйтесь голосовою та візуальною навігацією, переглядайте цікаві точки (англ. POI), створюйте та керуйте GPX-треками, переглядайте контурні лінії та дані про висоту (за допомогою зовнішнього втулка), перемикайтеся  між режимами автомобіліста, велосипедиста й пішохода, редагуйте OSM та ще багато цікавого."</string>
    <string name="osmand_extended_description_part2">GPS навігація 
\n
\n • Ви можете вибрати між автономним режимом (без зборів за роумінг за кордоном) або через Інтернет (швидше) 
\n
\n • Покрокові голосові підказки доставить Вас до місця призначення (записані чи синтезовані голоси) 
\n
\n • Повторна маршрутизація кожен раз після відхилення від маршруту 
\n
\n • Смуги руху, назви вулиць і приблизний час прибуття допоможуть Вам на шляху 
\n
\n • Для того, щоб зробити Вашу подорож більш безпечною, режим дня/ночі автоматично перемикається 
\n
\n • Ви можете налаштувати відображення обмежень швидкості та попередження про її перевищення 
\n
\n • Мапа масштабується відповідно до Вашої швидкості 
\n
\n • Ви можете шукати місця за адресою, типом (наприклад, паркування, ресторан, готель, заправна станція, музей) чи за географічними координатами 
\n
\n • Підтримка проміжних точок на Вашому маршруті 
\n
\n • Ви можете записати свій власний GPX-трек або завантажити готовий і слідувати за ним</string>
    <string name="osmand_extended_description_part3">Мапа 
\n
\n • Відображає цікаві точки (POI) навколо Вас 
\n
\n • Налаштовує мапу за напрямком Вашого руху (чи за компасом) 
\n
\n • Показує, де Ви знаходитеся і куди Ви дивитеся 
\n
\n • Діліться своїм розташуванням, щоб друзі змогли знайти Вас 
\n
\n • Зберігає Ваші найважливіші місця у закладках 
\n
\n • Дозволяє Вам вибрати як відображати назви на мапі: українською, англійською, локальною чи з фонетичним написанням 
\n
\n • Показує спеціальні онлайн-мапи, супутникові знімки (Bing), різні накладки на кшталт туристичних/навігаційних GPX-треків та додаткові шари з налаштовуваною прозорістю</string>
    <string name="osmand_extended_description_part4">Лижня 
\nOsmAnd-втулок лижних мап дозволяє бачити лижні траси з рівнем складності та деякою додатковою інформацією на кшталт розташування підйомників та інших об’єктів.</string>
    <string name="osmand_extended_description_part5">Їзда на велосипеді 
\n
\n • Ви можете знайти велосипедні доріжки на мапі 
\n
\n • GPS-навігація у велосипедному режимі будує маршрут використовуючи велосипедні шляхи 
\n
\n • Ви можете бачити Вашу швидкість та висоту над рівнем моря 
\n
\n • Опція GPX-запису дозволяє Вам записувати Вашу подорож та ділитися нею 
\n
\n • Через втулок Ви можете включити відображення контурних ліній і затінення рельєфу</string>
    <string name="osmand_extended_description_part6">Прогулянки, походи, екскурсія по місту 
\n • Мапа показує ходьбу та пішохідні доріжки 
\n • Вікіпедія улюбленою мовою розповість Вам багато цікавого під час екскурсії містом 
\n • Зупинки громадського транспорту (автобус, трамвай, поїзд), в тому числі назви лінії, допоможуть орієнтуватися в новому місті 
\n • GPS-навігація в пішохідному режимі будує свій маршрут, використовуючи пішохідні доріжки 
\n • Ви можете завантажити і слідувати GPX-маршрутом або записати і ділитися своїм власним</string>
    <string name="osmand_extended_description_part7">Участь в OSM 
\n • Звітування про помилки в OSM (подання нотаток) 
\n • Вивантаження GPX-треків в OSM безпосередньо з програми 
\n • Додавання цікавих точок (POI) та вивантаження їх безпосередньо в OSM (або пізніше, якщо в офлайні)</string>
    <string name="osmand_extended_description_part8">OsmAnd — вільне й відкрите ПЗ, що активно розвивається. Кожен може внести свій вклад звітуючи про помилки, поліпшуючи переклад чи надаючи код нових функцій. Проект знаходиться у жвавому стані безперервного вдосконалення усіх цих форм взаємодії розробників та користувачів. Хід проекту також залежить від фінансових внесків для забезпечення продовження кодування й тестування нових функціональних можливостей. 
\n Приблизне охоплення мап та якість: 
\n • Західна Європа: **** 
\n • Східна Європа: *** 
\n • Росія: *** 
\n • Північна Америка: *** 
\n • Південна Америка: ** 
\n • Азія: ** 
\n • Японія і Корея: *** 
\n • Середній Схід: ** 
\n • Африка: ** 
\n • Антарктида: * 
\nБільшість країн по всьому світу доступні для звантаження! 
\nОтримайте надійний навігатор у Вашій країні — будь то Україна, Франція, Німеччина, Мексика, Великобританія, Іспанія, Нідерланди, США, Росія, Бразилія чи будь-яка інша.</string>
    <string name="osmand_plus_extended_description_part1">OsmAnd+ (OSM Автоматична Навігація До цілі) — картографічний й навігаційний застосунок з доступом до вільних, поширених по всьому світі, висоякісних даних OpenStreetMap (OSM). 
\n
\n Насолоджуйтесь голосовою та візуальною навігацією, переглядайте цікаві точки (POI), записуйте та управляйте GPX-треками, використовуйте візуалізацію контурних ліній та даних про висоти, перемикайтеся між режимами водіння, їздою на велосипеді та пішими прогулянками, редагуйте OSM-дані та ще багато чого. 
\n 
\nOsmAnd+ є платною версією програми. При покупці, Ви підтримуєте проект, фінансуєте розробку нових можливостей та отримуватимете останні оновлення. 
\n 
\nДеякі з основних можливостей:</string>
    <string name="osmand_plus_extended_description_part2">Навігація 
\n
\n • Працює через Інтернет (швидше) або в автономному режимі (без зборів за роумінг за кордоном) 
\n
\n • Покрокові голосові підказки (записані чи синтезовані голоси) 
\n
\n • Можливе зазначення смуг руху, відображення назви вулиці та приблизний час прибуття 
\n
\n • Підтримка проміжних точок на Вашому маршруті 
\n
\n • Повторна маршрутизація кожен раз після відхилення від маршруту 
\n
\n • Пошук місць за адресою, типом (наприклад, паркування, ресторан, готель, заправка, музей) чи за географічними координатами</string>
    <string name="osmand_plus_extended_description_part3">Перегляд мапи 
\n
\n • Показує, де Ви знаходитеся і куди дивитеся 
\n
\n • За потреби вирівняє мапу за компасом чи за напрямком Вашого руху 
\n
\n • Зберігає Ваші найважливіші місця у закладках 
\n
\n • Відображує цікаві точки (POI) навколо Вас 
\n
\n • Показує спеціальні онлайн-мапи, супутникові знімки (Bing), різні накладки на кшталт туристичних/навігаційних GPX-треків та додаткові шари з налаштовуваною прозорістю 
\n
\n • Може відображати назви на мапі: українською, англійською, локальною чи з фонетичним написанням</string>
    <string name="osmand_plus_extended_description_part4">Використовуйте дані OSM та Вікіпедії 
\n • інформація високої якості від найкращих спільних проектів світу 
\n • Дані OSM доступні за країною чи регіоном 
\n • Цікаві місця з Вікіпедії, відмінно підходить для огляду визначних пам’яток 
\n • Необмежена кількість безкоштовних звантажень, прямо з програми 
\n • Компактні оффлайнові векторні мапи оновлюються не рідше одного разу на місяць
\n • Вибір між повними даними регіону та лише вибраною дорожньою мережею (приклад: уся Японія займає 700 МБ та лише 200 МБ займає дорожня мережа)</string>
    <string name="osmand_plus_extended_description_part5">Особливості безпеки 
\n • Опційне автоматичне перемикання між режимами день/ніч 
\n • Опційне відображення обмеження швидкості з нагадуванням, якщо Ви перевищите його 
\n • Опційна зміна масштабу в залежності від швидкості 
\n • Можливість ділитися своїм розташуванням, щоб Ваші друзі могли знайти Вас</string>
    <string name="osmand_plus_extended_description_part6">Можливості для пішоходів та велосипедистів 
\n • Перегляд прогулянкових маршрутів, пішохідних та велосипедних доріжок, відмінно підходить для активного відпочинку 
\n • Спеціальні режими маршрутизації та відображення для велосипедів і пішоходів 
\n • Опційні зупинки громадського транспорту (автобус, трамвай, поїзд), включаючи назви лінії 
\n • Опція запису подорожі в локальний GPX-файл чи інтернет-сервіс 
\n • Опційне відображення швидкості та висоти 
\n • Відображення контурних ліній та затінення висот (через додатковий втулок)</string>
    <string name="osmand_plus_extended_description_part7">Безпосередній вклад у OpenStreetMap 
\n • Звітування про помилки в даних (нотатки) 
\n • Вивантаження GPX-треків в OSM безпосередньо з програми 
\n • Додавання цікавих точок (POI), безпосередньо вивантажуючи їх в OSM (чи пізніше, якщо в офлайні) 
\n • Опція запису подорожі також і у фоновому режимі (в той час як пристрій знаходиться в сплячому режимі) 
\nOsmAnd — вільне й відкрите ПЗ, що активно розвивається. Кожен може внести свій вклад звітуючи про помилки, поліпшуючи переклад чи надаючи код нових функцій. Проект знаходиться у жвавому стані безперервного вдосконалення усіх цих форм взаємодії розробників та користувачів. Хід проекту також залежить від фінансових внесків для забезпечення продовження кодування й тестування нових функціональних можливостей.</string>
    <string name="osmand_plus_extended_description_part8">Приблизне охоплення мап та якість: 
\n • Західна Європа: **** 
\n • Східна Європа: *** 
\n • Росія: *** 
\n • Північна Америка: *** 
\n • Південна Америка: ** 
\n • Азія: ** 
\n • Японія і Корея: *** 
\n • Середній Схід: ** 
\n • Африка: ** 
\n • Антарктида: * 
\nБільшість країн по всьому світу доступні для звантаження! 
\nОтримайте надійний навігатор у Вашій країні — будь то Україна, Франція, Німеччина, Мексика, Великобританія, Іспанія, Нідерланди, США, Росія, Бразилія чи будь-яка інша…</string>
    <string name="save_poi_too_many_uppercase">Назва містить занадто багато заголовних букв. Ви хочете продовжити?</string>
    <string name="shared_string_add_photos">Додати фотографії</string>
    <string name="mapillary_action_descr">Поділитися своїми вуличними видами цієї місцевості через Mapillary.</string>
    <string name="mapillary_widget">Віджет Mapillary</string>
    <string name="mapillary_widget_descr">Дозволяє Вам швидко зробити внесок в Mapillary.</string>
    <string name="mapillary_descr">"Фотографії вулиць в онлайні для всіх.  Відкрийте для себе місця, діліться та знимкуйте весь світ."</string>
    <string name="plugin_mapillary_descr">Вуличні фотографії для усіх. Відкривайте для себе місця, співпрацюйте, знімкуйте світ.</string>
    <string name="online_photos">Онлайн-фотографії</string>
    <string name="no_photos_descr">У нас немає фотографій для цього місця.</string>
    <string name="open_mapillary">Відкрити Mapillary</string>
    <string name="shared_string_install">Встановити</string>
    <string name="improve_coverage_mapillary">Поліпшити фото-покриття Mapillary</string>
    <string name="improve_coverage_install_mapillary_desc">"Ви можете зробити власні фотографії або добірку фотографій і додати їх до цього місця на мапі.  
\n 
\nДля цього Вам необхідно встановити застосунок Mapillary з Google Play."</string>
    <string name="mapillary_image">Зображення Mapillary</string>
    <string name="distance_moving">Відстань виправлена</string>
    <string name="shared_string_permissions">Права доступу</string>
    <string name="import_gpx_failed_descr">OsmAnd не може імпортувати файл. Будь ласка, перевірте, чи OsmAnd має дозвіл на читання файлу з його місця розташування.</string>
    
    <string name="map_widget_ruler_control">Радіусна лінійка</string>
    <string name="shared_string_reload">Перезавантажити</string>
    <string name="mapillary_menu_descr_tile_cache">Перезавантажити тайли, щоб переглянути актуальні дані.</string>
    <string name="mapillary_menu_title_tile_cache">Тайловий кеш</string>
    <string name="wrong_user_name">Невірне ім\'я користувача!</string>
    <string name="shared_string_to">до</string>
    <string name="mapillary_menu_date_from">від</string>
    <string name="mapillary_menu_descr_dates">Переглядайте лише додані зображення</string>
    <string name="mapillary_menu_title_dates">Дата</string>
    <string name="mapillary_menu_edit_text_hint">Введіть ім\'я користувача</string>
    <string name="mapillary_menu_descr_username">Переглянути лише зображення додані</string>
    <string name="mapillary_menu_title_username">Ім\'я користувача</string>
    <string name="mapillary_menu_filter_description">Ви можете відфільтрувати зображення за подавачем чи за датою. Фільтри застосовуються лише для масштабування крупним планом.</string>
    <string name="shared_string_reset">Скинути</string>
    <string name="store_tracks_in_monthly_directories">Зберігати записані треки у помісячних теках</string>
    <string name="store_tracks_in_monthly_directories_descrp">Зберігати записані треки в підтеках за місяць запису (наприклад, 2017-01).</string>
    <string name="average">Середнє</string>
    <string name="of">%1$d зі %2$d</string>
    <string name="ascent_descent">Підйом/спуск</string>
    <string name="moving_time">Час руху</string>
    <string name="max_min">Макс/мін</string>
    
    <string name="min_max">Мін/макс</string>
    <string name="release_2_7">• Втулок Mapillary з вуличними зображеннями 
\n 
\n • Віджет-лінійка для вимірювання дистанцій 
\n 
\n • Розділені GPX-інтервали з докладною інформацією про Ваш трек 
\n 
\n • Інші поліпшення й виправлення помилок
\n
\n</string>
    <string name="rendering_value_translucent_pink_name">Напівпрозорий рожевий</string>
    <string name="quick_action_resume_pause_navigation">Відновити/призупинити навігацію</string>
    <string name="quick_action_resume_pause_navigation_descr">Натисніть цю кнопку, щоб призупинити або відновити навігацію.</string>
    <string name="quick_action_show_navigation_finish_dialog">Показати діалог завершення навігації</string>
    <string name="quick_action_start_stop_navigation">Почати/зупинити навігацію</string>
    <string name="quick_action_start_stop_navigation_descr">Натисніть цю кнопку, щоб почати або закінчити навігацію.</string>
    <string name="live_monitoring_max_interval_to_send">Час буферизації для онлайн-стеження</string>
    <string name="live_monitoring_max_interval_to_send_desrc">Задає час буферизації для збереження місць для відправки в автономному режимі</string>
    <string name="mappilary_no_internet_desc">Вам потрібен Інтернет для перегляду фотографій від Mapillary.</string>
    <string name="retry">Повторити</string>
<string name="measurement_tool_action_bar">Перегляньте мапу і додайте точки</string>
    <string name="measurement_tool">Вимірювання відстані</string>
    
    
<string name="none_point_error">Необхідно додати хоча б одну точку.</string>
    <string name="enter_gpx_name">Ім’я GPX файлу:</string>
    <string name="show_on_map_after_saving">Показати на мапі після збереження</string>
    
    <string name="add_waypoint">Додати шляхову точку</string>
    <string name="save_gpx_waypoint">Зберегти GPX-точку шляху</string>
    <string name="save_route_point">Зберегти точку маршруту</string>
    <string name="waypoint_one">Шляхова точка 1</string>
    <string name="route_point_one">Точка маршруту 1</string>

    
    <string name="line">Лінія</string>
    <string name="save_as_route_point">Зберегти як точки маршруту</string>
    <string name="save_as_line">Зберегти як лінію</string>
    <string name="route_point">Точка маршруту</string>
    <string name="edit_line">Редагувати лінію</string>
    <string name="add_point_before">Додати точку раніше</string>
    <string name="add_point_after">Додати точку опісля</string>
    <string name="shared_string_options">Параметри</string>
    <string name="measurement_tool_snap_to_road_descr">OsmAnd з’єднає точки з маршрутами для обраного профілю.</string>
    <string name="measurement_tool_save_as_new_track_descr">Ви може зберегти точки, як точки маршруту або як лінію.</string>
    <string name="choose_navigation_type">Виберіть профіль навігації</string>
    <string name="add_route_points">Додати точки маршруту</string>
    <string name="add_line">Додати лінію</string>
    <string name="empty_state_my_tracks">Додавати і записувати треки</string>
    <string name="empty_state_my_tracks_desc">Записати або імпортувати треки для перегляду.</string>
    <string name="empty_state_favourites">Додати у закладки</string>
    <string name="empty_state_favourites_desc">Додати закладки на мапу або імпортувати їх з файлової системи.</string>
    <string name="import_track">Імпорт треку</string>
    <string name="import_track_desc">Файл %1$s не містить шляхових точок, імпортувати його в якості треку?</string>
    <string name="move_point">Перемістити точку</string>
    <string name="add_segment_to_the_track">Додати до GPX-треку</string>
<string name="keep_showing_on_map">Продовжувати показувати на мапі</string>
    <string name="exit_without_saving">Вийти без збереження?</string>
    <string name="move_all_to_history">Перемістити усе в історію</string>
    
    <string name="show_direction">Відображення відстані</string>
    <string name="sort_by">Сортувати за</string>
    
    <string name="do_not_use_animations">Не застосовувати анімацію</string>
    <string name="do_not_use_animations_descr">Відключення анімації в програмі.</string>
    <string name="marker_show_distance_descr">Вибрати як показувати відстань і напрямок до маркерів на екрані мапи:</string>
    <string name="map_orientation_change_in_accordance_with_speed">Поріг орієнтації мапи</string>
    <string name="map_orientation_change_in_accordance_with_speed_descr">Виберіть нижче, на якій швидкості орієнтація мапи перемикається зі „за напрямком руху“ на „за компасом“.</string>
    <string name="all_markers_moved_to_history">Усі маркери перенесені в історію</string>
    <string name="marker_moved_to_history">Маркер мапи перенесений в історію</string>
    <string name="marker_moved_to_active">Маркер мапи став активним</string>
    <string name="shared_string_list">Список</string>
    <string name="shared_string_groups">Групи</string>
    <string name="passed">Останнє використання: %1$s</string>
    <string name="make_active">Зробити активним</string>
    <string name="today">Сьогодні</string>
    <string name="yesterday">Вчора</string>
    <string name="last_seven_days">Останні 7 днів</string>
    <string name="this_year">Цього року</string>
    <string name="remove_from_map_markers">Вилучити з маркерів мапи</string>
    <string name="descendingly">за спаданням</string>
    <string name="ascendingly">за зростанням</string>
    <string name="date_added">Дата додавання</string>
    <string name="order_by">Сортувати за:</string>
    <string name="use_location">Використовувати розташування</string>
    <string name="add_location_as_first_point_descr">Додати Ваше місце розташування як першу точку при плануванні маршруту.</string>
    <string name="my_location">Моє місцезнаходження</string>
    <string name="shared_string_finish">Фініш</string>
    <string name="plan_route">Планувати маршрут</string>
    <string name="shared_string_sort">Сортувати</string>
    <string name="coordinate_input">Введення координат</string>
    <string name="is_saved">збережено</string>
    <string name="marker_save_as_track_descr">Експортувати Ваші маркери у файл, який Ви можете вказати тут:</string>
    <string name="marker_save_as_track">Зберегти як трек</string>
    <string name="move_to_history">Перемістити в історію</string>
    <string name="group_will_be_removed_after_restart">Група буде вилучена після перезапуску застосунку.</string>
    <string name="show_guide_line">Показувати напрямні лінії</string>
    <string name="show_arrows_on_the_map">Показати стрілки на мапі</string>
    <string name="show_passed">Показати проходження</string>
    <string name="hide_passed">Приховати проходження</string>
    <string name="shared_string_markers">Маркери</string>
    <string name="coordinates_format">Формат координат</string>
    <string name="use_system_keyboard">Використовувати системну клавіатуру</string>
    <string name="fast_coordinates_input_descr">Вибрати формат вводу координат. Ви завжди можете змінити його, натиснувши „Параметри“.</string>
    <string name="fast_coordinates_input">Швидке введення координат</string>
    <string name="routing_attr_avoid_ice_roads_fords_name">Уникати льодових доріг і бродів</string>
    <string name="routing_attr_avoid_ice_roads_fords_description">Уникає льодових доріг і бродів.</string>
    <string name="make_round_trip_descr">Додати копію початкової точки як місце призначення.</string>
    <string name="make_round_trip">Зробити кругову подорож</string>
    
    <string name="osn_modify_dialog_error">Виняткова ситуація: примітку не було змінено</string>
    <string name="osn_modify_dialog_title">Змінити примітку</string>
    <string name="context_menu_item_modify_note">Змінити OSM-примітку</string>
    <string name="wrong_input">Неправильний ввід</string>
    <string name="wrong_format">Неправильний формат</string>
    <string name="shared_string_road">Дорога</string>
    <string name="show_map">Показати мапу</string>
    <string name="route_is_calculated">Маршрут розраховується</string>
    <string name="round_trip">Подорож туди і назад</string>
    <string name="plan_route_no_markers_toast">Ви повинні додати принаймні один маркер, щоб використовувати цю функцію.</string>
    <string name="release_2_8">• Повністю перероблені маркери мапи, з направляючими лініями і плануванням маршруту 
\n• Інструмент вимірювання відстані, з прив’язкою до дороги і збереженням точок в якості треку 
\n• OsmAnd Live: виправлення помилок, оновлення даних на сервері кожні 30 хвилин, поновлення враховуються в навігації
\n
\n</string>
    <string name="rendering_value_darkyellow_name">Темно-жовтий</string>
    <string name="enter_new_name">Введіть нове ім’я</string>
    <string name="shared_string_back">Назад</string>
    <string name="view">Перегляд</string>
	<string name="waypoints_added_to_map_markers">Шляхові точки додані в маркери мапи</string>
	<string name="import_gpx_file_description">може бути імпортовано як точки Закладок або як файл треку.</string>
    <string name="import_as_gpx">Імпортувати як GPX-файл</string>
    <string name="import_as_favorites">Імпортувати як закладки</string>
    <string name="import_file">Імпортувати файл</string>
	<string name="tap_on_map_to_hide_interface_descr">Дотик на карті змінює кнопки управління та віджети.</string>
    <string name="tap_on_map_to_hide_interface">Повноекранний режим</string>
    
    <string name="mark_passed">Позначати пройдене</string>
    <string name="digits_quantity">Кількість десяткових цифр</string>
    <string name="show_number_pad">Показати цифрову панель</string>
    <string name="shared_string_paste">Вставити</string>
    <string name="coordinate_input_accuracy_description">Автоматично перемикається в наступне поле після введення %1$d цифр після десяткової точки.</string>
    <string name="coordinate_input_accuracy">%1$d цифр</string>
    <string name="go_to_next_field">Перейти до наступного поля</string>
    <string name="rename_marker">Перейменувати маркер</string>
    <string name="appearance_on_the_map">Поява на мапі</string>
    <string name="add_track_to_markers_descr">Виберіть трек для додавання шляхових точок (показані лише треки з точками)</string>
    <string name="add_favourites_group_to_markers_descr">Виберіть категорію закладок для додавання до маркерів.</string>
    <string name="track_waypoints">Шляхові точки треку</string>
    <string name="favourites_group">Категорія закладок</string>
    <string name="add_group">Додати групу</string>
    <string name="add_group_descr">Ви можете імпортувати групу з закладок або шляхових точок.</string>
    <string name="empty_state_markers_active">Створіть маркери на мапі!</string>
    <string name="empty_state_markers_active_desc">Натисніть на потрібне місце, а потім на прапорець маркера.</string>
    <string name="empty_state_markers_groups">Імпортувати групи</string>
    <string name="empty_state_markers_groups_desc">Ви можете імпортувати групи закладок або шляхові точки треку як маркери.</string>
    <string name="empty_state_markers_history">\@string/shared_string_history</string>
    <string name="empty_state_markers_history_desc">Маркери, позначені як пройдені, з\'являться на цьому екрані.</string>
    <string name="shared_string_two">Два</string>
    <string name="shared_string_one">Один</string>
    <string name="show_guide_line_descr">Відображати напрямні лінії від Вашого місця розташування до активних маркерів.</string>
    <string name="show_arrows_descr">Відображати одну або дві стрілки, що вказують напрямок на активні маркери.</string>
    <string name="distance_indication_descr">Виберіть спосіб відображення відстані до активних маркерів.</string>
    <string name="active_markers_descr">Виберіть скільки відображати індикаторів напрямку.</string>
    <string name="shared_string_right">Направо</string>
    <string name="shared_string_left">Наліво</string>
    <string name="looking_for_tracks_with_waypoints">Пошук треків з шляховими точками</string>
    <string name="shared_string_more_without_dots">Більше</string>
    <string name="empty_state_osm_edits">Створити або змінити OSM-об\'єкти</string>
    <string name="empty_state_osm_edits_descr">Створюйте або змінюйте цікаві точки в OSM, відкривайте або коментуйте OSM-замітки, а також надсилайте записані GPX-файли.</string>
    <string name="shared_string_deleted">Вилучено</string>
    <string name="shared_string_edited">Відредаговано</string>
    <string name="shared_string_added">Додано</string>
    <string name="marker_activated">Маркер %s активовано.</string>
    <string name="one_tap_active_descr">Натискання на маркер на мапі перемістить його на перше місце в списку активних маркерів, не відкриваючи контекстне меню.</string>
    <string name="one_tap_active">Активація одним натисненням</string>
    <string name="empty_state_av_notes">Робіть нотатки!</string>
    <string name="empty_state_av_notes_desc">Додайте аудіо, відео або фото замітку в будь-яку точку на мапі, використовуючи віджет або контекстне меню.</string>
    <string name="notes_by_date">Примітки за датою</string>
    <string name="by_date">За датою</string>
    <string name="by_type">За типом</string>
    <string name="modify_the_search_query">Змінити пошуковий запит.</string>
    <string name="release_3_0">"• "</string>
    <string name="what_is_here">Що тут:</string>
    <string name="parked_at">припаркований біля</string>
    <string name="pick_up_till">Забрати до</string>
    <string name="without_time_limit">Без обмеження по часу</string>
    <string name="context_menu_read_full_article">Читайте повну статтю</string>
    <string name="context_menu_read_article">Читати статтю</string>
    <string name="context_menu_points_of_group">Всі пункти групи</string>
    <string name="open_from">Відкрито з</string>
    <string name="open_till">Відкрито до</string>
    <string name="will_close_at">Закриється в</string>
    <string name="will_open_at">Відкриється о</string>
    <string name="will_open_on">Відкриється о</string>
    <string name="additional_actions">Додаткові дії</string>
    <string name="av_locations_selected_desc">Файл GPX з координатами та даними вибраних нотаток.</string>
    <string name="av_locations_all_desc">Файл GPX з координатами та даними всіх нотаток.</string>
    <string name="shared_string_actions">Дія</string>
    <string name="shared_string_marker">Маркер</string>
    <string name="osm_recipient_stat">Редагувань %1$s, сума %2$s mBTC</string>
    <string name="osm_recipients_label">OSM-одержувачі</string>
    <string name="total_donations">Всього пожертвувань</string>
    <string name="day_off_label">вих.</string>
    <string name="winter_and_ski_renderer">Зимовий/лижний</string>
    <string name="touring_view_renderer">Туристичний (контраст і подробиці)</string>
    <string name="nautical_renderer">Морський</string>

<string name="map_import_error">Помилка імпорту мапи</string>
    <string name="map_imported_successfully">Мапа успішна імпортована</string>
    <string name="make_as_start_point">Зробити початковою точкою</string>
    <string name="shared_string_current">Поточний</string>
    <string name="last_intermediate_dest_description">Додає останню зупинку на маршруті</string>
    <string name="first_intermediate_dest_description">Додає першу зупинку на маршруті</string>
    <string name="subsequent_dest_description">Переміщує пункт призначення і створює проміжну зупинку</string>
    <string name="show_closed_notes">Показати закриті нотатки</string>
    <string name="switch_osm_notes_visibility_desc">Показати/приховати OSM-нотатки на мапі.</string>
    <string name="gpx_file_desc">GPX — підходить для експорту в JOSM та інші OSM-редактори.</string>
    <string name="osc_file_desc">OSC — підходить для експорту в OpenStreetMap.</string>
    <string name="gpx_file">GPX-файл</string>
    <string name="osc_file">OSC-файл</string>
    <string name="choose_file_type">Виберіть тип файлу</string>
    <string name="osm_edits_export_desc">Виберіть тип експорту: OSM-нотатки, POI чи і те і те.</string>
    <string name="all_data">Усі дані</string>
    <string name="osm_notes">OSM-нотатки</string>
    <string name="will_open_tomorrow_at">Відкриється завтра о</string>
    <string name="rendering_attr_hidePOILabels_name">Підписи до цікавих точок</string>
    <string name="shared_string_without_name">Без назви</string>
    <string name="release_2_9">• Виявлення стоп-сигналів тепер враховує напрямок руху
\n• Новий алгоритм, що надає дійсні значення підйому/спуску для GPX-треків 
\n• Час ходьби в залежності від місцевості (підйому) (правило Нейсміта)
\n• Оновлення контекстного меню: вивід коли відкриється/закриється POI
\n• Меню транспорту: винесено наверх усі доступні маршрути
\n• Вікіпедія: додано кнопку переходу до статті, оновлено зовнішній вигляд статті
\n• Маршрут: додано зміну початкової і кінцевої точки
\n• Нотатки: додано сортування за типом й датою
\n• OSM правки: вивід піктограми й назви категорії POI, відображення завершення дій
\n• Новий екран швидкого введення координат, для швидкого створення маркерів</string>
    <string name="lang_lo">Лаоська</string>
    <string name="copy_location_name">Копіювати назву точки/POI</string>
    <string name="toast_empty_name_error">Місце не має назви</string>
    <string name="tunnel_warning">Тунель попереду</string>
    <string name="show_tunnels">Тунелі</string>
<string name="enter_the_file_name">Введіть ім\'я файлу.</string>
    <string name="enter_lon">Введіть довготу</string>
    <string name="enter_lat">Введіть широту</string>
    <string name="enter_lat_and_lon">Введіть широту та довготу</string>
	<string name="dd_mm_ss_format">DD°MM′SS″</string>
	<string name="dd_dddddd_format">DD.DDDDDD°</string>
	<string name="dd_ddddd_format">DD.DDDDD°</string>
	<string name="dd_mm_mmmm_format">DD°MM.MMMM′</string>
	<string name="dd_mm_mmm_format">DD°MM.MMM′</string>
	<string name="east_abbreviation">Сх</string>
	<string name="west_abbreviation">Зх</string>
	<string name="south_abbreviation">Пд</string>
	<string name="north_abbreviation">Пн</string>
	<string name="optional_point_name">Необов\'язкове ім\'я точки</string>
    <string name="transport_nearby_routes_within">Маршрути поряд з</string>
    <string name="transport_nearby_routes">ПОРУЧ</string>
    <string name="distance_farthest">Відстань: спочатку найдальше</string>
    <string name="distance_nearest">Відстань: спочатку найближче</string>
    <string name="group_deleted">Групу було видалено</string>
    <string name="rendering_attr_whiteWaterSports_name">Сплавний спорт</string>
    </resources><|MERGE_RESOLUTION|>--- conflicted
+++ resolved
@@ -1297,24 +1297,6 @@
     <string name="shared_string_my_favorites">Мої закладки</string>
     <string name="shared_string_my_places">Мої місця</string>
     
-<<<<<<< HEAD
-    
-    
-    
-    
-    
-    
-    
-    
-    
-    
-    
-    
-    
-    
-    
-    
-=======
     <string name="osmo_user_joined">Користувач %1$s приєднався до групи %2$s</string>
     <string name="osmo_user_left">Користувач %1$s покинув групу %2$s</string>
     <string name="osmo_show_group_notifications">Показувати сповіщення групи</string>
@@ -1331,7 +1313,6 @@
     <string name="osmo_use_server_name">Зареєстроване ім’я</string>
     <string name="osmo_connect_to_my_nickname">Прізвисько</string>
     <string name="osmo_user_name">Користувач</string>
->>>>>>> de79142c
 	
 	<string name="rendering_value_pink_name">рожевий</string>
 	
