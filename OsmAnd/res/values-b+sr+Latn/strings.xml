<?xml version="1.0" encoding="utf-8"?>
<resources>
    <string name="about_version">Verzija:</string>
    <string name="about_settings_descr">O izdanju, licencama, članovi projekta</string>
    <string name="av_photo_play_sound_descr">Postavi zvuk ili tišinu za foto okidač.</string>
    <string name="av_camera_focus_infinity">Fokus je podešen na beskonačno</string>
    <string name="av_camera_focus_macro">Makro (izbliza) način fokusiranja</string>
    <string name="av_camera_focus_auto">Samostalni fokus</string>
    <string name="shared_string_delete_all">Obriši sve</string>
    <string name="animate_routing_route_not_calculated">Prvo izračunaj rutu</string>
    <string name="animate_routing_route">Simulacija izračunate rute</string>
    <string name="animate_routing_gpx">Simulacija GPX trase</string>
    <string name="shared_string_remember_my_choice">Zapamti izbor</string>
    <string name="shared_string_and">i</string>
    <string name="shared_string_or">ili</string>
    <string name="auto_zoom_none">Bez autozumiranja</string>
    <string name="base_world_map">Osnovna mapa sveta</string>
    <string name="local_index_tile_data_expire">Ističe za (minuta): %1$s</string>
    <string name="local_index_tile_data_maxzoom">Najveće uveličanje: %1$s</string>
    <string name="edit_tilesource_elliptic_tile">Eliptična Merkator projekcija</string>
    <string name="edit_tilesource_maxzoom">Maksimalan zum</string>
    <string name="edit_tilesource_minzoom">Minimalan zum</string>
    <string name="edit_tilesource_url_to_load">URL</string>
    <string name="edit_tilesource_choose_existing">Izaberi postojeći…</string>
    <string name="driving_region_japan">Japan</string>
    <string name="driving_region_us">Sjedinjene Američke Države</string>
    <string name="driving_region_canada">Kanada</string>
    <string name="driving_region_europe_asia">Evropa, Azija, Južna Amerika i slične</string>
    <string name="local_index_tile_data_minzoom">Najmanje uveličanje: %1$s</string>
    <string name="speak_title">Najavi…</string>
    <string name="speak_descr">Podesi najave naziva ulica, saobraćajnih upozorenja (ležeći policajci, znaci zaustavljanja), radara i ograničenja brzine.</string>
    <string name="speak_street_names">Nazivi ulica (TTS)</string>
    <string name="speak_speed_limit">Ograničenje brzine</string>
    <string name="speak_cameras">Prekršajne kamere</string>
    <string name="speak_traffic_warnings">Stanje na putevima</string>
    <string name="osb_author_or_password_not_specified">Odredi korisničko ime i lozinku OSM-a u „Podešavanjima“</string>
    <string name="clear_intermediate_points">Obriši prolazna odredišta</string>
    <string name="keep_intermediate_points">Sačuvaj prolazna odredišta</string>
    <string name="new_directions_point_dialog">Već imaš postavljena međuodredišta.</string>
    <string name="context_menu_item_directions_to">Navigacija do</string>
    <string name="context_menu_item_directions_from">Navigacija od</string>
    <string name="route_descr_map_location">Mapa :</string>
    <string name="route_descr_lat_lon">Šir %1$.3f, duž %2$.3f</string>
    <string name="route_to">Odredište:</string>
    <string name="route_via">Preko:</string>
    <string name="route_from">Početak:</string>
    <string name="app_mode_default">Pretraga mape</string>
    <string name="settings_preset">Osnovni profil</string>
    <string name="destination_point">Destinacija %1$s</string>
    <string name="context_menu_item_destination_point">Postavi kao odredište</string>
    <string name="please_select_address">Postavi prvo grad ili ulicu</string>
    <string name="delete_point">Obriši tačku</string>
    <string name="plugin_distance_point_time">vreme</string>
    <string name="plugin_distance_point_hdop">tačnost</string>
    <string name="plugin_distance_point_speed">brzina</string>
    <string name="plugin_distance_point_ele">visina</string>
    <string name="plugin_distance_point">Tačka</string>
    <string name="gpx_file_name">Naziv GPX fajla</string>
    <string name="gpx_saved_sucessfully">GPX fajl je sačuvan u {0}</string>
    <string name="osmand_distance_planning_plugin_name">Računar rastojanja i alat za planiranje</string>
    <string name="shared_string_do_not_show_again">Ne prikazuj ponovo</string>
    <string name="distance_measurement_start_editing">Počni uređivanje</string>
    <string name="distance_measurement_finish_editing">Završi uređivanje</string>
    <string name="distance_measurement_clear_route">Obriši sve tačke</string>
    <string name="distance_measurement_load_gpx">Otvori postojeću GPX fajla</string>
    <string name="wait_current_task_finished">Sačekaj dok se ne završi trenutna radnja</string>
    <string name="use_kalman_filter_compass">Koristi Kalmanov filter</string>
    <string name="use_magnetic_sensor">Koristi magnetni senzor</string>
    <string name="other_location">Ostalo</string>
    <string name="files_limit">%1$d preostalih fajlova</string>
    <string name="available_downloads_left">%1$d preostalo fajlova za preuzimanje</string>
    <string name="install_paid">Puna verzija</string>
    <string name="av_settings_descr">Podesi zvuk i sliku.</string>
    <string name="av_settings">Zvučna i video podešavanja</string>
    <string name="recording_error">Snimanje nije uspelo</string>
    <string name="recording_camera_not_available">Kamera nedostupna</string>
    <string name="recording_delete_confirm">Izbrisati ovu stavku?</string>
    <string name="recording_unavailable">nedostupan</string>
    <string name="recording_context_menu_arecord">Napravi zvučnu belešku</string>
    <string name="recording_context_menu_vrecord">Napravi belešku videa</string>
    <string name="layer_recordings">Nivo za snimanje</string>
    <string name="recording_context_menu_delete">Obriši zapis</string>
    <string name="recording_context_menu_play">Reprodukcija</string>
    <string name="recording_default_name">Snimanje</string>
    <string name="shared_string_control_start">Kreni</string>
    <string name="map_widget_av_notes">Zvučne/video beleške</string>
    <string name="map_widget_distancemeasurement">Merenje udaljenosti</string>
    <string name="map_widget_audionotes">Zvučne beleške</string>
    <string name="download_select_map_types">Ostale mape</string>
    <string name="download_roads_only_item">Samo putevi</string>
    <string name="download_srtm_maps">Izohipse</string>
    <string name="rendering_attr_noAdminboundaries_name">Granice</string>
    <string name="map_widget_max_speed">Ograničenje brzine</string>
    <string name="no_buildings_found">Nema pronađenih zgrada.</string>
    <string name="incremental_search_city">Postupna pretraga grada</string>
    <string name="search_villages_and_postcodes">Pretraga za još sela/poštanskih kodova</string>
    <string name="native_library_not_supported">Izvorna biblioteka nije podržana na ovom uređaju.</string>
    <string name="init_native_library">Pokretanje izvorne biblioteke…</string>
    <string name="choose_auto_follow_route">Auto centriranje mape</string>
    <string name="pref_vector_map">Podešavanja vektorske mapa</string>
    <string name="city_type_suburb">Predgrađe</string>
    <string name="city_type_village">Selo</string>
    <string name="city_type_town">Gradsko naselje</string>
    <string name="animate_route_off">Zaustavi simulaciju</string>
    <string name="animate_route">Započni simulaciju</string>
    <string name="file_can_not_be_renamed">Ne mogu da preimenujem fajl.</string>
    <string name="file_with_name_already_exists">Fajl sa tim imenom već postoji.</string>
    <string name="poi_filter_by_name">Pretraga po imenu</string>
    <string name="update_poi_file_not_found">Lokalni fajl koja održava promene TOI nije pronađen i ne može da se napravi.</string>
    <string name="button_upgrade_osmandplus">Nadogradi OsmAnd+</string>
    <string name="map_version_changed_info">Preuzmi novo izdanje ovog programa radi mogućnosti upotrebe novih fajlova mapa.</string>
    <string name="shared_string_rename">Preimenuj</string>
    <string name="poi_filter_nominatim">Pretraga imena na internetu</string>
    <string name="search_position_address">Adrese…</string>
    <string name="shared_string_undefined">Neodređeno</string>
    <string name="layer_map_appearance">Podešavanja prikaza</string>
    <string name="show_lanes">Trake</string>
    <string name="avoid_unpaved">Makadame</string>
    <string name="avoid_ferries">Izbgavati trajekte</string>
    <string name="map_widget_fluorescent">Fluroscentne rute</string>
    <string name="bg_service_sleep_mode_off">Pokreći 
\n program u pozadini</string>
    <string name="map_widget_top_text">Naziv ulice</string>
    <string name="map_widget_config">Podešavanje ekrana</string>
    <string name="map_widget_back_to_loc">Gde sam</string>
    <string name="map_widget_lock_screen">Zaključaj</string>
    <string name="map_widget_compass">Kompas</string>
    <string name="map_widget_reset">Vrati na podrazumevano</string>
    <string name="map_widget_next_turn">Sledeće skretanje</string>
    <string name="map_widget_next_turn_small">Sledeće skretanje (malo)</string>
    <string name="map_widget_next_next_turn">Drugo skretanje</string>
    <string name="bg_service_screen_lock">Zaključaj</string>
    <string name="bg_service_screen_unlock">Otključaj</string>
    <string name="bg_service_screen_lock_toast">Ekran je zaključan</string>
    <string name="download_type_to_filter">ukucaj za pretragu</string>
    <string name="use_high_res_maps">Ekran velike rezolucije</string>
    <string name="voice">Snimljeni glas</string>
    <string name="no_vector_map_loaded">Vektorske mape nisu učitane</string>
    <string name="gpx_files_not_found">Nema GPX fajlova u folderu putanja</string>
    <string name="error_reading_gpx">Podaci GPX-a ne mogu da se pročitaju.</string>
    <string name="poi_context_menu_modify">Izmena TOI</string>
    <string name="poi_context_menu_delete">Brisanje TOI</string>
    <string name="rotate_map_north_opt">Sever uvek gore</string>
    <string name="rotate_map_to">Orijentacija mape</string>
    <string name="map_widget_show_ruler">Lenjir</string>
    <string name="shared_string_import">Uvezi</string>
    <string name="error_occurred_loading_gpx">Neuspelo učitavanje GPX.</string>
    <string name="send_report">Pošalji izveštaj</string>
    <string name="none_region_found">Preuzete mape na memorijsku karticu nisu nađene.</string>
    <string name="any_poi">Bilo koji</string>
    <string name="layer_route">Ruta</string>
    <string name="auto_follow_route_navigation_descr">Auto centriranje.</string>
    <string name="auto_follow_location_enabled">Auto centriranje mape.</string>
    <string name="day_night_info_description">Izlazak sunca: %1$s 
\nZalazak sunca: %2$s</string>
    <string name="day_night_info">Dan/noć info</string>
    <string name="map_widget_renderer">Stil mape</string>
    <string name="avoid_in_routing_title">Izbegavati…</string>
    <string name="rendering_exception">Neuspelo iscrtavanje za izabranu oblast.</string>
    <string name="show_point_options">Koristi lokaciju…</string>
    <string name="renderer_load_sucess">Renderer je učitan</string>
    <string name="renderer_load_exception">Neuspelo učitavanje renderinga.</string>
    <string name="renderers">Vektorski rendering</string>
    <string name="rotate_map_to_descr">Centriranje mape:</string>
    <string name="show_route">Detalji rute</string>
    <string name="poi_namefinder_query_empty">Kucaj radi pretrage TOI</string>
    <string name="layer_osm_bugs">OSM beleške (na internetu)</string>
    <string name="layer_poi">Prikazati TOI…</string>
    <string name="context_menu_item_search_poi">Pretraga TOI</string>
    <string name="where_am_i">Gde sam ja?</string>
    <string name="process_navigation_service">Servis za OsmAnd navigaciju</string>
    <string name="network_provider">Mreža</string>
    <string name="gps_provider">GPS</string>
    <string name="int_seconds">sekundi</string>
    <string name="int_min">min.</string>
    <string name="max_speed_none">nijedan</string>
    <string name="stop_routing_confirm">Zaustavljaš navođenje?</string>
    <string name="recording_context_menu_show">Prikazati</string>
    <string name="recording_photo_description">Foto %1$s %2$s</string>
    <string name="av_def_action_picture">Slikanje</string>
    <string name="recording_context_menu_precord">Slikaj</string>
    <string name="dropbox_plugin_description">Uskladi trase i zvučne/video beleške sa Dropbox nalogom.</string>
    <string name="dropbox_plugin_name">Dodatak Dropboksa</string>
    <string name="intermediate_points_change_order">Promeni redosled</string>
    <string name="rendering_value_default_name">Podrazumevano</string>
    <string name="traffic_warning_pedestrian">Pešački prelaz</string>
    <string name="show_pedestrian_warnings">Pešački prelazi</string>
    <string name="dash_download_msg_none">Preuzeti mape za korišćenje bez interneta?</string>
    <string name="dash_download_msg">Preuzeo si %1$s mape</string>
    <string name="dash_download_new_one">Preuzmi novu mapu</string>
    <string name="dash_download_manage">Upravljaj</string>
    <string name="map_locale">Jezik mape</string>
    <string name="navigate_point_zone">Zona</string>
    <string name="download_tab_downloads">Sva preuzimanja</string>
    <string name="download_tab_updates">Ažuriranja</string>
    <string name="download_tab_local">Preuzeto</string>
    <string name="no_internet_connection">Preuzimanje je nemoguće, proveri vezu sa internetom.</string>
    <string name="shared_string_dismiss">Otkaži</string>
    <string name="everything_up_to_date">Svi fajlovi su ažurirani</string>
    <string name="use_opengl_render">Koristi OpenGL za prikaz</string>
    <string name="use_opengl_render_descr">Koristi hardversko ubrzanje OpenGL-a za prikaz (može da koristi više baterije, a može i da ne radi na nekim uređajima).</string>
    <string name="map_update">Dostupna su ažuriranja %1$s mapa</string>
    <string name="search_for">Pretraga</string>
    <string name="shared_string_show_all">Prikazati sve</string>
    <string name="coordinates">Koordinate</string>
    <string name="shared_string_never">Nikad</string>
    <string name="rendering_category_hide">Sakriti</string>
    <string name="rendering_category_details">Detalji</string>
    <string name="search_position_current_location_search">Traženje lokacije…</string>
    <string name="search_position_current_location_found">Moja lokacija (pronađena)</string>
    <string name="search_position_favorites">Favoriti…</string>
    <string name="search_position_map_view">Sredina mape</string>
    <string name="select_search_position">Izvor:</string>
    <string name="context_menu_item_search">Traži u blizini</string>
    <string name="filename_input">Ime fajla:</string>
    <string name="file_with_name_already_exist">Fajl sa istim imenom već postoji.</string>
    <string name="shared_string_save">Sačuvaj</string>
    <string name="local_index_upload_gpx_description">Učitaj GPX fajl OSM zajednici, radi poboljšanja mapa.</string>
    <string name="local_index_items_uploaded">%1$d od %2$d stavki je otpremljeno.</string>
    <string name="local_index_mi_upload_gpx">Otpremi u OSM</string>
    <string name="show_more_map_detail">Prikazati više detalja mape</string>
    <string name="favourites_delete_multiple_succesful">Favorit tačke su obrisane.</string>
    <string name="favorite_friends_category">Prijatelji</string>
    <string name="favorite_places_category">Mesta</string>
    <string name="shared_string_name">Ime</string>
    <string name="favourites_edit_dialog_category">Kategorija</string>
    <string name="basemap_missing">Preuzmite osnovnu mapu sveta radi dobavljanja pregled celog sveta na malom uveličanju.</string>
    <string name="local_index_installed">Lokalna verzija</string>
    <string name="local_index_no_items_to_do">Nema stavki za %1$s</string>
    <string name="local_index_descr_title">Upravljaj sa fajlovima mape.</string>
    <string name="local_index_mi_restore">Aktivirati</string>
    <string name="local_index_mi_backup">Deaktivirati</string>
    <string name="shared_string_download">Preuzimanje</string>
    <string name="local_index_poi_data">TOI podaci</string>
    <string name="local_index_address_data">Adresni podaci</string>
    <string name="local_index_transport_data">Podaci javnog prevoza</string>
    <string name="local_index_map_data">Podaci mape</string>
    <string name="local_indexes_cat_backup">Deaktivirano</string>
    <string name="local_indexes_cat_tts">Glasovno navođenje (TTS)</string>
    <string name="local_indexes_cat_voice">glasovno navođenje (snimljeno)</string>
    <string name="local_indexes_cat_poi">TOI podaci</string>
    <string name="ttsvoice">TTS glas</string>
    <string name="search_offline_clear_search">Nova pretraga</string>
    <string name="map_text_size_descr">Veličinu slova za imena na mapama:</string>
    <string name="map_text_size">Veličina slova na mapi</string>
    <string name="trace_rendering">Informacije o otklanjanju pogrešaka</string>
    <string name="trace_rendering_descr">Prikazati performanse prikazivanja i navigacije.</string>
    <string name="installing_new_resources">Raspakivanje novih podataka…</string>
    <string name="internet_connection_required_for_online_route">Navođenje preko interneta ne radi kad niste na internetu.</string>
    <string name="tts_language_not_supported_title">Jezik nije podržan</string>
    <string name="tts_missing_language_data_title">Nedostaju podaci</string>
    <string name="tts_missing_language_data">Idi do prodavnice radi preuzimanja odabranog glasa?</string>
    <string name="gpx_option_reverse_route">Obrnuti smer trase</string>
    <string name="choose_audio_stream">Izlaz glasovnog navođenja</string>
    <string name="voice_stream_voice_call">Zvuk preko dolaznog poziva (prekida Blutut u kolima)</string>
    <string name="voice_stream_notification">Zvuk preko obaveštenja</string>
    <string name="lock_screen_request_explanation">%1$s zahteva ovlašćenja da isključi ekran radi uštede napajanja.</string>
    <string name="wake_on_voice">Uključi ekran</string>
    <string name="wake_on_voice_descr">Uključi ekran uređaja (ako je isključen) kada se približi skretanje.</string>
    <string name="rendering_category_others">Ostala svojstva mape</string>
    <string name="map_widget_appearance_rem">Ostali elementi</string>
    <string name="map_widget_vector_attributes">Atributi renderovanja</string>
    <string name="map_widget_top">Status bar</string>
    <string name="map_widget_right">Desni panel</string>
    <string name="map_widget_left">Levi panel</string>
    <string name="shared_string_show">Prikaži</string>
    <string name="configure_map">Podešavanje mape</string>
    <string name="anonymous_user_hint">Neimenovani korisnici ne mogu:
\n- da prave grupe;
\n- da usklade grupe i uređaje sa služiteljem;
\n- da upravljaju grupama i uređajima na svojoj upravljačkoj tabli na stranicama.</string>
    <string name="anonymous_user">Anonimni korisnik</string>
    <string name="logged_as">Prijavljen kao %1$s</string>
    <string name="speed_limit_exceed">Dopušteno prekoračenje brzine</string>
    <string name="speed_limit_exceed_message">Odaberi granicu dopuštenog prekoračenja brzine, preko koje ćete dobiti glasovno upozorenje.</string>
    <string name="fav_point_emoticons_message">Favorit preimenovan u %1$s da bi se sačuvao zapis koji sadrži emodžije u fajlu.</string>
    <string name="fav_point_dublicate">Naveden je dupli naziv favorita</string>
    <string name="fav_point_dublicate_message">Naziv favorita je preimenovan u %1$s radi izbegavanja istih imena.</string>
    <string name="text_size_descr">Podesi veličinu slova na mapi.</string>
    <string name="text_size">Veličina slova</string>
    <string name="traffic_warning_speed_limit">Ograničenje brzine</string>
    <string name="traffic_warning_stop">Znak stop</string>
    <string name="speak_pedestrian">Pešački prelazi</string>
    <string name="rendering_attr_roadStyle_name">Tip puta</string>
    <string name="avoid_roads_msg">Odabir alternativne rute izborom puteva za izbegavanje</string>
    <string name="navigation_over_track">Da započnem navođenje duž trase?</string>
    <string name="rendering_value_orange_name">Narandžasta</string>
    <string name="traffic_warning_railways">Pružni prelaz</string>
    <string name="show_railway_warnings">Pružni prelazi</string>
    <string name="rendering_attr_streetLighting_name">Osvetljenje ulice</string>
    <string name="proxy_pref_title">Proksi</string>
    <string name="proxy_pref_descr">Navedi proksi server.</string>
    <string name="settings_privacy">Privatnost</string>
    <string name="routing_attr_no_new_routing_name">Bez usmeravanja po izdanju v1.9</string>
    <string name="routing_attr_no_new_routing_description">Ne koristi pravila usmeravanja iz izdanja v1.9.</string>
    <string name="rendering_attr_transportStops_name">Stanice javnog prevoza</string>
    <string name="navigate_point_northing">Istočna geografska širina</string>
    <string name="navigate_point_easting">Istočna geografska dužina</string>
    <string name="error_avoid_specific_road">Nije pronađena zaobilaznica</string>
    <string name="rename_failed">Preimenovanje nije uspelo.</string>
    <string name="shared_string_currently_recording_track">Putanja koja se trenutno snima</string>
    <string name="back_to_map">Nazad na mapu</string>
    <string name="plugin_nautical_descr">Ovaj dodatak obogaćuje program OsmAnd da prikazuje i pomorske puteve, svetionike navođenja, opasne plovne oblasti, oblasti sa ograničenjima za jedrenje i pristajanje, itd. Radi upotrebe, preuzmi odgovarajuće plovne mape i omogući prikaz „Plovne mape“ pod „Podesi mapu“.
\n
\nDodatna saznanja na %1$s.</string>
    <string name="plugin_ski_descr">Napravljeno za navođenje po oblastima zimskih sportova. Pregleda skijaške staze i skijaške žičare, poljske skijaške putanje, sa obojenim linijama koje ukazujućim na težinu staza. Radi korišćenja ovog dodatka promeni izgled mape na „Podesi mapu“ pa izgled „Zima i skijanje“.</string>
    <string name="shared_string_audio">Audio</string>
    <string name="share_note">Deli belešku</string>
    <string name="location_on_map">Koordinate:
\nŠirina %1$s↵
\nDužina %2$s</string>
    <string name="watch">Gledati</string>
    <string name="notes">Beleške zvuka/videa</string>
    <string name="online_map">Mapa sa interneta</string>
    <string name="roads_only">Samo putevi</string>
    <string name="free">Slobodno %1$s</string>
    <string name="device_memory">Memorija uređaja</string>
    <string name="plugin_ski_name">Pregled skijaške mape</string>
    <string name="plugin_nautical_name">Pregled nautičke mape</string>
    <string name="world_ski_missing">Preuzmi posebnu mapu bez interneta radi prikaza skijaške mape.</string>
    <string name="nautical_maps_missing">Za prikaz pomorskih objekata preuzeti posebnu mapu.</string>
    <string name="edit_group">Uredi grupu</string>
    <string name="remove_the_tag">UKLONI OZNAKU</string>
    <string name="gps_status">GPS status</string>
    <string name="version_settings_descr">Preuzmi noćne verzije.</string>
    <string name="version_settings">Verzija</string>
    <string name="shared_string_gpx_points">Tačke</string>
    <string name="shared_string_my_location">Moja pozicija</string>
    <string name="home_button">Kuća</string>
    <string name="rendering_attr_subwayMode_name">Linije metroa</string>
    <string name="search_radius_proximity">U radijusu</string>
    <string name="rendering_attr_contourDensity_description">Gustina linija izohipse</string>
    <string name="rendering_attr_contourDensity_name">Gustina linija izohipse</string>
    <string name="rendering_value_high_name">Gusto</string>
    <string name="rendering_value_medium_w_name">Srednja</string>
    <string name="rendering_value_low_name">Retko</string>
    <string name="rendering_attr_contourWidth_description">Debljina linije izohipse</string>
    <string name="rendering_attr_contourWidth_name">Debljina linije izohipsi</string>
    <string name="rendering_attr_hideWaterPolygons_description">Voda</string>
    <string name="rendering_attr_hideWaterPolygons_name">Sakriti vodu</string>
    <string name="routing_attr_allow_motorway_name">Koristi magistrale</string>
    <string name="quick_action_add_configure_map">Podesite mapu</string>
    <string name="quick_action_poi_show">Prikazati %1$s</string>
    <string name="quick_action_poi_hide">Sakriti %1$s</string>
    <string name="none_point_error">Dodaj bar jednu tačku.</string>
    <string name="enter_gpx_name">Ime GPX fajla:</string>
    <string name="show_on_map_after_saving">Prikazati na mapi posle čuvanja</string>
    <string name="measurement_tool_action_bar">Pregledaj mapu i dodaj tačke</string>
    <string name="measurement_tool">Izmeri rastojanje</string>
    <string name="quick_action_resume_pause_navigation">Pauziraj/nastavi navođenje</string>
    <string name="quick_action_resume_pause_navigation_descr">Dugme za pauzu ili nastavak navođenja.</string>
    <string name="quick_action_show_navigation_finish_dialog">Prikazati prozor da je navođenje završeno</string>
    <string name="voice_prompts_timetable">Vremena glasovnih navođenja</string>
    <string name="routing_attr_freeride_policy_description">Spuštanje izvan staze neslužbenim rutama, obično su neuređena, neodržavana i nisi sigurna noću. Ulazite na sopstveni rizik.</string>
    <string name="routing_attr_freeride_policy_name">Van staze</string>
    <string name="routing_attr_difficulty_preference_description">Daj prednost rutama ove težine, navigacija na težim ili lakšim padinama moguća je ako su kraće.</string>
    <string name="routing_attr_difficulty_preference_name">Preferirana težina</string>
    <string name="routing_attr_allow_classic_only_description">Staze pripremljene za običan način bez puteva za klizanje. Ovo uključuje i staze pripremljene manjim motornim sankama za sneg i putanjama koje su skijaši napravili.</string>
    <string name="routing_attr_allow_classic_only_name">Dozvoli samo klasične rute</string>
    <string name="routing_attr_allow_skating_only_description">Snimljene rute za slobodni način ili samo klizanje bez uobičajenih putanja.</string>
    <string name="routing_attr_allow_skating_only_name">Dozvoli staze samo za klizanje</string>
    <string name="routing_attr_allow_expert_description">Ekstremno teške staze, sa opasnim preprekama i okolinom.</string>
    <string name="routing_attr_allow_expert_name">Dozvoli stručne rute</string>
    <string name="routing_attr_allow_advanced_description">Teži staze, sa opasnim preprekama i strmim delovima.</string>
    <string name="routing_attr_allow_advanced_name">Dozvoli napredne staze</string>
    <string name="routing_attr_allow_intermediate_description">Teži putevi sa strmijim delovima. Opšte gledano, neke prepreke koje treba izbegavati.</string>
    <string name="routing_attr_allow_intermediate_name">Dopusti srednje rute</string>
    <string name="routing_attr_piste_type_sled_description">Padine za sankanje.</string>
    <string name="routing_attr_piste_type_sled_name">Sanke</string>
    <string name="routing_attr_piste_type_skitour_description">Staze za skijaške ture.</string>
    <string name="routing_attr_piste_type_skitour_name">Vrsta skijanja</string>
    <string name="routing_attr_piste_type_nordic_description">Staze za nordijske discipline ili skijaško trčanje.</string>
    <string name="routing_attr_piste_type_nordic_name">Skijaško trčanje i nordijske discipline</string>
    <string name="routing_attr_piste_type_downhill_description">Padine alpskog skijanja ili spuštanja i pristup skijaškim žičarama.</string>
    <string name="routing_attr_piste_type_downhill_name">Alpsko skijanje</string>
    <string name="quick_action_need_to_add_item_to_list">Dodaj bar jednu stavku u podešavanjima na „Brzim radnjama“</string>
    <string name="routing_attr_avoid_sett_description">Kaldrme</string>
    <string name="routing_attr_avoid_sett_name">Bez kaldrme</string>
    <string name="run_full_osmand_header">Pokrećeš OsmAnd?</string>
    <string name="run_full_osmand_msg">Koristi mapu {0} koju je omogućio OsmAnd. Da li želiš da pokreneš puno izdanje OsmAnda?</string>
    <string name="routeInfo_steepness_name">Nagib</string>
    <string name="routeInfo_smoothness_name">Uravnatost</string>
    <string name="routeInfo_surface_name">Površina</string>
    <string name="routeInfo_roadClass_name">Vrsta puta</string>
    <string name="test_voice_desrc">Tapni dugme i slušaj odgovarajuće glasovno navođenje da čuješ da li mu nešto nedostaje ili je pogrešno</string>
    <string name="how_to_open_wiki_title">Kako da otvoriš članke sa Vikipedije?</string>
    <string name="wiki_article_not_found">Članak nije nađen</string>
    <string name="wiki_article_search_text">Pretražujem odgovarajući članak vikija</string>
    <string name="download_wiki_region_placeholder">ova oblast</string>
    <string name="open_in_browser_wiki_description">Pogledaj članak u veba čitaču.</string>
    <string name="open_in_browser_wiki">Otvori članak na internetu</string>
    <string name="download_wikipedia_label">Preuzmi podatke sa Vikipedije</string>
    <string name="download_wikipedia_description">Preuzmi članke Wikipedia za %1$s radi čitanja bez interneta.</string>
    <string name="show_tunnels">Tuneli</string>
    <string name="tunnel_warning">Tunel je ispred</string>
    <string name="toast_empty_name_error">Neimenovana lokacija</string>
    <string name="copy_location_name">Kopiraj lokaciju/ ime TOI</string>
    <string name="nautical_renderer">Nautika</string>
    <string name="touring_view_renderer">Turistički pregled</string>
    <string name="winter_and_ski_renderer">Zima i skijanje</string>
    <string name="day_off_label">Isključeno</string>
    <string name="total_donations">Ukupna donacija</string>
    <string name="osm_recipients_label">OSM primaoci</string>
    <string name="move_point">Pomeri tačku</string>
    <string name="import_track_desc">Fajl %1$s ne sadrži međuodredišta, da li da ga uvezeš kao putanju?</string>
    <string name="import_track">Uvezi datoteku GPX</string>
    <string name="empty_state_favourites_desc">Uvezi favorite ili ih dodaj označavajući ih kao markeri na mapi.</string>
    <string name="empty_state_favourites">Dodaj favorite</string>
    <string name="route_point_one">Tačka rute 1</string>
    <string name="waypoint_one">Međuodredište 1</string>
    <string name="save_route_point">Sačuvaj tačku rute</string>
    <string name="save_gpx_waypoint">Sačuvaj međuodredište GPX-a</string>
    <string name="add_line">Dodaj liniju</string>
    <string name="add_waypoint">Dodaj međuodredište</string>
    <string name="add_route_points">Dodaj tačku na ruti</string>
    <string name="retry">Pokušaj ponovo</string>
    <string name="mappilary_no_internet_desc">Slike sa Mapilarija je moguće videti samo ako ste povezani na internet.</string>
    <string name="shared_string_action_name">Ime radnje</string>
    <string name="quick_action_btn_tutorial_descr">Dugo držanje i prevlačenje dugmeta ga pomera po ekranu.</string>
    <string name="quick_action_btn_tutorial_title">Pomeri dugme</string>
    <string name="quick_action_map_source_switch">Izvor mape je promenjen na „%s“.</string>
    <string name="quick_action_map_source_action">Dodaj izvor mape</string>
    <string name="quick_action_map_source_title">Izvor mape</string>
    <string name="quick_action_map_underlay_action">Dodaj sloj ispod mape</string>
    <string name="quick_action_map_underlay_title">Slojevi ispod mape</string>
    <string name="quick_action_map_underlay_switch">Sloj ispod mape promenjen na „%s“.</string>
    <string name="quick_action_map_overlay_switch">Nivo iznad mape promenjen na „%s“.</string>
    <string name="quick_action_map_overlay_action">Dodaj nivo iznad mape</string>
    <string name="quick_action_map_overlay_title">Slojevi iznad mape</string>
    <string name="quick_action_map_styles">Stilovi mapa</string>
    <string name="quick_action_empty_param_error">Popuni sve odrednice</string>
    <string name="quick_action_map_style_action">Dodaj stil mape</string>
    <string name="quick_action_page_list_descr">Dugme za prolaženje kroz listu ispod.</string>
    <string name="quick_action_sh_poi_descr">Dodaj jednu ili više TOI kategorija koje će biti prikazivane na mapi.</string>
    <string name="quick_action_poi_list">TOI lista</string>
    <string name="quick_action_gpx_category_descr">Izaberi zamensku kategoriju.</string>
    <string name="quick_action_category_descr">Kategorija za čuvanje favorita u:</string>
    <string name="quick_action_bug_message">Poruka</string>
    <string name="quick_action_bug_descr">Ova poruka je uključena u polje sa napomenama.</string>
    <string name="quick_action_fav_name_descr">Ostavi prazno da se koristi adresa ili ime mesta.</string>
    <string name="quick_action_add_create_items">Napravi stavke</string>
    <string name="quick_action_add_category">Dodaj kategoriju</string>
    <string name="quick_action_showhide_poi_descr">Dugme za prikazivanje i sakrivanje TOI na mapi.</string>
    <string name="quick_action_showhide_favorites_descr">Dugme za prikazivanje i sakrivanje favorita na mapi.</string>
    <string name="quick_action_duplicate">Već postoji brza radnja sa ovim imenom</string>
    <string name="quick_action_duplicates">Brza radnja preimenovana u %1$s radi izbegavanja dupliranja.</string>
    <string name="favorite_empty_place_name">Mesto</string>
    <string name="favorite_autofill_toast_text">" sačuvano je u "</string>
    <string name="quick_action_interim_dialog">Prikazati međudijaloški okvir</string>
    <string name="quick_action_day_night_switch_mode">Menjaj dnevni/noćni rad</string>
    <string name="quick_action_switch_night_mode">Noćni režim</string>
    <string name="quick_action_switch_day_mode">Dnevni režim</string>
    <string name="quick_action_switch_day_night_descr">Dugmeta za izmenu dnevnog i noćnog rada u OsmAnd-u.</string>
    <string name="quick_action_add_parking_descr">Dugme za dodavanje mesta parkiranja na sredinu ekrana.</string>
    <string name="quick_action_navigation_voice_descr">Dugme za uključivanje ili isključivanje glasovnog navođenja.</string>
    <string name="quick_action_add_poi_descr">Dugme za dodavanje TOI na sredinu ekrana.</string>
    <string name="quick_action_add_osm_bug_descr">Dugme za dodavanje OSM beleške na sredinu ekrana.</string>
    <string name="quick_action_take_photo_note_descr">Dugme za dodavanje slikovne beleške na sredinu ekrana.</string>
    <string name="quick_action_take_video_note_descr">Dugme za dodavanje video beleške na sredinu ekrana.</string>
    <string name="quick_action_take_audio_note_descr">Dugme za dodavanje zvučne beleške na sredinu ekrana.</string>
    <string name="quick_action_add_gpx_descr">Dugme za dodavanje GPX međuodredišta na sredinu ekrana.</string>
    <string name="quick_action_add_marker_descr">Dugme za dodavanje oznake na mapi za lokaciju na sredini ekrana.</string>
    <string name="quick_favorites_name_preset">Unapred postavljeno ime</string>
    <string name="quick_favorites_show_favorites_dialog">Prikazati dijalog za favorite</string>
    <string name="quick_actions_delete_text">Brisanje radnje „%s“?</string>
    <string name="quick_actions_delete">Obriši radnju</string>
    <string name="dialog_add_action_title">Dodaj radnju</string>
    <string name="quick_action_edit_action">Uredi akciju</string>
    <string name="quick_action_new_action">Dodaj radnju</string>
    <string name="quick_action_navigation_voice_on">Isključi glas</string>
    <string name="quick_action_navigation_voice_off">Uključi glas</string>
    <string name="quick_action_navigation_voice">Uklj/isklj glas</string>
    <string name="quick_action_map_style_switch">Stil mape je izmenjen na „%s“.</string>
    <string name="quick_action_item_screen">Ekran %d</string>
    <string name="quick_action_item_action">Radnja %d</string>
    <string name="poi_dialog_poi_type">Vrsta TOI</string>
    <string name="add_opening_hours">Dodaj vremena otvaranja</string>
    <string name="contact_info">Kontakt informacije</string>
    <string name="closing_at">Zatvara se u</string>
    <string name="opening_at">Otvara se u</string>
    <string name="next_proceed">Sledeće</string>
    <string name="building_number">Broj zgrade</string>
    <string name="tab_title_advanced">Napredno</string>
    <string name="tab_title_basic">Osnovno</string>
    <string name="commit_poi">Pošalji TOI</string>
    <string name="offline_maps_and_navigation">mape bez interneta 
\ni navođenje</string>
    <string name="app_name_osmand">OsmAnd</string>
    <string name="shared_string_skip">Preskoči</string>
    <string name="shared_string_undo">Poništi</string>
    <string name="shared_string_card_was_hidden">Kartica je sakrivena</string>
    <string name="dahboard_options_dialog_title">Podešavanje upravljačke table</string>
    <string name="error_message_pattern">Greška: {0}</string>
    <string name="try_again">Pokušaj ponovo</string>
    <string name="successfully_uploaded_pattern">Učitano {0}/{1}</string>
    <string name="delete_change">Obriši izmenu</string>
    <string name="failed_to_upload">Nemoguće učitavanje</string>
    <string name="user_hates_app_get_feedback_long">Daj nam sugestiju.</string>
    <string name="user_hates_app_get_feedback">Reci nam zašto.</string>
    <string name="rate_this_app_long">Daj ocenu za OsmAnd na Google Play</string>
    <string name="rate_this_app">Oceni ovu aplikaciju</string>
    <string name="we_really_care_about_your_opinion">Važno nam je da čujemo tvoje mišljenje.</string>
    <string name="do_you_like_osmand">Da li ti se OsmAnd sviđa?</string>
    <string name="use_fast_recalculation">Pametno preračunavanje rute</string>
    <string name="shared_string_get">Preuzmi</string>
    <string name="plugin_install_needs_network">Moraš imati internet radi instalacije ovog dodatka.</string>
    <string name="navigation_intent_invalid">Neispravni oblik: %s</string>
    <string name="av_camera_pic_size_descr">Postavite veličinu slike na fotoaparatu</string>
    <string name="av_camera_pic_size">Veličina slike sa fotoaparata</string>
    <string name="av_photo_play_sound">Pusti zvuk škljocanja</string>
    <string name="av_camera_focus_continuous">Kamera neprekidno pokušava da se fokusira</string>
    <string name="av_camera_focus_edof">Produžena dubina polja (EDOF)</string>
    <string name="av_camera_focus_hiperfocal">Hiperfokalni fokus</string>
    <string name="av_camera_focus_descr">Način fokusa fotoaparata:</string>
    <string name="av_camera_focus">Vrsta fokusa fotoaparata</string>
    <string name="email">i-mejl</string>
    <string name="edit_filter_create_message">Filter \'%1$s\' je napravljen</string>
    <string name="edit_filter_delete_message">Filter \'%1$s\' je izbrisan</string>
    <string name="edit_filter_delete_dialog_title">Obriši ovaj filter?</string>
    <string name="edit_filter_save_as_menu_item">Snimi kao</string>
    <string name="filter_current_poiButton">Filter</string>
    <string name="default_buttons_commit">Predaj</string>
    <string name="poi_dialog_other_tags_message">Sve druge oznake su očuvane</string>
    <string name="poi_dialog_comment_default">TOI promena</string>
    <string name="poi_dialog_reopen">Ponovo otvori</string>
    <string name="poi_dialog_comment">Komentar</string>
    <string name="poi_dialog_opening_hours">Otvoreno</string>
    <string name="poi_error_info_not_loaded">Podaci o čvoru nisu učitani</string>
    <string name="poi_error_io_error_template">Ulazno/Izlazna greška tokom izvođenja radnje {0}.</string>
    <string name="poi_error_unexpected_template">Greška prilikom izvođenja radnje {0}.</string>
    <string name="poi_action_succeded_template">Radnja {0} je kompletirana.</string>
    <string name="poi_action_delete">obriši</string>
    <string name="poi_action_change">izmeni</string>
    <string name="poi_action_add">dodaj</string>
    <string name="poi_remove_success">Izbrisano</string>
    <string name="poi_remove_title">Obriši TOI</string>
    <string name="poi_remove_confirm_template">Obriši {0} (napomenu)?</string>
    <string name="poi_create_title">Kreiranje TOI</string>
    <string name="poi_edit_title">Izmeni TOI</string>
    <string name="favourites_remove_dialog_success">Favorit tačka{0} je izbrisana.</string>
    <string name="favourites_remove_dialog_msg">Obriši favorit tačku \'%s\'?</string>
    <string name="favourites_context_menu_delete">Obriši favorit</string>
    <string name="favourites_context_menu_edit">Izmeni favorit</string>
    <string name="favourites_context_menu_add">Dodaj favorit</string>
    <string name="add_favorite_dialog_favourite_added_template">Favorit tačka „{0}“ je dodata.</string>
    <string name="add_favorite_dialog_default_favourite_name">Favorit</string>
    <string name="add_favorite_dialog_top_text">Unesi ime favorita</string>
    <string name="context_menu_item_create_poi">Kreiraj TOI</string>
    <string name="context_menu_item_update_map">Ažuriraj mapu</string>
    <string name="search_address_street_option">Raskrsnica ulica</string>
    <string name="search_address_building_option">Zgrada</string>
    <string name="search_address_building">Zgrada</string>
    <string name="search_address_street">Ulica</string>
    <string name="search_address_city">Grad</string>
    <string name="search_address_region">Region</string>
    <string name="search_address_top_text">Adrese</string>
    <string name="navigate_point_format_DMS">DDD MM SS.S</string>
    <string name="navigate_point_format_DM">DDD MM.MMM</string>
    <string name="navigate_point_format_D">DDD.DDDDD</string>
    <string name="navigate_point_longitude">Geografska dužina</string>
    <string name="navigate_point_latitude">Geografska širina</string>
    <string name="navigate_point_top_text">Unesi širinu i dužinu u odabranom obliku (D - stepeni, M - minuti, S - sekunde)</string>
    <string name="position_on_map_bottom">Na dnu</string>
    <string name="position_on_map_center">Centar</string>
    <string name="app_mode_pedestrian">Hodanje</string>
    <string name="app_mode_bicycle">Bicikla</string>
    <string name="app_mode_car">Vožnja</string>
    <string name="Closest_Amenities">Najbliže usluge</string>
    <string name="choose_intersected_street">Odaberi ulicu koja se ukršta</string>
    <string name="choose_available_region">Odaberi region sa spiska</string>
    <string name="incremental_search_building">Postupna pretraga zgrade</string>
    <string name="incremental_search_street">Pretražuj ulicu postepeno</string>
    <string name="search_POI_level_btn">Nađi još</string>
    <string name="searchpoi_activity">Izaberi TOI</string>
    <string name="search_activity">Traži</string>
    <string name="search_button">Traži</string>
    <string name="app_description">Program za navođenje</string>
    <string name="use_internet_to_download_tile">Preuzimanje sličica mape koje nedostaju</string>
    <string name="show_gps_coordinates_text">Prikazati koordinate GPS-a na mapi</string>
    <string name="show_location">Prikazati lokaciju</string>
    <string name="use_internet">Koristi internet</string>
    <string name="map_source">Izvor mape</string>
    <string name="map_tile_source">Izvor sličica mape</string>
    <string name="map_tile_source_descr">Odaberi izvor interneta ili keš sličica mape.</string>
    <string name="show_poi_over_map">TOI vidljivi na mapi</string>
    <string name="show_poi_over_map_description">Prikazati poslednji korišćeni nivo TOI.</string>
    <string name="map_view_3d">3D mapa</string>
    <string name="map_view_3d_descr">Omogući 3D prikaz mape.</string>
    <string name="show_view_angle">Prikazati smer kretanja</string>
    <string name="ChooseCountry">Izaberi državu</string>
    <string name="choose_city">Izaberi grad ili poštanski broj</string>
    <string name="choose_street">Izaberi ulicu</string>
    <string name="choose_building">Izaberi zgradu</string>
    <string name="search_address">Traži adresu</string>
    <string name="app_settings">Podešavanja programa</string>
    <string name="use_english_names">Koristi engleska imena na mapama</string>
    <string name="use_english_names_descr">Izaberi između lokalnih ili engleskih imena.</string>
    <string name="mark_point">Cilj</string>
    <string name="reload_tile">Ponovo učitavanje sličica mape</string>
    <string name="update_tile">Ažuriranje</string>
    <string name="additional_settings">Dodatna podešavanja</string>
    <string name="data_settings">Podaci</string>
    <string name="data_settings_descr">Odaberi jezik, preuzmi/ ponovo učitaj podatke.</string>
    <string name="osm_settings_descr">Odredi podešavanja OpenStreetMap.org (OSM) potrebna za OSM prijave.</string>
    <string name="use_online_routing">Koristi internet za navođenje</string>
    <string name="use_online_routing_descr">Koristi internet da izračunaš rutu.</string>
    <string name="finished_task">Gotovo</string>
    <string name="saving_gpx_tracks">Snimanje GPX fajla…</string>
    <string name="previous_run_crashed">OsmAnd se srušio na prošlom pokretanju. Zapisnik je u {0}. Prijavi problem i dodaj fajl u izveštaj.</string>
    <string name="reading_indexes">Čitanje lokalnih podataka…</string>
    <string name="loading_data">Učitavanje podataka…</string>
    <string name="go_back_to_osmand">Vrati se na mapu</string>
    <string name="invalid_locations">Neispravne koordinate</string>
    <string name="arrived_at_destination">Stigao si na odredište.</string>
    <string name="new_route_calculated_dist_dbg">Ruta: udaljenost %1$s, vreme puta %2$s
\nRačunica: %3$.1f sek %4$d puta, %5$d sličica mape)</string>
    <string name="empty_route_calculated">Izračunata ruta je prazna.</string>
    <string name="error_calculating_route_occured">Izračunavanja rute nije uspelo.</string>
    <string name="error_calculating_route">Izračunavanja rute nije uspelo.</string>
    <string name="error_occurred_saving_gpx">Neuspelo sačuvanje GPX fajla.</string>
    <string name="poi">TOI</string>
    <string name="loading_cities">Učitavanje gradova…</string>
    <string name="loading_streets">Učitavanje ulica…</string>
    <string name="loading_postcodes">Učitavanje poštanskih brojeva…</string>
    <string name="loading_streets_buildings">Učitavanje ulica/zgrada…</string>
    <string name="converting_names">Pretvaranje lokalnih/engleskih imena…</string>
    <string name="failed_op">neuspelo</string>
    <string name="auth_failed">Provera ovlašćenja nije uspela</string>
    <string name="loading_poi_obj">Učitavam TOI…</string>
    <string name="commiting_node">Intervencija čvora…</string>
    <string name="closing_changeset">Zatvaranje skupa promena…</string>
    <string name="opening_changeset">Otvaranje skupa promena…</string>
    <string name="opening_hours">Radno vreme</string>
    <string name="get_directions">Pravac kretanja</string>
    <string name="mark_final_location_first">Prvo odaberi odredište</string>
    <string name="follow">Pokreni navođenje</string>
    <string name="only_show">Prikazati rutu</string>
    <string name="update_existing">Zamena</string>
    <string name="fav_points_not_exist">Nema favorita</string>
    <string name="fav_points_edited">Favorit je editovan</string>
    <string name="list_index_files_was_not_loaded">Nije moguće dobiti popis regija iz https://osmand.net.</string>
    <string name="downloading_list_indexes">Preuzima se lista dostupnih regiona…</string>
    <string name="address">Adrese</string>
    <string name="download_question_exist">Podaci bez interneta za {0} već postoje ({1}). Osvežiti ih ({2})?</string>
    <string name="download_question">Preuzmi {0} - {1}?</string>
    <string name="sd_dir_not_accessible">Folder sa skladištem na memorijskoj kartici nije pristupačan!</string>
    <string name="router_service">Servis navođenja</string>
    <string name="router_service_descr">Servis navigacije preko interneta ili bez interneta.</string>
    <string name="route_general_information">Ukupna udaljenost %1$s, vreme putovanja %2$d h %3$d min.</string>
    <string name="max_level_download_tile_descr">Ne pretražuj internet mape za nivou zumiranja iznad ovog.</string>
    <string name="max_level_download_tile">Najveće zumiranje na internetu</string>
    <string name="search_online_address">Internet pretraga</string>
    <string name="search_offline_address">Pretraga bez interneta</string>
    <string name="hint_search_online">Internet pretraga: kućnih brojeva, ulica, gradova</string>
    <string name="search_osm_nominatim">Internet pretraga pomoću imena OSM-a</string>
    <string name="searching_address">Pretraga adresa…</string>
    <string name="searching">Pretraživanje…</string>
    <string name="search_nothing_found">Ništa nije pronađeno</string>
    <string name="uploading">Otpremanje…</string>
    <string name="uploading_data">Otpremanje podataka…</string>
    <string name="favorite">Favorit</string>
    <string name="search_history_building">Zgrada: {0}, {1}, {2}</string>
    <string name="search_history_int_streets">Raskrsnica: {0} x {1} u {2}</string>
    <string name="search_history_street">Ulica: {0}, {1}</string>
    <string name="search_history_city">Grad: {0}</string>
    <string name="context_menu_item_update_map_confirm">Želiš li ažurirati lokalne podatke s interneta?</string>
    <string name="context_menu_item_update_poi">Ažuriranje TOI</string>
    <string name="update_poi_is_not_available_for_zoom">Zumiranje ti omogućuje ažuriranje TOI</string>
    <string name="update_poi_no_offline_poi_index">Nema TOI bez interneta za ovo područje</string>
    <string name="update_poi_error_loading">Učitavanje podataka sa servera je neuspešan.</string>
    <string name="update_poi_error_local">Neuspešno ažuriranje lokalne liste za TOI.</string>
    <string name="update_poi_success">Podaci TOI su osveženi ({0} je učitano)</string>
    <string name="hello">OsmAnd navigacija</string>
    <string name="show_transport_over_map">Prikazati stanice transporta</string>
    <string name="show_transport_over_map_description">Prikazati stanice javnog prevoza na mapi.</string>
    <string name="transport">Prevoz</string>
    <string name="transport_route_distance">Udaljenosti u planu puta</string>
    <string name="transport_stops_to_pass">prolazno zaustavljanje</string>
    <string name="transport_to_go_before">naredna udaljenost</string>
    <string name="transport_to_go_after">prethodna udaljenost</string>
    <string name="transport_stop_to_go_out">Odaberite stanicu za silazak</string>
    <string name="transport_finish_search">Završi pretragu</string>
    <string name="transport_search_before">Prethodni plan puta</string>
    <string name="transport_search_after">Naknadni plan puta</string>
    <string name="transport_stops">stanice</string>
    <string name="transport_Stop">Stanica</string>
    <string name="transport_Routes">Rute</string>
    <string name="add_new_rule">Dodaj novo pravilo</string>
    <string name="opening_hours_not_supported">Nemoguće izmeniti oblik radnog vremena.</string>
    <string name="map_screen_orientation_descr">Uspravno, vodoravno, sistem.</string>
    <string name="route_tshr">Skreni oštro desno i nastavi</string>
    <string name="route_tr">Skreni desno i nastavi</string>
    <string name="unzipping_file">Raspakivanje fajla…</string>
    <string name="sd_mounted_ro">Memorijska mapica može samo da se čita. 
\nSad je moguće samo gledati već učitane mape, ne možete preuzimati nove oblasti.</string>
    <string name="sd_unmounted">Memorijska mapica nije dostupna. 
\nNećete moći da vIdi mape ili da pretražujete materije.</string>
    <string name="voice_data_unavailable">Odabrani paket glasovnog navođenja nije dostupan</string>
    <string name="voice_data_corrupted">Željeni glasovni podaci su oštećeni</string>
    <string name="voice_data_not_supported">Nepodržana verzija glasovnih podataka</string>
    <string name="voice_data_initializing">Pokretanje glasovnih podataka…</string>
    <string name="menu_mute_on">Zvuk je isključen</string>
    <string name="menu_mute_off">Zvuk je uključen</string>
    <string name="search_poi_filter">Filter</string>
    <string name="show_poi_filter">Prikazati filter</string>
    <string name="hide_poi_filter">Sakriti filter</string>
    <string name="off_router_service_no_gps_available">Servis navođenja iz pozadine je potrebno da dostavljač lokacija bude uključen.</string>
    <string name="background_router_service">Drži OsmAnd pokrenutim u pozadini</string>
    <string name="background_router_service_descr">Prati tvoju lokaciju dok je ekran isključen.</string>
    <string name="background_service_provider">Provajder lokacije</string>
    <string name="background_service_provider_descr">Način nalaženja lokacije koji koristi servis u pozadini:</string>
    <string name="background_service_int_descr">Međuvreme buđenja pozadinskog servisa:</string>
    <string name="background_service_wait_int">Najveće čekanje na ispravku</string>
    <string name="background_service_wait_int_descr">Postavlja najduže dozvoljeno vreme čekanja za isprevku lokacije u pozadini.</string>
    <string name="use_trackball">Upotreba točkića</string>
    <string name="use_trackball_descr">Koristi točkić da pomeranje mape.</string>
    <string name="menu_layers">Slojevi mape</string>
    <string name="layer_map">Izvor mape…</string>
    <string name="layer_yandex_traffic">Yandex stanje na putevima</string>
    <string name="thanks_yandex_traffic">Hvala Yandex-u za podatke o saobraćaju.</string>
    <string name="share_fav_subject">Favoriti podeljeni preko OsmAnda</string>
    <string name="no_fav_to_save">Nema favorita za snimanje</string>
    <string name="fav_saved_sucessfully">Favoriti sačuvani u {0}</string>
    <string name="fav_file_to_load_not_found">GPX fajl sa favoritima nije nađen u {0}</string>
    <string name="import_file_favourites">Sačuvaj podatke kao GPX fajl ili uvezi međuodredišta u „Favorite“?</string>
    <string name="fav_imported_sucessfully">Uvezeni favoriti</string>
    <string name="rotate_map_bearing_opt">U smeru kretanja</string>
    <string name="rotate_map_compass_opt">Pravac kompasa</string>
    <string name="transport_context_menu">Pretraži stanice prevoza</string>
    <string name="vector_data">Vektorske mape bez interneta</string>
    <string name="voices">glasovno navođenja</string>
    <string name="transport_search_again">Poništi pretragu prevoza</string>
    <string name="transport_searching_route">Rezultati prevoza ({0} do odredišta):</string>
    <string name="transport_searching_transport">Rezultati prevoza (bez odredišta):</string>
    <string name="context_menu_item_search_transport">Pretraži javni prevoz</string>
    <string name="use_high_res_maps_descr">Ne rasteži (i ne čini mutnim) sličice mape na ekranima sa velikom gustinom.</string>
    <string name="poi_context_menu_call">Prikazati telefone u TOI</string>
    <string name="poi_context_menu_website">Prikazati web strane u TOI</string>
    <string name="renderers_descr">Prikaz izgleda vektorskih mapa</string>
    <string name="continuous_rendering_descr">Iscrtavaj neprekidno umesto crtanja slike po slike.</string>
    <string name="continuous_rendering">Neprekidno iscrtavanje</string>
    <string name="maps_could_not_be_downloaded">Neuspelo preuzmenje ovu mape</string>
    <string name="select_max_zoom_preload_area">Maksimalno zumiranje za predučitavanje</string>
    <string name="shared_string_download_map">Preuzeta mapa</string>
    <string name="tiles_to_download_estimated_size">Na nivou zumiranja{0} treba preuzeti {1} sličica mape ({2} MB)</string>
    <string name="fast_route_mode_descr">Omogući za izračunavanje najbrže rute ili onemogući za rutu koja štedi gorivo.</string>
    <string name="fast_route_mode">Najbrži ruta</string>
    <string name="filter_existing_indexes">Preuzeto</string>
    <string name="items_were_selected">{0} stavka(e) izabrana</string>
    <string name="download_files_question">Preuzmi {0} fajl(ove) ({1} MB)?</string>
    <string name="daynight">Odabir teme</string>
    <string name="daynight_descr">Prilagodi prelazak između dnevnog i noćnog prikaza.</string>
    <string name="daynight_mode_sensor">Po senzoru svetla</string>
    <string name="daynight_mode_auto">Automatski</string>
    <string name="daynight_mode_night">Noć</string>
    <string name="daynight_mode_day">Dan</string>
    <string name="voice_is_not_available_title">Odaberi paket glasovnog navođenja</string>
    <string name="voice_is_not_available_msg">Nema dostupnog glasovnog navođenja, Idi u „Podešavanja“ → „Podešavanja navođenja“ → „Glasovno navođenje“ i odaberi ili skini paket sa glasovima.</string>
    <string name="gps_status_app_not_found">Program za GPS status nije instaliran. Da je potražiš u prodavnici?</string>
    <string name="select_build_to_install">Odaberi verziju OsmAnda za instalaciju</string>
    <string name="loading_builds">Učitavam OsmAnd verziju…</string>
    <string name="loading_builds_failed">Nije uspelo preuzimanje spiska izdanja OsmAnda</string>
    <string name="install_selected_build">Instalirati OsmAnd - {0} od {1} {2} MB ?</string>
    <string name="downloading_build">Preuzima se verzija…</string>
    <string name="build_installed">Izdanje {0} instalirano({1}).</string>
    <string name="osmand_net_previously_installed">Prethodno izdanje OsmAnda je već instalirano. Svi postojeći podaci će biti podržani i u novom izdanju. Potrebno je ipak da izvezete favorite iz starijeg programa i uvezete naknadno u novo izdanje.</string>
    <string name="specified_dir_doesnt_exist">Neuspešno pronalaženje navedene mape.</string>
    <string name="osmand_routing_experimental">OsmAndovo navođenje bez interneta je opitna mogućnost i ne radi za udaljenosti preko 20 km. 
\n 
\nNavođenje je privremeno prebačeno na mrežne usluge Klaudmade.</string>
    <string name="version_index_is_not_supported">Verzija sadržaja „{0}“ nije podržana</string>
    <string name="version_index_is_big_for_memory">Sadržaj „{0}“ ne može da stane u memoriju</string>
    <string name="reading_cached_tiles">Čitam uskladištene sličice mape…</string>
    <string name="poi_filter_namefinder">Internet pretraga imena</string>
    <string name="poi_filter_custom_filter">Proizvoljni filter</string>
    <string name="poi_filter_closest_poi">TOI u blizini</string>
    <string name="old_map_index_is_not_supported">Stari oblik podataka mape \'\'{0}\'\' nije podržan</string>
    <string name="m">m</string>
    <string name="km_h">km/h</string>
    <string name="km">km</string>
    <string name="indexing_transport">Indeksiranje prevoza…</string>
    <string name="indexing_poi">Obrađujem TOI…</string>
    <string name="indexing_map">Indeksiranje mape…</string>
    <string name="indexing_address">Indeksiranje adresa…</string>
    <string name="amenity_type_transportation">Transport</string>
    <string name="amenity_type_tourism">Turizam</string>
    <string name="amenity_type_sustenance">Prehrana</string>
    <string name="amenity_type_sport">Sport</string>
    <string name="amenity_type_shop">Trgovina</string>
    <string name="amenity_type_other">Ostalo</string>
    <string name="amenity_type_office">Ured</string>
    <string name="amenity_type_natural">Priroda</string>
    <string name="amenity_type_military">Vojska</string>
    <string name="amenity_type_man_made">Građevine</string>
    <string name="amenity_type_leisure">Slobodno vreme</string>
    <string name="amenity_type_landuse">Obradiva zemlja</string>
    <string name="amenity_type_historic">Istorijsko mesto</string>
    <string name="amenity_type_healthcare">Zdravstvo</string>
    <string name="amenity_type_geocache">Geocache</string>
    <string name="amenity_type_finance">Finansije</string>
    <string name="amenity_type_entertainment">Zabava</string>
    <string name="amenity_type_emergency">Hitna pomoć</string>
    <string name="amenity_type_education">Obrazovanje</string>
    <string name="amenity_type_barrier">Prepreka</string>
    <string name="amenity_type_administrative">Administracija</string>
    <string name="add_waypoint_dialog_title">Dodaj prolaznu tačku na snimljenu rutu GPX-a</string>
    <string name="add_waypoint_dialog_added">GPX međuodredište „{0}“ je dodato</string>
    <string name="context_menu_item_share_location">Podeli lokaciju</string>
    <string name="send_location">Pošalji lokaciju</string>
    <string name="send_location_email_pattern">Da vidiš lokaciju, prati link ka web strani %1$s ili Android linku %2$s</string>
    <string name="send_location_sms_pattern">Lokacija: %1$s
\n%2$s</string>
    <string name="send_location_way_choose_title">Podeli lokaciju koristeći</string>
    <string name="mile">mi</string>
    <string name="mile_per_hour">mph</string>
    <string name="foot">ft</string>
    <string name="yard">yd</string>
    <string name="si_km_m">Kilometri/metri</string>
    <string name="si_mi_yard">Milje/jardi</string>
    <string name="si_mi_feet">Milje/stope</string>
    <string name="unit_of_length">Jedinice dužine</string>
    <string name="unit_of_length_descr">Promeni jedinice za dužinu.</string>
    <string name="incomplete_locale">nepotpun</string>
    <string name="preferred_locale">Jezik</string>
    <string name="preferred_locale_descr">Jezik za prikaz programa (koristi posle OsmAnd restart).</string>
    <string name="system_locale">Sistem</string>
    <string name="search_osm_offline">Traži po geografskoj lokaciji</string>
    <string name="search_offline_geo_error">Ne može se analizirati geo-namera ’%s’.</string>
    <string name="error_doing_search">Pretraga bez interneta ne može da se obavi.</string>
    <string name="create_poi_link_to_osm_doc"><u>Internet OSM</u> klasifikacija mape sa slikama.</string>
    <string name="level_to_switch_vector_raster">Minimalni nivo vektorskog zumiranja</string>
    <string name="level_to_switch_vector_raster_descr">Koristi rasterske mape za sve izvan ovog nivoa.</string>
    <string name="install_more">Dodaj još…</string>
    <string name="internet_not_available">Bez interneta je nemoguće izvršenje ove radnje.</string>
    <string name="select_tile_source_to_install">Izaberi izvore sličica mape:</string>
    <string name="tile_source_already_installed">Mapa je instalirana, „Podešavanja“ će se osvežiti.</string>
    <string name="map_overlay_descr">Izaberi mapu sloja iznad</string>
    <string name="map_overlay">Mapa sloja iznad</string>
    <string name="layer_overlay">Pomoćna mapa iznad osnovne</string>
    <string name="map_underlay_descr">Izaberi mapu sloja ispod</string>
    <string name="map_underlay">Mapa ispod</string>
    <string name="layer_underlay">Pomoćna mapa u pozadini</string>
    <string name="map_transparency">Prozirnost osnovne mape</string>
    <string name="map_transparency_descr">Podesi prozirnost osnovne mape.</string>
    <string name="overlay_transparency">Transparetnost sloja iznad</string>
    <string name="overlay_transparency_descr">Podesi transparetnost gornjeg sloja.</string>
    <string name="warning_tile_layer_not_downloadable">Program nije uspeo da preuzme nivo sa mapama %1$s, reinstalacija programa može da pomogne.</string>
    <string name="voice_stream_music">Zvuk multimedije/ navođenja</string>
    <string name="choose_audio_stream_descr">Odaberi govornika za glasovno navođenje.</string>
    <string name="switch_to_vector_map_to_see">Postojeće vektorske mape za ovaj lokaciju. 
\n\t 
\n\tDa biste ih koristili, Idi na \'Meni\' → \'Podesi mapu\' → \'Izvor mape…\' → \'Vektorske mape bez interneta\'.</string>
    <string name="gpx_option_from_start_point">Postavi duž cele putanje</string>
    <string name="gpx_option_destination_point">Koristi trenutno odredište</string>
    <string name="tts_language_not_supported">Odabrani glas nije podržan od strane androidovog TTS, biće korišćen već podešeni jezik. Potraži drugi TTS u prodavnici?</string>
    <string name="local_index_action_do">Treba da %1$s %2$s stavku(e). Nastaviti?</string>
    <string name="local_index_items_restored">%1$d of %2$d stavke(i) uključeno.</string>
    <string name="configure_screen_quick_action">Brze radnje</string>
    <string name="file_name_containes_illegal_char">Nedozvoljen znak u imenu fajla</string>
    <string name="reports_for">Izveštaj za</string>
    <string name="number_of_edits">Broj izmena</string>
    <string name="number_of_contributors">Broj saradnika</string>
    <string name="select_month_and_country">Mesec i država:</string>
    <string name="night">Noć</string>
    <string name="morning">Jutro</string>
    <string name="weekly">Sedmično</string>
    <string name="daily">Dnevno</string>
    <string name="hourly">Na svakih sat vremena</string>
    <string name="last_map_change">Poslednja izmena mape: %s</string>
    <string name="updates_size">Veličina ažuriraranja</string>
    <string name="update_time">Vreme ažuriranja</string>
    <string name="last_update">Poslednje ažuriranje: %s</string>
    <string name="missing_write_external_storage_permission">OsmAnd nema dozvole da koristi memorijsku karticu</string>
    <string name="update_now">Ažuriraj sada</string>
    <string name="live_update">Live ažuriranje</string>
    <string name="only_download_over_wifi">Preuzimaj preko WiFi</string>
    <string name="dashboard_or_drawer_description">Postoji izbor da li želiš da upravljaš menijem ili upravljačkom tablom. Tvoj izbor uvek možeš promeniti u podešavanjima upravljačke table.</string>
    <string name="dashboard_or_drawer_title">Upravljačka tabla ili meni</string>
    <string name="use_drawer_btn">Koristi meni</string>
    <string name="use_dashboard_btn">Koristi upravljačku tablu</string>
    <string name="poi_context_menu_modify_osm_change">Promeni OSM izmenu</string>
    <string name="save_poi_without_poi_type_message">Sačuvaćeš TOI bez vrste?</string>
    <string name="save_poi_too_many_uppercase">Ime sadrži previše velikih slova. Ipak nastavljaš?</string>
    <string name="map_legend">Legenda mape</string>
    <string name="shared_string_contact">Kontakt</string>
    <string name="feedback">Povratne informacije</string>
    <string name="versions_item">Verzije</string>
    <string name="techical_articles_item">Tehnički članci</string>
    <string name="instalation_troubleshooting_item">Instalacija i otklanjanje problema</string>
    <string name="search_on_the_map_item">Pretraga na mapi</string>
    <string name="map_viewing_item">Pregled mape</string>
    <string name="faq_item_description">Česta pitanja.</string>
    <string name="faq_item">FAQ</string>
    <string name="planning_trip_item">Planiranje putovanja</string>
    <string name="navigation_item_description">Podesi navođenje.</string>
    <string name="first_usage_item_description">Kako da preuzmeš mape i postaviš osnovne podešavanja.</string>
    <string name="first_usage_item">Prvo korišćenje</string>
    <string name="plugins_menu_group">Dodaci</string>
    <string name="other_menu_group">Ostalo</string>
    <string name="help_us_to_improve_menu_group">Pomozi da poboljšamo OsmAnd</string>
    <string name="features_menu_group">Mogućnosti</string>
    <string name="begin_with_osmand_menu_group">Prvi koraci na programu OsmAnd</string>
    <string name="new_version">Nova verzija</string>
    <string name="enter_country_name">Unesi ime države</string>
    <string name="application_dir_description">Izaberi gde želiš skladištiti mape i ostale podatke.</string>
    <string name="free_downloads_used_description">Prikazuje broj preostalih besplatnih preuzimanja.</string>
    <string name="free_downloads_used">Iskorišćenih besplatnih preuzimanja</string>
    <string name="update_all">Ažuriraj sve (%1$s MB)</string>
    <string name="file_size_in_mb">%.1f MB</string>
    <string name="value_downloaded_of_max">%1$.1f od %2$.1f MB</string>
    <string name="confirm_download_roadmaps">Mapa koja sadrži samo puteve nije potrebna, pošto imate uobičajenu (celu) mapu. Svejedno je preuzeti?</string>
    <string name="downloads">Preuzimanje</string>
    <string name="get_full_version">Puno izdanje</string>
    <string name="later">Kasnije</string>
    <string name="activate_srtm_plugin">Aktiviraj dodatak \'Topografija\'</string>
    <string name="activate_seamarks_plugin">Aktiviraj dodatak \'Prikaz nautičke mape\'</string>
    <string name="buy">Kupi</string>
    <string name="show_free_version_banner_description">Prikazuj letak bespleatne verzije i u plaćenoj verziji.</string>
    <string name="show_free_version_banner">Prikazati letak besplatne verzije</string>
    <string name="downloading_number_of_files">Preuzima se %1$d fajl…</string>
    <string name="roads">Putevi</string>
    <string name="downloads_left_template">%1$s preostalih preuzimanja</string>
    <string name="unsaved_changes_will_be_lost">Sve nesačuvane izmene biće izgubljene. Nastavljaš?</string>
    <string name="are_you_sure">Da li si siguran?</string>
    <string name="count_of_lines">Broj linija</string>
    <string name="poi_deleted_localy">TOI će biti obrisan kada otpremiš tvoje izmene</string>
    <string name="saved_at_time">Sačuvano sada u: %1$s</string>
    <string name="favourites">Favoriti</string>
    <string name="recent_places">Skorašnja mesta</string>
    <string name="working_days">Radni dani</string>
    <string name="please_specify_poi_type">Naznačite vrstu TOI.</string>
    <string name="number_of_rows_in_dash">Broj redova na tabli %1$s</string>
    <string name="local_index_items_deleted">%1$d of %2$d stavke(i) izbrisano.</string>
    <string name="local_index_items_backuped">%1$d od %2$d stavke(i) isključeno.</string>
    <string name="shared_string_release">Izdat</string>
    <string name="vector_data_missing">Preuzmi podatke (\'bez interneta\') radi upotrebe mapa bez interneta.</string>
    <string name="shared_string_no_thanks">Ne, hvala</string>
    <string name="shared_string_others">Ostalo</string>
    <string name="favorite_home_category">Kuća</string>
    <string name="favorite_delete_multiple">Obrisati %1$d favorite i %2$d grupe favorita?</string>
    <string name="show_more_map_detail_descr">Prikazuj neke detalje vektorskih mapa (putevi itd.) već na manjim zumovima.</string>
    <string name="route_successfully_saved_at">Ruta je sačuvana kao \'%1$s\'.</string>
    <string name="send_files_to_osm">Šalješ GPX fajl u OsmAnd?</string>
    <string name="switch_to_raster_map_to_see">Preuzmi vektorske mape za ovu lokaciju iz „Podešavanja“ („Preuzimanje mapa“) ili se prebaci na dodatak „Online mape“.</string>
    <string name="test_voice_prompts">Testiraj glasovno navođenje</string>
    <string name="native_rendering">Izvorni rendering</string>
    <string name="play_commands_of_currently_selected_voice">Odaberi glas i pusti obaveštenje radi probe:</string>
    <string name="vector_maps_may_display_faster_on_some_devices">Vektorske mape se uglavnom brže prikazuju. To ne znači da će raditi dobro na svim uređajima.</string>
    <string name="prefs_plugins">Dodaci</string>
    <string name="prefs_plugins_descr">Dodaci pokreću napredna podešavanja i dodatne mogućnosti.</string>
    <string name="plugins_screen">Dodaci</string>
    <string name="online_map_settings_descr">Odaberi izvor internet ili keš sličica mape.</string>
    <string name="map_online_data_descr">Koristi online mape (preuzimaj i smeštaj sličice mape na memorijsku karticu).</string>
    <string name="map_online_data">Internet i mape od sličica</string>
    <string name="map_online_plugin_is_not_installed">Omogući dodatak za „Internet mape“ da odaberete različite izvore mapa</string>
    <string name="index_settings_descr">Preuzimi i upravljaj mapama snimljenim na uređaju.</string>
    <string name="local_indexes_cat_map">Standardne mape (vektorske)</string>
    <string name="local_indexes_cat_tile">Internet i keš sličica mape</string>
    <string name="basemap_was_selected_to_download">Osnovna mapa je potrebna za osnovni rad.</string>
    <string name="first_time_msg">Hvala što koristiš OsmAnd. Preuzmi regionalne podatke preko \'Podešavanja\' → \'Preuzmi mape\' za pregled mapa, nađe adrese, TOI, javni prevoz i još mnogo toga.</string>
    <string name="confirm_interrupt_download">Otkaži preuzimanje?</string>
    <string name="modify_transparency">Postavi prozirnost (0 - skroz prozirno, 255 - potpuno neprovidno)</string>
    <string name="unknown_location">Pozicija još nije poznata.</string>
    <string name="unknown_from_location">Polazna tačka još nije određena.</string>
    <string name="local_index_description">Tapni na postojeću stavku da vidiš više detalja, dugo drži da je isključiš ili obrišeš. Trenutno podataka na uređaju (%1$s slobodno):</string>
    <string name="left_side_navigation_descr">Za zemlje u kojima se vozi levom stranom.</string>
    <string name="left_side_navigation">Vožnja levom trakom</string>
    <string name="offline_navigation_not_available">OsmAndovo navođenje bez interneta je privremeno nedostupno.</string>
    <string name="favourites_search_desc">Način za pretragu favorita</string>
    <string name="transport_search_desc">Pretraga javnog prevoza</string>
    <string name="navpoint_search_desc">Koordinate</string>
    <string name="address_search_desc">Pretraga adresa</string>
    <string name="poi_search_desc">TOI pretraga</string>
    <string name="navigate_point_format">Format</string>
    <string name="local_index_routing_data">Podaci u podešavanjima rute</string>
    <string name="rendering_attr_hmRendered_name">Prikazati više detalja na mapi</string>
    <string name="rendering_attr_hmRendered_description">Povećaj nivo detalja na mapi.</string>
    <string name="rendering_attr_contourLines_name">Prikazati izohipse</string>
    <string name="rendering_attr_contourLines_description">Prikaz od kog nivoa zumiranja (zahteva podatke o izohipsama):</string>
    <string name="rendering_attr_appMode_description">Prilagodi mapu za</string>
    <string name="rendering_attr_appMode_name">Način iscrtavanja</string>
    <string name="rendering_attr_noPolygons_name">Poligone</string>
    <string name="rendering_attr_noPolygons_description">Učini sve mogućnosti područja tla transparentnima na mapi.</string>
    <string name="route_kr">Drži desno i nastavi</string>
    <string name="route_kl">Drži levo i nastavi</string>
    <string name="route_roundabout">Kružni tok: Izađi na %1$d izlaz i nastavi</string>
    <string name="share_route_subject">Ruta podeljena preko OsmAnd</string>
    <string name="share_route_as_gpx">Podeli rutu kao GPX fajl</string>
    <string name="asap">Odmah</string>
    <string name="gpxup_private">Privatno</string>
    <string name="gpxup_trackable">Može da se koristi za praćenje</string>
    <string name="gpxup_identifiable">Može da se koristi za prepoznavanje</string>
    <string name="gpxup_public">Javno</string>
    <string name="context_menu_item_delete_parking_point">Obriši oznaku parkinga</string>
    <string name="context_menu_item_add_parking_point">Označi kao lokaciju parkinga</string>
    <string name="osmand_parking_position_name">Mesto za parkiranje</string>
    <string name="osmand_parking_am">AM</string>
    <string name="osmand_parking_pm">PM</string>
    <string name="osmand_parking_position_description_add">Uzeti vozilo sa parkinga u:</string>
    <string name="osmand_parking_position_description">Lokacija parkiranog vozila. %1$s</string>
    <string name="osmand_parking_time_no_limit">Parking bez vremenskog ograničenja</string>
    <string name="osmand_parking_time_limit">Parking sa vremenskim ograničenjem</string>
    <string name="osmand_parking_add_event">Dodaj obaveštenje u program kalendara</string>
    <string name="osmand_parking_no_lim_text">Vremenski neograničeno</string>
    <string name="osmand_parking_lim_text">Vremenski ograničeno</string>
    <string name="osmand_parking_choose_type">Izaberi vrstu parkiranja</string>
    <string name="osmand_parking_delete">Obriši oznaku parkinga</string>
    <string name="osmand_parking_delete_confirm">Obrisati marker lokacije parkinga?</string>
    <string name="osmand_parking_time_limit_title">Odaberi najduže vreme parkiranja</string>
    <string name="osmand_parking_warning_text">Obaveštenje da preuzmeš auta je dodato u kalendar i tamo možeš da ga izmeniš ili ukloniš.</string>
    <string name="osmand_parking_warning">Upozorenje</string>
    <string name="osmand_parking_event">Uzmi auta sa parkinga</string>
    <string name="shared_location">Pošalji lokaciju</string>
    <string name="starting_point_too_far">Tačka polaska je previše daleko od najbližeg puta.</string>
    <string name="native_app_allocated_memory">Ukupno izvorno skladište</string>
    <string name="native_app_allocated_memory_descr">Ukupna izvorna memorija koje je premestio program %1$s MB (Dalvik %2$s MB, ostalo %3$s MB).
\nSrazmerno memorije %4$s MB (Androidovo ograničenje %5$s MB, Dalvik %6$s MB).</string>
    <string name="global_app_allocated_memory">Iskorišćena memorija</string>
    <string name="global_app_allocated_memory_descr">Zauzeto skladište %1$s MB (Android ograničenje %2$s MB, Dalvik %3$s MB).</string>
    <string name="select_animate_speedup">Brzina simulacije rute:</string>
    <string name="osmand_parking_position_description_add_time">Auta su parkirana na</string>
    <string name="osmand_parking_minutes">Minuta</string>
    <string name="osmand_parking_hours">Časova</string>
    <string name="route_updated_loc_found">Čekam poziciju za izračunavanje rute</string>
    <string name="continue_follow_previous_route_auto">Nastavljaš započetu rutu? (%1$s sekundi)</string>
    <string name="avoid_toll_roads">Naplata putarina</string>
    <string name="show_traffic_warnings">Szanje na putevima</string>
    <string name="show_cameras">Kamere za merenje brzine</string>
    <string name="bg_service_interval">Podesi međuvreme buđenja:</string>
    <string name="map_widget_mini_route">Mala mapa rute</string>
    <string name="map_widget_time">Vreme dolaska</string>
    <string name="map_widget_parking">Parking</string>
    <string name="screen_is_locked">Pritisni ikonu ključa radi otključavanja</string>
    <string name="int_continuosly">Kontinuirano</string>
    <string name="bg_service_sleep_mode_on">Zaustavi 
\n rad u pozadini</string>
    <string name="map_widget_transparent">Prozirni vidžeti</string>
    <string name="map_widget_view_direction">Smer gledanja</string>
    <string name="select_navigation_mode">Vrsta prevoza:</string>
    <string name="recalculate_route_to_your_location">Način prevoza:</string>
    <string name="filterpoi_activity">Kreiraj TOI filter</string>
    <string name="osmand_plus_extended_description_part8">Približna pokrivenost mape i kvalitet: 
\n • Zapadna Evropa: **** 
\n • Istočna Evropa: *** 
\n • Rusija: *** 
\n • Severna Amerika: *** 
\n • Južna Amerika: ** 
\n • Azija: ** 
\n • Japan i Koreja: *** 
\n • Bliski istok: ** 
\n • Afrika: ** 
\n • Antarktik: * 
\n Većina država na svetu se može skinuti 
\n Od Avganistana do Šri Lanke, gore od Aljaske do Australije. Argentina, Brazil, Kanada, Francuska, Nemačka, Meksiko, Velika Britanija, Španija, …
\n</string>
    <string name="osmand_plus_extended_description_part7">Doprinesi direktno OSM-u
\n • Prijavljuj greške u podacima
\n • Otpremaj GPX putovanja neposredno iz programa
\n • Dodaj TOI i otpremaj ih neposredno na OSM (ili kasnije ako nisti na internetu)
\n • Moguće snimanje putovanja i u pozadini (dok je uređaj u stanju mirovanja)
\n OsmAnd aktivno razvija softver otvorenog koda. Svako može da doprinese programu prijavljujući greške, poboljšavajući prevode ili razvijajući nove mogućnosti. Dodatno se projekat oslanja i na novčanu pomoć radi novčane pomoći programiranju i probi novih mogućnosti.
\n</string>
    <string name="osmand_plus_extended_description_part6">Mogućnost rada za bicikliste i pešake 
\n • Pregled staza za pešanjenje, hodanje i bicikle, sjajno za delovanje van kuće 
\n • Posebno traženje puta i načina izgleda za bicikle i pešake 
\n • Dodatak stanica javnog prevoza (autobus, tramvaj, voz) uključujući imena linija 
\n • Dodatak snimanja puta u mestnu datoteku GPXa ili mrežne usluge 
\n • Dodatak prikaza brzine i nadmorske visine 
\n • Prikaz konturnih linija i visinskih obrisa (preko dodatka)</string>
    <string name="osmand_plus_extended_description_part5">Bezbednosne mogućnosti 
\n • Dodatak samostalnog prekaziva dnevnog/noćnog rada 
\n • Dodatak prikazivanja ograničenja brzine, sa podsetnikom ako je prekoračite 
\n • Dodatak približavanja puta u zavisnosti od brzine kretanja 
\n • Deljenjem tvoje lokacije, prijatelji mogu da te nađu
\n</string>
    <string name="osmand_plus_extended_description_part4">Korišćenje OSM-a i podataka sa Vikipedije 
\n • Visokokvalitetni podaci sa najboljih projekata sa zajedničkim radom 
\n • Podaci OSM-a dostupni po državi ili oblasti 
\n • Vikipedija TOI, odlično za turističko razgledanje 
\n • Neograničeno besplatnih preuzimanja, neposredno iz programa 
\n • Kompaktne vektorske mape bez interneta koje se osvežavaju bar jednom mesečno 
\n 
\n • Izabir između celokupnih podataka oblasti ili samo mreže puteva (primer: ceo Japan je 700MB, a samo putevi su 200MB)</string>
    <string name="osmand_plus_extended_description_part3">Pregled mape
\n • Prikazuje lokaciju i pravac
\n • Dodatno poravnjavanje slike prema kompasu ili smeru kretanja
\n • Čuvanje najbitnijih mesta u omiljenim mestima
\n • Prikazati TOI u blizini
\n • Prikazuje odgovarajuće slike sa mreže, satelitske snimke (sa Binga), različite preklapajuće slojeve za obilaske/navođenje sa stazama GPXa i dodatne slojeve sa podesivom prozirnošću
\n • Mogućnost prikazivanja imena na mapi: na engleskom, lokalnom jeziku ili slovni izgovor
\n</string>
    <string name="osmand_plus_extended_description_part2">Navođenje 
\n • Radi preko interneta (brzo) ili bez interneta (ne plaćate roming kada ste van zemlje) 
\n • Glasovno navođenje od skretanja do skretanja (snimljeni ili pretvoreni glasovi) 
\n • Dodatno navođenje u odgovarajuću traku, prikaz imena ulica i procenjeno vreme dolaska 
\n • Podrška za usputne tačke na putu 
\n • Samostalno preračunavanje puta kada se odaljite sa rute 
\n • Pretraga mesta po adresi, vrsti (npr. gostione, prenoćišta, gorivne crpne stanice, muzeji), ili po koordinatama 
\n</string>
    <string name="osmand_plus_extended_description_part1">OsmAnd+ (OSM Automated Navigation Directions) je program za mape i navođenje koja pristupa besplatnim visokokvalitetnim podacima OSM-a iz celog sveta. 
\n Uživajte u prikaznom i glasovnom navođenju, pregledu TOI, pravljenjem i upravljanjem putanjama GPXa, korišćenjem izobata i podacima o visini, izboru između prikaza vožnje, biciklizma, pešačenja, izmena na OSM-u i još mnogo toga. 
\n 
\n OsmAnd+ je izdanje programa koja se plaća. Njegovom kupovinom, podržavate projekat, plaćate razvoj novih mogućnosti i primate najnovija osveženja. 
\n 
\n Neke od glavnih osobina:</string>
    <string name="osmand_plus_long_description_1000_chars">OsmAnd+ (OSM Automated Navigation Directions)
\n
\n OsmAnd+ je program slobodnog koda za navođenje sa pristupom raznim zemaljskim podacima OSM-a. Svi podaci na mapi (vektorski ili sličice mape) se mogu uskladištiti na memorijsku mapicu telefona za upotrebu i bez interneta. Nude se mogućnosti navođenja i sa i bez beze sa internetom, uključujući u glasovno navođenje.
\n
\n OsmAnd+ je izdanje programa koja se plaća, a njenom kupovinom, podržavate projekat, prilažete razvoju novih mogućnosti i primate najnovija unapređenja.
\n
\n Neke od osnovnih mogućnosti:
\n - Potpuna mogućnost rada bez interneta (skladištenje preuzetih vektorskih mapa i sličica na skladište telefona)
\n - Dostupne su celokupne vektorske mape celog sveta za rad bez interneta
\n - Neograničena preuzimanja država ili oblati neposredno iz programa
\n - Podrška rada Vikipedije bez interneta (preuzimanje Vikipedijih TOI), sjajno za turistička razgledanja
\n - Mogućnost dodavanja različitih dodatnih slojeva, kao što su nivo GPXa ili staze za navođenje. TOI, omiljene tačke, izohipse, stanice javnog prevoza, dodatne mape sa podesivom prozirnošću
\n
\n - Pretraga bez interneta za adrese i TOI
\n - Navođenje bez potrebe za internetom za udaljenosti srednjeg dometa
\n - Načini rada za automobil, biciklu i pešake sa dodatnim:
\n - Samostalnim prebacivanjem dnevnog/ noćnog načina rada
\n - Približavanje prikaza zavisno od brzine
\n - Okretanjem mape prema kompasu ili pravcu kretanja
\n - Navođenjem u odgovarajuću traku, prikaz ograničenja brzine, snimljeni i stvoreni glasovi za navođenje
\n</string>
    <string name="osmand_plus_short_description_80_chars">Globalni pregled mapa na mobilnim uređajima i navođenje OSM mapama sa i bez interneta</string>
    <string name="osmand_plus_play_title_30_chars">OsmAnd+ Maps &amp; Navigation</string>
    <string name="osmand_extended_description_part8">OsmAnd je otvorenog koda na kojoj se aktivno radi. Svako može da doprinese programu tako što će da prijavljuje greške, poboljšava prevode ili da programira nove mogućnosti. Dodatno, projekat se oslanja na novčane priloge radi ulaganja u razvoj i proveru novih mogućnosti.
\n Približna pokrivenost mape i kvalitet:
\n • Zapadna Evropa: ****
\n • Istočna Evropa: ***
\n • Rusija: ***
\n • Severna Amerika: ***
\n • Južna Amerika: **
\n • Azija: **
\n • Japan i Koreja: ***
\n • Bliski istok: **
\n • Afrika: **
\n • Antarktik: *
\n Većina država na svetu se može preuzeti!
\n Dobijaš pouzdanog vodiča u državi - bilo da je to Francuska, Nemačka, Meksiko, Velika Britanija, Holandija, SAD, Rusija, Brazil ili neka druga.</string>
    <string name="osmand_extended_description_part7">Doprinesite OSM-u
\n • Prijavljuj greške u podacima
\n • Uvezi rute GPX neposredno iz programa
\n • Dodaj TOI i otpremaj ih neposredno na OSM (ili kasnije ako nisi na internetu)
\n</string>
    <string name="osmand_extended_description_part6">Šetanje, planinarenje, gradske ture
\n • Mapa pokazuje pešačke i planinarske staze
\n • Vikipedija na tvom jeziku može reći mnogo za vreme putovanja po gradu
\n • Stanice javnog prevoza (autobusi, tramvaji, vozovi), uključujući i imena linija će pomoći kretanje po nepoznatom gradu
\n • Navođenje GPS-om u režimu pešačenja pravi rutu koristeći staze na kojima se može proći peške
\n • Uvezi i prati tragove GPX rute ili snimaj i deli sopstvene
\n</string>
    <string name="osmand_extended_description_part5">Biciklizam
\n • Nađite biciklističke staze na mapama
\n • Navođenje GPS-om za bicikle pronalazi rutu na biciklističkim stazama
\n • Vidi brzinu i nadmorsku visinu
\n • Mogućnost snimanja GPXom omogućava da snimiš putovanje i da ga deliš
\n • Uz još dodataka možeš da uključiš i izohipse i osenčen reljef</string>
    <string name="osmand_extended_description_part4">Skijanje
\n OsmAndov dodatak za skijaške mape omogućava pregled skijaške staze uz njihovu težinu i dodatne podatke, kao što su lokaciju skijaških žičara i ostalih objekata.</string>
    <string name="osmand_extended_description_part3">Mapa 
\n • Prikazati TOI u blizini 
\n • Podešavanje mape prema pravcu kretanja (ili kompasu) 
\n • Prikazuje Vaš lokaciju i pravac u kom je telefon usmeren 
\n • Deli lokaciju da prijatelji mogu da te nađu 
\n • Držite najbitnija mesta u „Omiljenim“ 
\n • Dozvoljava da izaberete kako prikazujete imena na mapi: na engleskom, oblasnom jeziku ili slovni izgovor 
\n • Prikazuje odgovarajuće slike sa mreže, satelitske snimke (sa Binga), različite preklapajuće slojeve za obilaske/navođenje sa stazama GPXa i dodatne slojeve sa podesivom prozirnošću
\n</string>
    <string name="osmand_extended_description_part2">GPS navigacija
\n • Odabir između navođenja preko interneta (brzo) ili bez interneta (ne plaćate roming kada ste van zemlje)
\n • Glasovno navođenje od vrata do vrata (snimljeni ili sintetizovani glasovi)
\n • Samostalno preračunavanje puta kada se udaljite sa rute
\n • Dodatno navođenje u odgovarajuću traku, prikaz imena ulica i procenjeno vreme dolaska
\n • Samostalno menjanje dnevnog/ noćnog prikaza za bezbednije putovanje
\n • Prikaz ograničenja brzine i podsetnik kada je prekoračite
\n • Približavanje mape se prilagođava brzini
\n • Pretraga mesta po adresi, vrsti (npr. kafane, prenoćišta, pumpe, muzeji), ili po koordinatama
\n • Podrška za međuodredišta
\n • Snimanje ili uvoz ruta GPX-a i njihovo praćenje
\n</string>
    <string name="osmand_extended_description_part1">OsmAnd je aplikacija za mape i navigaciju s pristupom besplatnim, svetskim i visokokvalitetnim OSM podacima.
\n
\n Uživaj u prikazanom i glasovnom navođenju, pregledu TOI, pravljenjem i upravljanjem putanjama GPXa, korišćenjem izobata i podacima o visini (kroz dodatak), izboru između načina vožnje, bicikla, pešačenja, izmena na OSM-u i još mnogo toga.</string>
    <string name="osmand_long_description_1000_chars">OsmAnd (OSM samostalno navođenje upućivanjem) 
\n 
\n OsmAnd je is aplikacija otvorenog koda za navođenje sa pristupom raznim zemaljskim podacima OSM-a. Svi podaci na mapi (vektorski ili sličice mape) se mogu uskladištiti na memorijsku mapicu telefona za upotrebu i bez interneta. Nude se mogućnosti navođenja i sa i bez veze sa internetom, uključujući u glasovno navođenje. 
\n 
\n Neke od osnovnih mogućnosti: 
\n - Potpuna mogućnost rada bez interneta (skladištenje preuzetih vektorskih mapa i sličica na skladište telefona) 
\n - Dostupne su celokupne vektorske mape celog sveta za rad bez interneta 
\n - Preuzimanje mapa države ili oblasti neposredno iz programa 
\n - Mogućnost nadnošenja različitih dodatnih slojeva, kao što su nivo GPXa ili staze za navođenje. TOI, omiljene tačke, izohipse, stanice javnog prevoza, dodatne mape sa podesivom prozirnošću 
\n - Pretraga bez interneta za adrese i TOI 
\n - Navođenje bez potrebe za internetom za udaljenosti srednjeg dometa 
\n - Način rada za automobil, biciklu i pešake sa dodatnim: 
\n - Samostalnog prebacivanjem dnevnog/noćnog načina rada 
\n - Približavanje mape u zavisnosti od brzine 
\n - Okretanjem mape prema stranama sveta ili pravcu kretanja 
\n - Navođenjem u odgovarajuću traku, prikaz ograničenja brzine, snimljeni i pretvarani glasovi za navođenje 
\n 
\n Ograničenja besplatnog izdanja OsmAnda: 
\n - Ograničen broj preuzimanja mapa 
\n - Bez pristupa tačkama zanimanja sa Vikipedije kada nema interneta 
\n 
\n OsmAnd se razvija i naš projekat i stalni napredak se oslanja na novčane priloge za razvoj i probu novih mogućnosti. Molimo, razmislite o kupovini programa OsmAnd+ ili novčanoj pomoći razvoja novih mogućnosti ili davanju priloga na https://osmand.net.</string>
    <string name="osmand_short_description_80_chars">Globalni pregled mapa na mobilnim uređajima i navođenje OSM mapama sa i bez interneta</string>
    <string name="osmand_play_title_30_chars">OsmAnd Maps &amp; Navigation</string>
    <string name="interrupt_music">Zaustavi muziku</string>
    <string name="interrupt_music_descr">Glasovna uputstva zaustavlja muziku.</string>
    <string name="snap_to_road">Vođica uvek na putu</string>
    <string name="auto_zoom_map">Auto zumiranje mape</string>
    <string name="auto_zoom_map_descr">Nivo zumiranja u skladu sa brzinom (dok je mapa sinhronizovana sa trenutnom pozicijom).</string>
    <string name="avoid_motorway">Magistrale</string>
    <string name="use_compass_navigation">Koristi kompas</string>
    <string name="use_compass_navigation_descr">Koristi kompas kada pravac nije prepoznat na drugi način.</string>
    <string name="show_warnings_descr">Podesi upozorenja u saobraćaju (ograničenja brzine, prisilna zaustavljanja, ležeći policajci, tuneli), radare i podatke o traci.</string>
    <string name="show_warnings_title">Prikazuj upozorenja…</string>
    <string name="poi_filter_fuel">Gorivo</string>
    <string name="poi_filter_for_tourists">Za turiste</string>
    <string name="poi_filter_food_shop">Prodavnica hrane</string>
    <string name="poi_filter_car_aid">Pomoć na putu</string>
    <string name="poi_filter_sightseeing">Razgledanje znamenitosti</string>
    <string name="poi_filter_restaurants">Odmorišta</string>
    <string name="poi_filter_accomodation">Smeštaj</string>
    <string name="poi_filter_entertainment">Zabava</string>
    <string name="poi_filter_public_transport">Javni prevoz</string>
    <string name="poi_filter_emergency">Prva pomoć</string>
    <string name="poi_filter_parking">Parking</string>
    <string name="btn_advanced_mode">Napredni način rada…</string>
    <string name="add_tag">Dodaj oznaku</string>
    <string name="ending_point_too_far">Odredište je previše daleko od najbližeg puta.</string>
    <string name="map_widget_intermediate_time">Vreme do međuodredišta</string>
    <string name="map_widget_intermediate_distance">Međuodredište</string>
    <string name="context_menu_item_intermediate_point">Dodaj kao prolazno odredište</string>
    <string name="arrived_at_intermediate_point">Stigao si na prolazno odredište</string>
    <string name="intermediate_point_too_far">Međuodredište %1$s je predaleko od najbližeg puta.</string>
    <string name="shared_string_target_points">Odredišta</string>
    <string name="new_destination_point_dialog">Već ste postavili odredišnu tačku:</string>
    <string name="replace_destination_point">Zameni odredište</string>
    <string name="add_as_first_destination_point">Dodaj kao međuodredište</string>
    <string name="add_as_last_destination_point">Dodaj kao zadnje međuodredište</string>
    <string name="context_menu_item_first_intermediate_point">Dodaj kao prvo međuodredište</string>
    <string name="context_menu_item_last_intermediate_point">Dodaj kao poslednje međuodredište</string>
    <string name="intermediate_point">Međuodredište %1$s</string>
    <string name="target_point">Odredište %1$s</string>
    <string name="delete_target_point">Ukloni odredište</string>
    <string name="no_route">Nema rute</string>
    <string name="map_widget_monitoring_services">Servis monitorniga</string>
    <string name="gps_not_available">Omogući GPS u podešavanjima</string>
    <string name="non_optimal_route_calculation">Računaj moguću približnu rutu za velike razdaljine</string>
    <string name="enable_plugin_monitoring_services">Omogući dodatak za „snimanje putovanja“ radi korišćenja usluga beleženja (beleženje GPX-a, praćenje lokacije na internetu)</string>
    <string name="map_widget_show_destination_arrow">Prikazuj pravac odredišta</string>
    <string name="rendering_attr_roadColors_name">Obrazac boja puteva</string>
    <string name="rendering_attr_roadColors_description">Izaberi obrazac boja puteva:</string>
    <string name="zxing_barcode_scanner_not_found">ZXing Barcode Scanner nije instaliran. Pretražiti na Google play?</string>
    <string name="close_changeset">Zatvori promene</string>
    <string name="native_library_not_running">Program je u bezbednom načinu rada (isključi u „podešavanjima“).</string>
    <string name="safe_mode">Bezbedni način rada</string>
    <string name="safe_mode_description">Pokreni program u (sporijem) bezbednom načinu rada.</string>
    <string name="rendering_attr_showRoadMaps_name">Samo putne mape</string>
    <string name="rendering_attr_showRoadMaps_description">Odaberi kada će se prikazivati samo putne mape:</string>
    <string name="rendering_attr_noAdminboundaries_description">Zabrani prikaz oblastnih granica (nivoi rukovaoca 5-9).</string>
    <string name="rendering_attr_hikingRoutesOSMC_description">Prikazuj puteve prema putanjama OSMC-a.</string>
    <string name="rendering_attr_hikingRoutesOSMC_name">Planinske staze</string>
    <string name="download_roads_only_maps">Mapa puteva</string>
    <string name="map_screen_orientation">Orijentacija ekrana</string>
    <string name="map_orientation_landscape">Vodoravno</string>
    <string name="map_orientation_portrait">Uspravno</string>
    <string name="map_orientation_default">Sistem</string>
    <string name="search_nearby">Pretraži okolinu</string>
    <string name="search_near_map">Pretraga u blizini trenutnog središta mape</string>
    <string name="search_poi_location">Traženje signala…</string>
    <string name="first_time_download">Preuzmi regione</string>
    <string name="first_time_continue">Kasnije</string>
    <string name="route_head">Nastavi pravo</string>
    <string name="route_tu">Uradi polukružno i nastavi</string>
    <string name="route_tsll">Skreni blago levo i nastavi</string>
    <string name="route_tshl">Skreni oštro levo i nastavi</string>
    <string name="route_tl">Skreni levo i nastavi</string>
    <string name="route_tslr">Skreni blago desno i nastavi</string>
    <string name="download_regular_maps">Standardna mapa</string>
    <string name="audionotes_location_not_defined">Tapni „Koristi lokaciju…“ da dodate belešku određenoj lokaciji.</string>
    <string name="recording_description">Snimanje %1$s %3$s %2$s</string>
    <string name="recording_can_not_be_played">Ne mogu da pustim snimak.</string>
    <string name="recording_open_external_player">Otvori program spoljnjeg izvođača</string>
    <string name="recording_playing">Izvodi se određeni zvučni zapis
\n%1$s</string>
    <string name="recording_is_recorded">Snimanje zvuka/video. Zaustavite snimanje pritiskom na vidžet AV.</string>
    <string name="av_use_external_camera">Koristi program kamere</string>
    <string name="av_use_external_camera_descr">Koristi sistemski program za slike.</string>
    <string name="av_use_external_recorder">Koristi sistemski snimač videa</string>
    <string name="av_use_external_recorder_descr">Koristi sistemski program za snimanje videa.</string>
    <string name="av_video_format">Format izlaznog snimka</string>
    <string name="av_video_format_descr">Izlazni format videa:</string>
    <string name="av_widget_action">Podrazumevana vidžet radnja</string>
    <string name="av_widget_action_descr">Podrazumevana radnja widžeta:</string>
    <string name="av_def_action_audio">Snimi zvuk</string>
    <string name="av_def_action_video">Snimi video</string>
    <string name="lang_el">Grčki</string>
    <string name="lang_de_casual">Nemački (govorni)</string>
    <string name="lang_de">Nemački</string>
    <string name="lang_ka">Gruzijski</string>
    <string name="lang_fr">Francuski</string>
    <string name="lang_fi">Finski</string>
    <string name="lang_nl">Holandski</string>
    <string name="lang_da">Danski</string>
    <string name="lang_cs">Češki</string>
    <string name="lang_hr">Hrvatski</string>
    <string name="lang_ca">Katalonski</string>
    <string name="lang_bg">Bugarski</string>
    <string name="lang_bs">Bošnjački</string>
    <string name="lang_be_by">Beloruski (latinični)</string>
    <string name="lang_be">Beloruski</string>
    <string name="lang_eu">Baskijski</string>
    <string name="lang_hy">Armenijski</string>
    <string name="lang_ar">Arapski</string>
    <string name="lang_al">Albanski</string>
    <string name="lang_af">Afrički</string>
    <string name="lang_en_gb">Engleski (britanski)</string>
    <string name="lang_en">Engleski</string>
    <string name="lang_pt_br">Portugalski (brazilski)</string>
    <string name="lang_zh">Kineski</string>
    <string name="index_item_world_ski">Svetska ski mapa</string>
    <string name="index_item_world_basemap">Mapa sveta</string>
    <string name="index_item_world_bitcoin_payments">Plaćanje bitkoinom</string>
    <string name="index_item_world_seamarks">Svetske pomorske oznake</string>
    <string name="index_item_world_altitude_correction">Ispravka svetske geografske visine</string>
    <string name="index_item_nation_addresses">adrese u celoj državi</string>
    <string name="localization_pref_title">Lokalizacija</string>
    <string name="misc_pref_title">Razno</string>
    <string name="voice_pref_title">Glas</string>
    <string name="always_center_position_on_map">Pozicija uvek u centru</string>
    <string name="use_points_as_intermediates">Računaj ruta između tačaka</string>
    <string name="int_days">dana</string>
    <string name="osmo_connect_menu">Poveži se</string>
    <string name="osmo_edit_color">Boja prikaza</string>
    <string name="gpx_file_is_empty">Prazan GPX fajl</string>
    <string name="gpx_selection_track">%1$s
\nPutanja %2$s</string>
    <string name="gpx_selection_points">%1$s
\nTačaka</string>
    <string name="gpx_selection_route_points">%1$s
\nTačke rute %2$s</string>
    <string name="gpx_selection_point">Tačka %1$s</string>
    <string name="gpx_selection_number_of_points">%1$s tačaka</string>
    <string name="gpx_selection_segment_title">Odsečak</string>
    <string name="gpx_timemoving">Vreme kretanja: %1$s</string>
    <string name="gpx_timespan">Vremenski raspon: %1$s</string>
    <string name="gpx_info_asc_altitude">Padina/uspon: %1$s</string>
    <string name="gpx_info_diff_altitude">Raspon visine: %1$s</string>
    <string name="gpx_info_avg_altitude">Prosečna visina: %1$s</string>
    <string name="gpx_info_maximum_speed">Najveća brzina: %1$s</string>
    <string name="gpx_info_average_speed">Prosečna brzina: %1$s</string>
    <string name="gpx_info_end_time">Vreme završetka: %1$tF, %1$tT</string>
    <string name="gpx_info_start_time">Početno vreme: %1$tF, %1$tT</string>
    <string name="gpx_info_distance">Rastojanje: %1$s (%2$s tačaka)</string>
    <string name="gpx_info_waypoints">Međuodredišta: %1$s</string>
    <string name="gpx_info_subtracks">Podtrase: %1$s</string>
    <string name="local_index_gpx_info_show">"
\n
\nPritisni duže za opcije"</string>
    <string name="delay_navigation_start">Automatski pokreni vodiča za skretanje</string>
    <string name="selected_gpx_info_show">"
\n
\nPritisni duže za prikaz na mapi"</string>
    <string name="shared_string_waypoint">Međuodredište</string>
    <string name="map_widget_plain_time">Trenutno vreme</string>
    <string name="loading_smth">Učitavanje %1$s…</string>
    <string name="layer_amenity_label">Nazivi TOI i favorita</string>
    <string name="select_destination_and_intermediate_points">Podesi odredište</string>
    <string name="save_as_favorites_points">Sačuvaj kao grupu omiljenih</string>
    <string name="show_zoom_buttons_navigation">Prikazuj dugmad za zumiranje</string>
    <string name="show_zoom_buttons_navigation_descr">Prikazuj dugmad za zumiranje prilikom navođenja.</string>
    <string name="sort_by_name">Raspored po imenu</string>
    <string name="sort_by_distance">Raspored po daljini</string>
    <string name="sort_by_category">Sortiraj po kategoriji</string>
    <string name="gpx_split_interval">Interval razdvajanja</string>
    <string name="local_index_select_gpx_file">Odaberi putanju</string>
    <string name="none_selected_gpx">Odaberi GPX fajl dugim pritiskanjem.</string>
    <string name="select_index_file_to_download">Ništa nije nađeno, ali možeš ga sam i napraviti (pogledaj https://osmand.net).</string>
    <string name="no_index_file_to_download">Nema pronađenih preuzimanja, proveri internet.</string>
    <string name="rendering_attr_showCycleRoutes_name">Biciklističke staze</string>
    <string name="rendering_attr_showSurfaces_name">Prikazati površinu puteva</string>
    <string name="rendering_attr_showSurfaceGrade_name">Prikazati kvalitet puteva</string>
    <string name="rendering_attr_showAccess_name">Prikazuj ograničenja pristupa</string>
    <string name="rendering_attr_hideAccess_name">Zabrane pristupa</string>
    <string name="rendering_attr_lessDetailed_name">Manje detalja</string>
    <string name="rendering_attr_moreDetailed_name">Više detalja</string>
    <string name="rendering_attr_buildings15zoom_name">Prikaz zgrada je na zumu 15</string>
    <string name="rendering_attr_hideWoodScrubs_name">Šume i šumarke</string>
    <string name="rendering_attr_hideText_name">Tekst</string>
    <string name="rendering_attr_hideNonVehicleHighways_name">Auteputevi koji nisu za vozila</string>
    <string name="rendering_attr_hideBuildings_name">Zgrade</string>
    <string name="gpx_start_new_segment">Pokreni novi segment</string>
    <string name="live_monitoring_stop">Zaustavi praćenje na internetu</string>
    <string name="live_monitoring_start">Započni praćenje na mreži</string>
    <string name="live_monitoring_m">Praćenje na mreži (potreban GPX)</string>
    <string name="live_monitoring_m_descr">Ako je beleženje GPX-a uključeno, šalje podatke o putanji odabranom služitelju na vebu.</string>
    <string name="home">Upravljačka tabla</string>
    <string name="forward">Napred</string>
    <string name="local_map_names">Lokalni nazivi</string>
    <string name="map_preferred_locale">Željeni jezik mape</string>
    <string name="map_preferred_locale_descr">Željeni jezik za oznake na mapi (ako nije dostupan, koristiće se engleski ili lokalne nazive).</string>
    <string name="keep_navigation_service">Drži</string>
    <string name="pause_navigation">Pauziraj navođenje</string>
    <string name="continue_navigation">Nastavi navigaciju</string>
    <string name="rendering_attr_coloredBuildings_name">Oboji zgrade po tipu</string>
    <string name="rendering_value_pedestrian_name">Pešice</string>
    <string name="rendering_value_bicycle_name">Bicikl</string>
    <string name="rendering_value_car_name">Auto</string>
    <string name="rendering_value_browse_map_name">Pregledaj mapu</string>
    <string name="download_additional_maps">Da preuzmem nedostajuće mape %1$s (%2$d MB)?</string>
    <string name="shared_string_waypoints">Međuodredišta</string>
    <string name="shared_string_all">Sve</string>
    <string name="index_tours">Ture</string>
    <string name="min_max">Min/Maks</string>
    <string name="max_min">Maks/Min</string>
    <string name="moving_time">Vreme u pokretu</string>
    <string name="ascent_descent">Uspon/Spust</string>
    <string name="of">%1$d od %2$d</string>
    <string name="average">Prosečno</string>
    <string name="distance">Rastojanje</string>
    <string name="duration">Trajanje</string>
    <string name="int_hour">h</string>
    <string name="monitoring_settings_descr">Podesi kako snimati svoja putovanja.</string>
    <string name="monitoring_settings">Snimanje putovanja</string>
    <string name="proxy_port_descr">Odaberi broj porta za proxy (npr. 8118).</string>
    <string name="proxy_port_title">Proxy port</string>
    <string name="proxy_host_descr">Unesi naziv proxy servera (npr. 127.0.0.1).</string>
    <string name="proxy_host_title">Proxy host</string>
    <string name="enable_proxy_descr">Podesi HTTP proksi za sve mrežne zahteve.</string>
    <string name="enable_proxy_title">Omogući HTTP proksi</string>
    <string name="voice_provider">Glasovno navođenje</string>
    <string name="voice_provider_descr">Izaberi glasovno navođenje.</string>
    <string name="save_track_interval_descr">Navedi međuvreme snimanja trase prilikom navođenja</string>
    <string name="save_track_interval">Učastalost beleženja za vreme navođenja</string>
    <string name="save_track_interval_globally">Učestalost beleženja</string>
    <string name="save_track_to_gpx">Sam snimaj putanju za vreme navođenja</string>
    <string name="save_current_track">Sačuvaj trenutnu putanju</string>
    <string name="save_current_track_descr">Sačuvaj odmah trenutnu putanju kao datoteku GPX-a.</string>
    <string name="save_track_to_gpx_globally_descr">Glavno beleženje lokacija u datoteku GPX može da se uključi i isključi korišćenjem widget-a za beleženje GPXa na mapi.</string>
    <string name="save_track_to_gpx_globally_headline">Snimanje trase, ako je potrebno</string>
    <string name="enable_sleep_mode">Omogući da GPS radi u pozadini</string>
    <string name="background_service_int">Interval buđenja GPS-a</string>
    <string name="save_global_track_interval">Međuvreme opšteg beleženja</string>
    <string name="confirm_every_run">Uvek pitaj</string>
    <string name="stop_navigation_service">Zaustaviti</string>
    <string name="sleep_mode_stop_dialog">Prekinuti pozadinski rad GPS-a?</string>
    <string name="background_service_is_enabled_question">OsmAnd pozadinski servis je i dalje pokrenut. Zaustavljaš ga?</string>
    <string name="way_alarms">Stanje na putevima</string>
    <string name="speak_poi">TOI u blizini</string>
    <string name="speak_favorites">Favoriti u blizini</string>
    <string name="traffic_warning">Upozorenje o stanju na putevima</string>
    <string name="traffic_warning_speed_camera">Kamera za merenje brzine</string>
    <string name="traffic_warning_calming">Smirivanje saobraćaja</string>
    <string name="traffic_warning_payment">Naplata putarine</string>
    <string name="traffic_warning_border_control">Granična kontrola</string>
    <string name="print_route">Štampaj rutu</string>
    <string name="rendering_category_transport">Prevoz</string>
    <string name="rendering_category_routes">Rute</string>
    <string name="rendering_attr_busRoutes_name">Autobuski rute</string>
    <string name="rendering_attr_trolleybusRoutes_name">Rute trolejbusa</string>
    <string name="rendering_attr_shareTaxiRoutes_name">Putevi deljenog taksija</string>
    <string name="rendering_attr_tramRoutes_name">Tramvajske rute</string>
    <string name="rendering_attr_trainLightrailRoutes_name">Železničke rute</string>
    <string name="impassable_road">Izbegavati na ruti…</string>
    <string name="rendering_attr_tramTrainRoutes_name">Tramvajski i železnički putevi</string>
    <string name="rendering_attr_publicTransportMode_name">Autobus, trolejbus, taksi</string>
    <string name="navigate_point_olc_info_area">Ispravan kôd lokacija 
\nPredstavlja površinu: %1$s x %2$s</string>
    <string name="navigate_point_olc_info_short">Prekratak kôd lokacija 
\nNavedite puni kôd</string>
    <string name="navigate_point_olc_info_invalid">Neispravni kôd lokacije
\n</string>
    <string name="navigate_point_olc">Otvoreni kôd lokacije</string>
    <string name="navigate_point_mgrs">MGRS</string>
    <string name="rendering_value_americanRoadAtlas_name">Američki atlas puteva</string>
    <string name="old_poi_file_should_be_deleted">Fajl sa podacima TOI \'%1$s\' je nepotreban i može biti izbrisan.</string>
    <string name="data_to_search_poi_not_available">Preuzmi internet podatke za pretragu TOI.</string>
    <string name="poi_query_by_name_matches_categories">Nađeno je nekoliko TOI kategorija.</string>
    <string name="city_type_city">Grad</string>
    <string name="city_type_hamlet">Zaseok</string>
    <string name="delete_confirmation_msg">Obriši %1$s?</string>
    <string name="pref_raster_map">Podešavanja izvora mape</string>
    <string name="pref_overlay">Prekrivanje / podloga</string>
    <string name="pref_vector_rendering">Specifične opcije vektorskog renderinga</string>
    <string name="auto_follow_route_navigation">Auto centriranje</string>
    <string name="keep_informing">Ponoviti upute za navigaciju</string>
    <string name="keep_informing_descr">Ponavljaj uputstva navođenja u pravilnim razmacima.</string>
    <string name="keep_informing_never">Samo ručno (tapom na strelicu)</string>
    <string name="choose_auto_follow_route_descr">Vreme dok se pregled mape sinhronizuje sa trenutnom pozicijom.</string>
    <string name="use_transparent_map_theme">Transparetna tema</string>
    <string name="download_files_not_enough_space">Nema dovoljno slobodnog prostora za preuzimanje %1$s MB (slobodno: %2$s).</string>
    <string name="osmand_service_descr">OsmAnd radi u pozadini dok je ekran isključen.</string>
    <string name="osmand_service">Rad u pozadini</string>
    <string name="open_street_map_login_descr">Potrebno za podnošenje na openstreetmap.org.</string>
    <string name="user_name">Tvoje OSM korisničko ime</string>
    <string name="global_app_settings">Opšta podešavanja programa</string>
    <string name="general_settings_descr">Podesi prikaz i opšta podešavanja programa.</string>
    <string name="general_settings">Generalno</string>
    <string name="global_settings">Opšta podešavanja</string>
    <string name="routing_settings_descr">Odaberi mogućnosti navođenja.</string>
    <string name="routing_settings">Navigacija</string>
    <string name="profile_settings">Specifična podešavanja za profil</string>
    <string name="fav_export_confirmation">Fajl sa izvezenim favoritima već postoji. Menjaš ga?</string>
    <string name="amenity_type_user_defined">Korisnički određeno</string>
    <string name="amenity_type_osmwiki">Vikipedija (bez interneta)</string>
    <string name="index_name_tts_voice">Glasovno navođenje (TTS)</string>
    <string name="index_name_voice">Glasovno navođenje (snimljeni glas, ograničene mogućnosti)</string>
    <string name="index_name_wiki">TOI Wikipedia širom sveta</string>
    <string name="index_name_other">Svetske i tematske mape</string>
    <string name="index_name_antarctica">Antarktik</string>
    <string name="index_name_oceania">Australija i Okeanija</string>
    <string name="index_name_asia">Azija</string>
    <string name="index_name_africa">Afrika</string>
    <string name="index_name_russia">Rusija</string>
    <string name="index_name_germany">Evropa - Nemačka</string>
    <string name="index_name_france">Evropa - Francuska</string>
    <string name="index_name_europe">Evropa</string>
    <string name="index_name_south_america">Južna Amerika</string>
    <string name="index_name_central_america">Centralna Amerika</string>
    <string name="index_name_us">Severna Amerika - Sjedinjene Američke Države</string>
    <string name="index_name_netherlands">Evropa - Holandija</string>
    <string name="index_name_north_america">Severna Amerika</string>
    <string name="poi_context_menu_showdescription">Prikazuj opis TOI.</string>
    <string name="free_version_title">Besplatna verzija</string>
    <string name="free_version_message">%1$s mapa(i) za preuzimanje ili ažuriranje.</string>
    <string name="show_current_gpx_title">Prikazati trenutnu putanju</string>
    <string name="gpx_monitoring_disabled_warn">Zapisuj rutu koristeći vidžet GPX-a ili preko podešavanja na \"Snimanje putovanja\".</string>
    <string name="live_monitoring_max_interval_to_send_desrc">Odredite vremenski skladište u kojem se drže lokacije radi slanja bez interneta</string>
    <string name="live_monitoring_max_interval_to_send">Vremenski skladište za mrežno praćenje</string>
    <string name="live_monitoring_url">WEB adresa za internet praćenje</string>
    <string name="live_monitoring_url_descr">Unesi veb adresu sa sledećim oblikom za odrednice: lat={0}, lon={1}, timestamp={2}, hdop={3}, altitude={4}, speed={5}, bearing={6}.</string>
    <string name="live_monitoring_interval">Interval praćenja na internetu</string>
    <string name="live_monitoring_interval_descr">Odredi inerval praćenja na internetu.</string>
    <string name="local_openstreetmap_settings_descr">Prikazuj i upravljaj sa TOI/beleškama iz skladišta podataka sa uređaja.</string>
    <string name="local_openstreetmap_settings">TOI/beleške OSM-a sačuvane na uređaju</string>
    <string name="local_openstreetmap_descr_title">Neusklađeno uređivanje OSM:</string>
    <string name="local_openstreetmap_delete">Obriši izmenu</string>
    <string name="local_openstreetmap_upload">Učitaj izmene u OSM</string>
    <string name="local_openstreetmap_uploadall">Učitaj sve</string>
    <string name="local_openstreetmap_were_uploaded">{0} TOI/beleški je učitano</string>
    <string name="local_openstreetmap_uploading">Učitavanje…</string>
    <string name="update_poi_does_not_change_indexes">Izmene TOI unutar programa ne utiče na preuzete fajla mapa. Izmene su snimljene u fajl na uređaju.</string>
    <string name="offline_edition_descr">Ako je omogućeno uređivanje bez interneta, tada će se promene prvo sačuvati masto i otpremiti po zahtevu, u suprotnom će se promene odmah otpremiti.</string>
    <string name="offline_edition">Uređivanje bez interneta</string>
    <string name="use_fluorescent_overlays_descr">Koristi jarke boje za prikaz putanja i ruta.</string>
    <string name="use_fluorescent_overlays">Fluorescentni nivo iznad mape</string>
    <string name="rendering_out_of_memory">Nedovoljno je memorije da se prikaže odabrano područje</string>
    <string name="arrival_distance_descr">Koliko brzo želiš da dobijaš obaveštenje o pristizanju?</string>
    <string name="arrival_distance">Obaveštenje o dolasku</string>
    <string name="arrival_distance_factor_at_last">Par metara pre</string>
    <string name="arrival_distance_factor_late">Kasnije</string>
    <string name="arrival_distance_factor_normally">Normalno</string>
    <string name="arrival_distance_factor_early">Ranije</string>
    <string name="accessibility_preferences_descr">Mogućnosti pristupačnosti.</string>
    <string name="zoom_by_trackball">Koristi točkić za zumiranje</string>
    <string name="zoom_by_trackball_descr">Promeni približavanje vodoravnim pokretima točkića.</string>
    <string name="i_am_here">Ja sam ovde</string>
    <string name="auto_announce_off">Zaustavi automatsko najavljivanje</string>
    <string name="auto_announce_on">Pokrenuti automatsko najavljivanje</string>
    <string name="settings_direction_style_descr">Izaberi stil izražavanja relativnih pravaca prilikom kretanja</string>
    <string name="settings_direction_style">Način prikaza usmerenja</string>
    <string name="direction_style_clockwise">U smeru kazaljke na satu (12 sektora)</string>
    <string name="direction_style_sidewise">Bočno (8 sektor)</string>
    <string name="no_info">Nema informacija</string>
    <string name="altitude">Visina</string>
    <string name="accuracy">Tačnost</string>
    <string name="towards">pravac</string>
    <string name="oclock">sati</string>
    <string name="front_left">levo-napred</string>
    <string name="left">na levo</string>
    <string name="back_left">levo-nazad</string>
    <string name="back">nazad</string>
    <string name="back_right">desno-nazad</string>
    <string name="right">na desno</string>
    <string name="front_right">desno-napred</string>
    <string name="front">napred</string>
    <string name="north_north_west">sever-severozapad</string>
    <string name="north_west">severozapad</string>
    <string name="west_north_west">zapad-severozapad</string>
    <string name="west">zapad</string>
    <string name="west_south_west">zapad-jugozapad</string>
    <string name="south_west">jugozapad</string>
    <string name="south_south_west">jug-jugozapad</string>
    <string name="south">jug</string>
    <string name="south_south_east">jug-jugoistok</string>
    <string name="south_east">jugoistok</string>
    <string name="east_south_east">istok-jugoistok</string>
    <string name="east">istok</string>
    <string name="east_north_east">istok-severoistok</string>
    <string name="north_east">severoistok</string>
    <string name="north_north_east">sever-severoistok</string>
    <string name="north">sever</string>
    <string name="zoomIs">Nivo uvećanja je</string>
    <string name="zoomIn">Uvećaj</string>
    <string name="zoomOut">Udalji</string>
    <string name="backToMenu">Nazad na meni</string>
    <string name="accessibility_default">Prema sistemskim podešavanjima Androida</string>
    <string name="accessibility_mode_descr">Uključi mogućnost bolje pristupačnosti.</string>
    <string name="accessibility_mode">Način pristupačnosti</string>
    <string name="back_to_location">Vrati se na lokaciju</string>
    <string name="info_button">Info</string>
    <string name="show_ruler_level">Prikazati lenjir</string>
    <string name="support_new_features_descr">Doniraj da vidiš nove mogućnosti implementirane u aplikaciji.</string>
    <string name="support_new_features">Podrži nove funkcionalnosti</string>
    <string name="default_buttons_support">Podrška</string>
    <string name="validate_gpx_upload_name_pwd">Navedi tvoje OSM korisničko ime i lozinku za prenos GPX fajlova.</string>
    <string name="shared_string_description">Opis</string>
    <string name="gpx_tags_txt">Oznake</string>
    <string name="gpx_visibility_txt">Vidljivost</string>
    <string name="rendering_value_highContrastRoads_name">Putevi sa velikim kontrastom</string>
    <string name="rendering_value_germanRoadAtlas_name">Nemački atlas puteva</string>
    <string name="rendering_value__name">Podrazumevano</string>
    <string name="rendering_attr_roadStyle_description">Izgled puta</string>
    <string name="parking_place">Mesta za parkiranje</string>
    <string name="rendering_attr_pisteGrooming_name">Ravnanje staze</string>
    <string name="rendering_attr_pisteRoutes_name">Skijališta</string>
    <string name="days_behind">prethodni dani</string>
    <string name="debugging_and_development">OsmAnd razvoj</string>
    <string name="osmand_development_plugin_description">Podešavanja za razvoj i otklanjanje grešaka kao što su simuliranje navođenja, učinak iscrtavanja ili glasovni upiti. Namenjeno programerima, nepotrebno prilikom normalnog korišćenja.</string>
    <string name="osm_editing_plugin_description">Doprinosi OSM-u, opštoj zajednici koja stvara i održava obimnu mapu sveta i obezbeđuje redovna ažuriranje svakom korisniku.
\n
\nMožeš pronaći uputsva kako uređivati mapu na našim stranicama %1$s.</string>
    <string name="osm_editing_plugin_name">Uređivanje OSM mapa</string>
    <string name="osmand_accessibility_description">Čini da se mogućnosti pristupačnosti iz uređaja mogu koristiti direktno u OsmAnd-u. Može da upravlja brzinom izgovora veštačkih glasova, podešavanje D-pada za navođenje, korišćenje točkića za upravljanje približavanja, izgovara čitanje, npr. da ti kaže lokaciju.</string>
    <string name="shared_string_accessibility">Pristupačnost</string>
    <string name="map_downloaded">Mapa je preuzeta</string>
    <string name="shared_string_qr_code">QR kôd</string>
    <string name="world_map_download_descr">Osnovna mapa sveta (koja pokriva celu zemlju pri pogledu izdaleka) ne postoji ili je zastarela. Preuzmi osnovnu mapu sveta za upotpunjavanje globalnog pregleda.</string>
    <string name="osm_edit_created_poi">TOI je kreirana</string>
    <string name="shared_string_upload">Otpremi</string>
    <string name="shared_string_update">Ažuriranje</string>
    <string name="rendering_attr_showProposed_name">Predloženi objekti</string>
    <string name="what_is_new">Šta je novo</string>
    <string name="whats_new">Što je novo u</string>
    <string name="read_more">Pročitaj više</string>
    <string name="lang_als">Albanski (toskijski)</string>
    <string name="lang_fy">Zapadnofrizijski</string>
    <string name="lang_mk">Makedonski</string>
    <string name="lang_nds">Niskonemački</string>
    <string name="share_osm_edits_subject">Izmene OSM deljene preko OsmAnd</string>
    <string name="shared_string_location">Lokacija</string>
    <string name="context_menu_item_edit_waypoint">Izmeni GPX međuodredište</string>
    <string name="context_menu_item_delete_waypoint">Izbrisati GPX međuodredište?</string>
    <string name="shared_string_commit">Predaj</string>
    <string name="osb_comment_dialog_success">Komentar je dodat</string>
    <string name="osb_comment_dialog_error">Neuspeli komentar.</string>
    <string name="osb_comment_dialog_author">Ime autora</string>
    <string name="osb_comment_dialog_message">Poruka</string>
    <string name="osb_author_dialog_password">OSM lozinka (opciono)</string>
    <string name="osn_close_dialog_error">Beleška ne može da se zatvori.</string>
    <string name="osn_close_dialog_success">Beleška je zatvorena</string>
    <string name="osn_add_dialog_error">Nije uspela da se kreira beleška.</string>
    <string name="osn_add_dialog_success">Beleška je napravljena</string>
    <string name="osn_close_dialog_title">Zatvori belešku</string>
    <string name="osn_reopen_dialog_title">Ponovo otvori belešku</string>
    <string name="osn_comment_dialog_title">Dodaj komentar</string>
    <string name="osn_add_dialog_title">Napravi belešku</string>
    <string name="osn_bug_name">OSM beleška</string>
    <string name="osm_edit_created_note">Napravi OSM belešku</string>
    <string name="osm_edit_commented_note">OSM beleška sa napomenom</string>
    <string name="osm_edit_reopened_note">Ponovo otvorena OSM beleška</string>
    <string name="context_menu_item_open_note">Otvori OSM belešku</string>
    <string name="osm_edit_deleted_poi">Izbrisane OSM-ove TOI</string>
    <string name="osm_edit_modified_poi">Izmenjene OSM-ove TOI</string>
    <string name="osm_save_offline">Sačuvaj za pregled bez interneta</string>
    <string name="copied_to_clipboard">Kopiraj u memoriju</string>
    <string name="show_on_start">Prikazati pri pokretanju</string>
    <string name="show_on_start_description">Ako je isključeno, odmah se prikazuje mapa.</string>
    <string name="access_from_map">Pristupi sa mape</string>
    <string name="access_from_map_description">Dugme za meni ne pokreće meni, nego upravljačku tablu</string>
    <string name="please_specify_poi_type_only_from_list">Izaberi tačnu vrstu TOI ili je preskočite.</string>
    <string name="av_audio_bitrate_descr">Izaberi bitski protok zvuka.</string>
    <string name="av_audio_bitrate">Bitski protok zvuka</string>
    <string name="av_audio_format_descr">Izaberi format za audio izlaz.</string>
    <string name="av_audio_format">Audio format</string>
    <string name="av_video_quality_descr">Izaberi kvalitet videa.</string>
    <string name="av_video_quality">Kvalitet izlaza slike</string>
    <string name="av_video_quality_high">Dobar kvalitet</string>
    <string name="av_video_quality_low">Lošiji kvalitet</string>
    <string name="shared_string_hide">Sakriti</string>
    <string name="shared_string_near">Blizu</string>
    <string name="no_address_found">Nije određena adresa</string>
    <string name="rendering_attr_horseRoutes_name">Konjske staze</string>
    <string name="route_duration">Vreme:</string>
    <string name="route_distance">Rastojanje:</string>
    <string name="no_microphone_permission">Odobri pristup mikrofonu.</string>
    <string name="no_camera_permission">Odobri pristup kameri.</string>
    <string name="no_location_permission">Odobri pristup podacima o lokaciju.</string>
    <string name="shared_string_sound">Zvuk</string>
    <string name="impassable_road_desc">Izaberi koje puteve izbegavati tokom navođenja.</string>
    <string name="select_voice_provider_descr">Izaberi ili preuzmi glasovno navođenje svog jezika.</string>
    <string name="select_voice_provider">Izaberi glasovno navođenje</string>
    <string name="available_maps">Dostupne mape</string>
    <string name="live_updates">Trenutno ažuriranje</string>
    <string name="rec_split_storage_size_desc">Količina prostora koju mogu zauzeti svi snimljeni klipovi.</string>
    <string name="rec_split_storage_size">Veličina skladišta</string>
    <string name="rec_split_clip_length_desc">Povećaj vremensko ograničenje klipova.</string>
    <string name="rec_split_clip_length">Dužina odsečka snimka</string>
    <string name="rec_split_desc">Prepisuje snimke kada se prepuni mesto za njihovo skladištenje.</string>
    <string name="rec_split_title">Koristi seckanje snimaka</string>
    <string name="rec_split">Seckanje snimanja</string>
    <string name="shared_string_not_selected">Nije označeno</string>
    <string name="starting_point">Početna tačka</string>
    <string name="shared_string_type">Tip</string>
    <string name="shared_string_undo_all">Opozovi sve</string>
    <string name="n_items_removed">izbrisane stavke</string>
    <string name="item_removed">Stavka je uklonjena</string>
    <string name="rendering_attr_hideIcons_name">TOI ikone</string>
    <string name="switch_start_finish">Zameni polaznu i odredišnu tačku</string>
    <string name="shared_string_select">Odabrati</string>
    <string name="road_blocked">Blokiran put</string>
    <string name="add_time_span">Dodaj vremenski razmak</string>
    <string name="clear_updates_proposition_message">Ukloni preuzeta aćuriranja i vratiti se na izvornu mapu</string>
    <string name="shared_string_read_more">Čitaj više</string>
    <string name="shared_string_remove">Ukloni</string>
    <string name="data_is_not_available">Nema dostupnih podataka</string>
    <string name="rendering_attr_hideUnderground_name">Podzemne objekte</string>
    <string name="shared_string_email_address">E-mejl adresa</string>
    <string name="shared_string_save_changes">Sačuvaj izmene</string>
    <string name="shared_string_status">Status</string>
    <string name="find_parking">Pronađi parking</string>
    <string name="show_polygons">Prikazuj mnogouglove</string>
    <string name="rendering_attr_showMtbRoutes_name">Putevi planinskih bicikli</string>
    <string name="consider_turning_polygons_off">Preporučuje se da isključiš prikaz poligona.</string>
    <string name="map_marker">Markeri mape</string>
    <string name="map_markers">Markeri na mapi</string>
    <string name="active_markers">Broj radnih oznaka</string>
    <string name="clear_markers_history_q">Očistiti istoriju markera mapa?</string>
    <string name="clear_active_markers_q">Ukloniti sve aktivne markere?</string>
    <string name="show_map_markers_description">Aktiviraj mogućnost markiranja mape.</string>
    <string name="shared_string_reverse_order">Obrnut redosled</string>
    <string name="select_map_markers">Odaberi markere na mapi</string>
    <string name="shared_string_add_to_map_markers">Dodaj u markere na mapi</string>
    <string name="add_points_to_map_markers_q">Dodati sve tačke kao markere na mapi?</string>
    <string name="shared_string_widgets">Widžeti</string>
    <string name="shared_string_toolbar">Traka alata</string>
    <string name="map_marker_2nd">Drugi marker na mapi</string>
    <string name="map_marker_1st">Prvi marker na mapi</string>
    <string name="upload_osm_note">Učitaj OSM belešku</string>
    <string name="download_files_question_space">Preuzemaš {0} fajl)ove)?
\nBiće iskorišćeno {1} MB (od {2} MB).</string>
    <string name="download_files_question_space_with_temp">Preuzemaš {0} fajl)ove)?
\n {3} MB je iskorišćeno privremenog prostora, a {1} MB trajnog. (od {2} MB.)</string>
    <string name="download_files_error_not_enough_space">Nema dovoljno prostora! 
\n {3} MB je privremeno potrebno, a {1} MB trajno. 
\n (dostupno je samo {2} MB.)</string>
    <string name="show_transparency_seekbar">Prikazati regulator prozirnosti</string>
    <string name="upload_anonymously">Otpremi anonimno</string>
    <string name="map_markers_other">Ostali markeri</string>
    <string name="select_map_marker">Odaberi marker</string>
    <string name="osm_live_header">Ova članarina omogućava nadogradnje svakog sata svih mapa. 
\n Deo vrednosti se vraća zajednici OSM-a i isplaćuje svakom doprinosiocu OSM-a. 
\n Ako voliš OsmAnd i OSM i želiš da ih podržiš i da oni podrže teme, ovo je savršen način za to.</string>
    <string name="osm_live_ask_for_purchase">Prvo kupi pretplatu na OsmAnd Live</string>
    <string name="osm_live_subscription_settings">Podešavanja pretplate</string>
    <string name="osm_live_region_desc">Deo donacije će biti poslat korisnicima OSM-a koji otpremaju izmene mapa te oblasti.</string>
    <string name="osm_live_thanks">Hvala na podršci OsmAndu! 
\nRadi pokretanja svih novih mogućnosti treba da ponovo pokreneš program.</string>
    <string name="osm_live_enter_user_name">Unesi javno ime</string>
    <string name="osm_live_enter_email">Unesi ispravnu adresu e-pošte</string>
    <string name="osm_live_not_active">Neaktivno</string>
    <string name="osm_live_active">Aktivno</string>
    <string name="osm_live_month_cost_desc">Mesečno plaćanje</string>
    <string name="osm_live_month_cost">Cena po mesecu</string>
    <string name="osm_live_support_region">Podržani region</string>
    <string name="osm_live_hide_user_name">Ne prikazuj moje ime u izveštajima</string>
    <string name="osm_live_user_public_name">Javno ime</string>
    <string name="osm_live_email_desc">Potrebno je da te obavestimo o tvojim doprinosima.</string>
    <string name="osm_live_subscribe_btn">Pretplati se</string>
    <string name="osm_live_subscription">OsmAnd Live pretplata</string>
    <string name="osm_editors_ranking">Rangiranje OSM mapera</string>
    <string name="osm_recipient_stat">%1$s izmena, u zbiru %2$s mBTC</string>
    <string name="osm_user_stat">Izmene %1$s, ugled %2$s, ukupno izmena %3$s</string>
    <string name="number_of_recipients">Broj primaoca</string>
    <string name="donations">Donacije</string>
    <string name="open_street_map_login_and_pass">Korisničko ime i lozinka OSM-a</string>
    <string name="recalculate_route">Preračunaj rutu</string>
    <string name="full_report">Potpuni izveštaj</string>
    <string name="shared_string_topbar">Gornja traka</string>
    <string name="storage_directory_shared">Deljena memorija</string>
    <string name="storage_directory_readonly_desc">Prebačeno na unutrašnje skladište pošto je označeno skladište podataka zaštićeno od pisanja. Izaberi upisivu folder skladišta.</string>
    <string name="avoid_road">Izbegavaj put</string>
    <string name="finish_navigation">Kraj navođenja</string>
    <string name="shared_string_move_down">Pomeri ↓</string>
    <string name="shared_string_move_up">Pomeri ↑</string>
    <string name="storage_permission_restart_is_required">Programu je sada dozvoljen upis na spoljnju karticu, mora da se restartuje aplikacija.</string>
    <string name="report">Izveštaj</string>
    <string name="no_waypoints_found">Nema međuodredišta</string>
    <string name="no_map_markers_found">Dodaj markere preko mape</string>
    <string name="rendering_value_bold_name">Podebljana</string>
    <string name="rendering_value_medium_name">Srednja</string>
    <string name="rendering_value_thin_name">Tanka</string>
    <string name="rendering_value_fine_name">Fino</string>
    <string name="map_mode">Režim mape</string>
    <string name="access_sort">Sortiraj</string>
    <string name="access_shared_string_navigate_up">Idi gore</string>
    <string name="access_widget_expand">Proširi</string>
    <string name="access_shared_string_not_installed">Nije instalirano</string>
    <string name="access_tree_list">Razgranata lista</string>
    <string name="access_empty_list">Prazana lista</string>
    <string name="access_expanded_list">Proširena lista</string>
    <string name="access_collapsed_list">Skupljena lista</string>
    <string name="access_map_linked_to_location">Mapa vezana za lokaciju</string>
    <string name="access_hint_enter_description">Unesi opis.</string>
    <string name="access_hint_enter_category">Unesi kategoriju</string>
    <string name="access_hint_enter_name">Unesi ime</string>
    <string name="access_category_choice">Izaberi kategoriju</string>
    <string name="access_default_color">Podrazumevana boja</string>
    <string name="access_autoannounce_period_descr">Najkraće vreme između najava.</string>
    <string name="access_autoannounce_period">Međuvreme pametnih najava</string>
    <string name="access_smart_autoannounce_descr">Obavesti me samo ako je pravac ka odredištu izmenjen.</string>
    <string name="access_smart_autoannounce">Pametna najava</string>
    <string name="access_disable_wrong_direction_recalc_descr">Bez samostalnog preračunavanja rute ako se samo krećeš u suprotnom smeru.</string>
    <string name="access_disable_wrong_direction_recalc">Nema proračuna rute zbog pogrešnog pravca</string>
    <string name="access_disable_offroute_recalc_descr">Bez preračunavanja rute kada se ona napusti.</string>
    <string name="access_disable_offroute_recalc">Nema proračunavanja rute po njenom napuštanju</string>
    <string name="map_widget_bearing">Relativno usmeravanje</string>
    <string name="map_widget_magnetic_bearing">Magnetni kompas</string>
    <string name="access_no_destination">Dodatak za pristupačnost: Odredište nije podešeno</string>
    <string name="use_osm_live_routing">OsmAnd Live navigacija</string>
    <string name="use_osm_live_routing_description">Omogući navođenje za OsmAnd Live promene.</string>
    <string name="srtm_paid_version_msg">Razmisli o plaćanju dodatka za „izohipse“ radi davanja podrške daljem razvoju.</string>
    <string name="precise_routing_mode">Precizno usmjeravanje (alfa)</string>
    <string name="precise_routing_mode_descr">Računanje tačnih putanja bez grešaka. Radnja je ograničena daljinom i spora.</string>
    <string name="clear_dest_confirm">Ukloni odredište (i sva međuodredišta)?</string>
    <string name="local_indexes_cat_av">Podaci zvuka/videa</string>
    <string name="local_indexes_cat_srtm">Konturne linije</string>
    <string name="download_hillshade_maps">Osenčeni reljef</string>
    <string name="download_wikipedia_maps">Vikipedija</string>
    <string name="index_name_openmaps">OpenMaps EU</string>
    <string name="prefer_in_routing_descr">Prednost magistralama.</string>
    <string name="prefer_in_routing_title">Prednost…</string>
    <string name="prefer_motorways">Prednost magistralama</string>
    <string name="item_unchecked">neoznačeno</string>
    <string name="item_checked">označeno</string>
    <string name="access_intermediate_arrival_time">Vreme dolaska na međuodredište</string>
    <string name="access_arrival_time">Vreme pristizanja</string>
    <string name="map_widget_gps_info">GPS info</string>
    <string name="layer_hillshade">Sloj osenčenog reljefa</string>
    <string name="local_openstreetmap_act_title">OSM modifikacije</string>
    <string name="favourites_list_activity">Označi favorit</string>
    <string name="select_address_activity">Navedi adresu</string>
    <string name="accessibility_options">Dostupne opcije</string>
    <string name="sett_parrot_ext_input">Papagaj</string>
    <string name="sett_wunderlinq_ext_input">Vunderlink (WunderLINQ)</string>
    <string name="sett_generic_ext_input">Tastatura</string>
    <string name="sett_no_ext_input">Ni jedan</string>
    <string name="external_input_device_descr">Odaberi uređaj za spoljašnje upravljanje, kao što je tastatura ili WunderLINQ.</string>
    <string name="external_input_device">Spoljni ulazni uređaj</string>
    <string name="choose_osmand_theme">Kolor šema</string>
    <string name="choose_osmand_theme_descr">Prilagodi izgled programa.</string>
    <string name="contribution_activity">Instalirana verzija</string>
    <string name="osmand_background_plugin_description">Prikazuje podešavanja za uključivanje praćenja u pozadini i navođenja tako što se GPS uređaj periodično budi (a ekran ostaje ugašen).</string>
    <string name="phone">Telefon</string>
    <string name="website">Veb strana</string>
    <string name="hno">Kućni broj</string>
    <string name="street_name">Naziv ulice</string>
    <string name="download_using_mobile_internet">Nepovezan na Wi-Fi. Koristiš mobilni internet za preuzimanje?</string>
    <string name="clear_destination">Očisti odredište</string>
    <string name="cancel_navigation">Zaustavi navođenje</string>
    <string name="cancel_route">Prekidaš navigaciju?</string>
    <string name="use_magnetic_sensor_descr">Za čitanje kompasa, koristi magnetni senzor umesto senzora lokacije.</string>
    <string name="use_kalman_filter_compass_descr">Smanjuje greške u čitavanju kompasa ali i unosi kašnjenje.</string>
    <string name="distance_measurement_finish_subtrack">Započni novu podputanju</string>
    <string name="use_distance_measurement_help">* Tapni radi označavanja tačke.
\n * Dugo drži da obrišeš prethodnu tačku.
\n * Dugo drži na tačku da pogledaš i dodaš opis.
\n * Tapni na widžet za merenje da vidiš još radnji.</string>
    <string name="local_osm_changes_backup">Napravi sigurnosnu kopiju kako se OSM menja</string>
    <string name="local_osm_changes_backup_failed">Nemoguće sigurnosno kopirati OSM promene.</string>
    <string name="local_osm_changes_backup_successful">OSM je promenio generisan fajl %1$s</string>
    <string name="intermediate_items_sort_by_distance">Sortiraj od vrata do vrata</string>
    <string name="intermediate_items_sort_return">Optimizovan redosled međuodredišta na putu do odredišta.</string>
    <string name="search_street_in_neighborhood_cities">Traži ulicu u okolnim gradovima</string>
    <string name="settings_preset_descr">Izgled mape i podešavanja navođenja se pamte po korisničkom profilu. Postavi podrazumevani profil ovde.</string>
    <string name="route_descr_destination">Odredište</string>
    <string name="driving_region_australia">Australija</string>
    <string name="driving_region">Region vožnje</string>
    <string name="driving_region_descr">Odaberi region vožnje: SAD, Evropa, Ujedinjeno Kraljevstvo, Azija i ostalo.</string>
    <string name="maps_define_edit">Odredi/ uredi…</string>
    <string name="edit_tilesource_expiration_time">Ističe za (minuta)</string>
    <string name="edit_tilesource_successfully">Izvor slilica mape %1$s sačuvan</string>
    <string name="local_index_tile_data_name">Podaci sličica mape: %1$s</string>
    <string name="local_index_tile_data_downloadable">Preuzeto: %1$s</string>
    <string name="local_index_tile_data_zooms">Preuzetih nivo približavanja: %1$s</string>
    <string name="shared_string_about">O programu</string>
    <string name="map_magnifier">Uvećanje mape</string>
    <string name="auto_zoom_farthest">Na velikoj razdaljini</string>
    <string name="auto_zoom_far">Na srednjim razdaljinama</string>
    <string name="auto_zoom_close">Na bližim razdaljinama</string>
    <string name="route_is_too_long_v2">Za duža odredišta: Dodaj usputna odredišta ako nijedna ruta nije nađena za ovu dugačku rutu ni posle 10 minuta.</string>
    <string name="local_osm_changes_delete_all_confirm">Izbrisaćeš %1$d OSM promene. Jes li sigurni?</string>
    <string name="app_mode_aircraft">Avion</string>
    <string name="app_mode_boat">Čamac</string>
    <string name="app_mode_motorcycle">Motocikl</string>
    <string name="app_mode_hiking">Pešačenje</string>
    <string name="map_widget_map_rendering">Prikaz mape</string>
    <string name="app_modes_choose">Profili aplikacije</string>
    <string name="app_modes_choose_descr">Izaberi profile za prikaz.</string>
    <string name="amenity_type_seamark">Morska oznaka</string>
    <string name="disable_complex_routing">Isključi složeno izračunavanje rute</string>
    <string name="disable_complex_routing_descr">Isključi dvostepeno usmeravanje navigacije u autu.</string>
    <string name="complex_route_calculation_failed">Brzo izračunavanje rute nije uspelo (%s), prebacujem se na sporo izračunavanje.</string>
    <string name="speech_rate">Brzina izgovora</string>
    <string name="speech_rate_descr">Odaberi brzinu izgovora komjuterskog glasa TTS.</string>
    <string name="routing_preferences_descr">Podešavanje rutiranja</string>
    <string name="guidance_preferences_descr">Podešavanje navigacije</string>
    <string name="app_mode_truck">Kamion</string>
    <string name="calculate_osmand_route_gpx">Računanje OsmAnd rute bez interneta</string>
    <string name="copying_osmand_files">Kopiram OSM podatke…</string>
    <string name="copying_osmand_files_descr">Kopiram OSM podatke na novo mesto (%s)…</string>
    <string name="copying_osmand_one_file_descr">Kopiram datoteku (%s) na novo mesto…</string>
    <string name="android_19_location_disabled">Od Androida 4.4 (KitKat), folder skladišta (%s) je zastareo. Kopiraj sve fajlove OsmAnda na novi lokaciju skladišta?
\n Beleška 1: Stare fajlove neće biti dirane (ali možeš ih sam obrisati).
\n Beleška 2: U novoj lokaciju skladišta, neće biti moguće deliti fajlove između programa OsmAnd i OsmAnd+.</string>
    <string name="routing_attr_height_description">Odredi visinu vozila koja je dozvoljena na putevima.</string>
    <string name="routing_attr_height_name">Visina</string>
    <string name="routing_attr_width_description">Naznači dozvoljenu širinu vozila na putu.</string>
    <string name="routing_attr_width_name">Širina</string>
    <string name="routing_attr_weight_description">Odredi dozvoljenu težinu vozila na putanji.</string>
    <string name="routing_attr_weight_name">Težina</string>
    <string name="routing_attr_avoid_borders_description">Državne granice</string>
    <string name="routing_attr_avoid_borders_name">Granične prelaze</string>
    <string name="routing_attr_avoid_stairs_description">Stepenice</string>
    <string name="routing_attr_avoid_stairs_name">Stepenice</string>
    <string name="routing_attr_avoid_motorway_description">Magistrale</string>
    <string name="routing_attr_avoid_motorway_name">Magistrale</string>
    <string name="routing_attr_avoid_ferries_description">Trajekte</string>
    <string name="routing_attr_avoid_ferries_name">Trajekte</string>
    <string name="routing_attr_avoid_unpaved_description">Makadame</string>
    <string name="routing_attr_avoid_unpaved_name">Makadame</string>
    <string name="routing_attr_avoid_toll_description">Puteve sa putarinom</string>
    <string name="routing_attr_avoid_toll_name">Putarine</string>
    <string name="routing_attr_prefer_motorway_description">Prednost magistralama</string>
    <string name="routing_attr_prefer_motorway_name">Prednost magistralama</string>
    <string name="route_info">Info rute</string>
    <string name="route_preferences">Svojstva puta</string>
    <string name="route_descr_select_destination">Podesi odredište</string>
    <string name="select_gpx">Izaberi GPX…</string>
    <string name="keep_and_add_destination_point">Dodaj kao sledeće odredište</string>
    <string name="use_displayed_track_for_navigation">Koristi prikazanu putanju za navođenje?</string>
    <string name="gpx_option_calculate_first_last_segment">Računaj od prvog do poslednjeg segmenta staze OsmAnda</string>
    <string name="calculate_osmand_route_without_internet">Izračunavanje bez interneta segment OsmAnd rute</string>
    <string name="index_name_gb">Evropa - Velika Britanija</string>
    <string name="index_name_italy">Evropa - Italija</string>
    <string name="index_name_canada">Severna Amerika - Kanada</string>
    <string name="lang_gn_py">Gvarani</string>
    <string name="lang_cy">Velški</string>
    <string name="lang_vi">Vijetnamski</string>
    <string name="lang_uk">Ukrajinski</string>
    <string name="lang_tr">Turski</string>
    <string name="lang_zh_tw">Kineski (tradicionalni)</string>
    <string name="lang_sv">Švedski</string>
    <string name="lang_es">Španski</string>
    <string name="lang_sl">Slovenački</string>
    <string name="lang_sk">Slovački</string>
    <string name="lang_zh_hk">Kineski (hongkongški)</string>
    <string name="lang_zh_cn">Kineski (pojadnostavljeni)</string>
    <string name="lang_sw">Svahili</string>
    <string name="lang_sr_latn">Srpski (latinica)</string>
    <string name="lang_sr">Srpski (ćirilica)</string>
    <string name="lang_sc">Sardinijski</string>
    <string name="lang_ru">Ruski</string>
    <string name="lang_ro">Rumunski</string>
    <string name="lang_pt">Portugalski</string>
    <string name="lang_pl">Poljski</string>
    <string name="lang_fa">Persijski</string>
    <string name="lang_no">Norveški bokmal</string>
    <string name="lang_mr">Marati</string>
    <string name="lang_lt">Litvanski</string>
    <string name="lang_lv">Letonski</string>
    <string name="lang_ko">Korejski</string>
    <string name="lang_kn">Kanada</string>
    <string name="lang_ja">Japanski</string>
    <string name="lang_it">Italijanski</string>
    <string name="lang_id">Indonezijski</string>
    <string name="lang_hu_formal">Mađarski (zvanični)</string>
    <string name="lang_hu">Mađarski</string>
    <string name="lang_hi">Indijski</string>
    <string name="lang_iw">Hebrejski</string>
    <string name="lang_he">Hebrejski</string>
    <string name="access_direction_haptic_feedback_descr">Odredi ciljnu tačku uz pomoć vibracije.</string>
    <string name="access_direction_haptic_feedback">Uputstva vibracijom</string>
    <string name="access_direction_audio_feedback_descr">Odredi smer do cilja pomoću zvuka.</string>
    <string name="access_direction_audio_feedback">Usmeravanje glasom</string>
    <string name="follow_us">Prati nas</string>
    <string name="move_marker_bottom_sheet_title">Pomeri mapu radi izmena markera lokacije</string>
    <string name="change_markers_position">Izmeni marker lokacije</string>
    <string name="map_widget_battery">Popunjenost baterije</string>
    <string name="current_track">Trenutna putanja</string>
    <string name="app_mode_train">Voz</string>
    <string name="app_mode_bus">Autobus</string>
    <string name="coords_format_descr">Format geografskih koordinata.</string>
    <string name="coords_format">Format koordinata</string>
    <string name="storage_directory_card">Memorijska kartica</string>
    <string name="shared_string_is_open_24_7">Otvoreno 24/7</string>
    <string name="map_widget_search">Traži</string>
    <string name="city_type_neighbourhood">Sused</string>
    <string name="city_type_district">Distrikt</string>
    <string name="shared_string_from">iz</string>
    <string name="postcode">Poštanski broj</string>
    <string name="search_categories">TOI kategorije</string>
    <string name="share_history_subject">deljeno preko OsmAnd-a</string>
    <string name="dist_away_from_my_location">Traži %1$s udaljeno</string>
    <string name="show_something_on_map">Prikazati na mapi %1$s</string>
    <string name="confirmation_to_delete_history_items">Obrisati izabrane stavke iz „Istorije“?</string>
    <string name="back_to_search">Nazad na pretragu</string>
    <string name="nautical_maps">Nautičke mape</string>
    <string name="download_depth_countours">Pomorske izobate</string>
    <string name="index_item_depth_points_northern_hemisphere">Pomorske dubinske tačke severne polulopte</string>
    <string name="index_item_depth_points_southern_hemisphere">Pomorske dubinske tačke južne polulopte</string>
    <string name="index_item_world_wikivoyage">Svetski članci Vikivojaža</string>
    <string name="index_item_depth_contours_osmand_ext">Konture morskih dubina</string>
    <string name="sea_depth_thanks">Hvala na kupovini „Pomorskih izobata“</string>
    <string name="depth_contour_descr">Izobate mora (izohipse dubine) i mape pomorskih oznaka.</string>
    <string name="subscribe_email_desc">Pretplati se na našu mejl listu za popust i dobijaš još 3 preuzimanja mapa!</string>
    <string name="subscribe_email_error">Greška</string>
    <string name="no_underlay">Bez podvlačenja</string>
    <string name="no_overlay">Bez sloja nad mapom</string>
    <string name="quick_action_add_first_intermediate_desc">Postavi središte ekrana kao prvo stajalište na ruti.</string>
    <string name="quick_action_replace_destination_desc">Dugme koje centrira novo odredište na sredinu ekrana, i zamenjuje prethodno označeno odredište (ako postoji).</string>
    <string name="quick_action_directions_from_desc">Dugme za postavljanje centra ekrana na početnu tačku. Zatim ćeš morati odabrati odredište ili započeti proračun rute.</string>
    <string name="quick_action_add_destination_desc">Dugme za centriranje odredišta na sredinu ekrana, a svako prethodno označeno odredište će postati poslednja međutačka.</string>
    <string name="quick_action_auto_zoom_off">Isključi autozumiranje mape</string>
    <string name="quick_action_auto_zoom_on">Uključi autozumiranje mape</string>
    <string name="quick_action_auto_zoom_desc">Dugme za automatsko zumiranja mape.</string>
    <string name="quick_action_auto_zoom">Autozumiranje mape</string>
    <string name="select_postcode">Pretraga po poštanskom broju</string>
    <string name="select_city">Izaberi grad</string>
    <string name="nearest_cities">Najbliži gradovi</string>
    <string name="type_postcode">Ukucaj poštanski broj</string>
    <string name="type_city_town">Ukucaj grad/ mesto</string>
    <string name="type_address">Ukucaj adresu</string>
    <string name="shared_string_in_name">u %1$s</string>
    <string name="select_street">Odaberi ulicu</string>
    <string name="shared_string_overview">Sažetak</string>
    <string name="animate_my_location_desc">Glatko pomicanje mape kada si u pokretu. Dovodi do malog kašnjenja.</string>
    <string name="animate_my_location">Animiraj poziciju</string>
    <string name="edit_name">Promeni ime</string>
    <string name="change_color">Promeni boju</string>
    <string name="favorite_group_name">Ime grupe</string>
    <string name="display_zoom_level">Prikaz nivoa zumiranja: %1$s</string>
    <string name="routing_attr_allow_private_description">Dozvoliti pristup privatnim posedima.</string>
    <string name="routing_attr_allow_private_name">Dozvoliti pristup privatnim posedima</string>
    <string name="show_from_zoom_level">Prikaz počinje od nivoa zumiranja</string>
    <string name="srtm_color_scheme">Kolor šema</string>
    <string name="srtm_purchase_header">Kupi i ugradi dodatak za izohipse za prikaz nagiba.</string>
    <string name="shared_string_plugin">Dodatak</string>
    <string name="srtm_menu_download_descr">Preuzimanje mape izohipsa za ovaj region.</string>
    <string name="hide_from_zoom_level">Sakrij počevši od nivoa zumiranja</string>
    <string name="hillshade_purchase_header">Instaliraj dodatak \"Topografija\" za prikaz vertikalnog nagiba oblasti.</string>
    <string name="hillshade_menu_download_descr">Preuzmi mapu sloja sa osenčenim reljefom radi pregleda okoline na mapi.</string>
    <string name="search_favorites">Traži u favoritima</string>
    <string name="sorted_by_distance">Razvrstano po udaljenosti</string>
    <string name="quick_action_showhide_osmbugs_descr">Dugme da prikativanje OSM beleške na mapi.</string>
    <string name="nothing_found_descr">Promeni pretragu ili povećaj radius pretrage.</string>
    <string name="nothing_found">Nema ničeg</string>
    <string name="increase_search_radius">Povećaj oblast pretrage</string>
    <string name="restart_search">Restart pretrage</string>
    <string name="private_access_routing_req">Tvoje odredište se nalazi na privatnom posedu. Dozvoli korišćenje privatnih puteva na ovom putovanju?</string>
    <string name="plugin_mapillary_descr">Slike sa nivoa ulice. Možeš i sam doprineti. Da bi video postojeće podatke kao sloj mape, uključite \'Slike na nivou ulice u meniju \'Podesi mapu\'.</string>
    <string name="mapillary">Mapilari</string>
    <string name="mapillary_descr">Internet slike ulica za sve. Otkrij mesta, sarađujte, osvojite svet.</string>
    <string name="mapillary_widget_descr">Omogućava brzi doprinos Mapilariju.</string>
    <string name="mapillary_widget">Mapillary vidžet</string>
    <string name="mapillary_action_descr">Podeli svoj pogled sa ulice preko Mapilara.</string>
    <string name="no_photos_descr">Nema slika ovde.</string>
    <string name="shared_string_add_photos">Dodaj slike</string>
    <string name="online_photos">Slike sa interneta</string>
    <string name="improve_coverage_install_mapillary_desc">Instaliraj Mapillary da doda slike za ovu lokaciju.</string>
    <string name="improve_coverage_mapillary">Poboljšaj pokrivenost slika koristeći Mapilari</string>
    <string name="shared_string_install">Instaliraj</string>
    <string name="open_mapillary">Otvori Mapilari</string>
    <string name="mapillary_image">Slika sa Mapilara</string>
    <string name="distance_moving">Rastojanje je ispravljeno</string>
    <string name="import_gpx_failed_descr">Ne mogu da uvezem fajl. Proveri da li OsmAnd ima dozvole za čitanje fajla.</string>
    <string name="shared_string_permissions">Dozvole</string>
    <string name="map_widget_ruler_control">Radius lanjir</string>
    <string name="mapillary_menu_title_pano">Prikazati samo 360° slike</string>
    <string name="mapillary_menu_filter_description">Razvrstaj slike po pošiljaocu, prema datumu ili prema vrsti. Razvrstavanje se primenjuje samo pri uvećanju.</string>
    <string name="mapillary_menu_title_username">Korisničko ime</string>
    <string name="mapillary_menu_descr_username">Pregledaj samo slike koje su dodate</string>
    <string name="mapillary_menu_edit_text_hint">Unesi korisničko ime</string>
    <string name="shared_string_date">Datum</string>
    <string name="mapillary_menu_descr_dates">Pregledaj samo dodate slike</string>
    <string name="mapillary_menu_date_from">Od</string>
    <string name="shared_string_to">Do</string>
    <string name="wrong_user_name">Pogrešno korisničko ime</string>
    <string name="mapillary_menu_title_tile_cache">Keš sličica mape</string>
    <string name="mapillary_menu_descr_tile_cache">Ponovo učitati sličice mape radi postavljanja podataka dana.</string>
    <string name="shared_string_reload">Ponovo učitaj</string>
    <string name="shared_string_reset">Resetovanje</string>
    <string name="store_tracks_in_monthly_directories_descrp">Sačuvaj trase u podfalderima prema mesecima snimanja (npr. 2018-01).</string>
    <string name="store_tracks_in_monthly_directories">Sačuvaj snimljene trase u mesečnim folderima</string>
    <string name="quick_action_start_stop_navigation_descr">Dugme za početak ili završetak navođenja.</string>
    <string name="quick_action_start_stop_navigation">Počni/zaustavi navođenje</string>
    <string name="choose_navigation_type">Izaberi profil navođenja</string>
    <string name="measurement_tool_save_as_new_track_descr">Sačuvaj tačke ili kao tačke rute, ili kao liniju.</string>
    <string name="measurement_tool_snap_to_road_descr">OsmAnd će povezati točke s rutama za odabrani profil.</string>
    <string name="shared_string_options">Opcije</string>
    <string name="add_point_after">Dodaj tačku posle</string>
    <string name="add_point_before">Dodaj tačku pre</string>
    <string name="edit_line">Uredi liniju</string>
    <string name="route_point">Tačka puta</string>
    <string name="save_as_line">Sačuvaj kao liniju</string>
    <string name="save_as_route_point">Sačuvaj kao tačke rute</string>
    <string name="line">Linija</string>
    <string name="exit_without_saving">Izađi bez snimanja?</string>
    <string name="keep_showing_on_map">Nastavi prikazivati na mapi</string>
    <string name="do_not_use_animations_descr">Isključuje animaciju u programu.</string>
    <string name="do_not_use_animations">Bez animacije interfejsa</string>
    <string name="sort_by">Sortiraj po</string>
    <string name="show_direction">Prikaz udaljenosti</string>
    <string name="move_all_to_history">Sve premesti u istoriju</string>
    <string name="this_year">Ove godine</string>
    <string name="last_seven_days">Poslednje sedmice</string>
    <string name="yesterday">Juče</string>
    <string name="today">Danas</string>
    <string name="make_active">Biti aktivan</string>
    <string name="passed">Poslednje korišćeno: %1$s</string>
    <string name="shared_string_groups">Grupe</string>
    <string name="shared_string_list">Lista</string>
    <string name="marker_moved_to_active">Marker mape je premešten u aktivne</string>
    <string name="marker_moved_to_history">Markeri mape su premešteni u istoriju</string>
    <string name="all_markers_moved_to_history">Svi markeri mape su premešteni u istoriju</string>
    <string name="marker_show_distance_descr">Izaberi kako ukazati na rastojanje i pravac ka markerima na mapi:</string>
    <string name="order_by">Sortiraj po:</string>
    <string name="date_added">Dodato</string>
    <string name="ascendingly">A-Š</string>
    <string name="descendingly">Š-A</string>
    <string name="remove_from_map_markers">Ukloni iz \'Markeri na mapi’</string>
    <string name="hide_passed">Sakriti pređeno</string>
    <string name="show_passed">Prikazati pređeno</string>
    <string name="show_arrows_on_the_map">Prikazuj strelice na mapi</string>
    <string name="show_guide_line">Prikazati smer linije</string>
    <string name="group_will_be_removed_after_restart">Grupa će nestati posle sledećeg pokretanja programa.</string>
    <string name="move_to_history">Premesti u istoriju</string>
    <string name="marker_save_as_track_descr">Izvezi markere u sledeću datoteku GPX-a:</string>
    <string name="coordinate_input">Unos koordinata</string>
    <string name="shared_string_sort">Sortiranje</string>
    <string name="plan_route">Plan rute</string>
    <string name="shared_string_finish">Kraj</string>
    <string name="my_location">Moja pozicija</string>
    <string name="add_location_as_first_point_descr">Dodaj svoj lokaciju kao tačku polaska da isplaniraš savršeno putovanje.</string>
    <string name="use_location">Koristi lokaciju</string>
    <string name="routing_attr_avoid_ice_roads_fords_description">Puteva sa poledicama i plićacima.</string>
    <string name="routing_attr_avoid_ice_roads_fords_name">Puteve sa plićacima ili poledicama</string>
    <string name="fast_coordinates_input">Brzi unos koordinata</string>
    <string name="fast_coordinates_input_descr">Izaberi format unosa koordinata. Promeni je tapkanjem na \"Opcije\".</string>
    <string name="use_system_keyboard">Koristi sistemsku tastaturu</string>
    <string name="coordinates_format">Format koordinate</string>
    <string name="shared_string_markers">Markeri</string>
    <string name="make_round_trip">Napravi kružno putovanje</string>
    <string name="make_round_trip_descr">Dodaj kopiju tačke početka kao odredište.</string>
    <string name="context_menu_item_modify_note">izmeni OSM belešku</string>
    <string name="osn_modify_dialog_title">Izmeni belešku</string>
    <string name="osn_modify_dialog_error">Neuspešna izmena beleške.</string>
    <string name="plan_route_no_markers_toast">Moraš dodati najmanje jedan marker za korišćenje ove mogućnosti.</string>
    <string name="round_trip">Kružno putovanje</string>
    <string name="route_is_calculated">Ruta je sračunata</string>
    <string name="show_map">Prikazati mapu</string>
    <string name="shared_string_road">Put</string>
    <string name="wrong_format">Pogrešan format</string>
    <string name="waypoints_added_to_map_markers">Međuodredištima dodata markerima na mapi</string>
    <string name="shared_string_view">Pregled</string>
    <string name="shared_string_back">Nazad</string>
    <string name="enter_new_name">Unesite novo ime</string>
    <string name="wrong_input">Pogrešan unos</string>
    <string name="import_file">Uvezi fajl</string>
    <string name="import_as_favorites">Uvezi kao favorit</string>
    <string name="import_as_gpx">Uvezi kao GPX fajl</string>
    <string name="import_gpx_file_description">može se uvesti ili kao Favoriti ili kao GPX fajl.</string>
    <string name="mark_passed">Marker je prođen</string>
    <string name="tap_on_map_to_hide_interface">Pun ekran</string>
    <string name="tap_on_map_to_hide_interface_descr">Tapkanje na mapu prebacuje tipke za upravljanje i vidžet.</string>
    <string name="rename_marker">Preimenuj marker</string>
    <string name="go_to_next_field">Sledeće polje</string>
    <string name="shared_string_paste">Nalepi</string>
    <string name="show_number_pad">Prikazuj broj stavke</string>
    <string name="shared_string_left">Levo</string>
    <string name="shared_string_right">Desno</string>
    <string name="digits_quantity">Broj decimala</string>
    <string name="active_markers_descr">Odaberi broj vođica.</string>
    <string name="distance_indication_descr">Odaberite kako prikazati udaljenost do aktivnih markera.</string>
    <string name="shared_string_do_not_use">Nemoj koristiti</string>
    <string name="shared_string_yes">Da</string>
    <string name="shared_string_cancel">Otkazati</string>
    <string name="shared_string_ok">U redu</string>
    <string name="shared_string_ellipsis">…</string>
    <string name="general_settings_2">Opšta podešavanja</string>
    <string name="routing_settings_2">Podešavanja navođenja</string>
    <string name="tips_and_tricks_descr">Često postavljana pitanja, skorašnje izmene i ostalo.</string>
    <string name="short_location_on_map">Širina %1$s 
\nDužina %2$s</string>
    <string name="drawer">Ravna lista</string>
    <string name="simulate_your_location">Simuliraj poziciju</string>
    <string name="waypoint_visit_before">Poseti pre</string>
    <string name="waypoint_visit_after">Poseti nakon</string>
    <string name="your_edits">Tvoje izmene</string>
    <string name="osmand_parking_time_left">preostalo</string>
    <string name="parking_place_limited">Vreme parkiranja je ograničeno na</string>
    <string name="shared_string_minute_lowercase">min</string>
    <string name="osmand_parking_hour">h</string>
    <string name="osm_edits">OSM editovanje</string>
    <string name="action_delete">Brisanje akcije</string>
    <string name="action_modify">Izmena akcije</string>
    <string name="action_create">Stvaranje akcije</string>
    <string name="osmand_parking_overdue">zakasneo</string>
    <string name="shared_string_go">Idi</string>
    <string name="delay_to_start_navigation">Pokrenite detaljno navođenje nakon…</string>
    <string name="delay_to_start_navigation_descr">Odredi preostalo vreme za čekanje ekrana za iscrtavanje rute.</string>
    <string name="confirmation_to_clear_history">Čistiš istoriju?</string>
    <string name="local_osm_changes_upload_all_confirm">Otpremiti %1$d izmene(a) na OSM?</string>
    <string name="local_recordings_delete_all_confirm">Obrisati %1$d beleške(i)?</string>
    <string name="mark_to_delete">Označi za brisanje</string>
    <string name="osm_changes_added_to_local_edits">Izmene OSM-a dodate skupu lokalnih izmena</string>
    <string name="current_route">Trenutna ruta</string>
    <string name="welcome_header">Dobrodošli</string>
    <string name="welcome_text">OsmAnd omogućuje pregled mape i navigaciju bez interneta.</string>
    <string name="welcome_select_region">Izaberi svoju oblast radi pravilnog čitanja saobraćajnih znakova i propisa:</string>
    <string name="welmode_download_maps">Preuzimanje mapa</string>
    <string name="confirm_usage_speed_cameras">U mnogim državama (Nemačkoj, Francuskoj, Italiji i dr.) je upotreba pokretne kamere zabranjena zakonom. OsmAnd nije odgovoran za korisnikovo kršenje zakona. Klikni na \"da\" samo ako je za ova mogućnost snimanje zakonito.</string>
    <string name="agps_data_last_downloaded">Podaci A-GPS-a su preuzeti: %1$s</string>
    <string name="shared_string_message">Poruka</string>
    <string name="shared_string_show_description">Prikazuj opise.</string>
    <string name="shared_string_search">Traži</string>
    <string name="shared_string_places">Mesta</string>
    <string name="shared_string_edit">Urediti</string>
    <string name="shared_string_manage">Upravljaj</string>
    <string name="agps_info">A-GPS info</string>
    <string name="rendering_attr_OSMMapperAssistant_name">Pomoćnik za OSM mapiranje</string>
    <string name="shared_string_is_open">Otvoreno sad</string>
    <string name="search_poi_category_hint">Kucaj za pretragu</string>
    <string name="filter_poi_hint">Pretraga po karakteristici</string>
    <string name="shared_string_copy">Kopiranje</string>
    <string name="storage_directory">Skladište mapa</string>
    <string name="application_dir">Folder za čuvanje podataka</string>
    <string name="storage_directory_default">Unutrašnje skladište</string>
    <string name="storage_directory_manual">Ručno određeno</string>
    <string name="storage_directory_internal_app">Unutrašnje skladište programa</string>
    <string name="storage_directory_multiuser">Skladište za više korisnika</string>
    <string name="storage_directory_external">Spoljnje skladište</string>
    <string name="copying_osmand_file_failed">Premeštanje fajlova nije uspelo</string>
    <string name="specified_directiory_not_writeable">Neuspešno kreiranje mape u navedenom direktorijumu</string>
    <string name="application_dir_change_warning3">Premestaš OsmAnd fajlove podataka na novo odredište?</string>
    <string name="rendering_attr_hideHouseNumbers_name">Kućne brojeve</string>
    <string name="shared_string_logoff">Odjavi se</string>
    <string name="rendering_value_walkingRoutesOSMC_name">OSMC</string>
    <string name="rendering_value_walkingRoutesScopeOSMC_name">Bojenje prema pripadnosti mreži puteva</string>
    <string name="rendering_value_disabled_name">Onemogućeno</string>
    <string name="osm_edit_context_menu_delete">Obriši izmene OSM-a</string>
    <string name="shared_string_show_details">Prikazati detalje</string>
    <string name="local_indexes_cat_wiki">Vikipedija</string>
    <string name="shared_string_wikipedia">Vikipedija</string>
    <string name="read_full_article">Čitaj potpuni članak (na internetu)</string>
    <string name="shared_string_import2osmand">Uvoz u OsmAnd</string>
    <string name="disable_recording_once_app_killed">Spreči samostalno beleženje</string>
    <string name="gps_network_not_enabled">Servis određivanja lokacija je isključena. Uključuješ je?</string>
    <string name="download_wikipedia_files">Preuzeti dodatne podatke sa Vikipedije (%1$s MB)?</string>
    <string name="archive_wikipedia_data">Imaš stare neodgovarajuće podatke sa Vikipedije. Arhiviraj ih?</string>
    <string name="lang_ber">Berberski</string>
    <string name="lang_kab">Kabilski</string>
    <string name="lang_hsb">Gornjolužičkosrpski</string>
    <string name="lang_ast">Asturijski</string>
    <string name="lang_ceb">Sebuanski</string>
    <string name="lang_et">Estonski</string>
    <string name="lang_gl">Galicijski</string>
    <string name="lang_ht">Haićanski</string>
    <string name="lang_ms">Malezijski</string>
    <string name="lang_new">Nevarski</string>
    <string name="lang_oc">Oksitanski</string>
    <string name="lang_nn">Novonorveški</string>
    <string name="lang_te">Telugu</string>
    <string name="lang_th">Tajlandski</string>
    <string name="lang_vo">Volapučki</string>
    <string name="lang_nb">Norveški bukmol</string>
    <string name="lang_es_ar">Argentinski španski</string>
    <string name="lang_es_us">Američki španski</string>
    <string name="lang_eo">Esperanto</string>
    <string name="lang_os">Osetski</string>
    <string name="lang_lo">Laoski</string>
    <string name="lang_lb">Luksemburški</string>
    <string name="lang_ml">Malajski</string>
    <string name="lang_ta">Tamilski</string>
    <string name="lang_ku">Kurdski</string>
    <string name="lang_la">Latinski</string>
    <string name="lang_ga">Irski</string>
    <string name="lang_nv">Navaho</string>
    <string name="lang_bpy">Bišnuprijski</string>
    <string name="lang_is">Islandski</string>
    <string name="lang_sq">Albanski</string>
    <string name="lang_br">Bretonski</string>
    <string name="lang_az">Azerski</string>
    <string name="lang_sh">Srpskohrvatski</string>
    <string name="lang_tl">Tagalog</string>
    <string name="lang_bn">Bengalski</string>
    <string name="lang_pms">Pijemontanski</string>
    <string name="dark_theme">Tamna</string>
    <string name="light_theme">Svetla</string>
    <string name="restart_is_required">Potreban je restart za primenu izmena.</string>
    <string name="rendering_value_translucent_purple_name">Prozirna ljubičasta</string>
    <string name="rendering_value_black_name">Crna</string>
    <string name="rendering_value_brown_name">Braon</string>
    <string name="rendering_value_translucent_pink_name">Prozirna roze</string>
    <string name="rendering_value_pink_name">Roze</string>
    <string name="rendering_value_purple_name">Ljubičasta</string>
    <string name="rendering_value_translucent_blue_name">Prozirna plava</string>
    <string name="rendering_value_blue_name">Plava</string>
    <string name="rendering_value_translucent_lightblue_name">Prozirna svetlo plava</string>
    <string name="rendering_value_lightblue_name">Svetlo plava</string>
    <string name="rendering_value_translucent_green_name">Prozirna zelena</string>
    <string name="rendering_value_green_name">Zelena</string>
    <string name="rendering_value_translucent_lightgreen_name">Prozirna svetlo zelena</string>
    <string name="rendering_value_lightgreen_name">Svetla zelena</string>
    <string name="rendering_value_translucent_yellow_name">Prozirna žuta</string>
    <string name="rendering_value_yellow_name">Žuta</string>
    <string name="rendering_value_translucent_orange_name">Prozirna narandžasta</string>
    <string name="rendering_value_translucent_red_name">Prozirna crvena</string>
    <string name="rendering_value_red_name">Crvena</string>
    <string name="rendering_value_darkyellow_name">Tamno-žuta</string>
    <string name="rendering_attr_currentTrackWidth_description">Širina GPX-a</string>
    <string name="rendering_attr_currentTrackWidth_name">Širina GPX-a</string>
    <string name="rendering_attr_currentTrackColor_description">GPX boja</string>
    <string name="rendering_attr_currentTrackColor_name">GPX boja</string>
    <string name="rendering_value_defaultTranslucentCyan_name">Podrazumevano (prozirna zelenkasto-plava)</string>
    <string name="rendering_value_default13_name">Podrazumevano (13)</string>
    <string name="download_live_updates">Trenutno ažuriranje</string>
    <string name="no_updates_available">Nema dostupnog ažuriranja</string>
    <string name="rendering_value_boldOutline_name">Zadebljaj obrisne linije</string>
    <string name="traffic_warning_hazard">Opasnost</string>
    <string name="routing_attr_avoid_shuttle_train_description">Autovozove</string>
    <string name="routing_attr_avoid_shuttle_train_name">Autovoz</string>
    <string name="plugin_settings">Dodaci</string>
    <string name="av_locations">Lokacije</string>
    <string name="av_locations_descr">GPX fajl sa lokacijama.</string>
    <string name="looking_up_address">Traži se adresa</string>
    <string name="simulate_your_location_gpx_descr">Simuliraj svoj lokaciju koristeću snimljenu GPX trase.</string>
    <string name="simulate_your_location_descr">Simuliraj upotrebom proračunate rute ili snimka GPX-a.</string>
    <string name="simulate_your_location_stop_descr">Zaustavi simuliranje lokacije.</string>
    <string name="favourites_edit_dialog_title">Info o favoritima</string>
    <string name="gps_wake_up_timer">Interval buđenja GPS-a</string>
    <string name="osmand_running_in_background">Radi u pozadini</string>
    <string name="shared_string_navigation">Navigacija</string>
    <string name="shared_string_trip_recording">Snimanje putovanja</string>
    <string name="m_s">m/s</string>
    <string name="min_km">min/km</string>
    <string name="min_mile">min/m</string>
    <string name="nm_h">kn</string>
    <string name="si_nm_h">Nautička milja na sat (čvorovi)</string>
    <string name="si_min_m">Minuta po milji</string>
    <string name="si_min_km">Minuta po kilometru</string>
    <string name="si_m_s">Metara u sekundi</string>
    <string name="si_mph">Milja na sat</string>
    <string name="si_kmh">Kilometara na sat</string>
    <string name="si_nm">Nautičke milje</string>
    <string name="nm">nmi</string>
    <string name="default_speed_system">Jedinica brzine</string>
    <string name="default_speed_system_descr">Odredi mernu jedinicu brzine.</string>
    <string name="favorite_category_select">Odaberi kategoriju</string>
    <string name="favorite_category_add_new">Dodaj novo</string>
    <string name="hillshade_layer_disabled">Senke reljefa su isključene</string>
    <string name="world_maps">Svetske mape</string>
    <string name="region_maps">Regionalne mape</string>
    <string name="regions">Oblasti</string>
    <string name="favorite_category_add_new_title">Dodaj novu kategoriju</string>
    <string name="favorite_category_name">Naziv kategorije</string>
    <string name="favorite_category_dublicate_message">Ime već postoji.</string>
    <string name="shared_string_send">Šalji</string>
    <string name="share_menu_location">Deli poziciju</string>
    <string name="share_geo">geo:</string>
    <string name="simulate_initial_startup">Simuliraj prvo pokretanje aplikacije</string>
    <string name="simulate_initial_startup_descr">Postavlja oznaku koja označava prvo pokretanje aplikacije, ostavljajući ostala podešavanja nepromenjenim.</string>
    <string name="go_to_map">Prikazati mapu</string>
    <string name="map_downloaded_descr">Mapa %1$s je spremna za korišćenje.</string>
    <string name="show_arrows_descr">Prikazuj jednu ili dve strelice koje pokazuju pravac markera.</string>
    <string name="show_guide_line_descr">Pokazuje liniju smera od položaja do lokacija markera.</string>
    <string name="shared_string_one">Jedan</string>
    <string name="shared_string_two">Dva</string>
    <string name="empty_state_markers_history_desc">Markeri označeni kao pređene će se pojaviti na ekranu.</string>
    <string name="empty_state_markers_groups_desc">Uvezi grupe favorita ili međuodredišta kao markere.</string>
    <string name="empty_state_markers_groups">Uvezi grupe</string>
    <string name="empty_state_markers_active_desc">Dugo ili kratko pritisni na „Moja mesta i rute“, onda pritisni zastavicu kad se pojavi.</string>
    <string name="empty_state_markers_active">Napravi oznake na mapi!</string>
    <string name="add_group_descr">Uvezi grupe iz favorita ili iz GPX međuodredišnih tačaka.</string>
    <string name="add_group">Dodaj skup</string>
    <string name="favourites_group">Kategorija favorita</string>
    <string name="shared_string_gpx_waypoints">Međuodredišta</string>
    <string name="add_favourites_group_to_markers_descr">Izaberi vrstu favorita za dodavanje u markere.</string>
    <string name="add_track_to_markers_descr">Odaberi putanju za dodavanje oznake međuodredišta.</string>
    <string name="appearance_on_the_map">Izgled na mapi</string>
    <string name="shared_string_more_without_dots">Još</string>
    <string name="looking_for_tracks_with_waypoints">Pretraga putanja sa prolaznim tačkama</string>
    <string name="by_type">Po vrsti</string>
    <string name="by_date">Po danu</string>
    <string name="notes_by_date">Beleške po datumu</string>
    <string name="empty_state_av_notes_desc">Dodaj zvučnu, video ili slikovnu belešku na svaku tačku mape koristeći vidžet ili priručne menije.</string>
    <string name="empty_state_av_notes">Pravi beleške!</string>
    <string name="one_tap_active">\'Jedan tap\' aktivan</string>
    <string name="one_tap_active_descr">Tapni marker na mapi radi njegovog pomeranja na vrh aktivnih markera bez otvaranja priručnog menija.</string>
    <string name="marker_activated">Marker %s aktivan.</string>
    <string name="live_monitoring_adress">Web adresa</string>
    <string name="live_monitoring_tracking_interval">Interval praćenja</string>
    <string name="live_monitoring_time_buffer">Privremena memorija za vreme</string>
    <string name="monitoring_min_distance_descr_recommendation">Preporuka: Podešavanje od 5 metara ako ne treba da beležiš preciznije detalje od ovoga i nedvosmisleno ne želiš da beležiš podatke prilikom odmaranja.</string>
    <string name="monitoring_min_distance_descr_side_effect">Usputne pojave: razdoblja odmaranja se ne snimaju uopšte ili se ne snima samo po jedna tačka. Manji pokreti (na primer, uz ivicu puta kako bi označio moguće skretanje na putu) mogu se filtrirati. Fajl sadrži manje podataka za obradu i ima lošije statistike time što se ponavljaju iste tačke za vreme snimanja, dok je moguće da se čuvaju ostaci koji nastaju lošim signalom ili dejstvima čipa GPS-a.</string>
    <string name="monitoring_min_distance_descr">Ovaj filter izbegava snimanje duplih tačaka kada ima malo stvarnog kretanja, i bolji izgled trse na mapi.</string>
    <string name="monitoring_min_accuracy_descr_remark">Opaska: Ako je GPS bio isključen odmah pre snimanja, prva tačka će imati umanjenu tačnost, pa u našem kodu bi želeli da sačekamo par sekundi pre snimanja tačke (ili snimanja najbolje od 3 uzastopne tačke itd.), ali ovo još nije napravljeno.</string>
    <string name="monitoring_min_accuracy_descr_recommendation">Preporuka: teško je predvideti šta će se beležiti, a šta neće, pa je najbolje da isključite ovaj filter.</string>
    <string name="monitoring_min_accuracy_descr_side_effect">Usputna pojava: Kao ishod propuštanja podataka po tačnosti, neke tačke mogu skroz nedostajati npr. ispod mostova, drveća, između visokih zgrada, ili u određenim vremenskim uslovima.</string>
    <string name="monitoring_min_accuracy_descr">Ovo će snimati samo tačke izmerene sa naznačivanjem najmanje tačnosti (u metrima/stopama, kao što prijavljuje Android za Vaš čipove). Tačnost je približna merenjima stvarnog lokacija, i nije neposredno vezana za preciznost, koja je rasipanje ponovljenih merenja.</string>
    <string name="monitoring_min_speed_descr_remark">Napomena: provera brzine &gt; 0: većina čipova GPS-a prijavljuju vrednost brzine samo ako algoritam primeti da si u pokretu i ništa ukoliko niste. Korišćenje podešavanja &gt;0 u ovom filteru je zapravo korišćenje senzora pokreta iz čipa GPS-a. Čak iako se ne izbira propust podataka ovde za vreme snimanja, mi i dalje koristimo ovu mogućnost u našem raščlanjivanju GPX-a analizi da odredimo pređenu udaljenost, tj. vrednost koju prikazujemo u tom polju je pređena udaljenost za vreme kretanja.</string>
    <string name="monitoring_min_speed_descr_recommendation">Preporuka: prvo koristi detekciju pokreta kroz filtar minimalnog pomaka (B), na taj ćeš način dobiti bolje rezultate i kasnije izgubiti manje podataka. Ako snimanje trase nastavi \'usporeno\' pri malim brzinama, pokušaj uneti vrednosti veće od nule. Za neka merenja brzina (zavisno od interneta) uopšte ne prijavljuju, pa će u skladu s tim takvi zapisi nedostajati.</string>
    <string name="monitoring_min_speed_descr_side_effect">Usputne pojave: Tvojim trasama će nedostajati sve dionice na kojima nije zadovoljen kriterijum minimalne brzine (npr. gde ste gurali bicikl uzbrdo). Takođe, neće biti podataka o razdobljima mirovanja, kao što su odmori. Ovo može uticati na analizu ili naknadnu obradu, kao što je određivanje ukupne dužine puta, vremena vožnje, ili prosečne brzine.</string>
    <string name="monitoring_min_speed_descr">Ovo je filter za odsecanje malih brzina koji ne beleži tačke ispod određene brzine. Zbog toga snimljene staze mogu izgledati glatkije kada se gledaju na mapi.</string>
    <string name="not_support_file_type_with_ext">Umesto ovog formata, odaberi podržani format %1$s.</string>
    <string name="file_does_not_contain_routing_rules">Nema pravila za navođenje u ’%1$s’. Odaberi drugi fajl.</string>
    <string name="logcat_buffer_descr">Pregled i zajedničko korišćenje dnevnika o aplikacijama</string>
    <string name="permission_is_required">Potrebne su dozvole za korišćenje ove mogućnosti.</string>
    <string name="export_profile_dialog_description">Odaberi dodatne podatke za izvoz uz profil.</string>
    <string name="import_profile_dialog_description">Uvezeni profil sadrži dodatne podatke. Klikni na uvoz da uvezeš samo podatke profila ili odaberi dodatne podatke.</string>
    <string name="shared_string_include_data">Uključi dodatne podatke</string>
    <string name="shared_string_rendering_style">Stil renderinga</string>
    <string name="shared_string_routing">Rutiranje</string>
    <string name="sunrise_at">Sunce izlazi u %1$s</string>
    <string name="sunset_at">Sunce zalazi u %1$s</string>
    <string name="ltr_or_rtl_combine_via_slash">%1$s/%2$s</string>
    <string name="profile_prefs_reset_successful">Sve podešavanja profila vraćene su na podrazumevano.</string>
    <string name="plugin_prefs_reset_successful">Sve podešavanja dodatka vraćena su na podrazumevano.</string>
    <string name="rendering_attr_streetLightingNight_name">Prikazati samo noću</string>
    <string name="add_custom_category">Dodaj proizvoljnu kategoriju</string>
    <string name="shared_string_available">Dostupno</string>
    <string name="add_new_custom_category_button_promo">Dodaj nove proizvoljne kategorije označavajući jednu ili više kategorija.</string>
    <string name="create_custom_categories_list_promo">Promeni redosled spiska i sakrij kategorije. Uvezi ili izvezi sve promene kao profile.</string>
    <string name="rearrange_categories">Preuredi kategorije</string>
    <string name="accessibility_mode_disabled">Način pristupačnosti je isključen na Android sistemu.</string>
    <string name="use_system_screen_timeout_promo">Podrazumevano je isključeno: Dok OsmAnd radi, ekran se neće gasiti. 
\n 
\nAko je uključeno, OsmAnd će koristiti sistemsko vreme odlaganja gašenja ekrana.</string>
    <string name="use_system_screen_timeout">Koristi sistemsko vreme odlaganja gašenja ekrana</string>
    <string name="reset_to_default_category_button_promo">Povratak na podrazumevano će postaviti redosled razvrstavanja na podrazumevano stanje posle ugradnje programa.</string>
    <string name="copy_coordinates">Kopiraj koordinate</string>
    <string name="release_3_6">• Nalozi: sada možete promeniti redosled, postaviti sličicu mape, promeniti sve podešavanja osnovnih profila i povratiti ih nazad na podrazumevane vrednosti 
\n 
\n • Dodati brojevi izlaza prilikom navođenja 
\n 
\n • Preuređene su podešavanja dodataka 
\n 
\n • Preuređen je prikaz postavki za brži pristup svim nalozima 
\n 
\n • Dodata je mogućnost za umnožavanje postavki iz drugog profila 
\n 
\n • Dodata je mogućnost promene redosleda ili skrivanja vrsti TOI u Pretrazi 
\n 
\n • Ispravno su poravnate sličice TOI na mapi 
\n 
\n • Dodati su podaci izlaska i zalaska sunca na podešavanju mape 
\n 
\n • Na mapu je dodata sličica kuća/posao 
\n 
\n • Dodata je podrška za opise iz više redova u podešavanjima 
\n 
\n • Dodato je ispravno preslovljavanje na mapu Japana 
\n 
\n • Dodata je mapa Antarktika
\n
\n</string>
    <string name="clear_recorded_data">Očisti snimljene podatke</string>
    <string name="routing_profile_direct_to">Dikretno-na-tačku</string>
    <string name="route_recalculation_dist_descr">Ruta biće preračunata ako je udaljenost do puta veća od odabrane odrednice</string>
    <string name="route_recalculation_dist_title">Najmanja udaljenost za preračunavanje rute</string>
    <string name="ltr_or_rtl_triple_combine_via_dash">%1$s — %2$s — %3$s</string>
    <string name="shared_string_menu">Meni</string>
    <string name="plugin_disabled_descr">Ovaj dodatak je poseban program i ako ga isključiš, nećete ga ukloniti.
\n
\nMožete da ga izbrišete iz podešavanja programa na Androidu.</string>
    <string name="plugin_disabled">Dodatak je isključen</string>
    <string name="open_settings">Otvori podešavanja</string>
    <string name="no_recalculation_setting">Bez preračunavanja</string>
    <string name="please_provide_profile_name_message">Unesi ime profila</string>
    <string name="select_data_to_import">Odaberi podatke za uvoz.</string>
    <string name="import_duplicates_title">Neke stavke već postoje</string>
    <string name="import_duplicates_description">OsmAnd već ima jedinice sa istim imenom kao oni koji se uvoze. 
\n 
\nOdaberi radnju.</string>
    <string name="keep_both_desc">Uvežene stavke će biti dodate sa predlozima</string>
    <string name="keep_both">Zadrži obe</string>
    <string name="replace_all">Zameni sve</string>
    <string name="replace_all_desc">Trenutne stavke će biti zamenjene stavkama iz fajla</string>
    <string name="listed_exist">Izlistan %1$s, već postoji u OsmAnd-u.</string>
    <string name="shared_string_profiles">Profili</string>
    <string name="shared_string_quick_actions">Brze akcije</string>
    <string name="shared_string_nothing_selected">Ništa nije označeno</string>
    <string name="shared_string_poi_types">Vrste TOI</string>
    <string name="shared_string_preparing">Prepremanje</string>
    <string name="shared_string_app_default_w_val">Zadana aplikacija (%s)</string>
    <string name="recalc_angle_dialog_title">Najmanji ugao između lokacije i puta</string>
    <string name="recalc_angle_dialog_descr">Potpuno pravi segment između lokacije i izračunatog puta biće prikazan dok se ruta ne izračuna</string>
    <string name="shared_string_angle">Ugao</string>
    <string name="shared_string_angle_param">Ugao: %s°</string>
    <string name="profile_type_custom_string">Proizvoljni profil</string>
    <string name="import_rendering_file">Uvoz rendering fajla</string>
    <string name="shared_string_terrain">Teren</string>
    <string name="hillshade_description">Mapa senki reljefa koristi tamne prelive za prikazivanje nagiba, vrhova i nizina.</string>
    <string name="slope_description">Pri nagibu koriste se boje za dočaravanje strmine terena.</string>
    <string name="terrain_slider_description">Postavi najmanji i najveći stepen zumiranja pri kome će nivo biti prikazan.</string>
    <string name="hillshade_download_description">Dodatne mape su potrebne radi prikaza senki reljefa na mapi.</string>
    <string name="slope_download_description">Dodatne mape su potrebne radi prikaza nagiba.</string>
    <string name="slope_read_more">Pročitaj više o nagibima u %1$s.</string>
    <string name="shared_string_transparency">Prozirnnost</string>
    <string name="shared_string_zoom_levels">Stepen zumiranja</string>
    <string name="shared_string_legend">Legenda</string>
    <string name="terrain_empty_state_text">Prikazuje predele ili nagibe na mapi. Možeš pročitati više o ovim vrstama mapa na našim stranicama.</string>
    <string name="shared_string_hillshade">Senke reljefa</string>
    <string name="import_complete_description">Svi podaci iz %1$s su uvezeni. Koristite dugmad ispod radi otvaranja bilo kojeg dela programa za upravljanja njime.</string>
    <string name="shared_string_import_complete">Uvoz je završen</string>
    <string name="items_added">Dodate stavke</string>
    <string name="checking_for_duplicate_description">OsmAnd proverava %1$s postojanje umnožaka sa postojećim jedinicama u programu. 
\n 
\nTo može da potraje neko vreme.</string>
    <string name="shared_string_importing">Uvoženje</string>
    <string name="importing_from">Uvoz podataka iz %1$s</string>
    <string name="profile_backup_failed">Nemoguće napraviti sigurnosnu kopiju profila.</string>
    <string name="saving_new_profile">Snimanje novog profila</string>
    <string name="restore_all_profile_settings">Vrati sva podešavanja profila?</string>
    <string name="restore_all_profile_settings_descr">Sva podešavanja profila biće vraćena na početno stanje pre kreiranja/uvoženja ovog profila.</string>
    <string name="clear_recorded_data_warning">Očistiti snimljene podatke?</string>
    <string name="recalculate_route_in_deviation">Preračunaj ruta u slučaju odstupanja</string>
    <string name="select_distance_route_will_recalc">Odaberi udaljenost nakon koje se ruta preračunava.</string>
    <string name="recalculate_route_distance_promo">Ruta će biti preračunata ukoliko je udaljenost trenutne lokacije od puta veća od odabrane vrednosti.</string>
    <string name="n_items_of_z">%1$s od %2$s</string>
    <string name="download_slope_maps">Nagib</string>
    <string name="quick_action_terrain_descr">Dugme za prikaz terena na mapi.</string>
    <string name="delete_description">Obriši opis</string>
    <string name="add_description">Dodaj opis</string>
    <string name="select_group">Odaberi grupu</string>
    <string name="select_shape">Odaberi oblik</string>
    <string name="shared_string_circle">Krug</string>
    <string name="shared_string_octagon">Osmougao</string>
    <string name="shared_string_square">Kvadrat</string>
    <string name="shared_string_min">Min</string>
    <string name="ui_customization_description">Prilagodi količinu jedinica u \"Fioci\", \"Podešavanju mape\" i \"Priručnom meniju\".
\n
\nOnemogućite nekorišćene dodatke radi skrivanja njihovih upravljača. %1$s.</string>
    <string name="ui_customization_short_descr">Elementi glavnog i kontekstnog menija</string>
    <string name="ui_customization">Prilagođavanje korisničkog interfejsa</string>
    <string name="shared_string_drawer">Uvodni panel</string>
    <string name="context_menu_actions">Akcije u kontekstnom meniju</string>
    <string name="reorder_or_hide_from">Preuredi ili sakrij stavke sa %1$s.</string>
    <string name="shared_string_divider">Diviz</string>
    <string name="divider_descr">Elementi ispod ove tačke su odvojeni divizom.</string>
    <string name="shared_string_hidden">Skriveno</string>
    <string name="hidden_items_descr">Iako su ove stavke sakrivene iz glavnog menija, mogućnosti ili dodaci koje oni predstavljaju i dalje rade.</string>
    <string name="reset_items_descr">Sakrivanje postavki ih vraća na početno stanje.</string>
    <string name="main_actions_descr">Ima samo četiri dugmeta.</string>
    <string name="main_actions">Glavne radnje</string>
    <string name="additional_actions_descr">Pristupi ovim radnjama tapkanjam na dugme „%1$s”.</string>
    <string name="move_inside_category">Možeš pomerati stavke samo unutar kategorije.</string>
    <string name="developer_plugin">Dodatak za programere</string>
    <string name="replace_point_descr">Zameni tačku sa drugom.</string>
    <string name="app_mode_ski_touring">Skijaški program</string>
    <string name="app_mode_ski_snowmobile">Motorne sanke</string>
    <string name="custom_osmand_plugin">Proizvoljni dodatak OsmAnd-a</string>
    <string name="shared_string_items">Stavke</string>
    <string name="changes_applied_to_profile">Izmene primenjene na ’%1$s’ profil.</string>
    <string name="settings_item_read_error">Neuspešno čitanje iz „%1$s”.</string>
    <string name="settings_item_write_error">Neuspešno upisivanje %1$s.</string>
    <string name="settings_item_import_error">Neuspešan uvoz iz „%1$s”.</string>
    <string name="select_track_file">Izaberi fajl trase</string>
    <string name="shared_string_languages">Glasovi</string>
    <string name="shared_string_language">Glas</string>
    <string name="shared_string_all_languages">Svi jezici</string>
    <string name="wiki_menu_download_descr">Za prikaz Wikipedia TOI su potrebne dodatne mape.</string>
    <string name="select_wikipedia_article_langs">Odaberi jezik za Vikipedijine članke na mapi. Prebaci na bilo koji drugi dostupni jezik dok čitaš članak.</string>
    <string name="some_articles_may_not_available_in_lang">Neki članci sa Vikipedije su možda dostupni na jeziku.</string>
    <string name="lang_zhyue">Kantonski</string>
    <string name="lang_zhminnan">Južnominski</string>
    <string name="lang_yo">Joruba</string>
    <string name="lang_war">Varajski</string>
    <string name="lang_uz">Uzbečki</string>
    <string name="lang_ur">Urdu</string>
    <string name="lang_tt">Tatarski</string>
    <string name="lang_tg">Tadžički</string>
    <string name="lang_sco">Škotski</string>
    <string name="lang_scn">Sicilijanski</string>
    <string name="lang_pnb">Pandžabi</string>
    <string name="lang_ne">Nepalski</string>
    <string name="lang_nap">Napolitanski</string>
    <string name="lang_my">Burmanski</string>
    <string name="lang_mn">Mongolski</string>
    <string name="lang_min">Minangkabajski</string>
    <string name="lang_mg">Malgaški</string>
    <string name="lang_ky">Kirgiski</string>
    <string name="lang_kk">Kazaški</string>
    <string name="lang_jv">Javanski</string>
    <string name="lang_gu">Gudžarati</string>
    <string name="lang_cv">Čuvaški</string>
    <string name="lang_ce">Čečenski</string>
    <string name="lang_bar">Bavarski</string>
    <string name="lang_ba">Baškirski</string>
    <string name="lang_an">Aragonski</string>
    <string name="lang_lmo">Lombardijski</string>
    <string name="custom_color">Proizvoljna boja</string>
    <string name="ltr_or_rtl_combine_via_slash_with_space">%1$s / %2$s</string>
    <string name="osm_live_payment_subscription_management">Plaćanje se naplaćuje s tvog Google Play računa prilikom potvrde kupovine.
\n
\nPretplata se samostalno obnavlja ukoliko nije otkazana pre datuma obnove.
\n
\nPretplatama možeš upravljati i otkazati ih tako što ćeš otići na svoja Google Play podešavanja.</string>
    <string name="search_poi_types">Pretraga TOI vrsta</string>
    <string name="search_poi_types_descr">Kombinuj TOI različitih kategorija. Tapni prekidač za odabir svih, tapni na levu stranu da odabereš kategoriju.</string>
    <string name="extra_maps_menu_group">Dodatne mape</string>
    <string name="download_unsupported_action">Nepodržana radnja %1$s</string>
    <string name="tracker_item">OsmAnd monitor</string>
    <string name="mapillary_item">OsmAnd + Mapillary</string>
    <string name="quick_action_item">Brze radnje</string>
    <string name="radius_ruler_item">Lenjir prečnika</string>
    <string name="measure_distance_item">Izmeri udaljenost</string>
    <string name="travel_item">Putovanje (Wikivoyage i Vikipedija)</string>
    <string name="map_markers_item">Markeri na mapi</string>
    <string name="favorites_item">Omiljena mesta</string>
    <string name="subscription_osmandlive_item">Preplata - OsmAnd Live</string>
    <string name="osmand_purchases_item">OsmAnd kupovine</string>
    <string name="legend_item_description">Uputstvo za legendu mape.</string>
    <string name="navigation_profiles_item">Profili navođenja</string>
    <string name="release_3_7">• Nove offline mape nagiba
\n
\n • Puno prilagođavanje omiljenih i tačaka GPXa – prilagođavanje boja, sličica, oblika
\n
\n • Prilagođavanje redosleda jedinica \"priručnog menija\", \"podešavanje mape\" i \"kutije\"
\n
\n • Wikipedia kao poseban nivo u podešavanju mape, Izaberi samo potrebne jezike
\n
\n • Napravi svoj filter TOI / prilagodljivu mapu
\n
\n • Dodata je mogućnost da se povrate podešavanja korisničkih profila
\n
\n • Celovite rute GPX-a sa podrškom za saobraćajne trake i celovita uputstva skretanja
\n
\n • Ispravljene veličine korisničkog interfejsa na tablicama
\n
\n • Ispravljene greške sa DnL
\n
\n</string>
    <string name="quick_action_transport_descr">Dugme za prikazivanje javnog prevoza.</string>
    <string name="create_edit_poi">Napravi ili izmeni TOI</string>
    <string name="parking_positions">Lokacija parkinga</string>
    <string name="osmand_distance_planning_plugin_description">Napravi rute tapkanjem na mapu ili upotrebom i izmenom postojećih GPX fajlova, radi planiranja puta i merenja rastojanja između tačaka. Rezultat može biti snimljen GPX fajlova za kasnije vođenje.</string>
    <string name="shared_string_favorites">Favoriti</string>
    <string name="shared_string_favorite">Favorit</string>
    <string name="shared_string_map">Mapa</string>
    <string name="shared_string_show_on_map">Prikazati na mapi</string>
    <string name="shared_string_collapse">Sklopi</string>
    <string name="shared_string_exit">Izlaz</string>
    <string name="shared_string_close">Zatvori</string>
    <string name="shared_string_action_template">Akcija {0}</string>
    <string name="shared_string_unexpected_error">Neočekivana greška</string>
    <string name="shared_string_io_error">Ulazno-izlazna greška</string>
    <string name="shared_string_download_successful">Preuzeto</string>
    <string name="shared_string_downloading">Preuzima se…</string>
    <string name="shared_string_refresh">Osveži</string>
    <string name="shared_string_more_actions">Još akcija</string>
    <string name="shared_string_more">Još…</string>
    <string name="shared_string_export">Izvezi</string>
    <string name="shared_string_control_stop">Zaustavi</string>
    <string name="shared_string_apply">Primeni</string>
    <string name="shared_string_share">Deli</string>
    <string name="shared_string_delete">Obriši</string>
    <string name="shared_string_clear_all">Očisti sve</string>
    <string name="shared_string_clear">Očisti</string>
    <string name="shared_string_deselect_all">Poništi odabir</string>
    <string name="shared_string_deselect">Odznači</string>
    <string name="shared_string_select_all">Odaberi sve</string>
    <string name="shared_string_select_on_map">Izaberi na mapi</string>
    <string name="shared_string_history">Istorija</string>
    <string name="shared_string_settings">Podešavanja</string>
    <string name="shared_string_help">Pomoć</string>
    <string name="shared_string_none">Ništa</string>
    <string name="shared_string_selected_lowercase">izabrano</string>
    <string name="shared_string_selected">Izabrano</string>
    <string name="shared_string_disabled">Onemogućeno</string>
    <string name="shared_string_enabled">Omogućeno</string>
    <string name="shared_string_disable">Onemogući</string>
    <string name="shared_string_enable">Omogući</string>
    <string name="shared_string_next">Sledeće</string>
    <string name="shared_string_previous">Prethodno</string>
    <string name="shared_string_off">Isključeno</string>
    <string name="shared_string_on">Uključeno</string>
    <string name="shared_string_no">Ne</string>
    <string name="advanced_coords_search">Napredna pretraga koordinata</string>
    <string name="coords_search">Pretraga koordinata</string>
    <string name="route_stops_before">%1$s stajanja pre</string>
    <string name="get_started">Započni</string>
    <string name="shared_string_change">Izmeni</string>
    <string name="rendering_attr_hideOverground_name">Nadzemne građevine</string>
    <string name="replace_favorite_confirmation">Menjaš %1$s favorite?</string>
    <string name="routing_attr_short_way_name">Eknomična ruta</string>
    <string name="clear_tile_data">Očistiti sve sličice mape</string>
    <string name="update_all_maps_now">Osvežiti sve mape sada?</string>
    <string name="search_my_location">Pronađi moju lokaciju</string>
    <string name="first_usage_greeting">Uzmi uputstva i otkrij nova mesta i bez interneta</string>
    <string name="allow_access_location">Omogući pristup određivanju lokacija</string>
    <string name="give_permission">Daj dozvole</string>
    <string name="storage_place_description">Skladište podataka OsmAnda (za mape, fajlove trasa, itd.): %1$s.</string>
    <string name="storage_free_space">Slobodan prostor</string>
    <string name="search_location">Lociranje…</string>
    <string name="no_inet_connection_desc_map">Potrebno za preuzimanje mapa.</string>
    <string name="no_inet_connection">Nema interneta</string>
    <string name="location_not_found">Lokacija nije nađena</string>
    <string name="first_usage_wizard_desc">Pusti da OsmAnd odredi lokaciju i da prema tome predloži mape za preuzimanje te oblasti.</string>
    <string name="search_map">Pretražujem mape…</string>
    <string name="search_another_country">Odaberi drugi region</string>
    <string name="skip_map_downloading_desc">Nemaš preuzetih mapa. Možeš izabrati mapu sa spiska ili preuzeti mape kasnije preko \'meni - %1$s\'.</string>
    <string name="skip_map_downloading">Preskoči preuzimanje mapa</string>
    <string name="si_mi_meters">Milje/metri</string>
    <string name="osmand_plus_banner_desc">Neograničena preuzimanja mapa, ažuriranje, i vidžet za Vikipediju.</string>
    <string name="osm_live_banner_desc">Dobavi neograničeno preuzimanje mapa, uz sedmična, dnevna i čak časovna osvežavanja.</string>
    <string name="get_for">Dobavi za %1$s</string>
    <string name="get_it">Dobavi ga</string>
    <string name="osm_live_subscription_desc">#Pretplata #omogućivati hourly, #dnevni, @weekly #poboljšati, a @unlimited #preuzimanje @for @all #karta globally#.</string>
    <string name="donation_to_osm_desc">Deo članarine će biti poslat korisnicima OSM-a. Članarina ostaje ista.</string>
    <string name="donation_to_osm">Donacija OSM zajednici</string>
    <string name="osm_live_payment_desc">Preplata se naplaćuje po odabranom vremenskom razmaku. Možeš je otkazati na Google Play kad god poželiš.</string>
    <string name="new_filter_desc">Molimo, upiši naziv za novi filter, koji će biti dodan u oznaku \"Kategorija\".</string>
    <string name="new_filter">Novi filter</string>
    <string name="delete_filter">Obriši filter</string>
    <string name="save_filter">Sačuvaj filter</string>
    <string name="apply_filters">Primeni filtere</string>
    <string name="shared_string_filters">Filteri</string>
    <string name="custom_search">Opširnija pretraga</string>
    <string name="create_custom_poi">TOI kategorije za pretragu</string>
    <string name="selected_categories">Izabrane kategorije</string>
    <string name="subcategories">Potkategorije</string>
    <string name="edit_filter">Uredi filter</string>
    <string name="translit_names">Preslovi imena</string>
    <string name="search_hint">Ukucaj grad, adresu, TOI ime</string>
    <string name="rendering_attr_surfaceIntegrity_name">Kvalitet puta</string>
    <string name="rendering_attr_contourColorScheme_name">Šema boja linija izohipsi</string>
    <string name="rendering_value_dark_brown_name">Tamno smeđa</string>
    <string name="rendering_value_light_brown_name">Braon svetla</string>
    <string name="christmas_desc_q">Prikazuj božićne TOI?</string>
    <string name="christmas_desc">U čekanju Božića i Nove Godine, možeš izabrati prikaz TOI vezanih za Božić: badnjake, jelke, trgovine, itd.</string>
    <string name="christmas_poi">Božićne TOI</string>
    <string name="save_track_precision_descr">Filter: Nema zapisa dok se ne dostigne ova tačnost.</string>
    <string name="save_track_precision">Najmanja tačnost beleženja</string>
    <string name="save_track_min_distance_descr">Filtar: postavite minimalnu udaljenost od tačke da bi zabiležio novu.</string>
    <string name="save_track_min_distance">Prijave minimalnog pomaka</string>
    <string name="save_track_min_speed_descr">Filter: Nema zapisa tačaka ispod ove brzine.</string>
    <string name="save_track_min_speed">Najmanja brzina beleženja</string>
    <string name="rendering_attr_contourColorScheme_description">Obrazac boja linija izohipsi</string>
    <string name="gpx_logging_no_data">Nema podataka</string>
    <string name="shared_string_record">Snimaj</string>
    <string name="shared_string_recorded">Snimljeno</string>
    <string name="shared_string_trip">#Putovanje</string>
    <string name="shared_string_paused">Pauzirano</string>
    <string name="shared_string_pause">&amp;Pauziraj</string>
    <string name="shared_string_continue">Nastavi</string>
    <string name="shared_string_resume">Nastavi</string>
    <string name="shared_string_notifications">Obaveštenja</string>
    <string name="trip_rec_notification_settings_desc">Prikazuj obaveštenje koje omogućava pokretanje snimanja putovanja.</string>
    <string name="trip_rec_notification_settings">Uključi brzo snimanje</string>
    <string name="shared_string_appearance">Izgled</string>
    <string name="gpx_add_track">Ugradi još…</string>
    <string name="gpx_no_tracks_title_folder">Možeš dodati fajlove trase u folder</string>
    <string name="gpx_no_tracks_title">Još uvek nemaš ni jedan fajl trase</string>
    <string name="route_calculation">Proračun rute</string>
    <string name="upload_poi">Učitaj TOI</string>
    <string name="route_roundabout_short">Odredi izlaz %1$d i idi</string>
    <string name="search_map_hint">Grad ili oblast</string>
    <string name="wiki_around">Članci Vikipedije o okolini</string>
    <string name="upload_osm_note_description">Učitaj svoju OSM belešku anonimno ili korišćenjem svog profila na OpenStreetMap.org.</string>
    <string name="routing_attr_allow_motorway_description">Omogući magistrale.</string>
    <string name="auto_split_recording_descr">Počni novi segment posle razmaka od 6 minuta, novu putanju posle razmaka od 2 sata, ili novu fajl posle dužeg razmaka ako je dan izmenjen.</string>
    <string name="auto_split_recording_title">Sam podeli snimke posle razmaka</string>
    <string name="rendering_attr_depthContours_name">Nautičke izobate</string>
    <string name="rendering_attr_depthContours_description">Prikazuj tačke i izobate.</string>
    <string name="routing_attr_height_obstacles_name">Koristi podatke o visini</string>
    <string name="routing_attr_relief_smoothness_factor_name">Izaberi visinsko odstupanje</string>
    <string name="total_distance">Ukupno rastojanje</string>
    <string name="shared_string_time">Vreme</string>
    <string name="average_altitude">Prosečna visina</string>
    <string name="altitude_range">Raspon visine</string>
    <string name="altitude_ascent">Uzbrdo</string>
    <string name="altitude_descent">Nizbrdo</string>
    <string name="route_altitude">Uspon puta</string>
    <string name="routing_attr_driving_style_name">Način vožnje</string>
    <string name="shared_string_gpx_tracks">Trase</string>
    <string name="shared_string_move">Pomeri</string>
    <string name="file_can_not_be_moved">Neuspešno premeštanje fajla.</string>
    <string name="select_gpx_folder">Odaberi folder sa GPX fajlom</string>
    <string name="shared_string_color">Kolor</string>
    <string name="shared_string_end_time">Vreme dolaska</string>
    <string name="shared_string_start_time">Vreme polaska</string>
    <string name="shared_string_max">Maks</string>
    <string name="shared_string_time_span">Vremenski raspon</string>
    <string name="shared_string_time_moving">Pomeranje vremena</string>
    <string name="average_speed">Prosečna brzina</string>
    <string name="max_speed">Maksimalna brzina</string>
    <string name="shared_string_gpx_track">Putanja</string>
    <string name="track_points_category_name">Istaknute tačke na ovom putu</string>
    <string name="route_points_category_name">Broj skretanja na ovoj ruti</string>
    <string name="points_delete_multiple">Obrisati %1$d tačku(e)?</string>
    <string name="points_delete_multiple_succesful">Tačka(e) izbrisana(e).</string>
    <string name="add_new_folder">Dodaj novi folder</string>
    <string name="shared_string_slope">Nagib padine</string>
    <string name="relief_smoothness_factor_descr">Omiljeni teren: ravno ili brdovito.</string>
    <string name="routing_attr_driving_style_safety_name">Radije sporednim putevima</string>
    <string name="routing_attr_driving_style_balance_name">Balansirano</string>
    <string name="routing_attr_driving_style_speed_name">Kraće rute</string>
    <string name="routing_attr_relief_smoothness_factor_more_plains_name">Ravno</string>
    <string name="routing_attr_relief_smoothness_factor_plains_name">Manje brdovito</string>
    <string name="routing_attr_relief_smoothness_factor_hills_name">Brdovito</string>
    <string name="full_version_thanks">Hvala za kupovinu plaćene verzije OsmAnda.</string>
    <string name="parking_options">Opcije parkiranja</string>
    <string name="do_not_show_startup_messages_desc">Ne prikazuj ponude popusta iz programa i naročite poruke o lokalnim događajima.</string>
    <string name="do_not_show_startup_messages">Ne prikazuj poruke pri pokretanju</string>
    <string name="do_not_send_anonymous_app_usage_desc">OsmAnd prikuplja podatke o tome koje delove programa otvarate. Lokaciju se ne šalje, niti išta što uneseš u program niti pojedinosti o oblastima koje vidiš, tražiš ili preuzmaš.</string>
    <string name="do_not_send_anonymous_app_usage">Ne šalji anonimne podatke o korišćenju programa</string>
    <string name="shared_string_automatic">Automatski</string>
    <string name="right_side_navigation">Vožnja desnom trakom</string>
    <string name="fonts_header">Fontovi mape</string>
    <string name="restore_purchases">Vrati kupovinu</string>
    <string name="shared_string_visible">Vidljivo</string>
    <string name="analyze_on_map">Analiza na mapi</string>
    <string name="add_edit_favorite">Dodaj ili izmeni favorite</string>
    <string name="reset_deafult_order">Vrati podrazumevani poredak stavki</string>
    <string name="back_to_editing">Povratak uređivanju</string>
    <string name="quick_action_switch_profile_descr">Dugme menja između izabranih profila.</string>
    <string name="shared_string_add_profile">Dodaj profil</string>
    <string name="change_application_profile">Promeni profil programa</string>
    <string name="profiles_for_action_not_found">Neuspešno pronalaženje takvog profila.</string>
    <string name="index_item_world_basemap_detailed">Osnovna mapa sveta (detaljna)</string>
    <string name="unsupported_type_error">Nepodržana vrsta</string>
    <string name="width_limit_description">Unesi širinu vozila, neka ograničenja puta mogu biti primenjena za široka vozila.</string>
    <string name="height_limit_description">Unesi visinu vozila, neka ograničenja puta mogu biti primenjena za visoka vozila.</string>
    <string name="weight_limit_description">Unesi težinu vozila, neka ograničenja puta mogu biti primenjena za teška vozila.</string>
    <string name="lenght_limit_description">Unesi dužinu vozila, neka ograničenja puta mogu biti primenjena za duža vozila.</string>
    <string name="gpx_parse_error">Pronađen je problem sa datotekom GPX-a
\n
\nMožeš se obratiti podršci OsmAnda radi istrage.</string>
    <string name="shared_string_always">Uvek</string>
    <string name="screen_control">Upravljanje ekranom</string>
    <string name="system_screen_timeout_descr">Isključi ekran prema sistemskom vremenu zaključavanja.</string>
    <string name="system_screen_timeout">Koristi sistemsko vreme zaključavanja ekrana</string>
    <string name="turn_screen_on_descr">Odaberi mogućnosti uključivanja ekrana (proveri da li je OsmAnd aktivan, kada je uređaj zaključan):</string>
    <string name="turn_screen_on_navigation_instructions_descr">Svako glasovno uputstvo će uključiti ekran.</string>
    <string name="turn_screen_on_navigation_instructions">Instrukcija navođenja</string>
    <string name="turn_screen_on_power_button_disabled">Onemogućeno. Zahteva \'Drži ekran uključenim\' pod \'Vreme isteka posle buđenja\'.</string>
    <string name="turn_screen_on_power_button_descr">Pritiskanjem dugmeta za isključivanje uređaja će uključiti ekran sa OsmAndom preko zaključanog ekrana.</string>
    <string name="turn_screen_on_power_button">Dugme za isključivanje</string>
    <string name="turn_screen_on_proximity_sensor">Senzor pokreta</string>
    <string name="turn_screen_on_wake_time_descr">Odaberi vreme isteka ekrana posle buđenja. (\"%1$s\" se odnosi na vreme isteka.)</string>
    <string name="keep_screen_on">Drži ekran uključenim</string>
    <string name="keep_screen_off">Drži ekran isključenim</string>
    <string name="pseudo_mercator_projection">Pseudo-Merkator projekcija</string>
    <string name="one_image_per_tile">Jedna slika po sličici mape</string>
    <string name="sqlite_db_file">SQLiteDB fajl</string>
    <string name="online_map_name_helper_text">Unesi ime ovom internet izvoru mape.</string>
    <string name="online_map_url_helper_text">Unesi ili nalepi adresu internet izvora.</string>
    <string name="edit_online_source">Izmeni internet izvor</string>
    <string name="expire_time">Vreme isteka</string>
    <string name="mercator_projection">Merkatorov prikaz</string>
    <string name="storage_format">Format skladišta</string>
    <string name="map_source_zoom_levels">Postavi najmanji i najveći stepen uveličavanja koji prikazuje ili učitava internet mapu.</string>
    <string name="map_source_zoom_levels_descr">Utiče na ekran kada se koristi kao mapa ili podsloj/ nadsloj.
\n
\n%1$s: Mapa je ograničena odabranim stupnjem uveličanja.
\n
\n%2$s: su stepeni pri kojima će originalne sličice mape biti vidljive, a umanjenje ili uvećanje biće izvan ovih vrednosti.</string>
    <string name="expire_time_descr">Keš sličica mape biće ponovo preuzete posle zadatog broja minuta. Ostavite prazno da se nikad ne osvežavaju sličice iz ovog izvora.
\n
\nJedan dan je 1440 minuta.
\nNedelju dana je 10 080 minuta.
\nMesec dana je 43829 minuta.</string>
    <string name="tiles_storage_descr">Odaberi kako da skladištiš preuzete sličice mape.</string>
    <string name="export_import_quick_actions_with_profiles_promo">Izvoz ili uvoz brze radnje s profilima aplikacije.</string>
    <string name="shared_string_delete_all_q">Obriši sve?</string>
    <string name="delete_all_actions_message_q">Bespovratno obrisati %d brze radnje?</string>
    <string name="screen_timeout">Vreme isključivanja ekrana</string>
    <string name="uninstall_speed_cameras">Obriši prekršajne kamere</string>
    <string name="shared_string_legal">Pravna pitanja</string>
    <string name="speed_camera_pois">TOI prekršajnih kamera</string>
    <string name="speed_cameras_legal_descr">U nekim državama je zabranjeno obaveštavanje o prekršajnim kamerama.
\n
\nMoraš napraviti izbor ovde, u zavisnosti od zakona države.
\n
\nOdaberi %1$s i primaćeš obaveštenja i upozorenja o radarima i kamerama za brzinu.
\n
\nOdaberi %2$s. Svi podaci vezani za radare: upozorenja, obaveštenja, TOI biće obrisane do ponovne instalacije OsmAnd.</string>
    <string name="keep_active">Zadrži aktivnim</string>
    <string name="shared_string_uninstall">Deinstaliraj</string>
    <string name="speed_cameras_alert">Upozorenja na prekršajne kamere su zakonom zabranjene u nekim državama.</string>
    <string name="screen_timeout_descr">Ako je „%1$s” uključen, vreme rada će zavisiti od toga.</string>
    <string name="default_screen_timeout">Podrazumevano vreme isključivanja ekrana</string>
    <string name="shared_string_tones">tone</string>
    <string name="shared_string_meters">metri</string>
    <string name="details_dialog_decr">Prikazati ili sakriti dodatne detalje mape</string>
    <string name="shared_string_night_map">Noćna mapa</string>
    <string name="add_online_source">Dodaj internet izvor</string>
    <string name="clear_tiles_warning">Primenom ovih izmena očistićeš keš podatke ovog izvora sličica mape</string>
    <string name="vessel_height_warning_link">Podesi visinu plovila</string>
    <string name="vessel_height_warning">Podesi visinu plovila zbog visine mostova. Ukoliko most se pomera, koristi se njegova visina kada je otvoren.</string>
    <string name="vessel_height_limit_description">Podesi visinu plovila zbog visine mostova. Ukoliko most se pomera, koristi se njegova visina kada je otvoren.</string>
    <string name="vessel_width_limit_description">Podesi širinu plovila zbog uskih mostova</string>
    <string name="quick_action_showhide_mapillary_descr">Prikazati ili sakriti nivo Mapilarija na mapi.</string>
    <string name="routing_attr_length_description">Odaberi dužinu vozila koja je dozvoljena na putevima.</string>
    <string name="routing_attr_length_name">Dužina</string>
    <string name="shared_string_bearing">Pravac</string>
    <string name="item_deleted">%1$s obrisano</string>
    <string name="speed_cameras_restart_descr">Ponovo pokreni program radi brisanja prekršajnih kamera.</string>
    <string name="shared_string_uninstall_and_restart">Deinstaliraj i restartuj</string>
    <string name="speed_cameras_removed_descr">Ovaj uređaj nema prekršajne kamere.</string>
    <string name="app_mode_inline_skates">Roleri</string>
    <string name="use_volume_buttons_as_zoom_descr">Upravljaj stepenom zumiranje mape pomoću dugmića za jačinu zvuka na uređaju.</string>
    <string name="use_volume_buttons_as_zoom">Dugmići za jačinu zvuka za zumiranje mape</string>
    <string name="please_provide_point_name_error">Navedi naziv tačke</string>
    <string name="quick_action_remove_next_destination_descr">Uklanja trenutnu odredišnu tačku. Ako je ona i finiš tačka, navođenje će se zaustaviti.</string>
    <string name="search_download_wikipedia_maps">Preuzimanje Wikipedia mape</string>
    <string name="plugin_wikipedia_description">Podaci o tačkama zanimanja potražite na Vikipediji, džepnom internet vodiču koji ima članke o mestima i odredištima.</string>
    <string name="add_hidden_group_info">Dodatu tačku možeš naći u „%s“. Otkrij sakrivenu označenu grupu pa je prikazati na mapi.</string>
    <string name="app_mode_enduro_motorcycle">Enduro motocikl</string>
    <string name="app_mode_motor_scooter">Skuter</string>
    <string name="app_mode_wheelchair">Invalidska kolica</string>
    <string name="app_mode_wheelchair_forward">Invalidska kolica napred</string>
    <string name="app_mode_go_cart">Go-cart</string>
    <string name="osm_edit_closed_note">Zatvorena OSM beleška</string>
    <string name="set_working_days_to_continue">Podesi radne dane za nastavak</string>
    <string name="route_between_points">Ruta između tačaka</string>
    <string name="plan_a_route">Plan rute</string>
    <string name="add_to_a_track">Dodaj u trasu</string>
    <string name="track_show_start_finish_icons">Prikazati ikonu za početak i kraj</string>
    <string name="select_track_width">Izaberi širinu</string>
    <string name="gpx_split_interval_descr">Izaberi međuvreme na kome će se prikazivati oznake sa razdaljinom ili vremenom na trasi.</string>
    <string name="gpx_split_interval_none_descr">Izaberi željenu mogućnost podele: po vremenu ili po udaljenosti.</string>
    <string name="shared_string_custom">Vlastite</string>
    <string name="gpx_direction_arrows">Strelice navođenja</string>
    <string name="track_coloring_solid">Čvrsto</string>
    <string name="plan_route_last_edited">Poslednje izmenjena</string>
    <string name="plan_route_import_track">Uvezi trasu</string>
    <string name="plan_route_open_existing_track">Otvori postojeću rutu</string>
    <string name="plan_route_create_new_route">Kreiranje nove rute</string>
    <string name="plan_route_select_track_file_for_open">Izaberi fajl trase za otvaranje.</string>
    <string name="shared_string_done">Završeno</string>
    <string name="overwrite_track">Zameni trasu</string>
    <string name="save_as_new_track">Sačuvaj kao novu rutu</string>
    <string name="reverse_route">Obrnuta putanja</string>
    <string name="route_between_points_whole_track_button_desc">Čitava trasa će se preračunati koristeći odabrani profil.</string>
    <string name="route_between_points_next_segment_button_desc">Samo će sledeći segment biti preračunat koristeći odabrani profil.</string>
    <string name="route_between_points_desc">Izaberi kako povezati tačke, po pravoj liniji, ili izračunaj rutu između njih kako je dole naznačeno.</string>
    <string name="whole_track">Cela trasa</string>
    <string name="next_segment">Sledeći segment</string>
    <string name="threshold_distance">Maksimalna distanca</string>
    <string name="navigation_profile">Profil navigacije</string>
    <string name="route_between_points_add_track_desc">Izaberi fajl trase kojoj će se dodati novi segment.</string>
    <string name="street_level_imagery">Slike na nivou ulice</string>
    <string name="plan_route_exit_dialog_descr">Odbaci sve promene na planiranoj ruti?</string>
    <string name="in_case_of_reverse_direction">U slučaju obrnutog pravca</string>
    <string name="shared_string_save_as_gpx">Sačuvaj kao novu fajl GPX trase</string>
    <string name="add_segment_to_the_track">Dodaj u fajl trase</string>
    <string name="shared_string_gpx_files">Trase</string>
    <string name="layer_gpx_layer">Trase</string>
    <string name="show_gpx">Trase</string>
    <string name="save_track_to_gpx_globally">Upisuj trase u GPX fajl</string>
    <string name="shared_string_gpx_route">Prati rutu</string>
    <string name="empty_state_my_tracks">Dodaj fajl sa snimljenom rutom</string>
    <string name="empty_state_my_tracks_desc">Uvezi ili snimi fajl trase</string>
    <string name="context_menu_item_add_waypoint">Dodaj tačku na rutu</string>
    <string name="map_widget_monitoring">Snimanje putovanja</string>
    <string name="marker_save_as_track">Snimi kao fajl trase</string>
    <string name="follow_track">Prati rutu</string>
    <string name="follow_track_descr">Izaberi fajl trase za navigaciju</string>
    <string name="import_track_descr">Izaberi fajl trase za navigaciju ili uvezi sa uređaja.</string>
    <string name="select_another_track">Izaberi drugu trasu</string>
    <string name="navigate_to_track_descr">Navodi od moje pozicije do trase</string>
    <string name="pass_whole_track_descr">Tačka trase za navođenje</string>
    <string name="start_of_the_track">Početak trase</string>
    <string name="nearest_point">Najbliža tačka</string>
    <string name="attach_to_the_roads">Vođica uvek na ruti</string>
    <string name="delete_address">Izbriši adresu</string>
    <string name="add_address">Dodaj adresu</string>
    <string name="access_hint_enter_address">Unesi adresu</string>
    <string name="plan_route_trim_before">Skrati pre</string>
    <string name="plan_route_trim_after">Skrati posle</string>
    <string name="plan_route_change_route_type_before">Promeni tip rute pre</string>
    <string name="plan_route_change_route_type_after">Promeni tip rute posle</string>
    <string name="simplified_track">Pojednostavljene trase</string>
    <string name="simplified_track_description">Samo linija rute biće sačuvana, a međuodredišta biće obrisana.</string>
    <string name="shared_string_file_name">Ime fajla</string>
    <string name="number_of_gpx_files_selected_pattern">%s izabranih fajlova trase</string>
    <string name="monitoring_control_start">REC</string>
    <string name="disable_recording_once_app_killed_descrp">Beleženje trasa biće zaustavljeno kada se program zatvori (preko skorašnjih programa). (Indikator pozadine OsmAnd nestaje sa notifikacione trake obaveštenja.)</string>
    <string name="save_global_track_interval_descr">Navedi interval zapisivanja za opšte snimanje trasa (uključeno pomoću widžeta „snimanje putovanja“ na mapi).</string>
    <string name="gpx_monitoring_stop">Zaustavi snimanje puta</string>
    <string name="gpx_monitoring_start">Nastavi snimanje putovanja</string>
    <string name="system_default_theme">Sistem</string>
    <string name="all_next_segments">Svi naredni segmenti</string>
    <string name="previous_segment">Prethodni segment</string>
    <string name="all_previous_segments">Svi prethodni segmenti</string>
    <string name="only_selected_segment_recalc">Samo izabrani segment će se ponovo izračunati pomoću izabranog profila.</string>
    <string name="all_next_segments_will_be_recalc">Svi naredni segmenti će se ponovo izračunati pomoću izabranog profila.</string>
    <string name="all_previous_segments_will_be_recalc">Svi prethodni segmenti će se ponovo izračunati pomoću izabranog profila.</string>
    <string name="open_saved_track">Otvori sačuvanu trasu</string>
    <string name="shared_string_is_saved">je sačuvano</string>
    <string name="one_point_error">Dodaj bar dve tačke.</string>
    <string name="shared_string_redo">Ponovi</string>
    <string name="release_3_8">• Osvežena je mogućnost rute: omogućava upotrebu različitih vrsta navođenja po delu i uključivanje ruta
\n
\n • Novi meni za trase: Odaberi boju, debljinu, strelice smera prikaza, sličice početka i završetka
\n
\n • Poboljšana je vidljivost biciklističkih čvorova.
\n
\n • Trase se sada mogu tapkati, imaju priručni meni sa osnovnim podacima.
\n
\n • Poboljšani su motori pretrage
\n
\n • Poboljšane su mogućnosti praćenja trasa u navođenju
\n
\n • Rešeni problemi sa uvozom / izvozom podešavanja profila
\n
\n</string>
    <string name="sort_last_modified">Poslednje izmenjeno</string>
    <string name="sort_name_descending">Ime: Z - A</string>
    <string name="sort_name_ascending">Ime: A - Z</string>
    <string name="start_finish_icons">Ikone za početak i kraj</string>
    <string name="contour_lines_thanks">Hvala vam što ste kupili „Topography“</string>
    <string name="osm_live_payment_desc_hw">Preplata se naplaćuje po izabranom vremenu. Otkaži je u AppGallery u bilo kom trenutku.</string>
    <string name="osm_live_payment_subscription_management_hw">Plaćanje se naplaćuje s AppGallery računa prilikom potvrde kupovine.
\n
\nČlanarina se samostalno obnavlja ukoliko nije otkazana pre dana obnove.
\n
\nČlanarinama možeš upravljati i otkazati ih tako što ćeš otići u podešavanja programa AppGallery.</string>
    <string name="routing_attr_avoid_footways_description">Pešačke staze</string>
    <string name="routing_attr_avoid_footways_name">Pešačke staze</string>
    <string name="development">Razvoj</string>
    <string name="use_live_public_transport">Podaci OsmAnda Live</string>
    <string name="use_live_routing">Podaci OsmAnda Live</string>
    <string name="complex_routing_descr">Dvofazno usmeravanje za auto navigaciju.</string>
    <string name="use_fast_recalculation_desc">Preračunava samo početni deo puta, korisno za duga putovanja.</string>
    <string name="use_native_pt">Razvoj lokalnog javnog prevoza</string>
    <string name="use_native_pt_desc">Prebaci se na Java (bezbedno) izračunavanje rute javnog prevoza</string>
    <string name="perform_oauth_authorization_description">Prijavi se pomoću OAuth -a radi korišćenja mogućnosti uređivanja OpenStritMapa</string>
    <string name="perform_oauth_authorization">Prijavi se preko OAuth-a</string>
    <string name="clear_osm_token">Obriši OpenStreetMap OAuth token</string>
    <string name="osm_edit_logout_success">Odjavljen</string>
    <string name="file_already_imported">Fajl je već uvezen u OsmAnd</string>
    <string name="use_two_phase_routing">Koristite dvofazni algoritam usmeravanja A*</string>
    <string name="shared_string_graph">Grafikon</string>
    <string name="message_need_calculate_route_before_show_graph">%1$s podaci dostupni samo na putevima, izračunajte rutu koristeći „Ruta između tačaka“ da biste videli grafike.</string>
    <string name="message_graph_will_be_available_after_recalculation">Molimo sačekaj.
\nGrafikon će biti dostupan nakon ponovnog izračunavanja rute.</string>
    <string name="shared_string_local_maps">Lokalne mape</string>
    <string name="icon_group_amenity">Slobodno vreme</string>
    <string name="icon_group_special">Specijalna</string>
    <string name="icon_group_transport">Prevoz</string>
    <string name="icon_group_service">Servisi</string>
    <string name="icon_group_symbols">Simboli</string>
    <string name="icon_group_sport">Sport</string>
    <string name="icon_group_emergency">Hitna pomoć</string>
    <string name="icon_group_travel">Putovanje</string>
    <string name="message_you_need_add_two_points_to_show_graphs">Dodaj najmanje dve tačke</string>
    <string name="plugin_global_prefs_info">Ova podešavanja dodataka su opšta i primenjuju se na sve profile</string>
    <string name="login_open_street_map">Prijavi se na OpenStreetMap.org</string>
    <string name="login_open_street_map_org">Prijavi se na OpenStreetMap.org</string>
    <string name="sign_in_with_open_street_map">Prijavi se pomoću OpenStreetMap-a</string>
    <string name="osm_edits_view_descr">Pogledaj sve tvoje još uvek neotpremljene izmene ili beleške OSM-a u %1$s. Otpremljene tačke se ne više prikazuju.</string>
    <string name="open_street_map_login_mode">Prijavi se da bi otpremio nove ili izmenjene promene.
\n
\nMožeš se prijaviti koristeći bezbedan način prijave OAuth ili koristite svoje korisničko ime i lozinku.</string>
    <string name="use_login_password">Koristi korisničko ime i lozinku</string>
    <string name="login_account">Nalog</string>
    <string name="user_password">Lozinka</string>
    <string name="user_login">Prijava</string>
    <string name="route_points">Tačke rute</string>
    <string name="shared_string_launch">Pokreni</string>
    <string name="shared_string_photo">Slika</string>
    <string name="shared_string_video">Video</string>
    <string name="shared_string_tracks">Trase</string>
    <string name="shared_string_my_favorites">Favoriti</string>
    <string name="shared_string_my_places">Moja mesta i rute</string>
    <string name="shared_string_add_to_favorites">Dodaj u \'Favorite\'</string>
    <string name="shared_string_add">Dodaj</string>
    <string name="shared_string_address">Adrese</string>
    <string name="shared_string_added">Dodato</string>
    <string name="shared_string_edited">Uređeno</string>
    <string name="shared_string_deleted">Izbrisano</string>
    <string name="empty_state_osm_edits_descr">Kreiraj ili menjaj OpenStreetMap TOI, otvori ili piši komentare OSM-u i doprinosi snimanjem GPX fajlova.</string>
    <string name="empty_state_osm_edits">Stvaraj ili menjaj objekte OpenStreetMap</string>
    <string name="shared_string_marker">Marker</string>
    <string name="shared_string_actions">Akcije</string>
    <string name="modify_the_search_query">izmeni pretragu.</string>
    <string name="av_locations_all_desc">GPX- fajl sa koordinatama i podacima svih beležaka.</string>
    <string name="av_locations_selected_desc">GPX fajl sa koordinatama i podacima izabrane beleške.</string>
    <string name="additional_actions">Dodatne akcije</string>
    <string name="will_open_on">Otvara se u</string>
    <string name="will_open_at">Otvara se u</string>
    <string name="will_close_at">Zatvara se u</string>
    <string name="open_till">Otvoreno do</string>
    <string name="open_from">Otvoreno od</string>
    <string name="context_menu_points_of_group">Sve tačke grupe</string>
    <string name="context_menu_read_article">Čitanje članka</string>
    <string name="context_menu_read_full_article">Čitanje celog članka</string>
    <string name="without_time_limit">Bez vremenskog ograničenja</string>
    <string name="pick_up_till">Pokupiti do</string>
    <string name="parked_at">parkiran na</string>
    <string name="what_is_here">Ovde su:</string>
    <string name="shared_string_without_name">Bez imena</string>
    <string name="rendering_attr_hidePOILabels_name">TOI oznake</string>
    <string name="will_open_tomorrow_at">Otvara se sutra u</string>
    <string name="osm_notes">OSM beleške</string>
    <string name="all_data">Svi podaci</string>
    <string name="osm_edits_export_desc">Izvezi kao beleške OSM-a, TOI ili oba.</string>
    <string name="choose_file_type">Odaberi vrstu fajla</string>
    <string name="osc_file">OSC fajl</string>
    <string name="shared_string_gpx_file">GPX fajl</string>
    <string name="osc_file_desc">OSC - pogodno za izvoz u OpenStreetMap.</string>
    <string name="gpx_file_desc">GPX - pogodno za izvoz u JOSM i druge uređivače OSM-a.</string>
    <string name="switch_osm_notes_visibility_desc">Prikazati ili sakriti beleške OSM-a na mapi.</string>
    <string name="show_closed_notes">Prikazati zatvorene beleške</string>
    <string name="subsequent_dest_description">Dodaj kao krajnje odredište</string>
    <string name="first_intermediate_dest_description">Dodaj prvo stajanje</string>
    <string name="last_intermediate_dest_description">Dodaje prolazno stajanje</string>
    <string name="shared_string_current">Trenutno</string>
    <string name="make_as_start_point">Zameni početnu tačku</string>
    <string name="map_imported_successfully">Mapa je uvezena</string>
    <string name="map_import_error">Greška pri uvoženju mape</string>
    <string name="enter_the_file_name">Unesi ime fajla.</string>
    <string name="transport_nearby_routes">Unutar</string>
    <string name="transport_nearby_routes_within">Prevoz u blizini</string>
    <string name="optional_point_name">Dodatno ime tačke</string>
    <string name="north_abbreviation">N</string>
    <string name="south_abbreviation">S</string>
    <string name="west_abbreviation">W</string>
    <string name="east_abbreviation">E</string>
    <string name="dd_mm_mmm_format">DD°MM.MMM′</string>
    <string name="dd_mm_mmmm_format">DD°MM.MMMM′</string>
    <string name="dd_ddddd_format">DD.DDDDD°</string>
    <string name="dd_dddddd_format">DD.DDDDDD°</string>
    <string name="dd_mm_ss_format">DD°MM′SS″</string>
    <string name="enter_lat_and_lon">Unesi geografsku širinu i dužinu</string>
    <string name="enter_lat">Unesi geografsku širinu</string>
    <string name="enter_lon">Unesi geografsku dužinu</string>
    <string name="distance_nearest">Prvo najbliži</string>
    <string name="distance_farthest">Prvo najudaljeniji</string>
    <string name="rendering_attr_whiteWaterSports_name">Sportovi na vodi</string>
    <string name="group_deleted">Grupa je izbrisana</string>
    <string name="clear_all_intermediates">Očisti sva međuodredišta</string>
    <string name="shared_string_total">Ukupno</string>
    <string name="select_waypoints_category_description">Dodaj sva međuodredišta sa trasa ili odaberi zasebne kategorije.</string>
    <string name="nothing_found_in_radius">Nije nađeno ništa:</string>
    <string name="waypoints_removed_from_map_markers">Međuodredišta su uklonjene sa mape markera</string>
    <string name="shared_string_travel_guides">Putovanje</string>
    <string name="use_two_digits_longitude">Koristi dve cifre za geografsku dužinu</string>
    <string name="shared_string_result">Rezultat</string>
    <string name="shared_string_contents">Sadržaji</string>
    <string name="shared_string_explore">Istraži</string>
    <string name="saved_articles">Označeni članci</string>
    <string name="shared_string_read">Čitaj</string>
    <string name="wikivoyage_search_hint">Pretraga države, grada ili pokrajine</string>
    <string name="article_removed">Članak je uklonjen</string>
    <string name="shared_string_wikivoyage">Vikivojaž</string>
    <string name="download_maps_travel">Turistički vodiči</string>
    <string name="download_images">Preuzimaj slike</string>
    <string name="delete_search_history">Obriši istorijat pretraga</string>
    <string name="images_cache">Keš slika</string>
    <string name="online_webpage_warning">Strana je dostupna samo na internetu. Otvori je u čitaču veba?</string>
    <string name="shared_string_travel_book">Knjiga putovanja</string>
    <string name="select_travel_book">Odaberi knjigu putovanja</string>
    <string name="shared_string_wifi_only">Samo preko Wi-Fi</string>
    <string name="wikivoyage_download_pics_descr">Slike iz članaka mogu biti preuzimane zbog pristupa i bez interneta. 
\nUvek dostupno iz „Istraži“ → „Mogućnosti“.</string>
    <string name="wikivoyage_download_pics">Preuzimaj slike</string>
    <string name="shared_string_only_with_wifi">Samo preko WiFi</string>
    <string name="shared_string_do">Uradi</string>
    <string name="shared_string_dont">Nemoj</string>
    <string name="purchase_dialog_subtitle">Odaberi pogodne stavke</string>
    <string name="purchase_dialog_travel_description">Kupi nešto od sledećeg kako bi dobio funkciju internet turističkog vodiča:</string>
    <string name="purchase_dialog_title">Odaberi plan</string>
    <string name="unlock_all_features">Otključaj sve mogućnosti OsmAnd-a</string>
    <string name="wikipedia_offline">Vikipedija bez interneta</string>
    <string name="unlimited_downloads">Neograničeno preuzimanja</string>
    <string name="wikivoyage_offline">Vikivojaž bez interneta</string>
    <string name="purchase_unlim_title">Kupi - %1$s</string>
    <string name="in_app_purchase_desc_ex">Kada se jednom kupi, biće ti zauvek dostupno.</string>
    <string name="in_app_purchase_desc">Jednokratno plaćanje</string>
    <string name="in_app_purchase">Kupovina iz programa</string>
    <string name="daily_map_updates">Ažuriranje mape svakog sata</string>
    <string name="monthly_map_updates">Mesečna osvežavanja mapa</string>
    <string name="wikivoyage_travel_guide_descr">Vodiči za najzanimljivija mesta na planeti, unutar OsmAnd-a, bez potrebe za internetom.</string>
    <string name="wikivoyage_travel_guide">Turistički vodiči</string>
    <string name="welcome_to_open_beta">Dobrodošli na otvorenu beta verziju</string>
    <string name="get_unlimited_access">Dobavi neograničeni pristup</string>
    <string name="start_editing">Početak uređivanja</string>
    <string name="start_editing_card_description">Možeš i trebao bi menjati bilo koji članak na Wikivoyage. Deli tvoje znanje, iskustvo, talenat i pažnju.</string>
    <string name="welcome_to_open_beta_description">Turistički vodiči su trenutno zasnovani na Vikivojažu. Isprobaj sve mogućnosti besplatno.</string>
    <string name="start_editing_card_image_text">Besplatni svetski turistički vodič koji svako može da uređuje.</string>
    <string name="download_file">Preuzimanje fajla</string>
    <string name="update_is_available">Ažuriranje je dostupno</string>
    <string name="travel_card_download_descr">Preuzmi turističke vodiče Wikivoyage čitanja članaka o mestima po celom svetu bez interneta.</string>
    <string name="travel_card_update_descr">Dostupni su novi podaci Vikibojaža, osveži ih radi uživanja.</string>
    <string name="paid_plugin">Plaćeni dodatak</string>
    <string name="paid_app">Plaćeni program</string>
    <string name="popular_destinations">Popularna odredišta</string>
    <string name="osmand_team">OsmAnd tim</string>
    <string name="maps_you_need">Mape koje ti trebaju</string>
    <string name="maps_you_need_descr">Na osnovu članaka koji ste zabeležili, predloženo je da preuzete sledeće mape:</string>
    <string name="purchase_cancelled_dialog_descr">Obnovi članarinu radi mogućnosti nastavka korišćenja svih ovih mogućnosti:</string>
    <string name="purchase_cancelled_dialog_title">Otkazao si pretplatu OsmAnd Live</string>
    <string name="show_images">Prikazati slike</string>
    <string name="shared_string_restart">Restartovanje</string>
    <string name="download_all">Preuzmi sve</string>
    <string name="read_wikipedia_offline">Čitaj Vikipediju bez interneta</string>
    <string name="how_to_open_link">Kako da otvorim link?</string>
    <string name="read_wikipedia_offline_description">Da bi čitao članke sa Wikipedia i Wikivoyage, kupi OsmAnd Live.</string>
    <string name="open_wikipedia_link_online_description">Link će biti otvorena u web čitaču.</string>
    <string name="open_wikipedia_link_online">Otvori Wikipedia link na internetu</string>
    <string name="default_render_descr">Stil opšte namene. Gusti gradovi su prikazani jasno. Prikazuje izohipse, rute, kvalitet podloge, zabrane pristupa, blokade puteva, iscrtavanje puteva po alpskoj lestvici SAC/SAI, objekti za sportove na brzacima.</string>
    <string name="touring_view_render_descr">Izgled za turističke ture sa visokim kontrastom i najviše detalja. Uključuje sve mogućnosti podrazumevanog izgleda OsmAnda, pritom prikazujući što je više detalja moguće, konkretno puteve, staze i ostale načine putovanja. Jasna vidna razlika između različitih vrsta puteva, tako da podseća na turističke atlase. Pogodan za dnevni i noćni naćin rada, kao i korišćenje napolju.</string>
    <string name="topo_render_descr">Za šetanje, pešačenje, trčanje i biciklizam u prirodi. Dobra čitljivost u uslovima spoljne osvetljenosti. Dobar kontrast za puteve i prirodne objekte, različiti tipovi ruta, izohipse sa naprednim podešavanjima, više detalja. Mogućnost vrsta podloge omogućava da razlikuješ puteve sa različitim kvalitetima podloga. Nema noćnog rada.</string>
    <string name="light_rs_render_descr">Jednostavan prikaz vožnje. Prijatan za oči noću, izohipse, pomorandžasti putevi sa dobrim senčenjem, zamagljuje manje bitne stavke na mapi.</string>
    <string name="ski_map_render_descr">Za skijanje. Prikazuje staze, skijaške žičare, seoske puteve, itd. Zamagljuje manje bitne stavke na mapi.</string>
    <string name="nautical_render_descr">Za rečno i morsko navođenje. Prikazuje bove, svetionike, rečne i morske puteve, luke, pomorske oznake i izobate.</string>
    <string name="off_road_render_descr">Za vožnju van puta, zasnovanu na izledu „Topo“ i pogodno za upotrebu sa zelenim satelitskim slikama kao donji nivo. Smanjena je debljina glavnog puta, povećana debljina putanja, ruta, biciklističkih i drugih puteva.</string>
    <string name="snowmobile_render_descr">Za vožnju motornih sanki sa namenskim putevima i putanjama.</string>
    <string name="show_full_description">Prikazati ceo opis</string>
    <string name="hide_full_description">Sakriti ceo opis</string>
    <string name="shared_string_bookmark">Beleške</string>
    <string name="unirs_render_descr">Modifikacija osnovnog stila za povećanje kontrasta pešačkih i biciklističkih puteva. Koristi stare obrasce boja Mapnika.</string>
    <string name="get_osmand_live">Nabavi OsmAnd Live radi korišćenja ovih mogućnosti: dnevna ažuriranja mapa sa neograničenim brojem preuzimanja, svi plaćeni i besplatni dodaci, Wikipedia, Wikivoyage i još mnogo toga.</string>
    <string name="quick_action_edit_actions">Izmeni akcije</string>
    <string name="error_notification_desc">Pošalji snimak ekrana ovog obaveštenja na support@osmand.net</string>
    <string name="coord_input_save_as_track_descr">Dodao si %1$s tačke(i). Unesi ime fajla i tapni „Snimi“.</string>
    <string name="coord_input_save_as_track">Snimi kao putanju</string>
    <string name="coord_input_add_point">Dodaj tačku</string>
    <string name="coord_input_edit_point">Izmeni tačku</string>
    <string name="point_deleted">Tačka %1$s je obrisana</string>
    <string name="shared_string_world">Svet</string>
    <string name="send_search_query">Pošalji upit pretrage?</string>
    <string name="send_search_query_description">Poslaćemo upit tvoje pretrage: „%1$s“, kao i lokaciju.
\n
\n Ne sakupljamo lične podatke, samo nam trebaju podaci o pretragama da bismo poboljšavali motor pretrage.</string>
    <string name="increase_search_radius_to">Povećaj radijus pretrage na %1$s</string>
    <string name="search_no_results_feedback">Nema nalaza u pretrazi? 
\nJavite nam</string>
    <string name="poi_cannot_be_found">Neuspešno pronalaženje čvora ili puta.</string>
    <string name="thank_you_for_feedback">Hvala za povratnom odgovoru</string>
    <string name="ask_for_location_permission">Odobri OsmAnd-u pristup lokaciji radi nastavka.</string>
    <string name="more_transport_on_stop_hint">Više prevoza dostupno je na ovom stajalištu.</string>
    <string name="keep_passed_markers">Zadrži odobrane markere na mapi</string>
    <string name="keep_passed_markers_descr">Markeri dodati kao grupa favorita ili GPX međuodredišta označeni kao odobrani ostaće na mapi. Ako grupa nije uključena, markeri će se izgubiti sa mape.</string>
    <string name="shared_string_restore">Vratiti</string>
    <string name="start_search_from_city">Prvo odaberi grad/ mesto</string>
    <string name="search_street">Traži ulicu</string>
    <string name="third_party_application">Program treće strane</string>
    <string name="edit_map_marker">Izmeni marker mape</string>
    <string name="markers_remove_dialog_msg">Obriši oznaku „%s“ sa mape?</string>
    <string name="osm_live_payment_contribute_descr">Prilozi pomažu plaćanje OSM mapera.</string>
    <string name="osm_live_payment_header">Vremenski razmak plaćanja:</string>
    <string name="default_price_currency_format">%1$.2f %2$s</string>
    <string name="osm_live_payment_renews_annually">Godišnje obnavljanje</string>
    <string name="osm_live_payment_renews_quarterly">Obnavlja se kvartalno</string>
    <string name="osm_live_payment_renews_monthly">Mesečno obnavljanje</string>
    <string name="osm_live_payment_current_subscription">Trenutna preplata</string>
    <string name="osm_live_payment_discount_descr">Uštedi %1$s</string>
    <string name="osm_live_payment_month_cost_descr_ex">%1$.2f %2$s / mesečno</string>
    <string name="osm_live_payment_month_cost_descr">%1$s / mesečno</string>
    <string name="osm_live_payment_annual_title">Godišnje</string>
    <string name="osm_live_payment_3_months_title">Svaka 3 meseca</string>
    <string name="osm_live_payment_monthly_title">Mesečno</string>
    <string name="osm_live_plan_pricing">Plan &amp; Cene</string>
    <string name="powered_by_osmand">Od OsmAnd-a</string>
    <string name="osm_live_subscriptions">Pretplate</string>
    <string name="arrive_at_time">Dolazak u %1$s</string>
    <string name="intermediate_destinations">Međuodredište</string>
    <string name="voice_announcements">Glasovne najave</string>
    <string name="choose_track_file_to_follow">Odaberi datoteku putanja za praćenje</string>
    <string name="simulate_navigation">Simulacija rute</string>
    <string name="show_along_the_route">Prikazati duž rute</string>
    <string name="avoid_roads_descr">Na ruti izbegavati:</string>
    <string name="app_mode_public_transport">Javni prevoz</string>
    <string name="waiting_for_route_calculation">Izračunavanje rute…</string>
    <string name="points_of_interests">Tačke od interesa (TOI)</string>
    <string name="route_way">Put</string>
    <string name="on_foot">Peške</string>
    <string name="transfers">Transferi</string>
    <string name="intermediate_waypoint">Međuodredište</string>
    <string name="add_start_point">Postavi početnu tačku</string>
    <string name="add_intermediate_point">Dodaj međuodredište</string>
    <string name="add_destination_point">Postavi odredište</string>
    <string name="shared_string_height">Visina</string>
    <string name="shared_string_width">Širina</string>
    <string name="rendering_attr_smoothness_intermediate_name">Srednje</string>
    <string name="rendering_attr_smoothness_good_name">Dobro</string>
    <string name="rendering_attr_smoothness_excellent_name">Odlična</string>
    <string name="rendering_attr_surface_compacted_name">Utabano</string>
    <string name="rendering_attr_surface_fine_gravel_name">Sitan šljunak</string>
    <string name="rendering_attr_surface_gravel_name">Šljunak</string>
    <string name="rendering_attr_surface_wood_name">Drvo</string>
    <string name="rendering_attr_surface_metal_name">Metal</string>
    <string name="rendering_attr_surface_stone_name">Kamen</string>
    <string name="rendering_attr_surface_pebblestone_name">Kamenčići</string>
    <string name="rendering_attr_surface_paving_stones_name">Popločano kamenjem</string>
    <string name="rendering_attr_surface_cobblestone_name">Kaldrma</string>
    <string name="rendering_attr_surface_sett_name">Kaldrma</string>
    <string name="rendering_attr_surface_concrete_name">Beton</string>
    <string name="rendering_attr_surface_paved_name">Asfaltirano</string>
    <string name="rendering_attr_surface_asphalt_name">Asfalt</string>
    <string name="rendering_attr_surface_snow_name">Sneg</string>
    <string name="rendering_attr_surface_salt_name">So</string>
    <string name="rendering_attr_surface_ice_name">Led</string>
    <string name="rendering_attr_surface_mud_name">Blato</string>
    <string name="rendering_attr_surface_dirt_name">Prašina</string>
    <string name="rendering_attr_surface_ground_name">Zemlja</string>
    <string name="rendering_attr_surface_grass_paver_name">Popločani put</string>
    <string name="rendering_attr_surface_grass_name">Trava</string>
    <string name="rendering_attr_surface_sand_name">Pesak</string>
    <string name="rendering_attr_surface_unpaved_name">Makadam</string>
    <string name="route_descr_select_start_point">Odaberi početnu tačku</string>
    <string name="route_add_start_point">Dodaj početnu tačku</string>
    <string name="add_start_and_end_points">Dodaj start i odredište</string>
    <string name="transfers_size">%1$d preuzimanja</string>
    <string name="add_intermediate">Dodaj međuodredište</string>
    <string name="public_transport_warning_title">Navođenje javnim prevozom je trenutno u beta fazi, očekuj greške i nepravilnosti.</string>
    <string name="public_transport_warning_descr_blog">Pročitaj kako OsmAnd izračunava puteve na našem blogu.</string>
    <string name="save_poi_value_exceed_length_title">Dužina vrednosti „%s“</string>
    <string name="save_poi_value_exceed_length">Skrati veličinu oznake „%s“ na manje od 255 znakova.</string>
    <string name="shared_string_walk">Hodanje</string>
    <string name="avoid_pt_types">Izbegavati vrste prevoza…</string>
    <string name="quick_action_day_night_mode">%s način</string>
    <string name="avoid_pt_types_descr">Odaberi vrste javnog prevoza koje treba izbegavati:</string>
    <string name="angular_measeurement_descr">Izmeni u čemu se meri azimut.</string>
    <string name="angular_measeurement">Merna jedinica za uglove</string>
    <string name="shared_string_milliradians">Miliradijani</string>
    <string name="shared_string_degrees">Stepeni</string>
    <string name="routing_attr_avoid_ferry_description">Trajekte</string>
    <string name="routing_attr_avoid_ferry_name">Trajekte</string>
    <string name="routing_attr_avoid_subway_description">Podzemne i lake železnice</string>
    <string name="routing_attr_avoid_subway_name">Bez podzemne železnice</string>
    <string name="routing_attr_avoid_train_description">Vozove</string>
    <string name="routing_attr_avoid_train_name">Bez vozova</string>
    <string name="routing_attr_avoid_share_taxi_description">Deljenje taksija</string>
    <string name="routing_attr_avoid_share_taxi_name">Bez deljenja taksija</string>
    <string name="routing_attr_avoid_bus_description">Bez autobusa i trolejbusa</string>
    <string name="routing_attr_avoid_bus_name">Bez autobusa</string>
    <string name="routing_attr_avoid_tram_description">Tramvaje</string>
    <string name="routing_attr_avoid_tram_name">Bez tramvaja</string>
    <string name="send_log">Pošalji dnevnik</string>
    <string name="public_transport_type">Tip prevoza</string>
    <string name="public_transport_calc_pedestrian">Izračunaj rutu za hodanje</string>
    <string name="public_transport_try_change_settings">Pokušaj sa promenom podešavanja.</string>
    <string name="public_transport_try_ped">Pokušaj navođenje za pešake.</string>
    <string name="public_transport_no_route_title">Nažalost, OsmAnd nije uspeo da nađe ruta koji odgovara tvojim podešavanjima.</string>
    <string name="public_transport_ped_route_title">Ruta pešice je približno %1$s i možda može biti brži nego sa javnim prevozom</string>
    <string name="dont_move_maps">Ne premeštati</string>
    <string name="move_maps">Premesti mape</string>
    <string name="files_present">%1$d fajlovi (%2$s) postoje na prethodnoj lokaciji \'%3$s\'.</string>
    <string name="files_failed">Nisi uspeo da snimiti %1$d fajlove (%2$s).</string>
    <string name="files_copied">Snimljeno je %1$d fajlova (%2$s).</string>
    <string name="files_moved">Premešteno je %1$d fajlova (%2$s).</string>
    <string name="coordinates_widget">Vidžet za koordinate</string>
    <string name="searching_gps">Tražim GPS</string>
    <string name="application_profiles">Primenljivi nalozi</string>
    <string name="application_profiles_descr">Odaberi profile vidljive iz programa.</string>
    <string name="third_party_routing_type">Navođenje treće strane</string>
    <string name="special_routing_type">Specijalno rutiranje</string>
    <string name="custom_routing">Proizvoljni profil navođenja</string>
    <string name="osmand_default_routing">Navođenje OsmAnda</string>
    <string name="routing_profile_broutrer">BRouter (ne treba internet)</string>
    <string name="routing_profile_straightline">Prava linija</string>
    <string name="routing_profile_geocoding">Geokodiranje</string>
    <string name="base_profile_descr_aircraft">Avion, paraglajding</string>
    <string name="base_profile_descr_boat">Brod, veslanje, jedrenje</string>
    <string name="base_profile_descr_public_transport">Vrste javnog prevoza</string>
    <string name="base_profile_descr_pedestrian">Hodanje, šetanje, trčanje</string>
    <string name="base_profile_descr_bicycle">Planinarski bicikl, moped, konj</string>
    <string name="base_profile_descr_car">Auta, kamion, motor</string>
    <string name="select_nav_profile_dialog_title">Odaberi vrstu navođenja</string>
    <string name="select_base_profile_dialog_message">Napravi svoj proizvoljni profil na jednom od podrazumevanih profila, kojim se određuju osnovne podešavanja kao što su podrazumevana vidljivost vidžeta ili jedinice brzine i daljine. Ovo su podrazumevani primenljivi nalozi, zajedno sa primerima proizvoljnih profila kojima se može proširiti:</string>
    <string name="select_base_profile_dialog_title">Odaberi početni profil</string>
    <string name="profile_alert_delete_msg">Brisanje profila „%s”</string>
    <string name="profile_alert_delete_title">Obriši profil</string>
    <string name="profile_alert_need_save_msg">Prvo snimi izmene na profilu</string>
    <string name="profile_alert_need_save_title">Snimi izmene</string>
    <string name="profile_alert_cant_delete_base">Ne možeš obrisati osnovni profil OsmAnda</string>
    <string name="profile_alert_duplicate_name_msg">Već postoji profil sa ovim imenom</string>
    <string name="profile_alert_duplicate_name_title">Ime već postoji</string>
    <string name="profile_alert_need_profile_name_msg">Prvo moraš uneti ime profila.</string>
    <string name="profile_alert_need_profile_name_title">Unesi ime profila</string>
    <string name="profile_alert_need_routing_type_msg">Odaberi vrstu navođenja za novi primenljivi profil</string>
    <string name="profile_alert_need_routing_type_title">Odaberi vrstu navođenja</string>
    <string name="profile_type_base_string">Osnovni profil</string>
    <string name="profile_type_descr_string">Vrsta: %s</string>
    <string name="routing_profile_ski">Skijanje</string>
    <string name="settings_derived_routing_mode_string">Korisnički način rada, izveden iz: %s</string>
    <string name="settings_routing_mode_string">Način rada: %s</string>
    <string name="select_icon_profile_dialog_title">Odaberi ikonu</string>
    <string name="hide_compass_ruler">Sakriti lenjir kompas</string>
    <string name="show_compass_ruler">Prikazati lenjir kompas</string>
    <string name="base_profile_descr_ski">Skijanje</string>
    <string name="app_mode_skiing">Skijanje</string>
    <string name="osmand_routing_promo">Dodaj sopstveno izmenjenu verziju fajla routing.xml u ..osmand/routing</string>
    <string name="app_mode_helicopter">Helikopter</string>
    <string name="app_mode_horse">Konj</string>
    <string name="app_mode_subway">Metro</string>
    <string name="app_mode_shuttle_bus">Mini bus</string>
    <string name="app_mode_taxi">Taksi</string>
    <string name="nav_type_hint">Vrsta navođenja</string>
    <string name="profile_name_hint">Ime profila</string>
    <string name="shared_string_allow">Dozvoli</string>
    <string name="shared_string_no_thank_you">Ne, hvala</string>
    <string name="settings_privacy_and_security_desc">Odaberi koje podatke deliš</string>
    <string name="settings_privacy_and_security">Privatnost i bezbednost</string>
    <string name="privacy_and_security_change_descr">Pritisni „Dozvoli“ ako se slažeš sa našom %1$s</string>
    <string name="visited_screens_collect_descr">Pomozi nam da razumemo omiljene mogućnosti OsmAnda.</string>
    <string name="downloaded_maps_collect_descr">Pomaže nam da razumemo popularnost mape zemlje i regije.</string>
    <string name="collected_data_descr">Odredi koje podatke dozvoljavaš OsmAnd-u da deli.</string>
    <string name="collected_data">Preuzeti podaci</string>
    <string name="visited_screens">Posećeni ekrani</string>
    <string name="downloaded_maps">Preuzete mape</string>
    <string name="choose_data_to_share">Odaberi koje vrste podataka želiš da deliš:</string>
    <string name="make_osmand_better_descr">Dozvoli programu OsmAnd da sakuplja i obrađuje bezimene podatke o korišćenju programa. Ne sakupljamo podatke ni o jednom mestu na mapi koju posetite ili pogledate. 
\n 
\nPromeni svoj izbor u svakom trenutku sa ’Podešavanja’ → ’Privatnost i bezbednost’.</string>
    <string name="help_us_make_osmand_better">Pomozi nam da poboljšamo OsmAnd</string>
    <string name="shared_string_privacy_policy">Politika privatnosti</string>
    <string name="button_rate">Oceni</string>
    <string name="rate_dialog_descr">Podeli svoje iskustvo sa nama i oceni naš rad na Google Play.</string>
    <string name="shared_string_icon">Ikona</string>
    <string name="shared_string_color_magenta">Madženta</string>
    <string name="process_downloading_service">OsmAnd servis preuzimanja</string>
    <string name="press_again_to_change_the_map_orientation">Tapni ponovo za promenu rotacije mape</string>
    <string name="last_launch_crashed">Poslednje izvršavanje programa nije uspelo. Pomozi nam da poboljšamo OsmAnd tako što ćeš podeliti poruku o grešci sa nama.</string>
    <string name="shared_string_crash">Rušenje</string>
    <string name="new_profile">Novi profil</string>
    <string name="minmax_speed_dialog_title">Postavi najveću/najmanju brzinu</string>
    <string name="default_speed_setting_descr">Promeni podešavanja podrazumevane brzine</string>
    <string name="default_speed_setting_title">Podrazumevana brzina</string>
    <string name="shared_string_max_speed">Maks. brzina</string>
    <string name="shared_string_min_speed">Najmanja brzina</string>
    <string name="app_mode_scooter">Skuter</string>
    <string name="app_mode_monowheel">Monocikl</string>
    <string name="app_mode_personal_transporter">Lični transport</string>
    <string name="precision_hdop">Vodoravna tačnost: %s</string>
    <string name="precision_hdop_and_vdop">Vodoravna preciznost: %1$s, uspravna: %2$s</string>
    <string name="release_3_4">• Primenljivi nalozi: stvaranje proizvoljnih profila za sopstvene potrebe, sa proizvoljnom sličicom i bojom 
\n 
\n • Postavi proizvoljne max/min brzine na podrazumevane profile 
\n 
\n • Dodata je widget za trenutne koordinate 
\n 
\n • Dodata mogućnost da se prikazuje kompas i lenjir za prečnik na mapi 
\n 
\n • Popravljeno je pozadinsko beleženje putanja 
\n 
\n • Unapređeno je pozadinsko preuzimanje mapa 
\n 
\n • Vraćena je mogućnost \'Uključivanje ekrana\' 
\n 
\n • Popravljen je izbor jezika na Vikipediji 
\n 
\n • Ispravljeno je ponašanje dugmeta za kompas prilikom navođenja 
\n 
\n • Ostale ispravke grešaka
\n
\n</string>
    <string name="app_mode_ufo">NLO</string>
    <string name="routing_attr_max_num_changes_name">Broj izmena</string>
    <string name="routing_attr_max_num_changes_description">Odaberi gornju granicu broja izmena</string>
    <string name="edit_profile_nav_settings_subtitle">Odaberi podešavanja navođenja za profil</string>
    <string name="edit_profile_screen_options_subtitle">Odaberi mogućnosti ekrana za profil</string>
    <string name="edit_profile_setup_map_subtitle">Odaberi mogućnosti mape za profil</string>
    <string name="edit_profile_setup_subtitle">Nalog zadržava svoja podešavanja</string>
    <string name="edit_profile_setup_title">Podesi profil</string>
    <string name="app_mode_offroad">Van puta</string>
    <string name="turn_screen_on_sensor_descr">Mahanjem rukom preko ekrana uključuje ekran.</string>
    <string name="turn_screen_on_sensor">Koristi senzor pokreta</string>
    <string name="turn_screen_on_time_descr">Podesi koliko dugo ekran treba da bude aktivan.</string>
    <string name="turn_screen_on_router">Aktiviranje ekrana kod skretanja</string>
    <string name="shared_string_track_is_saved">Ruta %s je sačuvana</string>
    <string name="shared_string_open_track">Otvori putanju</string>
    <string name="shared_string_file_is_saved">%s je sačuvan</string>
    <string name="routeInfo_tracktype_name">Čvrstina podloge</string>
    <string name="rendering_attr_tracktype_grade5_name">Mekana</string>
    <string name="rendering_attr_tracktype_grade4_name">Uglavnom mekana</string>
    <string name="rendering_attr_tracktype_grade3_name">Uglavnom čvrsta</string>
    <string name="rendering_attr_tracktype_grade2_name">Čvrsta (nepopločana)</string>
    <string name="rendering_attr_tracktype_grade1_name">Čvrsta (popločana)</string>
    <string name="routeInfo_winter_ice_road_name">Snežni i zaleđeni putevi</string>
    <string name="rendering_attr_ice_road_name">Zaleđen put</string>
    <string name="rendering_attr_winter_road_name">Snežni put</string>
    <string name="turn_on_profile_desc">Omogući jedan profil programa, da bi iskoristio ovu mogućnost.</string>
    <string name="temporary_conditional_routing">Uključi i privremena ograničenja</string>
    <string name="rendering_attr_showLez_name">Prikazati oblasti niskog zagađenja</string>
    <string name="rendering_attr_showLez_description">Prikazati oblasti niskog zagađenja. Ne utiče na navođenje.</string>
    <string name="app_mode_campervan">Kamp prikolica (RV)</string>
    <string name="app_mode_camper">Kamper</string>
    <string name="shared_string_default">Podrazumevano</string>
    <string name="app_mode_pickup_truck">Kamionet</string>
    <string name="app_mode_wagon">Prikolica</string>
    <string name="price_and_discount">%1$s • Uštedi %2$s</string>
    <string name="cancel_subscription">Poništi preplatu</string>
    <string name="get_discount_second_part">Onda %1$s</string>
    <string name="osmand_parking_plugin_description">Označava gde su vam auta ostavljena i obaveštava kalendar kada će isteći vreme parkiranja. Za postavljanje markera, izaberi mesto na mapi, idi na „Radnje“ i tapni na „Dodaj parking“.</string>
    <string name="osmand_parking_plugin_name">Parking pozicija</string>
    <string name="audionotes_plugin_description">Pravi zvučne/video beleške tokom putovanja, koristeći bilo dugme mape ili kontekstni meni lokacije.</string>
    <string name="audionotes_plugin_name">Zvučni i video zapisi</string>
    <string name="plugin_touringview_descr">Uključivanjem ovog pogleda se menja način izgeda mape na „Turistički pregled“, koji je naročiti bogati pregled za turiste i službene vozače. 
\n 
\nOvaj pogled nudi, na svakom stupnju približavanja najveću količinu turističkih detalja na podacima mape (posebno puteve, tragove, staze i znakove snalaženja u prostoru). 
\n 
\nTakođe i jasno predstavlja sve vrste puteva po boji, tako da nikad ne bude zabune, što je korisno kada se npr. voze veća vozila. 
\n 
\nA nudi se i posebne turističke mogućnosti kao što su prikaz biciklističkih ili planinskih puteva. 
\n 
\nNije potrebno preuzimanje posebne mape, pogled se pravi od običnih mapi. 
\n 
\nOvaj pogled se može isključiti tako što se ili ovde isključi, ili tako što se, po želji, promeni \"Način izgleda mape\" pod \"Podesi mapu\".</string>
    <string name="plugin_touringview_name">Turistički pregled mape</string>
    <string name="srtm_plugin_description">Informacije o terenu, kao što su konturne linije, osenčeni reljef, nagib, pomažu da vizualno proceniš položaj zemlje, reljef, plovnost i još mnogo toga. Topografske informacije na mapi mogu biti predstavljene konturnim linijama, senčanjem reljefa i/ili bojanjem strmine.
\n
\nZemaljski podaci (između 70° severno i 70° južno) se zasnovani na SRTM i ASTER.
\n
\nViše podataka na %1$s.</string>
    <string name="srtm_plugin_name">Topografija</string>
    <string name="osmand_srtm_short_description_80_chars">Osmand dodatak za offline topo karakteristike poput kontura, osenčen reljef, nagib</string>
    <string name="srtm_paid_version_title">Topografski dodatak</string>
    <string name="record_plugin_description">Snimi svoja putovanja ili vežbanje, i raščlani podatke po brzini, sakupljenom spuštanju i penjanju, proseku visinske razlike, itd. Snimljeni putanje mogu biti arhivirane, podeljene sa prijateljima, uređene i obrađene.
\n
\nDalje čitanje na %1$s.</string>
    <string name="record_plugin_name">Snimanje putovanja</string>
    <string name="osmand_rastermaps_plugin_description">Pristupi različitim vrstama online mapa (takozvanim tilovima ili rasterskim), od predefinisanih sličica OSM-a (kao što je Mapnik) do satelitskih slika i slojevima sa uskom specijalizacijom, kao što su meteorološke, klimatske, geološke mape, osenčeni slojevi, itd.
\n
\nSvaka od ovih mapa može biti korišćena ili kao glavna (osnovna) mapa koja se prikazuje, ili kao nivo iznad ili ispod osnovne mape. Određeni elementi vektorskih mapa OsmAnda se mogu sakriti preko menia „Podesi mapu“.
\n
\nPreuzmi mape sa tilovima neposredno sa intereneta, ili ih pripremi za upotrebu bez interneta (ručno snimiti u folder OsmAnda sa podacima), i to kao baza podataka SQLite koju može da napravi veliki broj alata treće strane.</string>
    <string name="shared_string_online_maps">Internet mape</string>
    <string name="track_points">Tačke trase</string>
    <string name="track_segments">Segmenti trase</string>
    <string name="get_discount_first_few_part">%1$s prvih %2$s</string>
    <string name="get_discount_first_part">%1$s prvih %2$s</string>
    <string name="get_discount_title">Nabavite %1$d %2$s za %3$s jeftinije.</string>
    <string name="price_free">Besplatno</string>
    <string name="months_3">Tri meseca</string>
    <string name="years_5">Godina</string>
    <string name="years_2_4">Godine</string>
    <string name="year">Godina</string>
    <string name="months_5">Meseci</string>
    <string name="months_2_4">Meseci</string>
    <string name="month">Mesec</string>
    <string name="weeks_5">Nedelja</string>
    <string name="weeks_2_4">Vikendi</string>
    <string name="week">Vikend</string>
    <string name="days_5">Dana</string>
    <string name="days_2_4">Dana</string>
    <string name="day">Dan</string>
    <string name="route_parameters">Parametri rute</string>
    <string name="route_parameters_descr">Podesi parametre rute</string>
    <string name="screen_alerts">Upozorenja na ekranu</string>
    <string name="voice_announces">Glasovna obaveštenja</string>
    <string name="voice_announces_descr">Uputstva i obaveštenja prilikom navođenja</string>
    <string name="voice_announces_info">Glasovna obaveštenja su samo za vreme navigacije.</string>
    <string name="vehicle_parameters">Parametri vozila</string>
    <string name="vehicle_parameters_descr">Težina, visina, dužina, brzina</string>
    <string name="shared_string_other">Ostalo</string>
    <string name="map_during_navigation">Mapa za vreme navođenja</string>
    <string name="map_during_navigation_info">Mapa za vreme navođenja</string>
    <string name="turn_screen_on">Uključivanje ekrana</string>
    <string name="copy_from_other_profile">Kopiraj iz drugog profila</string>
    <string name="osmand_settings">OsmAnd podešavanja</string>
    <string name="osmand_settings_descr">Utiče na celu aplikaciju</string>
    <string name="manage_profiles">Upravljanje profilima aplikacije…</string>
    <string name="manage_profiles_descr">Napravi, uvezi, izmeni profile</string>
    <string name="reset_to_default">Vrati na fabrička podešavanja</string>
    <string name="language_and_output">Glas i ulaz</string>
    <string name="screen_alerts_descr">Upozorenja se prikazuju u donjem levom uglu ekrana za vreme navođenja.</string>
    <string name="general_settings_profile_descr">Tema programa, jedinice, oblast</string>
    <string name="configure_navigation">Podešavanje navigacije</string>
    <string name="list_of_installed_plugins">Instalirani dodaci</string>
    <string name="map_look">Izgled mape</string>
    <string name="map_look_descr">Izgled mape</string>
    <string name="units_and_formats">Merne jedinice i formati</string>
    <string name="wake_time">Vreme čekanja posle buđenja</string>
    <string name="route_parameters_info">Podešavanja za kreiranje rute u profilu „%1$s”.</string>
    <string name="turn_screen_on_info">Prikazati mapu na zaključanom ekranu za vreme navođenja.</string>
    <string name="analytics_pref_title">Analitika</string>
    <string name="start_up_message_pref">Poruka pri otvaranju</string>
    <string name="apply_to_all_profiles">Primeni na sve profile</string>
    <string name="apply_to_current_profile">Primeni samo na „%1$s”</string>
    <string name="discard_changes">Odbaci promenu</string>
    <string name="change_default_settings">Promeni podešavanja</string>
    <string name="pref_selected_by_default_for_profiles">Ovo podešavanje je odabrano za podrazumevani profile : %s</string>
    <string name="coordinates_format_info">Označeni oblik će biti primenjen kroz celi program.</string>
    <string name="navigate_point_format_olc">Otvoreni kod lokacija (OLC)</string>
    <string name="navigate_point_format_mgrs">MGRS</string>
    <string name="navigate_point_format_utm">Standard UTM-a</string>
    <string name="shared_string_example">Primer</string>
    <string name="mgrs_format_descr">OsmAnd koristi MGRS, koji je sličan obliku NATO-vog UTM.</string>
    <string name="utm_format_descr">OsmAnd koristi standardni oblik UTM koji je sličan, ali nije istovetan sa oblikom NATO UTM-a.</string>
    <string name="configure_profile_info">Podešavanja za profil:</string>
    <string name="configure_profile">Podesi profil</string>
    <string name="switch_profile">Zamena profila</string>
    <string name="application_profile_changed">Primenljivi profil je promenjen na „%s“</string>
    <string name="logcat_buffer">Privremena memorija za dnevnik</string>
    <string name="plugins_settings">Podešavanja dodataka</string>
    <string name="shared_string_by_default">Podrazumevano</string>
    <string name="download_detailed_map">Preuzmi detaljnu mapu %s, za pregled ove oblasti.</string>
    <string name="routeInfo_piste_difficulty_name">Težina skijaške staze</string>
    <string name="rendering_attr_piste_difficulty_undefined_name">Neodređena</string>
    <string name="rendering_attr_piste_difficulty_extreme_name">Ekstremna</string>
    <string name="rendering_attr_piste_difficulty_freeride_name">Slobodna vožnja</string>
    <string name="rendering_attr_piste_difficulty_expert_name">Profi</string>
    <string name="rendering_attr_piste_difficulty_advanced_name">Napredna</string>
    <string name="rendering_attr_piste_difficulty_intermediate_name">Osrednji</string>
    <string name="rendering_attr_piste_difficulty_easy_name">Laka</string>
    <string name="rendering_attr_piste_difficulty_novice_name">Početnička</string>
    <string name="routeInfo_piste_type_name">Tip staze</string>
    <string name="rendering_attr_piste_type_nordic_name">Nordijski</string>
    <string name="rendering_attr_piste_type_downhill_name">Nizbrdo</string>
    <string name="rendering_attr_piste_type_skitour_name">Skijaška tura</string>
    <string name="rendering_attr_piste_type_connection_name">Priključak</string>
    <string name="rendering_attr_piste_type_hike_name">Pešačenje</string>
    <string name="rendering_attr_piste_type_sled_name">Sanke</string>
    <string name="rendering_attr_piste_type_sleigh_name">Sankanje</string>
    <string name="rendering_attr_piste_type_snow_park_name">Zimski tereni</string>
    <string name="change_data_storage_folder">Promeni folder skladišta</string>
    <string name="move_maps_to_new_destination">Premesti na novo odredište</string>
    <string name="change_osmand_data_folder_question">Da li promeniti folder OsmAnda sa podacima?</string>
    <string name="paste_Osmand_data_folder_path">Zalijepi put do mape s OsmAnd podacima</string>
    <string name="shared_string_select_folder">Folder…</string>
    <string name="enter_path_to_folder">Unesi put do foldera</string>
    <string name="data_storage_space_description">%1$s GB je slobodno (od %2$s GB)</string>
    <string name="data_storage_preference_summary">%1$s • %2$s</string>
    <string name="change_data_storage_full_description">Premestaš OsmAnd fajlove podataka na novo odredište?
\n%1$s &gt; %2$s</string>
    <string name="avoid_in_routing_descr_">Izbegavanje određenih puteva i vrsta puteva</string>
    <string name="rendering_attr_piste_difficulty_connection_name">Povezivanje</string>
    <string name="rendering_attr_piste_difficulty_aerialway_name">Žičara</string>
    <string name="app_mode_utv">Rame uz rame</string>
    <string name="shared_string_memory_kb_desc">%1$s kB</string>
    <string name="shared_string_memory_mb_desc">%1$s MB</string>
    <string name="shared_string_memory_gb_desc">%1$s GB</string>
    <string name="shared_string_memory_tb_desc">%1$s TB</string>
    <string name="shared_string_maps">Mape</string>
    <string name="shared_string_tiles">Sličice mape</string>
    <string name="shared_string_osmand_usage">Korišćenje OsmAnda</string>
    <string name="shared_string_calculate">Izračunaj</string>
    <string name="store_tracks_in_daily_directories_descrp">Snimaj trase u podfascikle po danu snimanja (npr. 2018-01-01).</string>
    <string name="store_tracks_in_daily_directories">Snimaj trase u dnevnim fasciklama</string>
    <string name="store_tracks_in_rec_directory">Snimaj trase u fascikli \'rec\'</string>
    <string name="track_storage_directory_descrp">Trase mogu biti skladištene u folderu \'rec\', ili u mesečnim ili dnevnim folderima.</string>
    <string name="track_storage_directory">Folder za čuvanje ruta</string>
    <string name="update_all_maps_q">Ažuriraš sve (%1$d) mape?</string>
    <string name="update_all_maps">Ažuriranje svih mapa</string>
    <string name="routing_attr_prefer_unpaved_description">Prednost neasfaltiranim putevima.</string>
    <string name="routing_attr_prefer_unpaved_name">Prednost makadamima</string>
    <string name="shared_string_memory_used_kb_desc">Iskorišćeno %1$s kB</string>
    <string name="shared_string_memory_used_mb_desc">Iskorišćeno %1$s MB</string>
    <string name="shared_string_memory_used_gb_desc">Iskorišćeno %1$s GB</string>
    <string name="shared_string_memory_used_tb_desc">Iskorišćeno %1$s TB</string>
    <string name="release_3_5">• Osežene su podešavanja programa i nprofila. Zgodno ređanje postavki po vrstama, i mogućnosti za menjanje svakog profila 
\n 
\n • Novi prozor za preuzimanje mapi koji preporučuje mape za preuzimanje dok se razgleda mapa 
\n 
\n • Popravke za tamnu temu 
\n 
\n • Ispravljeno je nekoliko grešaka u navođenju svuda po svetu 
\n 
\n • Osvežena je osnovna mapa sa bogatijom mrežom puteva 
\n 
\n • Poravljene su poplavljene oblasti svuda po svetu 
\n 
\n • Skijaško navođenje: dodati su nalozi nadmorske visine i složenost staza prilikom gledanja detalja staza 
\n 
\n • Ostale ispravke grešaka
\n
\n</string>
    <string name="routing_attr_driving_style_prefer_unpaved_description">Preferiranje makadama više od asfaltriranog puta za rutiranje.</string>
    <string name="routing_attr_driving_style_prefer_unpaved_name">Preferiranje makadama</string>
    <string name="shared_preference">Deljene</string>
    <string name="apply_preference_to_all_profiles">Primeniti ovu izmenu na sve ili na samo trenutno odabranom profilu.</string>
    <string name="quick_action_hillshade_descr">Dugme koje prikazuje ili sakriva senke reljefa na mapi.</string>
    <string name="quick_action_contour_lines_descr">Dugme koje prikazuje ili sakriva linije izohipsi na mapi.</string>
    <string name="layer_osm_edits">OSM editovanje</string>
    <string name="tts_initialization_error">Ne može se pokrenuti TTS motor.</string>
    <string name="file_imported_successfully">%1$s uvezen.</string>
    <string name="file_import_error">%1$s greška uvoza: %2$s</string>
    <string name="profile_import_descr">Da li želiš dodati profil tako otvaranjem njegovog fajla u OsmAnd-u.</string>
    <string name="profile_import">Uvoz profila</string>
    <string name="export_profile_failed">Neuspešan izvoz profila.</string>
    <string name="overwrite_profile_q">’%1$s’ već postoji. Da li snimiti preko?</string>
    <string name="exported_osmand_profile">OsmAnd profil: %1$s</string>
    <string name="export_profile">Izvezi profil</string>
    <string name="route_start_point">Početna tačka</string>
    <string name="swap_two_places">Zameni %1$s i %2$s</string>
    <string name="rendering_value_white_name">Belo</string>
    <string name="default_speed_dialog_msg">Procenjuje vreme stizanja kod nepoznatih vrsta puteva, ograničava brzinu na svim putevima (može da promeni navođenje)</string>
    <string name="empty_filename">Prazno ime fajla</string>
    <string name="track_saved">Trasa je sačuvana</string>
    <string name="shared_string_revert">Vratiti</string>
    <string name="clear_confirmation_msg">Očisti %1$s?</string>
    <string name="new_plugin_added">Novi dodatak je dodat</string>
    <string name="shared_string_turn_off">Isključi</string>
    <string name="added_profiles_descr">Profili dodati od strane dodatka</string>
    <string name="added_profiles">Dodati profili</string>
    <string name="suggested_maps_descr">Ove mape su potrebne za rad ovog dodatka.</string>
    <string name="suggested_maps">Predložene mape</string>
    <string name="dialogs_and_notifications_descr">Upravlja iskačućim prozorima, dujalozima i obaveštenjima.</string>
    <string name="dialogs_and_notifications_title">Prozor i obaveštenja</string>
    <string name="download_map_dialog">Prozor preuzimanja mape</string>
    <string name="join_segments">Spoji delove</string>
    <string name="rendering_attr_showCycleNodeNetworkRoutes_name">Prikazati čvorove mreža biciklističkih ruta</string>
    <string name="rendering_value_walkingRoutesOSMCNodes_name">Čvorovi mreža</string>
    <string name="selected_profile">Izabrani profil</string>
    <string name="reorder_profiles">Izmeni listu profila</string>
    <string name="choose_icon_color_name">Ikona, boja i ime</string>
    <string name="profile_appearance">Izgled profila</string>
    <string name="save_heading_descr">Sačuvaj zaglavlje svakoj tački trase prilikom snimanja.</string>
    <string name="save_heading">Uključi naslov</string>
    <string name="add_new_profile_q">Dodaj novi profil ’%1$s’?</string>
    <string name="personal_category_name">Moji favoriti</string>
    <string name="ltr_or_rtl_combine_via_comma">%1$s, %2$s</string>
    <string name="ltr_or_rtl_combine_via_bold_point">%1$s • %2$s</string>
    <string name="edit_profiles">Izmeni profile</string>
    <string name="edit_profiles_descr">Podrazumevani nalozi OsmAnda ne mogu da se izbrišu, ali mogu da se isključe (na prethodnom prikazu), ili da se stave na dno.</string>
    <string name="shared_string_downloading_formatted">Preuzima se %s</string>
    <string name="desert_render_descr">Za pustinje i ostale retko naseljene oblasti. Više detalja.</string>
    <string name="rendering_value_thick_name">Debelo</string>
    <string name="select_color">Odaberi boju</string>
    <string name="master_profile">Glavni profil</string>
    <string name="delete_profiles_descr">Izbrisani profil će zauvek biti izbrisani kada tapneš ’Primeni’.</string>
    <string name="select_map_icon">Ikona pozicije pri mirovanju</string>
    <string name="select_navigation_icon">Ikona vođice</string>
    <string name="reset_all_profile_settings">Da li vratiti na podrazumevano sva podešavanja profila?</string>
    <string name="reset_all_profile_settings_descr">Vratite sva podešavanja profila na zadane vrednosti pri instalaciji.</string>
    <string name="reset_confirmation_descr">Tapom na %1$s odbacuju se sve promene.</string>
    <string name="ltr_or_rtl_combine_via_colon">%1$s: %2$s</string>
    <string name="ltr_or_rtl_combine_via_space">%1$s %2$s</string>
    <string name="select_map_icon_descr">Ikona prikazana u mirovanju.</string>
    <string name="select_nav_icon_descr">Ikona prikazana prilikom navigacije ili kretanja.</string>
    <string name="app_mode_osm">OSM</string>
    <string name="osm_editing">Editovanje OSM mapa</string>
    <string name="login_and_pass">Korisničko ime i lozinka</string>
    <string name="accessibility_announce">Najavi</string>
    <string name="route_recalculation">Preračunavanje rute</string>
    <string name="photo_notes">Foto beleške</string>
    <string name="video_notes">Video beleške</string>
    <string name="multimedia_notes_view_descr">Tvoje beleške OSM-a su u %1$s.</string>
    <string name="tracks_view_descr">Snimljene trase su u %1$s, ili u folderu OsmAnda.</string>
    <string name="save_track_logging_accuracy">Tačnost beleženja</string>
    <string name="live_monitoring">Praćenje preko interneta</string>
    <string name="live_monitoring_descr">Dozvoljava deljenje trenutne lokacije koristeći snimanje rute.</string>
    <string name="accessibility_prefs_descr">Odaberi ikonu, boju i ime</string>
    <string name="osm_editing_prefs_descr">Prijava, lozinka, uređivanje bez interneta</string>
    <string name="multimedia_notes_prefs_descr">Veličina slike, kvalitet zvuka i videa</string>
    <string name="monitoring_prefs_descr">Navođenje, tačnost beleženja</string>
    <string name="import_profile">Uvezi profil</string>
    <string name="import_routing_file">Uvoz fajla za navođenje</string>
    <string name="import_from_file">Uvezi iz fajla</string>
    <string name="osm_authorization_success">Provera prijave je uspela</string>
    <string name="multimedia_photo_play_sound">Zvuk fotoaparata</string>
    <string name="multimedia_use_system_camera">Koristi sistemski program</string>
    <string name="multimedia_rec_split_title">Podeljena snimanja</string>
    <string name="reset_plugin_to_default">Vraćanje podešavanja dodataka na fabričke vrednosti</string>
    <string name="monitoring_min_distance">Najmanji pomeraj</string>
    <string name="monitoring_min_accuracy">Najmanja preciznost</string>
    <string name="monitoring_min_speed">Najmanja brzina</string>
    <string name="monitoring_notification">Obaveštenje</string>
    <string name="shared_string_capacity">Kapacitet</string>
    <string name="metric_ton">t</string>
    <string name="cubic_m">m³</string>
    <string name="work_button">Posao</string>
    <string name="add_work">Dodaj posao</string>
    <string name="add_home">Dodaj kuću</string>
    <string name="previous_route">Prethodna ruta</string>
    <string name="add_destination_query">Prvo postavi odredište</string>
    <string name="quick_action_show_hide_gpx_tracks_descr">Dugme koje prikazuje ili sakriva odabrane staze sa mape.</string>
    <string name="tracks_on_map">Prikazane trase</string>
    <string name="show_more">Prikazati više</string>
    <string name="shared_string_swap">Zameni</string>
    <string name="sit_on_the_stop">Ukrcavanje na stanici</string>
    <string name="exit_at">Izlaz na</string>
    <string name="routeInfo_road_types_name">Vrste puteva</string>
    <string name="step_by_step">Skretanje-po-skretanje</string>
    <string name="by_transport_type">Do %1$s</string>
    <string name="time_of_day">Doba dana</string>
    <string name="use_osm_live_public_transport">Javni prevoz OsmAnd Live</string>
    <string name="use_osm_live_public_transport_description">Omogući javni prevoz sa izmenama OsmAnd Live.</string>
    <string name="rendering_attr_highway_class_track_grade5_name">Kvalitet 5</string>
    <string name="rendering_attr_highway_class_track_grade4_name">Kvalitet 4</string>
    <string name="rendering_attr_highway_class_track_grade3_name">Kvalitet 3</string>
    <string name="rendering_attr_highway_class_track_grade2_name">Kvalitet 2</string>
    <string name="rendering_attr_highway_class_track_grade1_name">Kvalitet 1</string>
    <string name="rendering_attr_undefined_name">Neodređeno</string>
    <string name="rendering_attr_highway_class_cycleway_name">Biciklistička staza</string>
    <string name="rendering_attr_highway_class_path_name">Staza</string>
    <string name="rendering_attr_highway_class_steps_name">Stepenice</string>
    <string name="rendering_attr_highway_class_bridleway_name">Konjička staza</string>
    <string name="rendering_attr_highway_class_track_name">Putanja</string>
    <string name="rendering_attr_highway_class_footway_name">Pešačka staza</string>
    <string name="rendering_attr_highway_class_service_name">Pristupni put</string>
    <string name="rendering_attr_highway_class_street_name">Ulica</string>
    <string name="rendering_attr_highway_class_road_name">Put</string>
    <string name="rendering_attr_highway_class_state_road_name">Državni put</string>
    <string name="rendering_attr_highway_class_motorway_name">Magistrala</string>
    <string name="rendering_attr_smoothness_impassable_name">Neprohodno</string>
    <string name="rendering_attr_smoothness_very_horrible_name">Vrlo strašno</string>
    <string name="rendering_attr_smoothness_horrible_name">Užasno</string>
    <string name="rendering_attr_smoothness_very_bad_name">Veoma loše</string>
    <string name="rendering_attr_smoothness_bad_name">Loše</string>
    <string name="manage_subscription">Upravljaj pretpatom</string>
    <string name="subscription_payment_issue_title">Postoji problem sa članarinom. Tapni na dugme radi otvaranja podešavanja pretplate za Google Play i da biste popravili način plaćanja.</string>
    <string name="subscription_expired_title">Pretplata za OsmAnd Live je istekla</string>
    <string name="subscription_paused_title">Pretplata za OsmAnd Live je zaustavljena</string>
    <string name="subscription_on_hold_title">Pretplata za OsmAnd Live je na čekanju</string>
    <string name="markers_history">Istorija markera</string>
    <string name="send_files_to_openstreetmap">Pošalji datoteku GPX-a na OpenStreetMap</string>
    <string name="enter_text_separated">Unesi oznake odvojene zarezom.</string>
    <string name="gpx_upload_public_visibility_descr">„Javno“ znači da je ruta javno prikazan u tragovima GPS-a i na javnim tragovima GPS-a, kao i na javnom spisku ruta sa vremenskim oznakama u sirovom obliku. Podaci koji se prikazuju putem API-ja ne upućuju na stranicu ruta. Vremenske oznake praćenja nisu dostupne putem javnog API-ja GPS-a i tačke praćenja nisu vremenski poređane.</string>
    <string name="gpx_upload_private_visibility_descr">„Privatno“ znači da se ruta ne pojavljuje ni na jednom javnom spisku, ali tačke praćenja u njemu u nisu u vremenskom redosledu dostupne putem javnog API-ja GPS-a bez vremenskih oznaka.</string>
    <string name="gpx_upload_identifiable_visibility_descr">„Prepoznatljiv“ znači da će se ruta javno prikazati u tragovima GPS-a i u javnim spiskovima ruta GPS-a, tj. drugi korisnici će moći da preuzmu neobrađeni ruta i povežu ga sa Vašim korisničkim imenom. Javni podaci o vremenskim tačkama staze iz API-ja GPS-a koji se služe putem API-ja za tačke praćenja imaće odnos na vašu izvornu stranicu praćenja.</string>
    <string name="gpx_upload_trackable_visibility_descr">„Praćenje“ znači da se ruta ne prikazuje nigde na javnim spiskovima, ali obrađene tačke praćenja sa vremenskim oznakama u njima (koje ne mogu biti neposredno povezane sa vama) idu kroz preuzimanja sa javnog API-ja GPS-a.</string>
    <string name="osm_edit_close_note">Zatvori OSM belešku</string>
    <string name="osm_edit_comment_note">Komentar OSM napomena</string>
    <string name="osm_login_descr">Prijavi se koristeći bezbedan način OAuth ili koristiti svoje korisničko ime i lozinku.</string>
    <string name="shared_string_add_photo">Dodaj fotografiju</string>
    <string name="register_on_openplacereviews">Registrujte se na
\nOpenPlaceReviews.org</string>
    <string name="register_on_openplacereviews_desc">Fotografije pruža projekat otvorenih podataka OpenPlaceReviews.org. Da biste postavili svoje fotografije, morate se prijaviti na veb stranicu.</string>
    <string name="register_opr_create_new_account">Napravi novi profil</string>
    <string name="register_opr_have_account">Već imam</string>
    <string name="shared_string_search_history">Pretraga istorije</string>
    <string name="app_mode_kayak">Kajak</string>
    <string name="app_mode_motorboat">Motorni čamac</string>
    <string name="cannot_upload_image">Neuspešno otpremanje slike, pokušaj ponovo kasnije</string>
    <string name="select_picture">Izaberi sliku</string>
    <string name="shared_string_resources">Resursi</string>
    <string name="approximate_file_size">Približna veličina fajla</string>
    <string name="select_data_to_export">Izaberi podatke za izvoz u fajl.</string>
    <string name="file_size_needed_for_import">Potrebno za uvoz</string>
    <string name="export_not_enough_space_descr">Uređaj ima slobodno samo %1$s. Oslobodi malo prostora ili poništi odabir nekih predmeta za izvoz.</string>
    <string name="export_not_enough_space">Nema dovoljno prostora</string>
    <string name="select_groups_for_import">Izaberi grupe koje će biti uvezene.</string>
    <string name="select_items_for_import">Izaberi stavke koje će biti uvezene.</string>
    <string name="add_to_mapillary">Dodaj u Mapilari</string>
    <string name="add_to_opr">Dodaj u OpenPlaceReviews</string>
    <string name="use_dev_url_descr">Pređi na upotrebu dev.openstreetmap.org umesto na openstreetmap.org radi probe otpremanja beleške OSM-a / TOI / GPX.</string>
    <string name="use_dev_url">Koristi dev.openstreetmap.org</string>
    <string name="add_photos_descr">OsmAnd prikazuje fotografije iz nekoliko izvora:
\nOpenPlaceReviews - fotografije tačaka od interesa;
\nMapillary - slike na nivou ulice;
\nVeb / Vikimedija - fotografije tačaka od interesa navedene u OpenStreetMap podacima.</string>
    <string name="ltr_or_rtl_combine_via_star">%1$s * %2$s</string>
    <string name="app_mode_light_aircraft">Laka letelica</string>
    <string name="plan_route_split_before">Razdvoj pre</string>
    <string name="plan_route_split_after">Razdvoj posle</string>
    <string name="plan_route_add_new_segment">Dodaj novi segment</string>
    <string name="profile_type_osmand_string">OsmAnd profil</string>
    <string name="profile_type_user_string">Korisnički profil</string>
    <string name="release_3_9">• Dodata je mogućnost za izvoz i uvoz svih podataka, uključujući podešavanja, izvore, moja mesta
\n
\n • Plan rute: grafikoni za odsečke sa putanjom, i dodata je mogućnost stvaranja i uređivanja višestrukih odsečaka ruta
\n
\n • Dodan je način prijave OAuth za OpenStritMap, poboljšano korisničko sučelje prozorčića OSM-a
\n
\n • Podrška za prilagođene boje za omiljene i prolazne tačke trase
\n
\n</string>
    <string name="reverse_all_points">Obrnuti red tački</string>
    <string name="profile_by_default_description">Odaberi profil koje će se koristiti po pokretanju aplikacije.</string>
    <string name="shared_string_last_used">Poslednje korišćeno</string>
    <string name="routing_attr_prefer_hiking_routes_description">Preferiraj planinske pešačke rute</string>
    <string name="routing_attr_prefer_hiking_routes_name">Preferiraj pešačke rute</string>
    <string name="routing_attr_allow_streams_description">Dozvoli potoke i odvode</string>
    <string name="routing_attr_allow_streams_name">Dozvoli potoke i odvode</string>
    <string name="routing_attr_allow_intermittent_description">Dozvoli vodene tokove koji nekad presuše</string>
    <string name="routing_attr_allow_intermittent_name">Dozvoli povremene vodene tokove</string>
    <string name="add_online_routing_engine">Dodaj internet navođenje</string>
    <string name="edit_online_routing_engine">Izmeni internet navođenje</string>
    <string name="shared_string_subtype">Podvrsta</string>
    <string name="shared_string_vehicle">Vozilo</string>
    <string name="shared_string_api_key">Ključ API-ja</string>
    <string name="shared_string_server_url">Server URL</string>
    <string name="shared_string_enter_param">Unesi parametar</string>
    <string name="keep_it_empty_if_not">Zadrži prazno ako nije</string>
    <string name="online_routing_example_hint">Adresa sa svim parametrima će izgledati ovako:</string>
    <string name="test_route_calculation">Test izračunate rute</string>
    <string name="routing_engine_vehicle_type_driving">Vožnja</string>
    <string name="routing_engine_vehicle_type_foot">Peške</string>
    <string name="routing_engine_vehicle_type_bike">Bicikl</string>
    <string name="routing_engine_vehicle_type_car">Auto</string>
    <string name="copy_address">Kopiraj adresu</string>
    <string name="online_routing_engine">Internet navođenje</string>
    <string name="online_routing_engines">Motori za internet navođenje</string>
    <string name="shared_string_folders">Folderi</string>
    <string name="select_folder">Odaberi folder</string>
    <string name="select_folder_descr">Odaberi folder ili dodaj novi</string>
    <string name="shared_string_empty">Prazno</string>
    <string name="analyze_by_intervals">Analiza po intervalima</string>
    <string name="upload_to_openstreetmap">Otpremi na OpenStreetMap</string>
    <string name="edit_track">Uredi rutu</string>
    <string name="rename_track">Preimenuj rutu</string>
    <string name="change_folder">Izmeni folder</string>
    <string name="shared_string_sec">sek</string>
    <string name="announcement_time_passing">Prolazak</string>
    <string name="announcement_time_approach">Dostupno</string>
    <string name="announcement_time_prepare_long">Dugo pripremanje</string>
    <string name="announcement_time_prepare">Priprema</string>
    <string name="announcement_time_off_route">Van puta</string>
    <string name="announcement_time_arrive">Dolazak na odredište</string>
    <string name="shared_string_turn">Skretanje</string>
    <string name="announcement_time_intervals">Intervali vremena i udaljenosti</string>
    <string name="announcement_time_descr">Vremena objava različitih glasovnih navođenja zavise od vrste objave, kao i trenutne i podrazumevane brzine navođenja.</string>
    <string name="announcement_time_title">Vreme objave</string>
    <string name="start_recording">Započni snimanje</string>
    <string name="show_track_on_map">Prikazati rutu na mapi</string>
    <string name="routing_engine_vehicle_type_wheelchair">Invalidska kolica</string>
    <string name="routing_engine_vehicle_type_hiking">Planinarenje</string>
    <string name="routing_engine_vehicle_type_walking">Pešačenje</string>
    <string name="routing_engine_vehicle_type_cycling_electric">Eletrična bicikla</string>
    <string name="routing_engine_vehicle_type_cycling_mountain">Planinski biciklizam</string>
    <string name="routing_engine_vehicle_type_cycling_road">Drumski biciklizam</string>
    <string name="routing_engine_vehicle_type_cycling_regular">Uobičajeni biciklizam</string>
    <string name="routing_engine_vehicle_type_hgv">Teretno vozilo</string>
    <string name="routing_engine_vehicle_type_small_truck">Kamionet</string>
    <string name="routing_engine_vehicle_type_truck">Kamion</string>
    <string name="routing_engine_vehicle_type_scooter">Motocikl</string>
    <string name="routing_engine_vehicle_type_racingbike">Trkački bicikl</string>
    <string name="routing_engine_vehicle_type_mtb">MTB</string>
    <string name="message_server_error">Greška servera: %1$s</string>
    <string name="message_name_is_already_exists">Ime već postoji</string>
    <string name="delete_online_routing_engine">Ukloni ovaj internet motor navođenja?</string>
    <string name="context_menu_read_full">Pročitaj u celosti</string>
    <string name="context_menu_edit_descr">Izmeni opis</string>
    <string name="delete_waypoints">Obriši međuodredište</string>
    <string name="copy_to_map_markers">Kopiraj u markere mape</string>
    <string name="copy_to_map_favorites">Kopiraj u favorite</string>
    <string name="upload_photo">Preuzimanje</string>
    <string name="upload_photo_completed">Preuzimanje je završeno</string>
    <string name="uploading_count">Preuzima se %1$d od %2$d</string>
    <string name="select_segments">Odaberi segmente</string>
    <string name="select_segments_description">%1$s sadrži više od jednog segmenta, moraš odabrati traženi deo za navođenje.</string>
    <string name="segments_count">Segment %1$d</string>
    <string name="uploaded_count">Otpremljeno %1$d od %2$d</string>
    <string name="toast_select_edits_for_upload">Odaberi izmene za preuzimanje</string>
    <string name="hillshade_slope_contour_lines">Konturne linije / senčanje reljefa/ nagib</string>
    <string name="open_place_reviews_plugin_description">Šaljite fotografije, recenzije i veze o javnim mestima kao što su restorani, hoteli, muzeji i putne tačke kao otvorene podatke na https://openplacereviews.org/data/.
\n
\nPročitajte više na https://openplacereviews.org</string>
    <string name="open_place_reviews">OpenPlaceReviews</string>
    <string name="opr_use_dev_url">Koristi test.openplacereviews.org</string>
    <string name="login_open_place_reviews">Prijavite se za OpenPlaceReviews</string>
    <string name="activity_type_water_name">Voda</string>
    <string name="activity_type_winter_name">Zima</string>
    <string name="activity_type_snowmobile_name">Motorne sanke</string>
    <string name="activity_type_riding_name">Jahanje</string>
    <string name="activity_type_racing_name">Trkanje</string>
    <string name="activity_type_mountainbike_name">Planinski bicikl</string>
    <string name="activity_type_cycling_name">Bicikl</string>
    <string name="activity_type_hiking_name">Planinarenje</string>
    <string name="activity_type_running_name">Trčanje</string>
    <string name="activity_type_walking_name">Pešačenje</string>
    <string name="activity_type_offroad_name">Vožnja van puta</string>
    <string name="activity_type_motorbike_name">Motocikl</string>
    <string name="activity_type_car_name">Auto</string>
    <string name="temporary_conditional_routing_descr">Korišćenje saobraćajnih ograničenja, koji su sada aktivni na mapi</string>
    <string name="routing_attr_short_way_description">Optimizovana kraća ruta (ušteda energije)</string>
    <string name="routing_attr_driving_style_description">Odaberi razlog putovanja da dobiješ kraću, bržu ili sigurniju rutu</string>
    <string name="snap_to_road_descr">Vođica biće prilepljena za rutu</string>
    <string name="restart">Restart</string>
    <string name="shared_strings_all_regions">Svi regije</string>
    <string name="delete_number_files_question">Brišeš %1$d fajlove?</string>
    <string name="track_recording_stop_without_saving">Zaustavi bez snimanja</string>
    <string name="track_recording_save_and_stop">Sačuvaj i zaustavi snimanje</string>
    <string name="track_recording_title">Snimanje trase zaustavljeno</string>
    <string name="track_recording_description">Zaustavljaš snimanje?
\nSve nesačuvani podaci će biti izgubljeni.</string>
    <string name="on_pause">Na pauzi</string>
    <string name="app_restart_required">Potrebno je ponovno pokretanje programa radi primene nekih podešavanja.</string>
    <string name="routing_attr_height_obstacles_description">Planirano vreme putovanja će se odraziti na uticaj uzbrdica. Podešavanja rute mogu pomoći da se izbegnu strme uzbrdice:</string>
    <string name="quick_action_coordinates_widget_descr">Prekidač za prikaz ili sakrivanje vidžeta koordinata na mapi.</string>
    <string name="map_widget_distance_by_tap">Udaljenost po tapkanju</string>
    <string name="latest_openstreetmap_update">Ažuriranje OpenStreetMap je dostupno:</string>
    <string name="updated">Ažurirano: %s</string>
    <string name="last_time_checked">Zadnji put provereno: %s</string>
    <string name="update_frequency">Učestalost ažuriranja</string>
    <string name="delete_updates">Obriši ažuriranja</string>
    <string name="live_update_delete_updates_msg">Obrisati sva %s Live ažuriranja?</string>
    <string name="purchases">Kupovine</string>
    <string name="select_category_descr">Odaberi kategoriju ili dodaj novu</string>
    <string name="track_recording_will_be_continued">Snimanje će biti nastavljeno.</string>
    <string name="copy_poi_name">Kopiraj TOI ime</string>
    <string name="quick_action_show_hide_title">Prikazati /sakriti</string>
    <string name="shared_string_interval">Međuvreme</string>
    <string name="track_has_no_altitude">Trasa ne sadrži podatke o nadmorskoj visini.</string>
    <string name="track_has_no_speed">Trasa ne sadrži podatke o brzini.</string>
    <string name="select_another_colorization">Odaberi drugi tip bojenja.</string>
    <string name="trip_recording_logging_interval_info">Interval registracije određuje vremensko razdoblje, tokom kojeg će OsmAnd zatražiti podatke o tvojoj trenutnoj lokaciji.</string>
    <string name="trip_recording_save_and_continue">Sačuvaj i nastavi</string>
    <string name="lost_data_warning">Svi nesačuvani podaci biće izgubljeni.</string>
    <string name="show_start_dialog">Prikazati početni prozor</string>
    <string name="trip_recording_show_start_dialog_setting">Ako je isključeno, snimanje će početi čim pritisneš vidžet ili stavku u meniju, preskačeš dijalog za potvrdu.</string>
    <string name="customize_route_line">Podesi boju i veličinu linije rute</string>
    <string name="shared_string_route_line">Linija rute</string>
    <string name="specify_color_for_map_mode">Odaberi boju mape %1$s.</string>
    <string name="no_purchases">Nemaš ni jednu kupovinu</string>
    <string name="new_device_account">Novi uređaj / novi profil</string>
    <string name="contact_support_description">Ako imaš ikakvih pitanja, obrati nam se na %1$s.</string>
    <string name="empty_purchases_description">Ako se kupovina ne pojavi ovde, klikni na „%1$s” ili se obrati našoj podršci.</string>
    <string name="contact_support">Obrati se podršci</string>
    <string name="troubleshooting">Rešavanje problema</string>
    <string name="troubleshooting_description">Prati ovaj link ako imaš ikakvih problema sa kupovinom.</string>
    <string name="osmand_live">OsmAnd Live</string>
    <string name="annual_subscription">Godišnja pretplata</string>
    <string name="monthly_subscription">Mesečna pretplata</string>
    <string name="three_months_subscription">Tromesečna članarina</string>
    <string name="next_billing_date">Sledeći datum naplate: %1$s</string>
    <string name="osmand_live_cancelled">Otkazano</string>
    <string name="renew_subscription">Obnavljanje pretplate</string>
    <string name="in_grace_period">U grejs periodu</string>
    <string name="on_hold">Na čekanju</string>
    <string name="expired">Isteklo</string>
    <string name="release_4_0_beta">• Dodata mogućnost preuzimanja izohipsi u stopama
\n
\n• Planirajte pejzaž rute: dodati jezičci da se prebacuje između tačaka i grafika
\n
\n• Ažuriranja OsmAnd Live su premeštena u „Preuzimanja &gt; Ažuriranja”
\n
\n • Trase sada mogu da se oboje po visini, brzini ili nagibu.
\n
\n • Dodata opcija da se izmeni izgled linija za navođenje
\n
\n • Ažuriran dijalog za „Snimanje puta”
\n
\n</string>
    <string name="update_all_maps_added">Ažuriraj sve mape dodate na %1$s?</string>
    <string name="exit_number">Broj izlaza</string>
    <string name="announce_when_exceeded">Obavestiti na prekoračenu brzinu</string>
    <string name="user_points">Sopstvene TOI</string>
    <string name="output">Izlaz</string>
    <string name="estimated_download_size">Procenjena veličina preuzimanja</string>
    <string name="transparent_status_bar">Transparentna statusna traka</string>
    <string name="shared_string_predefined">Predefinisano</string>
    <string name="routing_attr_goods_restrictions_description">Proveri dozvole pristupa za laka tovarna vozila (roba)</string>
    <string name="available_widgets">Dostupni vidžeti</string>
    <string name="routing_attr_carriage_restrictions_name">Ograničenja pri transportu</string>
    <string name="shared_string_reading_file">Čitanje fajla…</string>
    <string name="rendering_attr_seabedDetail_description">Dodatni pismena obavetenja o kakvoći morskog dna, vrstama podloge, vrstama korova ili morske trave</string>
    <string name="rendering_value_category_name">Kategorija</string>
    <string name="rendering_value_all_name">Sve</string>
    <string name="gps_filter_hdop_desc">Postavi najveću prihvaćenu vrednost za vodoravnu preciznost.
\nTačke sa većim vrednostima biće sakrivene.</string>
    <string name="gps_filter_smoothing_desc">Postavi graničnu udaljenost između tačaka.
\nTačke trase koje nisu bliže od ove udaljenosti od zadnje vidljive tačke biće skrivene.
\nVisoki pragovi mogu previše pojednostaviti geometriju trase.</string>
    <string name="clear_all_history_warning">Brišeš sve unosene istorije, uključujući pretragu, navođenje i istoriju markera?</string>
    <string name="upload_gpx_description_hint">Ostavite prazno, imena snimljenih trasa koristiće se kao opis. Unešen opis će se primeniti za svaku rutu.</string>
    <string name="routing_attr_prefer_horse_routes_name">Omiljene konjske staze</string>
    <string name="routing_attr_prefer_horse_routes_description">Preferiraj konjske staze</string>
    <string name="routeInfo_surface_description">Dostavlja info o fizičkoj podlozi puta/pešačkim stazama.</string>
    <string name="benefits_for_contributors">Benefiti aktivnim OSM maperima</string>
    <string name="promo_subscription">Promotivna pretplata</string>
    <string name="on_hold_since">Na čekanju od %1$s</string>
    <string name="explore_wikipedia_offline">Istraži Vikipediju bez interneta.</string>
    <string name="backup_data_removed">Svi podaci su uklonjeni.</string>
    <string name="unlimited_map_downloads">Neograničeno preuzimanje mapa</string>
    <string name="shared_string_offline">Bez interneta</string>
    <string name="backup_confilcts_descr">Neke fajlove nije moguće otpremiti na server jer je na serveru novija verzija.</string>
    <string name="backup_conflicts">Konflikti</string>
    <string name="osmand_online_routing_promo">Koristi unapred definisane šablone ili dodaj SRM, GraphHopper, openrouteservice, ili GPX rutiranje preko interneta.</string>
    <string name="select_nav_profile_dialog_message">„Vrsta navođenja“ bira kako se ruta izračunava, uz pristupačna samostalna i mehanizmima usmeravanja bez interneta.</string>
    <string name="verification_code_missing_description">Može trajati 10 minuta. Koristite dugme ispod ako nije završio u neželjenoj pošti.</string>
    <string name="cloud_email_not_registered">Ova adresa e-pošte nije registrovana za OsmAnd Cloud</string>
    <string name="verify_email_address_descr">Verifikacioni kôd je poslat na %1$s, Unesi ga u polje ispod.</string>
    <string name="shared_string_max_height">Maks. visina</string>
    <string name="srtm_download_list_help_message">OsmAnd pruža podatke o izohipsama u metrima i stopama. Preuzmi ponovo fajl radi promene formata.</string>
    <string name="srtm_unit_format">Varijanta mernih jedinica za izohipse</string>
    <string name="shared_string_feet">stope</string>
    <string name="osmand_pro_tagline">Dobavi maksimum funkcija</string>
    <string name="routing_attr_avoid_tunnels_name">Tunele</string>
    <string name="backup_storage_taken">Zauzeto skladište</string>
    <string name="restore_complete">Vraćeno</string>
    <string name="rendering_attr_natureReserves_name">Rezervat</string>
    <string name="shared_string_gps_filter">GPS filter</string>
    <string name="shared_string_memory">Memorija</string>
    <string name="backup_welcome_back">Dobrodošao nazad!</string>
    <string name="backup_error_token_is_not_valid">Nešto nije u redu sa navedenim ID-om uređaja ili tokenom</string>
    <string name="last_backup">Poslednja rezervna kopija</string>
    <string name="av_def_action_choose">Na zahtev</string>
    <string name="routing_attr_allow_gate_name">Dozvoli upotrebu vrata</string>
    <string name="routing_attr_only_permitted_ways_name">Izričito dozvoljeni putevi</string>
    <string name="internal_app_storage_description">Unutrašnje skladište, skriveno od svih korisnika i drugih programa, tako da jedino OsmAnd može da pristupi Vašim podacima.</string>
    <string name="remove_group_from_markers">Ukloni grupu sa marker liste</string>
    <string name="on_with_params">%1$s na %2$s</string>
    <string name="map_marker_options">Mogućnosti markera na mapi</string>
    <string name="search_history_is_disabled_descr">Možeš omogućiti istoriju pretrage u podešavanjima.</string>
    <string name="transparent_status_bar_descr">Prikazati mapu ispod status trake</string>
    <string name="continue_with">Nastavi sa %1$s</string>
    <string name="points_selection_descr">Zatvoriti i izgubiti sve promene?</string>
    <string name="map_markers_bar">Traka markera na mapi</string>
    <string name="shared_string_visible_widgets">Vidljivi vidžeti</string>
    <string name="simulation_preview_mode_title">Brzi pregled</string>
    <string name="default_appearance">Podrazumevani izgled</string>
    <string name="location_source">Izvor dobavljanja lokacija</string>
    <string name="rendering_attr_seabedDetail_name">Pojedinost morskog dna</string>
    <string name="shared_string_used">Koristi</string>
    <string name="gps_filter_smoothing">Uglačavanje</string>
    <string name="app_modes_options">Odaberi način rada programa</string>
    <string name="copying_completed">Kopirano</string>
    <string name="shared_app_storage_description">Zajedničko skladište više nije dostupno zbog promenjenog pristupa skladištu Androida.</string>
    <string name="cancel_anytime_in_amazon_app">Otkaži bilo kada kroz program Amazon</string>
    <string name="grey_color_undefined">Delovi bez podataka su sivi.</string>
    <string name="contributions_may_calculate_with_delay">Obračun dopronosa može potrajati nekoliko časova.</string>
    <string name="use_login_and_password">Koristi svoje korisničko ime i lozinku</string>
    <string name="reset_to_original">Vrati na početne vrednosti</string>
    <string name="online_maps_searching_descr">Traži na mreži…</string>
    <string name="shared_string_relation">Relacija</string>
    <string name="attribute">Atributi</string>
    <string name="shared_string_view_all">Pogledati sve</string>
    <string name="purchases_feature_desc_nautical">Pristupi informacijama o nautičkoj dubini</string>
    <string name="backup_delete_all_data">Obriši sve moje podatke</string>
    <string name="loading_list_of_routing_services">Učitava se lista dostupnih usluga rutiranja</string>
    <string name="backup_and_restore">Rezervna kopija i vraćanje</string>
    <string name="ltr_or_rtl_triple_combine_via_space">%1$s %2$s %3$s</string>
    <string name="routing_attr_avoid_low_emission_zone_name">Zone niskih emisija</string>
    <string name="rendering_attr_horseScale_name">Težina konjskih staza</string>
    <string name="routing_attr_avoid_highway_name">Autoputeve</string>
    <string name="routing_attr_avoid_highway_description">Autoputeve</string>
    <string name="map_widget_trip_recording_downhill">Nizbrdo</string>
    <string name="simulation_real_mode_desc">Na pravim deonicama puta brzina će biti približena najvećoj dozvoljenoj brzini.
\nNa raskrsnicama, simuliranje će se usporiti.
\nTakođe, semafori, znakovi zaustavljanja itd. utiču na brzinu.</string>
    <string name="simulation_real_mode_title">Realistična simulacija</string>
    <string name="rendering_attr_showRunningRoutes_name">Rute za trčanje</string>
    <string name="gpx_no_routes_title">Nema ruta</string>
    <string name="save_track_to_gpx_descrp">Autamatski pokreni snimanje trase tokom navođenja i automatski sačuvaj nakon toga.</string>
    <string name="rendering_attr_OSMMapperAssistantFixme_name">Fixme oznake</string>
    <string name="rendering_attr_OSMMapperAssistantIconsLowZooms_description">Šematski prikaz sličica pri malom približavanju</string>
    <string name="distance_between_points">Udaljenost između tačaka</string>
    <string name="save_as_copy">Sačuvaj kao kupiju</string>
    <string name="storage_migration_wrong_folder_warning">Nema podataka OsmAnda u odabranom folderu. Pokušaj ponovo.</string>
    <string name="from_to_with_params">Od %1$s do %2$s</string>
    <string name="progress_complete">%1$s završeno</string>
    <string name="shared_string_travelbooks">Dnevnici putovanja</string>
    <string name="safe_settings">Bezbedno</string>
    <string name="is_disabled">%1$s je onemogućen</string>
    <string name="routing_attr_prefer_tactile_paving_name">Preferiraj popločane površine</string>
    <string name="routing_attr_prefer_tactile_paving_description">Preferiraj popločane površine</string>
    <string name="travel_route_types">Vrste ruta</string>
    <string name="shared_string_files">Fajlovi</string>
    <string name="pro_features">Profesionalne funkcije</string>
    <string name="shared_string_contributions">Doprinos</string>
    <string name="not_enough_contributions_descr">Najmanje od %1$s izmena kroz vreme od poslednja dva meseca %2$s je potrebno radi dobavljanja pristupa neograničenim osveženjima mape svakih sat vremena.</string>
    <string name="enough_contributions_descr">Čestitamo, stekao si dovoljno doprinosa u uređivanji OpenStreetMap i sada možeš uživati neograničeno u ažuriranju mapa!</string>
    <string name="benefits_for_contributors_primary_descr">Trenutni doprinosioci OpenStreetMap.org mogu imati pravo na neograničena ažuriranje mape svakih sat vremena.</string>
    <string name="travel_routes">Turističke rute</string>
    <string name="online_maps_required_descr">Nažalost, OsmAnd nije uspeo da odredi rutu po podešavanjima.
\n
\nMožda neke mape nisu učitane, možeš pokrenuti online proveru za potrebnim mapama.</string>
    <string name="walking_route_osmc_description">Boji rute po njihovim pojedinačnim mesnim bojama (ukoliko je prisutno na mapama OpenStreetMap) i vrsti (međunarodne, oblastne, mesne).</string>
    <string name="rendering_value_walkingRoutesOSMCNodes_description">Oboji puteve prema njihovim vrstama (međunarodni, oblastni, mesni).</string>
    <string name="rendering_value_walkingRoutesScopeOSMC_description">Oboj po vrsti.</string>
    <string name="backup_error_subscription_was_used">Pretplatu ili promociju koristi drugi profil %1$s</string>
    <string name="cancel_anytime_in_gplay">Otkaži bilo kada na Google Play.</string>
    <string name="purchases_feature_desc_combined_wiki">Istražuj članke na Vikipediji u pokretu, bez interneta. Oflajn podaci su podeljeni po zemljama i dostupni na svim jezicima.</string>
    <string name="purchases_feature_desc_wikipedia">Članci sa Vikipedije, bez interneta . Odvojene po regijama i dostupni na svim jezicima.</string>
    <string name="purchases_feature_desc_terrain">Izohipse terena, reljef sa tamnim senčenjem i mape nagiba sa bojama za prikaz, vrhova i nizija.</string>
    <string name="backup_version_history_delete_descr">Obriši dnevnik o promenama zastarelih podataka iz OsmAnd Cloud?</string>
    <string name="backup_restore_data">Vrati podatke</string>
    <string name="backup_restore_data_descr">Vrati podatke na uređaj pomoću rezervnih kopija na mreži.</string>
    <string name="backup_data">Rezervna kopija podataka</string>
    <string name="backup_delete_all_data_descr">Svi podaci na OsmAnd Cloud će biti izbrisani. Lokalne verzije ostaće netaknute.</string>
    <string name="backup_no_internet_descr">Proveri internet i preuzmi ponovo.</string>
    <string name="backup_view_conflicts">Pogledaj konflikte</string>
    <string name="routing_attr_avoid_low_emission_zone_description">Zone niskih emisija</string>
    <string name="route_line_use_map_style_color">Koristite zadanu boju za stil mape (%1$s).</string>
    <string name="map_widget_time_to_intermediate">Vreme do međuodredišta</string>
    <string name="map_widget_distance_to_intermediate">Udaljenost do međuodredišta</string>
    <string name="lang_sat">Santalski</string>
    <string name="map_widget_time_to_destination">Vreme do odredišta</string>
    <string name="radius_ruler_mode_desc">Tapkanje na vidžet prelazi u način rada radijalno lenjira.</string>
    <string name="explore_plans">Istraži mogućnosti pretplate</string>
    <string name="rendering_attr_hideMilitaryAreas_description">Sakriti vojna oblasti</string>
    <string name="map_widget_true_bearing">Pravi smer</string>
    <string name="routing_attr_allow_private_for_truck_description">Omogući kamionima pristup privatnom posedu.</string>
    <string name="routing_attr_allow_private_for_truck_name">Dozvoljen pristup privatnom posedu (kamionima)</string>
    <string name="rendering_attr_weatherTempContours_name">Toplotni obrisi</string>
    <string name="rendering_attr_weatherPressureContours_name">Linije jednakog pritiska</string>
    <string name="map_widget_trip_recording_uphill">Uzbrdo</string>
    <string name="map_widget_trip_recording_duration">Trajanje</string>
    <string name="map_widget_trip_recording_distance">Rastojanje</string>
    <string name="routing_attr_hazmat_category_name">Vrsta opasnih materija</string>
    <string name="routing_attr_hazmat_category_no_restrictions_name">A (nema restrikcija)</string>
    <string name="coordinates_widget_secondary_desc">Oblik koordinata se može promeniti u %1$s – %2$s – %3$s.</string>
    <string name="widget_secondary_desc_part_of">Deo %1$s dodatka.</string>
    <string name="parking_widget_desc">Prikazuje udaljenost od centra ekrana do mesta parkiranja.</string>
    <string name="mapillary_widget_desc">Omogućava brzi pristup programu Mapilari za dodavanje slika ulica.</string>
    <string name="arrival_time_widget_desc">Vreme dolaska na odredište.</string>
    <string name="coordinates_widget_desc">Prikazuje geografske koordinate lokacije.</string>
    <string name="track_attach_to_the_roads_descr">Ruta će biti prikačena za put pomoću offline mapa, geometrija trase će biti promenjen.</string>
    <string name="get_altitude_data">Dobavi podatke o nadmorskoj visini</string>
    <string name="turn_on_public_transport_description">Uključi prikaz linija javnog prevoza.</string>
    <string name="configure_screen_widgets_descr">Izaberi stranu ekrana radi dodavanja ili preuređenja vidžeta.</string>
    <string name="osm_carto_render_descr">Slično kao OpenStreetMap stil koji se koristi na glavnoj OSM web strani</string>
    <string name="speed_mode">Način rada brzine</string>
    <string name="purchases_feature_desc_android_auto">Prikazuje offline mape OsmAnda i navođenje na ekranu tvog vozila i usklađuje se sa upravljačima tvog vozila.</string>
    <string name="backup_error_subscription_was_expired">Istekla pretplata</string>
    <string name="shared_string_complete">završeno</string>
    <string name="stop_and_exit">Zaustavi i izađi</string>
    <string name="folder_access_denied">Potrebna dozvola za pristup odabranom folderu.</string>
    <string name="shared_storage_second_step">Tapni „Koristi ovaj folder”.</string>
    <string name="routes_color_by_type">Oboj rute po…</string>
    <string name="select_backup_data_descr">Izaberi podatke i foldere za rezervne kopije.</string>
    <string name="backup_danger_zone">Opasna zona</string>
    <string name="shared_string_online">Sa interneta</string>
    <string name="osmand_cloud">OsmAnd Oblak</string>
    <string name="shared_string_show_slope">Prikazati nagib</string>
    <string name="shared_string_uphill">Uzbrdo</string>
    <string name="route_line_use_map_style_width">Koristite zadanu širinu stila mape (%1$s).</string>
    <string name="complete_purchase">Kompletna kupovina</string>
    <string name="cancel_anytime_in_huawei_appgallery">Otkaži bilo kada u Huavei ApGaleriji</string>
    <string name="shared_string_learn_more">Saznaj više</string>
    <string name="regular_price">Regularna cena</string>
    <string name="send_crash_log">Pošalji log pada</string>
    <string name="shared_string_hide_slope">Sakriti nagib</string>
    <string name="poi_routes">Rute</string>
    <string name="shared_string_includes">Uključuje</string>
    <string name="shared_string_grade">Stepen</string>
    <string name="rendering_attr_hideMilitaryAreas_name">Sakriti vojna područja</string>
    <string name="routing_attr_avoid_4wd_only_description">Puteve za 4WD vozila</string>
    <string name="lanes_widgets_desc">Prikazuje trenutni raspored kolovozne trake i ističe trake za prestrojavanje prilikom navođenja.</string>
    <string name="route_maneuvers">Manevri rute</string>
    <string name="map_widget_altitude">Nadmorska visina trenutne lokacije</string>
    <string name="list_of_groups">Lista grupa</string>
    <string name="import_tracks">Uvezi trase</string>
    <string name="display_groups_visibility_dialog_description">Možeš upravljati vidljivošću grupe na mapi. Ako je snimljena trasa skrivena, sve grupe će takođe biti skrivene.</string>
    <string name="shared_storage_warning_description">Zbog novih pravila u Androidu, počevši od novembra 2021. godine, OsmAnd 4.2 će izgubiti pristup deljenom skladištu.
\n
\nMolim, premestite skladište podataka iz deljenog skladišta na drugo dostupno skladište, ili će program izgubiti pristup Vašim podacima, kao što su mape bez interneta, trase GPX-a, itd.</string>
    <string name="backup_error_file_not_available">Fajl nije dostupan</string>
    <string name="shared_string_discussion">Diskusija</string>
    <string name="backup_delete_old_data_descr">Trenutne verzije podataka će biti sačuvane na OsmAnd Cloud</string>
    <string name="delete_all_confirmation">Da, izbriši sve</string>
    <string name="backup_delete_all_data_warning">Izbrisaćeš sve podatke prethodno snimljene u OsmAnd Cloud, uključujući istoriju verzija.
\n
\nNećeš moći da vratiš izbrisane podatke.</string>
    <string name="shared_string_logout">Odjava</string>
    <string name="download_server_version">Preuzimanje server verzije</string>
    <string name="upload_local_version">Preuzeti lokalnu verziju</string>
    <string name="make_backup_descr">Na ovom uređaju ima mnogo promena, napravi rezervnu kopiju ovih podataka kako ih ne bi izgubio.</string>
    <string name="osmand_cloud_authorize_descr">Ne gubi podatke, pravi rezervne kopije i vraćaj sve informacije.</string>
    <string name="tts_description">Tekst u govor (TTS) može izgovoriti sve vrste uputstava: imena ulica, komande za manevre, nazivi TOI itd.</string>
    <string name="compass_on_circles">Kompas na krugovima</string>
    <string name="shared_string_widget">Vidžet</string>
    <string name="calculating_altitude">Izračunavanje nadmorske visine</string>
    <string name="all_groups">Sve grupe</string>
    <string name="rendering_attr_showWaterwayTunnels_description">Povećanje vidljivosti za tunele plovnih puteva</string>
    <string name="turn_arrows">Strelice skretanja</string>
    <string name="turn_arrows_descr">Izaberi prikazivanje strelica skretanja na ruti.</string>
    <string name="included_categories">Uključene kategorije</string>
    <string name="from_with_param">Od %1$s</string>
    <string name="contour_lines_hillshade_slope">Konturne linije, senke reljefa, nagib</string>
    <string name="verification_code_missing">Nisam dobio verifikacioni kôd</string>
    <string name="backup_delete_old_data_warning">Izbrisaćete istoriju promena prethodno učitanih podataka. 
\n 
\nTrenutna verzija podataka biće sačuvana na serveru, ali nećete moći da se vratite na prethodno izvršene promene.</string>
    <string name="street_name_widget_desc">Widgžet za naziv ulice prikazuje naziv sa pravom strelicom lokacije ili narednu ulicu sa strelicom na sledeće skretanje.</string>
    <string name="simulation_constant_mode_title">Ista brzina</string>
    <string name="rendering_attr_showFitnessTrails_name">Fitnes staze</string>
    <string name="storage_copying_files_size">Kopiranje %1$s fajlova %2$s</string>
    <string name="backup_deleting_all_data_descr">Sačekaj dok OsmAnd izbriše tvoje podatke sa Cloud-a. Svi podaci na uređaju će ostati netaknuti.</string>
    <string name="backup_promocode">Promotivni kôd</string>
    <string name="shared_string_min_height">Min. visina</string>
    <string name="shortcut_navigate_to_home">Idi do kuće</string>
    <string name="android_auto_map_placeholder_title">Mapa se prikazuje na ekranu vozila.</string>
    <string name="shortcut_navigate_to">Idi na…</string>
    <string name="shortcut_navigate_to_work">Idi na posao</string>
    <string name="page_number">Stranica %1$s</string>
    <string name="add_page">Dodaj stranicu</string>
    <string name="average_speed_skip_stops">Uzmi u obzir zaustavljanja</string>
    <string name="average_speed_time_interval_desc">Navedi vremensko razdoblje za prosečnu brzinu.</string>
    <string name="average_speed_widget_desc">Prikazuje prosečnu brzinu trenutnog puta.</string>
    <string name="map_widget_average_speed">Prosečna brzina</string>
    <string name="routing_attr_avoid_fords_name">Plićake</string>
    <string name="routing_attr_avoid_fords_description">Plićake</string>
    <string name="colour_of_circles">Boja krugova</string>
    <string name="current_speed_widget_desc">Prikazuje trenutnu brzinu prijavljenu GPS-om.</string>
    <string name="navigation_points">Tačke navođenja</string>
    <string name="route_maneuvers_desc">Vidžet navođenja su omogućene tokom navođenja za prikaz podataka kao što su rastojanje, vreme dolaska ili preostalo vreme, sledeća skretanja, smer, trenutni naziv ulice, podaci o trakama, najveća dozvoljena brzina, upozorenja o približavanju, TOI, tačke puta.</string>
    <string name="routing_attr_difficulty_preference_intermediate_name">Srednji</string>
    <string name="shared_string_symbol">Simbol</string>
    <string name="no_widgets_here_yet">Još nema widžeta</string>
    <string name="change_default_appearance">Promeni podrazumevani izgled</string>
    <string name="top_widgets_panel">Gornji panel</string>
    <string name="bottom_widgets_panel">Donji panel</string>
    <string name="shared_string_item">Stavka</string>
    <string name="stop_download_desc">Preuzimanje nije završeno. Ako prekineš preuzimanje, samo deo sličica mape biće dostupan za pregled.</string>
    <string name="shared_string_open_street_map">OpenStritMap</string>
    <string name="rendering_attr_OSMMapperAssistantFixme_description">Prikazati oznake popravke</string>
    <string name="rendering_attr_OSMMapperAssistantIconsLowZooms_name">Ikone pri malom uvećanju</string>
    <string name="shared_string_not_used">Ne koristi</string>
    <string name="migration_files_present">%1$d fajl(ovi) (%2$s) nalaze se na odabranoj lokaciji %3$s.</string>
    <string name="app_profile_type">Vrsta profila aplikacije</string>
    <string name="add_to_group">Dodaj u grupu</string>
    <string name="files_remaining">Preostali fajlovi: %1$s %2$s</string>
    <string name="storage_found_files_descr">Tapni „%1$s“ radi umnožavanja %2$s fajlova sa „%3$s“ na „%4$s“. Može potrajati neko vreme.</string>
    <string name="storage_found_files_size">Pronađeno je %1$s fajlova %2$s</string>
    <string name="history_preferences_descr">Možeš onemogućiti beleženje istorije pojedinačno za svaku vrstu istorije.</string>
    <string name="shortcut_start_recording">Počni sa snimanjem</string>
    <string name="icon_group_nautical">Nautički</string>
    <string name="exit_pan_mode_descr">Tapni Izaberi za napuštanja panoramskog moda</string>
    <string name="search_title">Pretraga: %1$s</string>
    <string name="sample_wikivoyage">Primer Wikivoyage</string>
    <string name="no_items_of_type_message">Nemaš ni jednu stavku ove vrste</string>
    <string name="amz_manage_subscription_descr">Upravljaj svojom pretplatom koristeći program Amazon ili web stranu Amazona.</string>
    <string name="map_updates_are_unavailable_yet">Ažuriranja mapa još nisu dostupna. :-(</string>
    <string name="map_updates_for_mappers">Ažuriranje mapa za kartografe</string>
    <string name="option_available_only_in_osmand_pro">Dostupno je samo kao deo pretplate za OsmAnd Pro.</string>
    <string name="track_has_no_needed_data">Snimljena trasa ne sadrži potrebne podatke.</string>
    <string name="backup_do_not_have_any">Još nemaš sigurnosnu kopiju na mreži</string>
    <string name="backup_error_no_valid_subscription">Nema važeće pretplate</string>
    <string name="backup_error_subscription_was_expired_descr">Pretplata OsmAnd je istekla, obnovi je za korištenje sigurnosne kopije.</string>
    <string name="backup_error_user_is_already_registered">Ovaj e-mail koristi drugi profil</string>
    <string name="nautical_depth">Nautička dubina</string>
    <string name="backup_delete_types">Obriši onemogućene podatke tipova</string>
    <string name="purchases_feature_desc_monthly_map_updates">Obezbedi pristup redovnim mesečnim ispravkama za oflajn mape.</string>
    <string name="resend_verification_code">Ponovo pošalji</string>
    <string name="cloud_email_already_registered">Ovaj e-mail je već registrovan.</string>
    <string name="enter_verification_code">Unesi jednokratnu lozinku</string>
    <string name="predefined_waypoint_appearance_description">Dodir na ovu radnju će samostalno sačuvati međuodredišta sa unapred određenim svojstvima.</string>
    <string name="gps_filter_actions_description">OsmAnd će primeniti izmene na trasi bez izmene fajla. Izmene možeš sačuvati ručno.</string>
    <string name="copying_file">Kopiranje fajlova %1$s…</string>
    <string name="shared_string_migration">Prenos</string>
    <string name="icon_group_education">Obrazovanje</string>
    <string name="delete_history_items">Obrisati %1$s stavke iz istorije?</string>
    <string name="use_external_timestamps_description">Koristi mrežne vremenske oznake vodiča radi podešavanja procene vremena i prosečne brzine</string>
    <string name="purchases_restored">Kupovina je vraćena</string>
    <string name="osmand_cloud_help_descr">Potrebna pomoć? Kontaktiraj nas na %1$s</string>
    <string name="redeem_promo_code">Iskoristi promotivni kôd</string>
    <string name="rendering_attr_horse_scale_impossible_name">Nemoguća</string>
    <string name="rendering_attr_showMonorailRoutes_name">Rute sa jednim kolosekom</string>
    <string name="rendering_attr_showFunicularRoutes_name">Rute žičara</string>
    <string name="waypoint_appearance">Izgled međuodredišta</string>
    <string name="track_file_description">Dodirom na ovu radnju prikazaće dostupne trase.</string>
    <string name="routeInfo_roadClass_description">Oboji rutu ili liniju trse prema klasifikaciji puteva.</string>
    <string name="osm_live_payment_subscription_management_amz">Plaćanje se skida sa tvog profila Amazona prilikom potvrde kupovine.
\n
\nObnavlja se samostalno osim ako se prekine pre izabranog vremena obnove.
\n
\nUpravljaj i prekini pretplate iz postavki Amazona u bilo kom trenutku.</string>
    <string name="connect_track_points_as">Poveži tačke puta</string>
    <string name="benefits_for_contributors_secondary_descr">Prijavi se na OpenStritMape-e radi provere da li imate pravo na neograničena osvežavanja mape svakog sata i meseca.</string>
    <string name="offline_wikipeadia">Vikipedia bez interneta</string>
    <string name="provided_by">Obezbeđuje %1$s</string>
    <string name="routeInfo_horse_scale_name">Staze za jahanje</string>
    <string name="start_copying">Početak kopiranja</string>
    <string name="shared_storage_migration">Prenos na deljeno skladište</string>
    <string name="horseback_riding">Jahanje konja</string>
    <string name="backup_dont_have_any_descr">Zakaži pravljenje samostalnih kopija za čuvanje i nikada ne gubite podatke.</string>
    <string name="receiving_data_from_server">Prijem podataka sa servera…</string>
    <string name="restore_selected_data">Vrati izabrane podatke</string>
    <string name="move_map_to_select_area">Pomerite mapu radi odabira potrebne oblasti.</string>
    <string name="default_appearance_desc">Podrazumevana boja, ikona i oblik će se primeniti na dodane favorite u grupi.</string>
    <string name="selected_waypoints_descr">Odabrane prolazne tačke biće dodate trasi %1$s</string>
    <string name="created_on">Datum kreiranja</string>
    <string name="shared_string_mode">Režim</string>
    <string name="time_to_navigation_point_widget_settings_desc">Tapni vidžet radi promene načina rada.</string>
    <string name="elevation_profile_widget_desc">Prikazuje profil visine i nagiba trenutne rute.</string>
    <string name="battery_widget_desc">Prikazuje nivo popunjenosti baterije.</string>
    <string name="please_provide_group_name_message">Imenuj grupu.</string>
    <string name="shared_string_size">Veličina</string>
    <string name="no_plugins_enabled">Nemaš uključenih dodataka. Možeš naći listu dostupnih dodataka preko „Meni“ → „Dodaci“.</string>
    <string name="active_till">Aktivno do %1$s</string>
    <string name="backup_into_file">Pravljenje rezervne kopije u fajl</string>
    <string name="co2_mission">Emisija CO2</string>
    <string name="kg">kg</string>
    <string name="routing_attr_motor_type_diesel_name">Dizel</string>
    <string name="routing_attr_motor_type_petrol_name">Benzin</string>
    <string name="routing_attr_motor_type_lpg_name">Plin (TNG)</string>
    <string name="routing_attr_motor_type_electric_name">Električna</string>
    <string name="routing_attr_motor_type_gas_name">Metan (CNG)</string>
    <string name="routing_attr_motor_type_hybrid_name">Hibrid</string>
    <string name="routing_attr_motor_type_name">Gorivo koje koristi motor</string>
    <string name="routing_attr_motor_type_description">Odredi vrstu goriva vozila, potrebno je radi procene količine izduva CO2.</string>
    <string name="import_as_one_track">Uvezi kao jednu rutu</string>
    <string name="use_latin_name_if_missing">Koristi latinično ime ako nedostaje</string>
    <string name="transport_hazmat_yes_desc">Odaberi primenljivu kategoriju.</string>
    <string name="transport_hazmat_no_desc">Na nekim putevima i tunelima može biti zabranjen prevoz opasnih materije.</string>
    <string name="transport_hazmat_title">Prevoženje opasnih materija</string>
    <string name="routing_attr_hazmat_category_description">Vrsta opasnih materije / razmotri dozvole za pristup sa opasnim materijema</string>
    <string name="distance_circles">Krugovi rastojanja</string>
    <string name="circle_settings">Podešavanja kruga</string>
    <string name="routing_attr_avoid_4wd_only_name">Puteve za 4WD vozila</string>
    <string name="bearing_secondary_desc">Možeš promeniti u: %1$s – %2$s – %3$s.</string>
    <string name="radius_rules_widget_desc">Alat radijus lenjir prikazuje krugove udaljenosti oko odabrane tačke na mapi.</string>
    <string name="current_time_widget_desc">Prikazuje trenutno vreme tvog uređaja.</string>
    <string name="gps_info_widget_desc">Prikazuje broj satelita trenutno vidljivih i korišćenih.</string>
    <string name="get_altitude_information">Dobavi podatke o nadmorskoj visini</string>
    <string name="calculate_online_altitude_descr">Izračunaj nadmorsku visinu na OsmAnd serverima, zasnovanu na satelitskim slikama i digitalnim modelima nadmorske visine. Različitosti u odnosu na visine snimljene uređajem mogu biti korišćene za ispravku nadmorske visine.</string>
    <string name="calculate_online">Izračunaj onlajn</string>
    <string name="calculate_altitude">Računaj nadmorsku visinu</string>
    <string name="no_altitude_data">Nema podataka o nadmorskoj visini</string>
    <string name="shared_string_speed">Brzina</string>
    <string name="app_mode_mountain_bicycle">Planinski bicikl</string>
    <string name="release_4_2">• Preoblikovanje widget-a: novi izgled i osećaj, grupisanje po stranicama, promenite redosled i uskladite kako želite.
\n
\n • Trase za pešačenje / biciklizam / putovanja: dodirnite znamenje rute i dobijte potpune podatke o putanji.
\n
\n • Omiljene grupe: podesite podrazumevani izgled novih tačaka u grupi
\n
\n • Ispravke: samostalno osvežavanje sličica mape na internetu
\n
\n</string>
    <string name="routing_attr_freeride_policy_do_not_go_offpiste_name">Ne idi van staze</string>
    <string name="routing_attr_freeride_policy_only_if_necessary_name">Samo ako je neophodno</string>
    <string name="routing_attr_freeride_policy_allow_name">Dozvoli</string>
    <string name="routing_attr_freeride_policy_prefer_offpiste_name">Skijanje van staze</string>
    <string name="snackbar_page_removed">„Stranica %1$s“ je uklonjena.</string>
    <string name="map_widget_distance_to_destination">Udaljenost do odredišta</string>
    <string name="apply_to_existing_points_descr">Primeniti promene na postojeće tačke grupe ili samo na nove?</string>
    <string name="apply_to_existing_favorites_descr">Primeniti promene na postojeće grupe favorita ili samo na nove?</string>
    <string name="apply_only_to_new_points">Primeni samo na nove tačke</string>
    <string name="apply_only_to_new_favorites">Primeni samo na nove favorite</string>
    <string name="routeInfo_horse_scale_description">Prikaz konjskih staza prema složenosti</string>
    <string name="rendering_attr_horse_scale_common_name">Zajednički</string>
    <string name="rendering_attr_horse_scale_demanding_name">Zahtevana</string>
    <string name="rendering_attr_horse_scale_difficult_name">Teža</string>
    <string name="rendering_attr_horse_scale_critical_name">Kritična</string>
    <string name="rendering_attr_horse_scale_dangerous_name">Opasna</string>
    <string name="rendering_attr_showTramRoutes_name">Tramvajske rute</string>
    <string name="simulation_constant_mode_desc">Simulacija istom brzinom. Podesi brzinu.</string>
    <string name="simulation_preview_mode_desc">Brzina simulacije biće najveća na pravim deonicama i najmanja na raskrsnicama.</string>
    <string name="rendering_attr_showLightRailRoutes_name">Rute lake železnice</string>
    <string name="rendering_attr_showBusRoutes_name">Autobuske rute</string>
    <string name="rendering_attr_showTrolleybusRoutes_name">Trolejbuske rute</string>
    <string name="rendering_attr_showShareTaxiRoutes_name">Taksi rute</string>
    <string name="stop_download">Zaustavi preuzimanje</string>
    <string name="zoom_levels_difference_description">Velika razlika između nivoa približavanja može povećati veličinu preuzetih podataka.</string>
    <string name="number_of_tiles">Broj sličica mape</string>
    <string name="location_source_descr">Podrazumevano, OsmAnd instaliran iz Google Play koristi %1$s za određivanje lokacije.
\n
\nAko dobiješ netačne podatke o lokaciju ili koristiš uređaj bez %2$s, pređi na „%3$s“</string>
    <string name="exit_import_descr">Izaći bez čuvanja promena?</string>
    <string name="rendering_attr_showFitnessTrails_description">Prikaz staza za trčanje</string>
    <string name="import_tracks_descr">%1$s, sadrži %2$s zasebne trase. Izaberi trase za uvoz.</string>
    <string name="gpx_no_routes_descr">Možeš koristiti alatku %1$s radi dodavanja rute u datoteku.</string>
    <string name="rendering_value_omit_name">Izostaviti</string>
    <string name="rendering_attr_OSMMapperAssistantNote_name">Oznake za beleške</string>
    <string name="rendering_attr_OSMMapperAssistantNote_description">Prikazati oznake beleški</string>
    <string name="rendering_attr_showWaterwayTunnels_name">Povećaj vidljivost za tunele plovnih puteva</string>
    <string name="files_with_route_restrictions">Fajlovi sa ograničenjima rute</string>
    <string name="waypoint_template">Obrazac za međuodredište</string>
    <string name="use_routing_fallback">Povratak internet navođenja</string>
    <string name="use_routing_fallback_description">Korist navođenje bez interneta dok internet navođenje nije dostupno.</string>
    <string name="gps_filter_precision">Preciznost GPS-a</string>
    <string name="shared_string_precision">Preciznost</string>
    <string name="shared_string_statistics">Statistika</string>
    <string name="gps_filter_speed_altitude_desc">Samo tačke trase koje odgovaraju postavljenom međuvremenu će se naći na grafikonu i mapi, a ostale će biti skrivene.</string>
    <string name="reading_files">Čitanje fajlova…</string>
    <string name="no_items_selected_warning">Odaberi bar jednu stavku</string>
    <string name="shared_string_skip_warning">Da li preskočiti prenos? OsmAnd više nema pristup fajlovima u deljenom skladištu.
\n
\nProgram će započeti sa korišćenjem novi folder za podatke.</string>
    <string name="shared_storage_migration_descr">Zbog izmena prava pristupa skladištu u sklopu Androida, OsmAnd više ne može da koristi %1$s. 
\n 
\nSnimi sve podatke u novu folder.</string>
    <string name="skip_confirmation">Da, preskoči</string>
    <string name="save_changes_into_file">Sačuvaj izmene u fajl</string>
    <string name="exit_without_saving_warning">Izlaz bez čuvanja izmena?</string>
    <string name="fold_unfold">sklopi/razvij</string>
    <string name="memory_allocated_for_routing_ds">Veće vrednosti skladišta ubrzavaju izračunavanje dužih putanja (preko 500km), ali mogu da utiču na učinak ostalih programa. 
\nNema uticaj na brzinu izračunavanja kraćih putanja.</string>
    <string name="memory_allocated_for_routing">Memorija dodeljena za izračunavanje ruta</string>
    <string name="shared_storage">Deljeno skladište</string>
    <string name="icon_group_industrial">Industrija</string>
    <string name="quick_action_toggle_preference">Prekidač promene podešavanja.</string>
    <string name="display_route_tracks">Prikazati trase</string>
    <string name="display_route_tracks_as_poi">Prikazati trase kao TOI</string>
    <string name="approx_safe_mode">Bezbedno zaokruživanje podataka GPX-a</string>
    <string name="approx_safe_mode_description">Izvodi zaokruživanje podataka GPX-a koristeći sporiji pristup Androida umesto izvornog koda.</string>
    <string name="markers_history_is_disabled_descr">Omogući istoriju radi pamćenja spiska posećenih oznaka na mapi.</string>
    <string name="clear_all_history">Obriši svu istoriju</string>
    <string name="navigation_history">Istorija navođenja</string>
    <string name="android_auto_map_placeholder_descr">Prekini vezu uređaja sa Android Autom radi pregleda mape u programu.</string>
    <string name="android_auto_purchase_request_title">Kupi OsmAnd Pro ili Maps+ radi upotrebe OsmAnda sa Android Autom</string>
    <string name="continue_on_phone">Nastavi na mobilnom uređaju</string>
    <string name="location_access_request_title">OsmAndu je potrebna dozvola za lokaciju radi navođenja.</string>
    <string name="shared_string_articles">Članci</string>
    <string name="release_4_1">• Dodata početna podrška za Android Auto
\n
\n • Osvežavanje korisničkog interfejsa za pretragu koordinata UTM
\n
\n• GPS filter GPX trasa
\n
\n • Widget za visinski profil (izdanja pro)
\n
\n • Omiljeno: dodata je mogućnost pregleda nedavno korišćenih sličica
\n
\n • Planiranje rute: koristiće se izabrani profil nakon pokretanja
\n
\n • Popravljen je nivo Mapilarija, priključak je sada podrazumevano onemogućen
\n
\n • Dodat je prikaz za upravljanje celokupnom istorijom u programu
\n
\n • Usmerenje mape se ne vraća na početno nakon ponovnog pokretanja programa
\n
\n • Poboljšano je prikazivanje oznake visine SRTM
\n
\n • Ispravljeni su arapski natpisi mapa
\n
\n • Ispravljeni su različiti problemi sa navođenjem
\n
\n</string>
    <string name="shared_string_details">Detalji</string>
    <string name="routing_attr_allow_gate_description">Dozvoli upotrebu vrata</string>
    <string name="service_is_not_available_please_try_later">Usluga nije dostupna. Molimo pokušaj ponovo kasnije.</string>
    <string name="routing_attr_only_permitted_streets_name">Samo dozvoljene ulice</string>
    <string name="routing_attr_only_permitted_streets_description">Koristi ulice koje su izričito dozvoljene</string>
    <string name="routing_attr_only_permitted_ways_description">Koristi samo puteve (trase, staze, itd.) koji su izričito dozvoljeni</string>
    <string name="shared_string_mini">mini</string>
    <string name="mapillary_menu_filter_description_new">Razvrstaj slike po vremenu i vrsti. Radi samo pri uvećanju.</string>
    <string name="add_group_to_markers">Dodaj grupu na marker listu</string>
    <string name="routeInfo_smoothness_description">Klasifikacija upravljivosti puta/pešačkih staza za vozila na točkovima, posebno u odnosu na ujednačenost površine.</string>
    <string name="routeInfo_winter_ice_road_description">Oboji rutu ili liniju trase prema njenoj zimskoj klasifikaciji puteva.</string>
    <string name="routeInfo_tracktype_description">Oboji rutu ili liniju trase prema sastavu površine. Obično se primenjuje kada je putna mreža uglavnom nepresvučena.</string>
    <string name="backup_restore_now">Vrati sada</string>
    <string name="backup_setup">Podesi bekap</string>
    <string name="backup_welcome_back_descr">Vrati podatke na ovom uređaju koristeći OsmAnd Cloud.</string>
    <string name="release_4_0">• Smeštanje u Cloud
\n
\n • Dodat je noćni način rada za prikaz mapa „Topo”.
\n
\n • Dodata je mogućnost da se izohipse preuzmu u stopama
\n
\n • Trasa sada mogu biti obojene po visini, brzini ili nagibu
\n
\n • Osvežen je prozor „Snimanje ruta”
\n
\n • Udaljenost na klik je pomerena iz lenjira sa prečnikom u posebnu mogućnost
\n
\n • Planiranje puta: sada možeš promeniti mogućnosti navođenja, pristupiti podešavanjima mape i tražiti po mapi bez napuštanja planiranja puta
\n
\n • Novi prikaz „Kupovina” sa podrobnim podacima o kupovini
\n
\n • Dodata je mogućnost promene izgleda linije rute
\n
\n • Ažuriranje OsmAnda Live su pomerena u „Preuzmi mape”
\n
\n</string>
    <string name="backup_error_user_is_not_registered">Nijedan korisnik nije registrovan sa tom adresom e-mail adresom</string>
    <string name="backup_error_token_is_not_valid_or_expired">Nevažeći ili je istekao token</string>
    <string name="no_activity_for_intent">Ugradi program koji može da izvede ovu radnju.</string>
    <string name="empty_category_name">Ime kategorije je prazno</string>
    <string name="available_until">Dostupno do %1$s</string>
    <string name="backup_error_no_subscription">Nema pretplate</string>
    <string name="rendering_value_walkingRoutesOSMC_description">Boji rute po njihovim mesnim bojama (ako postoje na OpenStritMapama) i bojama znakova oznaka.</string>
    <string name="explore_osmnad_plans_to_find_suitable">Istraži informacije o pretplati OsmAnd i pronađi šta ti odgovara.</string>
    <string name="shared_string_purchased">Kupljeno</string>
    <string name="backup_delete_types_descr">Brišeš podatke za sastarele podatke iz zastarjeli tipovi podataka iz Cloud-a?</string>
    <string name="shared_string_not_included">Ne uključuje</string>
    <string name="backup_error_size_is_exceeded">Premašena je maksimalna veličina OsmAnd Cloud %1$s</string>
    <string name="not_available_with">Nije dostupno sa %1$s</string>
    <string name="ltr_or_rtl_combine_via_or">%1$s ili %2$s</string>
    <string name="you_can_get_feature_as_part_of_pattern">Uzmi „%1$s“ kao deo: %2$s plana. Uporedi planove:</string>
    <string name="purchases_feature_desc_osmand_cloud">Nabavi OsmAnd Cloud za skladištenje svih podataka OsmAnd -a na internetu. Zaboravi na gubitak podataka nakon ponovne instalacije, napravi rezervne kopije i vrati sve podatke bez problema.</string>
    <string name="purchases_feature_desc_hourly_map_updates">Obezbedi pristup češćem ažuriranju mapa, Izaberi između: ažuriranja po satu, dnevno ili nedeljno. Ažuriranja se preuzimaju postepeno, samo za promenjeno područje.</string>
    <string name="offline_wikivoyage">Oflajn Vikivojaž</string>
    <string name="purchases_feature_desc_unlimited_map_download">Nabavi neograničena preuzimanja offline mapa za sve kontinente i regione.</string>
    <string name="send_logcat_log">Pošalji logkat log</string>
    <string name="delete_version_history">Obriši istoriju verzije</string>
    <string name="backup_version_history">Istorija verzija</string>
    <string name="choose_what_to_restore">Izaberi šta vraćaš.</string>
    <string name="restore_from_osmand_cloud">Vrati iz OsmAnd Cloud</string>
    <string name="purchases_feature_desc_wikivoyage">Istraži offline Wikivoyage. Članci su podeljeni po zemljama i regionima i dostupni na svim jezicima.</string>
    <string name="backup_pause_all">Pauziraj sve</string>
    <string name="local_backup_descr">Napravi rezervnu kopiju ili vrati podatke iz lokalnog fajla.</string>
    <string name="local_backup">Lokalna rezervna kopija</string>
    <string name="duration_ago">Pre %1$s</string>
    <string name="search_more">Pretraži više…</string>
    <string name="shared_string_downhill">Nizbrdo</string>
    <string name="elevation_profile">Visinski profil</string>
    <string name="shared_string_itinerary">Plan putovanja</string>
    <string name="use_system_language">Koristi sistemski jezik</string>
    <string name="recorded_description">Snimljeni zvukovi zvuče bolje, ali mogu da izgovore samo unapred snimljene fraze: instrukcije skretanja. Ne mogu da izgovore imena ulica i TOI nazive.</string>
    <string name="tts_title">TTS</string>
    <string name="route_line_use_gradient_coloring">Linija puta je obojena visinskim nagibom.</string>
    <string name="rendering_attr_natureReserves_description">Prikazati rezervate, zaštićena područja prirode i nacionalne parkove.</string>
    <string name="srtm_download_single_help_message">Odaberi varijantu. Moraćeš ponovno preuzeti datoteku kako bi promenio format.</string>
    <string name="navigate_point_format_swiss_grid">Švajcarska mreža (CH1903)</string>
    <string name="navigate_point_format_swiss_grid_plus">Švajcarska mreža (CH1903+)</string>
    <string name="av_notes_choose_action_widget_desc">Izaberi akciju.</string>
    <string name="edit_category">Uredi kategoriju</string>
    <string name="shared_string_shape">Oblik</string>
    <string name="select_suggested_points">Izaberi predložene tačke</string>
    <string name="storage_copied_files_size">Obrađeno %1$s fajl(ova), %2$s</string>
    <string name="use_external_timestamps">Koristi spoljne vremenske oznake</string>
    <string name="shared_storage_warning_title">Promene pravila pristupa skladištu</string>
    <string name="backup_delete_old_data">Ukloni stare verzije</string>
    <string name="failed_loading_predefined_engines">Učitavanje liste predefinisanih šablona nije uspelo. 
\nMolimo proverite internet vezu.</string>
    <string name="osmand_cloud_login_descr">Unesi adresu e-pošte sa kojom si se registrovao. Biće poslata jednokratna lozinka.</string>
    <string name="osmand_cloud_create_account_descr">Unesi svoju adresu e-pošte, tamo će vam biti poslan verifikacioni kôd, 
\ni svi vaši podaci će biti povezani sa njim.</string>
    <string name="restore_from_file">Vrati iz fajla</string>
    <string name="verify_email_address">Potvrdi e-mail</string>
    <string name="routing_attr_difficulty_preference_advanced_name">Napredan</string>
    <string name="routing_attr_difficulty_preference_expert_name">Ekspert</string>
    <string name="no_widgets_descr">Dodaj jedan ili više vidžeta dostupnih sa spiska.</string>
    <string name="routing_attr_difficulty_preference_no_preference_name">Bez preferenci</string>
    <string name="routing_attr_difficulty_preference_beginner_name">Početnik</string>
    <string name="routing_attr_carriage_restrictions_description">Razmotri pristupne dozvole za vozila sa konjskom zapregom</string>
    <string name="rendering_attr_showRunningRoutes_description">Prikaz ruta za trčanje</string>
    <string name="exit_import">Izlaz?</string>
    <string name="quick_action_add_route_descr">Dugme za pokretanje rute od sredine ekrana.</string>
    <string name="always_ask_waypoint_appearance_description">Dodirom na ovu radnju otvoriće se ekran „Dodaj međuodredište“, gde možeš promeniti ime i izgled.</string>
    <string name="track_file">Fajl trase</string>
    <string name="shared_storage_last_step">Možeš kasnije odrediti novu folder za podatke.</string>
    <string name="shared_storage_third_step">Odobri dozvolu za pristup ovom folderu. Bez nje, OsmAnd ne može da kolira fajlove.</string>
    <string name="shared_storage_first_step">Pritisni „%1$s”.
\nFajl menadžer otvara gde treba da nađeš i otvoriš folder OsmAnd.</string>
    <string name="shared_string_copy_to">Snimi u</string>
    <string name="history_is_disabled_descr">Omogući istoriju radi dobavljanja bržeg pristupa poslednjim korišćenim nalazima.</string>
    <string name="history_actions_descr">Možeš da izvezeš istoriju u fajl.</string>
    <string name="map_markers_history">Istorija markera</string>
    <string name="location_access_request_action">Odobri pristup</string>
    <string name="location_access_request_result">Odobreno: %1$s Odbijeno: %2$s</string>
    <string name="offline_maps_required_descr">Nedostaju mape potrebne za ovu rutu.</string>
    <string name="online_direct_line_maps_link">Proveri potrebne mape.</string>
    <string name="direct_line_maps_required_descr">Proračun rute je duži nego što je očekivano. 
\n 
\nMožda neke mape nisu učitane.</string>
    <string name="setting_supported_by_style">Ova podešavanja su određena izgledom mape „%1$s“</string>
    <string name="logout_from_osmand_cloud">Odjava sa OsmAnd Cloud</string>
    <string name="duration_moment_ago">pre par trenutaka</string>
    <string name="backup_deleted_all_data">Svi podaci su uklonjeni.</string>
    <string name="backup_deleting_all_data">Brišem sve podatke…</string>
    <string name="logout_from_osmand_cloud_decsr">Odjavljuješ se?
\nMoraćeš da se prijaviš ponovo da napraviš kopiju ili da povratiš podatke.</string>
    <string name="routing_attr_avoid_tunnels_description">Tunele</string>
    <string name="make_backup">Napravi rezervnu kopiju</string>
    <string name="backup_now">Napravi rezervnu kopija sada</string>
    <string name="backup_complete">Sačuvana rezervna kopija</string>
    <string name="shared_string_external">Spoljni</string>
    <string name="language_description">Odaberi jezik i tip glasovnog navođenja.</string>
    <string name="purchases_feature_desc_pro_widgets">Dobavi pristup OsmAnda Pro mogućnostima: Bojenje ruta i još štošta.</string>
    <string name="shared_string_progress">Napredak</string>
    <string name="backup_version_history_removed">Sva izdanja istorije su uklonjena.</string>
    <string name="backup_deleted_all_data_descr">Svi podaci su uspešno izbrisani sa OsmAnda Cloud.</string>
    <string name="backup_error_gzip_only_supported_upload">Datoteku treba poslati u .gzip formatu</string>
    <string name="wikipedia_and_wikivoyage_offline">Vikipedia i Wikivoyage offline</string>
    <string name="delete_history_items_descr">Obrisati odabrane stavke iz istorije?</string>
    <string name="altitude_widget_desc">Prikazuje visinu iznad nivoa mora trenutne geolokacije.</string>
    <string name="max_speed_widget_desc">Prikazuje ograničenje brzine puta kojim se trenutno vozi.</string>
    <string name="magnetic_bearing_widget_desc">Ugao između magnetnog severa i odredišta posmatrano sa tvoje lokacije.</string>
    <string name="time_to_go_desc">Vreme u minutima ili satima potrebno da stignete na odredište.</string>
    <string name="map_markers_bar_widget_desc">Vidžet gornje trake prikazuje rastojanje i pravac do oznaka trenutne trenutnog lokacija. Moguće je podesiti widget za prikaz 1 ili 2 gornje oznake.</string>
    <string name="audio_video_notes_desc">Omogućava brzi pristup za početak/zaustavljanje snimanja zvuka, videa ili slikovne beleške.</string>
    <string name="bearing_desc">Pokazuje opšti ili odnosni smer ka cilju u ugaonim jedinicama (stepeni 180, stepeni 360, miliradijani).</string>
    <string name="navigation_points_desc">Vidžet navođenja su omogućene tokom navođenja za prikaz podataka kao što su rastojanje, vreme dolaska ili preostalo vreme, sledeća skretanja, smer, trenutni naziv ulice, podaci o trakama, dozvoljenoj brzini, upozorenja o približavanju, TOI i međuodredišta.</string>
    <string name="map_widget_current_speed">Trenutna brzina</string>
    <string name="apply_to_existing">Primeniti na postojeće</string>
    <string name="osmand_maps_plus_tagline">Nabavi proširene funkcije</string>
    <string name="rendering_attr_showTrainRoutes_name">Železničke rute</string>
    <string name="shared_string_buttons">Dugmad</string>
    <string name="show_parameter_seekbar">Prikazati traku za traženje odrednica</string>
    <string name="shared_string_hide_all">Sakriti sve</string>
    <string name="start_point">Početak</string>
    <string name="any_connected_with_device">Sve konekcije: %s</string>
    <string name="any_connected">Sve konekcije</string>
    <string name="rendering_attr_lightDetail_name">Detalji svetla</string>
    <string name="rendering_attr_lightDetail_description">Podrazumevano: ime pomorske oznake (svetla osobina.grupa.razdoblje), označite dodatne podatke na odsečcima 1 do 3 1,2,3,4,5 osobina svetla</string>
    <string name="rendering_value_sectors_name">Sektori</string>
    <string name="weather_precip_inches">Inči</string>
    <string name="help_article_start_with_name">Počni sa OsmAndom</string>
    <string name="shared_string_select_recent">Odaberi nedavno</string>
    <string name="mtb_segment_classification">Klasifikacija segmenata</string>
    <string name="map_settings_weather_air_pressure">Vazdušni pritisak</string>
    <string name="weather_precip_milimeters">Milimetri</string>
    <string name="weather_wind_miles_per_hour">Milje po satu</string>
    <string name="weather_pressure_inches_of_mercury">Inči žive</string>
    <string name="show_map_symbols">Prikazati oznake na mapi</string>
    <string name="help_article_plan_route_coordinate_input_name">Unos koordinata</string>
    <string name="telegram_chats">Telegram ćaskanje</string>
    <string name="folder_export_empty_error">Nema ničeg za izvoz, folder je prazan</string>
    <string name="map_3d_mode_description">Dodirni mapu s dva prsta i previci ih naviše i naniže radi prilagođavanja nagiba mape.</string>
    <string name="connect_with_straight_line">Poveži pravom linijom</string>
    <string name="reset_all_settings_desc">Da li vraćaš podešavanja na standardna?</string>
    <string name="help_article_map_map_context_menu_name">Priručni meni mape</string>
    <string name="map_3d_mode_hint">Duži dodir na dugme omogućava promenu lokacije dugmeta.</string>
    <string name="shared_string_next_event">Sledeći događaj</string>
    <string name="rendering_attr_showToll_description">Prikazati ograničenja putarine na putevima</string>
    <string name="target_elevation">Visina cilja</string>
    <string name="download_to_device">Preuzmi na uređaj</string>
    <string name="key_event_category_map_interactions">Interakcije mape</string>
    <string name="key_event_category_actions">Akcije</string>
    <string name="key_event_action_activity_back_pressed">Aktivnost natrag je pritisnuta</string>
    <string name="shared_string_show_icon">Prikazati ikonu</string>
    <string name="local_indexes_category_terrain">Mapa trerena (3D)</string>
    <string name="get_osmand_cloud">Nabavi OsmAnd Cloud</string>
    <string name="delete_account">Obriši nalog</string>
    <string name="external_sensors_not_found">Sensor nije pronađen</string>
    <string name="external_device_characteristic_battery_level">Baterija</string>
    <string name="sort_duration_descending">Prvo najduže trajanje</string>
    <string name="weather_forecast_is_outdated">Vremenska prognoza je zastarela.</string>
    <string name="cloud_version_will_be_removed">Cloud verzija biće uklonjeno</string>
    <string name="rendering_attr_weatherCloudContours_name">Cloud linije obrisa</string>
    <string name="weather_wind_kn">kn</string>
    <string name="wind_widget_desc">Prikazuje brzine vetra na trenutnom središtu mape.</string>
    <string name="weather_temperature_fahrenheit">Farenhajt</string>
    <string name="share_crash_log">Podeli dnevnik rušenja programa</string>
    <string name="map_widget_ant_bicycle_dist">Rastojanje bicikla</string>
    <string name="available_as_part_of_subscription_plan">Dostupno kao deo pretplate %1$s.</string>
    <string name="relative_bearing_widget_desc">Prikazuje ugao između pravca tvog kretanja i ciljne tačke.</string>
    <string name="help_article_map_legend_osmand_name">Stil OsmAnd mape</string>
    <string name="help_article_navigation_routing_online_routing_name">Online rutiranje</string>
    <string name="free_versions_descr">Preuzmi i ugradi besplatno izdanje OsmAnda</string>
    <string name="osmand_cloud_delete_account_confirmation">Da li izbrisati nalog?</string>
    <string name="external_device_characteristic_pulse_rate">Brzina otkucaja srca</string>
    <string name="external_device_details_battery">Baterija</string>
    <string name="app_mode_climbing">Alpinizam</string>
    <string name="cloud_version_confirm_delete">Brišeš „%1$s“ iz OsmAnd Cloud?</string>
    <string name="shared_string_contours">Konture</string>
    <string name="temperature_widget_desc">Prikazuje toplotu na trenutnom središtu mape.</string>
    <string name="external_sensors_plugin_name">Spoljašnji senzori</string>
    <string name="coordinates_widget_map_center">Koordinate: centar mape</string>
    <string name="compass_visible_if_map_rotated">Vidljivo kada se mapa rotira</string>
    <string name="maps_and_resources">Mape i resursi</string>
    <string name="help_article_personal_name">Moji podaci</string>
    <string name="delete_folder">Izbriši folder</string>
    <string name="external_device_forget_sensor_description">Prijemnik će biti uklonjen sa spiska. Možeš da upariš ovaj senzor kad god poželiš.</string>
    <string name="learn_more_about_sensors_link">Saznaj više o prijemnicima.</string>
    <string name="backup_error_failed_to_fetch_remote_items">Neuspešno dobavljanje liste fajlova sa servera.</string>
    <string name="weather_wind_meters_per_second">Metri/sekunde</string>
    <string name="sound_beep_complex">Bip: složen</string>
    <string name="routing_attr_hazmat_category_usa_8_name">Nagrizajuće materije</string>
    <string name="routing_attr_hazmat_category_usa_9_name">Razno</string>
    <string name="inch">inč</string>
    <string name="shared_string_weather">Vremenska prognoza</string>
    <string name="weather_wind_mph">mph</string>
    <string name="weather_wind_kmh">km/h</string>
    <string name="weather_temperature_celsius">Celzijus</string>
    <string name="weather_prefs_descr">24-časne i 7-dnevne vremenske prognoza, ažuriranje svakih 3 sata</string>
    <string name="restart_now">Restartuj</string>
    <string name="shared_string_terms_of_use">Uslovi korišćenja</string>
    <string name="map_widget_ant_heart_rate">Srčani otkucaji</string>
    <string name="map_widget_ant_bicycle_speed">Brzina bicikla</string>
    <string name="download_complete">Preuzimanje je završeno</string>
    <string name="shared_string_not_checked">Nije provereno</string>
    <string name="ltr_or_rtl_triple_combine_via_bold_point">%1$s • %2$s • %3$s</string>
    <string name="routing_attr_hazmat_category_usa_7_name">Radioaktivne materije</string>
    <string name="local_changes_will_be_dismissed">Lokalne izmene biće otkazane</string>
    <string name="location_simulation_speedup">Ubrzanje simulacije</string>
    <string name="shared_string_switch_mode">Način prebacivanja</string>
    <string name="trip_recording_duration_widget_desc">Prikazuje ukupno vreme puta koji se snima.</string>
    <string name="routing_attr_goods_restrictions_name">Dostava robe</string>
    <string name="external_device_forget_sensor">Zaboravi senzor</string>
    <string name="external_device_menu_forget">Zaboravi</string>
    <string name="external_device_characteristic_gear_ratio">Raspon brzina</string>
    <string name="local_changes">Lokalne izmene</string>
    <string name="cloud_changes_will_be_dismissed">Izmene na Cloud-u biće otkazane</string>
    <string name="weather_online_cache">Internet keš</string>
    <string name="empty_screen_weather_wind_layer">Uključi radi pregleda sloja vetrova na mapi.</string>
    <string name="download_tiles">Preuzimanje sličice mape</string>
    <string name="duplacate_widget_added_snackbar">Isti vidžet je dodat na listu.</string>
    <string name="compass_desc">Pokazuje smer prema severu.</string>
    <string name="next_live_update_time">Sledeće ažuriranje u %1$s.</string>
    <string name="shared_string_inches">inči</string>
    <string name="y_axis">Y osa</string>
    <string name="ant_missing_dependency_descr">Neuspešno pronalaženje odgovarajuće službe „%1$s“
\nTreba da ugradiš ili osvežiš ANT + službu priključaka
\nDa li želiš da pokreneš skladište igara za to?</string>
    <string name="worldwide_maps">Mape sveta</string>
    <string name="favorite_delete_group">Obriši grupu</string>
    <string name="trip_recording_uphill_widget_desc">Prikazuje ukupno sve uspone na putu koji se trenutno snima.</string>
    <string name="map_settings_weather_wind">Vetar</string>
    <string name="shared_string_time_left">Preostalo vreme</string>
    <string name="checking_progress">Proveravam…</string>
    <string name="key_event_action_move_up">Pomeri gore</string>
    <string name="key_event_action_previous_app_profile">Prethodni profil aplikacije</string>
    <string name="tripltek_promo">Tripltek promo za %1$s meseci</string>
    <string name="delete_map">Brisanje mape</string>
    <string name="help_article_navigation_routing_car_based_routing_name">Rutiranje autom (kamion, motor)</string>
    <string name="help_article_navigation_routing_horse_routing_name">Rutiranje jahanjem</string>
    <string name="help_article_navigation_routing_moped_routing_name">Rutiranje mopedom</string>
    <string name="help_article_navigation_routing_public_transport_navigation_name">Rutiranje javnim prevozom</string>
    <string name="help_article_purchases_android_name">Kupovine Androidom</string>
    <string name="shared_string_avoid">Izbegavati</string>
    <string name="external_device_details_distance">Rastojanje</string>
    <string name="external_device_details_disconnect">Prekid veze</string>
    <string name="generate_hillshade_from_3d_maps">Kreiranje rasterskog osenčavanja reljefa iz 3D mapa</string>
    <string name="no_visible_tracks_description">Izaberi rutu za prikaz na mapi.</string>
    <string name="quick_action_precipitation_layer">Prekidač za prikaz ili skrivanje slojeva padavina na mapi.</string>
    <string name="shared_string_next_sunset">Sledeći zalazak Sunca</string>
    <string name="map_widget_sunrise_desc">Prikazuje vreme do sledećeg izlaska sunca ili preostalo vreme do sledećeg izlaska sunca.</string>
    <string name="shared_string_next_sunrise">Sledeći izlazak Sunca</string>
    <string name="action_not_supported_with_map_style">Ovu radnju ne podržava odabrani stil karte.</string>
    <string name="map_widget_rendering_fps_desc">Prikazuje brzinu osvežavanja mape i elemenata mape koji se prikazuju i osvežavaju, izraženo u sličicama po sekundi (FPS).</string>
    <string name="map_widget_ant_heart_rate_desc">Prikazuje korisnikove srčane otkucaje u realnom vremeni</string>
    <string name="pressure_layer">Nivo pritiska</string>
    <string name="disable_vertex_hillshade_3d">Onemogući senčenje vrhova u 3D</string>
    <string name="write_heading">Snimanje pravca</string>
    <string name="choose_what_to_sync">Odredi šta će se sinhronizovati</string>
    <string name="deleted_file">Obrisan fajl</string>
    <string name="auto_backup_title">Automatske sigurnosne kopije</string>
    <string name="ant_plus_searching_text_description">Molim, držite uređaj blizu senzora. Morate uključiti senzor da bi ga OsmAnd pronašao.</string>
    <string name="external_sensors_source_of_data">Izvor podataka</string>
    <string name="external_device_characteristic_systolic">Sistolički</string>
    <string name="token_is_not_valid">Token nije validan</string>
    <string name="external_device_ant">ANT</string>
    <string name="mtb_imba">IMBA</string>
    <string name="bluetooth_found_title">Pronađen: %d</string>
    <string name="ant_plus_pair_new_sensor_ble">Upari senzor blutut LE</string>
    <string name="free_maps_updates">Slobodno ažuriranje (hitno)</string>
    <string name="rendering_attr_depthContourWidth_description">Širina linija obrisa dubine</string>
    <string name="rendering_attr_alpineHiking_description">Klasifikacija po složenosti ruta.</string>
    <string name="simulate_location_by_gpx">Simuliraj lokaciju po GPXu</string>
    <string name="ant_missing_dependency">Nedostaje zavisnost</string>
    <string name="external_device_low_battery">Baterija je prazna</string>
    <string name="shared_string_temperature">Temperatura</string>
    <string name="map_widget_group_glide_desc">Spravca koja prikazuje razmeru jedrenja do cilja ili prosečnu razmeru jedrenja trenutnog putovanja.</string>
    <string name="map_widget_glide_average_desc">Prikazuje prosečnu razmeru jedrenja za postavljeno vreme.</string>
    <string name="help_article_navigation_setup_gpx_navigation_name">Navigacija snimljenom rutom</string>
    <string name="github_discussion">Razgovor na Githubu</string>
    <string name="contact_us">Kontaktiraj nas</string>
    <string name="send_crash_log_descr">Sadrži samo podatke o rušenjima programa</string>
    <string name="open_issue_on_github_descr">Postavi pitanje, predloži nove mogućnosti</string>
    <string name="routing_attr_hazmat_category_usa_1_name">Eksplozivi</string>
    <string name="rendering_value_caiScale_name">CAI</string>
    <string name="rssi_widget_desc">Prikazuj stepen RSSI tvog spoljnjeg uređaja.</string>
    <string name="ant_plus_pair_bluetooth_prompt">Možeš upariti senzore Bluetooth LE i ANT+ sa OsmAndom.</string>
    <string name="camera_app">Kamera</string>
    <string name="no_visible_tracks">Nema snimljenih trasa na mapi</string>
    <string name="recently_visible">Nedavno vidljiv %1$s</string>
    <string name="change_appearance">Izmeni izgled</string>
    <string name="set_up_backup">Postavi skladište za čuvanje</string>
    <string name="shared_string_unsynced">Neusklađeno</string>
    <string name="cloud_recent_changes">Izmene</string>
    <string name="shared_string_layers">Slojevi</string>
    <string name="empty_screen_weather_contours">Uključi radi pregleda linija obrisa vremenskih prilika na mapi.</string>
    <string name="map_widget_ant_bicycle_cadence">Takt okretanja pedala</string>
    <string name="quick_action_current_location_widget_descr">Prekidač za prikaz ili skrivanje vidžeta trenutne lokacije na mapi.</string>
    <string name="live_update_frequency_week_variant">Ažuriranja mapa se proveravaju sedmično.</string>
    <string name="altitude_correction">Korekcija nadmorske visine</string>
    <string name="free_account">Besplatni profil</string>
    <string name="weather_download_error">Nije moguće preuzeti %1$s sličice mape.</string>
    <string name="external_sensors_support">Podrška spoljnih senzora</string>
    <string name="auto_25_chars_route_tr_kr">Skreni desno i drži desno</string>
    <string name="shared_string_included">Obuhvaćeno</string>
    <string name="osmand_cloud_deletion_account_warning">Nalog i svi podaci naloga biće %1$s</string>
    <string name="res_unknown">Nepoznato</string>
    <string name="map_widget_altitude_map_center">Nadmorska visina: centar mape</string>
    <string name="map_widget_altitude_desc">Prikazuje nadmorsku visinu trenutne lokacije ili visinu trenutnog centra mape</string>
    <string name="key_event_action_open_search_view">Otvori ekran pregleda</string>
    <string name="help_article_personal_storage_name">Skladište</string>
    <string name="help_article_widgets_name">Widžeti mape</string>
    <string name="help_article_widgets_markers_name">Markeri widgeta</string>
    <string name="external_sensor_name_property_description">Ime senzora</string>
    <string name="delete_cloud_version">Obriši izdanje iz Cloud-a</string>
    <string name="determine_location">Omogućava nam da odredimo vaš položaj</string>
    <string name="external_device_details_speed">Brzina</string>
    <string name="help_article_map_legend_ski_map_name">Stil skijaške mape</string>
    <string name="bicycle_scd_device_name">Uređaj za biciklu</string>
    <string name="cloud_conflict">Konflikt</string>
    <string name="current_location_widget">Koordinate: trenutna lokacija</string>
    <string name="map_widget_altitude_current_location">Visina: trenutna lokacija</string>
    <string name="live_update_frequency_day_variant">Ažuriranja mapa se proveravaju dnevno.</string>
    <string name="no_altitude_data_desc">Radi prijema podataka %1$s, pridodaj svoju rutu ili je napravi na internetu.</string>
    <string name="live_update_frequency_hour_variant">Ažuriranja mapa proveravaju se svakog sata.</string>
    <string name="reset_key_assignments_desc">Izbrisaće se sve dodeljenja dugmad za odabranu vrstu.</string>
    <string name="shared_string_eta">Procenjeno vreme</string>
    <string name="help_article_map_interact_with_map_name">Interakcija sa mapom</string>
    <string name="help_article_navigation_car_play_name">KarPlej</string>
    <string name="osmand_cloud_delete_account_confirmation_descr">Brišeš OsmAnd Cloud nalog?
\n
\nOva akcija ne može biti opozvana.</string>
    <string name="osmand_cloud_deletion_subscriptions_warning">Ovo neće otkazati Vašu pretplatu na OsmAnd Pro.</string>
    <string name="no_bt_permission">Dozvola za blutut nije odobrena</string>
    <string name="external_device_characteristic_speed">Brzina</string>
    <string name="external_device_characteristic_cadence">Ritam</string>
    <string name="external_device_characteristic_cuff_pressure">Pritisak narukvice</string>
    <string name="ant_plus_pair_new_sensor">Upari novi senzor</string>
    <string name="shared_string_pounds">funta</string>
    <string name="shared_string_yards">jardi</string>
    <string name="weather_forecast">Vremenska prognoza</string>
    <string name="skip_download">Preskoči preuzimanje</string>
    <string name="mtb_imba_full">Internacionalno udruženje planinskih biciklista</string>
    <string name="rendering_attr_weatherWindSpeedContours_name">Izolinije vetra</string>
    <string name="mtb_scale">Skala MTB</string>
    <string name="cloud_layer">Cloud sloj</string>
    <string name="map_widget_group_sunrise_sunset">Izlazak, zalazak Sunca</string>
    <string name="empty_screen_weather_temperature_layer">Uključi radi pregleda sloja toplote na mapi.</string>
    <string name="goods_delivery_desc_4">Koristi profil kamiona za vozila teža od 3.5 tona.</string>
    <string name="beats_per_minute_short">Otkucaja u minuti</string>
    <string name="show_all_tracks">Prikazati sve trase</string>
    <string name="help_article_navigation_routing_direct_to_point_routing_name">Rutiranje direktno-u-tačku (plovilom)</string>
    <string name="help_article_widgets_info_widgets_name">Informativni widgeti</string>
    <string name="shared_string_expires">Ističe</string>
    <string name="map_center_widget">Koordinate: centar mape</string>
    <string name="coordinates_widget_map_center_desc">Prikazuje geografske koordinate trenutnog centra mape</string>
    <string name="shared_string_normal">Normalno</string>
    <string name="average_speed_skip_stops_desc">Brzine manje od %1$s biće uračunate i uticaće na prosečnu brzinu.</string>
    <string name="lang_ckb">Srednjekurdski</string>
    <string name="sound_beep_complex_loud">Bip: bučan složen</string>
    <string name="sound_beep_simple">Bip: jednostavan</string>
    <string name="key_assignments_already_cleared_message">Svi ključni zadaci već su očišćeni</string>
    <string name="button_already_assigned_to_this_action">Dugme je već dodeljeno za ovu akciju.</string>
    <string name="enable_to_use_external_input_device">Omogući korišćenje spoljnog uređaja sa OsmAnd</string>
    <string name="key_event_action_change_map_orientation">Promeni orijentaciju mape</string>
    <string name="sort_size_ascending">Prvo mala veličina</string>
    <string name="standard_maps">Standardne mape</string>
    <string name="ltr_or_rtl_combine_via_colon_with_space">%1$s : %2$s</string>
    <string name="average_glide_ratio">Prosečna razmera jedrenja</string>
    <string name="glide_ratio_to_target">Razmera jedrenja do cilja</string>
    <string name="help_article_map_legend_nautical_map_name">Stil pomorske mape</string>
    <string name="map_widget_group_glide_ratio">Koeficijent klizanja</string>
    <string name="help_article_map_track_context_menu_name">Priručni meni staza</string>
    <string name="help_article_map_raster_maps_name">Rasterske mape (online/ offline)</string>
    <string name="help_article_navigation_guidance_map_during_navigation_name">Ekran prilikom navođenja</string>
    <string name="help_article_navigation_guidance_voice_navigation_name">Glasovna uputstva / obaveštenja</string>
    <string name="help_article_navigation_routing_name">Parametri rute</string>
    <string name="help_article_navigation_routing_brouter_name">BiRuter</string>
    <string name="help_article_navigation_routing_ski_routing_name">Ski rute</string>
    <string name="help_article_navigation_routing_pedestrian_routing_name">Rutiranje hodanjem</string>
    <string name="help_article_navigation_routing_straight_line_routing_name">rutiranje pravom linijom (letelicom)</string>
    <string name="help_article_navigation_routing_train_routing_name">Rutiranje vozom</string>
    <string name="help_article_navigation_setup_route_details_name">Detalji rute</string>
    <string name="copy_build_version">Kopiraj verziju izdanja</string>
    <string name="routing_attr_hazmat_category_usa_4_name">Zapaljive čvrste materije</string>
    <string name="routing_attr_hazmat_category_usa_5_name">Zapaljive i nagrizajuće materije i organski peroksidi</string>
    <string name="routing_attr_hazmat_category_usa_6_name">Otrovne i zarazne materije</string>
    <string name="shared_string_class">Klasa</string>
    <string name="use_raster_sqlitedb_for_slope_hillshade">Koristi raster SQLite za senčenja reljefa/ padina</string>
    <string name="osmand_cloud_deleting_account_descr">Kroz nekoliko trenutaka će svi Vaši podaci i nalozi biti izbrisani iz Oblaka OsmAnda.
\n
\nSvi podaci na uređaju ostaće celoviti.</string>
    <string name="osmand_cloud_deletion_all_data_warning">Svi podaci iz OsmAnd Cloud će biti %1$s. Podaci na uređaju će ostati netaknuti.</string>
    <string name="manage_subscriptions">Upravljajte pretplatama.</string>
    <string name="revolutions_per_minute_unit">Obrtaja u minuti</string>
    <string name="tracks_empty_folder">Prazan folder</string>
    <string name="shared_string_new_track">Nova snimljena ruta</string>
    <string name="map_2d_mode_action">2D prikaz</string>
    <string name="map_3d_mode_action">3D prikaz</string>
    <string name="rendering_value_sector3_name">Sektor 3</string>
    <string name="rendering_value_sector1_name">Sektor 1</string>
    <string name="rendering_value_sector2_name">Sektor 2</string>
    <string name="rendering_value_sector5_name">Sektor 5</string>
    <string name="rendering_value_small_name">Mali</string>
    <string name="rendering_value_name_only_name">Samo ime</string>
    <string name="device_disconnected">Nepovezan %1$s</string>
    <string name="file_already_exists">Fajl već postoji</string>
    <string name="file_already_exists_description">„%1$s“. Fajl sa takvim imenom već postoji. Zamena će prepisati sve izmene sadašnjim izdanjem.</string>
    <string name="nav_profile_confirm_delete">Brisanje „%1$s“?</string>
    <string name="external_device_disconnected">Nepovezan</string>
    <string name="external_device_characteristic_distance">Rastojanje</string>
    <string name="external_device_characteristic_heart_rate">Brzina otkucaja srca</string>
    <string name="external_device_details_received_data">Primljeni podaci</string>
    <string name="common_weight_limit_error">Najmanja vrednost je „%1$s“ %2$s. Koristite presek „%3$s“ ako li je težina vozila manja od najmanje vrednosti.</string>
    <string name="metric_lbs">lbs</string>
    <string name="app_mode_moped">Moped</string>
    <string name="sort_duration_ascending">Prvo najkraće trajanje</string>
    <string name="sort_distance_descending">Prvo najduže rastojanje</string>
    <string name="simulation_position_description">Odaberi datoteku snimljene rute koja će se koristiti kao izvor za premeštanje lokacije.</string>
    <string name="approximate_bearing">Približno usmeravanje</string>
    <string name="approximate_bearing_descr">Izvedi smer iz rute navođenja.</string>
    <string name="shared_string_kilograms">kilogrami</string>
    <string name="local_file_will_be_restored">Lokalni fajl biće povraćen</string>
    <string name="empty_screen_weather_precipitation_layer">Uključi radi pregleda sloja padavina na mapi.</string>
    <string name="empty_screen_view_selected_weather_data">Uključi radi pregleda označenih vremenskih prilika na mapi.</string>
    <string name="weather_precip_in">na</string>
    <string name="dismiss_changes_descr">Sve promene će biti odbačene.</string>
    <string name="map_rendering_engine_v2">Verzija 2 (OpenGL)</string>
    <string name="compass_visible_if_map_rotated_desc">Sakriveno kada je sever gore</string>
    <string name="compass_always_visible">Prikazati</string>
    <string name="rendering_attr_depthContourColorScheme_description">Shema boja konturnih linija dubine</string>
    <string name="side_marker_eta">Procenjeno vreme dolaska</string>
    <string name="goods_delivery_desc_3">Primenjuje se samo nakamionska vozila lakša od 3.5 tona.</string>
    <string name="updated_map_time">Ažurirano: %1$s.</string>
    <string name="show_all_tracks_on_the_map">Prikazuj sve trase na mapi</string>
    <string name="weight_limit_error">Najmanja vrednost je „%1$s“ tona. Koristite profil „%2$s“ ukoliko je težina vozila manja od najmanje vrednosti.</string>
    <string name="shared_string_sunset">Zalazak Sunca</string>
    <string name="complex_widget_alert">%1$s vidžet se može staviti samo u sopstveni red.</string>
    <string name="map_widget_sun_position">Pozicija Sunca</string>
    <string name="previous_row_has_complex_widget">Prethodni red ima kopleksan vidžet</string>
    <string name="map_widget_sun_position_desc">Prikazuje vreme do izlaska ili zalaska sunca.</string>
    <string name="use_v1_auto_zoom">Diskretno autozumiranje (stara verzija)</string>
    <string name="topography_maps">Topografske mape</string>
    <string name="change_button">Promeni dugme</string>
    <string name="discard_changes_prompt">Odbacuješ promene?</string>
    <string name="map_is_up_to_date">%1$s mapa je ažurirana.</string>
    <string name="routing_attr_hazmat_category_usa_3_name">Zapaljive tečnosti</string>
    <string name="free_settings_backup">Skladištenje besplatnih postavki</string>
    <string name="cache_size">Veličina podataka</string>
    <string name="routing_attr_allow_via_ferrata_name">Planinska ruta (Via ferata)</string>
    <string name="routing_attr_allow_via_ferrata_description">Planinarska putanja opremljena postavljenim užadima, gredama, lestvicama i brvnima.</string>
    <string name="empty_tracks_description">Možeš uvoziti, kreirati ili snimati fajlove rute korišćenjem OsmAnda.</string>
    <string name="empty_tracks">Nema fajla trase.</string>
    <string name="switch_folder">Promeni folder</string>
    <string name="shared_string_on_map">Na mapi</string>
    <string name="display_position_automatic_descr">Zavisi od orijentacije mape: dno za smer kretanja, centar za sve ostalo.</string>
    <string name="cloud_changes">Izmene u Cloud-u</string>
    <string name="shared_string_cloud">Oblak</string>
    <string name="modified_file">Izmenjen fajl</string>
    <string name="open_weather_action">Otvori vremensku prognozu</string>
    <string name="rendering_attr_showMtbScale_description">Prikazuj trase po skali MTB-a.</string>
    <string name="map_settings_weather_temp">Toplota</string>
    <string name="weather_wind_ms">m/s</string>
    <string name="weather_pressure_hpa">hPa</string>
    <string name="clouds_widget_desc">Prikazuje oblačnost na trenutnom centru mape.</string>
    <string name="weather_pressure_inhg">inHg</string>
    <string name="send_uuid_preference">Pošalji jedinstveni korisnički broj (UUID)</string>
    <string name="shared_string_identifiers">Identifikatori</string>
    <string name="terms_of_service_desc">Preuzimajući mape se slažete sa %1$s i %2$s.</string>
    <string name="shared_string_cross_buy">Unakrsna kupovina</string>
    <string name="ant_heart_rate_write_gpx_desc">Priključi otkucaje srca u rutu</string>
    <string name="map_widget_target_distance">Rastojanje od kamere od cilja</string>
    <string name="map_widget_zoom_level_desc">Prikazuje trenutni nivo zuma.</string>
    <string name="map_widget_ant_bicycle_dist_desc">Prikazuje pređeni put</string>
    <string name="map_widget_target_distance_desc">Prikazuje rastojanje između kamere i odredišta.</string>
    <string name="developer_widgets">Programerski vidžet</string>
    <string name="map_markers_desc">Vidžet pokazuje rastojanje ili predviđeno vreme dolaska (ETA) prve dve oznake na spisku oznaka.</string>
    <string name="distance_by_tap_use_description">Tapni na mapu da bi video distancu od lokacije i odabrane tačke.
\nTapni na mapu sa 2 prstada bi video distancu od između kliknutih tačaka</string>
    <string name="auto_25_chars_route_tu_kl">Uradi polukružno i drži levo</string>
    <string name="auto_25_chars_route_tl_kr">Skreni levo i drži desno</string>
    <string name="auto_25_chars_route_roundabout_kl">Izađi na %1$d izlaz i drži levo</string>
    <string name="widget_with_dot">Vidžet.</string>
    <string name="rendering_value_defaultMedium_name">Podrazumevano (medium)</string>
    <string name="external_sensor_widgets">Spoljašnji senzori</string>
    <string name="map_widget_camera_distance_desc">Pokazuje visinu kamere iznad površine.</string>
    <string name="bluetooth_connected">Povezan, %s</string>
    <string name="ant_plus_nothing_found_description">Proveri da li je:
\n- Blutut uključen 
\n- Prijemnik uključen 
\n- Ovaj uređaj smešten blizu senzora</string>
    <string name="share_link">Deli link</string>
    <string name="shared_string_modified">Izmenjeno</string>
    <string name="map_settings_weather_cloud">Oblačnost</string>
    <string name="rendering_attr_depthContourColorScheme_name">Linije kolor sheme</string>
    <string name="shared_string_road_maps">Mape puteva</string>
    <string name="add_new_button">Dodaj novo dugme</string>
    <string name="zoom_animated">Animirano zumiranje</string>
    <string name="rendering_attr_showToll_name">Prikazati ograničenja putarine</string>
    <string name="reset_key_assignments">Uspostavljanje početnih vrednosti dodela tastera</string>
    <string name="shared_string_reassign">Dodeliti</string>
    <string name="clear_key_assignment">Obriši dodelu tastera</string>
    <string name="clear_key_assignment_desc">Ključno povezivanje izabrane radnje će biti očišćeno i postavljeno na \'Nijedan\'.</string>
    <string name="show_toast_about_key_pressed">Prikazivanje iskakajućih poruka o kliknutom dugmetu</string>
    <string name="key_assignments">Dodeljivanje ključeva</string>
    <string name="see_all_plans">Pogledaj sve planove</string>
    <string name="deletion_error">Greška pri brisanju</string>
    <string name="shared_string_rows">Linije</string>
    <string name="key_is_already_assigned_error">\"%1$s\" ključ je već dodeljen za akciju: \"%2$s\"</string>
    <string name="press_button_to_link_with_action">Klikni na dugme na uređaju da dodeliš akciju: %1$s</string>
    <string name="shared_string_action">Akcija</string>
    <string name="change_key_binding">Promena povezivanja ključa</string>
    <string name="key_event_action_take_media_note">Obrati pažnju na medije</string>
    <string name="key_event_action_toggle_drower">Prikazati/sakriti bočni meni</string>
    <string name="key_event_action_open_wunderlinq_datagrid">Otvori tablicu podataka WunderLINQ</string>
    <string name="key_event_action_emit_navigation_hint">Pošalji savet za navigaciju</string>
    <string name="key_event_action_open_navigation_view">Otvori ekran navigacije</string>
    <string name="key_event_action_next_app_profile">Sledeći profil aplikacije</string>
    <string name="weather_online">Online prognoza</string>
    <string name="widget_available_ram_desc">Prikazuje raspoloživu memoriju, dodjeljenu za OsmAnd.</string>
    <string name="rendering_styles">Stilovi prikazivanja</string>
    <string name="widget_available_ram">Dostupan RAM</string>
    <string name="terrain_maps">Reljefne mape</string>
    <string name="shared_string_created">Kreirano</string>
    <string name="delete_map_description">Brišeš %1$s mapu?</string>
    <string name="app_mode_baby_transport">Prevoz beba</string>
    <string name="wikipedia_and_travel_maps">Wikipedia i Travel maps</string>
    <string name="sort_country_name_ascending">Po imenu od A – Ž</string>
    <string name="sort_country_name_descending">Po imenu od Ž – A</string>
    <string name="sensor_temperature_desc">Prikazuje temperaturu izmerenu senzorom</string>
    <string name="help_article_map_point_layers_on_map_name">TOI na mapi</string>
    <string name="help_article_navigation_routing_osmand_routing_name">O OsmAnd rutiranju</string>
    <string name="help_article_navigation_setup_markers_navigation_name">Navođenje pomoću oznaka</string>
    <string name="help_article_navigation_routing_bicycle_based_routing_name">Rutiranje biciklom (MTB)</string>
    <string name="help_article_navigation_routing_boat_navigation_name">Rutiranje plovilom</string>
    <string name="help_article_personal_import_export_name">Uvoz / izvoz</string>
    <string name="help_article_personal_profiles_name">Profili (podešavanja)</string>
    <string name="help_article_navigation_guidance_name">Navigacijsko vođenje</string>
    <string name="help_article_plan_route_web_name">WEB planer rute</string>
    <string name="help_article_search_search_all_name">Pretraži sve</string>
    <string name="help_article_purchases_giveaway_name">Poklon</string>
    <string name="help_article_purchases_ios_name">Kupovina iOS-om</string>
    <string name="help_article_search_search_coordinates_name">Traži koordinate</string>
    <string name="help_article_search_search_poi_name">Traži TOI</string>
    <string name="help_article_start_with_first_steps_name">Početni koraci</string>
    <string name="routing_attr_hazmat_category_usa_2_name">Gasovi</string>
    <string name="dangerous_goods_description">Na nekim putevima i tunelima prevoz opasnih materije je zabranjen.</string>
    <string name="dangerous_goods">Opasna roba</string>
    <string name="shared_string_original">Original</string>
    <string name="movement_speed">Brzina kretanja</string>
    <string name="shared_string_apply_changes">Primeni izmene</string>
    <string name="shared_string_all_world">Ceo svet</string>
    <string name="offline_weather_forecast_desc">Možeš preuzeti sedmodnevnu vremensku prognozu.</string>
    <string name="share_as_file">Deli kao fajl</string>
    <string name="precipitation_layer">Nivo padavina</string>
    <string name="purchases_feature_desc_external_sensors">Prikazuj i snimaj podatke iz spoljašnjih senzora: brzinu bicikla, snagu bicikla, brzinu i broj otkucaja srca.</string>
    <string name="speak_route_recalculation">Obaveštava o preračunavanju rute</string>
    <string name="external_sensors_plugin_description">Pristup spoljnim prijemnicima, npr. otkucajima srca, brzini bicikla, snazi kretanja bicikla, ili taktu. Zahteva da uređaj bude povezan sa odgovarajućim prijemnicima preko ANT + bežični lični mrežni protokol.</string>
    <string name="location_simulation_cutoff">Simuliranje preskače prve metre</string>
    <string name="favorites_backup">Omiljeno skladište</string>
    <string name="marker_1st">Prvi marker</string>
    <string name="rotate_map_manual_opt">Ručno okretanje</string>
    <string name="offline_weather_forecast">Internet vremenska prognoza</string>
    <string name="key_event_action_zoom_out">Smanjiti zum</string>
    <string name="key_event_action_zoom_in">Povećati zum</string>
    <string name="key_event_action_move_right">Pomeri desno</string>
    <string name="key_event_action_move_left">Pomeri levo</string>
    <string name="key_event_action_move_down">Pomeri dole</string>
    <string name="shared_string_close_the_dialog">Zatvori prozor</string>
    <string name="delete_track_folder_dialog_message">Ovo će izbrisati folder „%1$s“ i sve %2$s sadržane trase.</string>
    <string name="delete_folder_question">Da li brišeš folder?</string>
    <string name="cloud_sync_progress">Sinhronizacija…%1$s</string>
    <string name="check_for_updates">Proveri osveženja</string>
    <string name="download_cloud_version">Preuzmi izdanje iz Cloud-a</string>
    <string name="shared_string_do_not_exist">Ne postoji</string>
    <string name="trip_recording_downhill_widget_desc">Prikazuje ukupno sve nizbrdice na putu koji se trenutno snima.</string>
    <string name="time_to_destination_widget_desc">Ova vidžet prikazuje „Vreme pristizanja“ ili „Preostalo vreme“ na poslednjoj dolaznoj tački. Vreme se stalno osvežava prilikom navođenja i jednako je vremenu rute iz trenutnelokacije.</string>
    <string name="time_to_intermediate_widget_desc">Vidžet prikazuje „Vreme pristizanja“ ili „Preostalo vreme“ na prvojm međuodredištu. Vreme se stalno osvežava prilikom navođenja, a kada se prolazne tačke prođu, vreme će biti osveženo na sledećoj prolaznoj tački.</string>
    <string name="marker_2nd">Sledeći marker</string>
    <string name="remove_widget_first">Prvo ukloni vidžet</string>
    <string name="add_row">Dodaj liniju</string>
    <string name="row_number">Linija%1$s</string>
    <string name="key_event_action_move_to_my_location">Premesti u moje lokacije</string>
    <string name="help_article_navigation_setup_route_navigation_name">Priprema rute</string>
    <string name="help_article_start_with_main_menu_name">Glavni meni</string>
    <string name="help_article_troubleshooting_maps_data_name">Mape i podaci</string>
    <string name="help_article_widgets_nav_widgets_name">Widgeti za navođenje</string>
    <string name="help_article_widgets_radius_ruler_name">Merač prečnika i lenjir</string>
    <string name="free_favorites_backup_description">Prijavi se u OsmAnd Coud radi dobavljanja besplatnog skladišta za favorite i podešavanja.</string>
    <string name="free_favorites_backup">Besplatno skladištenje favorita</string>
    <string name="map_widget_rssi">Jačina signala</string>
    <string name="select_layer">Odaberi nivo</string>
    <string name="shutter_sound">Zvuk okidača</string>
    <string name="speak_route_deviation">Obaveštava o napuštanju rute</string>
    <string name="clear_online_cache_description">Ovo će očistiti keš, tilove za vreme.</string>
    <string name="weather_widget_group_desc">Skup vidžeta koji prikazuju razne podatke o vremenskim prilikama.</string>
    <string name="precipitation_widget_desc">Prikazuje padavine na trenutnom središtu mape.</string>
    <string name="rendering_engine_failed">Render OsmAnd mape se srušio.</string>
    <string name="show_map_symbols_desc">Tekst, saobraćajni znaci i ostalo.</string>
    <string name="map_widget_camera_tilt_desc">Pokazuje ugao kamere u stanju perspektive. Podrazumevana nagnutost je 90° (bez naginjanja).</string>
    <string name="map_widget_zoom_level">Nivo zumiranja</string>
    <string name="go_to_marker_location">Idi na marker lokacije</string>
    <string name="map_marker_interval_dialog_desc">Određuje vremensko razdoblje za koje će prosečna brzina biti merena radi proračuna predviđenog vremena dolaska na cilj.</string>
    <string name="precise_distance_numbers">Tačne vrednosti udaljenosti</string>
    <string name="zoom_non_animated">Neanimirano zumiranje</string>
    <string name="sound_beep_simple_loud">Bip: jednostavan bučan</string>
    <string name="add_smart_folder">Dodaj pametni folder</string>
    <string name="app_mode_hang_gliding">Paragaljding</string>
    <string name="bluetooth_disconnected">Nepovezan, %s</string>
    <string name="external_device_ble">BLE</string>
    <string name="ble_search_again">Ponovo pretraži</string>
    <string name="shared_string_uploaded">Otpremljeno</string>
    <string name="sync_now">Sinhronizuj sada</string>
    <string name="includes_osm_changes_until">Uključuje izmene OSM-a načinjene do %1$s.</string>
    <string name="next_live_update_date_and_time">Sledeće ažuriranje na %1$s u %2$s.</string>
    <string name="new_file">Novi fajl</string>
    <string name="shared_string_shows">Prikazati</string>
    <string name="external_input_device_title">Spoljni ulazni uređaj</string>
    <string name="about_osmand">O aplikaciji</string>
    <string name="wheel_circumference">Obim točka</string>
    <string name="ant_plus_searching_text">Pretraga senzora</string>
    <string name="wind_layer">Nivo vetra</string>
    <string name="click_on_widget">Klikni na vidžet</string>
    <string name="shared_string_button">Dugme</string>
    <string name="second_marker_widget_desc">Možeš podesiti vidžet da prikazuje rastojanje ili procenjeno preostalo vreme dolaska na drugoj oznaci mape.</string>
    <string name="first_marker_widget_desc">Možeš podesiti widget da prikazuje rastojanje ili procenjeno preostalo vreme dolaska na prvoj oznaci mape.</string>
    <string name="distance_to_intermediate_widget_desc">Vidžet prikazuje preostalo rastojanje do prvog međuodredišta. Kada se međuodredište prođe, rastojanje će se osvežiti na sledećem međuodredištu.</string>
    <string name="distance_to_destination_widget_desc">Vidžet prikazuje preostalo rastojanje do poslednje dolazne tačke.</string>
    <string name="second_next_turn_widget_desc">Widget prikazuje podatke o tvom drugom narednom skretanju koje je omogućeno ukoliko skrenete u okviru prilaznog rastojanja.</string>
    <string name="next_turn_widget_desc">Vidžet prikazuje podatke o tvom sledećem skretanju sa slikom manevra skretanja i rastojanjem do njega.</string>
    <string name="compass_click_desc">Duplo tapni na ikonu kompasa radi promene orijentacije mape.</string>
    <string name="map_marker_average_speed_desc">Odredi vremensko razdoblje prosečne brzine (korišćeno za procenu vremena pristizanja).</string>
    <string name="switch_widget_mode_desc">Dodirom na vidžet menjaš načine rada.</string>
    <string name="goods_delivery_desc_2">Putevi zabranjeni za dostavna vozila biće izbegnuti.</string>
    <string name="goods_delivery_desc">Dostavna vozila mogu biti zabranjena na nekim putevima.</string>
    <string name="release_4_6">• Android Auto: Dodat 3D mod
\n
\n• Trase: Uvedeni filteri i pametne mape, optimizovana memorija za veće fajlove
\n
\n• Trase: Uvedeni filteri i pametne mape, optimizovana memorija za veće fajlove
\n
\n• Poboljšano upravljanje lokalnim resursima
\n
\n• Prilagodljivo mapiranje dugmeta za spoljne kontrolere
\n
\n• Novi vidžet: \'Koeficijent klizanja\' i \'Položaj sunca\'
\n
\n • OsmAnd Cloud: Sada pristupi izbrisanim fajlovima
\n
\n• Poboljšano bojenje trase u načinu nagiba s novim simetričnim prelazom
\n
\n• Eliminiše probleme s transparentnom statusnom linijom
\n
\n• Dodata podrška za vidžet ANT + temperature vidžet
\n
\n• Predstavljen vidžet \"Dostupan RAM\"
\n
\n</string>
    <string name="live_monitoring_adress_descr">Odredi WEB adresu sa pravilima izraza za odrednice: lat={0}, lon={1}, timestamp={2}, hdop={3}, altitude={4}, speed={5}, bearing={6}, eta={7}, etfa={8}, eda={9}, edfa={10}.</string>
    <string name="map_widget_glide_target_desc">Prikazuje razmeru jedrenja potrebnu za dostizanje odredišta.</string>
    <string name="average_glide_time_interval_desc">Odredite međuvreme za određivanje proseka jedrenja.</string>
    <string name="help_article_map_tracks_on_map_name">Trase i rute</string>
    <string name="help_article_map_vector_maps_name">Vektorske mape (stil mape)</string>
    <string name="help_article_navigation_auto_car_name">Android Auto</string>
    <string name="help_article_plan_route_name">Plan rute</string>
    <string name="help_article_troubleshooting_crash_logs_name">Dnevnik rušenja programa</string>
    <string name="help_article_troubleshooting_general_name">Generalno</string>
    <string name="help_article_troubleshooting_track_recording_issues_name">Snimanje trase</string>
    <string name="help_article_widgets_map_buttons_name">Dugmad mape</string>
    <string name="shared_string_setup">Postavljanje</string>
    <string name="telegram_chats_descr">Pridružite se nekom našem ćaskanju na telegramu.</string>
    <string name="free_versions">Besplatna izdanja</string>
    <string name="send_logcat_log_descr">Fajl detaljnog dnevnika</string>
    <string name="open_issue_on_github">Otvori grešku na GitHubu</string>
    <string name="report_an_issues">Prijavi grešku</string>
    <string name="most_viewed">Najpregledanije</string>
    <string name="feature_available_as_part_of_plan">%1$s je dostupno kao deo plana %2$s</string>
    <string name="write_bearing_description">Snimiti azimut za svaku tačku trase prilikom snimanja</string>
    <string name="write_bearing">Snimanje azimuta</string>
    <string name="write_heading_description">Čuvanje naslova za svaku tačku trase prilikom snimanja</string>
    <string name="rendering_value_sacScale_name">SAC</string>
    <string name="rendering_value_sacScale_description">Švajcarsko planinarsko udruženje</string>
    <string name="rendering_value_caiScale_description">Italijanski alpinistički klub</string>
    <string name="shared_string_checked">Provereno</string>
    <string name="free_ride">Besplatna vožnja</string>
    <string name="may_be_used_if_there_is_shortcut">Može biti korišćeno ukoliko postoji prečica</string>
    <string name="osmand_cloud_deleted_account_descr">Nalog i svi podaci su izbrisani iz OsmAnd Oblaka.</string>
    <string name="action_cannot_be_undone">Ovo dejstvo ne može biti opozvano.</string>
    <string name="osmand_cloud_deletion_secondary_devices_warning">Drugi uređaji biće odjavljeni iz OsmAnd Oblaka i izgubiće pristup plaćenim mogućnostima.</string>
    <string name="delete_account_warning">Želiš obrisati profil %1$s?</string>
    <string name="shared_string_deleting">Brisanje</string>
    <string name="deleting_complete">Brisanje je završeno</string>
    <string name="backup_error_delete_account_email_match">E-majl se ne poklapa sa prijavnim korisničkim imenom</string>
    <string name="verify_account_deletion_descr">Mora da proverimo Vaš nalog pre njegovog brisanja.
\n
\nMolim, unesite adresu e-pošte kojom ste se upisali. Lozinka za jednokratnu upotrebu će Vam biti poslata.</string>
    <string name="verify_account">Potvrdite svoj nalog</string>
    <string name="terrain_map">Mapa terena (3D)</string>
    <string name="slope_legend_description">Padine koriste boje za prikaz nagiba tla. Možeš čitati više o nagibu u %1$s.</string>
    <string name="power_watts_unit">Vati</string>
    <string name="calculate_offline">Izračunaj bez interneta</string>
    <string name="tracks_empty_folder_description">Ovaj folder još uvek ne sadrži trase.</string>
    <string name="track_not_recorded">Nije snimljeno</string>
    <string name="visible_in_3d_mode">Vidljivo u 3D prikazu</string>
    <string name="shared_string_visible_on_map">Prikazati na mapi</string>
    <string name="no_poi_for_category">TOI nije pronađen</string>
    <string name="rendering_value_sector4_name">Sektor 4</string>
    <string name="device_connected">Nepovezan je %1$s</string>
    <string name="running_scds_device_name">Aktivan uređaj</string>
    <string name="external_device_blood_pressure">Krvni pritisak</string>
    <string name="shared_string_chest">Grudi</string>
    <string name="shared_string_wrist">Zglob</string>
    <string name="shared_string_finger">Prst</string>
    <string name="shared_string_hand">Ruka</string>
    <string name="shared_string_ear_lobe">Ušna školjka</string>
    <string name="shared_string_foot">Noga</string>
    <string name="number_of_tracks">%1$s trase</string>
    <string name="search_track_by_name">Traži trase po imenu</string>
    <string name="no_search_results">Nema rezultata</string>
    <string name="poi_categories">TOI Kategorije</string>
    <string name="is_imported">%1$s je uvezen.</string>
    <string name="external_device_connected">Povezan</string>
    <string name="proxy_port_max_warning">Maksimalna vrednost priključnika je %1$s</string>
    <string name="external_device_characteristic_total_distance">Ukupno rastojanje</string>
    <string name="external_device_characteristic_diastolic">Dijastolički</string>
    <string name="external_device_characteristic_arterial_pressure">Arterijski pritisak</string>
    <string name="external_device_characteristic_stride_length">Dužina koraka</string>
    <string name="external_device_characteristic_temperature">Temperatura</string>
    <string name="external_device_details_information">Informacija</string>
    <string name="external_device_details_connection">Konekcija</string>
    <string name="external_device_details_total_distance">Ukupno rastojanje</string>
    <string name="external_device_details_connect">Poveži</string>
    <string name="bluetooth_not_supported">Blutut nije podržan</string>
    <string name="ant_plus_nothing_found_text">Nije moguće pronaći nijedan senzor</string>
    <string name="ant_plus_bluetooth_off">Bluetooth je isključen</string>
    <string name="ant_plus_bluetooth_off_description">Uključi Bluetooth i upari senzore.</string>
    <string name="ant_plus_help_title">Ne znam kakvu vrstu senzora imam</string>
    <string name="ant_plus_searching">Pretražujem</string>
    <string name="ant_plus_open_settings">Otvori podešavanja</string>
    <string name="ant_plus_pair_new_sensor_ant_plus">Upari senzor ANT+</string>
    <string name="clear_online_cache">Očisti internet keš</string>
    <string name="offline_cache">Internet keš</string>
    <string name="shared_string_alt_name">Alternativno ime</string>
    <string name="generate_slope_from_3d_maps">Stvaranje rasterskih mapa nagiba na temelju 3D mapa</string>
    <string name="enable_3d_maps">Omogući 3D mape</string>
    <string name="selected_value">Odabrana vrednost</string>
    <string name="sort_distance_ascending">Prvo najkraće rastojanje</string>
    <string name="sort_date_ascending">Prvo najnoviji datum</string>
    <string name="sort_date_descending">Prvo najstariji datum</string>
    <string name="shared_string_nearest">Najbliže</string>
    <string name="shared_string_add_manually">Dodaj ručno…</string>
    <string name="shared_string_delete_file">Obriši datoteku</string>
    <string name="local_version_do_not_exist">Ne postoji lokalna verzija.</string>
    <string name="shared_string_in_progress">U toku</string>
    <string name="last_synchronized">Poslednja sinhronizacija</string>
    <string name="x_axis">X osa</string>
    <string name="si_nm_mt">Nautičke milje/metri</string>
    <string name="si_nm_ft">Nautičke milje/stope</string>
    <string name="av_audio_format_bottom_sheet_descr">Označi format zvučnog zapisa. Vrsta zvučnog fajla je 3GPP (.3gp).</string>
    <string name="value_downloaded_of_mb">Preuzima se %1$.1f/%2$.1f MB</string>
    <string name="release_4_4">• Poboljšan je meni „Trase“ u „podešavanjima mape“
\n
\n • Priručni meni sada prikazuje mestne nazive TOI
\n
\n • Dodata je mogućnost deljenja rute vezom
\n
\n • Didata je jedinica rastojanja „pomorske milje/stope“
\n
\n • Usmerenje mape dodaje novi nepokretan način
\n
\n • Uprošćen je početni matični prikaz
\n
\n • Nepromenljivo mesto lokacija u podeljenom prikazu Android auta
\n
\n • Dodat je grafički prikaz za proučavanje „Brzina/nagib“
\n
\n • Android 13 je premestio jezik programa u podešavanja sistema
\n
\n • Ispravljena je greška prilikom prikaza mesta pošćenja
\n
\n • Dodata je mogućnost preuzimanja tilova sa interneta koristeći „frontalne“ ili „podmetnute“ mape
\n
\n • Dodata je mogućnost upotrebe imperijalne merne jedinice za „osobine vozila“
\n
\n • Novi presek moped
\n
\n • „lokaciju prikaza“ je dobio novu mogućnost „samostalan“
\n
\n • Ispravljeno je upravljanje pokretima kartom za nagib, približavanje i obrtanje
\n
\n</string>
    <string name="changes">Izmene %1$s</string>
    <string name="upload_change">Preuzimanje izmena</string>
    <string name="cloud_conflicts">Konflikt</string>
    <string name="upload_all">Skinuti sve</string>
    <string name="cloud_all_changes_uploaded">Sve izmene su otpremljene</string>
    <string name="cloud_all_changes_downloaded">Sve izmene su preuzete</string>
    <string name="cloud_all_changes_uploaded_descr">Sve izmene učinjene na ovom uređaju su usklađene sa OsmAnd Cloud.</string>
    <string name="cloud_no_conflicts">Nema konflikta.</string>
    <string name="last_sync">Poslednja sinhronizacija</string>
    <string name="import_export">Uvoz/izvoz</string>
    <string name="export_to_file">Izvezi u fajl</string>
    <string name="shared_string_purchased_on">Kupljeno u</string>
    <string name="shared_string_open">Otvori</string>
    <string name="open_weather_action_description">Omogućava da otvoriš ekran sa opširnim vremenskim prilikama.</string>
    <string name="rendering_attr_weatherPrecipitationContours_name">Izolinije padavina</string>
    <string name="rendering_attr_showMtbScale_name">Prikazuj skalu MTB-a</string>
    <string name="quick_action_wind_layer">Prekidač za prikaz ili skrivanje slojeva vetrova na mapi.</string>
    <string name="quick_action_cloud_layer">Prekidač za prikaz ili skrivanje Cloud slojeva na mapi.</string>
    <string name="quick_action_air_pressure_layer">Prekidač za prikaz ili skrivanje sloja vazdušnog pritiska na mapi.</string>
    <string name="temperature_layer">Nivo toplote</string>
    <string name="quick_action_temperature_layer">Prekidač za prikaz ili skrivanje toplotnih slojeva na mapi.</string>
    <string name="storage_migration_fragment_close_descr">Kopiranje je gotovo za %1$s%%. Ako ga zaustaviš sada, možda program neće ispravno raditi.</string>
    <string name="switch_mode_by_tapping_on_widget">Promeni način rada tapom po vidžetu.</string>
    <string name="map_widget_sunset_desc">Prikazuje vreme sledećeg zalaska sunca ili preostalo vreme do zalaska sunca.</string>
    <string name="shared_string_sunrise">Izlazak Sunca</string>
    <string name="map_widget_group_sunrise_sunset_desc">Ovi vidžeti prikazuju podatke o sledećem izlasku i zalasku Sunca.</string>
    <string name="rendering_attr_depthContourWidth_name">Debljina linija</string>
    <string name="depth_contour_lines">Dubina linija obrisa</string>
    <string name="turn_on_nautical_depth_description">Uključi radi pregleda podataka o dubini vode na mapi.</string>
    <string name="weather_offline_forecast">Internet vremenska prognoza</string>
    <string name="weather_plugin_description">Omogućava
\n- 24-ročasovni i sedmični petoslojni pregled vremenskih prilika
\n- widžet zasnovan na lokaciji
\n- linije obrisa merenja toplote / pritiska
\n
\nPodatke o vremenu dostavlja Global Forecast System (GFS, %1$s).</string>
    <string name="map_settings_weather_precip">Padavine</string>
    <string name="empty_screen_weather_clouds_layer">Uključi radi pregleda sloja oblačnosti na mapi.</string>
    <string name="weather_precip_mm">mm</string>
    <string name="measurement_units">Merne jedinice</string>
    <string name="explore_weather_forecast">Istraži vremensku prognozu.</string>
    <string name="empty_screen_weather_pressure_layer">Uključi radi pregleda sloja vazdušnog pritiska na mapi.</string>
    <string name="weather_wind_knots">Čvorovi</string>
    <string name="weather_wind_kilimeters_per_hour">Kilometara po satu</string>
    <string name="weather_widgets_secondary_desc">Merne jedinice mogu biti promenjene u podešavanjima priključka vremenskih prilika.</string>
    <string name="air_pressure_widget_desc">Prikazuje vazdušni pritisak na trenutnom centru mape.</string>
    <string name="weather_pressure_mmhg">mmHg</string>
    <string name="weather_pressure_hectopascals">Hektopaskali</string>
    <string name="weather_pressure_millimeters_of_mercury">Milimetri žive</string>
    <string name="rendering_engine_failed_descr">Osmand se je vratio na prikaz mape „Verzija 1“. Možeš pokušati da povratiš novi način za prikaz „Verzija 2 (OpenGL)“ u podešavanjima.
\n
\nMolimo, podržite poboljšanja dostavljanjem dnevnika grešaka.</string>
    <string name="map_rendering_engine_descr">Verzija 2 (OpenGL) je brži motor za prikaz mapa, takođe predstavlja 2.5D pogled. Verzija 1 je za starije uređaje i bila podrazumevana pre OsmAnda 4.3.</string>
    <string name="map_rendering_engine">Motor za renderovanje mape</string>
    <string name="show_borders_of_downloaded_maps">Prikazati granice preuzetih mapa</string>
    <string name="dismiss_changes">Odbaciti promene?</string>
    <string name="map_rendering_engine_v1">Verzija 1</string>
    <string name="coordinates_widget_current_location_desc">Prikazuje geografske koordinate trenutnog zemaljske lokacije</string>
    <string name="coordinates_widget_current_location">Koordinate: trenutna lokacija</string>
    <string name="quick_action_map_center_widget_descr">Prekidač za prikaz ili skrivanje vidžeta na centru mape.</string>
    <string name="shared_string_large">Uvećano</string>
    <string name="how_to_use">Kako da koristiš:</string>
    <string name="display_position">Prikazati lokaciju</string>
    <string name="download_heightmap_maps">Visinska mapa</string>
    <string name="included_in_your_current_plan">Uključen je u plan „%1$s“</string>
    <string name="favorite_confirm_delete_group">Brišeš „%1$s” grupu i sve tačke (%2$d)?</string>
    <string name="rendering_attr_showMtbScaleIMBATrails_name">Prikazati MTB IMBA trase</string>
    <string name="rendering_attr_showMtbScaleIMBATrails_description">Prikazuj odgovarajuće planinske biciklističke staze.</string>
    <string name="attach_roads_warning">Samo snimljena ruta može da se slepi uz puteve.</string>
    <string name="attach_roads_descr">Automatsko privlačenje trase na put između tačaka i dodaj precizna uputstva za navigaciju i informacije o ruti.</string>
    <string name="without_profiles_changing">Bez promene profila</string>
    <string name="shared_string_only_missing">Samo nedostajuće</string>
    <string name="auto_25_chars_route_tl_kl">Skreni levo i drži levo</string>
    <string name="auto_25_chars_route_tr_kl">Skreni desno i drži levo</string>
    <string name="auto_25_chars_route_tu_kr">Uradi polukružno i drži desno</string>
    <string name="auto_25_chars_route_roundabout_kr">Izađi na %1$d izlaz i drži desno</string>
    <string name="av_notes_photo_widget_desc">Tapni na vidžez za slikanje.</string>
    <string name="av_notes_video_widget_desc">Tapni na vidžet za snimanje videa.</string>
    <string name="auto_backup_preference_desc">Podrazumevano, Android čuva skladište omiljenih, markera mapa, i podešavanja OsmAnda radi njihovog povraćaja na nove uređaje nakon ponovne ugradnje. Skladište je ograničeno na 25 MB.
\nPrilikom korišćenja OsmAnd Cloud, ovo može odvesti do nerazumevanja nakon ponovne ugradnje.</string>
    <string name="shared_string_duplicate">Dupliraj</string>
    <string name="av_notes_audio_widget_desc">Tapni na vidžet za snimanje zvučne beleške.</string>
    <string name="trip_recording_distance_widget_desc">Prikazuje ukupnu daljinu puta.</string>
    <string name="true_bearing_wdiget_desc">Ugao između pravog severa i ciljne tačke gledano sa tvoje lokacije.</string>
    <string name="sound_beep_minimal">Bip: najtiši</string>
    <string name="tripltek_promo_description">Besplatan pristup funkcijama, uključujući i neograničeno preuzimanja mapa, 3D teren i sl. za %1$s mesečno</string>
    <string name="user_guide">Korisničko uputstvo</string>
    <string name="compass_always_hidden">Sakriti</string>
    <string name="external_device_details_pair">Upari</string>
    <string name="depth_contours">Konture dubine</string>
    <string name="map_widget_camera_distance">Visina kamere</string>
    <string name="map_widget_camera_tilt">Nagnutost kamere</string>
    <string name="map_widget_ant_bicycle_speed_desc">Prikazuje brzinu putovanja</string>
    <string name="nautical_depth_points">Tačke dubine mora</string>
    <string name="release_4_3">• Novo, brža verzija 2, motora za obradu mape (Opengl), sa pogledom u 2.5 dimenzije
\n
\n • Glatko oživljavanje izmene lokacija pri kretanju
\n
\n • Novi widžet za koordinate središta mape i visinu za geografske lokacije
\n
\n • „Razmak za kucanje“ dodata mogućnost veličine dodatog slova
\n
\n • Widžet map marker: dodata je mogućnost izmene ponašanja na klik.
\n
\n • Ispravka mogućnosti „Prikaži lokaciju“
\n
\n • GPX: dodata podrška za oznake „vezu“, „cmt“, „silaz“ i bilo koje proizvoljno proširenje
\n
\n • Preuređen spisak „Plovne mape“
\n
\n • Dodatna podrška za ANT + senzore
\n
\n • Dodatna mogućnost za onemogućavanje jedinstvenog ličnog broja preuzimanja
\n
\n • Podesiva podrazumevana brzina vremenskih prilika za hodanje/planinarenje/trčanje zavisno od nadmorske visine
\n
\n • Ispravljeno ponašanje zvučnog izlaza i klizača glasnoće
\n
\n</string>
    <string name="speak_gps_signal_status">Najavljuje gubljenje jačine signala GPS-a i povratak</string>
    <string name="map_widget_rendering_fps">Obrada mape u slikama po sekundi</string>
    <string name="purchases_feature_desc_cross_buy">Koristi svoje mogućnosti pretplate na različitim platformama (Andorid/Ios/veb) bez dodatnih troškova.</string>
    <string name="ant_go_to_store">Idi u prodavnicu</string>
    <string name="ant_read_data">Čitaj podatke</string>
    <string name="ant_write_to_gpx">Upiši podatke u rutu</string>
    <string name="map_widget_ant_bicycle_power">Snaga bicikla</string>
    <string name="map_widget_ant_bicycle_power_desc">Prikazuje izlaznu snagu bicikliste, koja se koristi da pogoni bicikl</string>
    <string name="map_widget_ant_bicycle_cadence_desc">Prikazuje brzinu kojom se biciklista pokreće</string>
    <string name="map_widget_altitude_map_center_desc">Prikazuje nadmorsku visinu na trenutnom centru mape.</string>
    <string name="map_widget_altitude_current_location_desc">Prikazuje nadmorsku visinu, iznad mora, trenutne lokacije.</string>
    <string name="send_uuid_preference_desc">Nasumični UUID se koristi za preuzimanje online mapa sa OsmAnd servera za praćenje pravednog korišćenja resursa servera, predviđanje saobraćajnih obrazaca i generisanje anonimnih mesečnih izveštaja mapa.</string>
    <string name="discard_filter_changes">Odbaci promene filtera</string>
    <string name="with_waypoints">Sa međuodredištima</string>
    <string name="configure_filter">Konfiguracija filtera</string>
    <string name="key_bindings">Tipka povezivanja</string>
    <string name="restore_from_trash">Povrati iz kante otpada</string>
    <string name="cloud_item_restored">%1$s vraća se u Cloud.</string>
    <string name="sort_size_descending">Prvo velika veličina</string>
    <string name="add_new_type">Dodaj novu vrstu</string>
    <string name="remove_type_q">Uklanjaš \"%1$s\" vrstu?</string>
    <string name="shared_string_empty_trash">Isprazni kantu</string>
    <string name="trash_alert_card_desc">Predmeti u kanti će biti izbrisani posle %1$s dana.</string>
    <string name="trash_is_empty">Kanta otpada je prazna</string>
    <string name="shared_string_trash">Otpad</string>
    <string name="all_folders">Svi folderi</string>
    <string name="shared_string_show_less">Prikazati manje</string>
    <string name="root_folder">Root folder</string>
    <string name="shared_string_loading">Učitavanje</string>
    <string name="searching_matching_tracks">Pretraži sve podudarne trase</string>
    <string name="empty_smart_folder_title">Nema odgovarajućeg staza</string>
    <string name="empty_smart_folder_description">Odgovarajuće trase automatski će se pojaviti ovde</string>
    <string name="smart_folder_saved">Pametan folder je snimljen</string>
    <string name="track_filter_range_selected_format">%s - %s, %s</string>
    <string name="track_filter_date_selected_format">%s - %s</string>
    <string name="delete_trash_item_confirmation_desc">Brišeš \"%1$s\" trajno?</string>
    <string name="no_config_smart_folder_title">NIje konfigurisano</string>
    <string name="not_specified">Nije naznačeno</string>
    <string name="shared_string_is_deleted">%1$s je obrisan.</string>
    <string name="shared_string_delete_immediately">Obriši odmah</string>
    <string name="shared_string_delete_item">Obriši stavku</string>
    <string name="delete_smart_folder_dialog_message">Ovo će ukloniti pametan folder \"%1$s\". (Nijedna putanja neće biti izbrisana.)</string>
    <string name="smart_folder_name_present">Takva pametan folder već je prisutan</string>
    <string name="empty_name">Prazno ime</string>
    <string name="loading_tracks">Ponovno učitavanje staza</string>
    <string name="filter_by_name">Filtriranje po nazivu</string>
    <string name="shared_string_reset_all">Resetuj sve</string>
    <string name="date_of_creation">Datum kreiranja</string>
    <string name="delete_all_items">Obriši sve stavke</string>
    <string name="save_as_smart_folder">Snimi kao pametan folder</string>
    <string name="folder">Folder</string>
    <string name="no_config_smart_folder_description">Pametni folderi omogućuju grupisanje staza prema primenjenim filterima</string>
    <string name="discard_filter_changes_prompt">Poništavaš sve filtere?</string>
    <string name="app_mode_paragliding">Paraglajding</string>
    <string name="max_altitude">Maksimalna nadmorska visina</string>
    <string name="cloud_trash_clear_confirmation">Brišeš sve stavke u kanti?</string>
    <string name="trash_is_empty_banner_desc">Fajlovi, izbrisani iz Osmand Cloud, će biti dostupni ovde za %1$s dana.</string>
    <plurals name="tracks">
        <item quantity="one">%1$d (%2$d trasa)</item>
        <item quantity="few">%1$d (%2$d staza)</item>
        <item quantity="other">%1$d (%2$d staza)</item>
    </plurals>
    <string name="shared_string_all_tracks">Sve trase</string>
    <string name="ltr_or_rtl_combine_with_brackets">%1$s (%2$s)</string>
    <string name="shared_string_license">Licenca</string>
    <string name="shared_string_link">Link</string>
    <string name="shared_string_extensions">Ekstenzije</string>
    <string name="shared_string_copyright">Copyright</string>
    <string name="shared_string_author">Autor</string>
    <string name="shared_string_cache">Keš</string>
    <string name="filter_screen_title">Filter</string>
    <string name="filter_tracks_count">Filter: %d</string>
    <string name="release_4_5">• BLE/ANT+ senzori: prepravljena veza, pisanje i pregled primljenih podataka GPX -u
\n
\n• Besplatna sigurnosna kopija za favorite i postavke u \'Osmand Cloud\'
\n
\n• Novi format za karte terena s 3D podrškom za pomoć
\n
\n• Upravljanje trasama: Ažurirano korisnički interfejs, dodano sortiranje, podrška grupisanim folderima
\n
\n• Android Auto: Novi Start Menu za favorite, zapise i TOI kategorije
\n
\n• Jedna lista widžeta za gornju/donju ploču
\n
\n• Novi profil \'voza\', omogućava izračunavanje železničkih ruta
\n
\n• Contour Lines funkcioniše s bilo kojim \'izvorom karte\'
\n
\n• Prošireni popis zadanih radnji za spoljnu tastaturu
\n
\n• Prilagođene datoteke usmeravanja, dodane opcije za brisanje ili prepisivanje
\n
\n• Dodana opcija za \'najavljivanje odstupanja od rute\'
\n
\n• Ekran za pokretanje: dodana opcija Obnovite stanje OsmAnd iz datoteke
\n
\n• Dodana klasa \'opasnih materijala\' za kamionske navigacije u Severnoj Americi
\n
\n• Dodana podrška \'putem Ferrata\' za pešačko naviđenje
\n
\n• Dodana \'CAI\' lestvica za poteškoće klasifikacije ruta
\n
\n• Fiksni odabir jezika po aplikaciji
\n
\n• Dodana podrška za tematske ikone
\n
\n• Osmand Cloud: dodana opcija za brisanje naloga
\n
\n• Pristupačnost: dodirnite veličinu cilja za dugme promenjene na 48 dp; Popravljeni problem s izgledom karte vidljivo za čitanje ekrana
\n
\n• Japanski glas je prepravljen
\n
\n• Promena nadmorske visine i procena nagiba je prerađena
\n
\n</string>
    <string name="battery_optimization_banner_content">Android optimizacija baterije može uzrokovati netačnosti u snimljenim putanjama.</string>
    <string name="dont_ask_anymore">Ne pitati više</string>
    <string name="battery_optimization_settings">Podešavanje optimizacija baterije</string>
    <string name="battery_optimization_desc">Optimizacija baterije može uzrokovati praznine i netačnosti u snimljenim putanjama.
\n
\nAko imaš problem, možeš pokušati promeniti potrošnju baterije na \'Neograničeno\'.</string>
    <string name="battery_optimization">Optimizacija baterije</string>
    <string name="max_sensor_speed">Brzina senzora, max</string>
    <string name="max_sensor_bycicle_power">Snaga bicikla, max</string>
    <string name="max_sensor_cadence">Kadenca bicikla, max</string>
    <string name="max_sensor_heartrate">Otkucaji srca, max</string>
    <string name="avg_sensor_temperature">Temperatura, prosečna</string>
    <string name="max_sensor_temperature">Temperatura, max</string>
    <string name="terrain_category_description">Konturne linije terena, osenčen reljef u sivim tonovima i oznake nagiba u skali boja za prikaz vrhova i nizina.</string>
    <string name="hillshade_slope">Senke reljefa, nagiba</string>
    <string name="avg_sensor_heartrate">Otkucaji srca, prosečno</string>
    <string name="avg_sensor_cadence">Kadenca bicikle, prosečna</string>
    <string name="avg_sensor_bycicle_power">Snaga bicikle, prosečna</string>
    <string name="avg_sensor_speed">Brzina senzora, prosečna</string>
    <string name="relief_3d">3D reljef</string>
    <string name="save_track_external_sensors_data">Podaci</string>
    <string name="calculate_offline_altitude_descr">Izračunaj nadmorsku visinu, bez interneta, na temelju podataka mape terena (3D). Razlike u odnosu na nadmorsku visinu snimljenu uređajem mogu se koristiti kao korekcija visine.</string>
    <string name="sorted_sufolders_toast">Podfolder u “%1$s” i razvrstan prema: “%2$s”</string>
    <string name="sort_subfolders">Sortiranje podfildera</string>
    <string name="shared_string_activity">Aktivnost</string>
    <string name="shared_string_keywords">Ključne reči</string>
    <string name="shared_string_additional">Dodatni</string>
    <string name="there_are_no_connected_sensors_of_this_type">Nema povezanih senzora ove vrste</string>
    <string name="relief_3d_description">Kupi i posmatraj susedne države ili ceo kontinent.</string>
    <string name="write_data_from_sensor_to_track">Piši podatke s spoljnih senzora na GPX tokom snimanja putovanja.</string>
    <string name="lang_zh_hans">Pojednostavljeni kineski</string>
    <string name="lang_zh_hant">Tradicionalni kineski</string>
    <string name="error_calculate">Rezultat kalkulacije je prazan</string>
    <string name="special_routing_cpp">Specijalni tip rutiranja</string>
    <string name="add_button">Dodaj dugme</string>
    <string name="custom_buttons">Prilagođena dugmad</string>
    <string name="default_buttons">Podrazumevana dugmad</string>
    <string name="custom_map_button_name_present">Takavo dugme već postoji</string>
    <string name="shared_string_limit">Ograničenje</string>
    <string name="when_exceeded">Kad se prekorači</string>
    <string name="speedometer_description">Prikazuje trenutnu brzinu kako je prijavljena putem GPS-a</string>
    <string name="shared_string_speedometer">Brzinomer</string>
    <string name="speed_limit_warning">Upozorenje na ograničenu brzinu</string>
    <string name="help_article_setup_a_route_name">Podešavanje rute</string>
    <string name="rendering_attr_padusDisplayMode_name">Način prikaza javnih površina</string>
    <string name="rendering_attr_padusDisplayMode_description">Po načinu pristupa ili imenu upravitelja</string>
    <string name="rendering_value_access_name">Po tipu pristupa</string>
    <string name="rendering_value_managerName_name">Po imenu upravitelja</string>
    <string name="rendering_attr_padusHideBoundaries_name">Sakriti granice javnog zemljišta</string>
    <string name="rendering_attr_padusHideBoundaries_description">Sakriti granice javnog zemljišta ali oblasti ostaju</string>
    <string name="routing_type_a_star_classic">A* klasičan</string>
    <string name="auto_zoom_smooth">Glatko</string>
    <string name="auto_zoom_discrete">Diskretno</string>
    <string name="java_safe">Java (Sigurno)</string>
    <string name="gpx_approximation">GPX aproksimacija</string>
    <string name="routing_type_a_star_2_phase">A* 2-fazni</string>
    <string name="auto_zoom">Autozum</string>
    <string name="routing_type">Tip rutiranja</string>
    <string name="shared_sting_all_colors">Sve boje</string>
    <string name="lang_ta_in">Tamilski (Indija)</string>
    <string name="release_4_7">• Novi vidžet \"brzinometar\" kompatibilan s Android Autom
\n
\n• Konfiguriši interfejs mape dodavanjem višestrukih dugmadi \"Brza radnja\".
\n
\n• Poboljšana čitljivost podataka u grafikonima
\n
\n• Dodani filteri prema podacima senzora za tragove
\n
\n• Poboljšano prilagođavanje izgleda za grupu putanja
\n
\n• Dodata podrška za dodatne GPX oznake
\n
\n• Prilagodi \"Udaljenost tokom navigacije\": biraj između tačnih ili zaokruženih brojeva
\n
\n• Jedinstven korisnički interfejs za odabir staza
\n
\n• Prijava na OpenStreetMap prebačena je na OAuth 2.0
\n
\n</string>
    <string name="distance_during_navigation_description">Odaberi način prikaza informacija o udaljenosti u vidžetima (udaljenost do tačke, sledeći skretanje, trake).
\n
\nOdaberi “%1$s”za tačne brojeve ili “%2$s” za lakšu čitljivost.</string>
    <string name="precise">Preciznije</string>
    <string name="round_up">Zaokružiti</string>
    <string name="distance_during_navigation">Udaljenost tokom navigacije</string>
    <string name="upload_local_versions">Preuzmi lokalne verzije</string>
    <string name="download_cloud_versions">Preuzmi Cloud verzije</string>
    <string name="map_widget_map_scale">Razmera mape</string>
    <string name="shared_string_unchanged">Nepromenjeno</string>
    <string name="unchanged_parameter_summary">Svaka staza će zadržati svoje vlastite parametre.</string>
    <string name="gpx_approximation_cpp">Rutiranje-bazirano (C++)</string>
    <string name="gpx_approximation_java">Rutiranje-bazirano (Java)</string>
    <string name="gpx_approximation_geo_java">Rutiranje-bazirano (Java, brzo)</string>
    <string name="fix_north_up_descr">Ne rotirarti mapu pokretima u orijentaciji prema severu</string>
    <string name="fix_north_up">Fiksirati mapu prema severu</string>
    <string name="change_default_appearance_confirmation">Promeni podrazumevani izgled za %1$s?</string>
    <string name="use_3d_track_visualization">3D vizuelizacija</string>
    <string name="apply_only_to_new">Primenjivati samo na nove</string>
    <string name="change_default_tracks_appearance_confirmation">Primeniti promene na postojeće trase na mapi ili samo na nove?</string>
    <string name="shared_string_changes">Promene</string>
    <string name="release_4_8">• Nova opcija bojenja terena „Visina“
\n
\n • Prilagođene palete boja za teren, staze i rute
\n
\n • 3D varijanta za ikone položaja lokacije
\n
\n • Brze radnje se sada mogu dodeliti spoljnim tastaturama
\n
\n • Vreme: Osvežavanje korisničkog interfejsa, dodata animacija vetra
\n
\n • Poboljšanja 3D staza: nove opcije vizuelizacije i kolorizacije
\n
\n • Proširen izbor turističkih ruta na mapi
\n
\n • Dodata opcija teme aplikacije za praćenje režima mape
\n
\n • Popravljena statistika staza, sortiranje i pretraga
\n
\n • OSM uređivanje: izbrisani način autorizacije prijave/lozinke
\n
\n • Prelazak na sistem deljenja lista počevši od Android 14
\n
\n</string>
    <string name="vertical_exaggeration">Vertikalno uvećanje</string>
    <string name="shared_string_scale">Skala</string>
    <string name="relief_3d_download_description">Potrebne su dodatne mape za prikaz terena na mapi.</string>
    <string name="vertical_exaggeration_description">Promenom vrednosti skale možeš naglasiti 3D reljef.</string>
    <string name="delete_actions_button">Dugme za brisanje</string>
    <string name="use_nearby_roads">Koristite obližnje puteve</string>
    <string name="shared_string_osm_id">OSM ID</string>
    <string name="use_terrain_maps">Koristi Terenske mape</string>
    <string name="delete_actions_button_confirmation">Da li ste sigurni da želite da izbrišete „%1$s“ sa svim dodatim radnjama?</string>
    <string name="use_terrain_maps_summary">Koriste se mape terena za podatke o nadmorskoj visini. Geometrija putanje ostaje nepromenjena.</string>
    <string name="use_nearby_roads_summary">Koristi se vanmrežna mapa radi pronalaženja obližnjih puteva i podataka o nadmorskoj visini. Može prilagoditi geometriju putanje.</string>
    <string name="retrieve_elevation_data_summary">OsmAnd može da preuzme podatke o nadmorskoj visini sa obližnjih puteva ili mapa terena.</string>
    <string name="maps_that_also_be_used">Mape koje će se takođe koristiti: %1$s</string>
    <string name="getting_list_of_required_maps">Preuzima se lista potrebnih mapa…</string>
    <string name="required_maps_calculate_online_summary">Lista mapa koje nedostaju zasniva se na pravolinijskoj ruti. Da biste dobili tačnu listu mapa, OsmAnd može unapred da izračuna vašu rutu na mreži.</string>
    <string name="required_maps">Potrebne Mape</string>
    <string name="missing_maps_description">Neke oflajn mape potrebne za ovu rutu nedostaju ili nisu ažurirane. Preuzmite ili ažurirajte ove mape.</string>
    <string name="missing_maps_header">Nedostajajuće ili zastarele mape</string>
    <string name="route_line_use_coloring_speed">Linija rute je obojena po brzini kretanja.</string>
    <string name="route_line_use_coloring_altitude">Linija rute je obojena po nadmorskoj visini.</string>
    <string name="visualized_by">Vizualizirao</string>
    <string name="wall_color">Boja zidova</string>
    <string name="track_line">Linija staze</string>
    <string name="fixed_height">Fiksna visina</string>
    <string name="downward_gradient">Gradijent na dole</string>
    <string name="upward_gradient">Gradijent na gore</string>
    <string name="top">Vrh</string>
    <string name="bottom">Dno</string>
    <string name="top_and_bottom">Vrh i dno</string>
    <string name="title_3d_track">3D staza</string>
    <string name="explore_3d_track_description">Istraži stazu u interaktivnom 3D! Vizualiziraj visinu, brzinu i još toga direktno na mapi.</string>
    <string name="track_vertical_exaggeration_description">Promenom vrednosti na skali možeš promeniti visinu 3D staze.</string>
    <string name="gpx_approximation_geo_cpp">Temeljeno na geometriji (C++, fast)</string>
    <string name="allow_display_on_top">Dopusti prikaz odozgo</string>
    <string name="allow_display_on_top_description">Omogući prikaz teksta s mape jedan iznad drugog</string>
    <string name="show_debug_info">Pokaži debug informacije</string>
    <string name="show_debug_info_description">Prikaži grafičke informacije o položaju svakog teksta mape</string>
    <string name="map_text">Tekst mape</string>
    <string name="routing_attr_avoid_cobblestone_name">Izbegavati kaldrmu</string>
    <string name="routing_attr_avoid_cobblestone_description">Izbegavati kaldrmu</string>
    <string name="steps_per_minute_unit">KPM</string>
    <string name="disable_map_layers_descr">Onemogućite sve slojeve mape iznad vektorske mape (potrebno je ponovno pokretanje).</string>
    <string name="disable_map_layers">Onemogući slojeve mape</string>
    <string name="height_legend_description">Za vizualizaciju reljefa koriste se mape visina u boji.</string>
    <string name="change_terrain_color_scheme">Promena boje terena</string>
    <string name="play_weather_forecast">Pokretanje vremenske prognoze</string>
    <string name="travel_topics">Teme putovanja</string>
    <string name="wall_height">Visina zida</string>
    <string name="rendering_value_dark_orange_name">Tamnonarančasta</string>
    <string name="clear_all_key_shortcuts_summary">Sva dodeljivanja tastera za izabrani tip će biti uklonjena.</string>
    <string name="no_assigned_keys_desc">Izaberite akciju i dodelite taster dodirom na dugme \'Dodaj\'.</string>
    <string name="no_assigned_keys">Nema dodeljenja tastera</string>
    <string name="new_key_assignment">Novo dodeljenje tastera</string>
    <string name="key_name_pattern">Taster \"%1$s\"</string>
    <string name="clear_key_assignment_summary">Dodeljivanje tastera za izabranu radnju će biti obrisano.</string>
    <string name="clear_all_key_shortcuts">Izbriši sve prečica tastera</string>
    <string name="shared_string_key">Taster</string>
    <string name="key_assignment_add_key">Dodaj taster</string>
    <string name="key_assignment_add_action">Dodaj akciju</string>
    <string name="action_icon">Dodaj ikonu</string>
    <string name="assigned_keys">Dodeljenja tastera</string>
    <string name="user_palette">Korisnička paleta</string>
    <string name="shared_string_colors">Boje</string>
    <string name="backup_error_failed_to_transfer_file">Prenos datoteke/a u Cloud nije uspelo.</string>
    <string name="contact_support_retry">Pokušaj ponovo ili kontaktiraj podršku</string>
    <string name="missing_maps_ignore">Koristi preuzete mape</string>
    <string name="tomorrow">Sutradan</string>
    <string name="map_settings_weather_wind_animation">Animacija vetra</string>
    <string name="daynight_mode_sunrise_sunset_summary">Automatski se prebacuje između dnevne i noćne teme na temelju lokalnog izlaska i zalaska sunca.</string>
    <string name="daynight_mode_night_summary">Mapu uvek prikazivati u tamnoj temi, prikladnoj za noć ili u uslovima slabog osvetljenja.</string>
    <string name="daynight_mode_day_summary">Uvek prikazivati mapu u svetloj temi, idealno za dnevnu vidljivost.</string>
    <string name="daynight_mode_app_theme">Tema aplikacije</string>
    <string name="key_event_action_continuous_zoom_out">Kontinuirano smanjivanje</string>
    <string name="key_event_action_continuous_zoom_in">Kontinuirano uvećavanje</string>
    <string name="remove_key_assignment">Ukloni dodelu ključa</string>
    <string name="remove_key_assignment_summary">Dodela ključa za odabranu akciju biće uklonjena.</string>
    <string name="daynight_mode_app_theme_summary">Prikaz mape usklađen je s celokupnom temom aplikacije—dnevni način rada za svetlu temu i noćni način rada za tamnu temu</string>
    <string name="daynight_mode_sensor_summary">Koristi svetlosni senzor uređaja za prebacivanje između svetlih i tamnih tema u skladu s nivom ambijentalnog osvetljenja.</string>
    <string name="shared_string_modify">Promeni</string>
    <string name="weather_data_sources_prompt">OsmAnd pruža vremenske podatke iz dva izvora:</string>
    <string name="weather_source_ecmwf_description">Evropski Centar za srednjeročne vremenske prognoze</string>
    <string name="weather_source_GFS_description">Globalni sistem prognoze Nacionalnog centra za predviđanje životne sredine</string>
    <string name="weather_source_ecmwf_title">ECMWF</string>
    <string name="weather_source_GFS_title">GFS</string>
    <string name="data_source">Izvor podataka</string>
    <string name="missing_maps_ignore_details">Preuzete mape pokrivaju vašu rutu? Krećite se sa njima ako ste upoznati sa područjem.</string>
    <string name="quick_action_directions_from">Polazna tačka</string>
    <string name="quick_action_destination">Odredište</string>
    <string name="quick_action_terrain_color_scheme">Šema boja terena</string>
    <string name="quick_action_location_by_gpx">Lokacija putem GPX-a</string>
    <string name="quick_action_map_overlay">Mapa iznad</string>
    <string name="quick_action_map_underlay">Pozadinska mapa</string>
    <string name="quick_action_move_map_up">Mapa gore</string>
    <string name="quick_action_new_route">Nova ruta</string>
    <string name="quick_action_to_my_location">Na moju lokaciju</string>
    <string name="quick_action_move_map_left">Mapa u levo</string>
    <string name="quick_action_move_map_right">Mapa u desno</string>
    <string name="quick_action_move_map_down">Mapa dole</string>
    <string name="quick_action_previous_app_profile">Prelazak na prethodni profil aplikacije</string>
    <string name="quick_action_next_app_profile">Sledeći profil</string>
    <string name="app_profile">Profil aplikacije</string>
    <string name="shared_string_set">Postaviti</string>
    <string name="shared_string_create">Kreirati</string>
    <string name="shared_string_replace">Zameniti</string>
    <string name="shared_string_simulate">Simulirati</string>
    <string name="quick_action_display_position_in_center">Položaj displeja uvek u sredini</string>
    <string name="quick_action_terrain">Vrsta bojenja terena</string>
    <string name="quick_action_first_intermediate">Prvo međuodredište</string>
    <string name="quick_action_audio_note">Audio beleška</string>
    <string name="quick_action_video_note">Video beleška</string>
    <string name="quick_action_photo_note">Foto beleška</string>
    <string name="quick_action_track_waypoint">Međuodredište putanje</string>
    <string name="quick_action_parking_place">Parking mesto</string>
    <string name="quick_action_verb_show_hide">Prikazati / Sakriti</string>
    <string name="quick_action_verb_pause_resume">Pauziranje / Nastavak</string>
    <string name="quick_action_verb_turn_on_off">Uključivanje / Isključivanje</string>
    <string name="quick_action_verb_start_stop">Početak / Završetak</string>
    <string name="weather_screen">Ekran s vremenskom prognozom</string>
    <string name="quick_action_map_style">Stil mape</string>
    <string name="quick_action_remove_next_destination">Sledeća odredišna tačka</string>
    <string name="energy_avg_info_description">Nivo baterije u minuti: %1$s
\nPotrošnja energije (mAh): %2$s</string>
    <string name="rendering_avg_info_description">FPS prema poslednjih 1k kadrova: %1$s
\nCPU bazično: %2$s
\nGPU 1k: %3$s
\nIDLE 1k: %4$s</string>
    <string name="energy_avg_info">Energetska statistika (prosek 1 / 5 / 15 minuta)</string>
    <string name="rendering_avg_info">Statistika prikazivanja (prosečno 1 / 5 / 15 minuta)</string>
    <string name="choose_map_orientation">Odaberite orjentaciju mape</string>
    <string name="rendering_value_pale_name">Bledo</string>
    <string name="shared_string_all_icons">Sve ikone</string>
    <string name="navigation_position_icon_summary">Ikona koja se prikazuje dok ste usmeravani ili se krećete.</string>
    <string name="navigation_position_icon">Ikona navigacione pozicije</string>
    <string name="resting_position_icon_summary">Ikona se prikazuje kada se ne krećete.</string>
    <string name="resting_position_icon">Ikona položaja za odmor</string>
    <string name="profile_icon">Ikona profila</string>
    <string name="resting_navigation_position">Položaj u mirovanju i navigaciji</string>
    <string name="view_angle_description">Prikazuje oblast u obliku kupe, u kojoj ste sada</string>
    <string name="view_angle">Ugao gledanja</string>
    <string name="location_radius_description">Prikazuje kružno područje koje predstavlja tačnost trenutne lokacije</string>
    <string name="location_radius">Radijus lokacije</string>
    <string name="rendering_avg_info_details">FPS po poslednjim hiljadu frejmova : %1$s
\nCPU (tilova): %2$s
\nCPU (vreme neaktivnosti): %3$s
\nCPU (čekanje GPU)): %4$s</string>
    <string name="resting_position">U mirovanju</string>
    <string name="navigation_position">U pokretu</string>
    <string name="auto_25_chars_route_kr">Drži desno</string>
    <string name="auto_25_chars_route_tr">Skreni desno</string>
    <string name="auto_25_chars_route_kl">Drži levo</string>
    <string name="auto_25_chars_route_tshr">Skreni oštro desno</string>
    <string name="auto_25_chars_route_tslr">Skreni blago desno</string>
    <string name="auto_25_chars_route_tl">Skreni levo</string>
    <string name="auto_25_chars_route_tu">Uradi polukružno okretanje</string>
    <string name="auto_25_chars_route_tshl">Skreni oštro levo</string>
    <string name="auto_25_chars_route_tsll">Skreni blago levo</string>
    <string name="driving_region_india">Indija</string>
    <string name="driving_region_uk">Velika Britanija i slični</string>
    <string name="hugerock_promo_description">Besplatan pristup funkcijama, uključujući neograničen broj preuzimanja karata, 3D reljef i sl. samo za %1$s dolar mesečno</string>
    <string name="hugerock_promo">Promocija Hugerock %1$s dolar mesečno</string>
    <string name="shared_string_automatically">Automatski</string>
    <string name="ask_every_time">Pitati svaki put</string>
    <string name="detailed_track_guidance">Detaljan vodič trasom</string>
    <string name="detailed_track_guidance_description">OsmAnd prilagođava tvoju rutu s obližnjim putevima za bolju, detaljniju navigaciju.</string>
    <string name="quick_action_routes_summary">Prekidač za prikaz ili skrivanje %1$s na mapi.</string>
    <string name="compass_click_north_is_up">Da bi promenio režim orijentacije, klikni i drži</string>
    <string name="help_article_map_tracks_name">Snimljne rute</string>
    <string name="help_article_map_routes_name">Rute</string>
    <string name="route_roundabout_exit">Izađi na %1$d izlaz</string>
    <string name="add_widget_above">Dodaj widžet iznad</string>
    <string name="add_widget_below">Dodaj widžet ispod</string>
    <string name="add_widget_to_the_right">Dodaj widžet desno</string>
    <string name="add_widget_to_the_left">Dodaj widžet levo</string>
    <string name="delete_widget">Brišeš vidžet?</string>
    <string name="delete_widget_description">Ovaj widžet će biti izbrisan. Možeš ga vratiti kasnije u podešavanjima ekrana.</string>
    <string name="battery_saving_mode">Režim uštede baterije</string>
    <string name="app_mode_suv">SUV</string>
    <string name="graph_axis">Grafička osa</string>
    <string name="y_axis_description">Izaberi do dve opcije za Y osu.</string>
    <string name="rendering_attr_alpineHiking_name">Stepen težine pešačkih staza</string>
    <string name="shared_string_interface">Interfejs</string>
    <string name="quick_action_previous_screen_desc">Prekidač za navigaciju na prethodni ekran.</string>
    <string name="quick_action_previous_screen_title">Prethodni ekran</string>
    <string name="quick_action_verb_navigate">Kreni</string>
    <string name="quick_action_drawer_desc">Prekidač za prikaz ili sakrivanje bočnog menija.</string>
    <string name="quick_action_drawer_title">Bočni meni</string>
    <string name="quick_action_search_view_desc">Prekidač za otvaranje ili zatvaranje prikaza pretrage.</string>
    <string name="quick_action_search_view_title">Prikaz pretrage</string>
    <string name="quick_action_navigation_view_desc">Prekidač za otvaranje ili zatvaranje prikaza navigacije.</string>
    <string name="quick_action_navigation_view_title">Prikaz navigacije</string>
    <string name="quick_action_switch_compass_desc">Prekidač za promenu orijentacije mape.</string>
    <string name="corner_radius">Radijus ugla</string>
    <string name="shared_string_dp">dp</string>
    <string name="background_opacity">Prozirnost pozadine</string>
    <string name="contour_layers_action_descr">Promeni slojeve konture</string>
    <string name="change_zoom_action_descr">Promeni zum mape.</string>
    <string name="search_action_descr">Otvaranje pretrage.</string>
    <string name="navigation_action_descr">Otvaranje navigacije.</string>
    <string name="my_location_action_descr">Centrira mapu na tvojoj trenutnoj lokaciji.</string>
    <string name="configure_map_description">Promeni stil mape, slojeve ili druga podešavanja.</string>
    <string name="raster_layers_action_descr">Promeni rasterske slojeve</string>
    <string name="drawer_button_description">Otvaranje glavnog menija.</string>
    <string name="map_3d_mode_action_descr">Promeni nagib karte.</string>
    <string name="rendering_attr_showDirtbikeTrails_description">Prikaz staza terenskih motocikla</string>
    <string name="type_of_activity">Tip aktivnosti</string>
    <string name="change_activity">Promeni aktivnost</string>
    <string name="shared_string_increase">Povećanje</string>
    <string name="shared_string_decrease">Smanjenje</string>
    <string name="open_in_browser">Otvori u pretraživaču</string>
    <string name="shared_string_source">Izvor</string>
    <string name="shared_string_no_internet_connection">Nema interneta</string>
    <string name="no_internet_descr">Proveri svoju vezu i pokušaj ponovo.</string>
    <string name="no_photos_available_descr">Još uvek nije dodata nijedna korisnička fotografija na ovu lokaciju</string>
    <string name="no_photos_available">Nema dostupnih fotografija</string>
    <string name="wikimedia">Vikimedia</string>
    <string name="unit_volt">V</string>
    <string name="obd_fuel_type_not_provided">Nije navedena vrsta goriva</string>
    <string name="obd_fuel_type_gasoline">Benzin</string>
    <string name="obd_fuel_type_methanol">Metanol</string>
    <string name="obd_fuel_type_ethanol">Etanol</string>
    <string name="obd_fuel_type_diesel">Dizel</string>
    <string name="obd_fuel_type_lpg">TNG</string>
    <string name="obd_fuel_type_cng">KPG</string>
    <string name="obd_fuel_type_propane">Propan</string>
    <string name="obd_fuel_type_electric">Električno</string>
    <string name="obd_fuel_type_bifuel_gasoline">Dvogorivno radno Benzin</string>
    <string name="obd_fuel_type_bifuel_methanol">Dvogorivno radno Metanol</string>
    <string name="obd_fuel_type_bifuel_ethanol">Dvogorivno radno Etanol</string>
    <string name="obd_fuel_type_bifuel_lpg">Dvogorivno radno TNG</string>
    <string name="obd_fuel_type_bifuel_cng">Dvogorivno radno KPG</string>
    <string name="obd_fuel_type_bifuel_propane">Dvogorivno radno Propan</string>
    <string name="obd_fuel_type_bifuel_electricity">Dvogorivno radno Električno</string>
    <string name="obd_fuel_type_hybrid_gasoline">Hibridno Benzinsko</string>
    <string name="obd_fuel_type_bifuel_electric_combustion">Dvogorivno radno Električna i sa US mašina</string>
    <string name="obd_fuel_type_hybrid_ethanol">Hibridno Etanol</string>
    <string name="obd_fuel_type_hybrid_diesel">Hibridno Dizel</string>
    <string name="obd_fuel_type_hybrid_electric_combustion">Hibridno Električna i sa US mašina</string>
    <string name="obd_fuel_type_hybrid_regenerative">Hibridno Regenerativno</string>
    <string name="obd_fuel_type_bifuel_hydrogen">Dvogorivno radno Vodonik</string>
    <string name="obd_fuel_type_hybrid_hydrogen">Hibridno Vodonik</string>
    <string name="obd_fuel_type_hydrogen">Vodonik</string>
    <string name="obd_fuel_type_unknown">Nepoznati tip goriva</string>
    <string name="shared_string_obd">OBD</string>
    <string name="obd_fuel_type_hybrid_electric">Hibridno Električno</string>
    <string name="obd_widget_group">Metrika vozila</string>
    <string name="percent_unit">%</string>
    <string name="obd_rpm">RPM</string>
    <string name="rpm_unit">rpm</string>
    <string name="obd_speed_desc">Prikazuje brzinu vozila preko OBD senzora</string>
    <string name="obd_rpm_desc">Prikazuje tahometarski RPM preko OBD senzora</string>
    <string name="obd_air_intake_temp_desc">Prikazuje temperaturu usisnog vazduha vozila preko OBD senzora</string>
    <string name="obd_ambient_air_temp_desc">Prikazuje temperaturu ambijentalnog vazduha preko OBD senzora</string>
    <string name="obd_battery_voltage_desc">Prikazuje napon baterije preko OBD senzora</string>
    <string name="obd_fuel_level_desc">Prikazuje nivo goriva u vozilu preko OBD senzora</string>
    <string name="obd_fuel_type_desc">Prikazuje vrstu goriva vozila preko OBD senzora</string>
    <string name="obd_air_intake_temp">Temperatura ulaznog vazduha</string>
    <string name="obd_ambient_air_temp">Temperatura ambijentalnog vazduha</string>
    <string name="obd_battery_voltage">Napon baterije</string>
    <string name="obd_engine_coolant_temp">Temperatura rashladne tečnosti motora</string>
    <string name="obd_fuel_level">Nivo goriva</string>
    <string name="obd_fuel_consumption_rate">Stopa potrošnje goriva</string>
    <string name="obd_fuel_consumption_rate_desc">Prikazuje stopu potrošnje goriva vozila na osnovu OBD lokacije</string>
    <string name="obd_fuel_left_distance">Preostalo gorivo (rastojanje)</string>
    <string name="obd_fuel_type">Tip goriva</string>
    <string name="obd_plugin_name">Metrika vozila</string>
    <string name="obd_support">OBD podrška</string>
    <string name="obd_plugin_description">Pristupa informacijama o vašem vozilu preko OBD protokola</string>
    <string name="obd_engine_coolant_temp_desc">Prikazuje temperaturu rashladne tečnosti motora preko OBD senzora</string>
    <string name="obd_fuel_left_distance_desc">Pokazuje razdaljinu koju vozilo može da pređe sa preostalim gorivom preko OBD senzora</string>
    <string name="obd_vin">VIN</string>
    <string name="unknown_bt_device">Nepoznat uređaj</string>
    <string name="obd_vin_desc">VIN kod preko OBD-a</string>
    <string name="reset_average_speed">Poništi prosečnu brzinu</string>
    <string name="vehicle_metrics_plugin_settings">Podešavanja metrike vozila</string>
    <string name="track_does_not_contain_data_to_save">Putanja ne sadrži podatke za čuvanje.</string>
    <string name="quick_action_finish_trip_recording_summary">Dugme za čuvanje GPX staze i završetak snimanja putovanja.</string>
    <string name="start_trip_recording_first_m">Prvo započni snimanje putovanja.</string>
    <string name="quick_action_save_recorded_trip_and_continue">Snimljeno putovanje i nastavi</string>
    <string name="help_article_personal_color_palette_schemes_name">Šeme boja</string>
    <string name="quick_action_new_trip_segment">Dugme za pokretanje novog segmenta u tekućem GPX snimanju staze.</string>
    <string name="new_segment_started_m">Počelo je snimanje novog segmenta putanje.</string>
    <string name="quick_action_save_recorded_trip_and_continue_summary">Dugme za čuvanje trenutno snimljenog putovanja kao GPX fajla i nastavak snimanja nove staze bez prekida.</string>
    <string name="third_links">Drugi linkovi</string>
    <string name="new_trip_segment">Novi segment putovanja</string>
    <string name="quick_action_start_pause_recording">Dugme za pokretanje, pauziranje ili nastavak snimanja GPX staze.</string>
    <string name="quick_action_verb_start_pause">Pokreni / Pauziraj</string>
    <string name="movies_list">Lista filmova</string>
    <string name="ltr_or_rtl_combine_via_dash">%1$s — %2$s</string>
    <string name="lock_screen">Zaključan ekran</string>
    <string name="lock_screen_description">Uključuje ili isključuje zaključavanja ekrana zbog nenamernog dodira</string>
<<<<<<< HEAD
=======
    <string name="quick_action_showhide_osm_edits_descr">Dugme za prikaz ili skrivanje lokalnih OSM izmena na mapi.</string>
    <string name="rendering_attr_showDirtbikeTrails_name">Prikaži staze terenskih motocikla</string>
    <string name="liter_per_hour">l/h</string>
    <string name="release_4_9">• Dodan je preglednik galerije preko celog ekrana za slike Vikimedije\n\n • Uveden je novi dodatak „Metrika vozila“ za praćenje performansi vozila koristeći OBD-II protokol\n\n • Dodata mogućnost dodeljivanja aktivnosti stazama i filtriranja u skladu sa tim\n\n • Implementirane nove brze akcije za snimanje putovanja i zaključavanje ekrana na dodir\n\n • Uveden je prilagodljiv izgled dugmeta mape i precizna mreža\n\n • Dodat je kontekstni meni i akcija „Reset prosečne brzine“ u vidžete\n\n • Dodan je novi sloj rute „Staze terenskih motocikla“\n\n • Ispravljeno „Automatsko snimanje staze tokom navigacije“\n\n • Rešen problem sa preokrenutim koordinatama u RTL-u\n\n • Ispravljeni propušteni podaci senzora za trenutno snimljenu stazu\n\n • Dodate informacije o okolnim područjima za izabranu tačku\n\n • Dodata brza akcija za kontrolu vidljivosti OSM izmena\n\n • Odvojeni parametri vidljivosti za opcije kolorizacije terena\n\n • Dodata ikona koja se može dodirnuti za prikaz pristupa ili drugih atributa puta ili putanje\n\n</string>
>>>>>>> c76b9446
</resources><|MERGE_RESOLUTION|>--- conflicted
+++ resolved
@@ -5981,11 +5981,8 @@
     <string name="ltr_or_rtl_combine_via_dash">%1$s — %2$s</string>
     <string name="lock_screen">Zaključan ekran</string>
     <string name="lock_screen_description">Uključuje ili isključuje zaključavanja ekrana zbog nenamernog dodira</string>
-<<<<<<< HEAD
-=======
     <string name="quick_action_showhide_osm_edits_descr">Dugme za prikaz ili skrivanje lokalnih OSM izmena na mapi.</string>
     <string name="rendering_attr_showDirtbikeTrails_name">Prikaži staze terenskih motocikla</string>
     <string name="liter_per_hour">l/h</string>
     <string name="release_4_9">• Dodan je preglednik galerije preko celog ekrana za slike Vikimedije\n\n • Uveden je novi dodatak „Metrika vozila“ za praćenje performansi vozila koristeći OBD-II protokol\n\n • Dodata mogućnost dodeljivanja aktivnosti stazama i filtriranja u skladu sa tim\n\n • Implementirane nove brze akcije za snimanje putovanja i zaključavanje ekrana na dodir\n\n • Uveden je prilagodljiv izgled dugmeta mape i precizna mreža\n\n • Dodat je kontekstni meni i akcija „Reset prosečne brzine“ u vidžete\n\n • Dodan je novi sloj rute „Staze terenskih motocikla“\n\n • Ispravljeno „Automatsko snimanje staze tokom navigacije“\n\n • Rešen problem sa preokrenutim koordinatama u RTL-u\n\n • Ispravljeni propušteni podaci senzora za trenutno snimljenu stazu\n\n • Dodate informacije o okolnim područjima za izabranu tačku\n\n • Dodata brza akcija za kontrolu vidljivosti OSM izmena\n\n • Odvojeni parametri vidljivosti za opcije kolorizacije terena\n\n • Dodata ikona koja se može dodirnuti za prikaz pristupa ili drugih atributa puta ili putanje\n\n</string>
->>>>>>> c76b9446
 </resources>