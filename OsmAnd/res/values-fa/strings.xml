--- conflicted
+++ resolved
@@ -3567,8 +3567,6 @@
     <string name="export_profile_dialog_description">می‌توانید دادهٔ بیشتری را انتخاب کنید تا همراه با پروفایل برون‌برد کنید.</string>
     <string name="index_name_antarctica">جنوبگان</string>
     <string name="accessibility_announce">اعلام</string>
-<<<<<<< HEAD
-=======
     <string name="navigation_notification_desc">هنگام ناوبری راهنمای ناوبری را در اعلان‌ها نمایش می‌دهد.</string>
     <string name="navigation_notification">اعلان ناوبری</string>
     <string name="shared_string_app_default_w_val">پیشفرض برنامه</string>
@@ -3580,5 +3578,4 @@
     <string name="shared_string_angle">زاویه</string>
     <string name="recalc_angle_dialog_descr">تا مسیریابی مجدد انجام شود میان موقعیت من و مسیر محاسبه‌شده یک پاره‌خط مستقیم اضافه می‌شود</string>
     <string name="recalc_angle_dialog_title">کمترین زاویه میان موقعیت من و مسیر</string>
->>>>>>> 8f5eee8d
 </resources>