<?xml version="1.0" encoding="utf-8"?>
<resources><string name="local_osm_changes_backup_failed">پشتیبان گیری از تغییرات OSM ناموفق بود</string>
    <string name="plugin_distance_point_time">زمان</string>
    <string name="plugin_distance_point_hdop">دقت</string>
    <string name="plugin_distance_point_speed">سرعت</string>
    <string name="plugin_distance_point_ele">ارتفاع</string>
    <string name="plugin_distance_point">نقطه</string>
    <string name="gpx_file_name">نام فایل GPX</string>
    <string name="gpx_saved_sucessfully">فایل GPX در {0} ذخیره شد</string>
    <string name="default_buttons_do_not_show_again">دوباره نشان نده</string>
    <string name="distance_measurement_start_editing">شروع ویرایش</string>
    <string name="distance_measurement_finish_editing">اتمام ویرایش</string>
    <string name="distance_measurement_clear_route">حذف تمامی نقاط</string>
    <string name="distance_measurement_save_gpx">ذخیره به صورت GPX</string>
    <string name="distance_measurement_load_gpx">باز کردن فایل GPX</string>
    <string name="wait_current_task_finished">لطفاً تا اتمام عملیات جاری منتظر بمانید</string>
    <string name="use_magnetic_sensor">استفاده از حسگر مغناطیسی</string>
    <string name="other_location">دیگر</string>
    <string name="files_limit">%1$d فایل باقیمانده است</string>
    <string name="available_downloads_left">%1$d فایل برای دانلود باقیمانده است</string>
    <string name="install_paid">نسخه کامل</string>
    <string name="cancel_navigation">توقف مسیریابی</string>
    <string name="clear_destination">پاک کردن مقصد</string>
    <string name="street_name">خیابان</string>
	<string name="hno">پلاک</string>
    <string name="website">وبسایت</string>
	<string name="phone">تلفن</string>
    <string name="contribution_activity">نسخه نصبی</string>
    <string name="choose_osmand_theme_descr">انتخاب تم</string>
    <string name="choose_osmand_theme">تم برنامه</string>
    <string name="accessibility_options">تنظیمات دسترسی</string>
    <string name="select_address_activity">انتخاب آدرس</string>
    <string name="favourites_list_activity">انتخاب علاقمندی</string>
    <string name="local_openstreetmap_act_title">تغییرات OSM</string>
    <string name="map_widget_gps_info">اطلاعات GPS</string>
    <string name="access_arrival_time">زمان رسیدن به مقصد</string>
    <string name="map_view">نقشه</string>
    <string name="dist_control_start">شروع</string>
    
    <string name="stop_routing_confirm">مطمئنید که میخواهید مسیریابی را متوقف کنید؟</string>
    <string name="clear_dest_confirm">مطمئنید که میخواهید مقصد (و نقاط بین راهی) را پاک کنید؟</string>
    <string name="intermediate_points_change_order">تغییر ردیف</string>
    <string name="av_def_action_video">ضبط ویدئو</string>
    <string name="av_def_action_audio">ضبط صدا</string>
    <string name="av_video_format_descr">انتخاب قالب خروجی ویدئو</string>
    <string name="av_video_format">قالب خروجی ویدئو</string>
    <string name="av_settings">تنظیمات صدا و تصویر </string>
    <string name="av_use_external_recorder">استفاده از برنامه ضبط سیستم</string>
    <string name="av_use_external_camera_descr">استفاده از برنامه تصویر سیستم</string>
    <string name="av_use_external_camera">از برنامه دوربین استفاده شود</string>
    <string name="av_settings_descr">تغییر تنظیمات صدا و تصویر</string>
    <string name="recording_error">خطا در حین ضبط </string>
    <string name="recording_camera_not_available">دوربین وجود ندارد</string>
    <string name="recording_context_menu_arecord">یادداشت صوتی</string>
    <string name="recording_context_menu_vrecord">یادداشت ویدئویی</string>
    <string name="layer_recordings">لایه ضبط شده ها</string>
    <string name="recording_can_not_be_played">نمیتوان فایل ضبط شده را نمایش داد</string>
    <string name="recording_context_menu_delete">حذف فایل ضبط شده</string>
    <string name="recording_context_menu_play">پخش</string>
    <string name="recording_default_name">ضبط</string>
    <string name="av_control_stop">توقف</string>
    <string name="av_control_start">شروع</string>
    <string name="map_widget_av_notes">یاداشتهای صوتی/تصویری</string>
    <string name="monitoring_control_stop">توقف</string>
    <string name="map_widget_audionotes">یادداشتهای صوتی</string>
    <string name="audionotes_plugin_description">یادداشت صوتی/ویدئویی درحین سفر</string>
    <string name="audionotes_plugin_name">یادداشتهای صوتی/ویدئویی</string>
    <string name="download_select_map_types">نقشه های دیگر</string>
    <string name="download_regular_maps">نقشه های عادی</string>
    <string name="download_roads_only_maps">نقشه های فقط حاوی جاده</string>
    
	<string name="rendering_attr_noAdminboundaries_name">مخفی کردن محدوده ها</string>
	<string name="map_widget_max_speed">سرعت مجاز</string>
    <string name="route_descr_lat_lon">طول جغرافیایی %1$.3f, عرض جغرافیایی %2$.3f</string>
    <string name="route_descr_current_location">موقعیت فعلی</string>
    <string name="no_buildings_found">ساختمانی یافت نشد.</string>
    <string name="search_villages_and_postcodes">جستجوی روستاها/کد پستی</string>
	<string name="replace_destination_point">جایگزین مقصد کن</string>
    <string name="new_destination_point_dialog">قبلاً مقصد انتخاب شده است.</string>
    <string name="poi_filter_parking">پارکینگ</string>
    <string name="poi_filter_emergency">اورژانس</string>
    <string name="poi_filter_public_transport">حمل و نقل عمومی</string>
    <string name="poi_filter_entertainment">مکانهای تفریحی</string>
    <string name="poi_filter_accomodation">مکانهای اطراق کردن</string>
    <string name="poi_filter_restaurants">رستورانها</string>
    <string name="poi_filter_sightseeing">مکانهای دیدنی</string>
    <string name="poi_filter_car_aid">تعمیرگاه</string>
	<string name="poi_filter_food_shop">فروشگاه مواد غذایی</string>
	<string name="poi_filter_for_tourists">مناسب توریستها</string>
	<string name="poi_filter_fuel">جایگاه سوخت</string>
	<string name="auto_zoom_map_descr">زوم خودکار بر اساس سرعت خودرو</string>
	<string name="recalculate_route_to_your_location">شیوه رفت و آمد:</string>
	<string name="select_navigation_mode">انتخاب شیوه رفت و آمد</string>
	<string name="day_night_info">اطلاعات روز/شب</string>
	<string name="day_night_info_description">طلوع خورشید: %1$s\nغروب خورشید: %2$s</string>
	<string name="map_widget_day_night">نقشه روز/شب</string>
	<string name="map_widget_renderer">سبک نقشه</string>
	<string name="position_on_map">نشانگر موقعیت</string>
	<string name="map_widget_show_ruler">خط کش</string>
	<string name="map_widget_appearance">متفرقه:</string>
	<string name="map_widget_view_direction">جهت دید</string>
	<string name="map_widget_transparent">پوسته شفاف</string>
	<string name="int_continuosly">مداوم</string>
	<string name="map_widget_top_text">نام خیابان</string>
	
	<string name="map_widget_back_to_loc">موقعیت من</string>
	<string name="map_widget_compass">قطب نما</string>
	<string name="map_widget_top_stack">نوار وضعیت:</string>
	<string name="map_widget_reset">برگشت تنظیمات به حالت اولیه</string>
	<string name="map_widget_parking">پارکینگ</string>
	<string name="map_widget_monitoring">ضبط GPX</string>
	<string name="map_widget_speed">سرعت</string>
	<string name="map_widget_distance">مقصد</string>
	<string name="map_widget_altitude">ارتفاع</string>
	<string name="map_widget_time">مدت سفر</string>
	<string name="map_widget_next_turn">پیچ بعدی</string>
	<string name="map_widget_next_turn_small">پیچ بعدی(کوچک)</string>
	<string name="map_widget_next_next_turn">دو پیچ بعدتر</string>
	<string name="map_widget_mini_route">نقشه مسیر کوچک</string>
	<string name="avoid_in_routing_title">اجتناب از…</string>
	<string name="avoid_in_routing_descr">اجتناب از عوارضی ها، جاده های غیرآسفالت، حمل با کشتی</string>
	<string name="monitoring_mode_off">ضبط GPX</string>
	<string name="monitoring_mode_on">توقف\nضبط GPX.</string>
	<string name="bg_service_screen_lock_toast">صفحه قفل میباشد</string>
	<string name="show_cameras">نشان دادن دوربینهای کنترل سرعت</string>
	<string name="show_traffic_warnings">نشان دادن هشدارهای ترافیکی</string>
	<string name="avoid_toll_roads">اجتناب از جاده های عوارضی</string>
	<string name="continue_follow_previous_route_auto">مسیریابی قبلی کامل نشده است. آنرا ادامه میدهید؟ (%1$s ثانیه)</string>
	<string name="route_updated_loc_found">مسیر به محض پیداشدن موقعیت کنونی محاسبه میشود</string>
	<string name="osmand_parking_hours">ساعت</string>
	<string name="osmand_parking_minutes">دقیقه</string>
	<string name="osmand_parking_position_description_add_time">خودرو پارک شده است در:</string>
	<string name="global_app_allocated_memory">حافظه اختصاص یاقته</string>
	<string name="native_app_allocated_memory">حافظه کل سیستم</string>
	<string name="map_widget_right_stack">پنل طرف راست:</string>
	<string name="map_widget_left_stack">پنل طرف چپ:</string>
	<string name="update_downlod_list">بارگیری مجدد لیست</string>
	<string name="starting_point_too_far">نقطه شروع از نزدیکترین جاده فاصله خیلی زیادی دارد.</string>
	<string name="osmand_parking_event">خودرو را از پارکینگ بردار</string>
	<string name="osmand_parking_warning">هشدار</string>
	<string name="osmand_parking_warning_text">برای برداشتن خودرو از پارکینگ یک یادآور به تقویم افزوده شد. تا زمانی که به صورت دستی حذف نشود همانجا خواهد ماند.</string>    
	<string name="osmand_parking_time_limit_title">تنظیم محدودیت زمان برای پارکینگ</string>
	<string name="osmand_parking_delete_confirm">آیا میخواهید محل پارک خودرو را حذف کنید؟</string>
	<string name="osmand_parking_choose_type">انتخاب نوع پارکینگ</string>
	<string name="osmand_parking_lim_text">مدت زمان محدود</string>
	<string name="osmand_parking_no_lim_text">مدت زمان نامحدود</string>
	<string name="osmand_parking_add_event">اضافه کردن یادآور به برنامه تقویم</string>
	<string name="osmand_parking_time_limit">پارک کردن با محدودیت زمانی</string>
	<string name="osmand_parking_time_no_limit">پارک کردن بدون محدودیت زمانی</string>
	<string name="osmand_parking_position_description">موقعیت خودرو شما در %1$s</string>
	<string name="osmand_parking_position_description_add">برداشتن خودرو از:</string>
	<string name="osmand_parking_pm">بعدازظهر</string>
	<string name="osmand_parking_am">قبل ازظهر</string>
	<string name="osmand_parking_position_name">نقطه پارک</string>
	<string name="osmand_parking_plugin_description">این افزونه اجازه میدهد تا محل خودرو خود را ذخیره کنید.</string>
	<string name="osmand_parking_plugin_name">افزونه موفعیت پارکینگ</string>
	<string name="context_menu_item_add_parking_point">علامتگذاری به عنوان محل پارک</string>
	<string name="context_menu_item_delete_parking_point">حذف نشانگر محل پارک</string>
	<string name="gpxup_public">عمومی</string>
	<string name="gpxup_private">خصوصی</string>
	<string name="route_kl">سمت چپ باقی بمانید و ادامه مسیر دهید</string>
	<string name="route_kr">سمت راست باقی بمانید و ادامه مسیر دهید</string>
	<string name="rendering_attr_hmRendered_name">نشان دادن جزئیات بیشتر نقشه</string>
	<string name="address_search_desc">جسنجوی آدرس</string>
	<string name="navpoint_search_desc">مختصات</string>
	<string name="transport_search_desc">جستجو در حمل و نقل عمومی</string>
	<string name="favourites_search_desc">جستجو در علاقمندیها</string>
	<string name="history_search_desc">جستجو در تاریخچه</string>
	<string name="offline_navigation_not_available">مسیریابی آفلاین OsmAnd فعلاً در دسترس نمیباشد.</string>
	<string name="left_side_navigation">رانندگی چپ-دست</string>
	<string name="left_side_navigation_descr">برای کشورهای با رانندگی دست چپ انتخاب کنید</string>
	<string name="unknown_from_location">نقطه شروع هنوز مشخص نشده است</string>
	<string name="unknown_location">موقعیت هنوز مشخص نیست</string>
	<string name="modify_transparency">تفییر شفافیت (0-شفاف، 255-کدر)</string>
	<string name="confirm_interrupt_download">آیا می خواهید دانلود را متوقف کنید؟</string>
	<string name="local_indexes_cat_map">نقشه های آفلاین (بُرداری)</string>
	<string name="index_settings_descr">نقشه را دانلود کنید و داده های آفلاین را بر روی گوشی خود مدیریت کنید</string>
	<string name="map_online_plugin_is_not_installed">افزونه نقشه های آنلاین را فعال کنید تا منابع مختلف نقشه را انتخاب کنید</string>
	<string name="map_settings">تنظیمات نقشه</string>
	<string name="local_osm_changes_backup">پشتیبان گیری از تغییرات OSM</string>
    <string name="delete_point">حذف نقطه</string>
    <string name="use_kalman_filter_compass">استفاده از فیلتر Kalman</string>
    <string name="access_mark_final_location_first">حالت دسترسی: لطفاً ابتدا مقصد را انتخاب نمایید</string> 
    <string name="cancel_route">لغو مسیر</string>
    <string name="max_speed_none">هیچ کدام</string>
    <string name="dropbox_plugin_name">افزونه دراپ باکس</string>
    <string name="animate_routing_using_gpx">آیا میخواهید از فایل GPX موجود استفاده نمایید؟</string>
    <string name="av_use_external_recorder_descr">استفاده از دوربین سیستم برای ضبط ویدئو</string>
    <string name="recording_open_external_player">باز کردن پخش کننده خارجی</string>
    <string name="recording_unavailable">موجود نیست</string>
    <string name="map_widget_distancemeasurement">اندازه گیری فاصله</string>
    <string name="index_srtm_parts">بخش ها</string>
    <string name="map_widget_show_destination_arrow">نشان دادن جهت مقصد</string>
    <string name="no_route">مسیری وجود ندارد</string>
	<string name="btn_add_tag">اضافه کردن برچسب</string>
    <string name="btn_advanced_mode">حالت پیشرفته…</string>
    <string name="show_warnings_title">مشاهده هشدار…</string>
	<string name="use_compass_navigation">استفاده از قطب نما</string>
	<string name="auto_zoom_map">زوم خودکار</string>
	<string name="search_street_in_neighborhood_cities">جستجوی خیابان در شهرهای مجاور</string>
    <string name="intermediate_items_sort_return">نقاط بین راهی برای شکل دهی بهترین مسیر از موقعیت نقشه تا محل هدف مرتب شدند.</string>
    <string name="please_select_address">ابندا شهر یا خیابان را انتخاب کنید</string>
    <string name="download_using_mobile_internet">درحال حاضر WiFi برقرار نیست. دانلود را با اتصال فعلی اینترنت ادامه میدهید؟</string>
    <string name="item_checked">انتخاب شده</string>
    <string name="item_unchecked">انتخاب نشده</string>
    <string name="prefer_in_routing_title">ترجیح دادن…</string>
	<string name="local_indexes_cat_av">داده های صوتی/تصویری</string>
    <string name="precise_routing_mode">مسیریابی دقیق (آلفا)</string>
    <string name="recording_photo_description">تصویر %1$s از %2$s</string>
    <string name="av_widget_action">عملکرد پیشفرض ویجت</string>
    <string name="destination_point">مقصد %1$s</string>
    <string name="context_menu_item_destination_point">به عنوان مقصد</string>
    <string name="email">پست الکترونیکی</string>
<string name="edit_filter_save_as_menu_item">ذخیره در</string>
	<string name="edit_filter_delete_dialog_title">فیلتر انتخاب شده حذف شود؟</string>
	<string name="edit_filter_delete_message">فیلتر {0} حذف شد</string>
	<string name="edit_filter_create_message">فیلتر {0} ایجاد شد</string>
	<string name="default_buttons_selectall">انتخاب همه</string>
	<string name="default_buttons_reset">تنظیم مجدد</string>
	<string name="filter_current_poiButton">فیلتر</string>
	<string name="edit_filter_delete_menu_item">حذف</string>
	<string name="poi_dialog_other_tags_message">همه تگ ها حفظ شد</string>
	<string name="poi_dialog_name">نام</string>
	<string name="poi_dialog_opening_hours">بازکردن</string>
	<string name="poi_dialog_comment">توضیح</string>
	<string name="poi_create_title">ایجاد POI</string>
	<string name="poi_remove_title">حذف POI</string>
	<string name="default_buttons_delete">حذف</string>
	<string name="poi_remove_success">POI حذف شد</string>
	<string name="poi_action_add">افزودن</string>
	<string name="poi_action_change">تغییردادن</string>
	<string name="poi_action_succeded_template">{0} انجام شد.</string>
	<string name="poi_error_unexpected_template">خطای غیرمنتظره در حین {0} اتفاق افتاد.</string>
	<string name="poi_error_io_error_template">خطای I/O در حین انجام {0} اتفاق افتاد.</string>
	<string name="poi_error_info_not_loaded">اطلاعات نقطه بارگذاری نشد</string>
	<string name="osb_comment_menu_item">افزودن توضیح</string>
	<string name="osb_comment_dialog_message">پیام</string>
	<string name="osb_comment_dialog_author">نام نویسنده</string>
	<string name="osb_comment_dialog_title">افزودن توضیح به اشکال</string>
	<string name="osb_comment_dialog_add_button">افزودن توضیح</string>
	<string name="osb_comment_dialog_success">توضیح اضافه شد</string>
	<string name="osb_close_menu_item">بستن اشکال</string>
	<string name="osb_close_dialog_title">درحال بستن اشکال</string>
	<string name="osb_close_dialog_close_button">بستن اشکال</string>
	<string name="osb_close_dialog_success">اشکال بسته شد</string>
	<string name="poi_edit_title">ویرایش POI</string>
	<string name="search_shown_on_map">روی نقشه نشان بده</string>
	<string name="navigate_point_cancel">لغو</string>
	<string name="search_address_top_text">انتخاب آدرس</string>
	<string name="search_address_region">ناحیه</string>
	<string name="search_address_city">شهر</string>
	<string name="search_address_street">خیابان</string>
	<string name="search_address_building">ساختمان</string>
	<string name="search_address_building_option">ساختمان</string>
	<string name="search_address_street_option">تقاطع</string>
	<string name="search_tabs_location">محل</string>
	<string name="context_menu_item_add_favorite">افزودن به علاقمندیها</string>
	<string name="context_menu_item_update_map">به روز رسانی نقشه</string>
	<string name="context_menu_item_open_bug">بازکردن اشکال OSM</string>
	<string name="context_menu_item_create_poi">ایجاد POI</string>
	<string name="default_buttons_yes">بله</string>
	<string name="default_buttons_cancel">لغو</string>
	<string name="default_buttons_apply">بکارگیری</string>
	<string name="default_buttons_add">افزودن</string>
	<string name="default_buttons_no">خیر</string>
	<string name="add_favorite_dialog_top_text">نام علاقمندی را وارد کنید</string>
	<string name="add_favorite_dialog_default_favourite_name">علاقمندی</string>
	<string name="add_favorite_dialog_favourite_added_template">نقطه علاقمندی \'{0}\' اضافه شد.</string>
	<string name="favourites_context_menu_edit">ویرایش علاقمندی</string>
	<string name="favourites_context_menu_delete">حذف علاقمندی</string>
	<string name="favourites_remove_dialog_msg">آیا نقطه مورد علاقه \'%s\' حذف شود؟</string>
	<string name="favourites_remove_dialog_success">علاقمندی {0} حذف شد.</string>
	<string name="osb_add_dialog_title">شرح اشکال را وارد کنید</string>
	<string name="osb_add_dialog_success">اشکال با موفقیت ایجاد شد</string>
	<string name="osb_add_dialog_error">خطایی روی داد: اشکال ایجاد نشد</string>
	<string name="search_address">جستجوی آدرس</string>
	<string name="add_to_favourite">افزودن به علاقمندیها</string>
	<string name="use_english_names_descr">انتخاب بین نامهای بومی یا انگلیسی</string>
	<string name="use_english_names">استفاده از نامهای انگلیسی در نقشه</string>
	<string name="app_settings">تنظیمات برنامه</string>
	<string name="choose_building">انتخاب ساختمان</string>
	<string name="choose_street">انتخاب خیابان</string>
	<string name="choose_city">انتخاب شهر</string>
	<string name="ChooseCountry">انتخاب کشور</string>
	<string name="show_view_angle">جهت نگاه کردن را نشان بده</string>
	<string name="map_view_3d_descr">حالت سه بعدی نقشه را فعال کن</string>
	<string name="map_view_3d">نمایش سه بعدی نقشه</string>
	<string name="map_source">منبع نقشه</string>
	<string name="use_internet">استفاده از اینترنت</string>
	<string name="show_location">نشان دادن موقعیت</string>
	<string name="map_preferences">نقشه</string>
	<string name="settings_activity">تنظیمات</string>
	<string name="show_gps_coordinates_text">مختصات GPS را روی نقشه نمایش بده</string>
	<string name="use_internet_to_download_tile">برای دانلود مربعهای گم شده نقشه از اینترنت استفاده کن</string>
	<string name="app_description">برنامه مسیریابی</string>
	<string name="exit_Button">خروج</string>
	<string name="map_Button">نقشه</string>
	<string name="settings_Button">تنظیمات</string>
	<string name="favorites_Button">علاقمندیها</string>
	<string name="search_button">جستجو</string>
	<string name="search_activity">جستجو</string>
	<string name="searchpoi_activity">انتخاب POI</string>
	<string name="search_POI_level_btn">بیشتر پیدا کن</string>
	<string name="choose_available_region">انتخاب ناحیه از لیست</string>
	<string name="app_mode_default">مرور نقشه</string>
	<string name="app_mode_car">خودرو</string>
	<string name="app_mode_bicycle">دوچرخه</string>
	<string name="app_mode_pedestrian">پیاده</string>
	<string name="position_on_map_center">مرکز</string>
	<string name="position_on_map_bottom">پایین</string>
	<string name="navigate_point_top_text">طول و عرض جغرافیایی را در قالب انتخاب شده وارد کنید ( D-درجه، M-دقیقه، S-ثانیه)</string>
	<string name="navigate_point_latitude">عرض جغرافیایی</string>
	<string name="navigate_point_longitude">طول جغرافیایی</string>
	<string name="poi_remove_confirm_template">{0} حذف شود(توضیح دهید)؟</string>
	<string name="osb_comment_dialog_error">خطایی رخ داد: توضیح افزوده نشد</string>
	<string name="osb_close_dialog_error">خطایی رخ داد: اشکال بسته نشد</string>
	<string name="Closest_Amenities">نزدیکترین امکانات رفاهی</string>
	<string name="map_tile_source_descr">منبع نقشه آنلاین یا ذخیره شده را انتخاب کنید</string>
	<string name="error_calculating_route_occured">درحین محاسبه مسیر خطایی رخ داد</string>
	<string name="empty_route_calculated">اخطار: مسیر محاسبه شده تهی است</string>					
	<string name="new_route_calculated_dist">مسیر جدید محاسبه شد، فاصله</string>
	<string name="arrived_at_destination">به مقصد خود رسیدید</string>
	<string name="invalid_locations">مختصات معتبر نیست!</string>
	<string name="go_back_to_osmand">به نقشه OsmAnd برگرد</string>
	<string name="close">بستن</string>
	<string name="loading_data">درحال بارگیری اطلاعات…</string>
	<string name="reading_indexes">درحال خواندن اطلاعات…</string>
	<string name="previous_run_crashed">آخرین اجرای OsmAnd با خطا متوقف شد. فایل گزارش در {0} است. لطفاً مورد را گزارش کرده و این فایل را به پیوست ارسال کنید.</string>
	<string name="saving_gpx_tracks">در حال ذخیره مسیر GPX به کارت حافظه…</string>
	<string name="finished_task">تمام شد</string>
	<string name="reload_indexes_descr">بازخوانی نقشه های برداری و اطلاعات از کارت حافظه</string>
	<string name="reload_indexes">بازخوانی اطلاعات آفلاین</string>
	<string name="address">آدرس</string>
	<string name="download_index_success">دانلود موفقیت آمیز بود</string>
	<string name="error_io_error">خطای I/O رخ داد</string>
	<string name="downloading_file_new">درحال دانلود…</string>
	<string name="downloading">درحال دانلود…</string>
	<string name="show_poi_on_map">روی نقشه نشان بده</string>
	<string name="fav_points_edited">نقطه مورد علاقه ویرایش شد</string>
	<string name="fav_points_not_exist">هیچ نقطه مورد علاقه ای وجود ندارد</string>
	<string name="update_existing">جایگزین کردن</string>
	<string name="only_show">فقط نشان بده</string>
	<string name="follow">دنبال کردن</string>
	<string name="mark_final_location_first">لطفا ابتدا مقصد را انتخاب کنید</string>
	<string name="get_directions">مسیرها</string>
	<string name="show_gps_status">نشان دادن /\'وضعیت GPS/\'</string>
	<string name="opening_hours">ساعات باز بودن</string>
	<string name="history">تاریخچه</string>
	<string name="search_nothing_found">چیزی پیدا نشد</string>
	<string name="searching">درحال جستجو…</string>
	<string name="searching_address">درحال جستجوی آدرس…</string>
	<string name="search_offline_address">جستجوی آفلاین</string>
	<string name="search_online_address">جستجوی آنلاین</string>
	<string name="max_level_download_tile">حداکثر زوم آنلاین</string>
	<string name="download_question">{0} - {1} دانلود شود؟</string>
	<string name="route_general_information">مسافت کل %1$s، مدت سفر %2$d ساعت و %3$d دقیقه.</string>
	<string name="next_button">بعدی</string>
	<string name="previous_button">قبلی</string>
	<string name="unit_of_length_descr">تغییر واحد طول و سرعت</string>
	<string name="unit_of_length">واحد اندازه گیری</string>
	<string name="local_index_descr_title">مدیریت داده ها</string>
	<string name="local_index_mi_restore">فعال سازی</string>
	<string name="local_index_mi_backup">غیرفعال کردن</string>
	<string name="local_index_mi_delete">حذف</string>
	<string name="local_index_mi_reload">بارگیری مجدد از کارت حافظه</string>
	<string name="local_index_download">دانلود</string>
	<string name="local_index_poi_data">اطلاعات POI</string>
	<string name="local_index_address_data">اطلاعات آدرس</string>
	<string name="local_index_transport_data">اطلاعات حمل و نقل</string>
	<string name="local_index_map_data">اطلاعات نقشه</string>
	<string name="local_indexes_cat_backup">غیرفعال</string>
	<string name="local_indexes_cat_tts">اطلاعات صوتی (TTS)</string>
	<string name="local_indexes_cat_voice">اطلاعات صوتی (ضبط شده)</string>
	<string name="local_indexes_cat_gpx">اطلاعات GPX</string>
	<string name="local_indexes_cat_poi">اطلاعات POI</string>
	<string name="ttsvoice">صدای TTS</string>
	<string name="search_offline_clear_search">جستجوی جدید</string>
	<string name="map_text_size_descr">انتخاب اندازه متن نام های روی نقشه</string>
	<string name="map_text_size">اندازه فونت نقشه</string>
	<string name="filename_input">نام فایل: </string>
	<string name="file_with_name_already_exist">فایلی با نام مشابه از قبل وجود دارد.</string>
	<string name="default_buttons_save">ذخیره</string>
	<string name="menu_save_directions">ذخیره مسیرها</string>
	<string name="show_more_map_detail">جزئیات بیشتری از نقشه نشان بده</string>
	<string name="favorite_home_category">خانه</string>
	<string name="favorite_friends_category">دوستان</string>
	<string name="favorite_places_category">مکانها</string>
	<string name="favorite_default_category">سایر</string>
	<string name="favourites_edit_dialog_name">نام</string>
	<string name="favourites_edit_dialog_category">دسته بندی</string>
	<string name="vector_map_not_needed">نه، متشکرم</string>
	<string name="search_position_current_location">موقعیت فعلی…</string>
	<string name="local_index_mi_rename">تغییر نام</string>
	<string name="show_gpx_route">روی نقشه نشان بده</string>
	<string name="search_position_current_location_search">درحال جستجوی موقعیت…</string>
	<string name="search_position_current_location_found">موقعیت (پیدا شده)</string>
	<string name="search_position_address">آدرس…</string>
	<string name="search_position_favorites">علاقمندیها…</string>
	<string name="search_position_undefined">تعریف نشده</string>
	<string name="delete_confirmation_msg">%1$s حذف شود؟</string>
	<string name="city_type_suburb">حومه</string>
	<string name="city_type_hamlet">دهکده</string>
	<string name="city_type_village">روستا</string>
	<string name="city_type_town">شهرک</string>
	<string name="city_type_city">شهر</string>
	<string name="file_can_not_be_renamed">نام فایل را نمیتوان تغییر داد.</string>
	<string name="file_with_name_already_exists">فایلی با نام مشابه از قبل وجود دارد.</string>
	<string name="gpx_navigation">مسیر GPX</string>
	<string name="poi_filter_by_name">جستجو براساس نام</string>
	<string name="index_settings">مدیریت داده ها</string>
	<string name="general_settings">عمومی</string>
	<string name="general_settings_descr">تعیین نحوه نمایش و تنظیمات کلی برنامه</string>
	<string name="global_app_settings">تنظیمات کلی برنامه</string>
	<string name="user_name">نام کاربری سایت OSM شما</string>
	<string name="user_name_descr">جهت پذیرش در سایت openstreetmap.org مورد نیاز است</string>
	<string name="user_password">رمز عبور سایت OSM شما</string>
	<string name="user_password_descr">جهت پذیرش در سایت openstreetmap.org مورد نیاز است</string>
	<string name="tip_rotation_switching">چرخش نقشه</string>
	<string name="west_south_west">غرب-جنوب-غرب</string>
	<string name="west">غرب</string>
	<string name="west_north_west">غرب-شمال-غرب</string>
	<string name="north_west">شمال-غرب</string>
	<string name="north_north_west">شمال-شمال-غرب</string>
	<string name="front">جلو</string>
	<string name="front_right">جلو راست</string>
	<string name="right">راست</string>
	<string name="back_right">عقب راست</string>
	<string name="back">عقب</string>
	<string name="back_left">عقب چپ</string>
	<string name="left">چپ</string>
	<string name="front_left">جلو چپ</string>
	<string name="oclock">ساعت</string>
	<string name="towards">به طرف</string>
	<string name="accuracy">دقت</string>
	<string name="altitude">ارتفاع</string>
	<string name="i_am_here">من اینجا هستم</string>
	<string name="local_openstreetmap_uploadall">همه را آپلود کن</string>
	<string name="local_openstreetmap_show">روی نقشه نشان بده</string>
	<string name="local_openstreetmap_upload">اصلاحات را به OSM آپلود کن</string>
	<string name="local_openstreetmap_delete">حذف اصلاحات</string>
	<string name="local_openstreetmap_descr_title">ویرایش ناهمزمان OSM:</string>
	<string name="free_version_message">این نسخه رایگان OsmAnd تنها به %1$s دانلود محدود است و همچنین مقالات آفلاین ویکیپدیا را نیز ندارد.</string>
	<string name="free_version_title">نسخه رایگان</string>
	<string name="poi_context_menu_showdescription">نمایش توضیحات POI</string>
	<string name="index_name_north_america">آمریکای شمالی</string>
	<string name="index_name_us">آمریکای شمالی-ایالات متحده</string>
	<string name="index_name_central_america">آمریکای مرکزی</string>
	<string name="index_name_south_america">آمریکای جنوبی</string>
	<string name="index_name_europe">اروپا</string>
	<string name="index_name_france">اروپا-فرانسه</string>
	<string name="index_name_germany">اروپا-آلمان</string>
	<string name="index_name_russia">اروپا/آسیا-روسیه</string>
	<string name="index_name_africa">آفریقا</string>
	<string name="index_name_asia">آسیا</string>
	<string name="index_name_oceania">اقیانوسیه</string>
	<string name="index_name_other">کل دنیا و نقشه های بالادستی</string>
	<string name="index_name_voice">بسته های صوتی(ضبط شده، قابلیت محدود)</string>
	<string name="index_name_tts_voice">بسته های صوتی(TTS، ارجح)</string>
	<string name="amenity_type_wikiosm">ویکیپدیا (آفلاین)</string>
	<string name="routing_settings">مسیریابی</string>
	<string name="routing_settings_descr">تعیین گزینه های مسیریابی</string>
	<string name="global_settings">تنظیمات کلی</string>
	<string name="osmand_parking_delete">حذف نشانگر پارکینگ</string>
	<string name="save_route_as_gpx">مسیر به صورت GPX ذخیره شود</string>
	<string name="route_roundabout">میدان: از خروجی %1$d خارج شده و ادامه دهید</string>
	<string name="extra_settings">تنظیمات پیشرفته</string>
	<string name="plugins_screen">افزونه ها</string>
	<string name="select_plugin_to_activate">بر روی افزونه ها کلیک کنید تا آنها را فعال/غیرفعال کنید. (شاید نیاز به راه اندازی مجدد OsmAnd باشد)</string>
	<string name="prefs_plugins_descr">افزونه ها، تنظیمات پیشرفته و قابلیتهای بیشتری را فعال میکنند</string>
	<string name="prefs_plugins">افزونه ها</string>
	<string name="debugging_and_development">توسعه OsmAnd</string>
	<string name="send_files_to_osm">فایلهای GPX به OSM ارسال شوند؟</string>
	<string name="gpx_visibility_txt">قابلیت دید</string>
	<string name="gpx_tags_txt">تگ ها</string>
	<string name="gpx_description_txt">توضیح</string>
	<string name="validate_gpx_upload_name_pwd">لطفاً نام کاربری و رمز عبور OSM را بدهید تا فایلهای GPX ارسال شود.</string>
    	<string name="default_buttons_support">حمایت</string>
	<string name="support_new_features">حمایت از قابلیتهای جدید</string>
	<string name="support_new_features_descr">برای دیدن قابلیتهای جدید در برنامه کمک مالی کنید</string>
	<string name="show_ruler_level">نمایش خط کش</string>	
	<string name="info_button">اطلاعات</string>
	<string name="back_to_location">برگشتن به موقعیت</string>
	<string name="help">کمک</string>
	<string name="show_details">نمایش جزئیات</string>
	<string name="accessibility_on">روشن</string>
	<string name="accessibility_off">خاموش</string>
	<string name="accessibility_default">طبق تنظیمات کلی سیستم</string>
	<string name="backToMenu">برگشت به منو</string>
	<string name="zoomOut">ریزتر</string>
	<string name="zoomIn">درشت تر</string>
	<string name="zoomIs">زوم</string>
	<string name="north">شمال</string>
	<string name="north_north_east">شمال-شمال-شرق</string>
	<string name="north_east">شمال-شرق</string>
	<string name="east_north_east">شرق-شمال-شرق</string>
	<string name="east">شرق</string>
	<string name="east_south_east">شرق-جنوب-شرق</string>
	<string name="south_east">جنوب-شرق</string>
	<string name="south_south_east">جنوب-جنوب-شرق</string>
	<string name="south">جنوب</string>
	<string name="south_south_west">جنوب-جنوب-غرب</string>
	<string name="south_west">جنوب-غرب</string>
	<string name="use_distance_measurement_help">* برای نشانگذاری یک نقطه.\n
	* بر روی نقشه فشاردهید و نگه دارید تا نقطه قبلی پاک شود.\n
	* بر روی نقطه فشار دهید و نگه دارید تا  توضیحی را ببینید و به آن بچسبانید.\n
	* بر روی ویجت اندازه گیری کلیک کنید تا گزینه های بیشتری را ببینید.</string>
    <string name="menu_layers">لایه های نقشه</string>
	<string name="layer_map_appearance">چینش صفحه</string>
	<string name="map_widget_config">چینش صفحه</string>
	<string name="map_widget_intermediate_distance">نقطه بین راهی</string>
    <string name="delete_target_point">حذف نقطه بین راهی</string>
	<string name="target_point">نقطه بین راهی %1$s</string>
    <string name="intermediate_point">نقطه بین راهی %1$s</string>
    <string name="context_menu_item_last_intermediate_point">افزودن به عنوان آخرین نقطه بین راهی</string>
    <string name="context_menu_item_first_intermediate_point">افزودن به عنوان اولین نقطه بین راهی</string>
    <string name="add_as_last_destination_point">افزودن به عنوان آخرین نقطه بین راهی</string>
    <string name="add_as_first_destination_point">افزودن به عنوان اولین نقطه بین راهی</string>
    <string name="intermediate_point_too_far">نقطه بین راهی %1$s از نزدیکترین جاده خیلی دور است.</string>
    <string name="arrived_at_intermediate_point">شما به نقطه بین راهی خود رسیده اید</string>
    <string name="context_menu_item_intermediate_point">افزودن به عنوان نقطه بین راهی</string>
    <string name="add_waypoint_dialog_added">نقطه بین راهی GPX \'\'{0}\'\' افزوده شد</string>
	<string name="add_waypoint_dialog_title">افزودن نقطه بین راهی به مسیر GPX ضبط شده</string>
	<string name="amenity_type_administrative">اداری</string>
	<string name="amenity_type_barrier">موانع</string>
	<string name="amenity_type_education">آموزشی</string>
	<string name="amenity_type_emergency">اورژانس</string>
	<string name="amenity_type_entertainment">تفریح و سرگرمی</string>
	<string name="amenity_type_finance">مالی</string>
	<string name="amenity_type_healthcare">بهداشت و درمان</string>
	<string name="amenity_type_historic">مکانهای تاریخی</string>
	<string name="amenity_type_landuse">کاربری اراضی</string>
	<string name="amenity_type_leisure">اوقات فراغت</string>
	<string name="amenity_type_manmade">ساخته دست بشر</string>
	<string name="amenity_type_military">نظامی</string>
	<string name="amenity_type_natural">منابع طبیعی</string>
	<string name="amenity_type_office">دفتر کار</string>
	<string name="amenity_type_other">سایر</string>
	<string name="amenity_type_shop">فروشگاه</string>
	<string name="amenity_type_sport">ورزشی</string>
	<string name="amenity_type_sustenance">مواد غذایی</string>
	<string name="amenity_type_tourism">گردشگری</string>
	<string name="amenity_type_transportation">حمل و نقل عمومی</string>
	<string name="poi_filter_closest_poi">نزدیکترین POI</string>
	<string name="poi_filter_custom_filter">فیلتر سفارشی</string>
	<string name="poi_filter_namefinder">نام یاب آنلاین</string>
	<string name="poi_search_desc">جستجوی POI (مکانهای مهم)</string>
	<string name="poi_dialog_comment_default">تغییر POI</string>
	<string name="default_buttons_commit">اجرا</string>
	<string name="download_srtm_maps">منحنی های همتراز</string>
    <string name="srtm_plugin_name">افزونه منحنی های همتراز</string>
    <string name="index_srtm_ele">خطوط همتراز</string>
    <string name="download_roads_only_item">فقط جاده ها</string>
    <string name="rendering_attr_noAdminboundaries_description">عدم نمایش مرزهای محلی (در سطح ۵-۹)</string>
    <string name="osmodroid_plugin_old_ver_not_supported">این نسخه افزونه OsMoDroid قدیمی میباشد و نیاز به بروزرسانی دارد.</string>
    <string name="osmodroid_plugin_description">OsMoDroid افزونه ای برای OsmAnd است که قابلیتهای مسیریابی آنلاین دارد.اطلاعات درباره این سرویس در وبسایت http://esya.ru موجود است.</string>
    <string name="osmodroid_plugin_name">افزونه OsMoDroid</string>
	<string name="tip_altitude_offset">تصحیح ارتفاع</string>
	<string name="tip_altitude_offset_t">بیشتر دستگاههای GPS مقدار ارتفاع را براساس سیستم مرجع WGS84 هذلولی نشان میدهند که تبدیل آن به سیستمهای مورد استفاده محلی نیازمند تصحیح موقعیت میباشد.
		\n\nمرجع (EGM96 (geoid نزدیکترین سیستم به این سیستم محلی  میباشد.
		\n\nبرنامه OsmAnd نیز ارتفاع محل شما را در سیستم EGM96 نشان میدهد در صورتیکه فایل \'تصحیح ارتفاع جهان\' (WW15MGH.DAC) را از طریق \'تنظیمات\'-&gt;\'مدیریت داده ها\' دانلود کنید. (فایل اصلی در http://earth-info.nga.mil/GandG/wgs84/gravitymod/egm96/binary/WW15MGH.DAC وجود دارد.)
	</string>
    
    
    <string name="incremental_search_city">جستجوی یک به یک شهر</string>
    <string name="rendering_attr_showRoadMaps_name">فقط نقشه راهها</string>
    <string name="safe_mode_description">اجرای برنامه در حالت Safe mode (از آندروئید که کندتر میباشد به جای کد بومی استفاده میکند).</string>
    <string name="native_library_not_running">برنامه در حالت Safe mode اجرا میشود (از طریق تنظیمات آنرا غیرفعال کنید).</string>
    <string name="background_service_is_enabled_question">OsmAnd حتی در حالت Sleep mode هم اجرا میشود. این حالت را خاموش میکنید؟</string>
    <string name="close_changeset">بستن changeset</string>
	<string name="zxing_barcode_scanner_not_found">برنامه اسکنر بارکد ZXing نصب نشده است. در مارکت جستجو میکنید؟</string>
	<string name="rendering_attr_roadColors_description">انتخاب جدول رنگ راهها:</string>
	<string name="rendering_attr_roadColors_name">جدول رنگ راهها</string>
    <string name="enable_plugin_monitoring_services">افزونه مسیریابی را فعال کنید تا سرویسهای ثبت مکان استفاده شود (ضبط GPX، مسیریابی آنلاین)</string>
    <string name="non_optimal_route_calculation">محاسبه مسیر غیر بهینه احتمالی در مسافتهای طولانی</string>
	<string name="gps_not_available">لطفاً GPS را از طریق تنظیمات فعال کنید</string>
    <string name="map_widget_monitoring_services">خدمات ثبت و ضبط</string>
	
    <string name="show_warnings_descr">تنظیم هشدارهای ترافیکی (حداکثر سرعت، ایستگاههای بازرسی، سرعتگیرها)، هشدار دوربینهای کنترل سرعت و اطلاعات لاین ها</string>
	<string name="use_compass_navigation_descr">از قطب نما استفاده کن وگرنه جهت شناسایی نمیشود</string>
	<string name="avoid_motorway">اجتناب از اتوبانها</string>
	<string name="snap_to_road_descr">چسبیدن موقعیت به جاده در طول مسیریابی</string>
	<string name="snap_to_road">چسبیدن به جاده</string>
	<string name="osmand_play_title_30_chars">نقشه های OsmAnd و مسیریابی</string>
	<string name="osmand_short_description_80_chars">نمایش نقشه های همراه و مسیریابی نقشه های OSM به صورت آنلاین و آفلاین</string>
	<string name="osmand_plus_play_title_30_chars">نقشه های +OsmAnd و مسیریابی</string>
	<string name="osmand_plus_short_description_80_chars">نمایش نقشه های همراه و مسیریابی نقشه های OSM به صورت آنلاین و آفلاین</string>
	<string name="tip_update_index">به روز رسانی نقشه های آفلاین</string>
	<string name="tip_update_index_t">داشتن نقشه های به روز برای دیدن آفلاین نقشه، جستجوی آدرس یا POI و مسیریابی آفلاین الزامی است. OsmAnd یک سیستم مدیریت داده برای دانلود این نقشه ها (و سایر فایلهای داده) و بررسی به روز رسانی های جدید دارد.
		\n\nبرای دانلود نقشه ها به \'تنظیمات\'-&gt;\'مدیریت داده ها\'-&gt;\'دانلود داده های آفلاین\' بروید.
		\n\nپس از بازیابی لیست نواحی از اینترنت، میتوانید روی هر مورد کلیک کنید تا دانلود یا بروز رسانی شود. دقت کنید که انتخابگر نوع فایل بالای صفحه نوع دانلودی را که میخواهید نشان میدهد (نقشه عادی، لایه های تپه سایه و غیره).
		\n\nمیتوانید لیست را با نوشتن چند حرف از اسم آن فیلتر کنید و یا با انتخاب \'تنظیمات\'-&gt;\'فیلتر دانلود شده ها\' فقط به روز رسانی برای داده هایی که از قبل روی دستگاه شما موجود است را ببینید.
		\n\n\t* مدخل \'سبز\' رنگ نشاندهنده این است که فایلهای داده بر روی سرور و دستگاه شما یکی هستند.
		\n\t* مدخل \'آبی\' رنگ نشاندهنده این است که به روزرسانی بر روی سرور وجود دارد
		\n\t* مدخل با حروف کج نشاندهنده داده های غیرفعال شده برروی  دستگاه شما میباشد
	</string>
	<string name="filterpoi_activity">ایجاد فیلتر POI</string>
	<string name="osmand_distance_planning_plugin_name">مسافت سنج و ابزار طرح ریزی سفر</string>
    <string name="distance_measurement_finish_subtrack">شروع مسیر جدید</string>
    <string name="use_kalman_filter_compass_descr">از فیلتر Kalman استفاده کنید تا از اغتشاشات قطب نما پرهیز شود</string>
    <string name="monitoring_settings">سرویسهای ثبت و حالت Sleep mode</string>
    <string name="monitoring_settings_descr">تنظیم چگونگی ضبط سفر و فعالسازی حالت sleep mode</string>
    <string name="osmand_monitoring_plugin_name">سرویسهای ثبت و حالت Sleep mode</string>
    <string name="default_buttons_other_actions">کارهای دیگر</string>
    <string name="save_current_track_widget">ذخیره
	\n مسیر GPX فعلی</string>
	<string name="prefer_motorways">ترجیح دادن اتوبانها</string>
	<string name="prefer_in_routing_descr">ترجیح دادن اتوبانها</string>
    <string name="local_indexes_cat_srtm">داده های منحنی های همتراز</string>
    <string name="precise_routing_mode_descr">مسیریابی دقیق را فعال کنید تا مسیرها دقیق و بدون اشکال محاسبه شوند. این حالت به فاصله بستگی دارد و از توابع کتابخانه ای بومی استفاده نمیکند.</string>
    <string name="recording_context_menu_show">نشان بده</string>
    <string name="av_def_action_picture">گرفتن عکس</string>
    <string name="recording_context_menu_precord">گرفتن عکس</string>
    <string name="dropbox_plugin_description">افزونه DropBox به شما اجازه میدهد تا مسیرها و یادداشتهای صوتی/تصویری با حساب dropbox شما همزمان شود.</string>
    <string name="srtm_paid_version_msg">درنظر داشته باشید که افزونه منحنی های همتراز را از مارکت خریداری کنید تا به توسعه بیشتر نرم افزار کمک کنید.</string>
    <string name="srtm_paid_version_title">افزونه منحنی های همتراز</string>
    <string name="av_widget_action_descr">انتخاب عملکرد پیشفرض ویجت</string>
    <string name="recording_is_recorded">صدا/تصویر در حال ضبط میباشد. برای متوقف کردن آن ویجت AV را بزنید.</string>
    <string name="recording_playing">صدایی از ضبط مورد نظر درحال پخش میباشد.\n%1$s</string>
    <string name="recording_delete_confirm">آیا میخواهید این مورد ضبط شده را پاک کنید؟</string>
    <string name="recording_description">ضبط %1$s%2$s در %3$s</string>
    <string name="osmand_srtm_short_description_80_chars">افزونه OsmAnd برای منحنی های همتراز آفلاین</string>
    <string name="use_magnetic_sensor_descr">استفاده از حسگر مغناطیسی به جای سنسور جهت یابی برای استفاده در قطب نما</string>
    <string name="show_poi_over_map">نشان دادن POI</string>
	<string name="show_poi_over_map_description">نشان دادن POI بر روی نقشه (استفاده از فیلترهای انتخاب شده قبلی)</string>
	<string name="favourites_activity">علاقمندی ها</string>
	<string name="data_settings">داده ها</string>
	<string name="settings">تنظیمات</string>
	<string name="additional_settings">تنظیمات اضافی</string>
	<string name="update_tile">بروز رسانی نقشه</string>
	<string name="download_indexes">بارگذاری داده بصورت آفلاین</string>
	<string name="use_online_routing_descr">استفاده از اینترنت برای محاسبه مسیر</string>
	<string name="use_online_routing">استفاده از مسیریابی آنلاین</string>
	<string name="error_occurred_saving_gpx">خطا در هنگام ذخیره GPX</string>
	<string name="loading_poi_obj">در حال بارگذاری POI…</string>
	<string name="loading_streets_buildings">درحال بارگذاری خیابانها/ساختمانها…</string>
	<string name="loading_streets">درحال بارگذاری خیابانها…</string>
	<string name="loading_cities">درحال بارگزاری شهرها…</string>
	<string name="loading">درحال بارگزاری…</string>
	<string name="error_calculating_route">خطا در محاسبه مسیر</string>
	<string name="hint_search_online">پلاک، خیابان، شهر</string>
	<string name="context_menu_item_update_poi">بروزرسانی POI</string>
	<string name="sd_unmounted">حافظه جانبی در دسترس نمی باشد.\nقادر به دیدن نقشه یا پیدا کردن جزئیات نیستید.</string>
	<string name="route_tr">به راست بپیچید و ادامه دهید</string>
	<string name="route_tshr">کاملاً به راست بپیچید و ادامه دهید</string>
	<string name="route_tl">به چپ بپیچید و ادامه دهید</string>
	<string name="unzipping_file">درحال استخراج فایل …</string>
	<string name="network_provider">شبکه</string>
	<string name="int_seconds">ثانیه</string>
	<string name="int_min">دقیقه</string>
	<string name="show_route">جزئیات مسیر</string>
	<string name="poi_context_menu_modify">تنظیم POI</string>
	<string name="poi_context_menu_delete">حذف POI</string>
	<string name="daynight_mode_day">روز</string>
	<string name="daynight_mode_night">شب</string>
	<string name="daynight_mode_auto">طلوع/غروب</string>
	<string name="daynight_mode_sensor">حسگر نوری</string>
	<string name="daynight">حالت روز/شب</string>
	<string name="select_all">انتخاب همه</string>
	<string name="fast_route_mode">سریعترین مسیر</string>
	<string name="fast_route_mode_descr">فعال کنید تا مسیر سریعتر محاسبه شود یا غیرفعال کنید تا مسیر کوتاهتر محاسبه شود </string>
	<string name="context_menu_item_download_map">دانلود نقشه</string>
	<string name="select_max_zoom_preload_area">انتخاب حداکثر میزان بزرگنمایی برای پیش فرض</string>
	<string name="show_point_options">استفاده از مکان به عنوان…</string>
	<string name="local_index_gpx_timespan">\nمحدوده زمانی: %1$d:%2$02d:%3$02d</string>
	<string name="local_index_gpx_timemoving">\nزمان سفر: %1$d:%2$02d:%3$02d</string>
	<string name="settings_preset">پروفایل پیش فرض</string>
	<string name="settings_preset_descr">نمای نقشه و تنظیمات مسیریابی برای هر پروفایل ذخیره میشود. پروفایل پیش فرض خود را اینجا تنظیم کنید.</string>
    <string name="osmand_background_plugin_description">نشان دادن تنظیمات سرویسهای واقعه نگاری و حالت خواب.</string>
    <string name="av_def_action_choose">انتخاب برحسب تقاضا</string>
    <string name="audionotes_location_not_defined">مکان مربوط به این یادداشت هنوز تعریف نشده است. برای اختصاص یادداشت به یک محل \"استفاده از موقعیت...\" را انتخاب کنید</string>
    <string name="rendering_attr_showRoadMaps_description">انتخاب کنید چه زمانی تنها نقشه راهها نشان داده شود:</string>
	<string name="target_points">نقاط بین راهی</string>
    <string name="ending_point_too_far">نقطه پایانی از نزدیکترین جاده خیلی دور است.</string>
    <string name="map_widget_vector_attributes">خصوصیات رندر نقشه:</string>
	<string name="live_monitoring_mode_off">شروع\n ردگیری آنلاین</string>
	<string name="live_monitoring_mode_on">توقف\n ردگیری آنلاین</string>
	<string name="av_photo_play_sound_descr">پخش صدای شاتر دوربین در زمان عکسبرداری</string>
<string name="av_camera_focus">نوع فوکوس دوربین</string>
	<string name="av_camera_focus_descr">انتخاب نوع فوکوس دوربین داخلی</string>
	<string name="av_camera_focus_auto">فوکوس خودکار</string>
	<string name="av_camera_focus_hiperfocal">فوکوس فراکانونی</string>
	<string name="av_camera_focus_edof">عمق میدان گسترده (EDOF)</string>
	<string name="av_camera_focus_infinity">فوکوس بر روی بینهایت تنظیم شده است</string>
	<string name="av_camera_focus_macro">حالت فوکوس ماکرو (از نزدیک)</string>
	<string name="av_camera_focus_continuous">دوربین دائماً در حال فوکوس میباشد</string>
	<string name="choose_intersected_street">خیابان متقاطع را انتخاب کنید</string>
	<string name="osm_settings">ویرایش OSM</string>
	<string name="save_current_track_descr">مسیر جاری هم اکنون بر روی کارت حافظه ذخیره شود</string>
	<string name="save_current_track">ذخیره مسیر GPX جاری</string>
	<string name="save_track_interval">فواصل ثبت</string>
	<string name="save_track_interval_descr">انتخاب فواصل زمانی برای تعیین موقعیت مسیر</string>
	<string name="save_track_to_gpx_descrp">مسیرها براساس روز دسته بندی و در شاخه مسیرها ذخیره میشوند</string>
	<string name="map_preferences_descr">اختصاص تنظیمات نقشه مانند: منبع نقشه، چرخش، موقعیت نشانگر، چرخش صفحه</string>
	<string name="osm_settings_descr">اختصاص تنظیمات (Openstreetmap.org (OSM مورد لزوم برای ورود به OSM</string>
	<string name="data_settings_descr">اختصاص زبان، دانلود یا بارگیری مجدد داده ها</string>
	<string name="av_photo_play_sound">در هنگام عکسبرداری صدا پخش شود</string>
	<string name="intermediate_items_sort_by_distance">مرتب کردن</string>
    <string name="local_osm_changes_backup_successful">فایل تغییر OSM با موفقیت ایجاد شد %1$s</string>
    <string name="safe_mode">حالت Safe mode</string>
    <string name="show_lanes">نشان دادن خطوط خیابان</string>
	<string name="avoid_unpaved">اجتناب از مسیرهای غیرآسفالت</string>
	<string name="avoid_ferries">اجتناب از حمل با کشتی</string>
	<string name="position_on_map_descr">انتخاب محل قرار گرفتن نشانگر موقعیت روی نقشه</string>
	<string name="map_widget_fluorescent">مسیرهای فلورسنت</string>
	<string name="bg_service_sleep_mode_off">فعال کردن\n حالت خواب</string>
	<string name="bg_service_sleep_mode_on">توقف\n حالت خواب</string>
	<string name="gps_wakeup_interval">فواصل فعال سازی GPS: %s</string>
	<string name="screen_is_locked">برای بازکردن قفل صفحه ایکن قفل را بزنید</string>
	<string name="map_widget_lock_screen">قفل صفحه</string>
	<string name="bg_service_screen_lock">قفل صفحه</string>
	<string name="bg_service_screen_unlock">بازکردن صفحه</string>
	<string name="bg_service_interval">تنظیم فواصل بیدار شدن:</string>
	<string name="select_animate_speedup">انتخاب سرعت شبیه سازی مسیر</string>
    	<string name="native_app_allocated_memory_descr">کل حافظه اختصاص یافته به برنامه %1$s مگابایت (دالویک %2$s MB، بقیه %3$s MB)
		حافظه نسبی %4$s مگابایت ( حد آندروئید %5$s MB، دالویک %6$s MB).</string>
	<string name="global_app_allocated_memory_descr">حافظه اختصاص یافته %1$s مگابایت (حد آندروئید %2$s MB، دالویک %3$s MB).</string>
	<string name="shared_location">موقعیت به اشتراک گذاری شده</string>
	<string name="gpxup_trackable">قابل ردگیری</string>
	<string name="gpxup_identifiable">قابل شناسایی</string>
	<string name="navigate_point_format">قالب:</string>
	<string name="basemap_was_selected_to_download">نقشه پایه جهت عملکرد صحیح برنامه لازم است و برای دانلود علامت گذاری شد.</string>
	<string name="select_index_file_to_download">چیزی پیدا نشد. اگر نمیتوانید ناحیه خود را پیدا کنید، میتوانید آنرا خودتان بسازید (http://osmand.net را ببینید).</string>
	<string name="local_indexes_cat_tile">نقشه های آنلاین</string>
	<string name="map_online_data">نقشه های آنلاین</string>
	<string name="map_online_data_descr">استفاده از نقشه های آنلاین (دانلود کاشه های نقشه روی حافظه جانبی)</string>
	<string name="online_map_settings">نقشه های آنلاین</string>
	<string name="online_map_settings_descr">تنظیمات آنلاین و منابع کاشه های نقشه</string>
	<string name="map_settings_descr">تنظیم نمایش نقشه</string>
	<string name="vector_maps_may_display_faster_on_some_devices">نقشه های بُرداری سریعتر نمایش داده میشوند. ممکن است روی یرخی دستگاهها خوب کار نکند.</string>
	<string name="test_voice_prompts">امتحان اعلانهای صوتی</string>    
	<string name="switch_to_raster_map_to_see">هیچ نقشه بُرداری آفلاینی برای این محل وجود ندارد. میتوانید یکی را از قسمت تنظیمات (مدیریت داده ها) دانلود کنید یا از نقشه های آنلاین استفاده کنید.</string>
	<string name="no_info">بدون اطلاعات</string>
	<string name="direction_style_clockwise">در جهت عقربه های ساعت (۱۲ بخشی)</string>
	<string name="settings_direction_style">نوع جهت گیری</string>
	<string name="settings_direction_style_descr">انتخاب نوع جهت گیری در هنگام حرکت</string>
	<string name="auto_announce_on">شروع اعلام خودکار</string>
	<string name="auto_announce_off">توقف اعلام خودکار</string>
	<string name="use_fluorescent_overlays_descr">برای نمایش مسیرها و جاده ها از رنگهای فلوروسنت استفاده شود</string>
	<string name="offline_edition">ویرایش آفلاین</string>
	<string name="offline_edition_descr">استفاده همیشگی از ویرایش آفلاین</string>
	<string name="local_openstreetmap_uploading">درحال آپلود…</string>
	<string name="local_openstreetmap_were_uploaded">تعداد {0} اشکال/POI آپلود شد</string>
	<string name="update_poi_does_not_change_indexes">تغییرات POI درون برنامه تاثیری روی فایلهای نقشه دانلود شده ندارد. تغییرات درون فایل محلی ذخیره میشوند.</string>
	<string name="show_current_gpx_title">نمایش مسیر جاری</string>
	<string name="fav_export_confirmation">فایلی با همین علاقمندیها قبلاً ذخیره شده است. جایگزین میکنید؟</string>
	<string name="tip_day_night_mode">حالت شب/روز</string>
	<string name="tip_osm_improve">بهبود داده های OSM</string>
	<string name="osmand_development_plugin_description">نشان دادن تنظیمات برای توسعه و اشکال زدایی ویژگیهایی مانند شبیه سازی مسیر یا عملکرد رندر.</string>
	<string name="animate_route_off">توقف شبیه سازی</string>
	<string name="animate_route">شروع شبیه سازی</string>
	<string name="where_am_i">موقعیت من</string>
	<string name="layer_transport">ایستگاههای حمل و نقل عمومی</string>
	<string name="transport_stops">ایستگاهها</string>
	<string name="transport_stops_to_pass">ایستگاههای مسیر</string>
	<string name="show_transport_over_map_description">نشان دادن ایستگاههای حمل و نقل عمومی روی نقشه</string>
	<string name="show_transport_over_map">ایستگاههای حمل و نقل عمومی را نشان بده</string>
	<string name="application_dir">شاخه ذخیره سازی</string>
	<string name="map_orientation_portrait">عمودی</string>
	<string name="map_screen_orientation_descr">عمودی، افقی یا براساس دستگاه</string>
	<string name="map_orientation_landscape">افقی</string>
	<string name="map_orientation_default">بر اساس دستگاه</string>
	<string name="rotate_map_to_bearing">چرخش نقشه</string>
	<string name="map_screen_orientation">چرخش صفحه</string>
	<string name="tts_language_not_supported_title">زبان پشتیبانی نمیشود</string>
	<string name="tts_language_not_supported">زبان انتخاب شده توسط موتور TTS (متن به گفتار) آندروئید نصب شده پشتیبانی نمیشود.آیا در مارکت دنبال موتور TTS دیگری میگردید؟ درغیراینصورت زبان TTS پیشفرض استفاده خواهد شد.</string>
	<string name="tts_missing_language_data">هیچ داده ای برای زبان انتخاب شده نصب نشده است. آیا برای نصب به مارکت میروید؟</string>
	<string name="preferred_locale_descr">انتخاب زبان نمایش</string>
	<string name="preferred_locale">زبان نمایش</string>
	<string name="rotate_map_none_opt">بدون چرخش نقشه (همیشه شمال به طرف بالا)</string>
	<string name="rotate_map_compass_opt">به طرف قطب نما</string>
	<string name="rotate_map_bearing_opt">به طرف مسیر حرکت</string>
	<string name="amenity_type_user_defined">تعریف شده توسط کاربر</string>
	<string name="profile_settings">تنظیمات پروفایل ها</string>
	<string name="osmand_service">عملکرد حالت sleep mode</string>
	<string name="osmand_service_descr">برای اجرای OsmAnd در زمانی که صفحه خاموش است به کار میرود</string>
	<string name="binary_map_download_success">دانلود موفقیت آمیز بود.
		\n\t\n\tبرای استفاده از \'منو\'-&gt;\'لایه های نقشه\'-&gt;\'منبع نقشه...\'-&gt;\'نقشه های بُرداری آفلاین\' استفاده کنید.
	</string>
	<string name="download_files_not_enough_space">فضای کافی برای دانلود %1$s مگابایت وجود ندارد (فضای خالی: %2$s).</string>
	<string name="download_files_question_space">اکنون فضای خالی {2} مگابایت است! {0} فایل دانلود شود ({1} MB)؟</string>
	<string name="tip_select_destination_point">دریافت مسیر</string>
	<string name="use_transparent_map_theme">تم شفاف</string>
	<string name="native_library_not_supported">کتابخانه بومی بر روی این دستگاه پشتیبانی نمیشود.</string>
	<string name="init_native_library">مقداردهی اولیه کتابخانه بومی…</string>
	<string name="choose_auto_follow_route">نمای نقشه خودکار-مرکز</string>
	<string name="choose_auto_follow_route_descr">زمان لازم برای همزمان سازی نقشه با موقعیت فعلی</string>
	<string name="auto_follow_route_never">هرگز</string>
	<string name="auto_follow_route_navigation">ناوبری تنها با حالت خودکار-مرکز نقشه</string>
	<string name="auto_follow_route_navigation_descr">حالت خودکار-مرکز نقشه تنها در زمان مسیریابی.</string>
	<string name="auto_follow_location_enabled">نمای نقشه خودکار-مرکز میباشد.</string>
	<string name="pref_vector_rendering">تنظیمات مربوط به رندرکننده بُرداری</string>
	<string name="pref_overlay">لایه رویی/لایه زیری</string>
	<string name="pref_raster_map">تنظیمات منبع نقشه</string>
	<string name="pref_vector_map">تنظیمات نقشه بُرداری</string>
	<string name="layer_poi_label">برچسبهای POI</string>
	<string name="poi_query_by_name_matches_categories">چندین طبقه بندی POI سازگار با تقاضای شما پیدا شد:</string>
	<string name="data_to_search_poi_not_available">داده های محلی برای جستجوی POI وجود ندارد.</string>
	<string name="old_poi_file_should_be_deleted">فایل داده های POI \'%1$s\' زائد است و میتوان آنرا حذف کرد.</string>
	<string name="button_upgrade_osmandplus">ارتقاء به +OsmAnd</string>
	<string name="search_position_fixed">ثابت شد</string>
	<string name="save_route_dialog_title">ذخیره مسیر به صورت فایل GPX</string>
	<string name="route_successfully_saved_at">مسیر با موفقیت در \'%1$s\' ذخیره شد.</string>
	<string name="search_position_map_view">آخرین نمای نقشه</string>
	<string name="select_search_position">جستجو در اطراف:</string>
	<string name="context_menu_item_search">جستجو اطراف اینجا</string>
	<string name="local_index_upload_gpx_description">فایل GPX را به سایت OSM آپلود کنید. ازین فایل برای بهبود و توسعه نقشه استفاده خواهد شد.</string>
	<string name="local_index_items_uploaded">%1$d مورد از %2$d مورد با موفقیت آپلود شد.</string>
	<string name="local_index_mi_upload_gpx">ارسال به OSM</string>
	<string name="show_more_map_detail_descr">برخی جزئیات بیشتر نقشه بُرداری (مثل راهها و غیره) در زومهای پایینتر نشان داده شود</string>
	<string name="favourites_delete_multiple_succesful">محل(های) مورد علاقه با موفقیت حذف شد.</string>
	<string name="favorite_delete_multiple">شما در حال حذف کردن %1$d علاقمندی و %2$d گروه علاقمندی هستید. آیا مطمن هستید؟</string>
	<string name="basemap_missing">نقشه پایه دنیا (که تمام دنیا را در زومهای پایین پوشش میدهد) پیدا نشد. فایل World_basemap_x.obf را دانلود کنید.</string>
	<string name="local_index_installed">ویرایش</string>
	<string name="tip_recent_changes">تغییرات اخیر</string>
	<string name="voice_not_use">استفاده نکن</string>
	<string name="voice_not_specified">هیچیک</string>
	<string name="installing_new_resources">بازکردن داده های جدید…</string>
	<string name="internet_connection_required_for_online_route">یک سرویس مسیریابی آنلاین انتخاب شده است اما ارتباط اینترنتی وجود ندارد.</string>
	<string name="tts_missing_language_data_title">داده های گم شده</string>
	<string name="gpx_option_reverse_route">معکوس کردن مسیر GPX</string>
	<string name="gpx_option_destination_point">استفاده از مسیر جاری</string>
	<string name="gpx_option_from_start_point">گذر از تمامی مسیر</string>
	<string name="switch_to_vector_map_to_see">برای این محل نقشه بُرداری آفلاین وجود دارد. \n\t\n\tبرای فعالسازی آن به \'منو\'←\'لایه های نقشه\'←\'منبع نقشه...\'←\'نقشه های آفلاین بُرداری\' بروید.</string>
	<string name="choose_audio_stream">خروجی راهنمای صوتی</string>
	<string name="layer_underlay">نقشه زیرین…</string>
	<string name="map_underlay">نقشه زیری</string>
	<string name="map_underlay_descr">انتخاب نقشه زیرین</string>
	<string name="layer_overlay">نقشه رویی…</string>
	<string name="default_none">هیچیک</string>
	<string name="map_overlay">نقشه رویی</string>
	<string name="map_overlay_descr">انتخاب نقشه رویی</string>
	<string name="tile_source_already_installed">نقشه قبلاً نصب شده است، تنظیمات به روز خواهد شد</string>
	<string name="internet_not_available">ارتباط اینترنتی لازم برای عملیات وجود ندارد</string>
	<string name="install_more">نصب بیشتر…</string>
	<string name="level_to_switch_vector_raster_descr">حداقل زوم برای استفاده از نقشه های بُرداری</string>
	<string name="tip_location_sharing">به اشتراک گذاری مکان</string>
	<string name="error_doing_search">در هنگام جستجوی آفلاین خطایی رخ داد</string>
	<string name="tip_favorites">نقاط مورد علاقه</string>
	<string name="system_locale">سیستم</string>
	<string name="incomplete_locale">ناقص</string>
	<string name="tip_map_switch">انتخاب منبع نقشه</string>
	<string name="tip_navigation">مسیریابی</string>
	<string name="tip_navigation_t">برای دریافت مسیر به یک مکان، یا مستقیماً روی نقشه بر روی آن نقطه کلیک طولانی کنید و سپس بر روی توضیحات آن کلیک کرده \'مسیر به\' را انتخاب کنید یا اینکه در هر لیست جستجو یا علاقمندی بر روی آن مورد کلیک کرده و \'مسیرها\' را انتخاب کنید.
		\n\nمقصد به صورت یک پرچم نارنجی روی نقشه نشان داده میشود و OsmAnd فاصله و جهت تا آن نقطه را با مثلث نارنجی رنگ نشان میدهد.
		\n\nبرای نشان دادن مسیر به هر مقصدی به جز موقعیت فعلی شما روی نقشه، آن نقطه را روی نقشه انتخاب و \'مسیر از\' را بزنید.
	</string>
	<string name="tip_search">در حال جستجو</string>
	<string name="tip_app_mode">بکار بردن پروفایل</string>
	<string name="si_mi_foots">مایل/پا</string>
	<string name="si_mi_yard">مایل/یارد</string>
	<string name="si_km_m">کیلومتر/متر</string>
	<string name="yard">یارد</string>
	<string name="foot">پا</string>
	<string name="mile">مایل</string>
	<string name="send_location_way_choose_title">اشتراک مکان توسط</string>
	<string name="send_location_sms_pattern">مکان: %1$s\n%2$s</string>
	<string name="send_location">ارسال مکان</string>
	<string name="context_menu_item_share_location">به اشتراک گذاری مکان</string>
	<string name="indexing_address">درحال ایندکس آدرس…</string>
	<string name="indexing_map">درحال ایندکس نقشه…</string>
	<string name="indexing_poi">درحال ایندکس POI…</string>
	<string name="indexing_transport">درحال ایندکس حمل و نقل عمومی…</string>
	<string name="input_output_error">خطای ورودی/خروجی رخ داد</string>
	<string name="km">کیلومتر</string>
	<string name="m">متر</string>
	<string name="map_tile_source">منبع نقشه تصویری</string>
	<string name="mark_point">هدف</string>
	<string name="show_osm_bugs_descr">نشان دادن OpenStreetBugs بر روی نقشه</string>
	<string name="show_osm_bugs">نشان دادن OpenStreetBugs</string>
	
	
    <string name="speak_speed_limit">اعلام سرعت مجاز</string>
    <string name="speak_cameras">اعلام دوربین سرعت سنج</string>
	<string name="speak_traffic_warnings">اعلام هشدارهای ترافیکی</string>
	<string name="tip_recent_changes_1_4_t">تغییرات نسخه 1.4:
	\n\t* بهینه سازی ایستگاههای بین راهی
	\n\t* جستجوی خیابانها با نام (محله)
	\n\t* افزونه طراحی مسیر (آپلود/ویرایش/ذخیره فایل GPX)
	\n\t* صفحه دانلودهای جدید (دانلود در پس زمینه)
	\n\t* پشتیبانی از پوشه GPX (ساماندهی فایل GPX)
	\n\t* حذف فایلهای SRTM
	\n\t* پشتیبانی از یادداشتهای OSM 
    </string>
    <string name="osmand_distance_planning_plugin_description">جهت اندازه گیری فاصله بین دو نقطه فایل مسیر ایجاد کنید (یا از فایل های GPX موجوداستفاده کنید/ تغییر دهید). ذخیره به عنوان GPX، می تواند برای برنامه ریزی مسیر GPX مورد استفاده قرار گیرد.</string>
    <string name="tip_recent_changes_1_3_t">تغییرات نسخه 1.3:
	\n\t* پشتیبانی از صفحه نمایشهای بزرگ
	\n\t* تم Holo (سفارشی)
	\n\t* تنظیم اضافه برای تثبیت قطب نما
	\n\t* جایگزینی دکمه منو با دکمه سمت چپ بالای صفحه نقشه
    </string>
    <string name="osmand_monitoring_plugin_description">فعال کردن ردیابی و راهبری در حالت خواب (صفحه نمایش خاموش) توسط روشن کردن منتاوب جی پی اس.
	تنظیمات ضبط آسان سفر در فایل GPX و یا به صورت آنلاین با یک سرویس اینترنتی.</string>
    <string name="tip_recent_changes_1_2_t">تغییرات نسخه 1.2.1:
	\n\t*رفع عیب اهداف جغرافیایی (Foursquare, c:geo)
	\n\t*رفع مشکل لرزش در صفحه نمایش هنگام مسیریابی
	\n\t*رفع مشکلات کوچک دیگر
	\n\nتغییرات نسخه 1.2:
		\n\t* رفع اشکلات (تنظیم مسیریابی، جستجو، ضبط صوتی-تصویری، اعلانهای صوتی، نمایش)
		\n\t* پیکربندی راحت تر لایه تپه سایه
		\n\t* پذیرش لینک از نقشه های گوگل
		\n\t* افزونه جدید(اطلاعات GPS)
		\n\t* پشتیبانی از قابلیت چند پنجره ای محصولات جدید سامسونگ
		\n\t* فیلتر کالمن برای قطب نما
		\n\t* پشتبانی نمایش ریگی
	</string>
    <string name="layer_hillshade">لایه سایه تپه</string>
    <string name="tip_recent_changes_1_1_4_t">تغییرات نسخه 1.1.4:
	\n\t* طراحی مجدد رابط کاربری
		\n\t* رفع اشکلات
    </string>
    <string name="index_name_openmaps">نقشه های اتحادیه اروپا</string>
    <string name="download_hillshade_item">سایه تپه</string>
    <string name="download_hillshade_maps">لایه تپه سایه</string>
    <string name="tip_recent_changes_1_1_2_t">تغییرات نسخه 1.1.2:
		\n\t* ارتقاء افزونه صوتی/تصویری)
		\n\t* بازسازی افزونه منحنی های همتراز
		\n\t* بسته سایه تپه برای افزونه منحنی های همتراز
		\n\t* رفع اشکال (بهینه سازی مسیریابی)
    </string>
    <string name="osmand_srtm_long_description_1000_chars">این افزونه، منحنی های همتراز را که در نقشه های آفلاین OsmAnd نمایش داده میشوند فراهم میکند. داده های جهانی (بین 70 درجه شمالی و 70 درجه جنوبی) در این زمسنه براساس اندازه گیری های SRTM (مأموریت توپوگرافی رادار شاتل) و ASTER (رادیومتر انعکاسی و پرتویی حرارتی هوایی پیشرفته)، یک ابزار تصویربرداری پردازنده ترا و ماهواره فوق پیشرفته سیستم نظارتی زمین NASA مییباشند. ASTER محصول تلاش مشترک میان ناسا، وزارت اقتصاد ژاپن، صنعت و تجارت (METI)، و سیستم های فضایی ژاپن (J-spacesystems) است.</string>
    <string name="srtm_plugin_description">تسهیل دانلود خطوط همتراز و سایه تپه (\'تنظیمات\'-&gt;\'مدیریت داده ها\'-&gt;\'دانلود\'-&gt;\'انتخاب نوع نقشه\'  مورد نظر).</string>
    <string name="monitoring_control_start">GPX</string>
    <string name="rendering_attr_noPolygons_description">محو کردن همه عوارض زمین روی نقشه</string>
	<string name="rendering_attr_noPolygons_name">مخفی کردن چندضلعی ها</string>
	<string name="rendering_attr_appMode_name">حالت رندرکردن</string>
	<string name="rendering_attr_appMode_description">بهینه سازی نقشه برای</string>
	<string name="rendering_attr_contourLines_description">نشان دادن از سطح زوم (نیازمند داده های خطوط همتراز):</string>
	<string name="rendering_attr_contourLines_name">نشان دادن خطوط همتراز</string>
	<string name="rendering_attr_hmRendered_description">افزایش جزئیات نقشه</string>
	<string name="local_index_routing_data">داده های مسیریابی</string>
	<string name="route_via">از طریق:</string>
    <string name="route_from">از:</string>
    <string name="incremental_search_building">جستجوی ساختمانها به صورت افزایشی</string>
	<string name="incremental_search_street">جستجوی خیابانها به صورت افزایشی</string>
	<string name="reload_tile">بارگیری مجدد مربع</string>
	<string name="save_track_to_gpx">ذخیره مسیر در فایل GPX</string>
	<string name="download_indexes_descr">داده ها را از اینترنت دانلود یا به روز رسانی کنید تا به صورت آفلاین استفاده شود</string>
	<string name="loading_postcodes">بارگیری کدهای پستی…</string>
	<string name="converting_names">تبدیل اسامی از زبان بومی به انگلیسی…</string>
	<string name="failed_op">ناموفق</string>
	<string name="auth_failed">اخذ مجوز ناموفق بود</string>
	<string name="closing_changeset">درحال بستن changeset…</string>
	<string name="opening_changeset">درحال بازکردن changeset…</string>
	<string name="list_index_files_was_not_loaded">لیست منطقه ها از osmand.net بازیابی نشد.</string>
	<string name="downloading_list_indexes">درحال دانلود منطقه های موجود…</string>
	<string name="download_question_exist">داده های آفلاین {0} از قبل وجود دارد({1}). آیا آنرا به روز رسانی میکنید ({2})؟</string>
	<string name="router_service">سرویس مسیریابی</string>
	<string name="sd_dir_not_accessible">پوشه ذخیره سازی روی کارت SD قابل دسترسی نیست</string>
	<string name="router_service_descr">انتخاب یک سرویس مسیریابی آنلاین یا آفلاین</string>
	<string name="max_level_download_tile_descr">انتخاب حداکثر زوم برای دانلود مربعهای نقشه آنلاین</string>
	<string name="search_osm_nominatim">جستجوی آنلاین با استفاده از OSM Nominatim</string>
	<string name="uploading">درحال آپلود…</string>
	<string name="uploading_data">درحال آپلود داده ها…</string>
	<string name="clear_all">پاک کردن همه</string>
	<string name="favorite">مورد علاقه</string>
	<string name="search_history_building">ساختمان:{0}, {1}, {2}</string>
	<string name="search_history_street">خیابان: {0}, {1}</string>
	<string name="search_history_int_streets">تفاطع: {0} x {1} به {2}</string>
	<string name="search_history_city">شهر: {0}</string>
	<string name="context_menu_item_update_map_confirm">داده های محلی از طریق اینترنت به روز رسانی شود؟</string>
	<string name="update_poi_error_loading">بروز خطا درحین بارگزاری داده از سرور</string>
	<string name="update_poi_no_offline_poi_index">برای این ناحیه هیچ نقطه مورد علاقه ای بصورت آفلابن موجود نیست</string>
	<string name="hello">برنامه مسیریابی OsmAnd</string>
	<string name="update_poi_success">داده های POI با موفقیت آپلود شد ({0} مورد بارگزاری شد)</string>
	<string name="update_poi_error_local">خطا در هنگام به روز رسانی لیست POI محلی</string>
	<string name="default_buttons_ok">خُب</string>
	<string name="transport">حمل و نقل</string>
	<string name="transport_route_distance">مسافت مسیر</string>
	<string name="transport_Stop">توقف</string>
	<string name="route_tslr">کمی به راست بپیچید و ادامه دهید</string>
	<string name="route_tshl">کاملاً به چپ بپیچید و ادامه دهید</string>
	<string name="route_tsll">کمی به چپ بپیچید و ادامه دهید</string>
	<string name="route_tu">دور بزنید و ادامه دهید</string>
	<string name="first_time_continue">بعداً</string>
	<string name="first_time_download">دانلود منطقه ها</string>
	<string name="search_poi_location">درحال جستجوی سیگنال…</string>
	<string name="search_near_map">جستجو در اطراف آخرین موقعیت نقشه</string>
	<string name="search_nearby">جستجو در اطراف</string>
	<string name="voice_provider">راهنمای صوتی</string>
	<string name="menu_mute_off">صدا روشن است</string>
	<string name="menu_mute_on">صدا خاموش است</string>
	<string name="voice_provider_descr">راهنمای صوتی را برای مسیریابی انتخاب کنید</string>
	<string name="voice_data_initializing">درحال آماده سازی داده های صوتی…</string>
	<string name="voice_data_not_supported">این نسخه داده صوتی پشتیبانی نمیشود</string>
	<string name="voice_data_corrupted">داده صوتی انتخاب شده معیوب است</string>
	<string name="voice_data_unavailable">داده صوتی انتخاب شده موجود نیست</string>
	<string name="sd_mounted_ro">کارت SD در حالت فقط خواندنی است.\nتنها میتوانید نقشه های بارگزاری شده از قبل را ببینید و نمیتوانید از اینترنت دانلود کنید.</string>
	<string name="process_navigation_service">سرویس مسیریابی OsmAnd</string>
	<string name="background_service_int_descr">تنظیم فواصل بیدار شدن مورد استفاده در سرویس sleep mode</string>
	<string name="background_service_int">فواصل بیدار شدن</string>
	<string name="background_service_provider_descr">انتخاب ارائه دهنده مکان مورد استفاده در سرویس sleep mode</string>
	<string name="background_service_provider">ارائه دهنده مکان</string>
	<string name="background_router_service_descr">OsmAnd را در پس زمینه اجرا میکند تا زمانیکه صفحه خاموش است محل شما را ردیابی کند</string>
	<string name="background_router_service">اجرا در حالت sleep mode</string>
	<string name="off_router_service_no_gps_available">سرویس مسیریابی در حالت sleep mode نیازمند این است که یک ارائه دهنده مکان روشن باشد.</string>
	<string name="hide_poi_filter">مخفی کردن فیلتر</string>
	<string name="show_poi_filter">نمایش فیلتر</string>
	<string name="search_poi_filter">فیلتر</string>
	<string name="layer_map">منبع نقشه…</string>
	<string name="context_menu_item_search_poi">جستجوی POI</string>
	<string name="use_trackball_descr">استفاده از گوی مکان نما برای حرکت نقشه</string>
	<string name="use_trackball">استفاده از گوی مکان نما</string>
	<string name="background_service_wait_int_descr">تنظیم حداکثر زمان انتظار برای هر بار فیکس شدن موقعیت در پس زمینه</string>
	<string name="background_service_wait_int">حداکثر زمان انتظار برای هر بار فیکس شدن</string>
	<string name="service_stop_background_service">خاموش کردن سرویس مسیریابی OsmAnd در حالت sleep mode</string>
	<string name="fav_imported_sucessfully">علاقمندیها با موفقیت ذخیره شد</string>
	<string name="fav_file_to_load_not_found">فایل GPX دارای نقاط مورد علاقه در {0} پیدا نشد</string>
	<string name="fav_saved_sucessfully">علاقمندی ها با موفقیت در {0} ذخیره شد</string>
	<string name="no_fav_to_save">هیچ نقطه مورد علاقه ای برای ذخیره شدن وجود ندارد</string>
	<string name="import_fav">بارگیری</string>
	<string name="export_fav">ذخیره</string>
	<string name="error_occurred_loading_gpx">هنگام بارگیری GPX خطایی رخ داد</string>
	<string name="send_report">ارسال گزارش</string>
	<string name="none_region_found">داده آفلاینی برای مناطق روی کارت SD پیدا نشد. مناطق را از اینترنت دانلود کنید.</string>
	<string name="poi_namefinder_query_empty">درخواست جستجو را برای پیدا کردن POI وارد کنید</string>
	<string name="any_poi">هرچه</string>
	<string name="layer_transport_route">مسیر حمل و نقل عمومی</string>
	<string name="thanks_yandex_traffic">با تشکر از Yandex برای فراهم آوردن اطلاعات ترافیک.</string>
	<string name="layer_yandex_traffic">ترافیک Yandex</string>
	<string name="layer_route">مسیر</string>
	<string name="layer_favorites">نقاط مورد علاقه</string>
	<string name="layer_osm_bugs">اشکالات OSM (آنلاین)</string>
	<string name="deselect_all">انتخاب هیچیک</string>
	<string name="reload">بازسازی</string>
	<string name="items_were_selected">{0} مورد انتخاب شد</string>
	<string name="daynight_descr">انتخاب زمان تغییر حالت در حالت روز/شب</string>
	<string name="install_selected_build">OsmAnd را نصب میکنید-{0} از {1} {2} مگابایت؟</string>
	<string name="loading_builds_failed">بازیابی لیست ساختهای OsmAn موفقیت آمیز نبود</string>
	<string name="loading_builds">بارگیری ساختهای OsmAnd…</string>
	<string name="select_build_to_install">یک ساخت OsmAnd را برای بارگیری انتخاب کنید</string>
	<string name="gps_status_app_not_found">برنامه "وضعیت GPS" نصب نشده است. در بازار جستجو میکنید؟</string>
	<string name="voice_is_not_available_msg">راهنمای صوتی موجود نیست. لطفاً به بخش تنطیمات رفته و بسته داده صوتی مورد نظر را انتخاب و دانلود کنید.</string>
	<string name="voice_is_not_available_title">هیچ راهنمای صوتی انتخاب نشده است</string>
	<string name="download_files_question">{0} فایل دانلود شود ({1} مگابایت)؟</string>
	<string name="filter_existing_indexes">دانلود شد</string>
	<string name="tiles_to_download_estimated_size">در زوم {0} تعداد {1} کاشی دانلود شد ({2} مگابایت)</string>
	<string name="maps_could_not_be_downloaded">این نقشه را نمیتوان دانلود کرد</string>
	<string name="continuous_rendering">رندرکردن مداوم</string>
	<string name="rendering_exception">هنگام رندرکردن ناحیه انتخاب شده خطایی رخ داد</string>
	<string name="poi_context_menu_website">نشان دادن وبسایت این POI</string>
	<string name="poi_context_menu_call">نشان دادن تلفن POI</string>
	<string name="use_high_res_maps">نمایش با دقت بالا</string>
	<string name="use_high_res_maps_descr">مربعهای نقشه را در صفحه نمایشهای تراکم بالا نکش (یا محو نکن)</string>
	<string name="download_files">دانلود</string>
	<string name="context_menu_item_search_transport">جستجو در حمل و نقل عمومی</string>
	<string name="transport_searching_transport">نتایج حمل و نقل عمومی (بدون مقصد):</string>
	<string name="transport_searching_route">نتایج حمل و نقل عمومی ({0} تا مقصد):</string>
	<string name="transport_search_none">هیچیک</string>
	<string name="transport_search_again">تنظیم مجدد جستجوی حمل و نقل عمومی</string>
	<string name="map_index">نقشه</string>
	<string name="voice">صوت</string>
	<string name="no_vector_map_loaded">هیچ نقشه بُرداری بارگیری نشده است</string>
	<string name="map_route_by_gpx">با استفاده از فایل GPX مسیریابی کن</string>
	<string name="gpx_files_not_found">هیچ فایل GPX در شاخه tracks/ پیدا نشد</string>
	<string name="layer_gpx_layer">مسیر GPX…</string>
	<string name="error_reading_gpx">خطا هنگام خواندن داده GPX</string>
	<string name="vector_data">نقشه های بُرداری آفلاین</string>
	<string name="osb_bug_name">اشکال</string>
	<string name="point_on_map">موقعیت:\n طول %1$.5f\n عرض %2$.5f</string>
	<string name="downloading_build">درحال دانلود ساخت…</string>
	<string name="reading_cached_tiles">درحال خواندن کاشی های ذخیره شده…</string>
	<string name="version_index_is_big_for_memory">ایندکس \'{0}\' در حافظه جای نگرفت</string>
	<string name="version_index_is_not_supported">نسخه ایندکس \'{0}\' پشتیبانی نمیشود</string>
	<string name="use_osmand_routing_service">مسیریابی OsmAnd &gt; بیست کیلومتر</string>
	<string name="use_osmand_routing_service_descr">استفاده از مسیریابی آفلاین OsmAnd تنها در مسیرهای بیش از ۲۰ کیلومتر کاربرد دارد (آزمایشی)</string>
	<string name="osmand_routing_experimental">مسیریابی آفلاین OsmAnd یک ویژگی آزمایشی است که برای مسیرهای بیش از بیست کیلومتر کارآیی ندارد.\n\nسرویس مسیریابی موقتاْ به سرویس آنلاین CloudMade منتقل شد.</string>
	<string name="specified_dir_doesnt_exist">شاخه مورد نظر پیدا نشد.</string>
	<string name="application_dir_change_warning">تغییر مسیر ذخیره سازی داده های شما را منتقل یا حذف نمیکند. اینکار باید خارج از OsmAnd انجام شود. به هر صورت ادامه میدهید؟</string>
	<string name="osmand_net_previously_installed">یک نسخه قبلی از OsmAnd نصب شده است. همه داده های آفلاین در این نسخه جدید هم پشتیبانی میشوند. اما نقاط مورد علاقه ابتدا باید در نسخه قبلی ذخبره شده و سپس در این نسخه مجدداً وارد شوند.</string>
	<string name="build_installed">ساخت {0} با موفقیت نصب شد({1}).</string>
	<string name="km_h">کیلومتر/ساعت</string>
	<string name="old_map_index_is_not_supported">قالب داده نقشه خارج از رده \'{0}\' پشتیبانی نمیشود</string>
	<string name="context_menu_item_add_waypoint">اضافه کردن نقطه بین راهی GPX</string>
	<string name="mile_per_hour">مایل در ساعت</string>
	<string name="tip_initial">فوت و فن ها</string>
	<string name="tip_initial_t">برنامه OsmAnd یک برنامه مسیریابی با ویژگیهای متعدد است.
		\n\nبرای آشنایی مفدماتی، تعدادی فوت و فن کاربردی در صفحه اصلی از طریق \'منو\'-&gt;\'ترفندها\' قرار داده شده است
	</string>
	<string name="download_link_and_local_description">برای دانلود یا به روز رسانی داده های آفلاین اینجا کلیک کنید. \nبر روی هر مورد کلیک کنید تا جرئیات بیشتری ببینید، بزنید و نگه دارید تا غیرفعال کنید یا حذف کنید. داده های موجود روی دستگاه در حال حاضر (%1$s آزاد):</string>
	<string name="first_time_msg">از شما به خاطر استفاده از OsmAnd متشکریم. برای استفاده از ویژگیهای بیشتر برنامه به داده های آفلاین منطقه ای نیاز است که میتوانید آنرا از طریق \'تنظیمات\'←\'مدیریت داده ها\' دانلود کنید. پس از آن قادر خواهید بود تا نقشه ها را نگاه کنید، آدرس پیدا کنید، در POIها جستجو کنید و یا حمل و نقل عمومی را پیدا کنید.</string>    
	<string name="rendering_out_of_memory">حافظه اجرایی کافی برای نشان دادن ناحیه مورد نظر وجود ندارد</string>
	<string name="use_fluorescent_overlays">لایه های فلورسنت</string>
	<string name="local_openstreetmap_settings">POIها/اشکالات ذخیره شده محلی</string>
	<string name="local_openstreetmap_settings_descr">نشان دادن POIها/اشکالات یادداشت شده در دیتابیس محلی</string>
	<string name="live_monitoring_descr">ارسال مسیر ضبط شده به یک سرویس آنلاین</string>
	<string name="live_monitoring">ضبط مسیر آنلاین</string>
	<string name="live_monitoring_interval_descr">تعیین فواصل ضبط آنلاین</string>
	<string name="live_monitoring_interval">فواصل ضبط آنلاین</string>
	<string name="tip_recent_changes_1_1_0_t">تغییرات نسخه 1.1.0:
		\n\t* افزونه محاسبه فاصله
		\n\t* افزونه یادداشت صوتی/تصویری
		\n\t* افزونه کانتور خطوط
		\n\t* رفع اشکالات
		\n\t* جزئیات بیشتر نقشه ها، سبک جدید جاده ها، کیفیت بیشتر تصویر، سبک کوهنوردی
		\n\t* اطلاعات رایگان برای اصلاح افست برای خواندن ارتفاع
    </string>
    <string name="tip_recent_changes_1_0_0_t">تغییرات نسخه 1.0.0:
		\n\t*بهبود مسیریابی:سریعتر، دقیقتر، تا ۲۵۰ کیلومتر
		\n\t* ارائه نقشه های فقط جاده
		\n\t* موقعیت نقشه در صورت قطع شدن از بین نمیرود
		\n\t* افزودن سرویس sleep mode در زمان مسیریابی
    </string>
    <string name="tip_recent_changes_0_8_4_t">تغییرات نسخه 0.8.4:
	\n\t* رفع برخی از مشکلات
	\n\t* قفل موقعیت در نقشه
	\n\t* فعال کردن سرویس حالت خواب در زمان راهبری
    </string>
    <string name="tip_recent_changes_0_8_3_t">تغییرات نسخه 0.8.3:
	\n\t* نکات راه
	\n\t* بهبود هدایتگر مسیر
	\n\t* افطودن گزینه ای برای جلوگیری از راهبری در مسیرهای راه اندازی نشده
	\n\t*اضافه شدن مسیر دوچرخه سواری (Cycleway=track)
	\n\t* رفع اشکالات
	</string>
	<string name="tip_recent_changes_0_8_2_t">تغییرات نسخه 0.8.2:
		\n\t* بهبود مسیر یابی
		\n\t* افزونه نقشه پویا
		\n\t* افزودن تنظیمات نقشه به صفحه نمایش نقشه
		\n\t* نگه داشتن انگشت بر روی صفحه/ورود برای خدمات
		\n\t* رفع مشکلات زبان های راست به چپ 
	</string>
	<string name="osmand_long_description_1000_chars">
		osmand (برانامه ای جهت راهبری آفلاین)
		OsmAnd نرم افزار مسیریابی منبع باز است که به طیف وسیعی از داده های نقشه های شهری osm دسترسی دارد. تمام داده های نقشه (بُرداری یا کاشی) را میتوان بر روی کارت حافظه ذخیره نمود تا به صورت آفلاین استفاده شوند. OsmAnd به شما قابلیت مسیریابی آفلاین و آنلاین را به صورت صوتی ارائه میدهد.

		برخی از ویژگیها:
		- قابلیت آنلاین (دریافت نقشه ها و یا فایل های دیگر)
		- در دسترس بودن فایلهای فشرده نقشه تمامی نقاط جهان
		- دانلود نقشه ها به صورت آنلاین توسط برنامه 
		- نقشه های دارای لایه های مختلف از قبیل مسیرهای	GPX، مکانهای مهم، علاقمندیها، خطوط  همتراز و ایستگاههای حمل و نقل عمومی و ...
		جستجوی آفلاین مسیرها و اماکن مهم(POIها)
		مسیریابی آفلاین برای مسیرهای کوتاه (تجربی)
		دارای حالتهای عابر پیاده، دوچرخه و خودرو
		حالت شب و روز به صورت خودکار و دستی
		انتخاب زوم نقشه برحسب سرعت 
		انتخاب جهت نقشه با توجه به مسیر حرکت و یا جهت نقشه
		هدایت خطوط، نمایش سرعت مجاز، فرمان صوتی TTS و ضبط شده

		محدودیت های نسخه رایگان:
		- تعداد نقشه های قابل دریافت محدود است
		- عدم دسترسی به ویکی پدیا آفلاین

		OsmAnd نرم افزاری در حال توسعه است و ادامه فعالیت آن به کمکهای مالی شما عزیزان بستگی دارد.
	</string>
	<string name="osmand_extended_description_4000_chars">
OsmAnd (ناوبری خودکار OSM) نقشه و نرم افزار ناوبری با دسترسی به اطلاعات آزاد نقشه های شهری باز (OSM)  در سراسر جهان و با کیفیت بالا است. تمام داده های نقشه در کارت حافظه دستگاه برای استفاده آفلاین ذخیره میشوند. OsmAnd از طریق GPS دستگاه مسیریابی با راهنمای صوتی تصویری برای خودرو، دوچرخه و عابر پیاده  ارائه میدهد. همه ویژگی های اصلی هم به صورت آنلاین و هم به صورت آفلاین (بدون نیاز به اینترنت) کار میکنند.
برخی از ویژگی های اصلی:

ناوبری
 - به صورت آنلاین (سریع) و یا آفلاین (بدون هزینه رومینگ هنگامی که شما در خارج از کشور هستید)
 - راهنمای صوتی گام به گام (توسط صدای ضبط شده یا صدای مصنوعی)
 - راهنمای هدایت خط، نمایش نام خیابان و زمان تخمینی رسیدن به مقصد
 - پشتیبانی از نقاط بین راهی در طراحی سفر
 - مسیریابی مجدد در صورت انحراف از مسیر پیشنهادی
 - جستجوی آدرس یا براساس نوع (مثلاً: رستوران، هتل، پمپ بنزین، موزه)، یا توسط مختصات جغرافیایی

مشاهده نقشه 
 - نمایش موقعیت و جهت گیری خود بر روی نقشه
 - در صورت تمایل چرخش نقشه با توجه به قطب نما یا جهت حرکت
 - ذخیره مکان های مهم به عنوان علاقمندی ها
 - نمایش POIs (مکانهای مهم) اطراف شما
 - توانایی نمایش نقشه های آنلاین 
 - توانایی نمایش تصاویر ماهواره ای (بینگ)
 - توانایی نمایش لایه های مختلف مانند تور/ ناوبری، مسیرهای GPX و نقشه های اضافی با شفافیت قابل تنظیم
 - نمایش نام محل به انگلیسی، زبان بومی، و یا آوایی در صورت تمایل

استفاده از نقشه شهری باز و اطلاعات ویکیپدیا:
 - اطلاعات کیفیت بالا از بهترین پروژه های مشترک جهان
 - نقشه های جهانی از نقشه شهری باز، در دسترس در هر کشور یا منطقه
 - ویکیپدیای POIها برای مسافرت فوق العاده است (در نسخه رایگان در دسترس نیست)
 - دانلود رایگان نامحدود، به طور مستقیم از داخل خود برنامه (محدودیت دانلود 16 فایل نقشه در نسخه رایگان)
 - نقشه های همیشه به روز (حداقل یک بار در ماه)
 - نقشه های فشرده بُرداری آفلاین
 - انتخاب بین داده های مربوط به نقشه کامل و یا فقط شبکه جاده ای(به عنوان مثال: تمام ژاپن 700 مگابایت است ولی شبکه جاده ای آن تنها 200 مگابایت میباشد)
 - همچنین پشتیبانی از نقشه های آنلاین و یا کاشی کش

ویژگی های ایمنی
 - تغییر خودکار حالت شب/روز
 - نمایش سرعت مجاز با یادآوری در صورت تجاوز از آن
 - نمایش زوم نقشه بسته به سرعت خودرو
 - اشتراک گذاری مکان خود بطوریکه دوستانتان می توانند شما را پیدا کنند

ویژگی های دوچرخه سواری و پیاده
 - نقشه ها شامل پیاده روها و مسیرهای دوچرخه سواری، برای فعالیت در فضای باز
 - مسیریابی ویژه و حالت های دوچرخه سواری و پیاده
 - نمایش اختیاری ایستگاه های حمل و نقل عمومی (اتوبوس، تراموا، قطار) از جمله نام خط
 - ضبط اختیاری سفر در فایل GPX محلی و یا سرویس آنلاین
 - نمایش اختیاری سرعت و ارتفاع
 - نمایش خطوط و سایه تپه (توسط افزونه اضافی)

به طور مستقیم کمک به نقشه شهری باز
 - گزارش اشکالات نقشه
 - ارسال مسیرهای GPX به OSM به طور مستقیم از درون برنامه
 - اضافه کردن POIها و آپلود مستقیم آنها به OSM (یا بعدها در زمان اتصال به اینترنت)
 - ضبط اختیاری سفر حتی در حالت پس زمینه (در حالی که دستگاه در حالت خواب است)

OsmAnd منبع باز است و فعالانه در حال توسعه است. هرکس میتواند به این برنامه با گزارش اشکالات، بهبود ترجمه ها، یا برنامه نویسی ویژگی های جدید کمک کند. با وجود این همه برنامه نویس و کاربران متعامل این  پروژه در یک وضعیت پر جنب و جوش از بهبود مستمر قرار دارد. همچنین پیشرفت پروژه به کمک های مالی به برنامه نویسان، توسعه دهندگان و تست کنندگان ویژگی های جدید وابسته است. با خرید OsmAnd+ به عالی تر شدن این نرم افزار کمک میکنید! همچنین کمک مالی در قالب ارائه ویژگی جدید و یا به طور کلی کمک مالی در osmand.net امکانپذیر است.

پوشش تقریبی نقشه و کیفیت:
 - غرب اروپا: ****
 - شرقی اروپا: ***
 - روسیه: ***
 - شمال امریکا: ***
 - جنوب امریکا: **
 - آسیا: **
 - ژاپن و کره: ***
 - خاور میانه: **
 - آفریقا: **
 - قطب جنوب: *

فهرست کشورها (بطور کلی همه جهان!):
افغانستان، آلبانی، الجزایر، آندورا، آنگولا، آنگویلا، آنتیگوا و باربودا، آرژانتین، ارمنستان، آروبا، استرالیا، اتریش، آذربایجان، باهاما، بحرین، بنگلادش، باربادوس، بلاروس، بلژیک، بلیز، بنین، برمودا، بوتان، بولیوی، Bonaire، بوسنی و هرزگوین، بوتسوانا، برزیل، جزایر بریتیش ویرجین، برونئی، بلغارستان، بورکینافاسو، بروندی، کامبوج، کامرون، کانادا، کیپ ورد، جمهوری آفریقای مرکزی، چاد، شیلی، چین، کلمبیا، کومور، کنگو، کاستاریکا ، ساحل عاج، کرواسی، کوبا، ویدیو، قبرس، جمهوری چک، دانمارک، جیبوتی، دومینیکا، جمهوری دومینیکن، اکوادور، مصر، السالوادور، گینه استوایی، اریتره، استونی، اتیوپی، فیجی، فنلاند، فرانسه، گویان فرانسه، فرانسوی پلینزی، گابن، گامبیا، گرجستان، آلمان، غنا، جبل الطارق، یونان، گرینلند، گرنادا، گوادلوپ، گوام، گواتمالا، گرنزی، گینه، گینه بیسائو، گویان، هائیتی، واتیکان، هندوراس، هنگ کنگ، مجارستان، ایسلند، هند ، اندونزی، ایران، عراق، ایرلند، جزیره من، اسرائیل، ایتالیا، جامائیکا، ژاپن، نیوجرسی، اردن، قزاقستان، کنیا، کیریباتی، کره شمالی و کره جنوبی، کویت، قرقیزستان، لائوس، لاتویا، لبنان، لسوتو، لیبریا ، لیبی، لیختن اشتاین، لیتوانی، لوکزامبورگ، ماکائو، مقدونیه، ماداگاسکار، مالاوی، مالزی، مالدیو، مالی، مالتا، مارتینیک، موریتانی، موریس، مایوت، مکزیک، میکرونزی، مولداوی، موناکو، مغولستان، مونته نگرو، مونت سرات، مراکش، موزامبیک ، میانمار، نامیبیا، نائورو، نپال، هلند، آنتیل هلند، کالدونیای جدید، نیوزیلند، نیکاراگوئه، نیجر، نیجریه، نروژ، عمان، پاکستان، پالائو، سرزمین فلسطین، پاناما، پاپوآ گینه نو، پاراگوئه، پرو، فیلیپین، لهستان ، پرتغال، پورتوریکو، قطر، رومانی، روسیه، رواندا، سنت بارتلیمی، سنت هلن، سنت کیتس و نویس، سنت لوسیا، سنت مارتین، سنت پیر و میکلون سنت وینسنت و گرنادین، ساموآ، سان مارینو، عربستان سعودی، سنگال، صربستان، سیشل، سیرالئون، سنگاپور، اسلواکی، اسلوونی، سومالی، آفریقای جنوبی، جنوب گرجستان، سودان جنوبی، اسپانیا، سریلانکا، سودان، سورینام، سوازیلند، سوئد، سوئیس، سوریه، تایوان، تاجیکستان، تانزانیا، تایلند ، تیمور لسته توگو توکلائو تونگا، ترینیداد و توباگو، تونس، ترکیه، ترکمنستان، تووالو، اوگاندا، اوکراین، امارات متحده عربی، بریتانیا (UK)، ایالات متحده امریکا (USA)، اروگوئه، ازبکستان، وانواتو ، ونزوئلا، ویتنام، والیس و فوتونا، صحرای غربی، یمن، زامبیا، زیمبابوه
	</string>
	<string name="osmand_plus_long_description_1000_chars">
		OsmAnd+ (مسیریابی خودکار OSM)

		+OsmAnd نرم افزار ناوبری منبع باز با دسترسی به طیف گسترده ای از داده های نقشه شهری باز جهانی (OSM) است. تمام داده های نقشه (نقشه های بُرداری و یا کاشی) بر روی کارت حافظه برای استفاده آفلاین ذخیره میشوند. همچنین OsmAnd قابلیتهای مسیریابی آفلاین و آنلاین از جمله هدایت صوتی گام به گام را ارائه میدهد.
		+OsmAnd نسخه پولی نرم افزار است، که با خرید آن از این پروژه حمایت میکنید، تأمین مالی ایجاد ویژگی های جدید و دریافت آخرین به روز رسانی ها خواهید داشت.

		برخی از ویژگی های اصلی:
		 -قابلیت های آنلاین کامل (فروشگاه دریافت نقشه های بُرداری یا کاشی در یک پوشه قابل انتخاب)
		-نقشه های بُرداری آفلاین فشرده برای تمام جهان
		-دانلود نامحدود نقشه کشور یا منطقه ها بطور مستقیم از درون برنامه
		-ویژگی ویکیپدیا آفلاین (ویکیپدیای POIهای دانلود کنید) که برای گشت و گذار عالی است
		-روکش چند لایه نقشه مانند مسیرهای GPX یا ناوبری، مکانهای مهم، علاقمندیها، خطوط همتراز، ایستگاههای حمل و نقل عمومی، نقشه های اضافی با شفافیت قابل تنظیم
		-جستجوی آفلاین آدرسها و مکانهای مهم (POIها)
		-مسیریابی آفلاین برای مسافت های کوتاه (تجربی)
		-حالت های خودرو، دوچرخه و عابر پیاده با:
		   - تغییر خودکار حالت شب/روز به صورت اختیاری
		    -زوم نقشه بسته به سرعت
		-    چرخش نقشه با توجه به قطب نما یا جهت حرکت
	    - هدایت اختیاری خط، نمایش سرعت مجاز، راهنمای صوتی ضبط شده یا TTS
	</string>
	<string name="osmand_plus_extended_description_4000_chars">
OsmAnd (ناوبری خودکار OSM) نقشه و نرم افزار ناوبری با دسترسی به اطلاعات آزاد نقشه های شهری باز (OSM)  در سراسر جهان و با کیفیت بالا است. تمام داده های نقشه در کارت حافظه دستگاه برای استفاده آفلاین ذخیره میشوند. OsmAnd از طریق GPS دستگاه مسیریابی با راهنمای صوتی تصویری برای خودرو، دوچرخه و عابر پیاده  ارائه میدهد. همه ویژگی های اصلی هم به صورت آنلاین و هم به صورت آفلاین (بدون نیاز به اینترنت) کار میکنند.
برخی از ویژگی های اصلی:

ناوبری
 - به صورت آنلاین (سریع) و یا آفلاین (بدون هزینه رومینگ هنگامی که شما در خارج از کشور هستید)
 - راهنمای صوتی گام به گام (توسط صدای ضبط شده یا صدای مصنوعی)
 - راهنمای اختیاری هدایت خط، نمایش نام خیابان و زمان تخمینی رسیدن به مقصد
 - پشتیبانی از نقاط بین راهی در طراحی سفر
 - مسیریابی مجدد در صورت انحراف از مسیر پیشنهادی
 - جستجوی آدرس یا براساس نوع (مثلاً: رستوران، هتل، پمپ بنزین، موزه)، یا توسط مختصات جغرافیایی

مشاهده نقشه 
 - نمایش موقعیت و جهت گیری خود بر روی نقشه
 - در صورت تمایل چرخش نقشه با توجه به قطب نما یا جهت حرکت
 - ذخیره مکان های مهم به عنوان علاقمندی ها
 - نمایش POIs (مکانهای مهم) اطراف شما
 - توانایی نمایش نقشه های آنلاین 
 - توانایی نمایش تصاویر ماهواره ای (بینگ)
 - توانایی نمایش لایه های مختلف مانند تور/ ناوبری، مسیرهای GPX و نقشه های اضافی با شفافیت قابل تنظیم
 - نمایش نام محل به انگلیسی، زبان بومی، و یا آوایی در صورت تمایل

استفاده از نقشه شهری باز و اطلاعات ویکیپدیا:
 - اطلاعات کیفیت بالا از بهترین پروژه های مشترک جهان
 - نقشه های جهانی از نقشه شهری باز، در دسترس در هر کشور یا منطقه
 - ویکیپدیای POIها برای مسافرت فوق العاده است (در نسخه رایگان در دسترس نیست)
 - دانلود رایگان نامحدود، به طور مستقیم از داخل خود برنامه (محدودیت دانلود 16 فایل نقشه در نسخه رایگان)
 - نقشه های همیشه به روز (حداقل یک بار در ماه)
 - نقشه های فشرده بُرداری آفلاین
 - انتخاب بین داده های مربوط به نقشه کامل و یا فقط شبکه جاده ای(به عنوان مثال: تمام ژاپن 700 مگابایت است ولی شبکه جاده ای آن تنها 200 مگابایت میباشد)
 - همچنین پشتیبانی از نقشه های آنلاین و یا کاشی کش

ویژگی های ایمنی
 - تغییر خودکار حالت شب/روز
 - نمایش سرعت مجاز با یادآوری در صورت تجاوز از آن
 - نمایش زوم نقشه بسته به سرعت خودرو
 - اشتراک گذاری مکان خود بطوریکه دوستانتان می توانند شما را پیدا کنند

ویژگی های دوچرخه سواری و پیاده
 - نقشه ها شامل پیاده روها و مسیرهای دوچرخه سواری، برای فعالیت در فضای باز
 - مسیریابی ویژه و حالت های دوچرخه سواری و پیاده
 - نمایش اختیاری ایستگاه های حمل و نقل عمومی (اتوبوس، تراموا، قطار) از جمله نام خط
 - ضبط اختیاری سفر در فایل GPX محلی و یا سرویس آنلاین
 - نمایش اختیاری سرعت و ارتفاع
 - نمایش خطوط و سایه تپه (توسط افزونه اضافی)

به طور مستقیم کمک به نقشه شهری باز
 - گزارش اشکالات نقشه
 - ارسال مسیرهای GPX به OSM به طور مستقیم از درون برنامه
 - اضافه کردن POIها و آپلود مستقیم آنها به OSM (یا بعدها در زمان اتصال به اینترنت)
 - ضبط اختیاری سفر حتی در حالت پس زمینه (در حالی که دستگاه در حالت خواب است)

OsmAnd منبع باز است و فعالانه در حال توسعه است. هرکس میتواند به این برنامه با گزارش اشکالات، بهبود ترجمه ها، یا برنامه نویسی ویژگی های جدید کمک کند. با وجود این همه برنامه نویس و کاربران متعامل این  پروژه در یک وضعیت پر جنب و جوش از بهبود مستمر قرار دارد. همچنین پیشرفت پروژه به کمک های مالی به برنامه نویسان، توسعه دهندگان و تست کنندگان ویژگی های جدید وابسته است. با خرید OsmAnd+ به عالی تر شدن این نرم افزار کمک میکنید! همچنین کمک مالی در قالب ارائه ویژگی جدید و یا به طور کلی کمک مالی در osmand.net امکانپذیر است.

پوشش تقریبی نقشه و کیفیت:
 - غرب اروپا: ****
 - شرقی اروپا: ***
 - روسیه: ***
 - شمال امریکا: ***
 - جنوب امریکا: **
 - آسیا: **
 - ژاپن و کره: ***
 - خاور میانه: **
 - آفریقا: **
 - قطب جنوب: *

فهرست کشورها (بطور کلی همه جهان!):
افغانستان، آلبانی، الجزایر، آندورا، آنگولا، آنگویلا، آنتیگوا و باربودا، آرژانتین، ارمنستان، آروبا، استرالیا، اتریش، آذربایجان، باهاما، بحرین، بنگلادش، باربادوس، بلاروس، بلژیک، بلیز، بنین، برمودا، بوتان، بولیوی، Bonaire، بوسنی و هرزگوین، بوتسوانا، برزیل، جزایر بریتیش ویرجین، برونئی، بلغارستان، بورکینافاسو، بروندی، کامبوج، کامرون، کانادا، کیپ ورد، جمهوری آفریقای مرکزی، چاد، شیلی، چین، کلمبیا، کومور، کنگو، کاستاریکا ، ساحل عاج، کرواسی، کوبا، ویدیو، قبرس، جمهوری چک، دانمارک، جیبوتی، دومینیکا، جمهوری دومینیکن، اکوادور، مصر، السالوادور، گینه استوایی، اریتره، استونی، اتیوپی، فیجی، فنلاند، فرانسه، گویان فرانسه، فرانسوی پلینزی، گابن، گامبیا، گرجستان، آلمان، غنا، جبل الطارق، یونان، گرینلند، گرنادا، گوادلوپ، گوام، گواتمالا، گرنزی، گینه، گینه بیسائو، گویان، هائیتی، واتیکان، هندوراس، هنگ کنگ، مجارستان، ایسلند، هند ، اندونزی، ایران، عراق، ایرلند، جزیره من، اسرائیل، ایتالیا، جامائیکا، ژاپن، نیوجرسی، اردن، قزاقستان، کنیا، کیریباتی، کره شمالی و کره جنوبی، کویت، قرقیزستان، لائوس، لاتویا، لبنان، لسوتو، لیبریا ، لیبی، لیختن اشتاین، لیتوانی، لوکزامبورگ، ماکائو، مقدونیه، ماداگاسکار، مالاوی، مالزی، مالدیو، مالی، مالتا، مارتینیک، موریتانی، موریس، مایوت، مکزیک، میکرونزی، مولداوی، موناکو، مغولستان، مونته نگرو، مونت سرات، مراکش، موزامبیک ، میانمار، نامیبیا، نائورو، نپال، هلند، آنتیل هلند، کالدونیای جدید، نیوزیلند، نیکاراگوئه، نیجر، نیجریه، نروژ، عمان، پاکستان، پالائو، سرزمین فلسطین، پاناما، پاپوآ گینه نو، پاراگوئه، پرو، فیلیپین، لهستان ، پرتغال، پورتوریکو، قطر، رومانی، روسیه، رواندا، سنت بارتلیمی، سنت هلن، سنت کیتس و نویس، سنت لوسیا، سنت مارتین، سنت پیر و میکلون سنت وینسنت و گرنادین، ساموآ، سان مارینو، عربستان سعودی، سنگال، صربستان، سیشل، سیرالئون، سنگاپور، اسلواکی، اسلوونی، سومالی، آفریقای جنوبی، جنوب گرجستان، سودان جنوبی، اسپانیا، سریلانکا، سودان، سورینام، سوازیلند، سوئد، سوئیس، سوریه، تایوان، تاجیکستان، تانزانیا، تایلند ، تیمور لسته توگو توکلائو تونگا، ترینیداد و توباگو، تونس، ترکیه، ترکمنستان، تووالو، اوگاندا، اوکراین، امارات متحده عربی، بریتانیا (UK)، ایالات متحده امریکا (USA)، اروگوئه، ازبکستان، وانواتو ، ونزوئلا، ویتنام، والیس و فوتونا، صحرای غربی، یمن، زامبیا، زیمبابوه
	</string>
	<string name="tip_recent_changes_0_8_1_t">تغییرات نسخه 0.8.1:
		\n\t* دقت بیشتر (کمی کندتر)
		\n\t* هوشمند و سریع تجدید محاسبه مسیر
		\n\t* جهت خطوط
		\n\t* اطلاعات در مورد محدودیت سرعت، دوربینهای کننرل سرعت و سرعتگیرها
		\n\t* بهبود هدایت صوتی در بزرگراه
		\n\t* پلاگین پارکینگ (\'ماشین من کجا پارک شده است؟\')
		\n\t* فعال/غیر فعال کردن ویجت ضبط
	</string>
	<string name="asap">ASAP</string>
	<string name="osmand_rastermaps_plugin_description">نمایش تنظیمات انواع نقشه های آنلاین و یا لایه cache شده به عنوان نقشه پایه و یا به عنوان لایه رویی/زیرین. همچنین میتوان نقشه ها را به صورت آفلاین تهیه و به پوشه OsmAnd کپی نمود.</string>
	
	<string name="osmand_accessibility_description">نمایش تنظیمات برای ویژگی دسترسی خاص.</string>
	<string name="osmand_monitoring_description">نمایش تنظیمات تسهیل کننده ضبط سفرهای خود در فایلهای GPX محلی و یا آنلاین با استفاده از یک وب سرویس.</string>
	<string name="osmand_extra_settings_description">نمایش تنظیمات پیشرفته پیکربندی نقشه (مانند افزایش جزئیات نقشه) و برخی ویژگیهای خاص دستگاه.</string>
	<string name="tip_recent_changes_0_8_0_t">تغییرات نسخه 0.8.0:
		\n\t-*قابلیت پلاگین*
		\n\t- اغلب عملکردها به صورت ویژگیهای گروه بندی شده و میتوان آنها را در قسمت تنطیمات-&gt;افزونه ها فعال/غیرفعال کنید.
		میتوانید منبع نقشه ها (آنلاین یا کش)، تنظیمات ردیابی، و بسیاری دیگر از ویژگی های جدید و قبل را فعال کنید.
		\n\t-*پشتیبانی از داده های نقشه آفلاین جدید*
		\n\t - رندر نقشه سریعتر و دقیق تر شده (خط ساحلی و مشکلات منطقه آب گرفتگی به طور کلی حل شده است).
		\n\t - نیاز به دانلود مجدد داده ها به طور کامل (داده های قدیمی دیگر پشتیبانی نمیشوند)
		\n\t-*آفلاین مسیریابی*
		\n\t 	-مسیریابی آفلاین قوی تر  شده است
		\n\t *قابلیت استفاده و رابط کاربری*
		\n\t 	-بهبود بسیاری از موارد		
	</string>
	<string name="osm_editing_plugin_description">نمایش تنظیمات مورد نیاز برای بازخورد OSM مانند جمع آوری/اصلاح POI، باز کردن /دادن نظر در اشکالات OSM و به اشتراک گذاشتن فایل های GPX ثبت شده.</string>
	<string name="play_commands_of_currently_selected_voice">پخش دستورات صوتی در حال حاضر فعال شده</string>
	<string name="native_rendering">رندر بومی</string>
	<string name="tip_recent_changes_0_7_2_t">تغییرات نسخه 0.7.2:
		\n\t-رندرینگ بومی برای همه دستگاه
		\n\t-ویرایش آفلاین POI
		\n\t دسترسی
		\n\t رفع اشکالات
	</string>
	<string name="accessibility_extensions_descr">افزونه دسترسی برای نسخه های قدیمی آندروید</string>
	<string name="accessibility_extensions">افزونه دسترسی</string>
	<string name="accessibility_mode">حالت دسترسی</string>
	<string name="accessibility_mode_descr">روشن کردن ویژگی های دسترسی</string>
	<string name="direction_style_sidewise">راه های جانبی (۸ بخشی)</string>
	<string name="scroll_map_by_gestures_descr">حرکات نقشه بر روی صفحه نمایش لمسی</string>
	<string name="scroll_map_by_gestures">حرکات طبیعی نقشه</string>
	<string name="zoom_by_trackball_descr">تغییر زوم نقشه توسط حرکت افقی گوی مکان نما</string>
	<string name="zoom_by_trackball">استفاده از گوی مکان نما برای کنترل زوم</string>
	<string name="use_short_object_names_descr">استفاده از نام کوتاه شی در حالت اکتشاف لمسی</string>
	<string name="use_short_object_names">استفاده از نام شی</string>
	<string name="accessibility_preferences_descr">تنظیمات مربوط به دسترسی</string>
	<string name="accessibility_preferences">دسترسی</string>
	<string name="tip_recent_changes_0_7_1_t">تغییرات نسخه 0.7.1:
		\n\t-ویرایش آفلاین POI
		\n\t-گزینه های پیگیری آنلاین-ارسال متناوب مختصات به وب سرویس ( برای دانستن چگونگی تنظیمی وب سرویس مقالات HOWTO را بخوانید)
		\n\t-نمایش مسیر ضبط شده حال حاضر روی نقشه
		\n\t-تشخیص جهت: \'دور بزنید\' نشان داده میشود و اعلام میشود
		\n\t-اعلام صوتی جدید \'محاسبه مجدد مسیر\'
		\n\t-نمایش تصویری پیچ قریب الوقوع کمتر از صد متر با تغییر رنگ فلش حرکت
		\n\t- فایلهای اندکس شده غیرفعال نیز در صفحه دانلود به رنگ سبز تیره و آبی تیره نشان داده میشوند
		\n\t-سایر تغییرات
	</string>
	<string name="live_monitoring_url_descr">تعیین آدرس وب سایت با پارامترهای: lat={0}, lon={1}, timestamp={2}, hdop={3}, altitude={4}, speed={5}, bearing={6}</string>
	<string name="live_monitoring_url">آدرس وبسایت ذخیره سازی آنلاین مسیر</string>
	<string name="gpx_monitoring_disabled_warn">لطفاً تنظیمات \'ذخیره مسیر در فایل GPX\' را فعال نمایید.</string>
	<string name="tip_recent_changes_0_7_0_t">تغییرات نسخه 0.7.0:
		\n\t-اطلاعات آفلاین ویکیپدیا همراه با مقالات
		\n\t- نقشه بهنگام شده
		\n\t-ویژگیهای کوچک دیگر
	</string>    
	<string name="index_name_wiki">ویکی پدیای POIهای سراسر جهان</string>
	<string name="tip_rotation_switching_t_v2">میتوانید چگونگی نمایش و چرخش نقشه را با کلیک کردن بر روی آیکون قطب نمای صفحه نمایش نقشه عوض کنید.
		\n\nانتخابها عبارتند از:
<<<<<<< HEAD
		\n\t* \'عدم چرخش (شمال به طرف بالا)\'- نقشه نمیچرخد. شمال همیشه به طرف بالا خواهد بود
		\n\t* \'به طرف جهت حرکت\'- نقشه به طور مداوم هم جهت با مسیر حرکت خواهد بود
		\n\t* \'به طرف قطب نما\'- نقشه به طور مداوم هم جهت با قطب نمای دستگاه خواهد بود
=======
		\n\t\*\'عدم چرخش (شمال به طرف بالا)\'- نقشه نمیچرخد. شمال همیشه به طرف بالا خواهد بود
		\n\t\*\'به طرف جهت حرکت\'- نقشه به طور مداوم هم جهت با مسیر حرکت خواهد بود
		\n\t\'به طرف قطب نما\'- نقشه به طور مداوم هم جهت با قطب نمای دستگاه خواهد بود
>>>>>>> c9ec000a
	</string>
	<string name="tip_day_night_mode_t_v2">ظاهر نقشه برای نقشه های بُرداری بین حالت روز(روشن) و شب(تیره) قابل تغییر میباشد. رنگهای شب برای رانندگی در شب امن تر و راحت تر هستند.
		\n\nمیتوانیداز طریق \'منو\'-&gt;\'پیکربندی صفحه نمایش\'-&gt;\'نقشه روز/شب\' زمان تفییر روز/شب را تنظیم کنید.
		\n\nانتخابها عبارتند از:
		\n\t* \'طلوع/غروب\'- حالت اتوماتیک، که با موقعیت خورشید کنترل میشود(پیش فرض)
		\n\t* \'روز\'- همواره حالت روز استفاده میشود
		\n\t* \'شب\'- همواره حالت شب استفاده میشود
		\n\t* \'حسگر نور\'- ظاهر نقشه توسط حسگر نور دستگاه کنترل میشود(درصورتیکه وجود داشته باشد)
	</string>	
	<string name="tip_osm_improve_t">OsmAnd از اطلاعات نقشه های (Openstreetmap.org (OSM استفاده میکند و علاوه بر مشاهده نقشه و مسیریابی میتواند برای بهبود کیفیت داده ها OSM مورد استفاده قرار گیرد. شما مستقیماً میتوانید POIهای جدید ایجاد و آپلود کنید و یا تنها با چند کلیک ساده اشکالات OSM را گزارش کنید.
		\n\nبرای اینکار ابتدا باید این قسمت را از \'تنظیمات\'-&gt;\'افزونه ها\' فعال کنید و سپس اطلاعات ورود به OSM خود را در \'تنظیمات\'-&gt;\'ویرایش OSM\' وارد کنید.
		\n\nبرای افزودن POI جدید از گزینه \'ایجاد POI\' در قسمت \'استفاده از مکان\' منوی نقشه استفاده کنید. اطلاعات نقطه را در جعبه محاوره ای آن وارد کرده و سپس در آخر آنرا ذخیره کنید.
		\n\nاشکالات نقشه را نیز میتوانید بلافاصله از طریق اشکالات OSM گزارش کنید سپس  جامعه OSM سریعتر میتواند آنرا رفع کند. برای اینکار از گزینه \'باز کردن اشکالات OSM\' از قسمت \'استفاده از مکان\' منوی نقشه استفاده کنید. سپس شرح مفصلی از مشکل را وارد کنید و در نهایت با استفاده از \'افزودن\' آنرا ارسال کنید.
		\n\nبرنامه OsmAnd از ذخیره موقت داده های شما پشتیبانی میکند (تنظیمات مربوطه را ببینید)، اما برای مشارکت POIها و اشکالات OSM مسلماً نیاز به اتصال به اینترنت میباشد.
	</string>
	<string name="tip_select_destination_point_t">\t کلیه مسیرها به یک مکان را در نقشه به طور مستقیم (منوی نقشه، و سپس \'مسیرها\')، در تمام جستجوها، و یا از طریق فشار دادن و نگه داشتن روی یک مدخل در لیست \'نقاط مورد علاقه\' خواهید داشت
		\n\t مقصد به صورت یک پرچم نارنجی رنگ روی نقشه نشان داده شده و OsmAnd فاصله و مسیر به طرف آنرا نشان می دهد(مثلث نارنجی)
	</string> 
	<string name="tip_recent_changes_0_6_9_t">تغییرات نسخه 0.6.9:
		\n\t- بهبود رندرینگ نقشه های آفلاین
		\n\t- رندرینگ آفلاین بومی سریع- به ویژگیهای تجربی نگاه کنید(ممکن است در برخی دستگاهها کار نکند)
		\n\t- تغییرات زیاد ظاهر برنامه
		\n\t- اطلاعات ارتفاع
		\n\t- ترجمه های جدید (ویتنامی، لهستانی)
		\n\t-سایر ویژگی های جزیی
	</string>
	<string name="tip_recent_changes_0_6_8_t">تغییرات نسخه 0.6.8:
		\n\t-طراحی کامل مجدد جستجو (POI، آدرس)! سریعتر و پاسخگوتر کردن جستجوی آدرس، ایجاد یک رابط جستجو با گزینه های مختلف فراوان.
		\n\t-پیاده سازی جستجوی POI توسط نام در مناطق بزرگ (کشور)
		\n\t-رفع پرش نقشه برای تبلتها
		\n\t-نمای نقشه خودکار مرکز
		\n\t-مسیریابی GPX به قسمت \'مسیرها\' و \'ذخیره مسیرها\' به \'درباره مسیر\' جابجا شده است.
		\n\t-اطلاعات POI در فایل obf. گنجانده شده است (تمام ایندکسهای دانلود بعد از 01/10/2011)
		\n\t-رفع اشکال اعلامهای صوتی (ثابت شدن موقعیت GPS، حذف دستور اول)
		\n\t- بهبود کوچک
	</string>
	<string name="update_poi_file_not_found">فایل محلی برای حفظ تغییرات POI وجود ندارد و نمی تواند ایجاد شود.</string>
	<string name="map_version_changed_info">فایل های نقشه با نسخه فعلی نرم افزار سازگار نیست. لطفاً برای دانلود و استفاده از نقشه ها، نرم افزار را به نسخه های جدیدتر ارتقاء دهید.</string>
	<string name="poi_filter_nominatim">Nominatim آنلاین</string>
	<string name="tip_recent_changes_0_6_7_t">تغییرات نسخه 0.6.7:
		\n\t-مدیر داده آفلاین (دانلود، حذف، فعال/غیرفعال کردن داده های آنلاین به طور مستقیم در OsmAnd)
		\n\t-علاقمندیها و گروه ها(طبقه بندی، حذف، مدیریت علاقمندیها)
		\n\t-مرور فابلهای GPX از درون برنامه (مشاهده جزئیات مسیر، فاصله، سرعت متوسط، ارتفاع، و غیره)
		\n\t-مسیریابی GPX (گزینه های بیشتر، ادامه ناوبری پس از خطای برنامه، پشتیبانی از میدانها)
		\n\t-قابلیت ذخیره سازی مسیر به عنوان فایل GPX برای استفاده آفلاین
		\n\t-بهبود نظارت GPX (فیلتر کردن برخی از موقعیت های نادرست و ذخیره کردن دقت/ارتفاع/سرعت)
		\n\t-آپلود GPX به (/http://download.osmand.net/gpx)
		\n\t-بهبود رندرینگ بُردارها
		\n\t-بهبود موتور TTS (اعلام دقیق فاصله و مایل)
		\n\t-رفع اشکالات
	</string>
	<string name="vector_data_missing">داده های آفلاین نقشه بر روی کارت SD از بین رفته است. لطفاً به منظور استفاده از نقشه های آفلاین، نقشه ها را دانلود نمایید.</string>
	<string name="local_index_gpx_info_show">\n\nبرای دسترسی به گزینه ها بر روی صفحه  نمایش انگشت خود را قرار دهید و نگه دارید</string>
	<string name="local_index_gpx_info_speed">\nسرعت متوسط: %1$s \nحداکثر سرعت: %2$s</string>
	<string name="local_index_gpx_info_elevation">\nمیانگین ارتفاع: %1$s\nحداقل ارتفاع: %2$s\nحداکثر ارتفاع: %3$s\nافزایش ارتفاع ها: %4$s\nکاهش ارتفاع ها: %5$s</string>
	<string name="local_index_gpx_info">تراکتهای زیر: %1$d\nمجموع: %2$d\nنقطه مسیر: %3$d\nTotal distance: %4$s\nزمان شروع: %5$tF,  %5$tR\nزمان پایان: %6$tF,  %6$tR</string>
	<string name="local_index_items_backuped">%1$d of %2$d زمان(s) با موفقیت غیر فعال شد.</string>
	<string name="local_index_items_deleted">%1$d مورد از %2$d مورد با موفقیت حذف شد.</string>
	<string name="local_index_items_restored">%1$d مورد از %2$d با موفقیت فعال شد.</string>
	<string name="local_index_no_items_to_do">هیچ موردی برای %1$s وجود ندارد</string>
	<string name="local_index_action_do">شما در حال %1$s %2$s مورد هستید. ادامه میدهید؟</string>
	
	<string name="trace_rendering">ارائه اطلاعات اشکال زدایی</string>
	<string name="trace_rendering_descr">نمایش عملکرد رندرینگ</string>
	<string name="tip_recent_changes_0_6_6_t">تغییرات نسخه: 0.6.6
		\n\t- موتور متن به گفتار برای راهنمای صوتی
		\n\t- رندر کاملتر نقشه
		\n\t- بسته بندی نقشه پایه جهان به همراه برنامه
		\n\t- تنظیم مسیریابی آفلاین (هنوز آزمایشی)
		\n\t- گزینه های مسیریابی GPX
		\n\t- به روز رسانی رابط کاربری و رفع بسیاری از اشکالات
	</string>
	<string name="choose_audio_stream_descr">انتخاب کانال پخش راهنمای صوتی (وابسته به سیستم)</string>
	<string name="voice_stream_voice_call">تماس صوتی</string>
	<string name="voice_stream_notification">اطلاع رسانی صوتی</string>
	<string name="voice_stream_music">رسانه ها/موسیقی صوتی</string>
	<string name="warning_tile_layer_not_downloadable">نرم افزار لایه %1$s را نمیتواند دانلود کند، لطفاً سعی کنید آنرا مجدداً نصب کنید.</string>
	<string name="overlay_transparency_descr">تغییر شفافیت لایه رویی</string>
	<string name="overlay_transparency">شفافیت لایه رویی</string>
	<string name="map_transparency_descr">تغییر شفافیت نقشه پایه</string>
	<string name="map_transparency">شفافیت نقشه پایه</string>
	<string name="select_tile_source_to_install">انتخاب نقشه برای نصب و یا بروزرسانی</string>
	<string name="level_to_switch_vector_raster">حداقل سطح زوم بُردار</string>
	<string name="tip_location_sharing_t">میتوانید محل مکانهای جالب سفر خود را با خانواده یا دوستانتان از طریق \'استفاده از مکان\' به اشتراک بگذارید.
		\n\nسپس روش به اشتراک گذاری را انتخاب کنید که عبارتند از: پست الکترونیک، SMS(متن)، و یا تنها  کپی کردن مختصات محل به کلیپ بورد.
	</string>
	<string name="tip_favorites_t">نقاطی که زیاد استفاده میشوند را میتوان به این طریق به عنوان علاقمندی ها ذخیره کرد:
		\n\nبرای ذخیره یک نقطه به منوی نقشه بروید، مورد \'اضافه کردن به علاقمندیها\' را انتخاب کنید و سپس یک اسم به آن بدهید.
		\n\nپس از ذخیره یک علاقمندی، از طریق \'صفحه اصلی\'-&gt;\'علاقمندیها\' میتوان به آن  دسترسی پیدا کرد.
		\n\nبرای نشان دادن تمام نقاط مورد علاقه به طور مستقیم بر روی نقشه، در صفحه نمایش نقشه لایه  \'علاقمندیها\' را فعال کنید.
	</string>
	<string name="search_offline_geo_error">هدف جغرافیایی \'%s\' قابل تجزیه نیست</string>
	<string name="search_osm_offline">جستجوی موقعیت جغرافیایی</string>
	<string name="tip_map_switch_t_v2">منبع نقشه و لایه های نقشه از طریق \'منو\'-&gt;\'لایه های نقشه\' در حالت نمایش نقشه قابل تغییرند.
		\n\nدر \'منبع نقشه...\' میتوانید از نقشه های از پیش بارگزاری شده بُرداری (پیشفرض و مورد نیاز برای مسیریابی آفلاین)، منابع کاشی از پیش تعریف شده (آنلاین) (افزونه \'نقشه های آنلاین\' را فعال کنید)، و یا نقشه های دستی ایجاد شده روی کامپیوتر توسط OsmAndMapCreator را انتخاب کنید.
		\n\nOsmAnd از منابع سفارشی نیز پشتیبانی میکند.
	</string>
	<string name="tip_app_mode_t_v2">OsmAnd از پروفایل های (قابل تنظیم) مختلف برای استفاده کاربران متفاوت پشتیبانی میکند.
		\n\nمیتوانید پروفایل ها را از طریق دکمه نمایه در گوشه سمت چپ پایین صفحه نمایش نقشه (آیکون ماشین، دوچرخه، و یا عابر پیاده) یا در هنگام ایجاد یک مسیر تغییر دهید.
	</string>
	<string name="tip_search_t">میتوانید مکانها را بطور مستقیم از روی نقشه، از طریق \'استفاده از مکان\'-&gt;\'جستجو اطراف اینجا\' و یا صفحه جستجو از طریق \'منو\'-&gt;\'جستجو\'جستجو کنید.
		\n\nصفحه جستجو لگویی برای جستجو کردن دارد
		\n\t* از طریق آدرس
		\n\t* از طریق مختصات
		\n\t* از طریق POI (نوع و یا اسم)
		\n\t* از طریق تاریخچه جستجو
		\n\t* یا از طریق نقاط علاقمندی ذخیره شده از قبل.
		\n\nدر همه موارد منوی زمینه ای گزینه های \'مسیرها\' و \'نمایش بر روی نقشه\' و غیره را ارائه میدهد.
	</string>
	<string name="tip_map_context_menu">منوی \'استفاده از مکان\'</string>
	<string name="tip_map_context_menu_t">\'استفاده از مکان\' شامل کلیه کارهای مربوط به یک نقطه (مکان) میشود.
		\n\nاین  بوسیله نگه داشتن طولانی روی یک نقطه از نقشه (و سپس زدن بر روی مارکر آن) در دسترس است و یا با فشار دادن گوی مکان نما سپس انتخاب \'منو\'-&gt;\'استفاده از مکان\' در دسترس است. (دو روش اخیر مرکز نقشه را به عنوان محل ارجاء در نظر میگیرند)
		\n\nبا زد روی نقطه و نگه داشتن روی آن جعبه پنهان میشود.
	</string>
	<string name="send_location_email_pattern">برای مشاهده مکان توسط مرورگر لینک %1$ و یا لینک هدف آندروید %2$s را ببینید</string>
	<string name="amenity_type_geocache">مکانهای ذخیره شده جغرافیایی</string>
	<string name="continuous_rendering_descr">نمایش رندرینگ مستمر به جای نمایش تصویر</string>
	<string name="renderer_load_sucess">رندرکننده با موفقیت بارگزاری شد</string>
	<string name="renderer_load_exception">خطایی رخ داد: رندرکننده بارگزاری نشد</string>
	<string name="renderers">رندر بُرداری</string>
	<string name="renderers_descr">روش رندر را انتخاب نمایید</string>
	<string name="download_type_to_filter">نوشتن برای فیلتر کردن</string>
	<string name="transport_context_menu">جستجوی ایستگاه حمل و نقل عمومی</string>
	<string name="rotate_map_to_bearing_descr">انتخاب قرارگیری نقشه</string>
	<string name="layer_poi">POI…</string>
	<string name="gps_provider">GPS</string>
	<string name="route_head">سر</string>
	<string name="opening_hours_not_supported">فرمت ساعتهای باز برای ویرایش پشتیبانی نمیشود</string>
	<string name="add_new_rule">اضافه کردن قانون جدید</string>
	<string name="transport_Routes">مسیر</string>
	<string name="transport_search_after">مسیر بعدی</string>	
	<string name="transport_search_before">مسیر قبلی</string>
	<string name="transport_finish_search">پایان جستجو</string>
	<string name="transport_stop_to_go_out">توقف را انتخاب کنید تا خلاص شوید</string>
	<string name="transport_to_go_after">مسافت قبلی</string>
	<string name="transport_to_go_before">مسافت بعدی</string>
	<string name="update_poi_is_not_available_for_zoom">به روز رسانی POIها برای سطح زوم کم وجود ندارد</string>
	<string name="commiting_node">قراردادن نقطه…</string>
	<string name="poi">POI</string>
	<string name="navigate_point_format_D">DDD.DD</string>
	<string name="navigate_point_format_DM">DDD MM.MM</string>
	<string name="navigate_point_format_DMS">DDD MM SS.SS</string>
	<string name="poi_error_poi_not_found">نقطه پیدا نشد و یا مکان مورد به صورت نقطه ای نیست</string>
        <string name="osb_author_or_password_not_specified">لطفاً نام کاربری و رمز سایت OSM خود را در قسمت تنظیمات وارد کنید</string>
	<string name="clear_intermediate_points">پاک کردن نقاط بین راهی</string>
	<string name="keep_intermediate_points">نگه داشتن نقاط بین راهی</string>
	<string name="new_directions_point_dialog">قبلاً نقاط بین راهی را چیده اید.</string>
	<string name="context_menu_item_directions_to">به طرف</string>
	<string name="context_menu_item_directions_from">از طرف</string>
	<string name="route_descr_map_location">نقشه: </string>
	<string name="route_to">به:</string>
	<string name="osb_author_dialog_password">رمز عبور OSM (اختیاری)</string>
<string name="speak_title">اعلام…</string>
	<string name="speak_descr">پیکربندی اعلام نام خیابانها، هشدارهای ترافیکی (توقف اجباری، سرعتگیرها)، دوربینهای کنترل سرعت، سرعت مجاز</string>
	<string name="speak_street_names">اعلام نام خیابانها (TTS)</string>
    <string name="tip_recent_changes_1_5_t">تغییرات نسخه 1.5:
	\n\t* اعلام صوتی سرعت مجاز و دوربینها
			\n\t* قابلیتهای صوتی بیشتر (اعلام نام خیابانها)
		\n\t* آیکونهای نقشه با دقت بالا
	\n\t* تغییرات زیاد در رابط کاربری
	\n\t* رفع اشکالات در نمایش مسافت، تحلیل GPX، کار با نقاط بین راهی، ویجت طراحی سفر، آپلود به OSM، وبسایتهای ایمن شده با https
    </string>
    <string name="announce_gpx_waypoints">اعلام نقاط بین راهی GPX</string>
    <string name="osmodroid_mode_on">توقف OsMoDroid</string>    
    <string name="osmodroid_mode_off">شروع OsMoDroid</string>
    <string name="map_widget_fps_info">اطلاعات اشکال زدایی FPS</string>
	<string name="driving_region_descr">انتخاب منطقه رانندگی: آمریکا، اروپا، انگلستان، آسیا و سایر مناطق</string>
	<string name="driving_region_japan">ژاپن</string>
	<string name="driving_region_us">ایالات متحده آمریکا</string>
	<string name="driving_region_canada">کانادا</string>
	<string name="driving_region_europe_asia">اروپا و آسیا</string>
	<string name="driving_region_uk">انگلستان، هند، استرالیا و سایر کشورها</string>
	<string name="about_version">ویرایش:</string>
    <string name="about_settings">درباره</string>
    <string name="about_settings_descr">درباره نسخه، گواهی ها، اعضای پروژه</string>
    <string name="tips_and_tricks">ترفندها</string>
    <string name="tip_recent_changes_1_6_t">تغییرات نسخه 1.6:
	\n\t* تعیین/ویرایش منابع کاشی های آنلاین (اختصاص زمان انقضاء)
    </string>
    <string name="local_index_tile_data_zooms">زومهای دانلود شده: %1$s</string>
    <string name="local_index_tile_data_expire">انقضاء(دقیقه): %1$s</string>
    <string name="local_index_tile_data_downloadable">قابل دانلود: %1$s</string>
    <string name="local_index_tile_data_maxzoom">حداکثر زوم: %1$s</string>
    <string name="local_index_tile_data_minzoom">حداقل زوم: %1$s</string>
    <string name="local_index_tile_data_name">اطلاعات کاشی: %1$s</string>
    <string name="edit_tilesource_successfully">منبع کاشی %1$s ذخیره شد</string>
    <string name="edit_tilesource_maxzoom">حداکثر زوم</string>
    <string name="edit_tilesource_expiration_time">انقضاء (دقیقه)</string>
    <string name="edit_tilesource_minzoom">حداقل زوم</string>
    <string name="edit_tilesource_choose_existing">انتخاب از…</string>
    <string name="edit_tilesource_name">نام</string>
    <string name="maps_define_edit">تعریف/ویرایش…</string>
	<string name="driving_region">منطقه رانندگی</string>
	<string name="edit_tilesource_elliptic_tile">Elliptic mercator</string>
    <string name="edit_tilesource_url_to_load">URL</string>
    <string name="tip_map_styles">سبک نقشه</string>
	<string name="tip_map_styles_t">OsmAnd از نمایش نقشه های بُرداری آفلاین در سبکهای متفاوت پشتیبانی میکند تا نیازهای متفاوت شما را برآورده کند:
		\n\nمیتوانید علاوه بر سبک متعادل پیشفرض نقشه، از طریق \'منو\'←\'چینش صفحه\'←\'سبک نقشه\' موارد دیگری را نیز انتخاب کنید. مانند:
		\n\t* سبک \'نمای مسافرتی\': که حداکثر اطلاعات ممکن برای مسافرت و گردش، بهینه سازی نقشه برای  رانندگان حرفه ای (جاده ها با کنتراست بیشتر و قابل تشخیص تر نمایش داده میشوند)، تنظیمات کوهنوردی آلپاین، مسیرهای دوچرخه سواری، پشتیبانی از علائم کوهنوردی و غیره را شامل میشود.
		\n\t* \'جاده های کنتراست بالا\' جاده ها را در شرایط نور محیطی زیاد به صورت پررنگتر نشان میدهد.
		\n\t* \'زمستان و اسکی\' نمای نقشه ای به صورت زمستانی (پوشیده از برف) ایجاد میکند و شیبها و ارتفاعات مناسب اسکی (زمانیکه نقشه \'اسکی جهان\' دانلود شده باشد) را نشان میدهد.
	</string>
    </resources><|MERGE_RESOLUTION|>--- conflicted
+++ resolved
@@ -1370,15 +1370,9 @@
 	<string name="index_name_wiki">ویکی پدیای POIهای سراسر جهان</string>
 	<string name="tip_rotation_switching_t_v2">میتوانید چگونگی نمایش و چرخش نقشه را با کلیک کردن بر روی آیکون قطب نمای صفحه نمایش نقشه عوض کنید.
 		\n\nانتخابها عبارتند از:
-<<<<<<< HEAD
-		\n\t* \'عدم چرخش (شمال به طرف بالا)\'- نقشه نمیچرخد. شمال همیشه به طرف بالا خواهد بود
-		\n\t* \'به طرف جهت حرکت\'- نقشه به طور مداوم هم جهت با مسیر حرکت خواهد بود
-		\n\t* \'به طرف قطب نما\'- نقشه به طور مداوم هم جهت با قطب نمای دستگاه خواهد بود
-=======
 		\n\t\*\'عدم چرخش (شمال به طرف بالا)\'- نقشه نمیچرخد. شمال همیشه به طرف بالا خواهد بود
 		\n\t\*\'به طرف جهت حرکت\'- نقشه به طور مداوم هم جهت با مسیر حرکت خواهد بود
 		\n\t\'به طرف قطب نما\'- نقشه به طور مداوم هم جهت با قطب نمای دستگاه خواهد بود
->>>>>>> c9ec000a
 	</string>
 	<string name="tip_day_night_mode_t_v2">ظاهر نقشه برای نقشه های بُرداری بین حالت روز(روشن) و شب(تیره) قابل تغییر میباشد. رنگهای شب برای رانندگی در شب امن تر و راحت تر هستند.
 		\n\nمیتوانیداز طریق \'منو\'-&gt;\'پیکربندی صفحه نمایش\'-&gt;\'نقشه روز/شب\' زمان تفییر روز/شب را تنظیم کنید.
