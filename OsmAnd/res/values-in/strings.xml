<?xml version="1.0" encoding="utf-8"?>
<resources>
    <string name="address_search_desc">Mencari alamat</string>
    <string name="navpoint_search_desc">Koordinat</string>
    <string name="transport_search_desc">Cari untuk transportasi publik</string>
    <string name="favourites_search_desc">Sebuah cara untuk mencari Favorit</string>
    <string name="rendering_attr_noPolygons_name">Poligon</string>
    <string name="rendering_attr_appMode_name">Modus render</string>
    <string name="rendering_attr_appMode_description">Optimalkan peta untuk</string>
    <string name="rendering_attr_contourLines_description">Tampilan dari tingkatan pembesaran (membutuhkan data garis kontur):</string>
    <string name="rendering_attr_contourLines_name">Tampilkan garis jejak</string>
    <string name="rendering_attr_hmRendered_description">Tingkatkan jumlah keterangan peta yang ditampilkan.</string>
    <string name="rendering_attr_hmRendered_name">Tampilkan peta lebih lengkap</string>
    <string name="route_kl">Tetap di kiri dan jalan</string>
    <string name="asap">ASAP</string>
    <string name="street_name">Nama jalan</string>
    <string name="hno">Nomor rumah</string>
    <string name="website">Situs web</string>
    <string name="phone">Telepon</string>
    <string name="monitoring_settings">Perekaman perjalanan</string>
    <string name="monitoring_settings_descr">Siapkan cara untuk merekam perjalanan Anda.</string>
    <string name="osmand_background_plugin_description">Menampilkan pengaturan untuk mengaktifkan pelacakan dan navigasi pada latar belakang dengan membangunkan perangkat GPS secara berkala (dengan layar mati).</string>
    <string name="contribution_activity">Instal versi</string>
    <string name="choose_osmand_theme_descr">Ubah tampilan aplikasi.</string>
    <string name="choose_osmand_theme">Tema App</string>
    <string name="accessibility_options">Opsi aksesibilitas</string>
    <string name="select_address_activity">Tentukan alamat</string>
    <string name="favourites_list_activity">Pilih Favorit</string>
    <string name="local_openstreetmap_act_title">Modifikasi OSM</string>
    <string name="shared_string_more_actions">Tindakan lain</string>
    <string name="map_widget_gps_info">Info GPS</string>
    <string name="access_arrival_time">Waktu tiba</string>
    <string name="shared_string_map">Peta</string>
    <string name="prefer_motorways">Utamakan jalan bebas hambatan</string>
    <string name="prefer_in_routing_title">Utamakan…</string>
    <string name="prefer_in_routing_descr">Utamakan jalan raya.</string>
    <string name="max_speed_none">tidak ada</string>
    <string name="download_hillshade_maps">Bayangan bukit</string>
    <string name="local_indexes_cat_av">Data Audio/Video</string>
    <string name="about_version">Versi:</string>
    <string name="shared_string_about">Tentang</string>
    <string name="about_settings_descr">Informasi versi, lisensi, anggota proyek</string>
    <string name="local_index_tile_data_downloadable">Dapat di download: %1$s</string>
    <string name="shared_string_no">Tidak</string>
    <string name="shared_string_yes">Ya</string>
    <string name="donations">Donasi</string>
    <string name="number_of_recipients">Jumlah penerima</string>
    <string name="osm_user_stat">Sunting %1$s, peringkat %2$s, total suntingan %3$s</string>
    <string name="osm_editors_ranking">Peringkat Penyunting OSM</string>
    <string name="osm_live_subscription">Langganan OSM Live</string>
    <string name="osm_live_subscribe_btn">Berlangganan</string>
    <string name="osm_live_email_desc">Dibutuhkan untuk memperbarui Anda tentang kontribusi Anda.</string>
    <string name="osm_live_user_public_name">Nama publik</string>
    <string name="osm_live_hide_user_name">Jangan tampilkan nama saya di laporan</string>
    <string name="osm_live_support_region">Regional yang didukung</string>
    <string name="osm_live_month_cost">Biaya bulanan</string>
    <string name="osm_live_month_cost_desc">Pembayaran bulanan</string>
    <string name="osm_live_active">Aktif</string>
    <string name="osm_live_not_active">Tidak Aktif</string>
    <string name="osm_live_enter_email">Mohon masukkan alamat e-mail yang valid</string>
    <string name="osm_live_enter_user_name">Mohon masukkan sebuah nama publik</string>
    <string name="osm_live_thanks">Terima kasih untuk mendukung OsmAnd!
\nUntuk mengaktifkan semua fitur beru Anda harus memulai ulang OsmAnd.</string>
    <string name="osm_live_region_desc">Sebagian donasi Anda akan dikirim ke pengguna OSM yang mengirimkan perubahan ke map wilayah tersebut.</string>
    <string name="osm_live_subscription_settings">Pengaturan berlangganan</string>
    <string name="osm_live_ask_for_purchase">Mohon beli sebuah langganan ke OsmAnd Live terlebih dahulu</string>
    <string name="sort_by">Urutkan menurut</string>
    <string name="modify_the_search_query">Ubah penelusuran Anda.</string>
    <string name="empty_state_osm_edits">Buat atau ubah objek OpenStreetMap</string>
    <string name="empty_state_osm_edits_descr">Buat atau ubah POI OpenStreetMap, buka atau komentar catatan OSM, dan kontribusi berkas GPX yang direkam.</string>
    <string name="shared_string_deleted">Dihapus</string>
    <string name="shared_string_edited">Disunting</string>
    <string name="shared_string_added">Ditambahkan</string>
    <string name="marker_activated">Penanda %s telah diaktifkan.</string>
    <string name="one_tap_active_descr">Ketuk penanda pada peta untuk memindahkannya ke bagian atas penanda aktif tanpa perlu membuka menu konteks.</string>
    <string name="one_tap_active">\'Ketuk sekali\' aktif</string>
    <string name="empty_state_av_notes">Buat catatan!</string>
    <string name="empty_state_av_notes_desc">Tambah catatan audio, video atau foto untuk titik apa pun pada peta menggunakan widget atau menu konteks.</string>
    <string name="notes_by_date">Catatan A/V berdasarkan tanggal</string>
    <string name="by_date">Menurut tanggal</string>
    <string name="by_type">Menurut tipe</string>
    <string name="looking_for_tracks_with_waypoints">Mencari trek dengan titik arah</string>
    <string name="shared_string_more_without_dots">Lebih banyak</string>
    <string name="appearance_on_the_map">Tampilan pada peta</string>
    <string name="add_track_to_markers_descr">Pilih sebuah trek untuk menambahkan tanda arahnya pada penanda.</string>
    <string name="add_favourites_group_to_markers_descr">Pilih sebuah kategori Favorit untuk ditambahkan pada penanda.</string>
    <string name="shared_string_gpx_waypoints">Lacak titik arah</string>
    <string name="favourites_group">Kategori favorit</string>
    <string name="add_group">Tambah grup</string>
    <string name="add_group_descr">Impor grup dari Favorit atau titik arah GPX.</string>
    <string name="empty_state_markers_active">Buat penanda peta!</string>
    <string name="empty_state_markers_active_desc">Tekan lama atau sebentar pada \'Tempat\', lalu ketuk tombol bendera penanda.</string>
    <string name="empty_state_markers_groups">Impor grup</string>
    <string name="empty_state_markers_groups_desc">Impor grup Favorit atau titik arah sebagai penanda.</string>
    <string name="empty_state_markers_history_desc">Penanda yang ditandai sebagai yang telah dilewati akan muncul di layar ini.</string>
    <string name="shared_string_two">Dua</string>
    <string name="shared_string_one">Satu</string>
    <string name="show_guide_line_descr">Tampilkan garis panduan dari posisi Anda ke lokasi penanda yang aktif.</string>
    <string name="show_arrows_descr">Tampilkan satu atau dua panah yang menunjukkan arahnya ke penanda yang aktif.</string>
    <string name="distance_indication_descr">Pilih cara menampilkan jarak ke penanda yang aktif.</string>
    <string name="active_markers_descr">Berikan banyaknya indikator arah.</string>
    <string name="digits_quantity">Jumlah digit desimal</string>
    <string name="shared_string_right">Kanan</string>
    <string name="shared_string_left">Kiri</string>
    <string name="show_number_pad">Tampilkan tombol angka</string>
    <string name="shared_string_paste">Tempel</string>
    <string name="go_to_next_field">Bidang selanjutnya</string>
    <string name="rename_marker">Ubah nama penanda</string>
    <string name="tap_on_map_to_hide_interface_descr">Sebuah sentuhan pada peta akan alih tombol kontrol dan widget.</string>
    <string name="tap_on_map_to_hide_interface">Mode layar penuh</string>
    <string name="mark_passed">Tanda telah dilewati</string>
    <string name="import_gpx_file_description">bisa diimpor sebagai Favorit atau berkas GPX.</string>
    <string name="import_as_gpx">Impor sebagai berkas GPX</string>
    <string name="import_as_favorites">Impor sebagai Favorit</string>
    <string name="import_file">Impor berkas</string>
    <string name="wrong_input">Masukan salah</string>
    <string name="enter_new_name">Masukkan nama baru</string>
    <string name="shared_string_back">Kembali</string>
    <string name="shared_string_view">Lihat</string>
    <string name="waypoints_added_to_map_markers">Titik arah ditambahkan ke penanda peta</string>
    <string name="wrong_format">Format salah</string>
    <string name="shared_string_road">Jalan raya</string>
    <string name="show_map">Tampilkan peta</string>
    <string name="route_is_calculated">Rute terhitung</string>
    <string name="round_trip">Pulang pergi</string>
    <string name="plan_route_no_markers_toast">Anda harus menambahkan setidaknya satu penanda untuk menggunakan fungsi ini.</string>
    <string name="osn_modify_dialog_error">Tidak dapat mengubah catatan.</string>
    <string name="osn_modify_dialog_title">Ubah catatan</string>
    <string name="context_menu_item_modify_note">Ubah catatan OSM</string>
    <string name="make_round_trip_descr">Tambah salinan dari titik keberangkatan sebagai tujuan.</string>
    <string name="make_round_trip">Buat perjalanan pulang pergi</string>
    <string name="shared_string_markers">Penanda</string>
    <string name="coordinates_format">Format koordinat</string>
    <string name="use_system_keyboard">Gunakan papan ketik sistem</string>
    <string name="fast_coordinates_input_descr">Pilih format input koordinat. Ketuk \'Opsi\' untuk mengubahnya.</string>
    <string name="fast_coordinates_input">Masukan koordinat cepat</string>
    <string name="use_location">Gunakan posisi</string>
    <string name="add_location_as_first_point_descr">Tambahkan posisi Anda sebagai titik keberangkatan untuk merencanakan rute yang sempurna.</string>
    <string name="my_location">Posisi saya</string>
    <string name="shared_string_finish">Selesai</string>
    <string name="plan_route">Rencanakan rute</string>
    <string name="shared_string_sort">Urutkan</string>
    <string name="coordinate_input">Input koordinat</string>
    <string name="marker_save_as_track_descr">Ekspor penanda Anda ke file GPX berikut ini:</string>
    <string name="move_to_history">Pindahkan ke riwayat</string>
    <string name="group_will_be_removed_after_restart">Grup akan hilang setelah Anda memulai ulang aplikasi.</string>
    <string name="show_guide_line">Tampilkan garis arahan</string>
    <string name="show_arrows_on_the_map">Tampilkan panah pada peta</string>
    <string name="show_passed">Tampilkan yang telah dilewati</string>
    <string name="hide_passed">Sembunyikan yang telah dilewati</string>
    <string name="remove_from_map_markers">Hapus dari \'Penanda peta\'</string>
    <string name="descendingly">Z-A</string>
    <string name="ascendingly">A-Z</string>
    <string name="date_added">Ditambahkan</string>
    <string name="order_by">Urut berdasarkan:</string>
    <string name="marker_show_distance_descr">Pilih cara untuk mengindikasikan jarak dan arah ke penanda peta pada layar peta:</string>
    <string name="all_markers_moved_to_history">Semua penanda peta di pindahkan ke riwayat</string>
    <string name="marker_moved_to_history">Penanda peta dipindahkan ke riwayat</string>
    <string name="marker_moved_to_active">Penanda peta dipindahkan ke aktif</string>
    <string name="shared_string_list">Daftar</string>
    <string name="shared_string_groups">Grup-grup</string>
    <string name="passed">Terakhir digunakan: %1$s</string>
    <string name="make_active">Buat aktif</string>
    <string name="today">Hari ini</string>
    <string name="yesterday">Kemarin</string>
    <string name="last_seven_days">7 hari terakhir</string>
    <string name="this_year">Tahun ini</string>
    <string name="move_all_to_history">Pindahkan semua ke riwayat</string>
    <string name="show_direction">Indikasi jarak</string>
    <string name="do_not_use_animations">Nonaktifkan animasi</string>
    <string name="do_not_use_animations_descr">Menonaktifkan animasi peta.</string>
    <string name="keep_showing_on_map">Tetap tampilkan pada peta</string>
    <string name="exit_without_saving">Keluar tanpa menyimpan?</string>
    <string name="line">Garis</string>
    <string name="save_as_route_point">Simpan sebagai titik rute</string>
    <string name="save_as_line">Simpan sebagai garis</string>
    <string name="route_point">Titik rute</string>
    <string name="edit_line">Sunting garis</string>
    <string name="add_point_before">Tambah titik sebelum</string>
    <string name="add_point_after">Tambah titik setelah</string>
    <string name="shared_string_options">Opsi</string>
    <string name="measurement_tool_snap_to_road_descr">OsmAnd akan menghubungkan titik dengan rute untuk profil yang dipilih.</string>
    <string name="measurement_tool_save_as_new_track_descr">Simpan titik sebagai titik rute atau sebagai garis.</string>
    <string name="choose_navigation_type">Pilih profil navigasi</string>
    <string name="none_point_error">Silakan tambah setidaknya satu titik.</string>
    <string name="enter_gpx_name">Nama berkas GPX:</string>
    <string name="show_on_map_after_saving">Tampilkan pada peta setelah menyimpan</string>
    <string name="measurement_tool_action_bar">Jelajahi peta dan tambahkan titik</string>
    <string name="measurement_tool">Ukur jarak</string>
    <string name="quick_action_resume_pause_navigation">Jeda/lanjutkan navigasi</string>
    <string name="quick_action_resume_pause_navigation_descr">Tombol untuk menjeda atau melanjutkan navigasi.</string>
    <string name="quick_action_show_navigation_finish_dialog">Tampilkan dialog \'Navigasi telah selesai\'</string>
    <string name="quick_action_start_stop_navigation">Mulai/berhenti navigasi</string>
    <string name="quick_action_start_stop_navigation_descr">Tombol untuk memulai atau menghentikan navigasi.</string>
    <string name="store_tracks_in_monthly_directories">Simpan trek yang direkam ke dalam folder bulanan</string>
    <string name="store_tracks_in_monthly_directories_descrp">Simpan rekaman yang direkam di sub-folder per bulan rekaman (seperti 2018-01).</string>
    <string name="shared_string_reset">Setel ulang</string>
    <string name="shared_string_reload">Muat ulang</string>
    <string name="mapillary_menu_descr_tile_cache">Muat ulang ubin untuk melihat data terbaru.</string>
    <string name="mapillary_menu_title_tile_cache">Cache ubin</string>
    <string name="wrong_user_name">Nama pengguna salah</string>
    <string name="shared_string_to">Ke</string>
    <string name="mapillary_menu_date_from">Dari</string>
    <string name="mapillary_menu_descr_dates">Tampilkan hanya gambar yang ditambahkan</string>
    <string name="shared_string_date">Tanggal</string>
    <string name="mapillary_menu_edit_text_hint">Ketik nama pengguna</string>
    <string name="mapillary_menu_descr_username">Tampilkan hanya gambar yang ditambahkan oleh</string>
    <string name="mapillary_menu_title_username">Nama pengguna</string>
    <string name="mapillary_menu_filter_description">Saring gambar berdasarkan pengirim, tanggal, atau tipe. Hanya aktif pada perbesaran dekat.</string>
    <string name="map_widget_ruler_control">Pengukur radius</string>
    <string name="shared_string_permissions">Perizinan</string>
    <string name="import_gpx_failed_descr">Tidak dapat mengimpor file. Pastikan OsmAnd memiliki izin untuk membacanya.</string>
    <string name="distance_moving">Jarak dibenarkan</string>
    <string name="mapillary_image">Gambar Mapillary</string>
    <string name="open_mapillary">Buka Mapillary</string>
    <string name="shared_string_install">Pasang</string>
    <string name="improve_coverage_mapillary">Tingkatkan cakupan foto dengan Mapillary</string>
    <string name="improve_coverage_install_mapillary_desc">Pasang Mapillary untuk menambahkan foto ke lokasi peta ini.</string>
    <string name="online_photos">Foto daring</string>
    <string name="shared_string_add_photos">Tambahkan foto</string>
    <string name="no_photos_descr">Tidak ada foto di sini.</string>
    <string name="mapillary_action_descr">Bagikan pemandangan jalan Anda melalui Mapillary.</string>
    <string name="mapillary_widget">Widget Mapillary</string>
    <string name="mapillary_widget_descr">Memungkinkan berkontribusi cepat ke Mapillary.</string>
    <string name="mapillary_descr">Foto tingkat jalanan daring untuk semuanya. Jelajahi tempat, kolaborasi, tangkap dunia.</string>
    <string name="mapillary">Mapillary</string>
    <string name="plugin_mapillary_descr">Citra tampilan tingkat jalan. Anda dapat berkontribusi sendiri. Untuk melihat data yang sudah ada sebagai lapisan peta, aktifkan \"Citra tingkat jalan\" dalam menu \"Konfigurasi peta\".</string>
    <string name="private_access_routing_req">Tujuan Anda terletak di area dengan akses pribadi. Izinkan menggunakan jalan pribadi untuk perjalanan ini\?</string>
    <string name="restart_search">Ulangi pencarian</string>
    <string name="increase_search_radius">Tingkatkan radius pencarian</string>
    <string name="nothing_found">Tidak ada yang ditemukan</string>
    <string name="nothing_found_descr">Ubah pencarian atau tingkatkan radius pencarian.</string>
    <string name="quick_action_showhide_osmbugs_descr">Tombol untuk menampilkan atau menyembunyikan catatan OSM di peta.</string>
    <string name="sorted_by_distance">Diurutkan menurut jarak</string>
    <string name="search_favorites">Cari di Favorit</string>
    <string name="hillshade_menu_download_descr">Unduh peta overlay \'Hillshade\' untuk menampilkan bayangan vertikal.</string>
    <string name="hillshade_purchase_header">Instal plugin \'Topografi\' untuk menampilkan area vertikal bertingkat.</string>
    <string name="hide_from_zoom_level">Sembunyikan dari level perbesaran</string>
    <string name="srtm_menu_download_descr">Unduh peta wilayah \'Garis kontur\'.</string>
    <string name="shared_string_plugin">Plugin</string>
    <string name="srtm_purchase_header">Beli dan instal plugin \'Topografi\' untuk menampilkan area vertikal bertingkat.</string>
    <string name="srtm_color_scheme">Skema warna</string>
    <string name="show_from_zoom_level">Tampilkan dari level perbesaran</string>
    <string name="routing_attr_allow_private_name">Izinkan akses privat</string>
    <string name="routing_attr_allow_private_description">Izinkan akses ke area pribadi.</string>
    <string name="display_zoom_level">Tampilkan level perbesaran: %1$s</string>
    <string name="favorite_group_name">Nama grup</string>
    <string name="change_color">Ubah warna</string>
    <string name="edit_name">Sunting nama</string>
    <string name="animate_my_location">Animasikan posisi sendiri</string>
    <string name="animate_my_location_desc">Panning peta yang mulus saat bergerak. Menimbulkan sedikit penundaan.</string>
    <string name="shared_string_overview">Ikhtisar</string>
    <string name="select_street">Pilih jalan</string>
    <string name="shared_string_in_name">di %1$s</string>
    <string name="type_address">Ketik alamat</string>
    <string name="type_city_town">Ketik kota/daerah</string>
    <string name="type_postcode">Ketik kode pos</string>
    <string name="nearest_cities">Kota terdekat</string>
    <string name="select_city">Pilih kota</string>
    <string name="select_postcode">Pencarian kode pos</string>
    <string name="quick_action_auto_zoom">Perbesaran peta otomatis</string>
    <string name="quick_action_auto_zoom_desc">Tombol untuk menyalakan atau mematikan pembesaran yang diatur oleh kecepatan.</string>
    <string name="quick_action_auto_zoom_on">Aktifkan pembesaran otomatis</string>
    <string name="quick_action_auto_zoom_off">Nonaktifkan pembesaran otomatis</string>
    <string name="quick_action_add_destination_desc">Sebuah tombol untuk membuat layar di tengah tujuan rute, sebuah tujuan yang dipilih sebelumnya akan menjadi tujuan perantara terakhir.</string>
    <string name="quick_action_replace_destination_desc">Sebuah tombol untuk membuat layar di tengah tujuan rute baru, menggantikan tujuan yang sebelumnya dipilih (jika ada).</string>
    <string name="quick_action_add_first_intermediate_desc">Sebuah tombol untuk membuat layar di tengah tujuan perantara pertama.</string>
    <string name="no_overlay">Tidak ada hamparan</string>
    <string name="no_underlay">Tidak ada dasaran</string>
    <string name="subscribe_email_error">Kesalahan</string>
    <string name="subscribe_email_desc">Berlangganan ke daftar email kami tentang diskon aplikasi dan dapatkan 3 unduhan peta lainnya!</string>
    <string name="depth_contour_descr">Garis kontur kedalaman laut dan tanda laut.</string>
    <string name="sea_depth_thanks">Terima kasih telah membeli \'Kontur kedalaman laut\'</string>
    <string name="index_item_depth_contours_osmand_ext">Kontur kedalaman laut</string>
    <string name="index_item_depth_points_southern_hemisphere">Titik kedalaman laut belahan bumi selatan</string>
    <string name="index_item_depth_points_northern_hemisphere">Titik kedalaman laut belahan bumi utara</string>
    <string name="download_depth_countours">Kontur kedalaman laut</string>
    <string name="nautical_maps">Peta laut</string>
    <string name="analyze_on_map">Analisa pada peta</string>
    <string name="shared_string_visible">Terlihat</string>
    <string name="restore_purchases">Pulihkan pembelian</string>
    <string name="fonts_header">Font peta</string>
    <string name="right_side_navigation">Lalu lintas sebelah kanan</string>
    <string name="shared_string_automatic">Otomatis</string>
    <string name="do_not_send_anonymous_app_usage">Jangan kirim statistik pemakaian anonim</string>
    <string name="do_not_send_anonymous_app_usage_desc">OsmAnd mengumpulkan informasi tentang bagian mana dari aplikasi yang Anda buka. Lokasi Anda tidak pernah dikirim, juga tidak ada yang masuk ke aplikasi atau detail area yang Anda lihat, telusuri, atau unduh.</string>
    <string name="do_not_show_startup_messages">Jangan tampilkan pesan startup</string>
    <string name="do_not_show_startup_messages_desc">Jangan tampilkan diskon-diskon aplikasi &amp; pesan-pesan acara lokal khusus.</string>
    <string name="parking_options">Pilihan parkir</string>
    <string name="full_version_thanks">Terima kasih telah membeli versi berbayar dari OsmAnd.</string>
    <string name="routing_attr_relief_smoothness_factor_hills_name">Berbukit</string>
    <string name="routing_attr_relief_smoothness_factor_plains_name">Kurang berbukit</string>
    <string name="routing_attr_relief_smoothness_factor_more_plains_name">Datar</string>
    <string name="routing_attr_driving_style_speed_name">Rute lebih pendek</string>
    <string name="routing_attr_driving_style_balance_name">Seimbang</string>
    <string name="routing_attr_driving_style_safety_name">Utamakan jalan pintas</string>
    <string name="relief_smoothness_factor_descr">Utamakan medan: datar atau berbukit.</string>
    <string name="shared_string_slope">Lereng</string>
    <string name="add_new_folder">Tambahkan folder baru</string>
    <string name="points_delete_multiple_succesful">Titik(-titik) dihapus.</string>
    <string name="points_delete_multiple">Hapus %1$d titik\?</string>
    <string name="route_points_category_name">Berbelok untuk melewati rute ini</string>
    <string name="track_points_category_name">Titik arah, tempat menarik, fitur bernama</string>
    <string name="shared_string_gpx_track">Trek</string>
    <string name="max_speed">Kecepatan maksimal</string>
    <string name="average_speed">Kecepatan rata-rata</string>
    <string name="shared_string_time_moving">Waktu bergerak</string>
    <string name="shared_string_time_span">Rentang waktu</string>
    <string name="shared_string_max">Maksimum</string>
    <string name="shared_string_start_time">Waktu mulai</string>
    <string name="shared_string_end_time">Waktu berakhir</string>
    <string name="shared_string_color">Warna</string>
    <string name="select_gpx_folder">Pilih folder berkas GPX</string>
    <string name="file_can_not_be_moved">Tidak dapat memindahkan berkas.</string>
    <string name="shared_string_move">Pindah</string>
    <string name="shared_string_gpx_tracks">Trek</string>
    <string name="routing_attr_driving_style_name">Gaya berkendara</string>
    <string name="route_altitude">Ketinggian Rute</string>
    <string name="altitude_descent">Turun</string>
    <string name="altitude_ascent">Naik</string>
    <string name="altitude_range">Rentang ketinggian</string>
    <string name="average_altitude">Ketinggian rata-rata</string>
    <string name="shared_string_time">Waktu</string>
    <string name="total_distance">Jumlah jarak</string>
    <string name="routing_attr_relief_smoothness_factor_name">Pilih fluktuasi ketinggian</string>
    <string name="routing_attr_height_obstacles_name">Gunakan data ketinggian</string>
    <string name="rendering_attr_depthContours_description">Tampilkan kontur dan titik kedalaman.</string>
    <string name="rendering_attr_depthContours_name">Kontur kedalaman laut</string>
    <string name="auto_split_recording_title">Potong rekaman secara otomatis setelah celah</string>
    <string name="auto_split_recording_descr">Mulai segmen baru setelah jeda 6 menit, lintasan baru setelah jeda 2 jam, atau berkas baru setelah jeda lebih lama jika tanggalnya sudah berubah.</string>
    <string name="rendering_attr_contourDensity_description">Kerapatan garis kontur</string>
    <string name="rendering_attr_contourDensity_name">Kerapatan garis kontur</string>
    <string name="rendering_value_high_name">Tinggi</string>
    <string name="rendering_value_medium_w_name">Sedang</string>
    <string name="rendering_value_low_name">Rendah</string>
    <string name="rendering_attr_contourWidth_description">Lebar garis kontur</string>
    <string name="rendering_attr_contourWidth_name">Lebar garis kontur</string>
    <string name="rendering_attr_hideWaterPolygons_description">Air</string>
    <string name="rendering_attr_hideWaterPolygons_name">Sembunyikan air</string>
    <string name="routing_attr_allow_motorway_name">Gunakan jalan bebas hambatan</string>
    <string name="routing_attr_allow_motorway_description">Mengizinkan jalan bebas hambatan.</string>
    <string name="upload_osm_note_description">Unggah Catatan OSM Anda secara anonim atau dengan menggunakan profil OpenStreetMap.org Anda.</string>
    <string name="wiki_around">Artikel Wikipedia terdekat</string>
    <string name="search_map_hint">Kota atau daerah</string>
    <string name="route_roundabout_short">Ambil %1$d keluar dan pergi</string>
    <string name="upload_poi">Unggah POI</string>
    <string name="route_calculation">Perhitungan Rute</string>
    <string name="gpx_no_tracks_title">Anda belum memiliki berkas trek apa pun</string>
    <string name="gpx_no_tracks_title_folder">Anda juga dapat menambahkan berkas-berkas trek ke folder</string>
    <string name="gpx_add_track">Tambah lebih banyak…</string>
    <string name="shared_string_appearance">Tampilan</string>
    <string name="trip_rec_notification_settings">Aktifkan perekaman cepat</string>
    <string name="trip_rec_notification_settings_desc">Tampilkan notifikasi sistem yang memungkinkan untuk memulai perekaman perjalanan.</string>
    <string name="shared_string_notifications">Notifikasi</string>
    <string name="shared_string_continue">Lanjutkan</string>
    <string name="shared_string_pause">Jeda</string>
    <string name="shared_string_paused">Telah dijeda</string>
    <string name="shared_string_trip">Perjalanan</string>
    <string name="shared_string_recorded">Terekam</string>
    <string name="shared_string_record">Rekam</string>
    <string name="gpx_logging_no_data">Tidak ada data</string>
    <string name="rendering_attr_contourColorScheme_description">Skema warna garis kontur</string>
    <string name="save_track_min_speed">Kecepatan minimum pencatatan</string>
    <string name="save_track_min_speed_descr">Menyaring: Tidak mencatat titik-titik di bawah kecepatan ini.</string>
    <string name="save_track_min_distance">Perpindahan minimum pencatatan</string>
    <string name="save_track_min_distance_descr">Saring: Tetapkan jarak minimum pencatatan dari satu titik ke titik yang baru.</string>
    <string name="save_track_precision">Ketepatan minimum logging</string>
    <string name="save_track_precision_descr">Saring: Tidak ada pencatatan kecuali jika akurasi ini dicapai.</string>
    <string name="christmas_poi">POI Natal</string>
    <string name="christmas_desc">Mengantisipasi liburan Natal dan Tahun Baru, Anda dapat memilih untuk menampilkan POI yang terkait seperti pohon Natal, pasar, dll.</string>
    <string name="christmas_desc_q">Tampilkan POI liburan Natal\?</string>
    <string name="rendering_value_light_brown_name">Coklat Muda</string>
    <string name="rendering_value_dark_brown_name">Cokelat Tua</string>
    <string name="rendering_attr_contourColorScheme_name">Skema warna garis kontur</string>
    <string name="rendering_attr_surfaceIntegrity_name">Integritas permukaan jalan</string>
    <string name="search_hint">Ketik kota, alamat, nama POI</string>
    <string name="translit_names">Terjemahkan nama</string>
    <string name="subcategories">Subkategori-subkategori</string>
    <string name="selected_categories">Kategori yang dipilih</string>
    <string name="create_custom_poi">Buat filter khusus</string>
    <string name="custom_search">Pencarian khusus</string>
    <string name="shared_string_filters">Filter-filter</string>
    <string name="apply_filters">Terapkan filter</string>
    <string name="save_filter">Simpan filter</string>
    <string name="delete_filter">Hapus filter</string>
    <string name="new_filter">Filter baru</string>
    <string name="new_filter_desc">Harap masukkan nama untuk filter baru Anda, ini akan ditambahkan ke tab \'Kategori\' Anda.</string>
    <string name="osm_live_payment_desc">Langganan ditagih per periode yang dipilih. Batalkan di Google Play kapan saja.</string>
    <string name="donation_to_osm">Berdonasi ke Komunitas OSM</string>
    <string name="donation_to_osm_desc">Sebagian donasi Anda akan dikirim ke kontributor-kontributor OSM. Biaya berlangganan tetap sama.</string>
    <string name="osm_live_subscription_desc">Langganan memungkinkan pembaruan per jam, harian, mingguan, dan unduhan tak terbatas untuk semua peta secara global.</string>
    <string name="get_it">Dapatkan</string>
    <string name="get_for">Dapatkan untuk %1$s</string>
    <string name="osm_live_banner_desc">Dapatkan unduhan peta tak terbatas, menambahkan pembaruan setiap minggu, setiap hari, atau bahkan setiap jam.</string>
    <string name="osmand_plus_banner_desc">Download unduhan, pembaruan, dan plugin tak terbatas.</string>
    <string name="si_mi_meters">Mil/meter</string>
    <string name="skip_map_downloading">Lewati download peta</string>
    <string name="skip_map_downloading_desc">Anda tidak mempunyai peta luring yang terinstal. Anda dapat memilih sebuah peta dari daftar atau unduh peta nanti via \'Menu - %1$s\'.</string>
    <string name="search_another_country">Pilih Daerah lain</string>
    <string name="search_map">Mencari Peta…</string>
    <string name="first_usage_wizard_desc">Biarkan OsmAnd menentukan lokasi Anda dan menyarankan peta untuk diunduh di wilayah tersebut.</string>
    <string name="location_not_found">Lokasi tidak ditemukan</string>
    <string name="no_inet_connection">Tidak ada koneksi internet</string>
    <string name="no_inet_connection_desc_map">Diperlukan untuk mendownload peta.</string>
    <string name="search_location">Mencari lokasi…</string>
    <string name="storage_free_space">Ruang Bebas</string>
    <string name="storage_place_description">Penyimpanan data OsmAnd (untuk peta, jalur, dll.): %1$s.</string>
    <string name="give_permission">Berikan izin</string>
    <string name="allow_access_location">Izinkan akses lokasi</string>
    <string name="first_usage_greeting">Dapatkan petunjuk arah dan temukan tempat baru tanpa koneksi internet</string>
    <string name="search_my_location">Temukan Posisi saya</string>
    <string name="update_all_maps_now">Perbarui semua peta sekarang\?</string>
    <string name="clear_tile_data">Bersihkan Semua ubin</string>
    <string name="routing_attr_short_way_name">Cara hemat bahan bakar</string>
    <string name="replace_favorite_confirmation">Ubah Favorit \"%1$s\"\?</string>
    <string name="rendering_attr_hideOverground_name">Benda-benda di atas tanah</string>
    <string name="shared_string_change">Ganti</string>
    <string name="get_started">Memulai</string>
    <string name="route_stops_before">%1$s berhenti sebelum</string>
    <string name="coords_search">Cari Koordinat</string>
    <string name="advanced_coords_search">Pencarian koordinat lanjutan</string>
    <string name="back_to_search">Kembali ke pencarian</string>
    <string name="confirmation_to_delete_history_items">Hapus item yang dipilih dari \'Riwayat\'\?</string>
    <string name="show_something_on_map">Tampilkan %1$s di peta</string>
    <string name="dist_away_from_my_location">Cari %1$s pergi</string>
    <string name="share_history_subject">Bagikan melalui OsmAnd</string>
    <string name="search_categories">Kategori</string>
    <string name="postcode">Kode Pos</string>
    <string name="shared_string_from">Dari</string>
    <string name="city_type_district">Distrik/Kabupaten</string>
    <string name="city_type_neighbourhood">lingkungan</string>
    <string name="routing_attr_avoid_bus_name">Larang bus</string>
    <string name="routing_attr_avoid_train_name">Tidak ada kereta api</string>
    <string name="routing_attr_avoid_train_description">Menghindari kereta api</string>
    <string name="routing_attr_avoid_ferry_name">Tidak ada feri</string>
    <string name="routing_attr_avoid_ferry_description">Menghindari feri</string>
    <string name="increase_search_radius_to">Tingkatkan radius pencarian hingga %1$s</string>
    <string name="routing_attr_avoid_ice_roads_fords_description">Menghindari jalan beku dan arungan sungai.</string>
    <string name="exit_at">Keluar di</string>
    <string name="rate_dialog_descr">Silakan beri komentar dan nilai kerja kami di Google Play.</string>
    <string name="shared_string_privacy_policy">Kebijakan Privasi</string>
    <string name="help_us_make_osmand_better">Bantu kami membuat OsmAnd lebih baik</string>
    <string name="make_osmand_better_descr">Izinkan OsmAnd untuk mengumpulkan dan memproses data penggunaan aplikasi secara anonim. Kami tidak mengumpulkan atau menyimpan data lokasi Anda, atau data lokasi yang Anda lihat di peta.
\n
\nAnda selalu bisa mengubah pilihan Anda di \'Pengaturan\' &gt; \'Privasi dan Keamanan\'.</string>
    <string name="choose_data_to_share">Tentukan tipe data yang ingin Anda bagikan:</string>
    <string name="downloaded_maps">Peta yang diunduh</string>
    <string name="visited_screens">Layar yang dikunjungi</string>
    <string name="collected_data_descr">Tetapkan data apa yang Anda izinkan OsmAnd untuk membagikannya.</string>
    <string name="downloaded_maps_collect_descr">Membantu kami memahami popularitas dari peta negara dan daerah.</string>
    <string name="visited_screens_collect_descr">Membantu kami memahami popularitas fitur OsmAnd.</string>
    <string name="privacy_and_security_change_descr">Ketuk \"Izinkan\" jika Anda setuju dengan %1$s kami</string>
    <string name="settings_privacy_and_security">Privasi dan keamanan</string>
    <string name="settings_privacy_and_security_desc">Pilih data apa yang Anda bagikan</string>
    <string name="shared_string_no_thank_you">Tidak, terima kasih</string>
    <string name="shared_string_allow">Izinkan</string>
    <string name="profile_name_hint">Nama profil</string>
    <string name="nav_type_hint">Jenis navigasi</string>
    <string name="app_mode_taxi">Taksi</string>
    <string name="app_mode_subway">Kereta bawah tanah</string>
    <string name="app_mode_horse">Kuda</string>
    <string name="app_mode_helicopter">Helikopter</string>
    <string name="osmand_routing_promo">Tambahkan versi routing.xml Anda sendiri ke ..osmand/routing</string>
    <string name="app_mode_skiing">Main ski</string>
    <string name="base_profile_descr_ski">Bermain ski</string>
    <string name="show_compass_ruler">Tampilkan penggaris kompas</string>
    <string name="hide_compass_ruler">Sembunyikan penggaris kompas</string>
    <string name="select_icon_profile_dialog_title">Pilih ikon</string>
    <string name="settings_routing_mode_string">Mode: %s</string>
    <string name="settings_derived_routing_mode_string">Mode pengguna, turunan dari: %s</string>
    <string name="routing_profile_ski">Ski</string>
    <string name="profile_type_descr_string">Tipe: %s</string>
    <string name="profile_type_base_string">Profil dasar</string>
    <string name="profile_alert_need_routing_type_title">Pilih tipe navigasi</string>
    <string name="profile_alert_need_routing_type_msg">Mohon pilih tipe navigasi untuk membuat profil baru</string>
    <string name="profile_alert_need_profile_name_title">Masukkan nama profil</string>
    <string name="process_downloading_service">Layanan pengunduhan OsmAnd</string>
    <string name="shared_string_color_magenta">Magenta</string>
    <string name="shared_string_icon">Ikon</string>
    <string name="collected_data">Data yang dikumpulkan</string>
    <string name="profile_alert_need_profile_name_msg">Anda harus memberi profil sebuah nama.</string>
    <string name="profile_alert_duplicate_name_title">Nama duplikat</string>
    <string name="profile_alert_duplicate_name_msg">Sudah ada profil dengan nama yang sama</string>
    <string name="profile_alert_cant_delete_base">Anda tidak dapat menghapus profil dasar OsmAnd</string>
    <string name="profile_alert_need_save_title">Simpan perubahan</string>
    <string name="profile_alert_need_save_msg">Simpan perubahan ke profil dulu</string>
    <string name="profile_alert_delete_title">Hapus profil</string>
    <string name="profile_alert_delete_msg">Hapus profil \"%s\"</string>
    <string name="select_base_profile_dialog_title">Pilih profil untuk memulai</string>
    <string name="select_base_profile_dialog_message">Dasarkan profil kustom Anda pada salah satu profil aplikasi bawaan, ini menentukan pengaturan dasar seperti visibilitas default widget dan unit kecepatan dan jarak. Ini adalah profil aplikasi bawaan, bersama dengan contoh profil khusus yang dapat diperluas ke:</string>
    <string name="select_nav_profile_dialog_title">Pilih tipe navigasi</string>
    <string name="base_profile_descr_car">Mobil, truk, sepeda motor</string>
    <string name="base_profile_descr_bicycle">Sepeda gunung, motor bebek, kuda</string>
    <string name="files_moved">Memindahkan %1$d berkas (%2$s).</string>
    <string name="files_copied">Menyalin %1$d berkas (%2$s).</string>
    <string name="files_failed">Tidak dapat menyalin %1$d berkas (%2$s).</string>
    <string name="files_present">%1$d berkas (%2$s) sudah ada di lokasi \'%3$s\' sebelumnya.</string>
    <string name="move_maps">Pindahkan peta</string>
    <string name="dont_move_maps">Jangan pindahkan</string>
    <string name="public_transport_ped_route_title">Rute berjalan kaki kira-kira %1$s dan mungkin bisa lebih cepat daripada angkutan publik</string>
    <string name="public_transport_no_route_title">OsmAnd tidak bisa menemukan rute yang cocok dengan pengaturan anda.</string>
    <string name="public_transport_try_ped">Coba menavigasi pejalan kaki.</string>
    <string name="searching_gps">Mencari GPS</string>
    <string name="coordinates_widget">Widget koordinat</string>
    <string name="base_profile_descr_pedestrian">Berjalan, naik gunung, berlari</string>
    <string name="base_profile_descr_public_transport">Tipe angkutan publik</string>
    <string name="base_profile_descr_boat">Kapal, mendayung, berlayar</string>
    <string name="base_profile_descr_aircraft">Pesawat, meluncur</string>
    <string name="routing_profile_straightline">Garis lurus</string>
    <string name="routing_profile_broutrer">BRouter (luring)</string>
    <string name="osmand_default_routing">Rute OsmAnd</string>
    <string name="custom_routing">Profil rute khusus</string>
    <string name="special_routing_type">Rute spesial</string>
    <string name="third_party_routing_type">Perutean pihak ketiga</string>
    <string name="application_profiles_descr">Pilih profil yang akan ditampilkan di aplikasi.</string>
    <string name="application_profiles">Profil aplikasi</string>
    <string name="anonymous_user_hint">Pengguna anonim tidak dapat:
\n- Membuat grup;
\n- Sinkronisasi grup dan perangkat ke server;
\n- Mengelola grup dan perangkat di dalam dasbor personal pada situs web.</string>
    <string name="upload_anonymously">Unggah secara anonim</string>
    <string name="recalculate_route">Kalkulasi ulang rute</string>
    <string name="shared_string_topbar">Bilah atas</string>
    <string name="avoid_road">Hindari jalan raya</string>
    <string name="shared_string_move_up">Pindah ↑</string>
    <string name="shared_string_move_down">Pindah ↓</string>
    <string name="full_report">Laporan lengkap</string>
    <string name="open_street_map_login_and_pass">Nama pengguna dan kata sandi OSM</string>
    <string name="report">Laporkan</string>
    <string name="rendering_value_thin_name">Tipis</string>
    <string name="rendering_value_medium_name">Medium</string>
    <string name="rendering_value_bold_name">Tebal</string>
    <string name="map_mode">Mode peta</string>
    <string name="access_default_color">Warna bawaan</string>
    <string name="access_category_choice">Pilih kategori</string>
    <string name="access_hint_enter_name">Masukkan nama</string>
    <string name="access_hint_enter_category">Masukkan kategori</string>
    <string name="access_hint_enter_description">Masukkan deskripsi.</string>
    <string name="access_empty_list">Daftar kosong</string>
    <string name="access_shared_string_not_installed">Belum dipasang</string>
    <string name="access_sort">Urutkan</string>
    <string name="access_no_destination">Plugin aksesibilitas: tidak ada tujuan yang ditetapkan</string>
    <string name="use_osm_live_routing_description">Aktifkan navigasi untuk perubahan OsmAnd Live.</string>
    <string name="use_osm_live_routing">Navigasi OsmAnd Live</string>
    <string name="follow_us">Ikuti kami</string>
    <string name="map_widget_battery">Level baterei</string>
    <string name="app_mode_bus">Bis</string>
    <string name="app_mode_train">Kereta Api</string>
    <string name="coords_format">Format koordinat</string>
    <string name="coords_format_descr">Format untuk koordinat geografis.</string>
    <string name="storage_directory_card">Kartu memori</string>
    <string name="shared_string_is_open_24_7">Buka 24/7</string>
    <string name="map_widget_search">Cari</string>
    <string name="rendering_value_fine_name">Normal</string>
    <string name="av_locations_selected_desc">Berkas GPX dengan koordinat dan data catatan yang dipilih.</string>
    <string name="av_locations_all_desc">Berkas GPX dengan koordinat dan data semua catatan.</string>
    <string name="what_is_here">Ada apa di sini:</string>
    <string name="parked_at">parkir di</string>
    <string name="without_time_limit">Tanpa batas waktu</string>
    <string name="context_menu_read_full_article">Baca artikel lengkap</string>
    <string name="context_menu_read_article">Baca artikel</string>
    <string name="additional_actions">Tindakan tambahan</string>
    <string name="shared_string_actions">Tindakan</string>
    <string name="open_from">Buka dari</string>
    <string name="open_till">Buka sampai</string>
    <string name="will_close_at">Ditutup pada</string>
    <string name="shared_string_without_name">Tanpa nama</string>
    <string name="rendering_attr_hidePOILabels_name">Label POI</string>
    <string name="switch_osm_notes_visibility_desc">Tampilkan atau sembunyikan catatan OSM pada peta.</string>
    <string name="gpx_file_desc">GPX - cocok untuk diekspor ke JOSM atau penyunting OSM lainnya.</string>
    <string name="osc_file_desc">OSC - cocok untuk diekspor ke OpenStreetMap.</string>
    <string name="osc_file">Berkas OSC</string>
    <string name="choose_file_type">Pilih jenis berkas</string>
    <string name="osm_edits_export_desc">Ekspor sebagai catatan OSM, POI, atau keduanya.</string>
    <string name="all_data">Semua data</string>
    <string name="osm_notes">Catatan OSM</string>
    <string name="make_as_start_point">Buat ini sebagai titik keberangkatan</string>
    <string name="map_import_error">Galat impor peta</string>
    <string name="map_imported_successfully">Peta diimpor</string>
    <string name="enter_the_file_name">Ketik nama berkas.</string>
    <string name="dd_mm_ss_format">DD°MM′SS″</string>
    <string name="dd_dddddd_format">DD.DDDDDD°</string>
    <string name="dd_ddddd_format">DD.DDDDD°</string>
    <string name="dd_mm_mmmm_format">DD°MM.MMMM′</string>
    <string name="dd_mm_mmm_format">DD°MM.MMM′</string>
    <string name="east_abbreviation">T</string>
    <string name="optional_point_name">Nama titik opsional</string>
    <string name="enter_lon">Masukkan garis bujur</string>
    <string name="enter_lat">Masukkan garis lintang</string>
    <string name="enter_lat_and_lon">Masukkan garis lintang dan bujur</string>
    <string name="group_deleted">Grup dihapus</string>
    <string name="shared_string_total">Jumlah</string>
    <string name="nothing_found_in_radius">Tidak bisa menemukan apa pun:</string>
    <string name="use_two_digits_longitude">Gunakan digit ganda garis bujur</string>
    <string name="shared_string_result">Hasil</string>
    <string name="saved_articles">Artikel tersimpan</string>
    <string name="shared_string_explore">Jelajahi</string>
    <string name="wikivoyage_search_hint">Cari negara, kota, atau provinsi</string>
    <string name="shared_string_read">Baca</string>
    <string name="shared_string_contents">Isi</string>
    <string name="article_removed">Artikel dihapus</string>
    <string name="download_maps_travel">Panduan perjalanan</string>
    <string name="shared_string_wikivoyage">Wikivoyage</string>
    <string name="index_item_world_wikivoyage">Artikel-artikel Wikivoyage dari seluruh dunia</string>
    <string name="images_cache">Cache gambar</string>
    <string name="delete_search_history">Hapus riwayat pencarian</string>
    <string name="online_webpage_warning">Halaman hanya tersedia secara daring. Buka di peramban web\?</string>
    <string name="shared_string_only_with_wifi">Hanya pada Wi-Fi</string>
    <string name="wikivoyage_download_pics">Unduh gambar</string>
    <string name="wikivoyage_download_pics_descr">Gambar artikel bisa diunduh untuk penggunaan luring.
\nSelalu tersedia di \'Jelajahi\' → \'Opsi\'.</string>
    <string name="shared_string_wifi_only">Hanya pada Wi-Fi</string>
    <string name="select_travel_book">Pilih buku perjalanan</string>
    <string name="shared_string_travel_book">Buku perjalanan</string>
    <string name="download_images">Unduh gambar</string>
    <string name="purchase_dialog_title">Pilih paket</string>
    <string name="purchase_dialog_travel_description">Beli salah satu berikut ini untuk mendapatkan fitur panduan perjalanan luring:</string>
    <string name="purchase_dialog_subtitle">Pilih item yang sesuai</string>
    <string name="in_app_purchase">Pembelian dalam aplikasi</string>
    <string name="in_app_purchase_desc">Pembayaran satu kali</string>
    <string name="in_app_purchase_desc_ex">Setelah dibeli, akan tersedia untuk anda secara permanen.</string>
    <string name="purchase_unlim_title">Beli - %1$s</string>
    <string name="wikivoyage_offline">Wikivoyage luring</string>
    <string name="unlimited_downloads">Unduhan tidak terbatas</string>
    <string name="wikipedia_offline">Wikipedia luring</string>
    <string name="unlock_all_features">Buka semua fitur OsmAnd</string>
    <string name="monthly_map_updates">Pembaruan peta bulanan</string>
    <string name="daily_map_updates">Pembaruan peta per jam</string>
    <string name="travel_card_update_descr">Data baru Wikivoyage telah tersedia, perbarui dan nikmatilah.</string>
    <string name="travel_card_download_descr">Unduh panduan perjalanan Wikivoyage untuk melihat artikel tentang tempat diseluruh dunia tanpa perlu tersambung ke jaringan internet.</string>
    <string name="update_is_available">Tersedia pembaruan</string>
    <string name="download_file">Unduh berkas</string>
    <string name="start_editing_card_image_text">Penduan perjalanan gratis semua orang bisa berkontribusi.</string>
    <string name="welcome_to_open_beta_description">Panduan perjalanan saat ini berdasar pada Wikivoyage. Coba semua fitur selama uji coba beta secara gratis.</string>
    <string name="start_editing">Mulai menyunting</string>
    <string name="get_unlimited_access">Dapatkan akses tak terbatas</string>
    <string name="welcome_to_open_beta">Selamat datang di beta terbuka</string>
    <string name="paid_app">Aplikasi berbayar</string>
    <string name="paid_plugin">Plugin berbayar</string>
    <string name="popular_destinations">Tujuan populer</string>
    <string name="osmand_team">Tim OsmAnd</string>
    <string name="maps_you_need_descr">Berdasarkan pada artikel yang anda simpan, peta berikut ini direkomendasikan untuk diunduh:</string>
    <string name="maps_you_need">Peta yang Anda butuhkan</string>
    <string name="show_images">Tampilkan gambar</string>
    <string name="purchase_cancelled_dialog_title">Anda telah membatalkan langganan OsmAnd Live Anda</string>
    <string name="purchase_cancelled_dialog_descr">Perpanjang langganan untuk melanjutkan menggunakan semua fitur:</string>
    <string name="download_all">Unduh semua</string>
    <string name="open_wikipedia_link_online">Buka tautan Wikipedia</string>
    <string name="open_wikipedia_link_online_description">Tautan akan dibuka di peramban web.</string>
    <string name="read_wikipedia_offline_description">Berlangganan OsmAnd Live untuk membaca artikel-artikel Wikipedia dan Wikivoyage secara luring.</string>
    <string name="how_to_open_link">Bagaimana cara membuka tautan\?</string>
    <string name="read_wikipedia_offline">Baca Wikipedia secara luring</string>
    <string name="hide_full_description">Sembunyikan keterangan lengkap</string>
    <string name="show_full_description">Tampilkan keterangan lengkap</string>
    <string name="shared_string_bookmark">Markah</string>
    <string name="shared_string_gpx_file">Berkas GPX</string>
    <string name="wikivoyage_travel_guide">Panduan Perjalanan</string>
    <string name="wikivoyage_travel_guide_descr">Panduan tempat-tempat paling menarik di planet ini, di dalam OsmAnd, tanpa perlu tersambung ke internet.</string>
    <string name="shared_string_travel_guides">Panduan perjalanan</string>
    <string name="get_osmand_live">Dapatkan OsmAnd Live untuk membuka semua fitur: Pembaruan peta harian dengan unduhan tidak terbatas, semua plugin berbayar dan gratis, Wikivoyage, dan masih banyak lagi.</string>
    <string name="quick_action_edit_actions">Sunting tindakan</string>
    <string name="error_notification_desc">Silakan kirim tangkapan layar dari notifikasi ini ke support@osmand.net</string>
    <string name="coord_input_edit_point">Sunting titik</string>
    <string name="coord_input_add_point">Tambahkan titik</string>
    <string name="point_deleted">Titik %1$s dihapus</string>
    <string name="shared_string_world">Dunia</string>
    <string name="send_search_query_description">Kami akan mengirim kata pencarian Anda ke: \"%1$s\", bersama lokasi Anda.
\n
\nInformasi personal tidak dikumpulkan, data pencarian hanya digunakan untuk meningkatkan pencarian.</string>
    <string name="send_search_query">Kirim kata pencarian\?</string>
    <string name="thank_you_for_feedback">Terima kasih atas masukan Anda</string>
    <string name="search_no_results_feedback">Tidak menemukan apa pun\?
\nBerikan masukan</string>
    <string name="ask_for_location_permission">Izinkan OsmAnd mengakses lokasi untuk melanjutkan.</string>
    <string name="search_street">Cari jalan</string>
    <string name="start_search_from_city">Pilih kota besar, kota kecil, atau lokalitas terlebih dahulu</string>
    <string name="shared_string_restore">Pulihkan</string>
    <string name="third_party_application">Aplikasi pihak ketiga</string>
    <string name="osm_live_plan_pricing">Paket &amp; Harga</string>
    <string name="osm_live_payment_monthly_title">Bulanan</string>
    <string name="osm_live_payment_3_months_title">Setiap 3 bulan</string>
    <string name="osm_live_payment_annual_title">Tahunan</string>
    <string name="osm_live_payment_month_cost_descr">%1$s / bulan</string>
    <string name="osm_live_payment_month_cost_descr_ex">%1$.2f %2$s / bulan</string>
    <string name="osm_live_payment_discount_descr">Hemat %1$s</string>
    <string name="osm_live_payment_current_subscription">Langganan saat ini</string>
    <string name="osm_live_payment_renews_monthly">Diperpanjang setiap bulan</string>
    <string name="osm_live_payment_renews_quarterly">Diperpanjang setiap 4 bulan</string>
    <string name="osm_live_payment_renews_annually">Diperpanjang setiap tahun</string>
    <string name="default_price_currency_format">%1$.2f %2$s</string>
    <string name="osm_live_payment_header">Interval pembayaran:</string>
    <string name="osm_live_payment_contribute_descr">Donasi membantu mendanai kartografi OSM.</string>
    <string name="powered_by_osmand">Oleh OsmAnd</string>
    <string name="osm_live_subscriptions">Langganan</string>
    <string name="mapillary_menu_title_pano">Tampilkan hanya gambar 360°</string>
    <string name="add_destination_point">Tetapkan tujuan</string>
    <string name="add_start_point">Tetapkan titik pemulaian</string>
    <string name="on_foot">Berjalan kaki</string>
    <string name="waiting_for_route_calculation">Menghitung rute…</string>
    <string name="app_mode_public_transport">Transportasi umum</string>
    <string name="avoid_roads_descr">Pilih jalan yang ingin anda hindari saat navigasi, pada peta, atau dari daftar di bawah ini:</string>
    <string name="simulate_navigation">Simulasi navigasi</string>
    <string name="arrive_at_time">Tiba pada %1$s</string>
    <string name="cubic_m">m³</string>
    <string name="metric_ton">t</string>
    <string name="shared_string_capacity">Kapasitas</string>
    <string name="shared_string_width">Lebar</string>
    <string name="shared_string_height">Tinggi</string>
    <string name="add_home">Tambah lokasi rumah</string>
    <string name="add_work">Tambah lokasi kantor</string>
    <string name="work_button">Kantor</string>
    <string name="previous_route">Rute sebelumnya</string>
    <string name="show_more">Tampilkan lainnya</string>
    <string name="by_transport_type">Dengan %1$s</string>
    <string name="routeInfo_road_types_name">Tipe jalan</string>
    <string name="add_destination_query">Mohon tetapkan tujuan terlebih dahulu</string>
    <string name="use_osm_live_public_transport_description">Aktifkan angkutan publik untuk perubahan OsmAnd Live.</string>
    <string name="use_osm_live_public_transport">Angkutan publik OsmAnd Live</string>
    <string name="add_start_and_end_points">Tambahkan keberangkatan dan tujuan</string>
    <string name="route_add_start_point">Tambahkan titik keberangkatan</string>
    <string name="route_descr_select_start_point">Pilih titik keberangkatan</string>
    <string name="rendering_attr_surface_sand_name">Pasir</string>
    <string name="rendering_attr_surface_grass_name">Rumput</string>
    <string name="rendering_attr_surface_dirt_name">Tanah</string>
    <string name="rendering_attr_surface_mud_name">Lumpur</string>
    <string name="rendering_attr_surface_ice_name">Es</string>
    <string name="rendering_attr_surface_salt_name">Garam</string>
    <string name="rendering_attr_surface_snow_name">Salju</string>
    <string name="rendering_attr_surface_asphalt_name">Aspal</string>
    <string name="rendering_attr_surface_concrete_name">Beton</string>
    <string name="rendering_attr_surface_stone_name">Batu</string>
    <string name="rendering_attr_surface_metal_name">Besi</string>
    <string name="rendering_attr_surface_wood_name">Kayu</string>
    <string name="rendering_attr_surface_gravel_name">Kerikil</string>
    <string name="rendering_attr_surface_fine_gravel_name">Kerikil halus</string>
    <string name="rendering_attr_smoothness_excellent_name">Bagus sekali</string>
    <string name="rendering_attr_smoothness_good_name">Bagus</string>
    <string name="rendering_attr_smoothness_intermediate_name">Sedang</string>
    <string name="rendering_attr_smoothness_bad_name">Jelek</string>
    <string name="rendering_attr_smoothness_very_bad_name">Jelek sekali</string>
    <string name="rendering_attr_smoothness_horrible_name">Sangat jelek</string>
    <string name="rendering_attr_smoothness_very_horrible_name">Sangat jelek sekali</string>
    <string name="rendering_attr_smoothness_impassable_name">Tidak bisa dilewati</string>
    <string name="rendering_attr_highway_class_motorway_name">Jalur lambat</string>
    <string name="rendering_attr_highway_class_state_road_name">Jalan raya kota</string>
    <string name="rendering_attr_highway_class_road_name">Jalan raya</string>
    <string name="rendering_attr_highway_class_street_name">Jalan</string>
    <string name="public_transport_warning_descr_blog">Pelajari lebih lanjut tentang perutean OsmAnd di blog kami.</string>
    <string name="shared_string_walk">Jalan</string>
    <string name="save_poi_value_exceed_length">Kurangi panjang tag \"%s\" sampai kurang dari 255 karakter.</string>
    <string name="avoid_pt_types_descr">Pilih angkutan publik yang ingin dihindari untuk navigasi:</string>
    <string name="avoid_pt_types">Hindari tipe angkutan…</string>
    <string name="quick_action_day_night_mode">Mode %s</string>
    <string name="shared_string_degrees">Derajat</string>
    <string name="shared_string_milliradians">Miliradian</string>
    <string name="angular_measeurement">Unit angular</string>
    <string name="routing_attr_avoid_tram_name">Hindari trem</string>
    <string name="routing_attr_avoid_tram_description">Menghindari trem</string>
    <string name="send_log">Kirim log</string>
    <string name="public_transport_try_change_settings">Coba ubah pengaturan.</string>
    <string name="public_transport_type">Tipe angkutan</string>
    <string name="button_rate">Rataan</string>
    <string name="rearrange_categories">Susun ulang kategori</string>
    <string name="create_custom_categories_list_promo">Ubah urutan daftar dan sembunyikan kategori. Impor atau ekspor seluruh perubahan sebagai profil.</string>
    <string name="accessibility_mode_disabled">Mode aksesibilitas dinonaktifkan di pengaturan sistem Anda.</string>
    <string name="clear_recorded_data">Bersihkan data terekam</string>
    <string name="release_3_6">• Profil: Sekarang Anda dapat mengubah urutan, mengganti ikon di map, mengubah setelan dasar dan memulihkan ke kondisi semula.
\n
\n • Ditambahkan berbagai jalur untuk rute keluar
\n
\n • Setelan plugin yang telah dirombak
\n
\n • Tampilan setelan yang dirombak untuk akses profil setelan lebih mudah
\n
\n • Ditambahkan opsi setelan untuk menyalin dari setelan profil lain
\n
\n • Added ability to change an order or hide POI categories in Search
\n
\n • Correctly aligned POI icons on the map
\n
\n • Ditambahkan data waktu matahari terbit dan tenggelam
\n
\n • Ditambahkan ikon Rumah/Kantor di peta
\n
\n • Ditambahkan dukungan deskripsi multibaris pada profil
\n
\n • Ditambahkan perbaikan transliterasi untuk nama-nama lokasi di Jepang
\n
\n • Peta Antartika telah ditambahkan
\n
\n</string>
    <string name="copy_coordinates">Salin koordinat</string>
    <string name="please_provide_profile_name_message">Silahkan isi nama profil</string>
    <string name="open_settings">Buka pengaturan</string>
    <string name="plugin_disabled">Plugin mati</string>
    <string name="plugin_disabled_descr">Plugin ini adalah aplikasi yang terpisah, menonaktifkan tidak akan menghapus aplikasinya.
\n
\nAplikasinya dapat dicopot di pengaturan \'Aplikasi\' Android.</string>
    <string name="shared_string_menu">Menu</string>
    <string name="no_recalculation_setting">Nonaktifkan kalkulasi ulang</string>
    <string name="route_recalculation_dist_title">Jarak minimal untuk mengkalkulasi ulang rute</string>
    <string name="route_recalculation_dist_descr">Rute akan dikalkulasi ulang jika jarak rute lebih panjang daripada parameter yang telah ditentukan</string>
    <string name="profile_type_custom_string">Profil kustom</string>
    <string name="replace_all_desc">Item saat ini akan diganti dengan item berasal dari berkas</string>
    <string name="replace_all">Ganti semua</string>
    <string name="keep_both_desc">Item yang diimpor akan ditambahkan prefiks</string>
    <string name="import_duplicates_description">Elemen yang diimpor sudah ada dalam aplikasi OsmAnd
\n
\nSilahkan pilih tindakan.</string>
    <string name="import_duplicates_title">Beberapa item sudah ada</string>
    <string name="select_data_to_import">Pilih data yang akan diimpor.</string>
    <string name="import_rendering_file">Impor berkas render</string>
    <string name="routing_engine_vehicle_type_driving">Mengemudi</string>
    <string name="please_select_address">Atur kota atau jalan dahulu</string>
    <string name="destination_point">Destinasi %1$s</string>
    <string name="route_from">Dari:</string>
    <string name="route_via">Melalui:</string>
    <string name="route_to">Ke:</string>
    <string name="route_descr_destination">Destinasi</string>
    <string name="route_descr_map_location">Peta:</string>
    <string name="context_menu_item_directions_to">Arah ke</string>
    <string name="speak_title">Umumkan…</string>
    <string name="driving_region_australia">Australia</string>
    <string name="driving_region_us">Amerika Serikat</string>
    <string name="new_device_account">Perangkat baru / akun baru</string>
    <string name="contact_support_description">Jika Anda memiliki pertanyaan, silakan hubungi kami di %1$s.</string>
    <string name="empty_purchases_description">Jika pembelian Anda tidak muncul di sini, ketuk “%1$s”, atau hubungi tim dukungan kami.</string>
    <string name="contact_support">Hubungi dukungan</string>
    <string name="troubleshooting">Pemecahan masalah</string>
    <string name="troubleshooting_description">Silakan ikuti tautan ini jika Anda memiliki masalah dengan pembelian.</string>
    <string name="osmand_live">OsmAnd Live</string>
    <string name="annual_subscription">Langganan tahunan</string>
    <string name="monthly_subscription">Langganan bulanan</string>
    <string name="osmand_live_cancelled">Dibatalkan</string>
    <string name="in_grace_period">Dalam masa tenggang</string>
    <string name="expired">Kadaluarsa</string>
    <string name="shared_string_feet">kaki</string>
    <string name="exit_number">Nomor pintu keluar</string>
    <string name="announce_when_exceeded">Umumkan ketika dilewati</string>
    <string name="shared_string_min_height">Tinggi min.</string>
    <string name="shared_string_max_height">Tinggi maks.</string>
    <string name="language_description">Pilih bahasa yang disukai dan jenis suara arahan.</string>
    <string name="tts_description">Teks ke suara (TTS) dapat mengucapkan semua jenis instruksi: nama jalan, instruksi belokan, nama POI dll.</string>
    <string name="recorded_description">Suara yang direkam terdengar lebih bagus, tapi hanya dapat mengucapkan frasa yang telah direkam: instruksi belokan. Tidak dapat mengumumkan nama jalan atau nama POI.</string>
    <string name="use_system_language">Gunakan bahasa sistem</string>
    <string name="poi_routes">Rute</string>
    <string name="north_abbreviation">U</string>
    <string name="south_abbreviation">S</string>
    <string name="west_abbreviation">B</string>
    <string name="shared_string_do">Lakukan</string>
    <string name="shared_string_dont">Jangan lakukan</string>
    <string name="multimedia_use_system_camera">Gunakan aplikasi sistem</string>
    <string name="reset_plugin_to_default">Atur ulang pengaturan plugin menjadi default</string>
    <string name="monitoring_min_distance">Perpindahan minimum</string>
    <string name="monitoring_min_accuracy">Akurasi minimum</string>
    <string name="monitoring_min_speed">Kecepatan minimum</string>
    <string name="monitoring_notification">Notifikasi</string>
    <string name="settings_preset">Profil bawaan</string>
    <string name="app_mode_default">Jelajahi peta</string>
    <string name="context_menu_item_directions_from">Arah dari</string>
    <string name="speak_traffic_warnings">Peringatan lalu lintas</string>
    <string name="speak_speed_limit">Batas kecepatan</string>
    <string name="speak_street_names">Nama jalan (TTS)</string>
    <string name="driving_region_europe_asia">Eropa, Asia, Amerika Latin, dan yang mirip</string>
    <string name="driving_region_canada">Kanada</string>
    <string name="driving_region_japan">Jepang</string>
    <string name="driving_region">Wilayah mengemudi</string>
    <string name="driving_region_descr">Pilih wilayah mengemudi: AS, Eropa, Inggris Raya, Asia, dan lain-lain.</string>
    <string name="edit_tilesource_url_to_load">URL</string>
    <string name="edit_tilesource_expiration_time">Waktu kedaluwarsa (menit)</string>
    <string name="create_edit_poi">Buat atau sunting POI</string>
    <string name="parking_positions">Posisi tempat parkir</string>
    <string name="back_to_editing">Kembali menyunting</string>
    <string name="shared_string_add_profile">Tambahkan profil</string>
    <string name="change_application_profile">Ubah profil aplikasi</string>
    <string name="unsupported_type_error">Jenis tidak didukung</string>
    <string name="height_limit_description">Sediakan tinggi kendaraan Anda, beberapa pembatasan rute mungkin berlaku untuk kendaraan yang tinggi.</string>
    <string name="weight_limit_description">Sediakan berat kendaraan Anda, beberapa pembatasan rute mungkin berlaku untuk kendaraan berat.</string>
    <string name="shared_string_always">Selalu</string>
    <string name="screen_control">Kendali layar</string>
    <string name="turn_screen_on_navigation_instructions_descr">Setiap instruksi navigasi akan menyalakan layar.</string>
    <string name="turn_screen_on_navigation_instructions">Instruksi navigasi</string>
    <string name="sqlite_db_file">Berkas SQLiteDB</string>
    <string name="edit_online_source">Sunting sumber daring</string>
    <string name="expire_time">Waktu kedaluwarsa</string>
    <string name="storage_format">Format penyimpanan</string>
    <string name="tiles_storage_descr">Pilih bagaimana cara menyimpan ubin yang telah diunduh.</string>
    <string name="shared_string_delete_all_q">Hapus semua\?</string>
    <string name="shared_string_legal">Legal</string>
    <string name="shared_string_uninstall">Hapus pemasangan</string>
    <string name="shared_string_tones">ton</string>
    <string name="shared_string_meters">meter</string>
    <string name="details_dialog_decr">Tampilkan atau sembunyikan keterangan peta tambahan</string>
    <string name="shared_string_night_map">Peta malam</string>
    <string name="add_online_source">Tambahkan sumber daring</string>
    <string name="item_deleted">%1$s dihapus</string>
    <string name="shared_string_uninstall_and_restart">Hapus Pemasangan dan Mulai Ulang</string>
    <string name="use_volume_buttons_as_zoom">Tombol volume sebagai pembesar</string>
    <string name="search_download_wikipedia_maps">Unduh peta Wikipedia</string>
    <string name="app_mode_enduro_motorcycle">Sepeda motor enduro</string>
    <string name="app_mode_motor_scooter">Skuter motor</string>
    <string name="app_mode_wheelchair">Kursi Roda</string>
    <string name="app_mode_wheelchair_forward">Kursi roda maju</string>
    <string name="app_mode_go_cart">Go-kar</string>
    <string name="plan_a_route">Rencanakan rute</string>
    <string name="plan_route_create_new_route">Buat rute baru</string>
    <string name="shared_string_done">Selesai</string>
    <string name="next_segment">Segmen selanjutnya</string>
    <string name="delete_address">Hapus alamat</string>
    <string name="add_address">Tambahkan alamat</string>
    <string name="access_hint_enter_address">Masukkan alamat</string>
    <string name="shared_string_file_name">Nama berkas</string>
    <string name="sort_last_modified">Terakhir dimodifikasi</string>
    <string name="sort_name_descending">Nama: Z – A</string>
    <string name="sort_name_ascending">Nama: A – Z</string>
    <string name="development">Pengembangan</string>
    <string name="use_live_public_transport">Data OsmAnd Live</string>
    <string name="use_live_routing">Data OsmAnd Live</string>
    <string name="perform_oauth_authorization_description">Masuk dengan OAuth untuk menggunakan fitur osmedit</string>
    <string name="perform_oauth_authorization">Masuk dengan OAuth</string>
    <string name="file_already_imported">Berkas sudah diimpor di OsmAnd</string>
    <string name="shared_string_graph">Grafik</string>
    <string name="message_graph_will_be_available_after_recalculation">Mohon tunggu.
\nGrafik akan tersedia setelah rekalkulasi rute.</string>
    <string name="shared_string_local_maps">Peta lokal</string>
    <string name="icon_group_special">Spesial</string>
    <string name="icon_group_service">Layanan</string>
    <string name="icon_group_symbols">Simbol</string>
    <string name="icon_group_sport">Olahraga</string>
    <string name="icon_group_emergency">Darurat</string>
    <string name="icon_group_travel">Perjalanan</string>
    <string name="login_open_street_map">Masuk ke OpenStreetMap</string>
    <string name="login_open_street_map_org">Masuk ke OpenStreetMap.org</string>
    <string name="sign_in_with_open_street_map">Masuk dengan OpenStreetMap</string>
    <string name="user_login">Login</string>
    <string name="use_login_password">Gunakan nama pengguna dan kata sandi</string>
    <string name="login_account">Akun</string>
    <string name="user_password">Kata sandi</string>
    <string name="manage_subscription">Kelola langganan</string>
    <string name="subscription_expired_title">Langganan OsmAnd Live suda kadaluarsa</string>
    <string name="send_files_to_openstreetmap">Kirim berkas GPX ke OpenStreetMap</string>
    <string name="osm_edit_close_note">Tutup Catatan OSM</string>
    <string name="osm_login_descr">Masuk dengan metode OAuth, atau nama pengguna dan kata sandi OSM Anda.</string>
    <string name="shared_string_add_photo">Tambahkan foto</string>
    <string name="register_on_openplacereviews">Daftar di
\nOpenPlaceReviews.org</string>
    <string name="register_on_openplacereviews_desc">Foto disediakan oleh proyek data terbuka OpenPlaceReviews.org. Untuk mengunggah foto, Anda perlu mendaftar di situs webnya.</string>
    <string name="register_opr_create_new_account">Buat akun baru</string>
    <string name="register_opr_have_account">Saya sudah memiliki sebuah akun</string>
    <string name="shared_string_search_history">Riwayat pencarian</string>
    <string name="app_mode_kayak">Kayak</string>
    <string name="app_mode_motorboat">Perahu Motor</string>
    <string name="cannot_upload_image">Tidak dapat mengunggah gambar, mohon, coba lagi nanti</string>
    <string name="select_picture">Pilih gambar</string>
    <string name="approximate_file_size">Perkiraan ukuran berkas</string>
    <string name="file_size_needed_for_import">Dibutuhkan untuk pengimporan</string>
    <string name="export_not_enough_space">Tidak cukup ruang</string>
    <string name="select_groups_for_import">Pilih grup yang akan diimpor.</string>
    <string name="select_items_for_import">Pilih item yang akan diimpor.</string>
    <string name="add_to_mapillary">Tambahkan ke Mapillary</string>
    <string name="add_to_opr">Tambahkan ke OpenPlaceReviews</string>
    <string name="use_dev_url">Gunakan dev.openstreetmap.org</string>
    <string name="app_mode_light_aircraft">Pesawat terbang ringan</string>
    <string name="plan_route_add_new_segment">Tambahkan segmen baru</string>
    <string name="profile_type_osmand_string">Profil OsmAnd</string>
    <string name="profile_type_user_string">Profil pengguna</string>
    <string name="shared_string_last_used">Terakhir digunakan</string>
    <string name="shared_string_subtype">Subjenis</string>
    <string name="shared_string_vehicle">Kendaraan</string>
    <string name="shared_string_server_url">URL Server</string>
    <string name="keep_it_empty_if_not">Biarkan kosong jika tidak</string>
    <string name="test_route_calculation">Uji coba kalkulasi rute</string>
    <string name="routing_engine_vehicle_type_bike">Sepeda</string>
    <string name="routing_engine_vehicle_type_car">Mobil</string>
    <string name="copy_address">Salin alamat</string>
    <string name="shared_string_folders">Folder</string>
    <string name="select_folder">Pilih folder</string>
    <string name="select_folder_descr">Pilih folder atau buat yang baru</string>
    <string name="shared_string_empty">Kosong</string>
    <string name="upload_to_openstreetmap">Unggah ke OpenStreetMap</string>
    <string name="change_folder">Ubah folder</string>
    <string name="shared_string_sec">det</string>
    <string name="announcement_time_prepare">Bersiap</string>
    <string name="announcement_time_arrive">Tiba di tujuan</string>
    <string name="start_recording">Mulai merekam</string>
    <string name="routing_engine_vehicle_type_wheelchair">Kursi Roda</string>
    <string name="routing_engine_vehicle_type_hiking">Mendaki</string>
    <string name="routing_engine_vehicle_type_walking">Berjalan</string>
    <string name="routing_engine_vehicle_type_small_truck">Truk kecil</string>
    <string name="routing_engine_vehicle_type_truck">Truk</string>
    <string name="routing_engine_vehicle_type_scooter">Skuter</string>
    <string name="routing_engine_vehicle_type_racingbike">Sepeda balap</string>
    <string name="message_server_error">Kesalahan server: %1$s</string>
    <string name="context_menu_read_full">Baca sepenuhnya</string>
    <string name="context_menu_edit_descr">Sunting keterangan</string>
    <string name="upload_photo">Mengunggah</string>
    <string name="upload_photo_completed">Pengunggahan selesai</string>
    <string name="uploading_count">Mengunggah %1$d dari %2$d</string>
    <string name="uploaded_count">%1$d dari %2$d terunggah</string>
    <string name="toast_select_edits_for_upload">Pilih suntingan untuk diunggah</string>
    <string name="open_place_reviews">OpenPlaceReviews</string>
    <string name="opr_use_dev_url">Gunakan test.openplacereviews.org</string>
    <string name="login_open_place_reviews">Masuk ke OpenPlaceReviews</string>
    <string name="activity_type_water_name">Air</string>
    <string name="activity_type_snowmobile_name">Mobil Salju</string>
    <string name="activity_type_racing_name">Balapan</string>
    <string name="activity_type_mountainbike_name">Sepeda gunung</string>
    <string name="activity_type_cycling_name">Bersepeda</string>
    <string name="activity_type_hiking_name">Mendaki</string>
    <string name="activity_type_running_name">Berlari</string>
    <string name="activity_type_walking_name">Berjalan</string>
    <string name="activity_type_offroad_name">Off-road</string>
    <string name="activity_type_motorbike_name">Sepeda Motor</string>
    <string name="activity_type_car_name">Mobil</string>
    <string name="routing_attr_short_way_description">Rute lebih pendek yang dioptimalkan (hemat energi)</string>
    <string name="routing_attr_driving_style_description">Pilih tujuan berkendara untuk mendapatkan rute yang lebih pendek, cepat atau aman</string>
    <string name="restart">Mulai Ulang</string>
    <string name="shared_strings_all_regions">Semua wilayah</string>
    <string name="delete_number_files_question">Hapus %1$d berkas\?</string>
    <string name="track_recording_stop_without_saving">Hentikan tanpa menyimpan</string>
    <string name="track_recording_save_and_stop">Simpan dan hentikan rekaman</string>
    <string name="latest_openstreetmap_update">Pembaruan OpenStreetMap terbaru tersedia:</string>
    <string name="updated">Diperbarui: %s</string>
    <string name="last_time_checked">Terakhir diperiksa: %s</string>
    <string name="purchases">Pembelian</string>
    <string name="select_category_descr">Pilih kategori atau buat yang baru</string>
    <string name="track_recording_will_be_continued">Perekaman akan dilanjutkan.</string>
    <string name="copy_poi_name">Salin nama POI</string>
    <string name="quick_action_show_hide_title">Tampilkan/sembunyikan</string>
    <string name="trip_recording_save_and_continue">Simpan dan lanjut</string>
    <string name="lost_data_warning">Seluruh data yang tidak disimpan akan hilang.</string>
    <string name="trip_recording_show_start_dialog_setting">Jika dinonaktifkan, perekaman akan dimulai tepat setelah mengetuk widget atau item menu, tanpa dialog konfirmasi.</string>
    <string name="customize_route_line">Sesuaikan garis rute</string>
    <string name="shared_string_route_line">Garis rute</string>
    <string name="specify_color_for_map_mode">Tentukan warna untuk mode peta %1$s.</string>
    <string name="no_purchases">Anda tidak memiliki pembelian apa pun</string>
    <string name="will_open_on">Dibuka pada</string>
    <string name="will_open_at">Dibuka pada</string>
    <string name="first_intermediate_dest_description">Menambahkan perhentian awal</string>
    <string name="output">Hasil</string>
    <string name="tts_title">TTS</string>
    <string name="shared_string_itinerary">Jadwal</string>
    <string name="distance_measurement_finish_editing">Selesai menyunting</string>
    <string name="distance_measurement_start_editing">Mulai menyunting</string>
    <string name="plugin_distance_point_speed">kecepatan</string>
    <string name="plugin_distance_point_hdop">akurasi</string>
    <string name="plugin_distance_point_time">waktu</string>
    <string name="context_menu_item_destination_point">Tetapkan sebagai tujuan</string>
    <string name="local_osm_changes_delete_all_confirm">Hapus %1$d perubahan OSM\?</string>
    <string name="app_mode_aircraft">Pesawat</string>
    <string name="app_mode_boat">Perahu</string>
    <string name="app_mode_motorcycle">Sepeda Motor</string>
    <string name="app_mode_hiking">Mendaki</string>
    <string name="guidance_preferences_descr">Preferensi Navigasi</string>
    <string name="app_mode_truck">Truk</string>
    <string name="copying_osmand_files">Menyalin berkas-berkas data OsmAnd…</string>
    <string name="routing_attr_avoid_motorway_description">Menghindari jalan bebas hambatan</string>
    <string name="select_gpx">Pilih GPX…</string>
    <string name="routing_attr_avoid_stairs_description">Menghindari tangga</string>
    <string name="routing_attr_avoid_ferries_description">Menghindari kapal feri</string>
    <string name="routing_attr_avoid_unpaved_description">Menghindari jalan yang belum diaspal</string>
    <string name="routing_attr_prefer_motorway_description">Utamakan jalan bebas hambatan</string>
    <string name="routing_attr_prefer_motorway_name">Utamakan jalan bebas hambatan</string>
    <string name="routing_attr_avoid_toll_description">Menghindari jalan tol</string>
    <string name="route_info">Informasi rute</string>
    <string name="route_preferences">Preferensi rute</string>
    <string name="route_descr_select_destination">Atur tujuan</string>
    <string name="index_name_gb">Eropa - Britania Raya</string>
    <string name="index_name_italy">Eropa - Italia</string>
    <string name="index_name_canada">Amerika Utara - Kanada</string>
    <string name="lang_vi">Bahasa Vietnam</string>
    <string name="lang_tr">Bahasa Turki</string>
    <string name="lang_zh_tw">Bahasa Mandarin (Tradisional)</string>
    <string name="lang_sv">Bahasa Swedia</string>
    <string name="lang_es">Bahasa Spanyol</string>
    <string name="lang_sl">Bahasa Slovenia</string>
    <string name="lang_sk">Bahasa Slovakia</string>
    <string name="lang_zh_hk">Bahasa Cina (Hong Kong)</string>
    <string name="lang_zh_cn">Bahasa Mandarin (Disederhanakan)</string>
    <string name="lang_sr_latn">Bahasa Serbia (latin)</string>
    <string name="lang_sc">Bahasa Sardinia</string>
    <string name="lang_ru">Bahasa Rusia</string>
    <string name="lang_ro">Bahasa Romania</string>
    <string name="lang_pt">Bahasa Portugis</string>
    <string name="lang_pl">Bahasa Polandia</string>
    <string name="lang_fa">Bahasa Persia</string>
    <string name="lang_lv">Bahasa Latvia</string>
    <string name="lang_ko">Bahasa Korea</string>
    <string name="lang_kn">Bahasa Kanada</string>
    <string name="lang_ja">Bahasa Jepang</string>
    <string name="lang_it">Bahasa Italia</string>
    <string name="lang_id">Bahasa Indonesia</string>
    <string name="lang_hu_formal">Bahasa Hungaria (formal)</string>
    <string name="lang_hu">Bahasa Hungaria</string>
    <string name="lang_el">Bahasa Yunani</string>
    <string name="lang_de_casual">Bahasa Jerman (santai)</string>
    <string name="lang_de">Bahasa Jerman</string>
    <string name="lang_ka">Bahasa Georgia</string>
    <string name="lang_fr">Bahasa Prancis</string>
    <string name="lang_fi">Bahasa Finlandia</string>
    <string name="lang_nl">Bahasa Belanda</string>
    <string name="lang_da">Bahasa Denmark</string>
    <string name="lang_cs">Bahasa Ceko</string>
    <string name="lang_hr">Bahasa Kroasia</string>
    <string name="lang_bg">Bahasa Bulgaria</string>
    <string name="lang_bs">Bahasa Bosnia</string>
    <string name="lang_be_by">Bahasa Belarusia (Latin)</string>
    <string name="lang_be">Bahasa Belarusia</string>
    <string name="lang_hy">Bahasa Armenia</string>
    <string name="lang_ar">Bahasa Arab</string>
    <string name="lang_al">Bahasa Albania</string>
    <string name="lang_af">Bahasa Afrika</string>
    <string name="lang_en_gb">Bahasa Inggris (Inggris Raya)</string>
    <string name="lang_en">Bahasa Inggris</string>
    <string name="lang_pt_br">Bahasa Portugis (Brazil)</string>
    <string name="lang_zh">Bahasa Cina</string>
    <string name="int_days">hari</string>
    <string name="gpx_info_avg_altitude">Ketinggian rata-rata: %1$s</string>
    <string name="gpx_info_maximum_speed">Kecepatan maksimum: %1$s</string>
    <string name="gpx_info_average_speed">Kecepatan rata-rata: %1$s</string>
    <string name="gpx_info_distance">Jarak: %1$s (%2$s titik)</string>
    <string name="map_widget_plain_time">Waktu sekarang</string>
    <string name="loading_smth">Memuat %1$s…</string>
    <string name="select_destination_and_intermediate_points">Atur tujuan</string>
    <string name="sort_by_name">Urutkan berdasarkan nama</string>
    <string name="sort_by_distance">Urutkan berdasarkan jarak</string>
    <string name="sort_by_category">Urutkan berdasarkan kategori</string>
    <string name="rendering_attr_showSurfaces_name">Tampilkan permukaan jalan</string>
    <string name="rendering_attr_showSurfaceGrade_name">Tampilkan kualitas jalan</string>
    <string name="rendering_attr_lessDetailed_name">Lebih sedikit keterangan</string>
    <string name="rendering_attr_moreDetailed_name">Lebih banyak keterangan</string>
    <string name="rendering_attr_hideText_name">Teks</string>
    <string name="rendering_attr_hideBuildings_name">Gedung-gedung</string>
    <string name="home">Dasbor</string>
    <string name="local_map_names">Nama lokal</string>
    <string name="map_preferred_locale">Bahasa peta yang diutamakan</string>
    <string name="pause_navigation">Jeda Navigasi</string>
    <string name="continue_navigation">Lanjutkan Navigasi</string>
    <string name="rendering_value_pedestrian_name">Jalan kaki</string>
    <string name="rendering_value_bicycle_name">Sepeda</string>
    <string name="rendering_value_car_name">Mobil</string>
    <string name="rendering_value_browse_map_name">Jelajahi peta</string>
    <string name="shared_string_all">Semua</string>
    <string name="min_max">Min/Maks</string>
    <string name="max_min">Maks/Min</string>
    <string name="ascent_descent">Naik/Turun</string>
    <string name="of">%1$d dari %2$d</string>
    <string name="average">Rata-rata</string>
    <string name="distance">Jarak</string>
    <string name="duration">Durasi</string>
    <string name="int_hour">j</string>
    <string name="stop_navigation_service">Berhentikan</string>
    <string name="background_service_is_enabled_question">Layanan latar belakang OsmAnd masih berjalan. Berhentikan itu, juga\?</string>
    <string name="way_alarms">Peringatan-peringatan lalu lintas</string>
    <string name="speak_poi">POI terdekat</string>
    <string name="traffic_warning">Peringatan lalu lintas</string>
    <string name="traffic_warning_calming">Penenangan lalu lintas</string>
    <string name="traffic_warning_stop">Tanda berhenti</string>
    <string name="traffic_warning_payment">Pintu tol</string>
    <string name="traffic_warning_speed_limit">Batas kecepatan</string>
    <string name="text_size_descr">Atur ukuran teks pada peta.</string>
    <string name="text_size">Ukuran teks</string>
    <string name="print_route">Cetak rute</string>
    <string name="speed_limit_exceed">Toleransi batas kecepatan</string>
    <string name="anonymous_user">Pengguna anonim</string>
    <string name="configure_map">Konfigurasi peta</string>
    <string name="map_widget_left">Panel kiri</string>
    <string name="map_widget_right">Panel kanan</string>
    <string name="rendering_category_hide">Sembunyikan</string>
    <string name="rendering_attr_trolleybusRoutes_name">Rute bus listrik</string>
    <string name="logged_as">Masuk sebagai %1$s</string>
    <string name="rendering_category_others">Atribut-atribut peta lainnya</string>
    <string name="rendering_category_details">Keterangan</string>
    <string name="rendering_category_routes">Rute-rute</string>
    <string name="rendering_attr_busRoutes_name">Rute bus</string>
    <string name="rendering_attr_tramRoutes_name">Rute tram</string>
    <string name="rendering_attr_trainLightrailRoutes_name">Rute kereta</string>
    <string name="impassable_road">Hindari jalanan…</string>
    <string name="rendering_attr_subwayMode_name">Rute kereta bawah tanah</string>
    <string name="rendering_attr_tramTrainRoutes_name">Rute tram dan kereta</string>
    <string name="rendering_attr_publicTransportMode_name">Rute bus, bus listrik, antar-jemput</string>
    <string name="coordinates">Koordinat</string>
    <string name="search_for">Cari</string>
    <string name="map_update">Pembaruan tersedia untuk %1$s peta</string>
    <string name="home_button">Rumah</string>
    <string name="navigate_point_zone">Zona</string>
    <string name="map_locale">Bahasa peta</string>
    <string name="dash_download_manage">Kelola</string>
    <string name="dash_download_new_one">Unduh peta baru</string>
    <string name="dash_download_msg">Anda telah mengunduh %1$s peta</string>
    <string name="dash_download_msg_none">Unduh peta luring\?</string>
    <string name="show_railway_warnings">Penyeberangan kereta api</string>
    <string name="rendering_value_default_name">Default</string>
    <string name="rendering_value__name">Default</string>
    <string name="rendering_attr_roadStyle_description">Gaya jalanan</string>
    <string name="rendering_attr_roadStyle_name">Gaya jalanan</string>
    <string name="settings_privacy">Privasi</string>
    <string name="parking_place">Tempat parkir</string>
    <string name="roads_only">Hanya jalanan</string>
    <string name="online_map">Peta daring</string>
    <string name="share_note">Bagikan catatan</string>
    <string name="back_to_map">Kembali ke peta</string>
    <string name="rename_failed">Pengubahan nama gagal.</string>
    <string name="debugging_and_development">Pengembangan OsmAnd</string>
    <string name="shared_string_accessibility">Aksesibilitas</string>
    <string name="osmand_parking_plugin_name">Posisi parkir</string>
    <string name="record_plugin_name">Perekaman perjalanan</string>
    <string name="shared_string_online_maps">Peta daring</string>
    <string name="shared_string_audio">Audio</string>
    <string name="shared_string_tracks">Trek</string>
    <string name="shared_string_my_favorites">Favorit</string>
    <string name="shared_string_my_places">Tempat Saya</string>
    <string name="shared_string_my_location">Posisi Saya</string>
    <string name="shared_string_add_to_favorites">Tambahkan ke \'Favorit\'</string>
    <string name="shared_string_add">Tambahkan</string>
    <string name="shared_string_address">Alamat</string>
    <string name="shared_string_favorite">Favorit</string>
    <string name="shared_string_show_on_map">Tampilkan di peta</string>
    <string name="shared_string_more">Lebih banyak…</string>
    <string name="shared_string_export">Ekspor</string>
    <string name="shared_string_import">Impor</string>
    <string name="shared_string_control_stop">Berhenti</string>
    <string name="shared_string_control_start">Mulai</string>
    <string name="shared_string_and">dan</string>
    <string name="shared_string_none">Tidak ada</string>
    <string name="shared_string_never">Tidak pernah</string>
    <string name="shared_string_selected_lowercase">dipilih</string>
    <string name="shared_string_selected">Dipilih</string>
    <string name="shared_string_disabled">Dinonaktifkan</string>
    <string name="shared_string_enabled">Diaktifkan</string>
    <string name="shared_string_disable">Nonaktifkan</string>
    <string name="shared_string_enable">Aktifkan</string>
    <string name="shared_string_off">Mati</string>
    <string name="shared_string_on">Nyala</string>
    <string name="shared_string_do_not_use">Jangan gunakan</string>
    <string name="shared_string_cancel">Batalkan</string>
    <string name="shared_string_ok">OKE</string>
    <string name="shared_string_ellipsis">…</string>
    <string name="general_settings_2">Pengaturan umum</string>
    <string name="routing_settings_2">Pengaturan navigasi</string>
    <string name="osmand_parking_time_left">tersisa</string>
    <string name="local_osm_changes_upload_all_confirm">Unggah %1$d perubahan ke OSM\?</string>
    <string name="welcome_header">Selamat datang</string>
    <string name="shared_string_edit">Sunting</string>
    <string name="shared_string_manage">Kelola</string>
    <string name="shared_string_is_open">Buka sekarang</string>
    <string name="shared_string_copy">Salin</string>
    <string name="agps_data_last_downloaded">Data A-GPS terunduh: %1$s</string>
    <string name="shared_string_message">Pesan</string>
    <string name="shared_string_show_description">Tampilkan keterangan.</string>
    <string name="shared_string_search">Cari</string>
    <string name="confirmation_to_clear_history">Hapus riwayat\?</string>
    <string name="your_edits">Suntingan Anda</string>
    <string name="shared_string_minute_lowercase">mnt</string>
    <string name="osmand_parking_hour">j</string>
    <string name="shared_string_deselect">Batalkan pemilihan</string>
    <string name="shared_string_select_all">Pilih semua</string>
    <string name="shared_string_select_on_map">Pilih di peta</string>
    <string name="shared_string_history">Riwayat</string>
    <string name="shared_string_settings">Pengaturan</string>
    <string name="shared_string_help">Bantuan</string>
    <string name="shared_string_or">atau</string>
    <string name="shared_string_apply">Terapkan</string>
    <string name="shared_string_share">Bagikan</string>
    <string name="shared_string_delete_all">Hapus semua</string>
    <string name="shared_string_delete">Hapus</string>
    <string name="shared_string_rename">Ubah nama</string>
    <string name="shared_string_save">Simpan</string>
    <string name="shared_string_do_not_show_again">Jangan tampilkan lagi</string>
    <string name="shared_string_show_all">Tampilkan semua</string>
    <string name="shared_string_show">Tampilkan</string>
    <string name="shared_string_exit">Keluar</string>
    <string name="shared_string_close">Tutup</string>
    <string name="shared_string_unexpected_error">Kesalahan tak terduga</string>
    <string name="shared_string_io_error">Kesalahan I/O</string>
    <string name="shared_string_download_successful">Terunduh</string>
    <string name="shared_string_downloading">Mengunduh…</string>
    <string name="shared_string_download">Unduh</string>
    <string name="shared_string_refresh">Muat ulang</string>
    <string name="shared_string_favorites">Favorit</string>
    <string name="shared_string_photo">Foto</string>
    <string name="shared_string_video">Video</string>
    <string name="shared_string_resume">Lanjutkan</string>
    <string name="int_seconds">detik</string>
    <string name="gps_provider">GPS</string>
    <string name="network_provider">Jaringan</string>
    <string name="process_navigation_service">Layanan navigasi OsmAnd</string>
    <string name="where_am_i">Di mana saya\?</string>
    <string name="menu_mute_on">Suara nonaktif</string>
    <string name="menu_mute_off">Suara aktif</string>
    <string name="route_tu">Putar balik dan jalan</string>
    <string name="transport_Routes">Rute-rute</string>
    <string name="hello">Aplikasi navigasi OsmAnd</string>
    <string name="uploading_data">Mengunggah data…</string>
    <string name="search_offline_clear_search">Pencarian Baru</string>
    <string name="ttsvoice">Suara TTS</string>
    <string name="local_indexes_cat_poi">Data POI</string>
    <string name="local_index_map_data">Data peta</string>
    <string name="local_index_transport_data">Data transportasi umum</string>
    <string name="local_index_address_data">Data alamat</string>
    <string name="local_index_poi_data">Data POI</string>
    <string name="local_index_descr_title">Kelola berkas-berkas peta.</string>
    <string name="shared_string_no_thanks">Tidak, terima kasih</string>
    <string name="favourites_edit_dialog_category">Kategori</string>
    <string name="shared_string_others">Lainnya</string>
    <string name="show_more_map_detail">Tampilkan lebih banyak keterangan peta</string>
    <string name="local_index_mi_upload_gpx">Kirim ke OSM</string>
    <string name="shared_string_release">Diluncurkan</string>
    <string name="favorite_friends_category">Teman-teman</string>
    <string name="route_successfully_saved_at">Rute disimpan sebagai \'%1$s\'.</string>
    <string name="context_menu_item_search">Cari di sekitar</string>
    <string name="search_position_current_location_found">Posisi Saya (ditemukan)</string>
    <string name="search_position_current_location_search">Mencari posisi…</string>
    <string name="file_with_name_already_exists">Sebuah berkas dengan nama itu sudah ada.</string>
    <string name="file_can_not_be_renamed">Tidak dapat mengubah nama berkas.</string>
    <string name="city_type_hamlet">Dukuh</string>
    <string name="city_type_suburb">Pinggiran kota</string>
    <string name="animate_route">Mulai simulasi</string>
    <string name="animate_route_off">Hentikan simulasi</string>
    <string name="city_type_city">Kota besar</string>
    <string name="city_type_town">Kota kecil</string>
    <string name="city_type_village">Desa</string>
    <string name="use_transparent_map_theme">Tema transparan</string>
    <string name="global_app_settings">Pengaturan global aplikasi</string>
    <string name="general_settings_descr">Siapkan tampilan dan pengaturan umum untuk aplikasi.</string>
    <string name="general_settings">Umum</string>
    <string name="global_settings">Pengaturan Global</string>
    <string name="routing_settings_descr">Tetapkan pilihan untuk navigasi.</string>
    <string name="routing_settings">Navigasi</string>
    <string name="user_name">Nama pengguna OSM Anda</string>
    <string name="routing_attr_prefer_hiking_routes_name">Utamakan rute mendaki</string>
    <string name="si_min_km">Menit per kilometer</string>
    <string name="si_m_s">Meter per detik</string>
    <string name="si_kmh">Kilometer per jam</string>
    <string name="km_h">km/j</string>
    <string name="m_s">m/d</string>
    <string name="min_km">mnt/km</string>
    <string name="min_mile">mnt/m</string>
    <string name="yard">yd</string>
    <string name="shared_string_name">Nama</string>
    <string name="shared_string_hide">Sembunyikan</string>
    <string name="shared_string_update">Perbarui</string>
    <string name="shared_string_select">Pilih</string>
    <string name="unit_of_length">Satuan panjang</string>
    <string name="units_and_formats">Satuan &amp; format</string>
    <string name="send_report">Kirim laporan</string>
    <string name="routing_attr_prefer_unpaved_description">Mengutamakan jalan yang belum diaspal.</string>
    <string name="routing_attr_prefer_unpaved_name">Utamakan jalan yang belum diaspal</string>
    <string name="routing_attr_driving_style_prefer_unpaved_name">Utamakan jalan yang belum diaspal</string>
    <string name="routing_attr_prefer_hiking_routes_description">Utamakan rute mendaki</string>
    <string name="map_preferred_locale_descr">Bahasa yang diutamakan untuk label di peta (jika tak tersedia, Bahasa Inggris atau nama lokal akan digunakan).</string>
    <string name="files_limit">%1$d berkas tersisa</string>
    <string name="other_location">Lainnya</string>
    <string name="delete_confirmation_msg">Hapus %1$s\?</string>
    <string name="select_index_file_to_download">Tidak ada yang ditemukan, tetapi Anda dapat membuat sendiri (lihat https://osmand.net).</string>
    <string name="download_files_not_enough_space">Tidak ada cukup ruang untuk mengunduh %1$s MB (tersedia: %2$s).</string>
    <string name="gpx_split_interval_none_descr">Pilih opsi pemisahan yang diinginkan: menurut waktu atau jarak.</string>
    <string name="list_index_files_was_not_loaded">Tak bisa mengambil daftar daerah dari https://osmand.net.</string>
    <string name="map_text_size_descr">Ukuran teks nama ditampil:</string>
    <string name="search_history_int_streets">Persimpangan: {0} x {1} di {2}</string>
    <string name="route_roundabout">Bundaran: Ambil jalan keluar %1$d dan pergi</string>
    <string name="location_on_map">Lokasi:
\n Lin %1$s
\n Buj %2$s</string>
    <string name="transport_searching_route">Hasil transang ({0} ke tujuan):</string>
    <string name="gpx_info_end_time">Waktu akhir: %1$tF, %1$tT</string>
    <string name="gpx_info_start_time">Waktu mulai: %1$tF, %1$tT</string>
    <string name="search_history_building">Gedung: {0}, {1}, {2}</string>
    <string name="transport_searching_transport">Hasil transang (tanpa tujuan):</string>
    <string name="day_night_info_description">Matahari terbit: %1$s
\nMatahari terbenam: %2$s</string>
    <string name="amenity_type_osmwiki">Wikipedia (luring)</string>
    <string name="index_name_south_america">Amerika Selatan</string>
    <string name="poi_filter_food_shop">Toko makanan</string>
    <string name="poi_filter_car_aid">Bantuan mobil</string>
    <string name="poi_filter_public_transport">Angkutan publik</string>
    <string name="target_point">Tujuan %1$s</string>
    <string name="download_regular_maps">Peta standar</string>
    <string name="download_roads_only_item">Jalanraya saja</string>
    <string name="download_select_map_types">Peta lain</string>
    <string name="audionotes_plugin_name">Catatan audio / video</string>
    <string name="map_widget_audionotes">Catatan audio</string>
    <string name="map_widget_distancemeasurement">Pengukuran jarak</string>
    <string name="map_widget_av_notes">Catatan audio/video</string>
    <string name="recording_context_menu_delete">Hapus rekaman</string>
    <string name="layer_recordings">Lapisan rekaman</string>
    <string name="recording_error">Rekaman gagal</string>
    <string name="av_settings">Pengaturan audio/video</string>
    <string name="av_def_action_audio">Merekam audio</string>
    <string name="av_def_action_video">Merekam video</string>
    <string name="intermediate_points_change_order">Mengubah urutan</string>
    <string name="dropbox_plugin_name">Plugin Dropbox</string>
    <string name="index_name_openmaps">OpenMaps EU</string>
    <string name="cancel_navigation">Hentikan navigasi</string>
    <string name="install_paid">Versi lengkap</string>
    <string name="gpx_file_name">Nama berkas GPX</string>
    <string name="delete_point">Hapus Titik</string>
    <string name="intermediate_items_sort_by_distance">Sortir pintu ke pintu</string>
    <string name="edit_tilesource_minzoom">Zoom minimal</string>
    <string name="edit_tilesource_maxzoom">Zoom maksimum</string>
    <string name="base_world_map">Peta dasar dunia</string>
    <string name="map_magnifier">Kaca pembesar peta</string>
    <string name="ltr_or_rtl_combine_via_slash">%1$s/%2$s</string>
    <string name="shared_string_select_folder">Folder…</string>
    <string name="route_duration">Waktu:</string>
    <string name="route_distance">Jarak:</string>
    <string name="share_geo">geo:</string>
    <string name="lang_sh">Serbo-Kroasia</string>
    <string name="email">surel</string>
    <string name="navigate_point_format_D">DDD.DDDDD</string>
    <string name="searching">Sdg mencari…</string>
    <string name="uploading">Mengunggah…</string>
    <string name="int_min">mnt.</string>
    <string name="daynight_mode_auto">Matahari terbit/terbenam</string>
    <string name="si_km_m">Kilometer/meter</string>
    <string name="filename_input">Nama berkas:</string>
    <string name="select_search_position">Asal:</string>
    <string name="search_position_address">Alamat…</string>
    <string name="local_openstreetmap_uploading">Mengunggah…</string>
    <string name="front_left">kiri-maju</string>
    <string name="back_left">kiri-belakang</string>
    <string name="back_right">kanan-belakang</string>
    <string name="front_right">kanan-maju</string>
    <string name="north_north_west">utara-barat laut</string>
    <string name="west_north_west">barat-barat laut</string>
    <string name="west_south_west">barat-barat daya</string>
    <string name="south_south_west">selatan-barat daya</string>
    <string name="south_south_east">selatan-tenggara</string>
    <string name="south_east">tenggara</string>
    <string name="east_south_east">timur-tenggara</string>
    <string name="east_north_east">timur-timur laut</string>
    <string name="north_north_east">utara-timur laut</string>
    <string name="local_index_tile_data_expire">Waktu kedaluwarsa (menit): %1$s</string>
    <string name="exported_osmand_profile">Profil OsmAnd: %1$s</string>
    <string name="precision_hdop">Presisi horisontal: %s</string>
    <string name="select_month_and_country">Bulan dan negara:</string>
    <string name="search_history_street">Jalan: {0}, {1}</string>
    <string name="send_location_sms_pattern">Lokasi: %1$s
\n%2$s</string>
    <string name="bg_service_interval">Setel interval bangun:</string>
    <string name="av_video_format_descr">Format output video:</string>
    <string name="av_widget_action_descr">Tindakan widget standar:</string>
    <string name="ltr_or_rtl_combine_via_colon">%1$s: %2$s</string>
    <string name="gpx_info_waypoints">Titik jalan: %1$s</string>
    <string name="search_history_city">Kota: {0}</string>
    <string name="rotate_map_to_descr">Perataan peta:</string>
    <string name="index_name_north_america">Amerika Utara</string>
    <string name="free_version_title">Versi gratis</string>
    <string name="local_openstreetmap_uploadall">Unggah semua</string>
    <string name="settings_direction_style">Gaya arah</string>
    <string name="zoomIn">Perbesar</string>
    <string name="zoomOut">Perkecil</string>
    <string name="accessibility_mode">Moda aksesibilitas</string>
    <string name="show_ruler_level">Tampilkan penggaris</string>
    <string name="confirm_interrupt_download">Batalkan unduhan\?</string>
    <string name="osmand_parking_position_name">Tempat parkir</string>
    <string name="map_widget_next_turn">Belokan berikutnya</string>
    <string name="map_widget_monitoring">Perekaman perjalanan</string>
    <string name="map_widget_top_text">Nama jalan</string>
    <string name="map_widget_transparent">Widget transparan</string>
    <string name="map_widget_fluorescent">Rute fluoresen</string>
    <string name="map_widget_renderer">Gaya peta</string>
    <string name="day_night_info">Info siang/malam</string>
    <string name="select_navigation_mode">Moda transportasi:</string>
    <string name="recalculate_route_to_your_location">Moda transportasi:</string>
    <string name="use_compass_navigation">Gunakan kompas</string>
    <string name="show_warnings_title">Tampilkan peringatan…</string>
    <string name="poi_filter_for_tourists">Untuk wisatawan</string>
    <string name="index_name_antarctica">Antartika</string>
    <string name="index_name_oceania">Australia dan Oceania</string>
    <string name="index_name_asia">Asia</string>
    <string name="index_name_africa">Afrika</string>
    <string name="index_name_russia">Rusia</string>
    <string name="index_name_germany">Eropa - Jerman</string>
    <string name="index_name_france">Eropa - Prancis</string>
    <string name="index_name_europe">Eropa</string>
    <string name="index_name_central_america">Amerika Tengah</string>
    <string name="index_name_us">Amerika Utara - Amerika Serikat</string>
    <string name="index_name_netherlands">Eropa - Belanda</string>
    <string name="free_version_message">%1$s peta untuk diunduh atau diperbarui.</string>
    <string name="poi_context_menu_showdescription">Tampilkan keterangan POI.</string>
    <string name="local_openstreetmap_delete">Hapus suntingan</string>
    <string name="local_openstreetmap_upload">Unggah suntingan ke OSM</string>
    <string name="local_openstreetmap_were_uploaded">{0} POI/catatan terunggah</string>
    <string name="offline_edition">Penyuntingan luring</string>
    <string name="arrival_distance">Pengumuman kedatangan</string>
    <string name="arrival_distance_factor_late">Terlambat</string>
    <string name="arrival_distance_factor_normally">Normal</string>
    <string name="arrival_distance_factor_early">Lebih awal</string>
    <string name="i_am_here">Saya di sini</string>
    <string name="auto_announce_off">Hentikan mengumumkan otomatis</string>
    <string name="auto_announce_on">Mulai mengumumkan otomatis</string>
    <string name="no_info">Tidak ada informasi</string>
    <string name="accuracy">Akurasi</string>
    <string name="left">ke kiri</string>
    <string name="back">belakang</string>
    <string name="right">ke kanan</string>
    <string name="front">maju</string>
    <string name="north_west">barat laut</string>
    <string name="west">barat</string>
    <string name="south_west">barat daya</string>
    <string name="south">selatan</string>
    <string name="east">timur</string>
    <string name="north_east">timur laut</string>
    <string name="north">utara</string>
    <string name="distance_nearest">Terdekat lebih dulu</string>
    <string name="distance_farthest">Terjauh lebih dulu</string>
    <string name="start_editing_card_description">Anda dapat dan seharusnya menyunting artikel apa pun di Wikivoyage. Bagikan pengetahuan, pengalaman, bakat, dan perhatian Anda.</string>
    <string name="show_along_the_route">Tampilkan sepanjang rute</string>
    <string name="coord_input_save_as_track_descr">Anda menambahkan %1$s titik. Ketik nama berkas dan ketuk \"Simpan\".</string>
    <string name="coord_input_save_as_track">Simpan sebagai trek</string>
    <string name="search_more">Cari lebih banyak…</string>
    <string name="run_full_osmand_header">Luncurkan OsmAnd\?</string>
    <string name="routeInfo_steepness_name">Kecuraman</string>
    <string name="routeInfo_smoothness_name">Kehalusan</string>
    <string name="routeInfo_surface_name">Permukaan</string>
    <string name="routeInfo_roadClass_name">Jenis jalanan</string>
    <string name="how_to_open_wiki_title">Bagaimana cara membuka artikel-artikel Wikipedia\?</string>
    <string name="wiki_article_not_found">Artikel tidak ditemukan</string>
    <string name="toast_empty_name_error">Lokasi tanpa nama</string>
    <string name="download_wiki_region_placeholder">daerah ini</string>
    <string name="open_in_browser_wiki_description">Lihat artikel di sebuah browser web.</string>
    <string name="download_wikipedia_label">Unduh data Wikipedia</string>
    <string name="show_tunnels">Terowongan-terowongan</string>
    <string name="tunnel_warning">Terowongan di depan</string>
    <string name="retry">Coba lagi</string>
    <string name="mappilary_no_internet_desc">Foto-foto dari Mapillary hanya tersedia secara daring.</string>
    <string name="shared_string_action_name">Nama tindakan</string>
    <string name="quick_action_btn_tutorial_title">Ubah posisi tombol</string>
    <string name="quick_action_map_source_switch">Sumber peta diubah menjadi \"%s\".</string>
    <string name="quick_action_map_source_action">Tambahkan sumber peta</string>
    <string name="quick_action_map_source_title">Sumber-sumber peta</string>
    <string name="quick_action_poi_list">Daftar POI</string>
    <string name="quick_action_bug_message">Pesan</string>
    <string name="quick_action_fav_name_descr">Biarkan kosong untuk menggunakan alamat atau nama tempat.</string>
    <string name="quick_action_add_configure_map">Konfigurasi peta</string>
    <string name="quick_action_add_category">Tambahkan ke kategori</string>
    <string name="quick_action_poi_hide">Sembunyikan %1$s</string>
    <string name="quick_action_poi_show">Tampilkan %1$s</string>
    <string name="quick_action_switch_night_mode">Mode malam</string>
    <string name="quick_action_switch_day_mode">Mode siang</string>
    <string name="dialog_add_action_title">Tambahkan tindakan</string>
    <string name="quick_actions_delete_text">Hapus tindakan \"%s\"\?</string>
    <string name="quick_actions_delete">Hapus tindakan</string>
    <string name="quick_action_edit_action">Sunting tindakan</string>
    <string name="quick_action_new_action">Tambahkan tindakan</string>
    <string name="quick_action_navigation_voice_on">Bisukan Suara</string>
    <string name="quick_action_navigation_voice">Suara nyala/mati</string>
    <string name="quick_action_map_style_switch">Gaya peta diubah menjadi \"%s\".</string>
    <string name="file_name_containes_illegal_char">Karakter ilegal pada nama berkas</string>
    <string name="reports_for">Laporan untuk</string>
    <string name="number_of_edits">Jumlah suntingan</string>
    <string name="number_of_contributors">Jumlah kontributor</string>
    <string name="night">Malam</string>
    <string name="morning">Pagi</string>
    <string name="weekly">Mingguan</string>
    <string name="daily">Harian</string>
    <string name="hourly">Setiap jam</string>
    <string name="last_map_change">Perubahan peta terakhir: %s</string>
    <string name="updates_size">Ukuran pembaruan</string>
    <string name="update_time">Waktu pembaruan</string>
    <string name="last_update">Pembaruan terakhir: %s</string>
    <string name="update_now">Perbarui sekarang</string>
    <string name="live_update">Pembaruan langsung</string>
    <string name="only_download_over_wifi">Unduh hanya pada Wi-Fi</string>
    <string name="use_drawer_btn">Gunakan menu</string>
    <string name="use_dashboard_btn">Gunakan dasbor</string>
    <string name="new_version">Versi baru</string>
    <string name="enter_country_name">Masukkan nama negara</string>
    <string name="update_all">Perbarui semua (%1$s MB)</string>
    <string name="file_size_in_mb">%.1f MB</string>
    <string name="value_downloaded_of_max">%1$.1f dari %2$.1f MB</string>
    <string name="downloads">Unduhan</string>
    <string name="get_full_version">Versi penuh</string>
    <string name="later">Nanti</string>
    <string name="buy">Beli</string>
    <string name="show_free_version_banner">Tampilkan spanduk versi gratis</string>
    <string name="downloads_left_template">%1$s unduhan tersisa</string>
    <string name="unsaved_changes_will_be_lost">Semua perubahan yang belum disimpan akan hilang. Lanjutkan\?</string>
    <string name="are_you_sure">Apakah Anda yakin\?</string>
    <string name="poi_dialog_poi_type">Jenis POI</string>
    <string name="closing_at">Ditutup pada</string>
    <string name="opening_at">Dibuka pada</string>
    <string name="next_proceed">Selanjutnya</string>
    <string name="building_number">Nomor Bangunan</string>
    <string name="tab_title_basic">Dasar</string>
    <string name="offline_maps_and_navigation">Peta Luring
\n&amp; Navigasi</string>
    <string name="app_name_osmand">OsmAnd</string>
    <string name="shared_string_skip">Lewati</string>
    <string name="shared_string_card_was_hidden">Kartu disembunyikan</string>
    <string name="dahboard_options_dialog_title">Konfigurasi dasbor</string>
    <string name="error_message_pattern">Kesalahan: {0}</string>
    <string name="try_again">Coba lagi</string>
    <string name="successfully_uploaded_pattern">{0}/{1} terunggah</string>
    <string name="delete_change">Hapus perubahan</string>
    <string name="failed_to_upload">Tidak dapat mengunggah</string>
    <string name="user_hates_app_get_feedback_long">Mohon beritahu kami saran Anda.</string>
    <string name="user_hates_app_get_feedback">Beritahu kami mengapa.</string>
    <string name="rate_this_app_long">Mohon berikan OsmAnd nilai di Google Play</string>
    <string name="rate_this_app">Nilai aplikasi ini</string>
    <string name="we_really_care_about_your_opinion">Pendapat dan umpan balik Anda dihargai.</string>
    <string name="do_you_like_osmand">Apakah Anda menyukai OsmAnd\?</string>
    <string name="use_fast_recalculation">Penghitungan ulang rute cerdas</string>
    <string name="shared_string_get">Dapatkan</string>
    <string name="edit_filter_save_as_menu_item">Simpan Sebagai</string>
    <string name="poi_dialog_reopen">Buka kembali</string>
    <string name="poi_dialog_comment">Komentar</string>
    <string name="poi_remove_title">Hapus POI</string>
    <string name="context_menu_item_update_map">Perbarui peta</string>
    <string name="poi_remove_success">Terhapus</string>
    <string name="poi_dialog_opening_hours">Buka</string>
    <string name="poi_action_succeded_template">Tindakan {0} selesai.</string>
    <string name="poi_action_delete">hapus</string>
    <string name="poi_action_change">ubah</string>
    <string name="poi_action_add">tambahkan</string>
    <string name="poi_create_title">Buat POI</string>
    <string name="poi_edit_title">Sunting POI</string>
    <string name="context_menu_item_create_poi">Buat POI</string>
    <string name="search_address_building_option">Bangunan</string>
    <string name="search_address_building">Bangunan</string>
    <string name="search_address_street">Jalan</string>
    <string name="search_address_city">Kota</string>
    <string name="search_address_region">Daerah</string>
    <string name="search_address_top_text">Alamat</string>
    <string name="app_mode_pedestrian">Berjalan</string>
    <string name="app_mode_bicycle">Bersepeda</string>
    <string name="app_mode_car">Mengemudi</string>
    <string name="choose_available_region">Pilih daerah dari daftar</string>
    <string name="search_POI_level_btn">Cari lebih banyak</string>
    <string name="searchpoi_activity">Pilih POI</string>
    <string name="search_activity">Cari</string>
    <string name="search_button">Cari</string>
    <string name="app_description">Aplikasi navigasi</string>
    <string name="show_location">Tampilkan posisi Anda</string>
    <string name="use_internet">Gunakan Internet</string>
    <string name="map_source">Sumber peta</string>
    <string name="ChooseCountry">Pilih negara</string>
    <string name="choose_city">Pilih kota atau kode pos</string>
    <string name="choose_street">Pilih jalan</string>
    <string name="choose_building">Pilih bangunan</string>
    <string name="search_address">Cari alamat</string>
    <string name="app_settings">Pengaturan aplikasi</string>
    <string name="mark_point">Sasaran</string>
    <string name="reload_tile">Muat ulang ubin</string>
    <string name="update_tile">Perbarui</string>
    <string name="additional_settings">Pengaturan tambahan</string>
    <string name="data_settings">Data</string>
    <string name="use_online_routing">Gunakan navigasi daring</string>
    <string name="use_online_routing_descr">Gunakan Internet untuk menghitung rute.</string>
    <string name="finished_task">Selesai</string>
    <string name="saving_gpx_tracks">Menyimpan berkas GPX…</string>
    <string name="reading_indexes">Membaca data lokal…</string>
    <string name="loading_data">Memuat data…</string>
    <string name="go_back_to_osmand">Kembali ke peta</string>
    <string name="invalid_locations">Koordinat tidak valid</string>
    <string name="arrived_at_destination">Anda telah tiba.</string>
    <string name="error_calculating_route_occured">Tidak dapat menghitung rute.</string>
    <string name="error_calculating_route">Tidak dapat menghitung rute.</string>
    <string name="error_occurred_saving_gpx">Tidak dapat menyimpan berkas GPX.</string>
    <string name="poi">POI</string>
    <string name="loading_cities">Memuat kota-kota…</string>
    <string name="loading_streets">Memuat jalanan…</string>
    <string name="loading_postcodes">Memuat kode pos…</string>
    <string name="loading_streets_buildings">Memuat jalanan/gedung-gedung…</string>
    <string name="converting_names">Mengubah nama-nama lokal/Inggris…</string>
    <string name="failed_op">gagal</string>
    <string name="auth_failed">Otorisasi gagal</string>
    <string name="poi_context_menu_modify_osm_change">Modifikasi perubahan OSM</string>
    <string name="save_poi_without_poi_type_message">Simpan POI tanpa tipe\?</string>
    <string name="save_poi_too_many_uppercase">Nama ini mengandung terlalu banyak huruf kapital. Lanjutkan\?</string>
    <string name="map_legend">Legenda peta</string>
    <string name="feedback">Umpan balik</string>
    <string name="versions_item">Versi-versi</string>
    <string name="techical_articles_item">Artikel-artikel teknis</string>
    <string name="instalation_troubleshooting_item">Pemasangan dan pemecahan masalah</string>
    <string name="search_on_the_map_item">Menelusuri peta</string>
    <string name="faq_item_description">Pertanyaan yang sering ditanyakan.</string>
    <string name="planning_trip_item">Merencanakan sebuah perjalanan</string>
    <string name="navigation_item_description">Siapkan navigasi.</string>
    <string name="first_usage_item_description">Bagaimana cara mengunduh peta, mengatur pengaturan dasar.</string>
    <string name="first_usage_item">Penggunaan pertama</string>
    <string name="plugins_menu_group">Plugin</string>
    <string name="other_menu_group">Lainnya</string>
    <string name="help_us_to_improve_menu_group">Bantu meningkatkan OsmAnd</string>
    <string name="features_menu_group">Fitur-fitur</string>
    <string name="begin_with_osmand_menu_group">Langkah-langkah pertama di OsmAnd</string>
    <string name="loading_poi_obj">Memuat POI…</string>
    <string name="available_downloads_left">%1$d berkas tersisa untuk diunduh</string>
    <string name="local_recordings_delete_all_confirm">Hapus %1$d catatan\?</string>
    <string name="multimedia_notes_view_descr">Catatan OSM Anda berada di %1$s.</string>
    <string name="data_storage_space_description">%1$s GB tersedia (total %2$s GB)</string>
    <string name="route_descr_lat_lon">Lin %1$.3f, buj %2$.3f</string>
    <string name="ltr_or_rtl_triple_combine_via_space">%1$s %2$s %3$s</string>
    <string name="ltr_or_rtl_combine_via_star">%1$s * %2$s</string>
    <string name="ltr_or_rtl_combine_via_slash_with_space">%1$s / %2$s</string>
    <string name="n_items_of_z">%1$s / %2$s</string>
    <string name="poi_remove_confirm_template">Hapus {0} (komentar)\?</string>
    <string name="recording_photo_description">Gambar %1$s %2$s</string>
    <string name="waypoint_one">Titik arah 1</string>
    <string name="shared_string_action_template">Tindakan {0}</string>
    <string name="shared_string_file_is_saved">%s telah disimpan</string>
    <string name="press_again_to_change_the_map_orientation">Ketuk lagi untuk mengubah orientasi peta</string>
    <string name="new_profile">Profil baru</string>
    <string name="minmax_speed_dialog_title">Atur kecepatan min/maks</string>
    <string name="default_speed_setting_descr">Ubah pengaturan kecepatan default</string>
    <string name="default_speed_setting_title">Kecepatan default</string>
    <string name="shared_string_max_speed">Kecepatan maks.</string>
    <string name="shared_string_min_speed">Kecepatan min.</string>
    <string name="app_mode_scooter">Skuter</string>
    <string name="app_mode_ufo">UFO</string>
    <string name="routeInfo_tracktype_name">Kekukuhan permukaan</string>
    <string name="rendering_attr_tracktype_grade5_name">Lembut</string>
    <string name="rendering_attr_tracktype_grade4_name">Sebagian besar lembut</string>
    <string name="rendering_attr_tracktype_grade3_name">Sebagian besar padat</string>
    <string name="rendering_attr_tracktype_grade2_name">Padat (tak beraspal)</string>
    <string name="rendering_attr_tracktype_grade1_name">Padat (beraspal)</string>
    <string name="rendering_attr_ice_road_name">Jalan es</string>
    <string name="turn_on_profile_desc">Mohon aktifkan sekurang-kurangnya satu profil aplikasi untuk menggunakan pengaturan ini.</string>
    <string name="shared_string_default">Default</string>
    <string name="app_mode_pickup_truck">Truk pikap</string>
    <string name="app_mode_wagon">Gerbong</string>
    <string name="price_and_discount">%1$s • Simpan %2$s</string>
    <string name="cancel_subscription">Batalkan langganan</string>
    <string name="get_discount_second_part">Lalu %1$s</string>
    <string name="get_discount_first_few_part">%1$s untuk %2$s pertama</string>
    <string name="get_discount_first_part">%1$s untuk %2$s pertama</string>
    <string name="price_free">Gratis</string>
    <string name="months_3">Tiga bulan</string>
    <string name="years_5">Tahun</string>
    <string name="years_2_4">Tahun</string>
    <string name="year">Tahun</string>
    <string name="months_5">Bulan</string>
    <string name="months_2_4">Bulan</string>
    <string name="month">Bulan</string>
    <string name="weeks_5">Minggu</string>
    <string name="week">Minggu</string>
    <string name="weeks_2_4">Minggu</string>
    <string name="days_5">Hari</string>
    <string name="days_2_4">Hari</string>
    <string name="day">Hari</string>
    <string name="vehicle_parameters">Parameter kendaraan</string>
    <string name="vehicle_parameters_descr">Berat, tinggi, panjang, kecepatan</string>
    <string name="shared_string_other">Lainnya</string>
    <string name="map_during_navigation">Peta selama navigasi</string>
    <string name="map_during_navigation_info">Peta selama navigasi</string>
    <string name="copy_from_other_profile">Salin dari profil lain</string>
    <string name="osmand_settings">Pengaturan OsmAnd</string>
    <string name="osmand_settings_descr">Efektif ke seluruh aplikasi ini</string>
    <string name="general_settings_profile_descr">Tema aplikasi, satuan, daerah</string>
    <string name="configure_navigation">Konfigurasi navigasi</string>
    <string name="list_of_installed_plugins">Plugin yang dipasang</string>
    <string name="map_look">Tampilan peta</string>
    <string name="map_look_descr">Tampilan peta</string>
    <string name="apply_to_all_profiles">Terapkan kepada seluruh profil</string>
    <string name="apply_to_current_profile">Terapkan hanya pada \"%1$s\"</string>
    <string name="discard_changes">Singkirkan peubahan</string>
    <string name="change_default_settings">Ubah pengaturan</string>
    <string name="navigate_point_format_utm">Standar UTM</string>
    <string name="shared_string_example">Contoh</string>
    <string name="rendering_attr_piste_difficulty_extreme_name">Ekstrem</string>
    <string name="rendering_attr_piste_difficulty_intermediate_name">Menengah</string>
    <string name="rendering_attr_piste_difficulty_advanced_name">Tingkat lanjut</string>
    <string name="rendering_attr_piste_difficulty_expert_name">Ahli</string>
    <string name="rendering_attr_piste_difficulty_easy_name">Mudah</string>
    <string name="rendering_attr_piste_difficulty_novice_name">Pemula</string>
    <string name="swap_two_places">Tukar %1$s dan %2$s</string>
    <string name="rendering_value_white_name">Putih</string>
    <string name="suggested_maps">Peta yang disarankan</string>
    <string name="dialogs_and_notifications_descr">Kendalikan popup, dialog dan notifikasi.</string>
    <string name="dialogs_and_notifications_title">Dialog dan notifikasi</string>
    <string name="download_map_dialog">Unduh dialog peta</string>
    <string name="join_segments">Gabungkan segmen</string>
    <string name="selected_profile">Profil yang dipilih</string>
    <string name="reorder_profiles">Sunting daftar profil</string>
    <string name="choose_icon_color_name">Ikon, warna dan nama</string>
    <string name="profile_appearance">Tampilan profil</string>
    <string name="add_new_profile_q">Tambahkan profil baru \'%1$s\'\?</string>
    <string name="personal_category_name">Personal</string>
    <string name="ltr_or_rtl_combine_via_comma">%1$s, %2$s</string>
    <string name="ltr_or_rtl_combine_via_bold_point">%1$s • %2$s</string>
    <string name="shared_string_downloading_formatted">Mengunduh %s</string>
    <string name="rendering_value_thick_name">Tebal</string>
    <string name="ltr_or_rtl_combine_via_space">%1$s %2$s</string>
    <string name="select_map_icon_descr">Ikon yang ditampilkan saat berhenti.</string>
    <string name="select_nav_icon_descr">Ikon yang ditampilkan saat navigasi atau bergerak.</string>
    <string name="app_mode_osm">OSM</string>
    <string name="osm_editing">Penyuntingan OSM</string>
    <string name="login_and_pass">Nama pengguna dan kata sandi</string>
    <string name="accessibility_announce">Umumkan</string>
    <string name="route_recalculation">Penghitungan ulang rute</string>
    <string name="photo_notes">Catatan foto</string>
    <string name="video_notes">Catatan video</string>
    <string name="accessibility_prefs_descr">Pilih ikon, warna dan nama</string>
    <string name="multimedia_notes_prefs_descr">Ukuran gambar, kualitas audio dan video</string>
    <string name="live_monitoring_adress">Alamat web</string>
    <string name="sunset_at">Matahari terbenam pada %1$s</string>
    <string name="rendering_attr_streetLightingNight_name">Tampilkan hanya pada malam hari</string>
    <string name="add_custom_category">Tambahkan kategori kustom</string>
    <string name="shared_string_available">Tersedia</string>
    <string name="sunrise_at">Matahari terbit pada %1$s</string>
    <string name="wake_on_voice_descr">Nyalakan layar perangkat (jika mati) ketika mendekati sebuah belokan.</string>
    <string name="no_internet_connection">Tidak dapat mengunduh, mohon periksa koneksi Internet Anda.</string>
    <string name="download_tab_local">Lokal</string>
    <string name="wake_on_voice">Nyalakan layar</string>
    <string name="delay_to_start_navigation">Mulai arahan belokan-demi-belokan setelah…</string>
    <string name="gps_network_not_enabled">Layanan lokasi tidak aktif. Aktifkan\?</string>
    <string name="step_by_step">Belokan demi belokan</string>
    <string name="turn_screen_on_sensor_descr">Melambaikan tangan melintasi layar akan menyalakan layar.</string>
    <string name="turn_screen_on_time_descr">Atur seberapa lama layar harus menyala.</string>
    <string name="turn_screen_on">Nyalakan layar</string>
    <string name="turn_screen_on_info">Tampilkan peta di layar kunci selama navigasi.</string>
    <string name="shared_string_turn_off">Nonaktifkan</string>
    <string name="shared_string_turn">Belok</string>
    <string name="change_data_storage_folder">Ubah folder penyimpanan</string>
    <string name="move_maps_to_new_destination">Pindahkan ke tujuan baru</string>
    <string name="change_osmand_data_folder_question">Ubah folder data OsmAnd\?</string>
    <string name="data_storage_preference_summary">%1$s • %2$s</string>
    <string name="change_data_storage_full_description">Pindahkan berkas-berkas data OsmAnd ke tujuan baru\?
\n%1$s &gt; %2$s</string>
    <string name="avoid_in_routing_descr_">Hindari rute dan jenis jalan tertenu</string>
    <string name="shared_string_memory_kb_desc">%1$s kB</string>
    <string name="shared_string_memory_mb_desc">%1$s MB</string>
    <string name="shared_string_memory_gb_desc">%1$s GB</string>
    <string name="shared_string_memory_tb_desc">%1$s TB</string>
    <string name="shared_string_maps">Peta</string>
    <string name="shared_string_tiles">Ubin</string>
    <string name="shared_string_osmand_usage">Penggunaan OsmAnd</string>
    <string name="shared_string_calculate">Hitung</string>
    <string name="shared_string_memory_used_kb_desc">Menggunakan %1$s KB</string>
    <string name="shared_string_memory_used_mb_desc">Menggunakan %1$s MB</string>
    <string name="shared_string_memory_used_gb_desc">Menggunakan %1$s GB</string>
    <string name="shared_string_memory_used_tb_desc">Menggunakan %1$s TB</string>
    <string name="layer_osm_edits">Suntingan OSM</string>
    <string name="tts_initialization_error">Tidak dapat memulai mesin teks ke suara.</string>
    <string name="file_imported_successfully">%1$s diimpor.</string>
    <string name="next_billing_date">Tanggal penagihan selanjutnya: %1$s</string>
    <string name="downloading_number_of_files">Mengunduh %1$d file…</string>
    <string name="add_opening_hours">Tambahkan jam buka</string>
    <string name="navigation_intent_invalid">Format tidak valid: %s</string>
    <string name="index_item_world_ski">Peta ski dunia</string>
    <string name="localization_pref_title">Lokalisasi</string>
    <string name="misc_pref_title">Lainnya</string>
    <string name="voice_pref_title">Suara</string>
    <string name="routing_attr_avoid_ferries_name">Larang feri</string>
    <string name="routing_attr_avoid_bus_description">Menghindari bus dan bus listrik</string>
    <string name="add_line">Tambahkan Garis</string>
    <string name="copy_location_name">Salin nama lokasi/POI</string>
    <string name="open_in_browser_wiki">Buka artikel daring</string>
    <string name="tab_title_advanced">Lanjutan</string>
    <string name="prefs_plugins_descr">Plugin-plugin mengaktivasi pengaturan lanjutan dan fungsi-fungsi tambahan.</string>
    <string name="btn_advanced_mode">Mode Lanjutan…</string>
    <string name="route_line_use_map_style_color">Gunakan warna standar milik gaya peta (%1$s).</string>
    <string name="routing_attr_avoid_low_emission_zone_description">Menghindari zona emisi rendah</string>
    <string name="routing_attr_avoid_low_emission_zone_name">Hindari zona emisi rendah</string>
    <string name="local_backup">Pencadangan lokal</string>
    <string name="backup_and_restore">Cadangkan &amp; Pulihkan</string>
    <string name="last_backup">Pencadangan terakhir</string>
    <string name="duration_ago">%1$s yang lalu</string>
    <string name="osmand_cloud">OsmAnd Cloud</string>
    <string name="osmand_cloud_authorize_descr">Jangan pernah kehilangan data Anda. Cadangkan dan pulihkan semua info dengan mudah.</string>
    <string name="backup_into_file">Cadangkan sebagai berkas</string>
    <string name="restore_from_file">Pulihkan dari berkas</string>
    <string name="osmand_cloud_help_descr">Butuh bantuan\? Silakan hubungi kami di %1$s</string>
    <string name="osmand_cloud_create_account_descr">Mohon masukkan alamat surel Anda, sebuah kode verifikasi akan dikirim,
\ndan semua data akan ditautkan ke alamat surel.</string>
    <string name="osmand_cloud_login_descr">Mohon masukkan alamat surel yang Anda daftarkan. Sebuah kata sandi sekali pakai akan dikirim.</string>
    <string name="verify_email_address">Verifikasi alamat surel</string>
    <string name="verify_email_address_descr">Kode verifikasi terkirim ke %1$s, mohon masukkan di bidang di bawah ini.</string>
    <string name="cloud_email_not_registered">Alamat surel ini belum terdaftar di OsmAnd Cloud</string>
    <string name="cloud_email_already_registered">Alamat surel ini telah didaftarkan.</string>
    <string name="resend_verification_code">Kirim ulang</string>
    <string name="verification_code_missing">Saya tidak mendapatkan kode verifikasi</string>
    <string name="verification_code_missing_description">Dapat selama 10 menit. Gunakan tombol di bawah jika tidak ada di folder spam Anda.</string>
    <string name="rendering_value_black_name">Hitam</string>
    <string name="favorite_empty_place_name">Tempat</string>
    <string name="shared_string_send">Kirim</string>
    <string name="shared_string_wikipedia">Wiki</string>
    <string name="traffic_warning_hazard">Bahaya</string>
    <string name="rendering_value_purple_name">Ungu</string>
    <string name="rendering_value_blue_name">Biru</string>
    <string name="rendering_value_green_name">Hijau</string>
    <string name="dark_theme">Thema Malam</string>
    <string name="lang_ta">Bahasa Tamil</string>
    <string name="lang_la">Latin</string>
    <string name="lang_ms">Bahasa Malaysia</string>
    <string name="download_wikipedia_maps">Wiki</string>
    <string name="local_indexes_cat_wiki">Wiki</string>
    <string name="shared_string_go">Go</string>
    <string name="rendering_value_orange_name">Jeruk</string>
    <string name="rendering_value_yellow_name">Kuning</string>
    <string name="rendering_value_red_name">Merah</string>
    <string name="shared_string_external">Eksternal</string>
    <string name="provided_by">Disediakan oleh %1$s</string>
    <string name="shared_string_offline">Luring</string>
    <string name="shared_string_online">Daring</string>
    <string name="backup_no_internet_descr">Periksa koneksi internet Anda dan unduh lagi.</string>
    <string name="upload_local_version">Unggah versi lokal</string>
    <string name="download_server_version">Unduh versi server</string>
    <string name="shared_string_logout">Keluar</string>
    <string name="backup_delete_all_data">Hapus semua data saya</string>
    <string name="backup_delete_all_data_descr">Semua data di OsmAnd Cloud akan dihapus. Versi lokal tidak akan disentuh.</string>
    <string name="backup_danger_zone">Zona berbahaya</string>
    <string name="delete_all_confirmation">Ya, hapus semua</string>
    <string name="backup_complete">Pencadangan selesai</string>
    <string name="backup_now">Cadangkan sekarang</string>
    <string name="make_backup_descr">Ada banyak perubahan pada perangkat ini, harap melakukan pencadangan dari data ini agar tidak hilang.</string>
    <string name="backup_conflicts">Konflik</string>
    <string name="backup_confilcts_descr">Beberapa berkas tidak dapat diunggah ke server karena versi lebih baru dari berkas itu sudah disimpan di server.</string>
    <string name="backup_view_conflicts">Lihat konflik</string>
    <string name="backup_data">Cadangkan data</string>
    <string name="backup_restore_data">Pulihkan data</string>
    <string name="restore_from_osmand_cloud">Pulihkan dari OsmAnd Cloud</string>
    <string name="choose_what_to_restore">Pilih apa yang ingin dipulihkan.</string>
    <string name="restore_selected_data">Pulihkan data yang dipilih</string>
    <string name="receiving_data_from_server">Menerima data dari server…</string>
    <string name="restore_complete">Terpulih</string>
    <string name="poi_context_menu_website">Tampilkan situs web POI</string>
    <string name="send_location_way_choose_title">Bagikan lokasi menggunakan</string>
    <string name="mile">mi</string>
    <string name="mile_per_hour">mph</string>
    <string name="foot">kaki</string>
    <string name="system_locale">Sistem</string>
    <string name="error_doing_search">Tidak dapat melakukan pencarian luring.</string>
    <string name="install_more">Tambahkan lebih banyak…</string>
    <string name="incomplete_locale">belum lengkap</string>
    <string name="backup_version_history">Riwayat versi</string>
    <string name="delete_version_history">Hapus riwayat versi</string>
    <string name="routing_attr_avoid_tunnels_description">Hindari terowongan</string>
    <string name="routing_attr_avoid_tunnels_name">Hindari terowongan</string>
    <string name="backup_promocode">Kode promo</string>
    <string name="purchases_feature_desc_wikivoyage">Jelajahi Wikivoyage secara luring. Artikel dibagi berdasarkan negara dan daerah dan tersedia pada bahasa apa pun.</string>
    <string name="purchases_feature_desc_osmand_cloud">Dapatkan OsmAnd Cloud untuk menyimpan data OsmAnd secara daring. Tidak ada data yang hilang setelah penginstalan ulang. Cadangkan dan pulihkan semua info secara mudah.</string>
    <string name="unlimited_map_downloads">Unduhan peta tanpa batas</string>
    <string name="offline_wikipeadia">Wikipedia Luring</string>
    <string name="offline_wikivoyage">Wikivoyage Luring</string>
    <string name="ltr_or_rtl_combine_via_or">%1$s atau %2$s</string>
    <string name="continue_with">Lanjut dengan %1$s</string>
    <string name="not_available_with">Tidak tersedia pada %1$s</string>
    <string name="redeem_promo_code">Tukarkan kode promo</string>
    <string name="osmand_maps_plus_tagline">Dapatkan lebih banyak fitur</string>
    <string name="osmand_pro_tagline">Dapatkan fitur maksimal</string>
    <string name="shared_string_learn_more">Pelajari lebih lanjut</string>
    <string name="cancel_anytime_in_huawei_appgallery">Batalkan kapan saja di Huawei AppGallery</string>
    <string name="cancel_anytime_in_gplay">Batalkan kapan saja di Google Play.</string>
    <string name="shared_string_not_included">Tidak mengandung</string>
    <string name="shared_string_includes">Mengandung</string>
    <string name="complete_purchase">Selesaikan pembelian</string>
    <string name="regular_price">Harga reguler</string>
    <string name="from_with_param">Dari %1$s</string>
    <string name="shared_string_discussion">Diskusi</string>
    <string name="shared_string_view_all">Lihat semua</string>
    <string name="backup_error_user_is_already_registered">Alamat surel ini telah digunakan oleh akun lain</string>
    <string name="backup_error_gzip_only_supported_upload">Berkas seharusnya sudah dikirim dengan format .gzip</string>
    <string name="backup_error_file_not_available">Berkas tidak tersedia</string>
    <string name="backup_error_token_is_not_valid">Suatu masalah terjadi dengan ID atau token perangkat yang disediakan</string>
    <string name="backup_error_token_is_not_valid_or_expired">Token tidak valid atau kedaluwarsa</string>
    <string name="backup_error_user_is_not_registered">Tak ada pengguna yang terdaftar dengan alamat surel tersebut</string>
    <string name="duration_moment_ago">beberapa saat yang lalu</string>
    <string name="logout_from_osmand_cloud">Keluar dari OsmAnd Cloud</string>
    <string name="logout_from_osmand_cloud_decsr">Keluar\?
\nAnda harus masuk lagi untuk mencadangkan atau memulihkan data.</string>
    <string name="backup_deleting_all_data">Menghapus semua data…</string>
    <string name="backup_deleted_all_data">Semua data dihapus.</string>
    <string name="backup_deleting_all_data_descr">Mohon tunggu sampai OsmAnd selesai menghapus semua data Anda dari cloud. Semua data pada perangkat tidak disentuh.</string>
    <string name="backup_deleted_all_data_descr">Semua data Anda berhasil dihapus dari OsmAnd Cloud.</string>
    <string name="backup_version_history_removed">Semua riwayat versi terhapus.</string>
    <string name="backup_data_removed">Semua data terhapus.</string>
    <string name="backup_do_not_have_any">Anda belum memiliki pencadangan daring apa pun</string>
    <string name="backup_dont_have_any_descr">Jadwalkan pencadangan otomatis supaya Anda tidak perlu khawatir tentang data yang hilang.</string>
    <string name="backup_welcome_back">Selamat datang kembali!</string>
    <string name="backup_setup">Siapkan pencadangan</string>
    <string name="backup_restore_now">Pulihkan sekarang</string>
    <string name="attribute">Atribut</string>
    <string name="shared_string_purchased">Telah dibeli</string>
    <string name="explore_wikipedia_offline">Jelajahi Wikipedia luring.</string>
    <string name="on_hold_since">Ditahan sejak %1$s</string>
    <string name="active_till">Aktif hingga %1$s</string>
    <string name="poi_filter_parking">Parkir</string>
    <string name="recording_context_menu_play">Mainkan</string>
    <string name="poi_filter_entertainment">Hiburan</string>
    <string name="maps_define_edit">Definisikan/Sunting…</string>
    <string name="plugin_distance_point">Titik</string>
    <string name="plugin_distance_point_ele">ketinggian</string>
    <string name="logcat_buffer_descr">Periksa dan bagikan log aplikasi yang berdetail</string>
    <string name="recording_default_name">Merekam</string>
    <string name="recording_context_menu_show">Tampilkan</string>
    <string name="monitoring_control_start">REC</string>
    <string name="item_unchecked">tidak dicentang</string>
    <string name="item_checked">dicentang</string>
    <string name="recording_unavailable">tidak tersedia</string>
    <string name="rendering_attr_noAdminboundaries_name">Batasan</string>
    <string name="poi_filter_emergency">Darurat</string>
    <string name="logcat_buffer">Buffer logcat</string>
    <string name="prefs_plugins">Plugin</string>
    <string name="poi_filter_accomodation">Akomodasi</string>
    <string name="poi_filter_restaurants">Restoran</string>
    <string name="avoid_in_routing_title">Hindari…</string>
    <string name="map_widget_lock_screen">Kunci</string>
    <string name="map_widget_compass">Kompas</string>
    <string name="bg_service_screen_unlock">Buka kunci</string>
    <string name="osmand_parking_warning">Peringatan</string>
    <string name="osmand_parking_lim_text">Waktu terbatas</string>
    <string name="gpxup_identifiable">Dapat diidentifikasi</string>
    <string name="gpx_visibility_txt">Visibilitas</string>
    <string name="gpx_tags_txt">Tanda</string>
    <string name="default_buttons_support">Dukungan</string>
    <string name="towards">menuju</string>
    <string name="altitude">Ketinggian</string>
    <string name="favorite_places_category">Tempat</string>
    <string name="local_indexes_cat_backup">Dinonaktifkan</string>
    <string name="amenity_type_barrier">Penghalang</string>
    <string name="amenity_type_education">Edukasi</string>
    <string name="amenity_type_emergency">Darurat</string>
    <string name="amenity_type_healthcare">Kesehatan</string>
    <string name="amenity_type_office">Kantor</string>
    <string name="amenity_type_other">Lainnya</string>
    <string name="amenity_type_tourism">Pariwisata</string>
    <string name="amenity_type_transportation">Transportasi</string>
    <string name="any_poi">Apa saja</string>
    <string name="route_head">Maju di</string>
    <string name="first_time_continue">Nanti</string>
    <string name="map_orientation_portrait">Potret</string>
    <string name="transport_Stop">Stop</string>
    <string name="update_existing">Ubah</string>
    <string name="get_directions">Arahan</string>
    <string name="position_on_map_center">Tengah</string>
    <string name="position_on_map_bottom">Bawah</string>
    <string name="filter_current_poiButton">Saring</string>
    <string name="amenity_type_historic">Sejarah</string>
    <string name="bg_service_screen_lock">Kunci</string>
    <string name="osmand_parking_am">AM</string>
    <string name="gpxup_trackable">Dapat dilacak</string>
    <string name="gpxup_private">Privat</string>
    <string name="plugins_screen">Plugin</string>
    <string name="search_position_favorites">Favorit…</string>
    <string name="favorite_home_category">Beranda</string>
    <string name="local_index_mi_backup">Nonaktifkan</string>
    <string name="search_poi_filter">Saring</string>
    <string name="navigate_point_longitude">Garis bujur</string>
    <string name="map_widget_show_ruler">Penggaris</string>
    <string name="osmand_parking_pm">PM</string>
    <string name="oclock">jam</string>
    <string name="navigate_point_format">Format</string>
    <string name="navigate_point_latitude">Garis lintang</string>
    <string name="show_lanes">Jalur</string>
    <string name="amenity_type_geocache">Geocache</string>
    <string name="poi_filter_sightseeing">Pengelihatan</string>
    <string name="poi_filter_fuel">Bensin</string>
    <string name="gpxup_public">Publik</string>
    <string name="km">km</string>
    <string name="add_favorite_dialog_default_favourite_name">Favorit</string>
    <string name="int_continuosly">Berkelanjutan</string>
    <string name="info_button">Info</string>
    <string name="amenity_type_administrative">Administratif</string>
    <string name="amenity_type_leisure">Santai</string>
    <string name="amenity_type_landuse">Penggunaan Lahan</string>
    <string name="amenity_type_military">Tentara</string>
    <string name="amenity_type_sustenance">Rezeki</string>
    <string name="amenity_type_sport">Olahraga</string>
    <string name="daynight_mode_day">Pagi</string>
    <string name="daynight_mode_night">Malam</string>
    <string name="transport_stops">stop</string>
    <string name="transport">Transportasi</string>
    <string name="osmand_parking_no_lim_text">Waktu tidak terbatas</string>
    <string name="amenity_type_natural">Alami</string>
    <string name="favorite">Favorit</string>
    <string name="filter_existing_indexes">Terunduh</string>
    <string name="si_mi_yard">Mil/yard</string>
    <string name="layer_route">Rute</string>
    <string name="amenity_type_entertainment">Hiburan</string>
    <string name="address">Alamat</string>
    <string name="local_index_mi_restore">Aktifkan</string>
    <string name="map_orientation_landscape">Lanskap</string>
    <string name="av_camera_focus_auto">Fokus Otomatis</string>
    <string name="osmand_parking_minutes">Menit</string>
    <string name="map_widget_parking">Parkiran</string>
    <string name="osmand_parking_hours">Jam</string>
    <string name="amenity_type_finance">Keuangan</string>
    <string name="amenity_type_shop">Toko</string>
    <string name="default_buttons_commit">Komit</string>
    <string name="m">m</string>
    <string name="enter_verification_code">Masukkan kata sandi sekali pakai</string>
    <string name="routing_attr_height_obstacles_description">Waktu perjalanan yang diproyeksikan akan mencerminkan dampak ketinggian. Preferensi perutean dapat membantu menghindari tanjakan yang curam:</string>
    <string name="clear_confirmation_msg">Lupakan %1$s\?</string>
    <string name="online_routing_example_hint">URL dengan semua parameter bernyala akan diperlihatkan seperti berikut:</string>
    <string name="file_import_error">%1$s gagal impor: %2$s</string>
    <string name="precision_hdop_and_vdop">Presisi horisontal: %1$s, vertikal: %2$s</string>
    <string name="configure_profile_info">Pengaturan profil:</string>
    <string name="pref_selected_by_default_for_profiles">Pengaturan ini dipilih secara bawaan buat profil: %s</string>
    <string name="lang_ca">Katalan</string>
    <string name="lang_hi">Hindi</string>
    <string name="lang_iw">Ibrani</string>
    <string name="shared_string_dismiss">Abaikan</string>
    <string name="osmo_connect_menu">Hubungkan</string>
    <string name="shared_string_previous">Sebelumnya</string>
    <string name="lang_uk">Ukraina</string>
    <string name="lang_cy">Wales</string>
    <string name="navigate_point_northing">Ke utara</string>
    <string name="navigate_point_easting">Ke timur</string>
    <string name="shared_string_next">Berikutnya</string>
    <string name="keep_navigation_service">Tetap</string>
    <string name="amenity_type_seamark">Tanda Laut</string>
    <string name="lang_he">Ibrani</string>
    <string name="watch">Lihat</string>
    <string name="osb_comment_dialog_message">Pesan</string>
    <string name="version_settings">Bangunan</string>
    <string name="proxy_pref_title">Proksi</string>
    <string name="download_tab_updates">Pembaruan</string>
    <string name="rendering_category_transport">Transportasi</string>
    <string name="search_radius_proximity">Dalam</string>
    <string name="index_tours">Wisata</string>
    <string name="forward">Maju</string>
    <string name="gpx_selection_segment_title">Segmen</string>
    <string name="lang_eu">Basque</string>
    <string name="lang_lt">Lithuania</string>
    <string name="lang_mr">Marathi</string>
    <string name="lang_sw">Swahili</string>
    <string name="layer_gpx_layer">Trek</string>
    <string name="downloading_list_indexes">Mengunduh daftar wilayah yang tersedia…</string>
    <string name="exit_import_descr">Keluar tanpa menyimpan perubahan apa pun\?</string>
    <string name="agps_info">Info A-GPS</string>
    <string name="add_as_first_destination_point">Tambahkan sebagai tujuan perantara pertama</string>
    <string name="rendering_attr_horse_scale_common_name">Biasa</string>
    <string name="add_online_routing_engine">Tambahkan mesin perutean luring</string>
    <string name="ltr_or_rtl_triple_combine_via_dash">%1$s — %2$s — %3$s</string>
    <string name="add_intermediate_point">Tambahkan perantara</string>
    <string name="favorite_category_add_new">Tambahkan baru</string>
    <string name="rendering_value_default13_name">Standar (13)</string>
    <string name="local_index_tile_data_maxzoom">Perbesaran maksimum: %1$s</string>
    <string name="rendering_attr_roadColors_description">Pilih sebuah skema warna jalan:</string>
    <string name="context_menu_item_last_intermediate_point">Tambahkan sebagai tujuan perantara terakhir</string>
    <string name="context_menu_item_first_intermediate_point">Tambahkan sebagai tujuan perantara pertama</string>
    <string name="add_as_last_destination_point">Tambahkan sebagai tujuan perantara terakhir</string>
    <string name="shared_location">Lokasi terbagi</string>
    <string name="osmand_parking_time_limit">Parkir dengan batas waktu</string>
    <string name="osmand_parking_time_no_limit">Parkir tanpa batas waktu</string>
    <string name="osmand_parking_position_description_add">Akan mengambil kendaraan pada:</string>
    <string name="accessibility_default">Berdasarkan pengaturan sistem Android</string>
    <string name="context_menu_item_update_map_confirm">Perbarui data lokal dari internet\?</string>
    <string name="only_show">Tampilkan rute</string>
    <string name="follow">Mulai pemanduan</string>
    <string name="mark_final_location_first">Mohon tetapkan tujuan terlebih dahulu</string>
    <string name="empty_route_calculated">Rute yang dikalkulasikan kosong.</string>
    <string name="favorite_autofill_toast_text">" disimpan ke "</string>
    <string name="quick_action_map_style_action">Tambahkan sebuah gaya peta</string>
    <string name="quick_action_map_underlay_action">Tambahkan dasaran</string>
    <string name="add_route_points">Tambahkan Titik Rute</string>
    <string name="empty_state_favourites">Tambahkan Favorit</string>
    <string name="routeInfo_horse_scale_name">Kesulitan jalur kuda</string>
    <string name="routeInfo_horse_scale_description">Render jalur berdasarkan kesulitan jalur kuda</string>
    <string name="rendering_attr_horse_scale_demanding_name">Menuntut</string>
    <string name="rendering_attr_horse_scale_difficult_name">Sulit</string>
    <string name="rendering_attr_horse_scale_critical_name">Kritis</string>
    <string name="rendering_attr_horse_scale_dangerous_name">Berbahaya</string>
    <string name="rendering_attr_horse_scale_impossible_name">Mustahil</string>
    <string name="routing_attr_carriage_restrictions_name">Pembatasan pengangkutan</string>
    <string name="rendering_attr_showTramRoutes_name">Rute trem</string>
    <string name="rendering_attr_showTrainRoutes_name">Rute kereta</string>
    <string name="rendering_attr_showLightRailRoutes_name">Rute kereta api ringan</string>
    <string name="rendering_attr_showMonorailRoutes_name">Rute monorel</string>
    <string name="rendering_attr_showFunicularRoutes_name">Rute kereta kabel</string>
    <string name="rendering_attr_showBusRoutes_name">Rute bus</string>
    <string name="rendering_attr_showTrolleybusRoutes_name">Rute bus listrik</string>
    <string name="rendering_attr_showShareTaxiRoutes_name">Rute pesawat ulang-alik</string>
    <string name="map_markers_bar">Bilah penanda peta</string>
    <string name="shared_string_visible_widgets">Widget yang ditampilkan</string>
    <string name="top_widgets_panel">Panel atas</string>
    <string name="bottom_widgets_panel">Panel bawah</string>
    <string name="shared_string_item">Item</string>
    <string name="simulation_constant_mode_desc">Simulasi akan dilakukan dengan kecepatan konstan yang dipilih.</string>
    <string name="shared_string_buttons">Tombol</string>
    <string name="configure_screen_widgets_descr">Pilih sisi layar untuk menambahkan atau mengubah posisi widget.</string>
    <string name="osm_carto_render_descr">Serupa dengan gaya karto OpenStreetMap yang digunakan pada situs OSM utama</string>
    <string name="simulation_real_mode_title">Simulasi realistis</string>
    <string name="simulation_constant_mode_title">Kecepatan tetap</string>
    <string name="simulation_preview_mode_title">Mode penampilan cepat</string>
    <string name="speed_mode">Mode cepat</string>
    <string name="rendering_attr_showRunningRoutes_name">Rute yang berjalan</string>
    <string name="rendering_attr_showRunningRoutes_description">Tampilkan rute yang berjalan</string>
    <string name="rendering_attr_showFitnessTrails_name">Jejak kebugaran</string>
    <string name="rendering_attr_showFitnessTrails_description">Tampilkan jejak kebugaran</string>
    <string name="stop_download_desc">Unduhan belum selesai. Jika Anda batalkan pengunduhannya sekarang, hanya bagian ubin yang tersedia untuk ditampilkan.</string>
    <string name="stop_and_exit">Berhenti dan keluar</string>
    <string name="number_of_tiles">Jumlah ubin</string>
    <string name="shared_string_complete">selesai</string>
    <string name="estimated_download_size">Estimasi ukuran unduhan</string>
    <string name="move_map_to_select_area">Gerakkan peta untuk memilih area yang dibutuhkan.</string>
    <string name="edit_category">Sunting kategori</string>
    <string name="shared_string_shape">Bentuk</string>
    <string name="default_appearance">Tampilan bawaan</string>
    <string name="location_source_descr">Secara bawaan, OsmAnd yang terinstal dari Google Play menggunakan %1$s untuk menentukan lokasi.
\n
\nJika Anda mendapatkan informasi lokasi yang tidak akurat atau menggunakan perangkat tanpa %2$s, coba ubah ke \"%3$s\"</string>
    <string name="location_source">Sumber lokasi</string>
    <string name="select_suggested_points">Pilih titik yang disarankan</string>
    <string name="shared_string_reading_file">Membaca berkas…</string>
    <string name="all_groups">Semua grup</string>
    <string name="list_of_groups">Daftar grup</string>
    <string name="points_selection_descr">Tutup dan hilangkan semua perubahan\?</string>
    <string name="exit_import">Keluar\?</string>
    <string name="import_tracks">Impor trek</string>
    <string name="import_tracks_descr">%1$s, berisi %2$s trek terpisah. Pilih trek untuk diimpor.</string>
    <string name="please_provide_group_name_message">Mohon memberikan nama pada grup.</string>
    <string name="quick_action_add_route_descr">Sebuah tombol untuk memulai sebuah rute dari tengah layar.</string>
    <string name="gpx_no_routes_descr">Anda dapat menggunakan alat \"%1$s\" untuk menambahkan rute ke berkas.</string>
    <string name="gpx_no_routes_title">Tidak ada rute</string>
    <string name="rendering_attr_seabedDetail_name">Detail dasar laut</string>
    <string name="rendering_value_category_name">Kategori</string>
    <string name="rendering_value_all_name">Semua</string>
    <string name="shared_string_open_street_map">OpenStreetMap</string>
    <string name="rendering_attr_OSMMapperAssistantFixme_name">Tanda fixme</string>
    <string name="rendering_attr_OSMMapperAssistantFixme_description">Tampilkan tanda fixme</string>
    <string name="rendering_attr_OSMMapperAssistantNote_name">Tanda catatan</string>
    <string name="rendering_attr_OSMMapperAssistantNote_description">Tampilkan tanda catatan</string>
    <string name="rendering_attr_OSMMapperAssistantIconsLowZooms_name">Ikon pada perbesaran rendah</string>
    <string name="rendering_attr_OSMMapperAssistantIconsLowZooms_description">Tampilkan skema ikon pada perbesaran rendah</string>
    <string name="shared_string_not_used">Tidak digunakan</string>
    <string name="shared_string_used">Digunakan</string>
    <string name="files_with_route_restrictions">Berkas dengan pembatasan rute</string>
    <string name="track_file">Berkas trek</string>
    <string name="created_on">Dibuat pada</string>
    <string name="use_routing_fallback">Cadangan perutean luring</string>
    <string name="use_routing_fallback_description">Gunakan perutean luring ketika perutean daring tidak tersedia.</string>
    <string name="gps_filter_precision">Presisi GPS</string>
    <string name="shared_string_precision">Presisi</string>
    <string name="shared_string_statistics">Statistik</string>
    <string name="distance_between_points">Jarak antara titik</string>
    <string name="gps_filter_smoothing">Penghalusan</string>
    <string name="save_changes_into_file">Simpan perubahan ke berkas</string>
    <string name="save_as_copy">Simpan sebagai salinan</string>
    <string name="shared_string_gps_filter">Saringan GPS</string>
    <string name="app_profile_type">Jenis profil aplikasi</string>
    <string name="add_to_group">Tambahkan ke grup</string>
    <string name="app_modes_options">Pilih mode aplikasi</string>
    <string name="shared_string_memory">Memori</string>
    <string name="memory_allocated_for_routing">Memori yang dialokasi untuk perutean</string>
    <string name="no_items_selected_warning">Mohon pilih setidaknya satu item</string>
    <string name="shared_string_hide_all">Sembunyikan semua</string>
    <string name="from_to_with_params">Dari %1$s ke %2$s</string>
    <string name="progress_complete">%1$s selesai</string>
    <string name="add_group_to_markers">Tambahkan grup ke daftar tanda</string>
    <string name="empty_state_my_tracks">Tambahkan file trek</string>
    <string name="add_to_a_track">Tambahkan pada sebuah trek</string>
    <string name="add_edit_favorite">Tambahkan atau sunting favorit</string>
    <string name="shared_string_all_languages">Semua bahasa</string>
    <string name="add_description">Tambahkan deskripsi</string>
    <string name="added_profiles">Profil ditambahkan</string>
    <string name="add_intermediate">Tambahkan titik perantara</string>
    <string name="last_intermediate_dest_description">Menambahkan perhentian perantara</string>
    <string name="shared_string_add_to_map_markers">Tambahkan ke penanda peta</string>
    <string name="show_map_markers_description">Aktifkan fitur penanda peta.</string>
    <string name="action_create">Aksi buat</string>
    <string name="active_markers">Penanda aktif</string>
    <string name="add_time_span">Tambahkan rentang waktu</string>
    <string name="access_from_map">Akses dari peta</string>
    <string name="osn_comment_dialog_title">Tambahkan komentar</string>
    <string name="action_delete">Aksi hapus</string>
    <string name="new_destination_point_dialog">Anda sudah menetapkan tujuan:</string>
    <string name="avoid_motorway">Hindari jalan tol</string>
    <string name="avoid_ferries">Hindari kapal feri</string>
    <string name="search_nothing_found">Tidak ada yang ditemukan</string>
    <string name="searching_address">Mencari alamat…</string>
    <string name="search_osm_nominatim">Pencarian daring menggunakan OSM Nominatim</string>
    <string name="hint_search_online">Pencarian daring: Nomor rumah, jalan, kota</string>
    <string name="search_online_address">Pencarian daring</string>
    <string name="max_level_download_tile">Maks. perbesaran daring</string>
    <string name="route_general_information">Jarak total %1$s, waktu perjalanan %2$d j %3$d mnt.</string>
    <string name="router_service_descr">Layanan navigasi daring atau luring.</string>
    <string name="router_service">Layanan navigasi</string>
    <string name="sd_dir_not_accessible">Folder penyimpanan di kartu memori tidak dapat diakses!</string>
    <string name="download_question_exist">Data luring untuk {0} sudah ada ({1}). Perbarui {2}\?</string>
    <string name="fav_points_not_exist">Tidak ada titik Favorit yang ada</string>
    <string name="opening_hours">Jam buka</string>
    <string name="opening_changeset">Membuka perubahan…</string>
    <string name="closing_changeset">Menutup perubahan…</string>
    <string name="commiting_node">Mengkomit node…</string>
    <string name="favourites_context_menu_add">Tambahkan Favorit</string>
    <string name="quick_action_sh_poi_descr">Tambahkan satu atau lebih kategori POI untuk ditampilkan pada peta.</string>
    <string name="quick_action_map_overlay_action">Tambahkan hamparan</string>
    <string name="internal_app_storage_description">Penyimpanan internal, tersembunyi dari semua pengguna dan aplikasi lainnya, jadi hanya OsmAnd yang dapat mengakses data Anda.</string>
    <string name="number_of_gpx_files_selected_pattern">%s berkas GPX dipilih</string>
    <string name="marker_save_as_track">Simpan sebagai berkas trek</string>
    <string name="fold_unfold">lipat/buka</string>
    <string name="favorite_category_add_new_title">Tambahkan kategori baru</string>
    <string name="stop_download">Hentikan unduhan</string>
    <string name="map_marker_options">Opsi penanda peta</string>
    <string name="gpx_timemoving">Waktu bergerak: %1$s</string>
    <string name="shared_string_api_key">Kunci API</string>
    <string name="shared_string_size">Ukuran</string>
    <string name="reading_files">Membaca berkas…</string>
    <string name="add_tag">Tambahkan Tanda</string>
    <string name="context_menu_item_update_poi">Perbarui POI</string>
    <string name="search_offline_address">Pencarian luring</string>
    <string name="download_question">Unduh {0} - {1}\?</string>
    <string name="exit_without_saving_warning">Keluar tanpa menyimpan perubahan\?</string>
    <string name="context_menu_item_intermediate_point">Tambahkan sebagai tujuan perantara</string>
    <string name="turn_arrows">Panah Putar</string>
    <string name="add_segment_to_the_track">Tambahkan ke sebuah file trek</string>
    <string name="action_modify">Aksi ubah</string>
    <string name="add_new_rule">Tambahkan aturan baru</string>
    <string name="notes">Catatan A/V</string>
    <string name="navigate_point_olc_info_area">OLC penuh valid
\nArea: %1$s x %2$s</string>
    <string name="download_tab_downloads">Semua Unduhan</string>
    <string name="everything_up_to_date">Semua file sudah terkini</string>
    <string name="gpx_timespan">Rentang waktu: %1$s</string>
    <string name="keep_and_add_destination_point">Tambahkan sebagai tujuan perantara selanjutnya</string>
    <string name="local_index_tile_data_minzoom">Perbesaran minimal: %1$s</string>
    <string name="local_index_tile_data_name">Data ubin: %1$s</string>
    <string name="new_route_calculated_dist_dbg">Rute: jarak %1$s, waktu perutean %2$s
\nKalkulasi: %3$.1f detik, %4$d jalan, %5$d ubin)</string>
    <string name="files_remaining">Berkas tersisa: %1$s %2$s</string>
    <string name="copying_file">Menyalin berkas %1$s…</string>
    <string name="map_widget_view_direction">Arah tampilan</string>
    <string name="quick_action_item_action">Aksi %d</string>
    <string name="fav_points_edited">Titik favorit disunting</string>
    <string name="routing_attr_carriage_restrictions_description">Pertimbangkan izin akses untuk kendaraan yang ditarik kuda</string>
    <string name="simulation_preview_mode_desc">Kecepatan simulasi akan maksimal pada ruas lurus dan melambat hanya pada persimpangan.</string>
    <string name="simulation_real_mode_desc">Pada ruas jalan lurus, kecepatan akan mendekati kecepatan maksimum yang diizinkan.
\nDi persimpangan, simulasi akan melambat.
\nHukuman tambahan akan diterapkan pada lampu lalu lintas, rambu berhenti, dll.</string>
    <string name="zoom_levels_difference_description">Perbedaan besar antara tingkat zoom dapat meningkatkan ukuran data yang diunduh.</string>
    <string name="default_appearance_desc">Warna, ikon, dan bentuk bawaan akan diterapkan ke titik favorit yang ditambahkan ke dalam grup.</string>
    <string name="selected_waypoints_descr">Titik jalan yang dipilih akan ditambahkan ke trek \"%1$s\"</string>
    <string name="rendering_attr_showWaterwayTunnels_name">Tingkatkan keterlihatan terowongan jalur air</string>
    <string name="shared_string_places">Tempat</string>
    <string name="shared_string_clear">Hapus</string>
    <string name="map_widget_altitude">Ketinggian lokasi saat ini</string>
    <string name="apply_to_existing_favorites_descr">Terapkan perubahan pada titik favorit dalam grup yang sudah ada atau hanya yang ke baru\?</string>
    <string name="apply_only_to_new_favorites">Terapkan ke favorit baru saja</string>
    <string name="change_default_appearance">Ubah tampilan bawaan</string>
    <string name="map_widget_distance_to_destination">Jarak ke tujuan</string>
    <string name="map_widget_current_speed">Kecepatan saat ini</string>
    <string name="add_page">Tambahkan laman</string>
    <string name="apply_to_existing_points_descr">Terapkan perubahan pada titik dalam grup yang sudah ada atau hanya yang ke baru\?</string>
    <string name="apply_to_existing">Terapkan ke yang sudah ada</string>
    <string name="apply_only_to_new_points">Terapkan ke titk baru saja</string>
    <string name="page_number">Laman %1$s</string>
    <string name="shared_string_collapse">Tutup</string>
    <string name="osmand_parking_overdue">kelebihan</string>
    <string name="local_index_tile_data_zooms">Tingkat perbesaran diunduh: %1$s</string>
    <string name="save_track_to_gpx_descrp">Mulai perekaman trek secara otomatis saat menavigasi dan simpan secara otomatis setelahnya.</string>
    <string name="rendering_attr_seabedDetail_description">Info teks tambahan tentang surface_qualification dasar laut, jenis permukaan gabungan, kategori dan takson gulma atau lamun</string>
    <string name="rendering_value_omit_name">Hilangkan</string>
    <string name="rendering_attr_showWaterwayTunnels_description">Tingkatkan keterlihatan terowongan jalur air</string>
    <string name="always_ask_waypoint_appearance_description">Mengetuk tindakan ini membuka layar \"Tambahkan titik jalan\" di mana Anda dapat mengubah nama dan tampilan.</string>
    <string name="waypoint_template">Templat titik jalan</string>
    <string name="predefined_waypoint_appearance_description">Mengetuk tindakan ini menyimpan titik jalan secara otomatis dengan parameter yang telah ditetapkan.</string>
    <string name="rendering_attr_showRoadMaps_description">Pilih kapan untuk menampilkan peta jalan:</string>
    <string name="storage_copying_files_size">Menyalin %1$s berkas %2$s</string>
    <string name="storage_found_files_size">Ditemukan %1$s berkas %2$s</string>
    <string name="gps_filter_hdop_desc">Tetapkan nilai maksimum untuk HDOP.
\nTitik dengan nilai lebih tinggi akan disembunyikan.</string>
    <string name="lang_pnb">Punjabi</string>
    <string name="auto_zoom_none">Tidak ada perbesaran otomatis</string>
    <string name="first_time_download">Unduh wilayah</string>
    <string name="waypoint_appearance">Tampilan titik jalan</string>
    <string name="track_file_description">Mengetuk tindakan ini menampilkan trek yang tersedia.</string>
    <string name="turn_arrows_descr">Pilih jika panah arahan ditampilkan pada garis rute.</string>
    <string name="gps_filter_speed_altitude_desc">Hanya titik trek yang cocok dengan interval set akan ditampilkan pada grafik dan peta, yang lain akan disembunyikan.</string>
    <string name="gps_filter_actions_description">OsmAnd akan menerapkan perubahan pada trek tanpa memperbarui berkas. Anda dapat menyimpan perubahan secara manual.</string>
    <string name="storage_migration_wrong_folder_warning">Tidak ada data OsmAnd yang ditemukan di folder yang dipilih. Mohon coba lagi.</string>
    <string name="show_parameter_seekbar">Tampilkan bilah pencarian parameter</string>
    <string name="context_menu_item_search_poi">Cari POI</string>
    <string name="voice_data_not_supported">Versi data suara tidak didukung</string>
    <string name="voice_data_corrupted">Data suara yang ditetapkan rusak</string>
    <string name="route_tr">Belok kanan dan jalan</string>
    <string name="route_tslr">Belok sedikit ke kanan dan jalan</string>
    <string name="route_tsll">Belok sedikit ke kiri dan jalan</string>
    <string name="search_poi_location">Menunggu sinyal…</string>
    <string name="search_nearby">Cari di sekitar</string>
    <string name="route_tl">Belok kiri dan jalan</string>
    <string name="width_limit_description">Berikan lebar kendaraan Anda beberapa batasan rute mungkin berlaku untuk kendaraan lebar.</string>
    <string name="thanks_yandex_traffic">Terima kasih kepada Yandex untuk informasi lalu lintas.</string>
    <string name="layer_osm_bugs">Catatan OSM (daring)</string>
    <string name="map_screen_orientation">Orientasi layar</string>
    <string name="map_markers_other">Penanda lainnya</string>
    <string name="background_service_provider">Penyedia lokasi</string>
    <string name="display_groups_visibility_dialog_description">Anda dapat mengatur visibilitas grup pada peta. Jika trek tersembunyi, semua grup juga akan tersembunyi.</string>
    <string name="storage_found_files_descr">Ketuk \"%1$s\" untuk menyalin %2$s berkas dari \"%3$s\" ke \"%4$s\". Ini mungkin membutuhkan beberapa waktu.</string>
    <string name="storage_copied_files_size">Diproses %1$s berkas, %2$s</string>
    <string name="device_memory">Memori perangkat</string>
    <string name="poi_namefinder_query_empty">Ketik untuk mencari POI</string>
    <string name="background_router_service">Jalankan OsmAnd di latar belakang</string>
    <string name="layer_map">Sumber peta…</string>
    <string name="migration_files_present">%1$d (%2$s) yang sudah ada di target \'%3$s\' dan tidak ditimpa.</string>
    <string name="map_orientation_default">Sama seperti perangkat</string>
    <string name="routing_attr_avoid_toll_name">Tidak ada jalan tol</string>
    <string name="shared_storage_migration_descr">Karena perubahan dalam pengaksesan penyimpanan Android, OsmAnd tidak dapat lagi menggunakan %1$s.
\n
\nSalin semua data Anda ke folder yang baru.</string>
    <string name="shared_storage_second_step">Klik \"Gunakan folder ini\".</string>
    <string name="folder_access_denied">Izin dibutuhkan untuk mengakses folder yang dipilih.</string>
    <string name="shared_string_copy_to">Salin ke</string>
    <string name="start_copying">Mulai menyalin</string>
    <string name="skip_confirmation">Iya, lewati</string>
    <string name="shared_storage">Penyimpanan terbagi</string>
    <string name="shared_storage_migration">Migrasi penyimpanan terbagi</string>
    <string name="shared_string_migration">Migrasi</string>
    <string name="icon_group_education">Edukasi</string>
    <string name="icon_group_industrial">Industri</string>
    <string name="delete_history_items_descr">Hapus item riwayat yang dipilih\?</string>
    <string name="safe_settings">Aman</string>
    <string name="approx_safe_mode">Perkiraan GPX aman</string>
    <string name="approx_safe_mode_description">Lakukan perkiraan GPX menggunakan Android yang lebih lambat daripada kode asli.</string>
    <string name="search_history_is_disabled_descr">Anda dapat mengaktifkan riwayat pencarian dalam pengaturan.</string>
    <string name="history_is_disabled_descr">Aktifkan riwayat untuk mendapatkan akses lebih cepat ke hasil yang terakhir digunakan.</string>
    <string name="is_disabled">%1$s dinonaktifkan</string>
    <string name="clear_all_history">Hapus semua riwayat</string>
    <string name="history_actions_descr">Anda dapat mengekspor riwayat ke sebuah berkas.</string>
    <string name="map_markers_history">Riwayat penanda peta</string>
    <string name="android_auto_map_placeholder_descr">Putuskan hubungan dari perangkat Anda dari Android Auto untuk menampilkan peta dalam aplikasi.</string>
    <string name="navigation_history">Riwayat navigasi</string>
    <string name="history_preferences_descr">Anda dapat menonaktifkan pencatatan riwayat secara individu untuk setiap tipe riwayat.</string>
    <string name="shortcut_navigate_to_work">Navigasi ke \'Kerja\'</string>
    <string name="location_access_request_title">OsmAnd membutuhkan izin Lokasi untuk navigasi.</string>
    <string name="search_title">Cari: %1$s</string>
    <string name="shared_string_files">Berkas</string>
    <string name="remove_group_from_markers">Hapus grup dari daftar penanda</string>
    <string name="no_activity_for_intent">Pasang sebuah aplikasi yang dapat melakukan tindakan ini.</string>
    <string name="empty_category_name">Nama kategori kosong</string>
    <string name="cancel_anytime_in_amazon_app">Batalkan kapan saja melalui aplikasi Amazon</string>
    <string name="grey_color_undefined">Bagian tanpa data berwarna abu-abu.</string>
    <string name="purchases_restored">Pembelian dipulihkan</string>
    <string name="connect_track_points_as">Hubungkan titik rute</string>
    <string name="enough_contributions_descr">Selamat, Anda telah menyediakan kontribusi OpenStreetMap yang cukup dan dapat menikmati pembaruan peta OsmAnd tak terbatas!</string>
    <string name="add_photos_descr">OsmAnd menampilkan foto dari beberapa sumber:
\nOpenPlaceReviews - foto POI;
\nMapillary - citra tingkat jalan;
\nWeb / Wikimedia - foto POI sesuai data OpenStreetMap.</string>
    <string name="use_dev_url_descr">Ubah untuk menggunakan dev.openstreetmap.org daripada openstreetmap.org untuk menguji coba mengunggah Catatan / POI / GPX OSM.</string>
    <string name="clear_osm_token">Hapus token OAuth OpenStreetMap</string>
    <string name="osm_editing_plugin_description">Buat kontribusi ke OpenStreetMap, sebuah komunitas global yang membuat peta dunia dan menyediakan data sumber terbuka terbaru kepada pengguna siapa pun.
\n
\nAnda dapat menemukan petunjuk cara menyunting peta di situs web kami %1$s.</string>
    <string name="choose_audio_stream">Output panduan suara</string>
    <string name="choose_audio_stream_descr">Pilih speaker untuk panduan suara.</string>
    <string name="voice_stream_voice_call">Audio panggilan ponsel (untuk menginterupsi stereo Bluetooth mobil)</string>
    <string name="voice_stream_notification">Audio notifikasi</string>
    <string name="voice_stream_music">Audio media/navigasi</string>
    <string name="warning_tile_layer_not_downloadable">Aplikasi tidak dapat mengunduh lapisan peta %1$s, memasang ulang mungkin membantu.</string>
    <string name="overlay_transparency_descr">Atur transparansi hamparan.</string>
    <string name="overlay_transparency">Transparansi hamparan</string>
    <string name="map_transparency_descr">Atur transparansi peta basis.</string>
    <string name="map_transparency">Transparansi peta basis</string>
    <string name="layer_overlay">Peta hamparan…</string>
    <string name="map_overlay">Peta hamparan</string>
    <string name="map_overlay_descr">Pilih peta hamparan</string>
    <string name="tile_source_already_installed">Peta sudah terpasang, \'Pengaturan\' akan diperbarui.</string>
    <string name="layer_underlay">Peta dasaran…</string>
    <string name="map_underlay">Peta dasaran</string>
    <string name="map_underlay_descr">Pilih peta dasaran</string>
    <string name="select_tile_source_to_install">Pilih sumber peta ubin:</string>
    <string name="internet_not_available">Tidak dapat melakukan operasi tanpa koneksi internet.</string>
    <string name="send_location_email_pattern">Untuk melihat lokasi ikuti tautan web %1$s atau tautan intent Android %2$s</string>
    <string name="osmand_routing_experimental">Navigasi luring OsmAnd adalah fitur eksperimental dan tidak bekerja dengan jarak yang lebih panjang dari 20 km.
\n
\nNavigasi sementara diubah ke layanan daring CloudMade.</string>
    <string name="voice_is_not_available_msg">Tidak ada pemandu suara yang tersedia, mohon pergi ke \'Pengaturan\' → \'Pengaturan navigasi\', pilih profil → \'Pemandu suara\' dan pilih atau unduh sebuah paket pemandu suara.</string>
    <string name="daynight">Mode pagi/malam</string>
    <string name="items_were_selected">{0} item terpilih</string>
    <string name="fast_route_mode">Rute tercepat</string>
    <string name="fast_route_mode_descr">Aktifkan untuk mengkalkulasikan rute tercepat atau nonaktifkan untuk rute yang menghemat bensin.</string>
    <string name="tiles_to_download_estimated_size">Pada perbesaran {0} unduh {1} ubin ({2} MB)</string>
    <string name="select_max_zoom_preload_area">Perbesaran maksimum untuk pramuat</string>
    <string name="continuous_rendering_descr">Tampilkan rendering berkelanjutan daripada gambar-sekaligus.</string>
    <string name="show_point_options">Gunakan lokasi…</string>
    <string name="renderer_load_exception">Tidak dapat memuat renderer.</string>
    <string name="poi_context_menu_call">Tampilkan ponsel POI</string>
    <string name="voice">Rekaman suara</string>
    <string name="voices">Panduan suara</string>
    <string name="no_vector_map_loaded">Peta vektor tidak dimuat</string>
    <string name="gpx_files_not_found">Tidak ada file GPX yang ditemukan dalam folder tracks</string>
    <string name="vector_data">Peta vektor luring</string>
    <string name="transport_context_menu">Cari sebuah transportasi di perhentian</string>
    <string name="poi_context_menu_modify">Ubah POI</string>
    <string name="poi_context_menu_delete">Hapus POI</string>
    <string name="rotate_map_bearing_opt">Arah gerakan</string>
    <string name="rotate_map_north_opt">Utara selalu ke atas</string>
    <string name="show_route">Detail rute</string>
    <string name="fav_imported_sucessfully">Favorit telah diimpor</string>
    <string name="import_file_favourites">Simpan data sebagai file GPX atau impor titik jalan ke \'Favorit\'\?</string>
    <string name="fav_file_to_load_not_found">File GPX berisi Favorit tidak ditemukan di {0}</string>
    <string name="fav_saved_sucessfully">Favorit disimpan ke {0}</string>
    <string name="no_fav_to_save">Tidak ada titik Favorit untuk disimpan</string>
    <string name="error_occurred_loading_gpx">Tidak dapat memuat GPX.</string>
    <string name="layer_poi">Hamparan POI…</string>
    <string name="menu_layers">Lapisan peta</string>
    <string name="background_service_int_descr">Interval bangun yang digunakan oleh layanan latar belakang:</string>
    <string name="off_router_service_no_gps_available">Layanan navigasi latar belakang membutuhkan sebuah penyedia lokasi untuk dinyalakan.</string>
    <string name="hide_poi_filter">Sembunyikan saringan</string>
    <string name="sd_unmounted">Kartu memori tidak dapat diakses.
\nAnda tidak akan dapat melihat peta atau menemukan hal-hal.</string>
    <string name="sd_mounted_ro">Kartu memori baca-saja.
\nSekarang hanya memungkinkan untuk melihat peta yang sudah dimuat, tidak mengunduh area baru.</string>
    <string name="transport_to_go_before">jarak selanjutnya</string>
    <string name="transport_stops_to_pass">perhentian untuk dilewati</string>
    <string name="show_transport_over_map_description">Tampilkan perhentian transportasi publik pada peta.</string>
    <string name="show_transport_over_map">Tampilkan perhentian transportasi</string>
    <string name="update_poi_error_loading">Tidak dapat memuat data dari server.</string>
    <string name="update_poi_no_offline_poi_index">Tidak ada data POI yang tersedia untuk area ini</string>
    <string name="update_poi_is_not_available_for_zoom">Perbesar untuk memperbarui POI</string>
    <string name="osm_settings_descr">Tetapkan pengaturan OpenStreetMap.org (OSM) dibutuhkan untuk pengiriman OSM.</string>
    <string name="use_english_names">Gunakan nama Inggris pada peta</string>
    <string name="map_tile_source_descr">Pilih sumber ubin peta daring atau yang di-cache.</string>
    <string name="show_gps_coordinates_text">Tampilkan koordinat GPS pada peta</string>
    <string name="add_favorite_dialog_top_text">Masukkan nama Favorit</string>
    <string name="favourites_context_menu_edit">Sunting Favorit</string>
    <string name="favourites_context_menu_delete">Hapus Favorit</string>
    <string name="favourites_remove_dialog_msg">Hapus titik Favorit \'%s\'\?</string>
    <string name="favourites_remove_dialog_success">Titik favorit {0} dihapus.</string>
    <string name="use_internet_to_download_tile">Unduh ubin peta yang hilang</string>
    <string name="choose_intersected_street">Pilih jalan berpotongan</string>
    <string name="navigate_point_format_DMS">DDD MM SS.S</string>
    <string name="av_camera_focus">Tipe fokus kamera</string>
    <string name="av_camera_focus_descr">Mode fokus kamera:</string>
    <string name="av_camera_focus_hiperfocal">Fokus hiperfokal</string>
    <string name="plugin_install_needs_network">Anda harus daring untuk memasang plugin ini.</string>
    <string name="contact_info">Info kontak</string>
    <string name="number_of_rows_in_dash">Jumlah baris dalam dash %1$s</string>
    <string name="working_days">Hari bekerja</string>
    <string name="recent_places">Tempat terkini</string>
    <string name="favourites">Favorit</string>
    <string name="saved_at_time">Sekarang disimpan di: %1$s</string>
    <string name="poi_deleted_localy">POI akan dihapus ketika Anda mengunggah perubahan Anda</string>
    <string name="count_of_lines">Jumlah garis</string>
    <string name="free_downloads_used_description">Menampilkan jumlah unduhan gratis yang tersisa.</string>
    <string name="application_dir_description">Pilih di mana Anda ingin menyimpan peta dan file data lainnya.</string>
    <string name="faq_item">Pertanyaan dan Jawaban</string>
    <string name="map_viewing_item">Penampilan peta</string>
    <string name="missing_write_external_storage_permission">OsmAnd membutuhkan izin untuk menggunakan kartu memori</string>
    <string name="quick_action_add_marker_descr">Sebuah tombol untuk menambahkan penanda peta di tengah lokasi layar.</string>
    <string name="quick_action_take_audio_note_descr">Sebuah tombol untuk menambahkan sebuah catatan audio di tengah layar.</string>
    <string name="quick_action_take_video_note_descr">Sebuah tombol untuk menambahkan sebuah catatan video di tengah layar.</string>
    <string name="quick_action_take_photo_note_descr">Sebuah tombol untuk menambahkan sebuah catatan foto di tengah layar.</string>
    <string name="quick_action_empty_param_error">Penuhi semua parameter</string>
    <string name="quick_action_map_styles">Gaya peta</string>
    <string name="quick_action_map_overlay_title">Hamparan peta</string>
    <string name="quick_action_map_overlay_switch">Hamparan peta diubah ke \"%s\".</string>
    <string name="quick_action_map_underlay_switch">Dasaran peta diubah ke \"%s\".</string>
    <string name="save_gpx_waypoint">Simpan titik jalan GPX</string>
    <string name="save_route_point">Simpan titik rute</string>
    <string name="touring_view_renderer">Pemandangan tur</string>
    <string name="empty_state_favourites_desc">Impor Favorit atau tambahkan dengan menandai titik pada peta.</string>
    <string name="test_voice_desrc">Ketuk sebuah tombol dan dengarkan suara yang sesuai untuk mendengarkan jika kosong atau salah</string>
    <string name="import_track">Impor berkas GPX</string>
    <string name="import_track_desc">File %1$s tidak berisi titik jalan, impo sebagai trek\?</string>
    <string name="voice_prompts_timetable">Waktu petunjuk suara</string>
    <string name="move_point">Pindahkan Titik</string>
    <string name="osm_recipients_label">Penerima OSM</string>
    <string name="total_donations">Donasi total</string>
    <string name="day_off_label">mati</string>
    <string name="winter_and_ski_renderer">Musim dingin dan ski</string>
    <string name="pro_features">Fitur pro</string>
    <string name="transport_finish_search">Selesai pencarian</string>
    <string name="transport_stop_to_go_out">Pilih perhentian untuk turun</string>
    <string name="transport_to_go_after">jarak sebelumnya</string>
    <string name="edit_filter_delete_message">Saringan \'%1$s\' dihapus</string>
    <string name="commit_poi">Komit POI</string>
    <string name="please_specify_poi_type">Mohon tetapkan tipe POI.</string>
    <string name="quick_favorites_name_preset">Preset nama</string>
    <string name="add_waypoint">Tambahkan Titik Jalan</string>
    <string name="quick_action_toggle_preference">Sebuah alihan untuk mengubah preferensi.</string>
    <string name="shared_string_travelbooks">Buku Perjalanan</string>
    <string name="travel_route_types">Tipe rute</string>
    <string name="use_external_timestamps_description">Gunakan stempel waktu perutean daring untuk mengatur estimasi waktu dan kecepatan rata-rata</string>
    <string name="not_enough_contributions_descr">Diperlukan minimal %1$s perubahan selama periode dua bulan terakhir %2$s untuk mendapatkan akses untuk pembaruan peta per jam tanpa batas.</string>
    <string name="indexing_poi">Mengindeks POI…</string>
    <string name="loading_builds_failed">Tidak dapat mendapatkan daftar bangunan OsmAnd</string>
    <string name="rendering_exception">Tidak dapat menggambar area yang dipilih.</string>
    <string name="rotate_map_to">Orientasi peta</string>
    <string name="show_view_angle">Tampilkan arah tampilan</string>
    <string name="map_view_3d">Tampilan Peta 3D</string>
    <string name="show_poi_over_map">Tampilkan hamparan POI</string>
    <string name="poi_dialog_comment_default">Mengubah POI</string>
    <string name="dashboard_or_drawer_title">Dasbor atau menu kontrol</string>
    <string name="routing_attr_difficulty_preference_name">Kesulitan yang diinginkan</string>
    <string name="start_point">Mulai</string>
    <string name="shortcut_navigate_to_home">Navigasi ke \'Rumah\'</string>
    <string name="android_auto_map_placeholder_title">Peta ditampilkan pada layar kendaraan.</string>
    <string name="local_openstreetmap_descr_title">Penyuntingan OSM asinkron:</string>
    <string name="local_openstreetmap_settings">POI/catatan OSM yang tersimpan pada perangkat</string>
    <string name="level_to_switch_vector_raster_descr">Gunakan peta raster untuk apa pun lebih dari tingkat ini.</string>
    <string name="level_to_switch_vector_raster">Tingkat perbesaran vektor minimal</string>
    <string name="create_poi_link_to_osm_doc">Klasifikasi peta <u>OSM daring</u> dengan gambar.</string>
    <string name="search_offline_geo_error">Tidak dapat mengurai intent geo \'%s\'.</string>
    <string name="search_osm_offline">Cari berdasarkan lokasi geo</string>
    <string name="preferred_locale_descr">Bahasa tampilan aplikasi (digunakan setelah OsmAnd dimulai ulang).</string>
    <string name="preferred_locale">Bahasa tampilan</string>
    <string name="unit_of_length_descr">Ubah jarak apa yang diukuri.</string>
    <string name="si_mi_feet">Mil/kaki</string>
    <string name="send_location">Kirim lokasi</string>
    <string name="context_menu_item_share_location">Bagikan lokasi</string>
    <string name="add_waypoint_dialog_added">Titik jalan GPX \'\'{0}\'\' ditambahkan</string>
    <string name="add_waypoint_dialog_title">Tambahkan titik jalan ke trek GPX yang direkam</string>
    <string name="amenity_type_man_made">Buatan manusia</string>
    <string name="indexing_address">Mengindeks alamat…</string>
    <string name="indexing_map">Mengindeks peta…</string>
    <string name="indexing_transport">Mengindeks transportasi…</string>
    <string name="poi_filter_custom_filter">Saringan kustom</string>
    <string name="poi_filter_namefinder">PencariNama daring</string>
    <string name="version_index_is_big_for_memory">Indeks \'\'{0}\'\' tidak muat di memori</string>
    <string name="specified_dir_doesnt_exist">Tidak dapat menemukan folder yang diatur.</string>
    <string name="osmand_net_previously_installed">Semua data luring dalam aplikasi lama yang terpasang akan didukung oleh aplikasi yang baru, tetapi titik Favorit harus diekspor dari aplikasi lama lalu diimpor di aplikasi yang baru.</string>
    <string name="downloading_build">Mengunduh bangunan…</string>
    <string name="install_selected_build">Pasang OsmAnd - {0} dari {1} {2} MB\?</string>
    <string name="loading_builds">Memuat bangunan OsmAnd…</string>
    <string name="download_type_to_filter">ketik untuk menyaring</string>
    <string name="use_high_res_maps">Layar resolusi tinggi</string>
    <string name="use_high_res_maps_descr">Jangan meregang (dan memburamkan) ubin peta pada layar padat tinggi.</string>
    <string name="context_menu_item_search_transport">Cari transportasi umum</string>
    <string name="transport_search_again">Atur ulang pencarian transportasi</string>
    <string name="use_trackball_descr">Gunakan sebuah perangkat trackball untuk menggerakkan peta.</string>
    <string name="background_service_wait_int_descr">Menetapkan waktu tunggu tertinggi yang diperbolehkan untuk setiap perbaikan posisi latar belakang.</string>
    <string name="background_service_wait_int">Penungguan maksimum untuk perbaikan</string>
    <string name="show_poi_filter">Tampilkan saringan</string>
    <string name="voice_data_initializing">Memuat data suara…</string>
    <string name="voice_data_unavailable">Paket perintah suara yang dipilih tidak tersedia</string>
    <string name="unzipping_file">Membuka file ZIP…</string>
    <string name="route_tshr">Belok tajam ke kanan dan pergi</string>
    <string name="route_tshl">Belok tajam ke kiri dan pergi</string>
    <string name="search_near_map">Cari dekat tengah peta</string>
    <string name="transport_search_before">Perjalanan sebelumnya</string>
    <string name="incremental_search_street">Cari jalan secara bertahap</string>
    <string name="incremental_search_building">Cari bangunan secara bertahap</string>
    <string name="Closest_Amenities">Fasilitas terdekat</string>
    <string name="navigate_point_top_text">Masukkan lintang dan bujur dalam format yang dipilih (D - derajat, M - menit, S - detik)</string>
    <string name="poi_error_unexpected_template">Tidak dapat melakukan tindakan {0}.</string>
    <string name="poi_error_io_error_template">Terjadi kesalahan I/O ketika melakukan tindakan {0}.</string>
    <string name="poi_error_info_not_loaded">Info tentang nodus tidak dimuat</string>
    <string name="poi_dialog_other_tags_message">Semua tanda lainnya ditinggalkan</string>
    <string name="av_camera_focus_edof">Depth of field yang diperluas (EDOF)</string>
    <string name="av_camera_focus_infinity">Fokus ditetapkan ke tak terbatas</string>
    <string name="av_camera_focus_macro">Mode fokus makro (close-up)</string>
    <string name="av_camera_pic_size_descr">Tetapkan ukuran gambar kamera</string>
    <string name="shared_string_undo">Urungkan</string>
    <string name="activate_seamarks_plugin">Mohon aktifkan plugin \'Tampilan peta bahari\'</string>
    <string name="activate_srtm_plugin">Mohon aktifkan plugin \'Topografi\'</string>
    <string name="confirm_download_roadmaps">Peta jalan-saja tidak dibutuhkan, Anda punya peta standar (penuh). Unduh saja\?</string>
    <string name="shared_string_contact">Kontak</string>
    <string name="configure_screen_quick_action">Tindakan cepat</string>
    <string name="quick_action_navigation_voice_off">Suarakan Suara</string>
    <string name="quick_action_navigation_voice_descr">Sebuah alihan untuk menonaktifkan atau mengaktifkan pemandu suara saat navigasi.</string>
    <string name="quick_action_add_parking_descr">Sebuah tombol untuk menambahkan sebuah lokasi parkir di tengah layar.</string>
    <string name="quick_action_switch_day_night_descr">Sebuah alihan untuk mengubah antara mode pagi dan malam untuk OsmAnd.</string>
    <string name="quick_action_day_night_switch_mode">Alih mode pagi/malam</string>
    <string name="quick_action_interim_dialog">Tampilkan sebuah dialog interim</string>
    <string name="quick_action_add_create_items">Buat item</string>
    <string name="quick_action_bug_descr">Pesan ini ditambahkan dalam kolom komentar.</string>
    <string name="quick_action_category_descr">Kategori untuk menyimpan Favorit dalam:</string>
    <string name="quick_action_map_underlay_title">Dasaran peta</string>
    <string name="route_point_one">Rute Titik 1</string>
    <string name="download_wikipedia_description">Unduh artikel Wikipedia untuk %1$s untuk membaca secara luring.</string>
    <string name="wiki_article_search_text">Mencari untuk artikel wiki yang sesuai</string>
    <string name="routing_attr_allow_classic_only_name">Perbolehkan rute klasik saja</string>
    <string name="routing_attr_difficulty_preference_description">Lebih suka rute kesulitan ini, meskipun perutean lebih sulit atau lebih mudah piste masih mungkin jika lebih pendek.</string>
    <string name="routing_attr_freeride_policy_description">\'Freeride\' dan \'Off-piste\' adalah rute dan jalur tidak resmi. Biasanya tidak terawat, tidak terawat dan tidak diperiksa di sore hari. Masuk sendiri dengan risiko Anda sendiri.</string>
    <string name="build_installed">Bangunan {0} telah dipasang ({1}).</string>
    <string name="daynight_descr">Atur mengalihkan antara mode malam dan pagi.</string>
    <string name="map_tile_source">Sumber ubin peta</string>
    <string name="reading_cached_tiles">Membaca ubin yang di-cache…</string>
    <string name="maps_could_not_be_downloaded">Peta ini tidak dapat diunduh</string>
    <string name="transport_search_after">Perjalanan selanjutnya</string>
    <string name="free_downloads_used">Unduhan gratis digunakan</string>
    <string name="display_route_tracks_as_poi">Tampilkan trek sebagai POI</string>
    <string name="sample_wikivoyage">Contoh Wikivoyage</string>
    <string name="amz_manage_subscription_descr">Kelola langganan Anda menggunakan aplikasi Amazon atau situs web Amazon.</string>
    <string name="run_full_osmand_msg">Anda sedang menggunakan Peta {0} yang diberdayakan oleh OsmAnd. Apakah Anda ingin meluncurkan OsmAnd versi penuh\?</string>
    <string name="edit_filter_delete_dialog_title">Hapus saringan ini\?</string>
    <string name="display_route_tracks">Tampilkan trek</string>
    <string name="local_openstreetmap_settings_descr">Tampilkan dan kelola POI/catatan OSM dalam basis data perangkat Anda.</string>
    <string name="old_map_index_is_not_supported">Format data peta \'\'{0}\'\' usang, tidak didukung</string>
    <string name="map_screen_orientation_descr">Potret, lanskap, atau perangkat.</string>
    <string name="opening_hours_not_supported">Tidak dapat mengubah format jam buka.</string>
    <string name="add_favorite_dialog_favourite_added_template">Titik favorit \'\'{0}\'\' ditambahkan.</string>
    <string name="quick_favorites_show_favorites_dialog">Tampilkan dialog Favorit</string>
    <string name="quick_action_duplicates">Tindakan cepat dinamai ulang ke %1$s untuk menghindari duplikasi.</string>
    <string name="quick_action_duplicate">Duplikasi nama tindakan cepat</string>
    <string name="select_build_to_install">Pilih bangun OsmAnd untuk dipasang</string>
    <string name="gps_status_app_not_found">Aplikasi status GPS tidak terpasang. Cari di store\?</string>
    <string name="voice_is_not_available_title">Pilih sebuah paket perintah suara</string>
    <string name="renderers_descr">Pilih tampilan render</string>
    <string name="rotate_map_compass_opt">Arah kompas</string>
    <string name="av_camera_focus_continuous">Kamera mencoba untuk fokus secara berkelanjutan</string>
    <string name="av_camera_pic_size">Ukuran gambar kamera</string>
    <string name="show_free_version_banner_description">Tampilkan spanduk versi gratis bahkan dalam versi berbayar.</string>
    <string name="use_external_timestamps">Gunakan stempel waktu eksternal</string>
    <string name="clear_all_history_warning">Hapus semua entri riwayat termasuk riwayat pencarian, navigasi, dan penanda\?</string>
    <string name="shortcut_start_recording">Mulai Merekam</string>
    <string name="shortcut_navigate_to">Navigasi Ke…</string>
    <string name="continue_on_phone">Lanjut pada perangkat ponsel</string>
    <string name="poi_filter_closest_poi">POI terdekat</string>
    <string name="version_index_is_not_supported">Versi indeks \'\'{0}\'\' tidak didukung</string>
    <string name="none_region_found">Tidak dapat menemukan peta terunduh apa pun dalam kartu memori.</string>
    <string name="layer_yandex_traffic">Lalu lintas Yandex</string>
    <string name="background_service_provider_descr">Metode lokasi yang digunakan oleh layanan latar belakang:</string>
    <string name="update_poi_success">Data POI telah diperbarui ({0} telah dimuat)</string>
    <string name="update_poi_error_local">Tidak dapat memperbarui daftar POI lokal.</string>
    <string name="max_level_download_tile_descr">Jangan telusuri peta daring untuk level perbesaran lebih dari ini.</string>
    <string name="data_settings_descr">Tetapkan bahasa, unduh/muat ulang data.</string>
    <string name="edit_filter_create_message">Saringan \'%1$s\' dibuat</string>
    <string name="quick_action_gpx_category_descr">Pilih kategori opsional.</string>
    <string name="quick_action_page_list_descr">Sebuah tombol untuk laman daftar di bawah.</string>
    <string name="quick_action_add_poi_descr">Sebuah tombol untuk menambahkan sebuah POI di tengah layar.</string>
    <string name="quick_action_btn_tutorial_descr">Pengetukan lama dan menggerakkan tombol mengubah posisinya pada layar.</string>
    <string name="nautical_renderer">Bahari</string>
    <string name="quick_action_add_osm_bug_descr">Sebuah tombol untuk menambahkan sebuah catatan OSM di tengah layar.</string>
    <string name="osm_editing_plugin_name">Penyuntingan OpenStreetMap</string>
    <string name="use_trackball">Gunakan trackball</string>
    <string name="download_files_question">Unduh {0} file ({1} MB)\?</string>
    <string name="no_plugins_enabled">Anda tidak punya plugin yang aktif. Anda dapat mencari daftar plugin yang tersedia dalam \'Menu\' → \'Plugin\'.</string>
    <string name="markers_history_is_disabled_descr">Aktifkan riwayat untuk mengingat sebuah daftar penanda peta yang telah dikunjungi.</string>
    <string name="shared_string_download_map">Unduh peta</string>
    <string name="renderer_load_sucess">Renderer dimuat</string>
    <string name="renderers">Renderer vektor</string>
    <string name="background_router_service_descr">Melacak posisi Anda saat layar mati.</string>
    <string name="quick_action_add_gpx_descr">Sebuah tombol untuk menambahkan sebuah titik jalan GPX di tengah layar.</string>
    <string name="service_is_not_available_please_try_later">Layanan tidak tersedia. Silakan coba lagi nanti.</string>
    <string name="mapillary_menu_filter_description_new">Saring gambar berdasarkan tanggal atau tipe. Hanya aktif pada perbesaran dekat.</string>
    <string name="no_items_of_type_message">Anda tidak memiliki item dengan tipe ini</string>
    <string name="map_updates_are_unavailable_yet">Pembaruan peta belum tersedia. :-(</string>
    <string name="contributions_may_calculate_with_delay">Menghitung kontribusi mungkin membutuhkan beberapa jam.</string>
    <string name="shared_string_contributions">Kontribusi</string>
    <string name="error_reading_gpx">Tidak dapat membaca data GPX.</string>
    <string name="shared_storage_last_step">Anda dapat menetapkan folder data baru setelah itu.</string>
    <string name="shared_storage_third_step">Berikan izin untuk mengakses folder. Tanpa itu OsmAnd tidak dapat menyalin berkas.</string>
    <string name="shared_storage_first_step">Tekan \"%1$s\".
\nPengelola berkas akan dibuka yang Anda harus mencari dan buka folder osmand.</string>
    <string name="copying_completed">Tersalin</string>
    <string name="shared_string_mini">mini</string>
    <string name="benefits_for_contributors_secondary_descr">Masuk ke OpenStreetMap untuk periksa jika Anda berhak untuk pembaruan peta bulanan dan per jam tak terbatas.</string>
    <string name="benefits_for_contributors_primary_descr">Kontributor OpenSteetMap.org aktif mungkin berhak untuk pembaruan peta per jam tak terbatas.</string>
    <string name="rendering_value_disabled_name">Dinonaktifkan</string>
    <string name="rendering_value_walkingRoutesOSMC_name">OSMC</string>
    <string name="open_street_map_login_descr">Dibutuhkan untuk pengiriman openstreetmap.org.</string>
    <string name="daynight_mode_sensor">Sensor cahaya</string>
    <string name="continuous_rendering">Rendering berkelanjutan</string>
    <string name="share_fav_subject">Favorit terbagi via OsmAnd</string>
    <string name="transport_route_distance">Jarak perjalanan</string>
    <string name="previous_run_crashed">Terakhir kali OsmAnd mogok. File catatan di {0}. Mohon laporkan masalahnya dan lampirkan file catatan.</string>
    <string name="use_english_names_descr">Pilih antara nama lokal atau Inggris.</string>
    <string name="show_poi_over_map_description">Tampilkan hamparan POI yang terakhir digunakan.</string>
    <string name="navigate_point_format_DM">DDD MM.MMM</string>
    <string name="search_address_street_option">Jalan berpotongan</string>
    <string name="roads">Jalanan</string>
    <string name="quick_action_showhide_favorites_descr">Sebuah alihan untuk menampilkan atau menyembunyikan titik Favorit pada peta.</string>
    <string name="quick_action_showhide_poi_descr">Sebuah alihan untuk menampilkan atau menyembunyikan POI pada peta.</string>
    <string name="routing_attr_freeride_policy_name">Off-piste</string>
    <string name="delete_history_items">Hapus %1$s item riwayat\?</string>
    <string name="transparent_status_bar_descr">Tampilkan peta di bawah bilah status</string>
    <string name="transparent_status_bar">Bilah status transparan</string>
    <string name="map_view_3d_descr">Aktifkan tampilan 3D dari peta.</string>
    <string name="quick_action_item_screen">Layar %d</string>
    <string name="av_photo_play_sound">Mainkan suara potret kamera</string>
    <string name="av_photo_play_sound_descr">Tetapkan untuk suara atau diam untuk potret foto.</string>
    <string name="select_another_colorization">Mohon pilih tipe pewarnaan yang lain.</string>
    <string name="shared_string_symbol">Simbol</string>
    <string name="available_widgets">Widget yang tersedia</string>
    <string name="shared_string_details">Detail</string>
    <string name="icon_group_nautical">Bahari</string>
    <string name="included_categories">Kategori termasuk</string>
    <string name="shared_app_storage_description">Memori terbagi tidak tersedia lagi karena pengaksesan penyimpanan Android yang diubah.</string>
    <string name="shared_storage_warning_title">Perubahan aturan pengaksesan penyimpanan</string>
    <string name="upload_gpx_description_hint">Tinggalkan kosong, nama trek akan digunakan sebagai deskripsi. Deskripsi yang dimasukkan akan diterapkan untuk setiap trek.</string>
    <string name="routing_attr_prefer_tactile_paving_name">Lebih suka paving taktil</string>
    <string name="routing_attr_prefer_tactile_paving_description">Lebih suka paving taktil</string>
    <string name="routing_attr_allow_gate_name">Perbolehkan penggunaan gerbang</string>
    <string name="routing_attr_only_permitted_streets_name">Jalan yang diperbolehkan secara tegas</string>
    <string name="routing_attr_only_permitted_streets_description">Hanya gunakan jalan yang diperbolehkan secara tegas</string>
    <string name="routing_attr_allow_gate_description">Perbolehkan penggunaan dari gerbang</string>
    <string name="offline_maps_required_descr">Beberapa peta luring yang dibutuhkan untuk rute ini tidak ada.</string>
    <string name="online_direct_line_maps_link">Periksa peta yang dibutuhkan.</string>
    <string name="direct_line_maps_required_descr">Kalkulasi rute membutuhkan lebih banyak lagi dari biasanya.
\n
\nMungkin beberapa peta belum termuat.</string>
    <string name="online_maps_required_descr">Sayangnya, OsmAnd tidak dapat menentukan sebuah rute untuk pengaturan Anda.
\n
\nMungkin beberapa peta belum dimuat, Anda dapat menjalankan sebuah pemeriksaan daring untuk memeriksa peta yang dibutuhkan.</string>
    <string name="walking_route_osmc_description">Warnai rute berdasarkan warna lokal masing-masing (jika ada di OpenStreetMap) dan jenisnya (internasional, regional, lokal).</string>
    <string name="rendering_value_walkingRoutesOSMCNodes_description">Warnai rute sesuai dengan jenis jaringan nodusnya (internasional, regional, lokal).</string>
    <string name="rendering_value_walkingRoutesScopeOSMC_description">Warnai berdasarkan afiliasi jaringan.</string>
    <string name="rendering_value_walkingRoutesOSMC_description">Warnai rute sesuai dengan warna lokal masing-masing (jika ada di OpenStreetMap) dan simbol perisai pendakian.</string>
    <string name="explore_osmnad_plans_to_find_suitable">Jelajahi Rencana OsmAnd untuk menemukan yang cocok bagi Anda.</string>
    <string name="purchases_feature_desc_pro_widgets">Dapatkan akses ke fitur OsmAnd Pro: Pewarnaan rute dan banyak lagi.</string>
    <string name="promo_subscription">Langganan promo</string>
    <string name="option_available_only_in_osmand_pro">Tersedia sebagai bagian dari langganan OsmAnd Pro.</string>
    <string name="track_has_no_needed_data">Trek tidak memiliki data terkait.</string>
    <string name="shared_string_progress">Kemajuan</string>
    <string name="backup_error_size_is_exceeded">Ukuran maksimum OsmAnd Cloud melebihi %1$s</string>
    <string name="backup_error_subscription_was_used">Langganan atau promo digunakan oleh akun lain %1$s</string>
    <string name="wikipedia_and_wikivoyage_offline">Wikipedia dan Wikivoyage luring</string>
    <string name="purchases_feature_desc_hourly_map_updates">Dapatkan pembaruan peta lebih sering. Pembaruan setiap jam, hari, atau minggu. Pembaruan diunduh secara bertahap, hanya untuk area yang diubah.</string>
    <string name="purchases_feature_desc_unlimited_map_download">Dapatkan unduhan tidak terbatas untuk semua peta benua dan wilayah luring.</string>
    <string name="purchases_feature_desc_wikipedia">Menyediakan semua artikel Wikipedia berkaitan dengan tempat secara luring, membantu Anda untuk mempelajari tentang tempat-tempat yang Anda kunjungi saat perjalanan Anda dengan ketukan sederhana di peta. Jangan lupa untuk mengunduh berkas peta Wikipedia untuk wilayah sendiri-sendiri.</string>
    <string name="purchases_feature_desc_terrain">Garis kontur medan, bukit berskala abu-abu dan indikasi lereng skala warna, untuk menunjukkan puncak dan dataran rendah.</string>
    <string name="backup_version_history_delete_descr">Hapus catatan perubahan untuk tipe data usang dari OsmAnd Cloud\?</string>
    <string name="backup_delete_all_data_warning">Anda akan menghapus semua data yang sebelumnya diunggah ke OsmAnd Cloud, termasuk riwayat versi.
\n
\nAnda tidak akan dapat memulihkan data yang dihapus.</string>
    <string name="shared_string_show_slope">Tampilkan tanjakan</string>
    <string name="shared_string_hide_slope">Sembunyikan tanjakan</string>
    <string name="elevation_profile">Profil ketinggian</string>
    <string name="srtm_download_list_help_message">OsmAnd menyediakan data garis kontur dalam meter dan kaki. Anda perlu mengunduh ulang file untuk mengubah format.</string>
    <string name="srtm_unit_format">Varian unit garis kontur</string>
    <string name="renew_subscription">Perbarui langganan</string>
    <string name="three_months_subscription">Langganan tiga bulan</string>
    <string name="map_widget_distance_by_tap">Jarak dengan ketukan</string>
    <string name="open_place_reviews_plugin_description">Buat kontribusi ke proyek OpenPlaceReviews, seperti foto, ulasan, atau tautan untuk tempat publik seperti restoran, hotel, atau museum.
\n
\nCari petunjuk cara berkontribusi di situs web kami %1$s.</string>
    <string name="activity_type_riding_name">Berkendara</string>
    <string name="activity_type_winter_name">Musim dingin</string>
    <string name="routing_engine_vehicle_type_hgv">HGV</string>
    <string name="edit_track">Sunting trek</string>
    <string name="routing_engine_vehicle_type_cycling_regular">Bersepeda biasa</string>
    <string name="routing_engine_vehicle_type_cycling_mountain">Bersepeda di gunung</string>
    <string name="routing_engine_vehicle_type_cycling_electric">Bersepeda listrik</string>
    <string name="announcement_time_descr">Waktu pemberitahuan dari permintaan suara yang berbeda tergantung pada jenis pemberitahuan, kecepatan navigasi saat ini, dan kecepatan navigasi bawaan.</string>
    <string name="announcement_time_passing">Lewat</string>
    <string name="online_routing_engines">Mesin perutean daring</string>
    <string name="online_routing_engine">Mesin perutean daring</string>
    <string name="enter_text_separated">Masukkan tanda dipisahkan dengan koma.</string>
    <string name="subscription_on_hold_title">Langganan OsmAnd Live sedang dihentikan</string>
    <string name="subscription_paused_title">Langganan OsmAnd Live sedang dijeda</string>
    <string name="open_saved_track">Buka trek yang tersimpan</string>
    <string name="all_previous_segments">Semua segmen sebelumnya</string>
    <string name="gpx_monitoring_start">Lanjutkan perekaman perjalanan</string>
    <string name="gpx_monitoring_stop">Jeda perekaman perjalanan</string>
    <string name="plan_route_change_route_type_after">Ubah tipe rute setelah</string>
    <string name="routing_engine_vehicle_type_mtb">MTB</string>
    <string name="shared_string_predefined">Sudah ditentukan</string>
    <string name="routing_engine_vehicle_type_cycling_road">Bersepeda di jalan</string>
    <string name="on_with_params">%1$s di %2$s</string>
    <string name="exit_pan_mode_descr">Tekan Pilih untuk keluar dari mode geser</string>
    <string name="use_login_and_password">Gunakan nama pengguna dan sandi</string>
    <string name="online_maps_searching_descr">Mencari secara daring…</string>
    <string name="setting_supported_by_style">Pengaturan ini disediakan oleh gaya peta \'%1$s\'</string>
    <string name="travel_routes">Rute perjalanan</string>
    <string name="shared_string_relation">Relasi</string>
    <string name="nautical_depth">Kedalaman laut</string>
    <string name="backup_storage_taken">Penyimpanan diambil</string>
    <string name="backup_pause_all">Jeda semua</string>
    <string name="failed_loading_predefined_engines">Tidak dapat memuat daftar templat yang sudah ditentukan.
\nMohon periksa koneksi Internet Anda.</string>
    <string name="local_backup_descr">Cadangkan atau pulihkan data dari sebuah file lokal.</string>
    <string name="shared_string_downhill">Turun</string>
    <string name="update_all_maps_added">Perbarui semua peta yang ditambahkan ke %1$s\?</string>
    <string name="on_hold">Dihentikan</string>
    <string name="show_start_dialog">Tampilkan dialog pemulaian</string>
    <string name="update_frequency">Frekuensi pembaruan</string>
    <string name="app_restart_required">Pemulaian aplikasi dibutuhkan untuk menerapkan beberapa pengaturan.</string>
    <string name="rename_track">Namai ulang trek</string>
    <string name="plan_route_split_before">Potong sebelum</string>
    <string name="shared_string_resources">Sumber daya</string>
    <string name="subscription_payment_issue_title">Ketuk tombolnya untuk menyiapkan metode pembayaran di Google Play untuk memperbaiki langganan Anda.</string>
    <string name="open_street_map_login_mode">Masuk untuk mengunggah perubahan baru atau yang diubah dulu.
\n
\nGunakan metode OAuth, atau nama pengguna dan sandi OSM Anda.</string>
    <string name="osm_edits_view_descr">Tampilkan suntingan atau kutu OSM Anda yang belum diunggah di %1$s. Perubahan yang sudah diunggah tidak akan muncul.</string>
    <string name="plugin_global_prefs_info">Pengaturan plugin ini global, dan diterapkan pada semua profil</string>
    <string name="message_you_need_add_two_points_to_show_graphs">Tambahkan setidaknya dua titik</string>
    <string name="icon_group_transport">Transpor</string>
    <string name="start_finish_icons">Ikon mulai dan akhir</string>
    <string name="all_previous_segments_will_be_recalc">Semua segmen sebelumnya akan dikalkulasi ulang menggunakan profil yang dipilih.</string>
    <string name="previous_segment">Segmen sebelumnya</string>
    <string name="system_default_theme">Bawaan sistem</string>
    <string name="plan_route_change_route_type_before">Ubah tipe rute sebelum</string>
    <string name="plan_route_trim_after">Potong setelah</string>
    <string name="nearest_point">Titik terdekat</string>
    <string name="start_of_the_track">Pemulaian trek</string>
    <string name="import_track_descr">Pilih file trek untuk mengikuti atau impor dari perangkat Anda.</string>
    <string name="context_menu_item_add_waypoint">Tambahkan titik jalan trek</string>
    <string name="empty_state_my_tracks_desc">Impor atau rekam file trek</string>
    <string name="save_track_to_gpx_globally">Catat trek ke file GPX</string>
    <string name="show_gpx">Trek</string>
    <string name="shared_string_gpx_files">Trek</string>
    <string name="in_case_of_reverse_direction">Jika arah balik</string>
    <string name="street_level_imagery">Citra tingkat jalanan</string>
    <string name="navigation_profile">Profil navigasi</string>
    <string name="whole_track">Seluruh trek</string>
    <string name="plan_route_select_track_file_for_open">Pilih sebuah file trek untuk dibuka.</string>
    <string name="plan_route_open_existing_track">Buka trek yang sudah ada</string>
    <string name="shared_string_custom">Kustom</string>
    <string name="select_track_width">Pilih lebar</string>
    <string name="track_show_start_finish_icons">Tampilkan ikon mulai dan selesai</string>
    <string name="shared_storage_warning_description">Karena aturan Android yang baru, mulai dari November 2021 OsmAnd 4.2 akan kehilangan akses ke Penyimpanan terbagi.
\n
\nMohon pindahkan folder data dari Penyimpanan terbagi ke penyimpanan yang tersedia, jika tidak maka aplikasi akan kehilangan akses ke data Anda seperti peta luring, trek GPX, dll.</string>
    <string name="reset_to_original">Setel ulang ke asli</string>
    <string name="make_backup">Buat sebuah cadangan</string>
    <string name="osmand_online_routing_promo">Gunakan tempat yang sudah ditentukan, atau tambahkan OSRM, GraphHopper, openrouteservice, atau perutean GPX luring.</string>
    <string name="route_line_use_gradient_coloring">Garis rute diwarnai oleh kemiringan elevasi.</string>
    <string name="user_points">Titik pengguna</string>
    <string name="srtm_download_single_help_message">Mohon pilih variannya. Anda perlu mengunduh ulang file untuk mengubah format.</string>
    <string name="rendering_attr_natureReserves_name">Cagar alam</string>
    <string name="track_has_no_altitude">Trek ini tidak berisi data ketinggian.</string>
    <string name="live_update_delete_updates_msg">Hapus semua %s pembaruan langsung\?</string>
    <string name="delete_updates">Hapus pembaruan</string>
    <string name="on_pause">Pada jeda</string>
    <string name="snap_to_road_descr">Ikon posisi saat ini akan terkunci ke rute navigasi saat ini</string>
    <string name="temporary_conditional_routing_descr">Gunakan pembatasan jalan yang aktif sekarang pada peta</string>
    <string name="select_segments_description">%1$s berisi lebih dari satu segmen, Anda perlu menentukan porsi untuk navigasi.</string>
    <string name="copy_to_map_favorites">Salin ke favorit</string>
    <string name="copy_to_map_markers">Salin ke penanda peta</string>
    <string name="delete_waypoints">Hapus titik jalan</string>
    <string name="announcement_time_approach">Mendekati</string>
    <string name="announcement_time_off_route">Di luar rute</string>
    <string name="announcement_time_prepare_long">Persiapan panjang</string>
    <string name="routing_attr_allow_intermittent_name">Perbolehkan jalan air intermiten</string>
    <string name="routing_attr_allow_streams_description">Perbolehkan aliran dan saluran</string>
    <string name="release_3_9">• Tambahkan opsi untuk mengekspor dan mengimpor semua data termasuk pengaturan, sumber daya, tempat saya
\n
\n • Rencanakan Rute: grafik untuk segmen trek dengan rute, dan menambahkan kemampuan untuk membuat dan menyunting beberapa segmen trek
\n
\n • Tambahkan metode autentikasi OAuth untuk OpenStreetMap, UI dialog OSM ditingkatkan
\n
\n • Dukung warna khusus untuk favorit dan lacak titik jalan
\n
\n</string>
    <string name="routing_engine_vehicle_type_foot">Kaki</string>
    <string name="shared_string_enter_param">Masukkan parameter</string>
    <string name="edit_online_routing_engine">Sunting mesin perutean daring</string>
    <string name="profile_by_default_description">Pilih profilnya, itu akan digunakan pada pemulaian aplikasi.</string>
    <string name="reverse_all_points">Balikkan semua titik</string>
    <string name="one_point_error">Mohon tambahkan setidaknya dua titik.</string>
    <string name="simplified_track_description">Hanya garis rute yang akan disimpan, titik jalan akan dihapus.</string>
    <string name="simplified_track">Trek yang disederhanakan</string>
    <string name="plan_route_trim_before">Potong sebelum</string>
    <string name="attach_to_the_roads">Pasang pada jalan</string>
    <string name="pass_whole_track_descr">Titik trek yang dinavigasi</string>
    <string name="navigate_to_track_descr">Navigasi dari posisi saya ke trek</string>
    <string name="select_another_track">Pilih trek lain</string>
    <string name="shared_string_gpx_route">Rute trek</string>
    <string name="shared_string_save_as_gpx">Simpan sebagai file trek baru</string>
    <string name="reverse_route">Balikkan rute</string>
    <string name="save_as_new_track">Simpan sebagai trek baru</string>
    <string name="overwrite_track">Timpa trek</string>
    <string name="plan_route_last_edited">Terakhir disunting</string>
    <string name="routing_attr_prefer_horse_routes_description">Lebih suka rute kuda</string>
    <string name="horseback_riding">Menunggang kuda</string>
    <string name="routeInfo_tracktype_description">Warnai rute atau jalur lintasan dengan komposisi permukaannya. Biasanya berlaku ketika jaringan jalan sebagian besar tidak beraspal.</string>
    <string name="purchases_feature_desc_nautical">Dapatkan akses ke informasi kedalaman laut</string>
    <string name="shared_string_uphill">Naik</string>
    <string name="follow_track_descr">Pilih file trek untuk diikuti</string>
    <string name="snackbar_page_removed">\"Laman %1$s\" telah dihapus.</string>
    <string name="no_widgets_descr">Tambahkan satu widget atau lebih dari daftar widget yang tersedia.</string>
    <string name="no_widgets_here_yet">Belum ada widget di sini</string>
    <string name="memory_allocated_for_routing_ds">Alokasi memori yang lebih tinggi akan mempercepat kalkulasi rute panjang (lebih dari 500 km), tetapi mungkin mempengaruhi performa aplikasi lain.
\nTidak ada pengaruhan pada kecepatan kalkulasi rute pendek.</string>
    <string name="track_recording_description">Berhenti merekam\?
\nSemua data yang belum disimpan akan hilang.</string>
    <string name="gps_filter_smoothing_desc">Atur jarak ambang antara titik.
\nTitik lacak tidak setidaknya sejauh ini dari titik terakhir yang terlihat akan disembunyikan.
\nKetahuilah bahwa ambang batas yang tinggi dapat menyederhanakan geometri lintasan.</string>
    <string name="release_4_1">• Ditambahkan dukungan awal untuk Android Auto
\n
\n • Pembaruan antarmuka pengguna untuk pencarian koordinat UTM
\n
\n • Saringan GPS untuk Trek GPX
\n
\n • Widget Ketinggian (Pro)
\n
\n • Favorit: ditambahkan kemampuan untuk melihat ikon yang baru saja digunakan
\n
\n • Perencanaan rute: akan menggunakan profil yang dipilih setelah peluncuran
\n
\n • Perbaiki lapisan Mapillary, plugin sekarang dinonaktifkan secara default
\n
\n • Tambahkan layar untuk mengelola semua riwayat di aplikasi
\n
\n • Orientasi peta tidak disetel ulang setelah memulai ulang aplikasi
\n
\n • Render penanda ketinggian SRTM yang ditingkatkan
\n
\n • Perbaiki keterangan peta Arab
\n
\n • Perbaiki masalah perutean yang beda
\n
\n</string>
    <string name="routes_color_by_type">Warnai rute berdasarkan…</string>
    <string name="release_4_0">• Cadangan awan
\n
\n • Menambahkan mode malam untuk gaya peta \"Topo\"
\n
\n • Opsi tambahan untuk mengunduh garis kontur dalam kaki
\n
\n • Trek sekarang dapat diwarnai berdasarkan ketinggian, kecepatan, atau kemiringan
\n
\n • Dialog \"Perekaman perjalanan\" diperbarui
\n
\n • Jarak dengan ketukan dipindahkan dari penggaris Radius ke opsi terpisah
\n
\n • Rencanakan Rute: Sekarang Anda dapat mengubah opsi navigasi, mengakses konfigurasi peta, dan mencari tanpa meninggalkan perencanaan rute
\n
\n • Layar \"Pembelian\" baru dengan info pembelian mendetail
\n
\n • Opsi tambahan untuk mengubah tampilan jalur rute
\n
\n • Pembaruan OsmAnd Live dipindahkan ke \"Unduhan &gt; Pembaruan\"
\n
\n</string>
    <string name="backup_error_no_valid_subscription">Tidak ada langganan yang valid</string>
    <string name="you_can_get_feature_as_part_of_pattern">Dapatkan “%1$s” sebagai bagian dari paket %2$s. Perbandingan:</string>
    <string name="shared_string_grade">Nilai</string>
    <string name="android_auto_purchase_request_title">Beli OsmAnd Pro atau Maps+ untuk menggunakan OsmAnd dengan Android Auto</string>
    <string name="location_access_request_action">Berikan akses</string>
    <string name="map_updates_for_mappers">Pembaruan peta untuk pemeta</string>
    <string name="send_crash_log">Kirim catatan mogok</string>
    <string name="shared_string_interval">Selang</string>
    <string name="rendering_attr_natureReserves_description">Tampilkan cagar alam, kawasan terlindungi, dan taman nasional.</string>
    <string name="select_segments">Pilih segmen</string>
    <string name="announcement_time_intervals">Interval waktu dan jarak</string>
    <string name="announcement_time_title">Waktu pengumuman</string>
    <string name="analyze_by_intervals">Analisa berdasarkan interval</string>
    <string name="icon_group_amenity">Fasilitas</string>
    <string name="plan_route_import_track">Impor trek</string>
    <string name="send_logcat_log">Kirim catatan logcat</string>
    <string name="hillshade_slope_contour_lines">Garis kontur / Bayangan bukit / Lereng</string>
    <string name="osm_edit_comment_note">Komentar Catatan OSM</string>
    <string name="markers_history">Riwayat penanda</string>
    <string name="track_has_no_speed">Trek ini tidak berisi data kecepatan.</string>
    <string name="route_line_use_map_style_width">Gunakan lebar bawaan gaya peta (%1$s).</string>
    <string name="osm_edit_logout_success">Telah keluar</string>
    <string name="routeInfo_roadClass_description">Warnai rute atau jalur lintasan berdasarkan klasifikasi jalan.</string>
    <string name="routeInfo_surface_description">Berikan info permukaan fisik jalan/jalan kaki.</string>
    <string name="benefits_for_contributors">Manfaat untuk kontributor OSM aktif</string>
    <string name="loading_list_of_routing_services">Memuat daftar layanan perutean yang tersedia</string>
    <string name="follow_track">Ikuti trek</string>
    <string name="shared_string_skip_warning">Lewati migrasi\? OsmAnd tidak akan memiliki akses ke berkas Anda di penyimpanan terbagi.
\n
\nAplikasi akan mulai menggunakan folder data baru Anda.</string>
    <string name="location_access_request_result">Disetujui: %1$s Ditolak: %2$s</string>
    <string name="shared_string_articles">Artikel</string>
    <string name="routing_attr_only_permitted_ways_name">Jalan yang diperbolehkan secara tegas</string>
    <string name="routeInfo_winter_ice_road_description">Warnai rute atau jalur lintasan dengan klasifikasi jalan musim dinginnya.</string>
    <string name="osm_live_payment_subscription_management_amz">Pembayaran dikenakan dari akun Amazon Anda saat mengkonfirmasi pembelian.
\n
\nDiperbarui kecuali dibatalkan sebelum periode perpanjangan yang dipilih.
\n
\nKelola atau batalkan langganan Anda dari pengaturan Amazon Anda kapan saja.</string>
    <string name="routing_attr_only_permitted_ways_description">Hanya gunakan jalan (trek, jalur, dll.) yang diperbolehkan secara tegas</string>
    <string name="routing_attr_prefer_horse_routes_name">Lebih suka rute kuda</string>
    <string name="routeInfo_smoothness_description">Klasifikasi kemampuan manuver jalan/jalur untuk kendaraan beroda, khususnya mengenai keteraturan/kerataan permukaan.</string>
    <string name="backup_error_no_subscription">Tidak ada langganan yang ada</string>
    <string name="backup_welcome_back_descr">Pulihkan data pada perangkat ini menggunakan OsmAnd Cloud.</string>
    <string name="contour_lines_hillshade_slope">Garis kontur, bayangan bukit, lereng</string>
    <string name="release_4_0_beta">• Tambahkan opsi untuk mengunduh garis kontur dalam kaki
\n
\n • Lanskap Rencana Rute: menambahkan tab untuk beralih di antara titik atau grafik
\n
\n • Pembaruan OsmAnd Live dipindahkan ke \"Unduhan &gt; Pembaruan\"
\n
\n • Trek sekarang dapat diwarnai berdasarkan ketinggian, kecepatan, atau kemiringan.
\n
\n • Tambahkan pilihan untuk mengubah tampilan jalur rute.
\n
\n • Dialog \"Perekaman perjalanan\" yang diperbarui
\n
\n</string>
    <string name="backup_error_subscription_was_expired_descr">Langganan OsmAnd Pro Anda kadaluwarsa, perbarui untuk menggunakan cadangan. Anda masih dapat memulihkan data dari Cloud.</string>
    <string name="backup_error_subscription_was_expired">Langganan kadaluwarsa</string>
    <string name="backup_delete_types">Hapus tipe data yang dinonaktifkan</string>
    <string name="backup_delete_types_descr">Hapus semua data untuk tipe data usang dari OsmAnd Cloud\?</string>
    <string name="purchases_feature_desc_monthly_map_updates">Dapatkan akses ke pembaruan reguler setiap bulan untuk peta luring.</string>
    <string name="purchases_feature_desc_combined_wiki">Jelajahi artikel Wikipedia saat perjalanan, tanpa koneksi internet. Data luring dibagi berdasarkan negara dan tersedia dalam semua bahasa.</string>
    <string name="backup_delete_old_data_warning">Anda akan menghapus riwayat perubahan untuk data yang dimuat sebelumnya.
\n
\nVersi data saat ini akan disimpan pada server, tetapi Anda tidak akan dapat mengembalikan ke perubahan yang dibuat sebelumnya.</string>
    <string name="backup_delete_old_data_descr">Versi data Anda saat ini akan disimpan di OsmAnd Cloud</string>
    <string name="select_nav_profile_dialog_message">\'Jenis navigasi\' memilih bagaimana rute dikalkulasikan, dengan mesin perutean luring dan daring yang tersedia.</string>
    <string name="track_recording_title">Perekaman trek dihentikan</string>
    <string name="delete_online_routing_engine">Hapus mesin perutean daring ini\?</string>
    <string name="message_name_is_already_exists">Nama sudah ada</string>
    <string name="show_track_on_map">Tampilkan trek pada peta</string>
    <string name="plan_route_split_after">Potong setelah</string>
    <string name="select_data_to_export">Pilih datanya untuk diekspor ke filenya.</string>
    <string name="export_not_enough_space_descr">Perangkat Anda hanya memiliki %1$s tersisa. Kosongkan beberapa ruang atau batalkan pilihan beberapa item untuk diekspor.</string>
    <string name="segments_count">Segmen %1$d</string>
    <string name="purchases_feature_desc_android_auto">Menyediakan peta luring dan navigasi OsmAnd ke layar kendaraan Anda dan integrasi kontrol kendaraan Anda.</string>
    <string name="backup_delete_old_data">Hapus versi lama</string>
    <string name="backup_restore_data_descr">Pulihkan data pada perangkat, menggunakan pencadangan daring.</string>
    <string name="select_backup_data_descr">Pilih data dan folder untuk dicadangkan.</string>
    <string name="quick_action_coordinates_widget_descr">Alihan untuk menampilkan atau menyembunyikan widget Koordinat pada peta.</string>
    <string name="trip_recording_logging_interval_info">Interval pencatatan menetapkan periode waktu di mana OsmAnd akan meminta data posisi saat ini.</string>
    <string name="available_until">Tersedia sampai %1$s</string>
    <string name="routing_attr_allow_intermittent_description">Perbolehkan jalan air intermiten</string>
    <string name="routing_attr_allow_streams_name">Perbolehkan aliran dan saluran</string>
    <string name="shared_string_redo">Ulangi</string>
    <string name="shared_string_is_saved">disimpan</string>
    <string name="gpx_upload_trackable_visibility_descr">\"Dapat dilacak\" berarti jejak tidak muncul di daftar publik mana pun, tetapi titik jejak yang diproses dengan stempel waktu darinya (yang tidak dapat dikaitkan dengan Anda secara langsung) dilakukan melalui unduhan dari API GPS publik.</string>
    <string name="gpx_upload_identifiable_visibility_descr">\"Dapat diidentifikasi\" berarti bahwa jejak akan ditampilkan secara publik di jejak GPS Anda dan di daftar jejak GPS publik, yaitu pengguna lain akan dapat mengunduh jejak mentah dan mengaitkannya dengan nama pengguna Anda. Data tracepoint berstempel waktu publik dari API GPS yang disajikan melalui API trackpoint akan mereferensikan halaman pelacakan asli Anda.</string>
    <string name="use_fast_recalculation_desc">Menghitung ulang hanya bagian awal rute, berguna untuk perjalanan jauh.</string>
    <string name="complex_routing_descr">Perutean dua fase untuk navigasi mobil.</string>
    <string name="message_need_calculate_route_before_show_graph">Data %1$s hanya tersedia di jalan raya, hitung rute menggunakan “Rute antar titik” untuk melihat grafik.</string>
    <string name="use_native_pt_desc">Beralih ke perhitungan rute Angkutan Umum Java (aman)</string>
    <string name="use_native_pt">Pengembangan Transportasi Umum Asli</string>
    <string name="plan_route_exit_dialog_descr">Buang semua perubahan pada rute yang direncanakan\?</string>
    <string name="route_between_points_add_track_desc">Pilih file trek untuk menambahkan segmen baru.</string>
    <string name="set_working_days_to_continue">Tetapkan hari kerja untuk melanjutkan</string>
    <string name="quick_action_remove_next_destination_descr">Menghapus tujuan berikutnya pada rute Anda. Jika itu adalah tujuan akhir, navigasi akan berhenti.</string>
    <string name="please_provide_point_name_error">Mohon berikan nama untuk titik tersebut</string>
    <string name="use_volume_buttons_as_zoom_descr">Kontrol tingkat perbesaran peta menggunakan tombol volume pada perangkat.</string>
    <string name="disable_recording_once_app_killed_descrp">Pencatatan trek akan dijeda saat aplikasi dimatikan (melalui aplikasi terbaru). (Indikasi latar belakang OsmAnd menghilang dari bilah notifikasi Android.)</string>
    <string name="vessel_width_limit_description">Atur lebar kapal untuk menghindari jembatan sempit</string>
    <string name="routing_attr_length_description">Tentukan panjang kendaraan untuk diizinkan pada rute.</string>
    <string name="uninstall_speed_cameras">Copot kamera kecepatan</string>
    <string name="screen_timeout">Batas waktu layar</string>
    <string name="keep_active">Tetap aktif</string>
    <string name="lang_ml">Malayalam</string>
    <string name="lang_os">Ossetia</string>
    <string name="shared_string_navigation">Navigasi</string>
    <string name="routing_attr_avoid_footways_name">Hindari jalan setapak</string>
    <string name="routing_attr_avoid_footways_description">Hindari jalan setapak</string>
    <string name="osm_live_payment_desc_hw">Langganan dikenakan biaya per periode yang dipilih. Batalkan di AppGallery Anda kapan saja.</string>
    <string name="all_next_segments_will_be_recalc">Semua segmen berikutnya akan dihitung ulang menggunakan profil yang dipilih.</string>
    <string name="only_selected_segment_recalc">Hanya segmen yang dipilih yang akan dihitung ulang menggunakan profil yang dipilih.</string>
    <string name="all_next_segments">Semua segmen berikutnya</string>
    <string name="save_global_track_interval_descr">Tentukan interval pencatatan untuk perekaman trek umum (diaktifkan melalui widget \'Perekaman perjalanan\' di peta).</string>
    <string name="threshold_distance">Jarak ambang batas</string>
    <string name="route_between_points_desc">Pilih cara menghubungkan titik, dengan garis lurus, atau hitung rute di antara titik tersebut seperti yang ditentukan di bawah ini.</string>
    <string name="route_between_points_next_segment_button_desc">Hanya segmen berikutnya yang akan dihitung ulang menggunakan profil yang dipilih.</string>
    <string name="route_between_points_whole_track_button_desc">Seluruh trek akan dihitung ulang menggunakan profil yang dipilih.</string>
    <string name="track_coloring_solid">Padat</string>
    <string name="gpx_direction_arrows">Panah arah</string>
    <string name="gpx_split_interval_descr">Pilih interval di mana tanda dengan jarak atau waktu di trek akan ditampilkan.</string>
    <string name="route_between_points">Rute antara titik</string>
    <string name="osm_edit_closed_note">Catatan OSM ditutup</string>
    <string name="add_hidden_group_info">Poin tambahan dapat ditemukan di \"%s\". Perlihatkan grup yang dipilih untuk ditampilkan di peta.</string>
    <string name="quick_action_showhide_mapillary_descr">Sebuah alihan untuk menampilkan atau menyembunyikan layer Mapillary pada peta.</string>
    <string name="clear_tiles_warning">Menerapkan perubahan ini akan menghapus data cache untuk sumber ubin ini</string>
    <string name="default_screen_timeout">Batas waktu layar default</string>
    <string name="screen_timeout_descr">Jika \"%1$s\" aktif, waktu aktivitas akan bergantung padanya.</string>
    <string name="export_import_quick_actions_with_profiles_promo">Ekspor atau impor tindakan cepat dengan profil aplikasi.</string>
    <string name="map_source_zoom_levels_descr">Mempengaruhi layar saat digunakan sebagai peta atau hamparan/dasaran.
\n
\n%1$s: Peta terbatas pada rentang tingkat perbesaran yang dipilih.
\n
\n%2$s adalah level di mana ubin asli akan terlihat, peningkatan atau penurunan skala akan terjadi di luar nilai ini.</string>
    <string name="pseudo_mercator_projection">Proyeksi Pseudo-Mercator</string>
    <string name="turn_screen_on_wake_time_descr">Pilih batas waktu layar setelah bangun tidur. (\"%1$s\" tidak berlaku batas waktu.)</string>
    <string name="turn_screen_on_proximity_sensor">Sensor kedekatan</string>
    <string name="keep_screen_off">Biarkan layar mati</string>
    <string name="turn_screen_on_power_button">Tombol daya</string>
    <string name="turn_screen_on_power_button_disabled">Dinonaktifkan. Memerlukan \'Biarkan layar nyala\' di bagian \'Batas waktu setelah bangun\'.</string>
    <string name="regions">Wilayah</string>
    <string name="shared_string_upload">Unggah</string>
    <string name="nm_h">kn</string>
    <string name="plugin_settings">Plugin</string>
    <string name="av_locations">Lokasi</string>
    <string name="lang_eo">Esperanto</string>
    <string name="lang_vo">Volapuk</string>
    <string name="lang_te">Telugu</string>
    <string name="lang_tl">Tagalog</string>
    <string name="lang_az">Azerbaijan</string>
    <string name="lang_br">Breton</string>
    <string name="lang_nv">Navajo</string>
    <string name="lang_ga">Irlandia</string>
    <string name="lang_ku">Kurdi</string>
    <string name="lang_lb">Luksemburg</string>
    <string name="lang_ht">Haiti</string>
    <string name="lang_gl">Galicia</string>
    <string name="lang_et">Estonia</string>
    <string name="keep_screen_on">Biarkan layar nyala</string>
    <string name="vessel_height_warning_link">Atur ketinggian kapal</string>
    <string name="speed_camera_pois">POI kamera kecepatan</string>
    <string name="gpx_upload_private_visibility_descr">\"Pribadi\" berarti jejak tidak muncul di daftar publik mana pun, tetapi titik jejak darinya dalam urutan yang tidak berurutan tersedia melalui API GPS publik tanpa stempel waktu.</string>
    <string name="one_image_per_tile">Satu file gambar per ubin</string>
    <string name="lang_th">Thai</string>
    <string name="routing_attr_freeride_policy_do_not_go_offpiste_name">Jangan pergi offpiste</string>
    <string name="plugin_wikipedia_description">Dapatkan info tentang tempat menarik dari Wikipedia, panduan saku offline yang menampilkan artikel tentang tempat dan tujuan.</string>
    <string name="speed_cameras_removed_descr">Perangkat ini tidak memiliki kamera kecepatan.</string>
    <string name="nm">nmi</string>
    <string name="lang_is">Islandia</string>
    <string name="lang_bpy">Bisnupriya</string>
    <string name="app_mode_inline_skates">Sepatu roda</string>
    <string name="expire_time_descr">Ubin yang ditembolok akan diunduh ulang setelah jumlah menit yang ditentukan. Biarkan bidang ini kosong agar tidak pernah menyegarkan ubin untuk sumber ini.
\n
\nSatu hari adalah 1440 menit.
\nSatu minggu adalah 10 080 menit.
\nSatu bulan adalah 43 829 menit.</string>
    <string name="map_source_zoom_levels">Atur tingkat perbesaran minimum dan maksimum untuk menampilkan atau memuat peta online.</string>
    <string name="delete_all_actions_message_q">Hapus %d tindakan cepat\?</string>
    <string name="online_map_name_helper_text">Berikan nama untuk sumber peta daring.</string>
    <string name="turn_screen_on_power_button_descr">Menekan tombol daya perangkat akan menyalakan layar dengan OsmAnd di atas layar kunci.</string>
    <string name="online_map_url_helper_text">Masukkan atau tempel URL untuk sumber online.</string>
    <string name="lang_ceb">Cebuano</string>
    <string name="light_theme">Terang</string>
    <string name="lang_sq">Albania</string>
    <string name="lang_pms">Piedmont</string>
    <string name="routing_attr_difficulty_preference_intermediate_name">Sedang</string>
    <string name="routing_attr_freeride_policy_only_if_necessary_name">Hanya jika perlu</string>
    <string name="routing_attr_freeride_policy_allow_name">Perbolehkan</string>
    <string name="routing_attr_freeride_policy_prefer_offpiste_name">Lebih suka offpiste</string>
    <string name="routing_attr_difficulty_preference_no_preference_name">Tidak ada preferensi</string>
    <string name="routing_attr_difficulty_preference_beginner_name">Pemula</string>
    <string name="routing_attr_difficulty_preference_advanced_name">Tingkat Lanjut</string>
    <string name="routing_attr_difficulty_preference_expert_name">Ahli</string>
    <string name="use_two_phase_routing">Gunakan algoritma perutean A* 2 fase</string>
    <string name="contour_lines_thanks">Terima kasih telah membeli \'Topografi\'</string>
    <string name="vessel_height_warning">Atur ketinggian kapal untuk menghindari jembatan rendah. Jika jembatan dapat digerakkan, digunakan ketinggian saat terbuka.</string>
    <string name="speed_cameras_alert">Peringatan kamera pengukur kecepatan di beberapa negara dilarang oleh undang-undang.</string>
    <string name="mercator_projection">Proyeksi Mercator</string>
    <string name="speed_cameras_restart_descr">Mulai ulang aplikasi untuk menghapus semua data kamera kecepatan.</string>
    <string name="shared_string_bearing">Bantalan</string>
    <string name="routing_attr_length_name">Panjang</string>
    <string name="vessel_height_limit_description">Atur ketinggian kapal untuk menghindari jembatan rendah. Perlu diingat, jika jembatan itu dapat dipindah, kita akan menggunakan ketinggiannya dalam keadaan terbuka.</string>
    <string name="release_4_2">• Desain baru widget: Tampilan &amp; Nuansa baru, kelompokkan berdasarkan Laman, ubah urutan, dan gabungkan sesuai keinginan.
\n
\n • Rute Pendakian / Bersepeda / Perjalanan: ketuk simbol rute dan dapatkan informasi lengkap tentang rute tersebut.
\n
\n • Grup favorit: atur tampilan default untuk titik baru di grup
\n
\n • Perbaikan: pembaruan otomatis peta ubin daring
\n
\n</string>
    <string name="gpx_upload_public_visibility_descr">\"Publik\" berarti jejak ditampilkan secara publik di jejak GPS Anda dan di daftar jejak GPS publik, dan di daftar jejak publik dengan stempel waktu dalam bentuk mentah. Data yang disajikan melalui API tidak mereferensikan halaman pelacakan Anda. Stempel waktu titik jejak tidak tersedia melalui API GPS publik, dan titik jejak tidak diurutkan secara kronologis.</string>
    <string name="osm_live_payment_subscription_management_hw">Pembayaran dibebankan dari akun AppGallery Anda saat mengkonfirmasi pembelian.
\n
\nItu memperbarui kecuali dibatalkan sebelum periode pembaruan yang dipilih.
\n
\nKelola atau batalkan langganan Anda dari pengaturan AppGallery Anda kapan saja.</string>
    <string name="release_3_8">• Pembaruan Rencanakan fungsi rute: memungkinkan penggunaan jenis navigasi yang berbeda per segmen dan penyertaan trek
\n
\n • Menu Penampilan Baru untuk trek: pilih warna, ketebalan, panah arah tampilan, ikon mulai dan selesai
\n
\n • Peningkatan visibilitas node sepeda.
\n
\n • Trek sekarang dapat diketuk, memiliki menu konteks dengan info dasar.
\n
\n • Algoritma Penelusuran yang ditingkatkan
\n
\n • Opsi Ikuti trek yang ditingkatkan di Navigasi
\n
\n • Perbaiki masalah dengan impor/ekspor pengaturan profil
\n
\n</string>
    <string name="lang_bn">Benggala</string>
    <string name="speed_cameras_legal_descr">Di beberapa negara atau wilayah, penggunaan aplikasi peringatan kamera kecepatan dilarang oleh undang-undang.
\n
\nAnda perlu membuat pilihan tergantung pada undang-undang negara Anda.
\n
\nPilih %1$s dan Anda akan menerima peringatan dan peringatan tentang kamera kecepatan.
\n
\nPilih %2$s. Semua data yang terkait dengan kamera kecepatan: peringatan, pemberitahuan, POI akan dihapus hingga OsmAnd diinstal ulang sepenuhnya.</string>
    <string name="shared_string_launch">Luncur</string>
    <string name="lang_gu">Gujarat</string>
    <string name="lang_jv">Bahasa Jawa</string>
    <string name="rendering_attr_surface_ground_name">Tanah</string>
    <string name="shared_string_drawer">Laci</string>
    <string name="sett_parrot_ext_input">Parrot</string>
    <string name="quick_action_switch_profile_descr">Tombol tindakan beralih di antara profil yang dipilih.</string>
    <string name="reset_deafult_order">Pulihkan urutan item bawaan</string>
    <string name="favorites_item">Favorit</string>
    <string name="map_markers_item">Penanda peta</string>
    <string name="travel_item">Perjalanan (Wikivoyage dan Wikipedia)</string>
    <string name="app_mode_ski_touring">Tur ski</string>
    <string name="developer_plugin">Plugin Pengembang</string>
    <string name="shared_string_items">Item</string>
    <string name="custom_osmand_plugin">Plugin OsmAnd Kustom</string>
    <string name="app_mode_ski_snowmobile">Mobil salju</string>
    <string name="move_inside_category">Item hanya dapat dipindahkan dalam kategori ini.</string>
    <string name="context_menu_actions">Tindakan menu konteks</string>
    <string name="ui_customization">Kustomisasi UI</string>
    <string name="ui_customization_short_descr">Item laci, menu konteks</string>
    <string name="select_group">Pilih grup</string>
    <string name="delete_description">Hapus deskripsi</string>
    <string name="quick_action_terrain_descr">Tombol untuk menampilkan atau menyembunyikan lapisan medan pada peta.</string>
    <string name="recalculate_route_in_deviation">Hitung ulang rute jika terjadi penyimpangan</string>
    <string name="recalculate_route_distance_promo">Rute akan dikalkulasi ulang jika jarak dari rute ke lokasi saat ini lebih dari nilai yang dipilih.</string>
    <string name="shared_string_importing">Mengimpor</string>
    <string name="shared_string_hillshade">Bayangan bukit</string>
    <string name="shared_string_legend">Legenda</string>
    <string name="shared_string_transparency">Transparansi</string>
    <string name="route_way">Jalan</string>
    <string name="replace_destination_point">Ganti tujuan</string>
    <string name="settings_item_write_error">Tidak dapat menulis ke \'%1$s\'.</string>
    <string name="routing_profile_geocoding">Pengkodean geografis</string>
    <string name="lang_ast">Asturia</string>
    <string name="profiles_for_action_not_found">Tidak dapat menemukan profil seperti itu.</string>
    <string name="quick_action_transport_descr">Tombol menampilkan atau menyembunyikan transportasi umum pada peta.</string>
    <string name="legend_item_description">Panduan untuk simbologi peta.</string>
    <string name="osmand_purchases_item">Pembelian OsmAnd</string>
    <string name="subscription_osmandlive_item">Langganan - OsmAnd Live</string>
    <string name="quick_action_item">Tindakan cepat</string>
    <string name="mapillary_item">OsmAnd + Mapillary</string>
    <string name="lang_cv">Chuvash</string>
    <string name="lang_an">Aragon</string>
    <string name="lang_ce">Chechnya</string>
    <string name="lang_min">Minangkabau</string>
    <string name="lang_kk">Kazakh</string>
    <string name="lang_ky">Kirgistan</string>
    <string name="lang_uz">Uzbek</string>
    <string name="lang_yo">Yoruba</string>
    <string name="lang_zhminnan">Min Selatan</string>
    <string name="lang_zhyue">Kantonis</string>
    <string name="some_articles_may_not_available_in_lang">Beberapa artikel Wikipedia mungkin tidak tersedia dalam bahasa Anda.</string>
    <string name="wiki_menu_download_descr">Peta tambahan diperlukan untuk melihat POI Wikipedia pada peta.</string>
    <string name="shared_string_languages">Bahasa</string>
    <string name="replace_point_descr">Ganti titik lain dengan ini.</string>
    <string name="reset_items_descr">Menyembunyikan pengaturan akan mengatur ulang ke keadaan semula.</string>
    <string name="hidden_items_descr">Item ini disembunyikan dari menu, tetapi opsi atau plugin yang diwakili akan terus berfungsi.</string>
    <string name="shared_string_hidden">Tersembunyi</string>
    <string name="download_slope_maps">Lereng</string>
    <string name="select_distance_route_will_recalc">Pilih jarak setelah itu rute akan dikalkulasi ulang.</string>
    <string name="rendering_attr_piste_type_sleigh_name">Kereta luncur</string>
    <string name="rendering_attr_piste_type_sled_name">Kereta luncur</string>
    <string name="rendering_attr_piste_type_hike_name">Kenaikan</string>
    <string name="rendering_attr_piste_type_skitour_name">Tur ski</string>
    <string name="rendering_attr_piste_type_downhill_name">Turun</string>
    <string name="rendering_attr_piste_difficulty_freeride_name">Freeride</string>
    <string name="app_mode_monowheel">Roda tunggal</string>
    <string name="rendering_attr_highway_class_footway_name">Trotoar</string>
    <string name="rendering_attr_highway_class_track_name">Trek</string>
    <string name="rendering_attr_highway_class_bridleway_name">Kekang</string>
    <string name="rendering_attr_highway_class_steps_name">Langkah</string>
    <string name="lang_oc">Occitan</string>
    <string name="lang_gn_py">Guaraní</string>
    <string name="sett_generic_ext_input">Keyboard</string>
    <string name="index_item_world_basemap_detailed">Peta ikhtisar dunia (rinci)</string>
    <string name="lang_lmo">Lombardia</string>
    <string name="shared_string_sound">Suara</string>
    <string name="rendering_value_brown_name">Cokelat</string>
    <string name="lang_ber">Berber</string>
    <string name="shared_string_target_points">Destinasi</string>
    <string name="navigation_profiles_item">Profil navigasi</string>
    <string name="custom_color">Warna kustom</string>
    <string name="lang_ba">Bashkir</string>
    <string name="lang_bar">Bavaria</string>
    <string name="shared_string_divider">Pembagi</string>
    <string name="shared_string_min">Min</string>
    <string name="shared_string_square">Kotak</string>
    <string name="shared_string_octagon">Segi delapan</string>
    <string name="shared_string_circle">Lingkaran</string>
    <string name="select_shape">Pilih bentuk</string>
    <string name="shared_string_type">Tipe</string>
    <string name="lang_mg">Malagasi</string>
    <string name="measure_distance_item">Ukur jarak</string>
    <string name="system_screen_timeout_descr">Mematikan layar sesuai batas waktu layar sistem.</string>
    <string name="switch_start_finish">Balikkan titik awal &amp; destinasi</string>
    <string name="starting_point">Titik awal</string>
    <string name="system_screen_timeout">Gunakan batas waktu layar sistem</string>
    <string name="turn_on_public_transport_description">Aktifkan untuk melihat rute transportasi umum pada peta.</string>
    <string name="release_3_7">• Peta Lereng luring baru
\n
\n • Kustomisasi penuh Favorit dan Titik Jalan GPX – warna, ikon, bentuk khusus
\n
\n • Sesuaikan urutan item di \"Menu Konteks\", \"Konfigurasi Peta\" dan \"Laci\"
\n
\n • Wikipedia sebagai lapisan terpisah di Konfigurasi peta, pilih hanya bahasa yang diperlukan
\n
\n • Buat filter / peta POI Anda sendiri dengan fleksibilitas total
\n
\n • Ditambahkan opsi untuk memulihkan pengaturan untuk profil khusus
\n
\n • Rute GPX lengkap dari navigasi mendukung jalur lalu lintas dan petunjuk belokan lengkap
\n
\n • Perbaiki ukuran UI pada tablet
\nditampilkan
\n • Perbaiki bug dengan RTL
\n
\n</string>
    <string name="tracker_item">Pelacak OsmAnd</string>
    <string name="osm_live_payment_subscription_management">Pembayaran dibayar dari akun Google Play Anda ketika mengkonfirmasi pembelian.
\n
\nItu diperbarui kecuali dibatalkan sebelum periode perpanjangan yang dipilih.
\n
\nKelola atau batalkan langganan Anda dari pengaturan Google Play Anda kapan saja.</string>
    <string name="ui_customization_description">Sesuaikan jumlah item pada \"Laci\", \"Konfigurasikan Peta\" dan \"Menu Konteks\".
\n
\nNonaktifkan plugin yang tidak digunakan untuk menyembunyikan semua kontrolnya. %1$s.</string>
    <string name="shared_string_status">Status</string>
    <string name="shared_string_widgets">Widget</string>
    <string name="access_widget_expand">Luaskan</string>
    <string name="lang_mk">Makedonia</string>
    <string name="shared_string_remove">Hilangkan</string>
    <string name="app_mode_offroad">Offroad</string>
    <string name="shared_string_description">Deskripsi</string>
    <string name="shared_string_revert">Pulihkan</string>
    <string name="shared_string_location">Lokasi</string>
    <string name="shared_string_near">Dekat</string>
    <string name="shared_string_toolbar">Bilah Alat</string>
    <string name="lang_lo">Laos</string>
    <string name="shared_string_waypoints">Titik jalan</string>
    <string name="sett_wunderlinq_ext_input">WunderLINQ</string>
    <string name="shared_string_undefined">Tidak tersedia</string>
    <string name="lang_ne">Nepali</string>
    <string name="routing_attr_piste_type_sled_name">Kereta luncur</string>
    <string name="lang_scn">Sisilia</string>
    <string name="lang_sco">Skotlandia</string>
    <string name="reorder_or_hide_from">Susun ulang atau sembunyikan item dari %1$s.</string>
    <string name="app_mode_camper">Kemping</string>
    <string name="shared_string_commit">Komit</string>
    <string name="settings_item_import_error">Tidak dapat mengimpor dari \'%1$s\'.</string>
    <string name="turn_screen_on_descr">PIlih opsi bangunan layar (dan pastikan OsmAnd berada di latar belakang ketika perangkat dikunci):</string>
    <string name="radius_ruler_item">Penggaris radius</string>
    <string name="navigate_point_mgrs">MGRS</string>
    <string name="shared_string_crash">Mogok</string>
    <string name="transfers">Transfer</string>
    <string name="lang_nap">Napolitan</string>
    <string name="lang_tg">Tajik</string>
    <string name="select_track_file">Pilih file trek</string>
    <string name="settings_item_read_error">Tidak dapat membaca dari \'%1$s\'.</string>
    <string name="changes_applied_to_profile">Perubahan diterapkan pada profil \'%1$s\'.</string>
    <string name="shared_string_terrain">Medan</string>
    <string name="rendering_attr_piste_type_connection_name">Koneksi</string>
    <string name="rendering_attr_piste_difficulty_connection_name">Koneksi</string>
    <string name="navigate_point_format_mgrs">MGRS</string>
    <string name="rendering_attr_surface_unpaved_name">Tidak beraspal</string>
    <string name="rendering_attr_surface_cobblestone_name">Batu besar</string>
    <string name="rendering_attr_surface_pebblestone_name">Batu kerikil</string>
    <string name="rendering_attr_highway_class_service_name">Layanan</string>
    <string name="rendering_attr_highway_class_path_name">Jalur</string>
    <string name="rendering_attr_highway_class_cycleway_name">Jalur sepeda</string>
    <string name="rendering_attr_undefined_name">Tidak tersedia</string>
    <string name="transport_nearby_routes">Dalam</string>
    <string name="shared_string_current">Saat ini</string>
    <string name="si_mph">Mil per jam</string>
    <string name="si_min_m">Menit per mil</string>
    <string name="si_nm">Mil bahari</string>
    <string name="rendering_value_pink_name">Merah muda</string>
    <string name="auto_zoom_close">Untuk close-up</string>
    <string name="sett_no_ext_input">Nihil</string>
    <string name="osmand_service">Mode latar belakang</string>
    <string name="gpx_parse_error">Masalah ditemukan dengan sebuah berkas GPX.
\n
\nAnda dapat menghubungi dukungan OsmAnd untuk menyelidiki.</string>
    <string name="lenght_limit_description">Sediakan panjang kendaraan Anda, beberapa pembatasan rute mungkin diterapkan untuk kendaraan panjang.</string>
    <string name="select_wikipedia_article_langs">Pilih bahasa untuk artikel Wikipedia pada peta. Beralih ke bahasa apa pun yang tersedia saat membaca artikel.</string>
    <string name="shared_string_language">Bahasa</string>
    <string name="lang_tt">Tatar</string>
    <string name="lang_ur">Urdu</string>
    <string name="divider_descr">Elemen di bawah titik ini dipisahkan oleh pembagi.</string>
    <string name="additional_actions_descr">Akses tindakan ini dengan mengetuk tombol “%1$s”.</string>
    <string name="main_actions">Tindakan utama</string>
    <string name="main_actions_descr">Hanya memiliki empat tombol.</string>
    <string name="clear_recorded_data_warning">Hapus data yang direkam\?</string>
    <string name="routing_profile_direct_to">Langsung ke titik</string>
    <string name="rendering_attr_piste_type_nordic_name">Nordik</string>
    <string name="analytics_pref_title">Analitik</string>
    <string name="rendering_attr_surface_sett_name">Sett</string>
    <string name="shared_string_swap">Tukar</string>
    <string name="shared_string_gpx_points">Titik</string>
    <string name="search_poi_types">Cari tipe POI</string>
    <string name="download_unsupported_action">Tindakan %1$s tidak didukung</string>
    <string name="search_poi_types_descr">Gabungkan jenis POI dari berbagai kategori. Ketuk sakelar untuk memilih semua, ketuk sisi kiri untuk pilihan kategori.</string>
    <string name="lang_war">Waray</string>
    <string name="shared_string_routing">Perutean</string>
    <string name="clear_all_intermediates">Hapus semua titik perantara</string>
    <string name="lang_fy">Frysk</string>
    <string name="lang_mn">Mongolia</string>
    <string name="lang_my">Birma</string>
    <string name="shared_string_angle">Sudut</string>
    <string name="shared_string_preparing">Mempersiapkan</string>
    <string name="shared_string_profiles">Profil</string>
    <string name="rendering_attr_piste_difficulty_aerialway_name">Jalur udara</string>
    <string name="rendering_attr_surface_paved_name">Beraspal</string>
    <string name="rendering_attr_surface_compacted_name">Dipadatkan</string>
    <string name="shared_string_marker">Penanda</string>
    <string name="lang_kab">Kabyle</string>
    <string name="error_avoid_specific_road">Tidak ada jalan pintas yang ditemukan</string>
    <string name="shared_string_waypoint">Titik jalan</string>
    <string name="auto_zoom_far">Ke mid-range</string>
    <string name="extra_maps_menu_group">Peta tambahan</string>
    <string name="shared_preference">Terbagi</string>
    <string name="rendering_attr_piste_difficulty_undefined_name">Nihil</string>
    <string name="osm_edits">Suntingan OSM</string>
    <string name="rendering_attr_showRoadMaps_name">Peta hanya jalan</string>
    <string name="map_widget_vector_attributes">Atribut rendering</string>
    <string name="free">Tersisa %1$s</string>
    <string name="rendering_attr_transportStops_name">Perhentian transportasi</string>
    <string name="speak_favorites">Favorit terdekat</string>
    <string name="edit_tilesource_choose_existing">Pilih yang sudah ada…</string>
    <string name="layer_map_appearance">Konfigurasi layar</string>
    <string name="download_srtm_maps">Garis kontur</string>
    <string name="current_route">Rute saat ini</string>
    <string name="waypoint_visit_before">Kunjungi sebelum</string>
    <string name="shared_string_deselect_all">Batalkan semua pilihan</string>
    <string name="shared_string_clear_all">Hapus semua</string>
    <string name="srtm_plugin_name">Topografi</string>
    <string name="edit_group">Sunting grup</string>
    <string name="proxy_host_title">Host Proksi</string>
    <string name="app_modes_choose">Profil aplikasi</string>
    <string name="download_roads_only_maps">Peta hanya jalan</string>
    <string name="safe_mode">Mode aman</string>
    <string name="close_changeset">Tutup set perubahan</string>
    <string name="map_widget_monitoring_services">Layanan pencatatan</string>
    <string name="no_route">Tidak ada rute</string>
    <string name="show_traffic_warnings">Peringatan lalu lintas</string>
    <string name="left_side_navigation">Lalu lintas kiri</string>
    <string name="amenity_type_user_defined">Ditetapkan oleh pengguna</string>
    <string name="confirm_every_run">Selalu tanya</string>
    <string name="voice_provider">Panduan suara</string>
    <string name="native_rendering">Perenderan asli</string>
    <string name="bearing_secondary_desc">Anda dapat mengubah format data yang digunakan dalam: %1$s – %2$s – %3$s.</string>
    <string name="coordinates_widget_secondary_desc">Anda dapat mengubah format koordinat dalam %1$s – %2$s – %3$s.</string>
    <string name="storage_directory">Penyimpanan Peta</string>
    <string name="rendering_attr_hideHouseNumbers_name">Nomor rumah</string>
    <string name="shared_string_logoff">Keluar</string>
    <string name="drawer">Daftar datar</string>
    <string name="track_segments">Segmen trek</string>
    <string name="route_points">Titik rute</string>
    <string name="shared_string_remember_my_choice">Ingat pilihan</string>
    <string name="save_track_interval_globally">Interval pencatatan</string>
    <string name="proxy_port_title">Port Proksi</string>
    <string name="index_item_nation_addresses">alamat nasional</string>
    <string name="index_item_world_seamarks">Tanda laut dunia</string>
    <string name="gpx_info_asc_altitude">Turun/naik: %1$s</string>
    <string name="local_index_routing_data">Data perutean</string>
    <string name="poi_filter_nominatim">Nominatim Daring</string>
    <string name="local_indexes_cat_srtm">Garis kontur</string>
    <string name="av_def_action_choose">Pada permintaan</string>
    <string name="delete_target_point">Hapus tujuan</string>
    <string name="routing_attr_height_name">Tinggi</string>
    <string name="rendering_attr_hideNonVehicleHighways_name">Jalan raya non-kendaraan</string>
    <string name="speak_cameras">Kamera kecepatan</string>
    <string name="storage_directory_manual">Ditetapkan secara manual</string>
    <string name="storage_directory_default">Memori internal</string>
    <string name="gps_status">Status GPS</string>
    <string name="speak_pedestrian">Penyeberangan pejalan kaki</string>
    <string name="traffic_warning_railways">Perlintasan kereta api</string>
    <string name="osb_comment_dialog_success">Komentar ditambahkan</string>
    <string name="map_widget_appearance_rem">Elemen yang tersisa</string>
    <string name="traffic_warning_border_control">Gerbang perbatasan</string>
    <string name="traffic_warning_speed_camera">Kamera kecepatan</string>
    <string name="rendering_attr_hideAccess_name">Pembatasan akses</string>
    <string name="rendering_attr_showCycleRoutes_name">Rute bersepeda</string>
    <string name="gpx_selection_number_of_points">%1$s titik</string>
    <string name="gpx_selection_point">Titik %1$s</string>
    <string name="lang_no">Norwegia</string>
    <string name="routing_attr_weight_name">Berat</string>
    <string name="battery_widget_desc">Menampilkan tingkat baterai perangkat Anda.</string>
    <string name="arrival_time_widget_desc">Waktu tiba di titik tujuan.</string>
    <string name="shared_string_widget">Widget</string>
    <string name="osb_comment_dialog_author">Nama penulis</string>
    <string name="storage_directory_external">Penyimpanan eksternal</string>
    <string name="storage_directory_multiuser">Penyimpanan beberapa pengguna</string>
    <string name="waypoint_visit_after">Kunjungi setelah</string>
    <string name="show_pedestrian_warnings">Penyeberangan pejalan kaki</string>
    <string name="traffic_warning_pedestrian">Penyeberangan pejalan kaki</string>
    <string name="rendering_attr_streetLighting_name">Penerangan jalan</string>
    <string name="gpx_split_interval">Interval pisah</string>
    <string name="osmo_edit_color">Warna tampilan</string>
    <string name="gpx_info_subtracks">Subtrek: %1$s</string>
    <string name="routing_attr_avoid_motorway_name">Tidak ada jalan raya</string>
    <string name="cancel_route">Abaikan rute\?</string>
    <string name="map_widget_max_speed">Batas kecepatan</string>
    <string name="map_widget_config">Konfigurasi layar</string>
    <string name="local_index_installed">Versi lokal</string>
    <string name="tts_language_not_supported_title">Bahasa tidak didukung</string>
    <string name="tts_missing_language_data_title">Data hilang</string>
    <string name="track_points">Titik trek</string>
    <string name="days_behind">hari di belakang</string>
    <string name="rendering_attr_pisteRoutes_name">Lereng ski</string>
    <string name="rendering_attr_pisteGrooming_name">Perawatan piste</string>
    <string name="gpx_selection_points">%1$s
\nTitik</string>
    <string name="auto_zoom_farthest">Ke jarak panjang</string>
    <string name="speech_rate">Tingkat Ucapan</string>
    <string name="map_widget_intermediate_distance">Tujuan perantara</string>
    <string name="radius_rules_widget_desc">Alat penggaris radius menampilkan lingkaran jarak di sekitar sebuah titik yang dipilih di peta.</string>
    <string name="gps_info_widget_desc">Menunjukkan jumlah satelit yang saat ini terlihat dan digunakan.</string>
    <string name="max_speed_widget_desc">Menampilkan batas kecepatan untuk jalan mengemudi saat ini.</string>
    <string name="current_time_widget_desc">Menunjukkan waktu saat ini dari perangkat Anda.</string>
    <string name="use_fluorescent_overlays">Hamparan fluoresen</string>
    <string name="routing_attr_avoid_4wd_only_description">Hindari jalan yang hanya cocok untuk kendaraan 4WD saja</string>
    <string name="mapillary_widget_desc">Menyediakan akses cepat ke aplikasi Mapillary untuk menambahkan citra tingkat jalanan.</string>
    <string name="av_notes_choose_action_widget_desc">Pilih tindakan.</string>
    <string name="altitude_widget_desc">Menunjukkan ketinggian di atas permukaan laut dari lokasi geografis saat ini.</string>
    <string name="current_speed_widget_desc">Menampilkan kecepatan Anda saat ini yang dilaporkan dari GPS.</string>
    <string name="magnetic_bearing_widget_desc">Sudut antara utara magnetik dan titik target diamati dari lokasi Anda.</string>
    <string name="time_to_go_desc">Waktu dalam menit atau jam yang dibutuhkan untuk mencapai tujuan Anda.</string>
    <string name="show_cameras">Kamera kecepatan</string>
    <string name="global_app_allocated_memory">Memori yang dialokasikan</string>
    <string name="routing_attr_avoid_4wd_only_name">Hindari jalan 4WD</string>
    <string name="widget_secondary_desc_part_of">Bagian dari plugin %1$s.</string>
    <string name="parking_widget_desc">Menampilkan jarak dari pusat layar ke tempat parkir Anda.</string>
    <string name="elevation_profile_widget_desc">Menampilkan profil ketinggian dan kemiringan dari rute saat ini.</string>
    <string name="button_upgrade_osmandplus">Tingkatkan OsmAnd+</string>
    <string name="map_widget_map_rendering">Perenderan peta</string>
    <string name="routing_preferences_descr">Preferensi perutean</string>
    <string name="interrupt_music">Jeda musik</string>
    <string name="lang_sr">Serbia (Sirilik)</string>
    <string name="map_widget_top">Bilah status</string>
    <string name="welmode_download_maps">Unduh peta</string>
    <string name="shared_string_speed">Kecepatan</string>
    <string name="clear_destination">Hapus tujuan</string>
    <string name="layer_hillshade">Lapisan bayangan bukit</string>
    <string name="suggested_maps_descr">Peta ini diperlukan untuk plugin.</string>
    <string name="select_navigation_icon">Posisikan ikon saat bergerak</string>
    <string name="profile_backup_failed">Tidak dapat mencadangkan profil.</string>
    <string name="importing_from">Mengimpor data dari %1$s</string>
    <string name="shared_string_import_complete">Impor selesai</string>
    <string name="import_complete_description">Telah mengimpor semua data dari %1$s. Gunakan tombol di bawah untuk membuka bagian aplikasi apa pun untuk mengelolanya.</string>
    <string name="shared_string_zoom_levels">Tingkat perbesaran</string>
    <string name="slope_read_more">Baca lebih lanjut tentang lereng di %1$s.</string>
    <string name="shared_string_rendering_style">Gaya perenderan</string>
    <string name="shared_string_include_data">Sertakan data tambahan</string>
    <string name="monitoring_min_distance_descr">Mengaktifkan saringan ini dapat menghindari perekaman data tambahan apabila pergerakan hampir tidak terdeteksi. Juga meningkatkan penampilan spasial trek tanpa pemrosesan lebih lanjut.</string>
    <string name="multimedia_rec_split_title">Potong rekaman</string>
    <string name="multimedia_photo_play_sound">Suara rana kamera</string>
    <string name="osm_authorization_success">Otorisasi berhasil</string>
    <string name="reset_all_profile_settings_descr">Atur ulang semua pengaturan profil ke bawaan instalasi.</string>
    <string name="select_map_icon">Posisi ikon saat istirahat</string>
    <string name="delete_profiles_descr">Mengetuk \'Terapkan\' akan menghapus profil yang dihapus secara permanen.</string>
    <string name="master_profile">Profil utama</string>
    <string name="terrain_empty_state_text">Menunjukkan bayangan bukit atau lereng pada peta. Baca lebih lanjut tentang jenis peta ini di situs kami.</string>
    <string name="keep_both">Simpan keduanya</string>
    <string name="use_system_screen_timeout">Gunakan batas waktu layar sistem</string>
    <string name="add_new_custom_category_button_promo">Tambahkan kategori kustom baru dengan memilih satu atau beberapa kategori.</string>
    <string name="live_monitoring_time_buffer">Penyangga waktu</string>
    <string name="live_monitoring_tracking_interval">Interval pelacakan</string>
    <string name="monitoring_min_distance_descr_side_effect">Efek samping: Periode istirahat tidak dicatat sama sekali atau hanya sebagai masing-masing satu titik. Pergerakan kecil (misalnya, ke sisi jalan untuk menandai kemungkinan belokan dalam perjalanan Anda) dapat disaring. Perhatikan, bahwa file Anda akan berisi lebih sedikit informasi untuk pasca-pemrosesan, dan pada saat yang sama berpotensi menyimpan artefak GPS yang disebabkan oleh penerimaan yang buruk atau efek chipset.</string>
    <string name="import_routing_file">Impor berkas perutean</string>
    <string name="import_profile">Impor profil</string>
    <string name="monitoring_prefs_descr">Navigasi, akurasi pencatatan</string>
    <string name="osm_editing_prefs_descr">Masuk, kata sandi, penyuntingan luring</string>
    <string name="live_monitoring">Pelacakan daring</string>
    <string name="save_track_logging_accuracy">Akurasi pencatatan</string>
    <string name="new_plugin_added">Plugin baru ditambahkan</string>
    <string name="hillshade_description">Peta bayangan bukit menggunakan nuansa gelap untuk menunjukkan lereng, puncak, dan dataran rendah.</string>
    <string name="monitoring_min_accuracy_descr_remark">Keterangan: Jika GPS telah mati segera sebelum rekaman, titik pertama yang diukur mungkin memiliki akurasi yang menurun, jadi dalam kode kami, kami mungkin ingin menunggu sedetik atau lebih sebelum merekam titik (atau merekam yang terbaik dari 3 poin berturut-turut, dll.), Tetapi ini belum diimplementasikan.</string>
    <string name="export_profile_failed">Tidak dapat mengekspor profil.</string>
    <string name="items_added">Item ditambahkan</string>
    <string name="route_maneuvers_desc">Widget navigasi diaktifkan selama navigasi untuk menampilkan informasi seperti jarak, waktu kedatangan atau kiri, belokan berikutnya, arah, nama jalan saat ini, informasi jalur, kecepatan maksimal, peringatan mendekat, POI, titik jalan.</string>
    <string name="route_maneuvers">Manuver rute</string>
    <string name="get_altitude_information">Dapatkan informasi ketinggian</string>
    <string name="monitoring_min_speed_descr_recommendation">Rekomendasi: Coba gunakan deteksi gerakan melalui filter perpindahan minimum pencatatan (B) terlebih dahulu, ini dapat menghasilkan hasil yang lebih baik, dan Anda akan kehilangan lebih sedikit data. Jika trek Anda tetap berisik pada kecepatan rendah, coba nilai non-nol di sini. Harap dicatat bahwa beberapa pengukuran mungkin tidak melaporkan nilai kecepatan sama sekali (beberapa metode berbasis jaringan), dalam hal ini Anda tidak akan merekam apa pun.</string>
    <string name="tracks_view_descr">Trek yang Anda rekam ada di %1$s, atau folder OsmAnd.</string>
    <string name="edit_profiles">Sunting profil</string>
    <string name="added_profiles_descr">Profil yang ditambahkan oleh plugin</string>
    <string name="track_saved">Trek disimpan</string>
    <string name="reset_to_default_category_button_promo">\'Atur ulang ke bawaan\' akan mengembalikan urutan pengurutan ke instalasi bawaan.</string>
    <string name="select_color">Pilih warna</string>
    <string name="save_heading">Sertakan heading</string>
    <string name="use_system_screen_timeout_promo">Dinonaktifkan secara default: Saat OsmAnd berjalan di latar depan, waktu layar tidak akan habis.
\n
\nJika diaktifkan, OsmAnd akan menggunakan pengaturan batas waktu sistem.</string>
    <string name="import_from_file">Impor dari file</string>
    <string name="monitoring_min_accuracy_descr_recommendation">Rekomendasi: Sulit untuk memprediksi apa yang akan direkam dan apa yang tidak, mungkin yang terbaik adalah mematikan filter ini.</string>
    <string name="restore_all_profile_settings_descr">Semua pengaturan profil akan dikembalikan ke keadaan semula setelah membuat/mengimpor profil ini.</string>
    <string name="saving_new_profile">Menyimpan profil baru</string>
    <string name="monitoring_min_accuracy_descr">Ini hanya akan merekam titik yang diukur dengan indikasi akurasi minimum (dalam meter/kaki, seperti yang dilaporkan oleh Android untuk chipset Anda). Akurasi adalah kedekatan pengukuran dengan posisi sebenarnya, dan tidak berhubungan langsung dengan presisi, yang merupakan hamburan pengukuran berulang.</string>
    <string name="monitoring_min_accuracy_descr_side_effect">Efek samping: Sebagai hasil penyaringan dengan akurasi, poin mungkin hilang sama sekali untuk mis. di bawah jembatan, di bawah pohon, di antara gedung-gedung tinggi, atau dengan kondisi cuaca tertentu.</string>
    <string name="reset_all_profile_settings">Atur ulang semua pengaturan profil\?</string>
    <string name="profile_import">Impor profil</string>
    <string name="terrain_slider_description">Atur tingkat perbesaran minimum dan maksimum di mana lapisan akan ditampilkan.</string>
    <string name="lanes_widgets_desc">Menampilkan tata letak jalur jalan saat ini dan menyoroti satu yang akan digunakan saat bernavigasi.</string>
    <string name="map_markers_bar_widget_desc">Widget bilah atas menampilkan jarak dan arah ke penanda Peta berikutnya dari lokasi Anda saat ini. Widget dapat diatur untuk menampilkan 1 atau 2 penanda.</string>
    <string name="street_name_widget_desc">Widget Nama jalan menampilkan nama jalan saat ini dengan panah lokasi lurus, atau nama jalan berikutnya dengan panah yang menandakan belokan berikutnya.</string>
    <string name="audio_video_notes_desc">Menyediakan akses cepat untuk memulai/mengakhiri catatan audio, video, atau foto.</string>
    <string name="navigation_points">Titik navigasi</string>
    <string name="get_altitude_data">Dapatkan data ketinggian</string>
    <string name="file_does_not_contain_routing_rules">Tidak ada aturan perutean di \'%1$s\'. Mohon pilih file yang lain.</string>
    <string name="not_support_file_type_with_ext">Pilih file ekstensi %1$s yang didukung sebagai gantinya.</string>
    <string name="shared_string_poi_types">Tipe POI</string>
    <string name="shared_string_nothing_selected">Tidak ada yang dipilih</string>
    <string name="shared_string_quick_actions">Tindakan cepat</string>
    <string name="listed_exist">Terdaftar %1$s, sudah ada di OsmAnd.</string>
    <string name="live_monitoring_descr">Memungkinkan berbagi lokasi saat ini menggunakan perekaman perjalanan.</string>
    <string name="colour_of_circles">Warna lingkaran</string>
    <string name="compass_on_circles">Kompas pada lingkaran</string>
    <string name="distance_circles">Jarak lingkaran</string>
    <string name="circle_settings">Pengaturan lingkaran</string>
    <string name="navigation_points_desc">Widget navigasi diaktifkan selama navigasi untuk menampilkan informasi seperti jarak, waktu kedatangan atau tersisa, belokan berikutnya, arah, nama jalan saat ini atau berikutnya, informasi jalur, kecepatan maksimal, peringatan mendekat, POI, titik jalan.</string>
    <string name="calculating_altitude">Menghitung ketinggian</string>
    <string name="calculate_online">Kalkulasi secara daring</string>
    <string name="track_attach_to_the_roads_descr">Trek akan dilampirkan ke jalan menggunakan peta luring, geometri trek akan diubah.</string>
    <string name="calculate_altitude">Hitung ketinggian</string>
    <string name="no_altitude_data">Tidak ada data ketinggian</string>
    <string name="restore_all_profile_settings">Pulihkan semua pengaturan profil\?</string>
    <string name="checking_for_duplicate_description">OsmAnd periksa %1$s untuk duplikat dengan item yang ada di aplikasi.
\n
\nMungkin perlu beberapa waktu.</string>
    <string name="slope_download_description">Peta tambahan diperlukan untuk melihat lereng di peta.</string>
    <string name="hillshade_download_description">Peta tambahan diperlukan untuk melihat bayangan bukit di peta.</string>
    <string name="slope_description">Lereng menggunakan warna untuk memvisualisasikan kecuraman medan.</string>
    <string name="shared_string_angle_param">Sudut: %s°</string>
    <string name="recalc_angle_dialog_title">Sudut minimum antara lokasi dan rute saya</string>
    <string name="shared_string_app_default_w_val">Bawaan Aplikasi (%s)</string>
    <string name="plugin_prefs_reset_successful">Semua pengaturan plugin dikembalikan ke default.</string>
    <string name="profile_prefs_reset_successful">Semua pengaturan profil dikembalikan ke bawaan.</string>
    <string name="import_profile_dialog_description">Profil yang diimpor berisi data tambahan. Ketuk \"Impor\" untuk mengimpor data profil saja, atau pilih data tambahan.</string>
    <string name="permission_is_required">Izin diperlukan untuk menggunakan opsi ini.</string>
    <string name="monitoring_min_speed_descr">Ini adalah filter cut-off kecepatan rendah untuk tidak merekam titik di bawah kecepatan tertentu. Ini dapat membuat trek yang direkam terlihat lebih halus saat dilihat di peta.</string>
    <string name="reset_confirmation_descr">Mengetuk %1$s akan membuang semua perubahan Anda.</string>
    <string name="desert_render_descr">Untuk gurun dan daerah berpenduduk jarang lainnya. Lebih rinci.</string>
    <string name="save_heading_descr">Simpan heading ke setiap titik trek saat merekam.</string>
    <string name="rendering_attr_showCycleNodeNetworkRoutes_name">Tampilkan rute siklus jaringan simpul</string>
    <string name="empty_filename">Nama file kosong</string>
    <string name="profile_import_descr">Tambahkan profil dengan membuka filenya dengan OsmAnd.</string>
    <string name="quick_action_contour_lines_descr">Tombol menampilkan atau menyembunyikan garis kontur pada peta.</string>
    <string name="routing_attr_driving_style_prefer_unpaved_description">Lebih suka jalan yang tidak beraspal daripada jalan beraspal untuk perutean.</string>
    <string name="coordinates_widget_desc">Menampilkan koordinat geografis dari geolokasi saat ini.</string>
    <string name="bearing_desc">Menampilkan bantalan absolut atau relatif ke sebuah sasaran dalam satuan sudut (dalam mode 180 derajat, 360 derajat, atau miliradian).</string>
    <string name="app_mode_mountain_bicycle">Sepeda gunung</string>
    <string name="recalc_angle_dialog_descr">Segmen ekstra lurus antara lokasi saya dan rute yang dihitung akan ditampilkan hingga rute dihitung ulang</string>
    <string name="quick_action_hillshade_descr">Tombol untuk menampilkan atau menyembunyikan bayangan bukit di peta.</string>
    <string name="export_profile_dialog_description">Pilih data tambahan untuk diekspor bersama dengan profil.</string>
    <string name="monitoring_min_speed_descr_side_effect">Efek samping: Trek Anda akan kehilangan semua bagian di mana kriteria kecepatan minimum tidak terpenuhi (misalnya di mana Anda mendorong sepeda Anda ke atas bukit yang curam). Juga, tidak akan ada informasi tentang periode istirahat, seperti perhentian. Ini memiliki efek pada analisis atau pasca-pemrosesan apa pun, seperti ketika mencoba menentukan total panjang perjalanan Anda, waktu bergerak, atau kecepatan rata-rata Anda.</string>
    <string name="default_speed_dialog_msg">Perkiraan waktu kedatangan untuk jenis jalan yang tidak diketahui, dan membatasi kecepatan untuk semua jalan (dapat mempengaruhi perutean)</string>
    <string name="export_profile">Ekspor profil</string>
    <string name="monitoring_min_speed_descr_remark">Keterangan: pemeriksaan kecepatan &gt; 0: Sebagian besar chipset GPS melaporkan nilai kecepatan hanya jika algoritma menentukan Anda sedang bergerak, dan tidak ada jika Anda tidak. Oleh karena itu menggunakan pengaturan &gt; 0 dalam filter ini dalam arti menggunakan deteksi gerakan chipset GPS. Tetapi bahkan jika tidak disaring di sini pada waktu perekaman, kami masih menggunakan fitur ini dalam analisis GPX kami untuk menentukan Jarak yang dikoreksi, yaitu nilai yang ditampilkan di bidang itu adalah jarak yang direkam saat bergerak.</string>
    <string name="edit_profiles_descr">Profil bawaan OsmAnd tidak dapat dihapus, tetapi dinonaktifkan (pada layar sebelumnya), atau diurutkan ke bawah.</string>
    <string name="rendering_value_walkingRoutesOSMCNodes_name">Jaringan simpul</string>
    <string name="route_start_point">Titik awal</string>
    <string name="overwrite_profile_q">\'%1$s\' sudah ada. Timpa\?</string>
    <string name="monitoring_min_distance_descr_recommendation">Rekomendasi: Tetapkan perpindahan 5 meter jika Anda tidak ingin mencatat detail kecil dari rute Anda, dan tidak memerlukan data tambahan tentang periode istirahat Anda.</string>
    <string name="apply_preference_to_all_profiles">Terapkan perubahan ini ke semua atau profil yang dipilih.</string>
    <string name="routing_attr_allow_private_for_truck_description">Izinkan akses ke area pribadi untuk truk.</string>
    <string name="map_widget_trip_recording_distance">Jarak</string>
    <string name="rendering_attr_horseRoutes_name">Rute kuda</string>
    <string name="osm_save_offline">Simpan secara luring</string>
    <string name="osn_reopen_dialog_title">Buka kembali catatan</string>
    <string name="osn_close_dialog_title">Tutup catatan</string>
    <string name="lang_als">Albania (Tosk)</string>
    <string name="edit_profile_setup_subtitle">Profil menyimpan pengaturannya sendiri</string>
    <string name="routeInfo_piste_type_name">Jenis piste</string>
    <string name="language_and_output">Bahasa dan keluaran</string>
    <string name="routeInfo_piste_difficulty_name">Kesulitan piste</string>
    <string name="download_detailed_map">Unduh peta %s terperinci untuk melihat area ini.</string>
    <string name="navigate_point_format_swiss_grid">Kisi Swiss (CH1903)</string>
    <string name="coordinates_format_info">Format yang dipilih akan diterapkan di seluruh aplikasi.</string>
    <string name="route_parameters_info">Pengaturan untuk perutean di profil \"%1$s\" yang dipilih.</string>
    <string name="screen_alerts_descr">Peringatan yang ditampilkan di kiri bawah selama navigasi.</string>
    <string name="reset_to_default">Atur ulang ke default</string>
    <string name="voice_announces_descr">Instruksi dan pengumuman navigasi</string>
    <string name="route_parameters_descr">Konfigurasikan parameter rute</string>
    <string name="voice_announces">Perintah suara</string>
    <string name="route_parameters">Parameter rute</string>
    <string name="av_video_quality_low">Kualitas terendah</string>
    <string name="plugins_settings">Pengaturan plugin</string>
    <string name="application_profile_changed">Profil aplikasi berubah menjadi \"%s\"</string>
    <string name="start_up_message_pref">Pesan pembuka</string>
    <string name="routing_attr_max_num_changes_description">Tentukan batas atas perubahan</string>
    <string name="routing_attr_max_num_changes_name">Jumlah perubahan</string>
    <string name="rendering_attr_currentTrackColor_description">Warna GPX</string>
    <string name="shared_string_mode">Mode</string>
    <string name="radius_ruler_mode_desc">Mengetuk widget akan beralih ke mode penggaris Radius.</string>
    <string name="get_discount_title">Dapatkan %1$d %2$s dengan diskon %3$s.</string>
    <string name="rendering_attr_currentTrackWidth_description">Lebar GPX</string>
    <string name="map_widget_true_bearing">Bantalan sebenarnya</string>
    <string name="shared_string_by_default">Secara default</string>
    <string name="manage_profiles_descr">Buat, impor, sunting profil</string>
    <string name="screen_alerts">Peringatan layar</string>
    <string name="explore_plans">Jelajahi Paket</string>
    <string name="rendering_attr_hideMilitaryAreas_name">Sembunyikan area militer</string>
    <string name="rendering_attr_weatherTempContours_name">Isolin suhu</string>
    <string name="map_widget_trip_recording_uphill">Jalan menanjak</string>
    <string name="rendering_attr_hideMilitaryAreas_description">Sembunyikan area militer</string>
    <string name="update_all_maps">Perbarui semua peta</string>
    <string name="navigate_point_format_swiss_grid_plus">Kisi Swiss (CH1903+)</string>
    <string name="routeInfo_winter_ice_road_name">Jalan musim dingin dan es</string>
    <string name="turn_screen_on_sensor">Gunakan sensor jarak</string>
    <string name="edit_profile_setup_title">Atur profil</string>
    <string name="average_speed_time_interval_desc">Tentukan interval waktu untuk kecepatan rata-rata.</string>
    <string name="average_speed_widget_desc">Menampilkan kecepatan rata-rata perjalanan saat ini.</string>
    <string name="map_widget_average_speed">Kecepatan rata-rata</string>
    <string name="map_widget_time_to_intermediate">Waktu ke perantara</string>
    <string name="routing_attr_allow_private_for_truck_name">Izinkan akses pribadi (truk)</string>
    <string name="map_widget_trip_recording_downhill">Jalan menurun</string>
    <string name="map_widget_trip_recording_duration">Durasi</string>
    <string name="routing_attr_hazmat_category_name">Kategori hazmat</string>
    <string name="routing_attr_hazmat_category_description">Kategori bahan berbahaya / Pertimbangkan izin akses hazmat</string>
    <string name="routing_attr_avoid_fords_name">Hindari ford</string>
    <string name="routing_attr_avoid_fords_description">Hindari ford</string>
    <string name="app_mode_utv">Bersebelahan</string>
    <string name="enter_path_to_folder">Masukkan jalur ke folder</string>
    <string name="mgrs_format_descr">OsmAnd menggunakan MGRS, yang mirip dengan format UTM NATO.</string>
    <string name="wake_time">Batas waktu setelah bangun</string>
    <string name="edit_profile_screen_options_subtitle">Pilih opsi layar untuk profil</string>
    <string name="edit_profile_nav_settings_subtitle">Pilih pengaturan navigasi untuk profil</string>
    <string name="switch_profile">Beralih profil</string>
    <string name="rec_split">Pemisah Rekaman</string>
    <string name="live_updates">Pembaruan langsung</string>
    <string name="osn_close_dialog_success">Catatan ditutup</string>
    <string name="manage_profiles">Kelola profil aplikasi…</string>
    <string name="rendering_attr_piste_type_snow_park_name">Taman medan</string>
    <string name="navigate_point_format_olc">Kode Lokasi Terbuka</string>
    <string name="rendering_attr_showLez_description">Tampilkan Zona Emisi Rendah pada peta. Tidak memengaruhi perutean.</string>
    <string name="shared_string_track_is_saved">Trek %s telah disimpan</string>
    <string name="shared_string_open_track">Buka trek</string>
    <string name="av_video_quality_high">Kualitas tertinggi</string>
    <string name="osn_add_dialog_title">Buat catatan</string>
    <string name="routing_attr_avoid_stairs_name">Tidak ada tangga</string>
    <string name="store_tracks_in_rec_directory">Rekam trek ke folder \'rec\'</string>
    <string name="store_tracks_in_daily_directories">Rekam trek dalam folder harian</string>
    <string name="store_tracks_in_daily_directories_descrp">Rekam trek dalam sub-folder per hari perekaman (seperti 2018-01-01).</string>
    <string name="update_all_maps_q">Perbarui semua peta (%1$d)\?</string>
    <string name="app_mode_campervan">Mobil kemah (RV)</string>
    <string name="rendering_attr_showLez_name">Tampilkan Zona Emisi Rendah</string>
    <string name="temporary_conditional_routing">Pertimbangkan batasan sementara</string>
    <string name="rendering_attr_winter_road_name">Jalan musim dingin</string>
    <string name="av_audio_bitrate">Kecepatan bit audio</string>
    <string name="configure_profile">Konfigurasi profil</string>
    <string name="utm_format_descr">OsmAnd menggunakan Standar UTM, yang serupa tetapi tidak identik dengan format UTM NATO.</string>
    <string name="routing_attr_avoid_highway_description">Hindari jalan tol</string>
    <string name="routing_attr_avoid_highway_name">Hindari jalan tol</string>
    <string name="average_speed_skip_stops">Perhitungkan pemberhentian</string>
    <string name="lang_sat">Santali</string>
    <string name="time_to_navigation_point_widget_settings_desc">Ketuk widget untuk mengubah mode.</string>
    <string name="rendering_attr_weatherPressureContours_name">Isolin tekanan</string>
    <string name="rendering_attr_horseScale_name">Kesulitan jalur kuda</string>
    <string name="map_widget_time_to_destination">Waktu ke tujuan</string>
    <string name="map_widget_distance_to_intermediate">Jarak ke perantara</string>
    <string name="routing_attr_hazmat_category_no_restrictions_name">A (Tanpa batasan)</string>
    <string name="release_3_5">• Pengaturan aplikasi dan profil yang diperbarui: Pengaturan sekarang diatur menurut jenisnya. Setiap profil bisa dikustomisasi secara terpisah.
\n
\n • Dialog unduhan peta baru yang menyarankan peta untuk diunduh saat menjelajah
\n
\n • Perbaikan tema gelap
\n
\n • Perbaiki beberapa masalah perutean di seluruh dunia
\n
\n • Peta dasar yang diperbarui dengan jaringan jalan yang lebih terperinci
\n
\n • Memperbaiki area banjir di seluruh dunia
\n
\n • Perutean ski: Tambahkan profil ketinggian dan kesulitan rute ke detail rute
\n
\n • Perbaikan kutu lainnya
\n
\n</string>
    <string name="paste_Osmand_data_folder_path">Tempel jalur ke folder dengan data OsmAnd</string>
    <string name="track_storage_directory">Folder penyimpanan trek</string>
    <string name="track_storage_directory_descrp">Trek dapat disimpan dalam folder \'rec\', folder bulanan, atau harian.</string>
    <string name="voice_announces_info">Pengumuman suara hanya terjadi selama navigasi.</string>
    <string name="osn_add_dialog_success">Catatan dibuat</string>
    <string name="turn_screen_on_router">Bangun pada arahan</string>
    <string name="edit_profile_setup_map_subtitle">Pilih opsi peta untuk profil</string>
    <string name="available_maps">Peta yang tersedia</string>
    <string name="rendering_attr_hideIcons_name">Ikon POI</string>
    <string name="rec_split_clip_length">Panjang klip</string>
    <string name="road_blocked">Jalan diblokir</string>
    <string name="item_removed">Item dihapus</string>
    <string name="lang_nds">Jerman Rendah</string>
    <string name="osn_bug_name">Catatan OSM</string>
    <string name="world_maps">Peta dunia</string>
    <string name="share_menu_location">Bagikan lokasi</string>
    <string name="download_live_updates">Pembaruan langsung</string>
    <string name="lang_nn">Nynorsk Norwegia</string>
    <string name="rendering_value_translucent_red_name">Merah tembus pandang</string>
    <string name="shared_string_not_selected">Tidak terpilih</string>
    <string name="rendering_attr_showProposed_name">Obyek yang diusulkan</string>
    <string name="favourites_edit_dialog_title">Info favorit</string>
    <string name="shared_string_trip_recording">Rekaman perjalanan</string>
    <string name="rendering_value_translucent_purple_name">Ungu tembus pandang</string>
    <string name="shared_string_show_details">Tampilkan detail</string>
    <string name="rendering_attr_hikingRoutesOSMC_name">Rute pendakian</string>
    <string name="shared_string_undo_all">Urungkan semua</string>
    <string name="shared_string_qr_code">Kode QR</string>
    <string name="map_downloaded">Peta diunduh</string>
    <string name="go_to_map">Tampilkan peta</string>
    <string name="region_maps">Peta seluruh wilayah</string>
    <string name="rendering_attr_hideUnderground_name">Obyek bawah tanah</string>
    <string name="rec_split_storage_size">Ukuran penyimpanan</string>
    <string name="favorite_category_name">Nama kategori</string>
    <string name="shared_string_read_more">Baca lebih lanjut</string>
    <string name="rendering_value_translucent_yellow_name">Kuning tembus pandang</string>
    <string name="read_more">Baca lebih lanjut</string>
    <string name="favorite_category_select">Pilih kategori</string>
    <string name="rendering_attr_currentTrackColor_name">Warna GPX</string>
    <string name="rendering_value_translucent_orange_name">Oranye tembus pandang</string>
    <string name="rendering_value_walkingRoutesScopeOSMC_name">Afiliasi jaringan</string>
    <string name="rendering_value_boldOutline_name">Garis tebal</string>
    <string name="n_items_removed">item dihapus</string>
    <string name="rendering_value_lightblue_name">Biru muda</string>
    <string name="rendering_attr_currentTrackWidth_name">Lebar GPX</string>
    <string name="rendering_value_translucent_green_name">Hijau tembus pandang</string>
    <string name="rendering_value_translucent_blue_name">Biru tembus pandang</string>
    <string name="lang_es_ar">Spanyol (Argentina)</string>
    <string name="lang_nb">Bokmål Norwegia</string>
    <string name="rendering_value_lightgreen_name">Hijau muda</string>
    <string name="marker_2nd">Penanda kedua</string>
    <string name="goods_delivery_desc_4">Gunakan profil Truk jika berat kendaraan lebih dari 3,5 ton.</string>
    <string name="updated_map_time">Diperbarui: %1$s.</string>
    <string name="routing_attr_motor_type_petrol_name">Bensin</string>
    <string name="app_mode_shuttle_bus">Bus antar jemput</string>
    <string name="rendering_attr_highway_class_track_grade2_name">Tingkat 2</string>
    <string name="rendering_attr_highway_class_track_grade3_name">Tingkat 3</string>
    <string name="rendering_attr_highway_class_track_grade4_name">Tingkat 4</string>
    <string name="points_of_interests">Tempat menarik (POI)</string>
    <string name="access_disable_offroute_recalc_descr">Tidak ada penghitungan ulang rute setelah keluar dari rute.</string>
    <string name="keep_passed_markers">Simpan penanda yang dilewati pada peta</string>
    <string name="import_as_one_track">Impor sebagai satu trek</string>
    <string name="transport_hazmat_title">Pengangkutan bahan berbahaya</string>
    <string name="routing_attr_goods_restrictions_description">Pertimbangkan izin akses untuk kendaraan barang ringan (barang)</string>
    <string name="use_latin_name_if_missing">Gunakan nama latin jika tidak ada</string>
    <string name="transport_hazmat_yes_desc">Pilih kategori yang sesuai.</string>
    <string name="map_widget_magnetic_bearing">Bantalan magnetik</string>
    <string name="time_of_day">Waktu dalam sehari</string>
    <string name="marker_1st">Penanda pertama</string>
    <string name="side_marker_eta">Perkiraan waktu tiba</string>
    <string name="reset_all_settings_desc">Atur ulang semua pengaturan ke bawaan\?</string>
    <string name="goods_delivery_desc_3">Hanya berlaku pada truk pengantaran yang tidak lebih dari 3,5 ton.</string>
    <string name="goods_delivery_desc">Kendaraan pengangkut barang dapat dibatasi pada beberapa jalan.</string>
    <string name="includes_osm_changes_until">Termasuk perubahan OSM yang dibuat hingga %1$s.</string>
    <string name="next_live_update_date_and_time">Pembaruan berikutnya pada %1$s pada %2$s.</string>
    <string name="next_live_update_time">Pembaruan berikutnya pada %1$s.</string>
    <string name="altitude_correction">Pembenaran ketinggian</string>
    <string name="co2_mission">Emisi CO2</string>
    <string name="kg">kg</string>
    <string name="routing_attr_motor_type_diesel_name">Diesel</string>
    <string name="routing_attr_motor_type_lpg_name">LPG</string>
    <string name="routing_attr_motor_type_electric_name">Listrik</string>
    <string name="routing_attr_motor_type_gas_name">CNG</string>
    <string name="routing_attr_motor_type_hybrid_name">Hibrida</string>
    <string name="live_update_frequency_day_variant">Pembaruan peta akan diperiksa setiap hari.</string>
    <string name="map_marker_average_speed_desc">Tetapkan interval waktu untuk rata-rata kecepatan (digunakan untuk perkiraan waktu tiba).</string>
    <string name="switch_widget_mode_desc">Mengetuk pada widget mengubah mode.</string>
    <string name="routing_attr_avoid_share_taxi_name">Tidak ada taksi berbagi</string>
    <string name="goods_delivery_desc_2">Jalan yang ditutup untuk pengiriman barang akan dihindari.</string>
    <string name="routing_attr_avoid_subway_description">Menghindari kereta bawah tanah dan transportasi kereta api ringan</string>
    <string name="public_transport_warning_title">Navigasi transportasi umum saat ini dalam pengujian beta, kemungkinan ada kesalahan dan ketidakbenaran.</string>
    <string name="no_altitude_data_desc">Untuk menerima data %1$s, pasang trek Anda ke jalan atau hitung secara daring.</string>
    <string name="edit_map_marker">Sunting penanda peta</string>
    <string name="release_3_4">• Profil aplikasi: Buat profil khusus untuk kebutuhan Anda sendiri, dengan ikon dan warna khusus
\n
\n• Sekarang Anda dapat sesuaikan profil apa pun default dan kecepatan min/maks
\n
\n• Ditambahkan widget untuk koordinat saat ini
\n
\n• Ditambahkan opsi untuk menampilkan kompas dan penggaris radius pada peta
\n
\n• Diperbaiki pencatatan trek latar belakang
\n
\n• Unduhan peta latar belakang yang ditingkatkan
\n
\n• Opsi \'Nyalakan layar\' dikembalikan
\n
\n• Diperbaiki pilihan bahasa Wikipedia
\n
\n• Diperbaiki perilaku tombol kompas selama navigasi
\n
\n• Perbaikan kutu lainnya
\n
\n</string>
    <string name="ski_map_render_descr">Untuk bermain ski. Memfiturkan piste, angkutan ski, trek lintas negara, dll. Meredupkan objek peta sekunder.</string>
    <string name="rendering_attr_whiteWaterSports_name">Olahraga arung</string>
    <string name="pick_up_till">Pengambilan sampai</string>
    <string name="access_direction_haptic_feedback">Arah haptik</string>
    <string name="access_direction_haptic_feedback_descr">Tunjukkan arah titik target dengan getaran.</string>
    <string name="app_mode_personal_transporter">Pengangkut pribadi</string>
    <string name="subsequent_dest_description">Pindahkan tujuan ke atas, dan buat</string>
    <string name="access_smart_autoannounce_descr">Hanya beritahu ketika arah ke titik target berubah.</string>
    <string name="routing_attr_avoid_share_taxi_description">Menghindari taksi berbagi</string>
    <string name="rendering_attr_highway_class_track_grade5_name">Tingkat 5</string>
    <string name="quick_action_show_hide_gpx_tracks_descr">Tombol untuk menampilkan atau menyembunyikan trek yang dipilih pada peta.</string>
    <string name="intermediate_waypoint">Titik perantara</string>
    <string name="choose_track_file_to_follow">Pilih file trek untuk diikuti</string>
    <string name="voice_announcements">Perintah suara</string>
    <string name="intermediate_destinations">Tujuan perantara</string>
    <string name="select_waypoints_category_description">Tambahkan semua titik arah trek, atau pilih kategori terpisah.</string>
    <string name="routing_attr_avoid_ice_roads_fords_name">Tidak ada jalan es atau arungan</string>
    <string name="quick_action_directions_from_desc">Tombol untuk membuat layar menjadi pusat titik keberangkatan. Kemudian akan meminta untuk menetapkan tujuan atau memicu perhitungan rute.</string>
    <string name="access_disable_offroute_recalc">Tidak ada penghitungan ulang rute setelah meninggalkannya</string>
    <string name="current_track">Trek saat ini</string>
    <string name="change_markers_position">Ubah posisi penanda</string>
    <string name="access_disable_wrong_direction_recalc">Tidak ada penghitungan ulang rute untuk arah yang berlawanan</string>
    <string name="move_marker_bottom_sheet_title">Pindahkan peta untuk mengubah posisi penanda</string>
    <string name="map_widget_bearing">Bantalan relatif</string>
    <string name="save_poi_value_exceed_length_title">Panjang nilai \"%s\"</string>
    <string name="transport_nearby_routes_within">Rute terdekat dalam</string>
    <string name="access_direction_audio_feedback_descr">Tunjukkan arah titik target dengan suara.</string>
    <string name="access_disable_wrong_direction_recalc_descr">Tidak ada penghitungan ulang rute saat hanya bergerak ke arah yang berlawanan.</string>
    <string name="markers_remove_dialog_msg">Hapus penanda peta \'%s\'\?</string>
    <string name="rendering_attr_surface_grass_paver_name">Turap rumput</string>
    <string name="nautical_render_descr">Untuk navigasi laut. Menampilkan pelampung, mercusuar, jalur sungai, alur dan marka laut, pelabuhan, layanan marka laut, dan kontur kedalaman.</string>
    <string name="snowmobile_render_descr">Untuk mengemudi mobil salju dengan jalan dan trek khusus.</string>
    <string name="live_update_frequency_hour_variant">Pembaruan peta akan diperiksa setiap sejam.</string>
    <string name="live_update_frequency_week_variant">Pembaruan peta akan diperiksa setiap minggu.</string>
    <string name="transfers_size">%1$d transfer</string>
    <string name="topo_render_descr">Untuk hiking, trekking, dan bersepeda alam. Dapat dibaca di luar ruangan. Jalan yang kontras dan objek alami, jenis rute yang berbeda, opsi garis kontur lanjutan, detail tambahan. Menyesuaikan Integritas permukaan membedakan kualitas jalan. Tidak ada mode malam.</string>
    <string name="default_render_descr">Gaya penggunaan umum. Kota padat ditampilkan dengan bersih. Menampilkan rute, kualitas permukaan, pembatasan akses, perisai jalan, perenderan jalur sesuai dengan skala SAC/CAI, item olahraga arung, fitur topografi seperti garis kontur.</string>
    <string name="touring_view_render_descr">Gaya tur dengan kontras tinggi dan detail maksimum. Mencakup semua opsi gaya bawaan OsmAnd, sekaligus menampilkan sedetail mungkin, khususnya jalan, jalur, dan cara lain untuk bepergian. Perbedaan \"atlas tur\" yang jelas antara jenis jalan. Cocok untuk penggunaan siang, malam, dan luar ruangan.</string>
    <string name="access_smart_autoannounce">Pengumuman otomatis pintar</string>
    <string name="access_autoannounce_period">Periode pengumuman otomatis</string>
    <string name="access_direction_audio_feedback">Petunjuk audio</string>
    <string name="routing_attr_avoid_subway_name">Tidak ada kereta bawah tanah</string>
    <string name="angular_measeurement_descr">Ubah dalam azimuth apa yang diukur.</string>
    <string name="poi_cannot_be_found">Tidak dapat menemukan simpul atau jalan.</string>
    <string name="shared_string_restart">Pemulaian ulang aplikasi</string>
    <string name="last_launch_crashed">Terakhir kali OsmAnd mogok. Mohon bantu kami meningkatkan OsmAnd dengan membagikan pesan kesalahan.</string>
    <string name="keep_passed_markers_descr">Penanda yang ditambahkan sebagai grup Favorit atau titik jalan GPX yang ditandai Dilewati akan tetap berada di peta. Jika grup tidak aktif, penanda akan hilang dari peta.</string>
    <string name="more_transport_on_stop_hint">Tersedia lebih banyak transportasi tersedia dari halte ini.</string>
    <string name="off_road_render_descr">Untuk mengemudi off-road berdasarkan gaya \'Topo\' dan untuk digunakan dengan citra satelit hijau sebagai lapisan bawah. Mengurangi ketebalan jalan utama, meningkatkan ketebalan trek, jalan setapak, sepeda dan rute lainnya.</string>
    <string name="light_rs_render_descr">Gaya mengemudi sederhana. Mode malam yang lembut, jalan bergaya oranye yang kontras, meredupkan objek peta sekunder, fitur topografi seperti garis kontur.</string>
    <string name="rendering_attr_highway_class_track_grade1_name">Tingkat 1</string>
    <string name="routing_attr_motor_type_description">Pilih tipe bahan bakar mesin Anda, ini dibutuhkan untuk memperkirakan emisi CO2.</string>
    <string name="routing_attr_motor_type_name">Bensin yang digunakan oleh motor</string>
    <string name="transport_hazmat_no_desc">Jalan dan terowongan mungkin dibataskan pada transportasi yang membawa material beracun.</string>
    <string name="calculate_online_altitude_descr">Hitung ketinggian secara daring di server OsmAnd, berdasarkan citra satelit dan model ketinggian digital. Perbedaan ketinggian atau ketinggian yang direkam oleh perangkat mungkin digunakan untuk pembenaran ketinggian.</string>
    <string name="rendering_attr_surface_paving_stones_name">Turap batu</string>
    <string name="public_transport_calc_pedestrian">Kalkulasi rute pada kaki</string>
    <string name="tracks_on_map">Trek yang ditampilkan</string>
    <string name="unirs_render_descr">Modifikasi gaya bawaan untuk meningkatkan kontras jalan pejalan kaki dan sepeda. Menggunakan warna Mapnik lama.</string>
    <string name="sit_on_the_stop">Datang di halte</string>
    <string name="waypoints_removed_from_map_markers">Titik jalan dihapus dari penanda peta</string>
    <string name="show_closed_notes">Tampilkan catatan yang telah ditutup</string>
    <string name="will_open_tomorrow_at">Buka besok pada</string>
    <string name="context_menu_points_of_group">Semua titik dari kelompok</string>
    <string name="lang_ckb">Kurdi Tengah</string>
    <string name="routing_attr_goods_restrictions_name">Pengiriman barang</string>
    <string name="gpx_saved_sucessfully">Berkas GPX disimpan ke {0}</string>
    <string name="local_osm_changes_backup">Cadangkan perubahan OSM</string>
    <string name="local_osm_changes_backup_successful">Berkas perubahan OSM dihasilkan %1$s</string>
    <string name="local_osm_changes_backup_failed">Tidak dapat mencadangkan perubahan OSM.</string>
    <string name="recording_description">Rekaman %1$s %3$s %2$s</string>
    <string name="search_villages_and_postcodes">Cari lebih banyak desa/kode pos</string>
    <string name="safe_mode_description">Jalankan aplikasi pada mode aman (yang lebih lambat).</string>
    <string name="av_use_external_recorder_descr">Gunakan perekam sistem untuk video.</string>
    <string name="av_use_external_camera_descr">Gunakan aplikasi sistem untuk foto.</string>
    <string name="recording_delete_confirm">Hapus item ini\?</string>
    <string name="native_library_not_running">Aplikasi berjalan pada mode aman (nonaktifkan di \'Pengaturan\').</string>
    <string name="av_def_action_picture">Ambil foto</string>
    <string name="stop_routing_confirm">Hentikan navigasi\?</string>
    <string name="recording_context_menu_vrecord">Ambil catatan video</string>
    <string name="search_street_in_neighborhood_cities">Cari jalan di kota sekitar</string>
    <string name="av_use_external_recorder">Gunakan perekam sistem</string>
    <string name="zxing_barcode_scanner_not_found">Aplikasi ZXing Barcode Scanner tidak terpasang. Telusuri di Google Play\?</string>
    <string name="av_use_external_camera">Gunakan aplikasi kamera</string>
    <string name="no_buildings_found">Tak ditemukan bangunan.</string>
    <string name="recording_context_menu_precord">Ambil foto</string>
    <string name="recording_context_menu_arecord">Ambil catatan suara</string>
    <string name="recording_can_not_be_played">Tidak dapat memutar rekaman.</string>
    <string name="download_using_mobile_internet">Tidak terhubung ke Wi-Fi. Gunakan koneksi ke Internet saat ini untuk mengunduh\?</string>
    <string name="wait_current_task_finished">Harap tunggu sampai tugas saat ini selesai</string>
    <string name="save_global_track_interval">Interval pencatatan umum</string>
    <string name="settings_preset_descr">Tampilan peta dan pengaturan navigasi diingat per profil penggunaan. Tetapkan profil bawaan Anda di sini.</string>
    <string name="auto_follow_location_enabled">Tampilan peta tengah otomatis sedang digunakan.</string>
    <string name="animate_routing_route_not_calculated">Harap hitung rute terlebih dahulu</string>
    <string name="rendering_attr_showMtbScaleIMBATrails_name">Tampilkan jalur MTB IMBA</string>
    <string name="auto_25_chars_route_tu_kr">Putar balik dan tetap di kanan</string>
    <string name="rendering_attr_showMtbScaleIMBATrails_description">Tampilkan jalur khusus untuk bersepeda gunung.</string>
    <string name="auto_25_chars_route_tl_kl">Belok kiri dan tetap kiri</string>
    <string name="auto_25_chars_route_tl_kr">Belok kiri dan tetap kanan</string>
    <string name="auto_25_chars_route_tr_kl">Belok kanan dan tetap kiri</string>
    <string name="auto_25_chars_route_tr_kr">Belok kanan dan tetap kanan</string>
    <string name="auto_25_chars_route_tu_kl">Putar balik dan tetap di kiri</string>
    <string name="attach_roads_warning">Hanya trek yang sudah direkam dapat dipasang pada jalan.</string>
    <string name="auto_25_chars_route_roundabout_kl">Ambil jalan keluar %1$d dan tetap kiri</string>
    <string name="auto_25_chars_route_roundabout_kr">Ambil jalan keluar %1$d dan tetap kanan</string>
    <string name="av_notes_photo_widget_desc">Mengetuk widget memungkinkan Anda untuk mengambil foto.</string>
    <string name="av_notes_video_widget_desc">Mengetuk widget memungkinkan Anda untuk memulai perekaman video.</string>
    <string name="av_notes_audio_widget_desc">Mengetuk widget memungkinkan Anda untuk membuat catatan audio.</string>
    <string name="trip_recording_duration_widget_desc">Menampilkan waktu perekaman trek, durasi dalam menit/jam dari perjalanan yang sedang direkam.</string>
    <string name="download_tiles">Unduh ubin</string>
    <string name="connect_with_straight_line">Hubungkan dengan garis lurus</string>
    <string name="attach_roads_descr">Perkirakan trek Anda ke jalan yang diperbolehkan untuk merute antara titik dan kaitkan instruksi belokan tepat dan properti rute.</string>
    <string name="auto_backup_title">Pencadangan otomatis</string>
    <string name="without_profiles_changing">Tanpa perubahan profil</string>
    <string name="shared_string_only_missing">Hanya hilang</string>
    <string name="auto_backup_preference_desc">Secara bawaan, Android menyimpan cadangan favorit, token peta, dan pengaturan OsmAnd untuk memulihkannya pada perangkat baru atau setelah instalasi ulang. Cadangan ini dibatasi hingga 25 MB.
\nJika Anda menggunakan OsmAnd Cloud, hal ini dapat menyebabkan kesalahpahaman setelah penginstalan ulang.</string>
    <string name="duplacate_widget_added_snackbar">Widget duplikat ditambahkan berikutnya dalam daftar.</string>
    <string name="shared_string_duplicate">Duplikat</string>
    <string name="trip_recording_downhill_widget_desc">Menampilkan jumlah semua turunan dari perjalanan yang direkam saat ini.</string>
    <string name="trip_recording_uphill_widget_desc">Menunjukkan jumlah semua pendakian dari perjalanan yang sedang direkam.</string>
    <string name="storage_directory_readonly_desc">Diubah ke memori internal karena folder penyimpanan data yang dipilih dilindungi dari penulisan. Mohon pilih direktori penyimpanan yang dapat dituliskan.</string>
    <string name="osm_recipient_stat">Penyuntingan %1$s, jumlah %2$s mBTC</string>
    <string name="select_map_marker">Pilih penanda peta</string>
    <string name="no_microphone_permission">Berikan akses mikrofon.</string>
    <string name="find_parking">Cari parkir</string>
    <string name="shared_string_save_changes">Simpan perubahan</string>
    <string name="av_audio_format">Format keluaran audio</string>
    <string name="av_audio_format_descr">Pilih format keluaran audio.</string>
    <string name="storage_permission_restart_is_required">Aplikasi sekarang dapat menulis ke penyimpanan eksternal, tetapi harus dimulai ulang untuk dapat melakukannya.</string>
    <string name="finish_navigation">Selesaikan navigasi</string>
    <string name="no_location_permission">Berikan akses data lokasi.</string>
    <string name="no_camera_permission">Berikan akses kamera.</string>
    <string name="map_marker">Penanda peta</string>
    <string name="rec_split_title">Gunakan Pemotongan Rekaman</string>
    <string name="rec_split_desc">Tulis ulang klip ketika ruang yang digunakan melebihi ukuran penyimpanan.</string>
    <string name="storage_directory_shared">Penyimpanan terbagi</string>
    <string name="impassable_road_desc">Pilih jalan yang Anda ingin hindari selama navigasi.</string>
    <string name="access_collapsed_list">Daftar dikecilkan</string>
    <string name="osm_live_header">Langganan ini mengaktifkan pembaruan setiap jam untuk semua peta di seluruh dunia.
\n Sebagian pemasukan diberikan kepada komunitas OSM dan dibayar untuk setiap kontribusi OSM.
\n Jika Anda cinta OsmAnd dan OSM dan ingin mendukung dan didukung oleh mereka, ini adalah cara yang sempurna.</string>
    <string name="download_files_question_space_with_temp">Unduh {0} file\?
\n {3} MB digunakan secara sementara, {1} MB digunakan secara permanen. (Dari {2} MB.)</string>
    <string name="clear_active_markers_q">Hapus semua penanda aktif\?</string>
    <string name="rec_split_clip_length_desc">Batas waktu atasan untuk klip yang direkam.</string>
    <string name="select_map_markers">Pilih penanda peta</string>
    <string name="select_voice_provider_descr">Pilih atau unduh pemandu suara untuk bahasa Anda.</string>
    <string name="download_files_error_not_enough_space">Ruang tidak cukup!
\n {3} dibutuhkan secara sementara, {1} MB dibutuhkan secara permanen.
\n (Hanya {2} yang tersedia.)</string>
    <string name="map_markers">Penanda peta</string>
    <string name="rendering_attr_showMtbRoutes_name">Rute sepeda gunung</string>
    <string name="clear_updates_proposition_message">Hapus pembaruan yang telah diunduh dan kembali ke peta edisi asli</string>
    <string name="consider_turning_polygons_off">Disarankan untuk menonaktifkan perenderan poligon.</string>
    <string name="shared_string_email_address">Alamat e-mail</string>
    <string name="rec_split_storage_size_desc">Jumlah ruang yang dapat digunakan oleh semua klip yang telah direkam.</string>
    <string name="show_transparency_seekbar">Tampilkan seekbar transparansi</string>
    <string name="access_autoannounce_period_descr">Waktu interval minimal antara pengumuman.</string>
    <string name="no_map_markers_found">Mohon tambahkan penanda peta via peta</string>
    <string name="no_waypoints_found">Tidak ada titik jalur yang ditemukan</string>
    <string name="download_files_question_space">Unduh {0} file\?
\n {1} MB (dari {2} MB) akan digunakan.</string>
    <string name="upload_osm_note">Unggah catatan OSM</string>
    <string name="map_marker_1st">Penanda peta pertama</string>
    <string name="map_marker_2nd">Penanda peta kedua</string>
    <string name="shared_string_reverse_order">Balikkan urutan</string>
    <string name="data_is_not_available">Data tidak tersedia</string>
    <string name="no_address_found">Tidak ada alamat yang ditentukan</string>
    <string name="access_map_linked_to_location">Peta terkait ke lokasi</string>
    <string name="select_voice_provider">Pilih pemandu suara</string>
    <string name="av_video_quality">Kualitas keluaran video</string>
    <string name="av_video_quality_descr">Pilih kualitas video.</string>
    <string name="access_expanded_list">Daftar dibesarkan</string>
    <string name="access_tree_list">Tampilan pohon</string>
    <string name="access_shared_string_navigate_up">Navigasi ke atas</string>
    <string name="average_speed_skip_stops_desc">Kecepatan kurang dari %1$s akan dihitung dan memengaruhi kecepatan rata-rata.</string>
    <string name="compass_visible_if_map_rotated">Terlihat jika peta diputar</string>
    <string name="distance_to_intermediate_widget_desc">Widget menunjukkan jarak yang tersisa ke titik perantara pertama. Setelah titik perantara dilewati, jarak akan diperbarui ke titik perantara berikutnya.</string>
    <string name="distance_to_destination_widget_desc">Widget menunjukkan jarak yang tersisa ke titik tujuan terakhir.</string>
    <string name="second_next_turn_widget_desc">Widget menampilkan informasi tentang belokan kedua Anda berikutnya yang diaktifkan jika berbelok dalam jarak yang mendekati.</string>
    <string name="next_turn_widget_desc">Widget menunjukkan informasi tentang giliran Anda berikutnya dengan gambar manuver dan jarak ke sana.</string>
    <string name="compass_visible_if_map_rotated_desc">Tersembunyi ketika Utara di atas</string>
    <string name="widget_with_dot">Widget.</string>
    <string name="compass_always_hidden">Selalu tersembunyi</string>
    <string name="compass_always_visible">Selalu terlihat</string>
    <string name="compass_click_desc">Ketuk tombol kompas dua kali untuk mengubah mode orientasi peta.</string>
    <string name="compass_desc">Menampilkan arah ke utara.</string>
    <string name="rendering_attr_depthContourColorScheme_description">Skema warna garis kontur</string>
    <string name="add_points_to_map_markers_q">Tambahkan semua titik sebagai penanda peta\?</string>
    <string name="show_polygons">Tampilkan poligon</string>
    <string name="trip_recording_distance_widget_desc">Menampilkan jarak perjalanan yang direkam saat ini.</string>
    <string name="true_bearing_wdiget_desc">Sudut antara utara sebenarnya dan titik sasaran yang diobservasi dari lokasi Anda.</string>
    <string name="relative_bearing_widget_desc">Menampilkan sudut antara arah gerakan depan Anda dan titik sasaran.</string>
    <string name="second_marker_widget_desc">Anda dapat mengatur widget untuk menampilkan jarak atau Perkiraan waktu tiba ke penanda peta kedua.</string>
    <string name="first_marker_widget_desc">Anda dapat mengatur widget untuk menampilkan jarak atau Perkiraan waktu tiba ke penanda peta pertama.</string>
    <string name="time_to_destination_widget_desc">Widget menampilkan \"Waktu tiba\" atau \"Waktu tersisa untuk bepergian\" ke titik tujuan terakhir. Waktu selalu diperbarui saat navigasi dan sama dengan waktu rute dari lokasi saat ini.</string>
    <string name="time_to_intermediate_widget_desc">Widget menampilkan \"Waktu tiba\" atau \"Waktu tersisa untuk bepergian\" ke titik tujuan terakhir. Waktu selalu diperbarui saat navigasi, ketika titik perantara dilewati, waktunya akan diperbarui ke titik perantara berikut.</string>
    <string name="rendering_attr_depthContourWidth_description">Lebar garis kontur</string>
    <string name="download_complete">Unduhan selesai</string>
    <string name="clear_markers_history_q">Hapus semua riwayat penanda peta\?</string>
    <string name="osn_close_dialog_error">Tidak dapat menutup catatan.</string>
    <string name="copied_to_clipboard">Disalin ke papan klip</string>
    <string name="av_audio_bitrate_descr">Pilih bitrate audio.</string>
    <string name="please_specify_poi_type_only_from_list">Mohon tetapkan tipe POI yang benar atau lewati.</string>
    <string name="whats_new">Apa yang baru dalam</string>
    <string name="show_on_start">Tampilkan pada pemulaian</string>
    <string name="osb_author_dialog_password">Kata sandi OSM (opsional)</string>
    <string name="default_speed_system_descr">Tentukan unit kecepatan.</string>
    <string name="looking_up_address">Mencari alamat</string>
    <string name="osm_edit_created_poi">Dibuat POI OSM</string>
    <string name="av_locations_descr">File GPX dengan lokasi.</string>
    <string name="simulate_your_location_stop_descr">Berhenti mensimulasikan posisi Anda.</string>
    <string name="simulate_your_location_descr">Simulasikan posisi Anda menggunakan rute yang sudah dihitung atau trek GPX yang sudah direkam.</string>
    <string name="osm_changes_added_to_local_edits">Perubahan OSM ditambahkan ke perubahan set lokal</string>
    <string name="mark_to_delete">Tandai untuk dihapus</string>
    <string name="plugin_touringview_name">Tampilan peta tur</string>
    <string name="context_menu_item_delete_waypoint">Hapus titik jalan GPX\?</string>
    <string name="context_menu_item_edit_waypoint">Sunting titik jalan GPX</string>
    <string name="osmand_running_in_background">Jalan pada latar belakang</string>
    <string name="gps_wake_up_timer">Interval pembangunan GPS</string>
    <string name="simulate_your_location">Simulasikan posisi Anda</string>
    <string name="shared_string_currently_recording_track">Saat ini merekam trek</string>
    <string name="osmand_srtm_short_description_80_chars">Plugin OsmAnd untuk fitur topo luring seperti garis kontur, bayangan bukit, lereng</string>
    <string name="srtm_paid_version_title">Plugin topografi</string>
    <string name="osm_edit_reopened_note">Dibuka Ulang Catatan OSM</string>
    <string name="simulate_initial_startup_descr">Menetapkan bendera mengindikasikan pemulaian aplikasi pertama, membuat semua pengaturan lainnya tidak terubah.</string>
    <string name="osm_edit_created_note">Dibuat Catatan OSM</string>
    <string name="osb_comment_dialog_error">Tidak dapat menambahkan komentar.</string>
    <string name="lang_new">Newar / Nepal Bhasa</string>
    <string name="application_dir_change_warning3">Pindah file data OsmAnd ke tujuan baru\?</string>
    <string name="map_downloaded_descr">Peta %1$s siap untuk digunakan.</string>
    <string name="simulate_initial_startup">Simulasikan pemulaian aplikasi pertama</string>
    <string name="hillshade_layer_disabled">Lapisan bayangan bukit dinonaktifkan</string>
    <string name="specified_directiory_not_writeable">Peta tidak dapat dibuat dalam direktori yang ditetapkan</string>
    <string name="application_dir">Folder penyimpanan data</string>
    <string name="filter_poi_hint">Saring berdasarkan nama</string>
    <string name="rendering_attr_OSMMapperAssistant_name">Asisten pemetaan OSM</string>
    <string name="restart_is_required">Pemulaian ulang dibutuhkan untuk menetapkan perubahan.</string>
    <string name="osmand_rastermaps_plugin_description">Akses banyak jenis peta daring (disebut ubin atau raster), seperti ubin OSM yang telah dirender, gambar satelit, dan lapisan tujuan khusus seperti peta cuaca, peta iklim, peta geologi, lapisan bayangan bukit, dll.
\n
\n Salah satu dari peta ini dapat ditampilkan sebagai peta (dasar) utama, atau sebagai hamparan atau dasaran ke peta dasar lain (seperti peta vektor luring OsmAnd). Elemen tertentu dari peta vektor OsmAnd dapat disembunyikan melalui menu \'Konfigurasi peta\' untuk membuat peta dasar lebih terlihat.
\n
\n Unduh peta ubin secara langsung, atau salin sebagai file basis data SQLite ke folder data OsmAnd menggunakan salah satu dari banyak alat persiapan peta pihak ketiga.</string>
    <string name="osm_edit_modified_poi">POI OSM Diubah</string>
    <string name="copying_osmand_file_failed">Pemindahan file gagal</string>
    <string name="context_menu_item_open_note">Buka Catatan OSM</string>
    <string name="osn_add_dialog_error">Tidak dapat membuat catatan.</string>
    <string name="no_updates_available">Tidak ada pembaruan yang tersedia</string>
    <string name="welcome_text">OsmAnd menyediakan penelusuran peta global luring dan navigasi luring.</string>
    <string name="show_on_start_description">\'Nonaktif\' meluncurkan peta secara langsung.</string>
    <string name="rendering_value_translucent_lightblue_name">Biru muda translucent</string>
    <string name="available_as_part_of_subscription_plan">Tersedia sebagai bagian dari langganan %1$s.</string>
    <string name="included_in_your_current_plan">Termasuk dalam langganan \"%1$s\" Anda saat ini</string>
    <string name="osm_edit_deleted_poi">POI OSM Dihapus</string>
    <string name="osm_edit_commented_note">Berkomentar pada Catatan OSM</string>
    <string name="share_osm_edits_subject">Suntingan OSM dibagikan via OsmAnd</string>
    <string name="what_is_new">Apa yang baru</string>
    <string name="favorite_category_dublicate_message">Mohon gunakan sebuah nama kategori yang belum ada.</string>
    <string name="default_speed_system">Unit kecepatan</string>
    <string name="simulate_your_location_gpx_descr">Simulasikan posisi Anda menggunakan trek GPX yang sudah direkam.</string>
    <string name="rendering_value_defaultTranslucentCyan_name">Bawaan (cyan translucent)</string>
    <string name="lang_es_us">Spanyol (Amerika)</string>
    <string name="lang_hsb">Sorbian (Upper)</string>
    <string name="archive_wikipedia_data">Anda memiliki data Wikipedia yang tidak kompatibel. Arsipkan\?</string>
    <string name="disable_recording_once_app_killed">Cegah pencatatan sendiri</string>
    <string name="shared_string_import2osmand">Impor ke OsmAnd</string>
    <string name="read_full_article">Baca artikel penuh (daring)</string>
    <string name="welcome_select_region">Untuk merefleksikan tanda lalu lintas dan regulasi secara benar, mohon pilih wilayah mengemudi Anda:</string>
    <string name="parking_place_limited">Waktu parkir dibatasi sampai</string>
    <string name="short_location_on_map">Lat %1$s
\nLon%2$s</string>
    <string name="tips_and_tricks_descr">Pertanyaan yang sering ditanyakan, perubahan terkini, dan lainnya.</string>
    <string name="record_plugin_description">Rekam perjalanan atau latihan Anda, dan analisa data tentang kecepatan, kenaikan dan keturunan yang terjadi, profil ketinggian, dll. Trek yang direkam dapat diarsip, dibagikan kepada orang lain, disunting, dan diproses setelah itu.
\n
\nBaca lebih lanjut di %1$s.</string>
    <string name="rendering_value_translucent_lightgreen_name">Hijau muda translucent</string>
    <string name="access_from_map_description">Tombol menu meluncurkan dasbor daripada menu</string>
    <string name="osm_edit_context_menu_delete">Hapus suntingan OSM</string>
    <string name="search_poi_category_hint">Ketik untuk mencari semua</string>
    <string name="world_map_download_descr">Peta dasar dunia (menutupi semua dunia pada tingkat perbesaran yang rendah) tidak ada atau usang. Mohon pertimbangkan untuk diperbarui untuk ikhtisar global.</string>
    <string name="rendering_value_translucent_pink_name">Merah muda translucent</string>
    <string name="rendering_value_darkyellow_name">Kuning gelap</string>
    <string name="srtm_plugin_description">Informasi medan, seperti garis kontur, bukitshade, lereng, membantu Anda untuk secara visual menilai peletakan tanah, bantuan, navigabilitas, dan banyak lagi. Informasi topografi dapat di peta diwakili oleh garis kontur, pencukur bantuan dan / atau pewarnaan steepness.
\n
\nData yang mendasari berasal dari SRTM dan ASTER.
\n
\nBaca lebih lanjut di %1$s.</string>
    <string name="download_wikipedia_files">Unduh data Wikipedia tambahan (%1$s MB)\?</string>
    <string name="storage_directory_internal_app">Memori aplikasi internal</string>
    <string name="confirm_usage_speed_cameras">Dalam banyak negara (Jerman, Prancis, Italia, dan lainnya) penggunaan peringatan kamera kecepatan ilegal. OsmAnd tidak mengasumsikan tanggung jawab apa pun jika Anda melanggar hukum. Mohon hanya ketuk \'Iya\' jika Anda memenuhi syarat untuk menggunakan fitur ini.</string>
    <string name="delay_to_start_navigation_descr">Tetapkan waktu tunggu untuk berada di layar perencanaan rute.</string>
    <string name="keep_intermediate_points">Simpan tujuan perantara</string>
    <string name="auto_zoom_map">Perbesar peta secara otomatis</string>
    <string name="map_text_size">Ukuran fon peta</string>
    <string name="trace_rendering">Info pengawakutu performa</string>
    <string name="routing_attr_piste_type_skitour_name">Tur ski</string>
    <string name="download_heightmap_maps">Peta ketinggian</string>
    <string name="gpx_info_diff_altitude">Rentang ketinggian: %1$s</string>
    <string name="use_kalman_filter_compass">Gunakan saringan Kalman</string>
    <string name="use_magnetic_sensor">Gunakan sensor magnetik</string>
    <string name="rendering_attr_roadColors_name">Skema warna jalan</string>
    <string name="background_service_int">Interval pembangunan GPS</string>
    <string name="shared_string_shows">Menampilkan</string>
    <string name="shared_string_switch_mode">Alih mode</string>
    <string name="shared_string_large">Besar</string>
    <string name="local_indexes_cat_map">Peta standar (vektor)</string>
    <string name="test_voice_prompts">Uji coba perintah suara</string>
    <string name="favorite_delete_group">Hapus Grup</string>
    <string name="display_position">Tampilkan posisi</string>
    <string name="local_index_gpx_info_show">"
\n
\nKetuk lama untuk opsi"</string>
    <string name="gpx_selection_track">%1$s 
\nTrek %2$s</string>
    <string name="gpx_file_is_empty">File GPX kosong</string>
    <string name="app_modes_choose_descr">Pilih profil yang ditampilkan.</string>
    <string name="recording_camera_not_available">Kamera tidak tersedia</string>
    <string name="recording_open_external_player">Buka pemain eksternal</string>
    <string name="intermediate_point">Tujuan perantara %1$s</string>
    <string name="map_widget_back_to_loc">Di mana saya</string>
    <string name="avoid_toll_roads">Tidak ada jalan tol</string>
    <string name="select_animate_speedup">Kecepatan simulasi rute:</string>
    <string name="context_menu_item_delete_parking_point">Hapus penanda parkir</string>
    <string name="zoomIs">Tingkat perbesaran adalah</string>
    <string name="direction_style_sidewise">Samping (8 sektor)</string>
    <string name="poi_filter_by_name">Cari berdasarkan nama</string>
    <string name="local_indexes_cat_tts">Perintah suara (teks ke suara)</string>
    <string name="installing_new_resources">Memuat data baru…</string>
    <string name="index_item_world_basemap">Peta ikhtisar dunia</string>
    <string name="local_indexes_cat_voice">Perintah suara (direkam)</string>
    <string name="snap_to_road">Pasang pada jalan</string>
    <string name="navigate_point_olc_info_invalid">OLC Tidak Absah
\n</string>
    <string name="index_item_world_altitude_correction">Pembenaran ketinggian dunia</string>
    <string name="index_item_world_bitcoin_payments">Pembayaran Bitcoin dunia</string>
    <string name="arrived_at_intermediate_point">Tujuan perantara dicapai</string>
    <string name="map_widget_reset">Atur ulang ke bawaan</string>
    <string name="native_app_allocated_memory">Jumlah memori natif</string>
    <string name="pref_vector_map">Pengaturan peta vektor</string>
    <string name="local_index_select_gpx_file">Pilih sebuah trek</string>
    <string name="support_new_features">Dukung fitur baru</string>
    <string name="map_widget_show_destination_arrow">Tampilkan arah tujuan</string>
    <string name="precise_routing_mode">Perutean akurat (alpha)</string>
    <string name="shared_string_normal">Normal</string>
    <string name="routing_attr_width_name">Lebar</string>
    <string name="clear_intermediate_points">Hapus tujuan perantara</string>
    <string name="map_widget_time">Waktu untuk bepergian</string>
    <string name="show_zoom_buttons_navigation">Tampilkan tombol perbesaran dan perkecilan</string>
    <string name="live_monitoring_start">Mulai pelacakan daring</string>
    <string name="map_widget_mini_route">Peta rute kecil</string>
    <string name="map_widget_next_turn_small">Belokan berikutnya (kecil)</string>
    <string name="map_widget_next_next_turn">Belokan berikut kedua</string>
    <string name="gpx_option_destination_point">Gunakan tujuan saat ini</string>
    <string name="av_widget_action">Tindakan widget bawaan</string>
    <string name="save_current_track">Simpan trek saat ini</string>
    <string name="disable_complex_routing">Nonaktifkan perutean rumit</string>
    <string name="incremental_search_city">Cari kota secara berkala</string>
    <string name="live_monitoring_interval">Interval pelacakan daring</string>
    <string name="pref_raster_map">Pengaturan sumber peta</string>
    <string name="map_widget_intermediate_time">Waktu perantara</string>
    <string name="init_native_library">Memulai pustaka natif…</string>
    <string name="choose_auto_follow_route">Tengahkan tampilan peta secara otomatis</string>
    <string name="auto_follow_route_navigation">Tengahkan navigasi saja</string>
    <string name="keep_informing">Ulangi petunjuk navigasi</string>
    <string name="favourites_delete_multiple_succesful">Titik favorit dihapus.</string>
    <string name="rendering_attr_hideWoodScrubs_name">Kayu dan semak</string>
    <string name="edit_tilesource_successfully">Sumber ubin %1$s disimpan</string>
    <string name="routing_attr_avoid_unpaved_name">Tidak ada jalan yang diaspal</string>
    <string name="filterpoi_activity">Buat saringan POI</string>
    <string name="backToMenu">Kembali ke menu</string>
    <string name="direction_style_clockwise">Arah jarum jam (12 sektor)</string>
    <string name="search_position_map_view">Tengah peta saat ini</string>
    <string name="distance_measurement_clear_route">Hapus semua titik</string>
    <string name="av_video_format">Format keluaran video</string>
    <string name="gpx_option_reverse_route">Balik arah trek</string>
    <string name="edit_tilesource_elliptic_tile">Proyeksi Elliptic Mercator</string>
    <string name="osmand_parking_choose_type">Pilih tipe parkir</string>
    <string name="back_to_location">Kembali ke posisi</string>
    <string name="show_current_gpx_title">Tampilkan trek saat ini</string>
    <string name="index_name_wiki">POI Wikipedia di seluruh dunia</string>
    <string name="profile_settings">Pengaturan Spesifik Profil</string>
    <string name="pref_overlay">Hamparan / dasaran</string>
    <string name="accessibility_preferences_descr">Preferensi terkait dengan aksesibilitas.</string>
    <string name="ant_missing_dependency">Ketergantungan Tidak Ditemukan</string>
    <string name="share_route_subject">Rute dibagikan via OsmAnd</string>
    <string name="map_widget_target_distance">Jarak antara kamera ke sasaran</string>
    <string name="ant_go_to_store">Pergi ke Toko</string>
    <string name="ant_heart_rate_write_gpx_desc">Termasuk detak jantung dalam trek</string>
    <string name="map_widget_ant_bicycle_power">Daya Sepeda</string>
    <string name="purchases_feature_desc_cross_buy">Gunakan fitur langganan Anda di platform yang berbeda (Android/iOS/web) tanpa biaya tambahan.</string>
    <string name="shared_string_cross_buy">Pembelian silang</string>
    <string name="ant_write_to_gpx">Tulis data ke trek</string>
    <string name="map_widget_ant_bicycle_cadence_desc">Menampilkan kecepatan pengguna dalam mengayuh</string>
    <string name="map_widget_ant_bicycle_speed">Kecepatan Sepeda</string>
    <string name="map_widget_ant_heart_rate">Detak Jantung</string>
    <string name="worldwide_maps">Peta dunia</string>
    <string name="map_widget_camera_distance">Ketinggian kamera</string>
    <string name="favorite_confirm_delete_group">Hapus grup \"%1$s\" dan semua titik yang disertakan (%2$d)?</string>
    <string name="map_widget_ant_bicycle_dist">Jarak Sepeda</string>
    <string name="nautical_depth_points">Titik kedalaman bahari</string>
    <string name="map_widget_camera_distance_desc">Menampilkan ketinggian kamera di atas tingkat permukaan.</string>
    <string name="map_widget_zoom_level">Tingkat perbesaran</string>
    <string name="map_widget_camera_tilt">Kemiringan kamera</string>
    <string name="favorites_backup">Cadangan favorit</string>
    <string name="map_widget_ant_bicycle_power_desc">Menampilkan keluaran daya pengendara sepeda, yang digunakan untuk menggerakkan sepeda supaya maju</string>
    <string name="map_widget_ant_bicycle_dist_desc">Menampilkan jarak yang ditempuh</string>
    <string name="external_sensor_widgets">Widget ANT+</string>
    <string name="ant_read_data">Baca data</string>
    <string name="map_widget_ant_heart_rate_desc">Menampilkan detak jantung pengguna selama beraktivitas dalam waktu nyata</string>
    <string name="ant_missing_dependency_descr">Tidak dapat menemukan layanan \"%1$s\" yang dibutuhkan.
\nAnda harus memasang atau memperbarui Layanan Plugin ANT+.
\nApakah Anda ingin pergi ke Play Store untuk melakukannya\?</string>
    <string name="map_widget_ant_bicycle_cadence">Irama Sepeda</string>
    <string name="map_widget_camera_tilt_desc">Menampilkan sudut kemiringan kamera dalam mode perspektif. Bawaan adalah 90° (tanpa kemiringan).</string>
    <string name="developer_widgets">Widget pengembang</string>
    <string name="rendering_value_highContrastRoads_name">Jalan kontras tinggi</string>
    <string name="rendering_value_americanRoadAtlas_name">Atlas jalan Amerika</string>
    <string name="coordinates_widget_map_center_desc">Menampilkan koordinat geografis tengah peta saat ini</string>
    <string name="distance_by_tap_use_description">Ketuk pada peta untuk menampilkan jarak antara lokasi Anda saat ini dan titik yang diketuk. 
\nKetuk dengan 2 jari pada peta untuk menampilkan jarak antara titik yang diklik</string>
    <string name="plugin_touringview_descr">Mengaktifkan tampilan ini mengubah gaya peta OsmAnd menjadi \'Tampilan tur\', ini adalah tampilan detail tinggi khusus untuk pelancong dan pengemudi profesional.
\n
\nTampilan ini memberikan, pada setiap perbesaran peta tertentu, jumlah maksimum detail perjalanan yang tersedia dalam data peta (khususnya jalan, trek, jalur, dan tanda orientasi).
\n
\nIni juga dengan jelas menggambarkan semua jenis jalan secara jelas dengan kode warna, yang berguna ketika mis. mengendarai kendaraan besar.
\n
\nDan itu menyediakan pilihan tur khusus seperti menunjukkan rute sepeda atau rute pegunungan Alpine.
\n
\nUnduhan peta khusus tidak diperlukan, tampilan dibuat dari peta standar kami.
\n
\nTampilan ini dapat dikembalikan dengan menonaktifkannya lagi di sini, atau dengan mengubah \'Gaya peta\' di bawah \'Konfigurasi peta\' sesuai keinginan.</string>
    <string name="osmand_distance_planning_plugin_name">Alat kalkulator jarak dan perencanaan</string>
    <string name="coordinates_widget_current_location_desc">Menampilkan koordinat geografis lokasi geografis saat ini</string>
    <string name="coordinates_widget_map_center">Koordinat: tengah peta</string>
    <string name="coordinates_widget_current_location">Koordinat: lokasi saat ini</string>
    <string name="map_widget_ant_bicycle_speed_desc">Menampilkan kecepatan bepergian</string>
    <string name="routing_attr_avoid_shuttle_train_name">Tidak ada kereta antar jemput</string>
    <string name="osmand_parking_plugin_description">Tandai di mana mobil Anda diparkir, dan beri tahu kalender Anda ketika meteran parkir akan kedaluwarsa. Untuk menaruh penanda, pilih sebuah tempat di peta, pergi ke \"Tindakan\", dan ketuk \"Tambahkan parkir\".</string>
    <string name="osmand_distance_planning_plugin_description">Buat jalur dengan mengetuk peta, atau dengan menggunakan atau memodifikasi file GPX yang ada, untuk merencanakan perjalanan dan mengukur jarak antar titik. Hasilnya dapat disimpan sebagai file GPX untuk digunakan nanti sebagai panduan.</string>
    <string name="depth_contours">Kontur kedalaman</string>
    <string name="plugin_nautical_descr">Memperkaya peta Anda dengan informasi tentang rute pelayaran, lampu navigasi, zona bahaya bahari, zona dengan batasan pelayaran atau perkaitan, dll. Untuk menggunakan, unduh peta Bahari masing-masing dan aktifkan gaya \"Peta laut\" dalam \"Konfigurasi peta\".
\n
\nBaca lebih lanjut di %1$s.</string>
    <string name="audionotes_plugin_description">Ambil catatan audio/foto/video selama perjalanan, menggunakan menu tombol peta atau konteks lokasi.</string>
    <string name="navigate_point_olc">Open Location Code</string>
    <string name="use_opengl_render_descr">Gunakan perenderan OpenGL yang dipercepat oleh perangkat keras (dapat menggunakan lebih banyak baterai, atau tidak bekerja pada perangkat lawas).</string>
    <string name="speed_limit_exceed_message">Pilih batas tolerasi batas kecepatan, jika melebihi Anda akan mendapatkan peringatan suara.</string>
    <string name="remove_the_tag">HAPUS TAG</string>
    <string name="use_opengl_render">Gunakan perenderan OpenGL</string>
    <string name="fav_point_emoticons_message">Nama Favorit diubah menjadi \'%1$s\' untuk menyimpan string berisi emotikon ke sebuah file.</string>
    <string name="rendering_value_germanRoadAtlas_name">Atlas jalan Jerman</string>
    <string name="fav_point_dublicate">Duplikat nama Favorit ditentukan</string>
    <string name="save_track_to_gpx_globally_headline">Pencatatan trek sesuai permintaan</string>
    <string name="osmand_parking_delete">Hapus sebuah penanda parkir</string>
    <string name="fav_point_dublicate_message">Nama Favorit diubah namanya menjadi %1$s untuk menghindari duplikat.</string>
    <string name="enable_sleep_mode">Aktifkan mode latar belakang GPS</string>
    <string name="bg_service_sleep_mode_on">Hentikan 
\n berjalan di latar belakang</string>
    <string name="send_files_to_osm">Kirim file GPX ke OSM\?</string>
    <string name="live_monitoring_max_interval_to_send">Penyangga waktu untuk pelacakan daring</string>
    <string name="file_with_name_already_exist">File dengan nama yang sama sudah ada.</string>
    <string name="local_index_items_uploaded">%1$d dari %2$d item diunggah.</string>
    <string name="poi_query_by_name_matches_categories">Ditemukan beberapa kategori POI yang terkait.</string>
    <string name="avoid_roads_msg">Picu rute alternative dengan memilih jalan yang dihindari</string>
    <string name="map_marker_interval_dialog_desc">Tetapkan interval waktu di mana kecepatan rata-rata akan diukur untuk menghitung perkiraan waktu tiba.</string>
    <string name="go_to_marker_location">Pergi ke lokasi penanda</string>
    <string name="click_on_widget">Klik pada widget</string>
    <string name="how_to_use">Cara menggunakan:</string>
    <string name="local_index_items_backuped">%1$d dari %2$d item dinonaktifkan.</string>
    <string name="local_index_items_deleted">%1$d dari %2$d item dihapus.</string>
    <string name="gpx_option_from_start_point">Lewati dengan seluruh trek</string>
    <string name="bg_service_sleep_mode_off">Jalankan 
\n aplikasi di latar belakang</string>
    <string name="context_menu_item_add_parking_point">Tandai sebagai lokasi parkir</string>
    <string name="route_kr">Tetap kanan dan jalan</string>
    <string name="local_indexes_cat_tile">Peta ubin daring dan cache</string>
    <string name="zoom_by_trackball">Gunakan trackball untuk kontrol perbesaran</string>
    <string name="live_monitoring_interval_descr">Tetapkan interval pelacakan daring.</string>
    <string name="live_monitoring_url">Alamat web pelacakan daring</string>
    <string name="local_index_no_items_to_do">Tidak ada item untuk %1$s</string>
    <string name="trace_rendering_descr">Tampilkan performa perenderan dan navigasi.</string>
    <string name="internet_connection_required_for_online_route">Navigasi daring tidak bekerja secara luring.</string>
    <string name="sleep_mode_stop_dialog">Hentikan mode latar belakang GPS\?</string>
    <string name="plugin_nautical_name">Tampilan peta laut</string>
    <string name="plugin_ski_name">Tampilan peta ski</string>
    <string name="rendering_attr_shareTaxiRoutes_name">Bagikan rute taksi</string>
    <string name="routing_attr_avoid_shuttle_train_description">Menghindari menggunakan kereta antar jemput</string>
    <string name="plugin_ski_descr">Dirancang untuk bernavigasi di area olahraga musim dingin. Lihat jalur dan lift ski, dan trek ski perbatasan negara, dengan garis berwarna yang menandakan nilai kerumitan. Untuk menggunakan, aktifkan plugin ini dan juga pergi ke \"Konfigurasi peta\" dan pilih gaya peta \"Musim dingin dan ski\".</string>
    <string name="osmand_development_plugin_description">Menyediakan kemampuan untuk uji dan awakutu OsmAnd: simulasi rute navigasi, periksa performa perenderan layar, periksa performa, dll. Plugin ini tidak dibutuhkan untuk penggunaan aplikasi normal.</string>
    <string name="world_ski_missing">Unduh peta khusus luring untuk menampilkan fasilitas ski.</string>
    <string name="arrival_distance_factor_at_last">Sangat terlambat</string>
    <string name="nautical_maps_missing">Unduh peta khusus luring untuk menampilkan detail laut.</string>
    <string name="osmand_parking_time_limit_title">Tetapkan batas waktu parkir</string>
    <string name="si_nm_h">Mil laut per jam (knot)</string>
    <string name="proxy_pref_descr">Atur server proksi.</string>
    <string name="index_name_other">Peta dunia dan topik</string>
    <string name="index_name_tts_voice">Perintah suara (teks ke suara, disarankan)</string>
    <string name="poi_search_desc">Pencarian POI (Titik</string>
    <string name="local_index_items_restored">%1$d dari %2$d item diaktifkan.</string>
    <string name="quick_action_map_center_widget_descr">Sebuah saklar untuk menampilkan atau menyembunyikan widget tengah peta di peta.</string>
    <string name="quick_action_current_location_widget_descr">Sebuah saklar untuk menampilkan atau menyembunyikan widget lokasi saat ini di peta.</string>
    <string name="rotate_map_manual_opt">Diputar secara manual</string>
    <string name="map_online_data">Peta daring dan ubin</string>
    <string name="index_name_voice">Perintah suara (direkam, fitur terbatas)</string>
    <string name="routing_attr_avoid_sett_description">Menghindari sett</string>
    <string name="routing_attr_avoid_sett_name">Tidak ada sett</string>
    <string name="map_widget_target_distance_desc">Menampilkan jarak antara kamera dan lokasi sasaran.</string>
    <string name="map_widget_zoom_level_desc">Menampilkan tingkat perbesaran peta saat ini.</string>
    <string name="bg_service_screen_lock_toast">Layar terkunci</string>
    <string name="pref_vector_rendering">Opsi perenderan vektor spesifik</string>
    <string name="routing_attr_piste_type_downhill_name">Ski alpine dan turunan</string>
    <string name="navigation_over_track">Mulai navigasi bersama trek\?</string>
    <string name="keep_informing_descr">Beri tahu ulang petunjuk navigasi pada interval umum.</string>
    <string name="version_settings_descr">Unduh bangunan malam.</string>
    <string name="lock_screen_request_explanation">%1$s membutuhkan izin ini untuk mematikan layar untuk fitur penyimpanan daya.</string>
    <string name="routing_attr_no_new_routing_description">Jangan gunakan aturan perutean yang ditambahkan dalam v1.9.</string>
    <string name="navigate_point_olc_info_short">OLC Pendek 
\nMohon sediakan kode lengkap</string>
    <string name="avoid_unpaved">Tidak ada jalan yang tidak diaspal</string>
    <string name="osmand_accessibility_description">Membuat fitur aksesibilitas perangkat tersedia langsung di OsmAnd. Ini memfasilitasi mis. menyesuaikan kecepatan bicara untuk suara teks kesuara, mengatur navigasi D-pad, menggunakan trackball untuk kontrol perbesaran, atau umpan balik teks ke suara, misalnya untuk mengumumkan posisi Anda secara otomatis.</string>
    <string name="map_markers_desc">Widget menampilkan jarak atau perkiraan waktu tiba (PWT) untuk dua penanda pertama di daftar penanda peta.</string>
    <string name="routing_attr_no_new_routing_name">TIdak ada aturan perutean v1.9</string>
    <string name="unknown_location">Posisi belum diketahui.</string>
    <string name="keep_informing_never">Hanya secara manual (ketuk panah)</string>
    <string name="auto_follow_route_navigation_descr">Tengahkan tampilan peta secara otomatis hanya pada saat navigasi.</string>
    <string name="external_sensors_plugin_name">Sensor Eksternal</string>
    <string name="send_uuid_preference_desc">Sebhah UUID acak digunakan untuk mengunduh peta luring dari server OsmAnd untuk memantau penggunaan sumber daya server yang adil, memprediksi pola lalu lintas, dan membuat laporan peta anonim sebulan.</string>
    <string name="map_widget_altitude_desc">Menampilkan ketinggian dari geolokasi saat ini atau untuk pusat peta saat ini</string>
    <string name="location_simulation_cutoff">Simulasi melewati meter pertama</string>
    <string name="map_center_widget">Koordinat: Tengah peta</string>
    <string name="location_simulation_speedup">Percepatan simulasi</string>
    <string name="map_widget_altitude_map_center">Ketinggian: tengah peta</string>
    <string name="map_widget_altitude_map_center_desc">Menunjukkan ketinggian di atas permukaan laut dari pusat peta saat ini.</string>
    <string name="map_widget_altitude_current_location">Ketinggian: lokasi saat ini</string>
    <string name="map_widget_altitude_current_location_desc">Menampilkan ketinggian di atas permukaan laut dari geolokasi saat ini.</string>
    <string name="shared_string_terms_of_use">Ketentuan Penggunaan</string>
    <string name="map_widget_rendering_fps">FPS perenderan peta</string>
    <string name="simulate_location_by_gpx">Simulasikan lokasi dengan GPX</string>
    <string name="external_sensors_plugin_description">Mengakses sensor eksternal untuk membaca mis. denyut jantung, kecepatan bersepeda, daya bersepeda, atau irama Anda. Memerlukan perangkat untuk dihubungkan ke masing-masing sensor melalui protokol jaringan pribadi nirkabel ANT+.</string>
    <string name="map_widget_rendering_fps_desc">Menampilkan seberapa cepat peta dan elemen peta ditampilkan dan dimuat ulang, dinyatakan dalam bingkai per detik (FPS).</string>
    <string name="shared_string_identifiers">Pengenal</string>
    <string name="send_uuid_preference">Kirim Pengenal Pengguna Unik (UUID)</string>
    <string name="terms_of_service_desc">Dengan mengunduh peta Anda setuju dengan %1$s dan %2$s.</string>
    <string name="current_location_widget">Koordinat: Lokasi saat ini</string>
    <string name="srtm_paid_version_msg">Mohon pertimbangkan untuk membayar plugin \'Topografi\' untuk mendukung pengembangan lebih lanjut.</string>
    <string name="native_app_allocated_memory_descr">Total memori asli yang dialokasikan oleh aplikasi %1$s MB (Dalvik %2$s MB, lainnya %3$s MB).
\n Memori proporsional %4$s MB (batas Android %5$s MB, Dalvik %6$s MB).</string>
    <string name="save_track_interval">Interval pencatatan selama navigasi</string>
    <string name="save_track_interval_descr">Tentukan interval pencatatan untuk perekaman trek selama navigasi</string>
    <string name="voice_provider_descr">Pilih panduan suara untuk navigasi.</string>
    <string name="enable_proxy_descr">Konfigurasikan proksi HTTP untuk semua permintaan jaringan.</string>
    <string name="proxy_port_descr">Tentukan nomor port proksi Anda (mis. 8118).</string>
    <string name="moving_time">Waktu bergerak</string>
    <string name="layer_amenity_label">Label Titik (POI, Favorit)</string>
    <string name="use_displayed_track_for_navigation">Gunakan trek yang ditampilkan untuk navigasi\?</string>
    <string name="routing_attr_height_description">Tentukan tinggi kendaraan yang diizinkan pada rute.</string>
    <string name="copying_osmand_files_descr">Menyalin file data OsmAnd ke tujuan baru (%s)…</string>
    <string name="speak_descr">Atur pengumuman nama jalan, peringatan lalu lintas (pemberhentian paksa, polisi tidur), peringatan kamera kecepatan, dan batas kecepatan.</string>
    <string name="intermediate_items_sort_return">Urutan tujuan perantara yang dioptimalkan dalam perjalanan ke tujuan.</string>
    <string name="use_kalman_filter_compass_descr">Mengurangi kebisingan dalam pembacaan kompas tetapi menambahkan inersia.</string>
    <string name="rendering_attr_noAdminboundaries_description">Menekan tampilan batas wilayah (tingkat admin 5–9).</string>
    <string name="gps_not_available">Harap aktifkan GPS di pengaturan</string>
    <string name="gpx_monitoring_disabled_warn">Catat trek menggunakan widget GPX atau melalui pengaturan \'Perekaman perjalanan\'.</string>
    <string name="routing_attr_piste_type_downhill_description">Lereng untuk ski alpine atau downhill dan akses ke lift ski.</string>
    <string name="routing_attr_piste_type_skitour_description">Rute untuk tur ski.</string>
    <string name="routing_attr_allow_advanced_name">Perbolehkan rute lanjutan</string>
    <string name="routing_attr_allow_advanced_description">Rute yang sulit, dengan hambatan berbahaya dan bagian yang curam.</string>
    <string name="rendering_attr_showAccess_name">Tampilkan pembatasan akses</string>
    <string name="save_as_favorites_points">Simpan sebagai grup Favorit</string>
    <string name="vector_data_missing">Unduh data (\'luring\') untuk menggunakan peta secara luring.</string>
    <string name="local_index_action_do">Anda akan %1$s %2$s item. Lanjutkan\?</string>
    <string name="calculate_osmand_route_gpx">Penghitungan rute OsmAnd secara luring</string>
    <string name="osb_author_or_password_not_specified">Harap tentukan pengguna dan kata sandi OSM di \'Pengaturan\'</string>
    <string name="external_input_device">Perangkat masukan eksternal</string>
    <string name="external_input_device_descr">Pilih perangkat kontrol eksternal, seperti papan ketik atau WunderLINQ.</string>
    <string name="av_settings_descr">Atur pengaturan audio dan video.</string>
    <string name="rendering_attr_hikingRoutesOSMC_description">Render jalur sesuai dengan jejak OSMC.</string>
    <string name="intermediate_point_too_far">Tujuan perantara %1$s terlalu jauh dari jalan terdekat.</string>
    <string name="osmand_extended_description_part6">Berjalan kaki, hiking, tur kota
\n - Peta menampilkan jalur berjalan kaki dan hiking
\n - Wikipedia dalam bahasa pilihan Anda dapat memberi tahu Anda banyak hal selama tur kota
\n - Perhentian transportasi umum (bus, trem, kereta api), termasuk nama jalur, membantu Anda menavigasi di kota baru
\n - Navigasi GPS dalam mode pejalan kaki membangun rute Anda menggunakan jalur pejalan kaki
\n - Unggah dan ikuti rute GPX atau rekam dan bagikan rute Anda sendiri
\n</string>
    <string name="osmand_plus_extended_description_part6">Fitur Sepeda dan Pejalan Kaki
\n - Melihat jalur pejalan kaki, hiking, dan sepeda, baik untuk aktivitas luar ruangan
\n - Mode perutean dan tampilan khusus untuk sepeda dan pejalan kaki
\n - Perhentian transportasi umum opsional (bus, trem, kereta api) termasuk nama jalur
\n - Rekaman perjalanan opsional ke file GPX lokal atau layanan daring
\n - Tampilan kecepatan dan ketinggian opsional
\n - Tampilan garis kontur dan bayangan bukit (melalui plugin tambahan)</string>
    <string name="osmand_plus_extended_description_part7">Berkontribusi langsung ke OSM
\n - Laporkan kutu data
\n - Unggah trek GPX ke OSM langsung dari aplikasi
\n - Tambahkan POI dan langsung mengunggahnya ke OSM (atau nanti jika luring)
\n - Perekaman perjalanan opsional juga dalam mode latar belakang (saat perangkat dalam mode tidur)
\n OsmAnd adalah perangkat lunak sumber terbuka yang dikembangkan secara aktif. Setiap orang dapat berkontribusi ke aplikasi dengan melaporkan kutu, memperbaiki terjemahan atau memrogram fitur baru. Selain itu, proyek ini bergantung pada kontribusi keuangan untuk mendanai memrogram dan pengujian fungsi baru.
\n</string>
    <string name="osmand_plus_extended_description_part8">Perkiraan cakupan dan kualitas peta:
\n - Eropa Barat: ****
\n - Eropa Timur: ***
\n - Rusia: ***
\n - Amerika Utara: ***
\n - Amerika Selatan: **
\n - Asia: **
\n - Jepang dan Korea: ***
\n - Timur Tengah: **
\n - Afrika: **
\n - Antartika: *
\n Sebagian besar negara di seluruh dunia tersedia sebagai unduhan
\n Dari Afghanistan hingga Zimbabwe, dari Australia hingga Amerika Serikat. Argentina, Brasil, Kanada, Prancis, Jerman, Meksiko, Inggris, Spanyol, ...
\n</string>
    <string name="route_updated_loc_found">Menunggu posisi untuk menghitung rute</string>
    <string name="osmand_parking_position_description">Lokasi kendaraan Anda yang diparkir. %1$s</string>
    <string name="share_route_as_gpx">Bagikan rute sebagai file GPX</string>
    <string name="rendering_attr_noPolygons_description">Jadikan semua fitur lahan areal di peta transparan.</string>
    <string name="left_side_navigation_descr">Untuk negara di mana orang mengemudi di sisi kiri jalan.</string>
    <string name="accessibility_mode_descr">Mengaktifkan fitur untuk pengguna yang mengalami gangguan.</string>
    <string name="zoom_by_trackball_descr">Ubah perbesaran peta dengan gerakan bola trek horizontal.</string>
    <string name="tts_language_not_supported">Bahasa yang dipilih tidak didukung oleh mesin TTS (teks ke suara) Android yang diinstal, bahasa TTS prasetelnya akan digunakan sebagai gantinya. Cari mesin TTS lain di toko aplikasi\?</string>
    <string name="live_monitoring_m">Pelacakan daring (diperlukan GPX)</string>
    <string name="use_compass_navigation_descr">Gunakan kompas apabila tidak ada arah yang terdeteksi.</string>
    <string name="validate_gpx_upload_name_pwd">Harap tentukan nama pengguna dan kata sandi OSM Anda untuk mengunggah file GPX.</string>
    <string name="distance_measurement_finish_subtrack">Mulai subtrek baru</string>
    <string name="live_monitoring_max_interval_to_send_desrc">Tentukan buffer waktu untuk menyimpan lokasi yang akan dikirim tanpa koneksi</string>
    <string name="enable_plugin_monitoring_services">Aktifkan plugin \"Trip recording\" untuk menggunakan layanan pencatatan posisi (pencatatan GPX, pelacakan daring)</string>
    <string name="local_index_description">Ketuk item yang ada untuk melihat detail lebih lanjut, ketuk lama untuk menonaktifkan atau menghapus. Data saat ini pada perangkat (%1$s bebas):</string>
    <string name="routing_attr_piste_type_nordic_name">Ski lintas negara dan nordik</string>
    <string name="gpx_option_calculate_first_last_segment">Hitung rute OsmAnd untuk segmen rute pertama dan terakhir</string>
    <string name="animate_routing_route">Simulasikan menggunakan rute yang dihitung</string>
    <string name="show_warnings_descr">Atur peringatan lalu lintas (batas kecepatan, pemberhentian paksa, polisi tidur, terowongan), peringatan kamera kecepatan, dan info jalur.</string>
    <string name="basemap_missing">Unduh peta dunia dasar untuk mendapatkan gambaran umum yang mencakup seluruh dunia pada tingkat perbesaran rendah.</string>
    <string name="settings_direction_style_descr">Pilih gaya untuk mengekspresikan arah relatif saat bergerak</string>
    <string name="recording_is_recorded">Merekam audio/video. Hentikan dengan mengetuk widget AV.</string>
    <string name="routing_attr_allow_skating_only_description">Rute yang dipersiapkan untuk gaya bebas atau skating saja tanpa trek klasik.</string>
    <string name="selected_gpx_info_show">"
\n
\nKetuk lama untuk melihat di peta"</string>
    <string name="delay_navigation_start">Mulai panduan belokan demi belokan secara otomatis</string>
    <string name="routing_attr_width_description">Tentukan batas lebar kendaraan yang diizinkan pada rute.</string>
    <string name="osmand_long_description_1000_chars">OsmAnd (Petunjuk Arah Navigasi Otomatis OSM)
\n
\n OsmAnd adalah aplikasi navigasi perangkat lunak sumber terbuka dengan akses ke berbagai macam data OSM global. Semua data peta (peta vektor atau ubin) dapat disimpan pada kartu memori ponsel untuk penggunaan luring. Fungsionalitas perutean luring dan daring juga ditawarkan, termasuk panduan suara belokan demi belokan.
\n
\n Beberapa fitur inti:
\n - Fungsionalitas luring lengkap (menyimpan peta vektor atau tile yang diunduh dalam penyimpanan perangkat)
\n - Tersedia peta vektor luring ringkas untuk seluruh dunia
\n - Unduh peta negara atau wilayah langsung dari aplikasi
\n - Hamparan beberapa lapisan peta yang memungkinkan, seperti GPX atau trek navigasi, tempat menarik, Favorit, garis kontur, pemberhentian transportasi umum, peta tambahan dengan transparansi yang dapat disesuaikan, fitur topografi seperti garis kontur/bayangan bukit/lereng
\n - Pencarian luring untuk alamat dan tempat (POI)
\n - Perutean luring untuk jarak menengah
\n - Mode mobil, sepeda, dan pejalan kaki dengan fitur opsional:
\n - Peralihan tampilan siang/malam otomatis
\n - Pembesaran peta yang bergantung pada kecepatan
\n - Penyelarasan peta menurut kompas atau arah gerakan
\n - Panduan lajur, tampilan batas kecepatan, suara yang direkam dan teks-ke-suara
\n
\n Keterbatasan versi gratis OsmAnd ini:
\n - Jumlah unduhan peta terbatas
\n - Tidak ada akses luring ke POI Wikipedia
\n
\n OsmAnd sedang dikembangkan secara aktif dan proyek kami serta kemajuannya yang berkelanjutan bergantung pada kontribusi keuangan untuk pengembangan dan pengujian kemampuan baru. Mohon pertimbangkan untuk membeli OsmAnd+, atau mendanai fitur baru yang spesifik atau memberikan donasi umum di https://osmand.net.</string>
    <string name="gpx_selection_route_points">%1$s
\nTitik rute %2$s</string>
    <string name="calculate_osmand_route_without_internet">Perhitungan luring segmen rute OsmAnd</string>
    <string name="routing_attr_avoid_borders_description">Menghindari melintasi perbatasan nasional</string>
    <string name="routing_attr_weight_description">Tentukan batas berat kendaraan yang diizinkan pada rute.</string>
    <string name="android_19_location_disabled">Pada Android 4.4 (KitKat) dan seterusnya, folder penyimpanan lama (%s) sudah tidak digunakan lagi. Salin semua file OsmAnd ke lokasi penyimpanan baru\?
\n Catatan 1: File lama Anda akan tetap tidak disentuh (tetapi dapat dihapus secara manual).
\n Catatan 2: Di lokasi penyimpanan yang baru, Anda tidak dapat berbagi file antara OsmAnd dan OsmAnd+.</string>
    <string name="copying_osmand_one_file_descr">Menyalin file (%s) ke tujuan baru…</string>
    <string name="speech_rate_descr">Menentukan kecepatan bicara untuk teks-ke-ucapan.</string>
    <string name="animate_routing_gpx">Simulasikan menggunakan trek GPX</string>
    <string name="route_is_too_long_v2">Untuk jarak jauh: Harap tambahkan tujuan perantara jika tidak ada rute yang ditemukan dalam waktu 10 menit.</string>
    <string name="new_directions_point_dialog">Anda sudah menetapkan tujuan perantara.</string>
    <string name="use_distance_measurement_help">* Ketuk untuk menandai titik.
\n * Ketuk lama pada peta untuk menghapus titik sebelumnya.
\n * Ketuk lama pada titik untuk melihat dan melampirkan deskripsi.
\n * Ketuk widget pengukuran untuk melihat tindakan lainnya.</string>
    <string name="use_magnetic_sensor_descr">Untuk pembacaan kompas, gunakan sensor magnetik daripada sensor orientasi.</string>
    <string name="save_track_to_gpx_globally_descr">Pencatatan posisi umum ke file GPX dapat diaktifkan atau dinonaktifkan dengan menggunakan widget pencatatan GPX pada peta.</string>
    <string name="save_current_track_descr">Simpan trek saat ini sebagai file GPX sekarang.</string>
    <string name="save_track_to_gpx">Rekam trek secara otomatis selama navigasi</string>
    <string name="enable_proxy_title">Aktifkan proksi HTTP</string>
    <string name="proxy_host_descr">Tentukan nama host proksi Anda (mis. 127.0.0.1).</string>
    <string name="live_monitoring_m_descr">Kirim data pelacakan ke layanan web tertentu jika pencatatan GPX aktif.</string>
    <string name="download_additional_maps">Unduh peta yang belum ada %1$s (%2$d MB)\?</string>
    <string name="none_selected_gpx">Tentukan file GPX dengan mengetuk lama terlebih dahulu.</string>
    <string name="rendering_attr_coloredBuildings_name">Kode warna bangunan berdasarkan jenisnya</string>
    <string name="live_monitoring_stop">Hentikan pelacakan daring</string>
    <string name="gpx_start_new_segment">Mulai segmen baru</string>
    <string name="rendering_attr_buildings15zoom_name">Bangunan pada perbesaran 15</string>
    <string name="use_points_as_intermediates">Hitung rute antar titik</string>
    <string name="routing_attr_avoid_borders_name">Tidak ada penyeberangan perbatasan</string>
    <string name="no_index_file_to_download">Unduhan tidak ditemukan, harap periksa koneksi Anda ke Internet.</string>
    <string name="show_zoom_buttons_navigation_descr">Tampilkan tombol perbesaran selama navigasi.</string>
    <string name="auto_zoom_map_descr">Tingkat perbesaran sesuai dengan kecepatan Anda (sementara peta disinkronkan dengan posisi saat ini).</string>
    <string name="ending_point_too_far">Titik akhir terlalu jauh dari jalan terdekat.</string>
    <string name="recording_playing">Audio dari rekaman yang ditentukan sedang diputar.
\n%1$s</string>
    <string name="non_optimal_route_calculation">Hitung kemungkinan rute yang tidak optimal untuk jarak jauh</string>
    <string name="osmand_extended_description_part2">Navigasi GPS
\n - Pilih antara mode luring (tanpa biaya roaming saat Anda berada di luar negeri) atau daring (lebih cepat)
\n - Panduan suara belokan demi belokan menuntun Anda di sepanjang jalan (suara yang direkam dan disintesis)
\n - Rute akan dibangun kembali setiap kali Anda menyimpang darinya
\n - Panduan jalur, nama jalan, dan perkiraan waktu kedatangan akan membantu di sepanjang jalan
\n - Untuk membuat perjalanan Anda lebih aman, mode siang/malam beralih secara otomatis
\n - Tampilkan batas kecepatan, dan dapatkan pengingat jika Anda melampauinya
\n - Perbesaran peta menyesuaikan dengan kecepatan Anda
\n - Mencari tujuan berdasarkan alamat, jenis (misalnya: Parkir, restoran, hotel, pom bensin, museum), atau koordinat geografis
\n - Mendukung titik perantara pada rencana perjalanan Anda
\n - Rekam atau unggah trek GPX Anda sendiri dan ikuti
\n</string>
    <string name="osmand_extended_description_part8">OsmAnd adalah perangkat lunak sumber terbuka yang dikembangkan secara aktif. Setiap orang dapat berkontribusi ke aplikasi dengan melaporkan kutu, memperbaiki terjemahan atau memrogram fitur baru. Selain itu, proyek ini bergantung pada kontribusi keuangan untuk mendanai memrograman dan pengujian fungsi baru.
\n Perkiraan cakupan dan kualitas peta:
\n - Eropa Barat: ****
\n - Eropa Timur: ***
\n - Rusia: ***
\n - Amerika Utara: ***
\n - Amerika Selatan: **
\n - Asia: **
\n - Jepang dan Korea: ***
\n - Timur Tengah: **
\n - Afrika: **
\n - Antartika: *
\n Sebagian besar negara di seluruh dunia tersedia untuk diunduh!
\n Dapatkan navigasi yang dapat diandalkan di negara Anda - baik itu Prancis, Jerman, Meksiko, Inggris, Spanyol, Belanda, Amerika Serikat, Rusia, Brasil, atau lainnya.</string>
    <string name="osmand_plus_play_title_30_chars">Peta &amp; Navigasi OsmAnd+</string>
    <string name="osmand_plus_short_description_80_chars">Tampilan Peta Seluler Global &amp; Navigasi untuk Peta OSM Luring dan Daring</string>
    <string name="osmand_plus_long_description_1000_chars">OsmAnd+ (Petunjuk Arah Navigasi Otomatis OSM)
\n
\n OsmAnd+ adalah aplikasi navigasi perangkat lunak sumber terbuka dengan akses ke berbagai macam data OSM global. Semua data peta (peta vektor atau ubin) dapat disimpan pada kartu memori telepon untuk penggunaan luring. Fungsionalitas perutean luring dan daring juga ditawarkan, termasuk panduan suara belokan demi belokan.
\n
\n OsmAnd+ adalah versi aplikasi berbayar, dengan membelinya Anda mendukung proyek ini, mendanai pengembangan fitur baru, dan menerima update terbaru.
\n
\n Beberapa fitur inti:
\n - Fungsionalitas luring lengkap (menyimpan peta vektor atau ubin yang diunduh di penyimpanan perangkat)
\n - Tersedia peta vektor luring ringkas untuk seluruh dunia
\n - Pengunduhan peta negara atau wilayah tanpa batas langsung dari aplikasi
\n - Fitur Wikipedia offline (unduh POI Wikipedia), baik untuk bertamasya
\n - Hamparan beberapa lapisan peta yang memungkinkan, seperti GPX atau trek navigasi, tempat menarik, Favorit, pemberhentian transportasi umum, peta tambahan dengan transparansi yang dapat disesuaikan, fitur topografi seperti garis kontur/bayangan bukit/lereng
\n
\n - Pencarian offline untuk alamat dan tempat (POI)
\n - Perutean offline untuk jarak menengah
\n - Mode mobil, sepeda, dan pejalan kaki dengan fitur opsional:
\n - Peralihan tampilan siang/malam otomatis
\n - Pembesaran peta yang bergantung pada kecepatan
\n - Penyelarasan peta menurut kompas atau arah gerakan
\n - Panduan lajur, tampilan batas kecepatan, suara yang direkam dan teks-ke-suara
\n</string>
    <string name="osmand_plus_extended_description_part1">OsmAnd+ (Petunjuk Arah Navigasi Otomatis OSM) adalah aplikasi peta dan navigasi dengan akses ke data OSM dunia yang bebas dan berkualitas tinggi.
\n Nikmati navigasi suara dan optik, melihat POI (tempat menarik), membuat dan mengelola trek GPX, menggunakan visualisasi info garis kontur dan topografi, pilihan antara mode mengemudi, bersepeda, pejalan kaki, penyuntingan OSM, dan banyak lagi.
\n
\n OsmAnd+ adalah versi aplikasi berbayar. Dengan membelinya, Anda mendukung proyek ini, mendanai pengembangan fitur baru, dan menerima pembaruan terbaru.
\n
\n Beberapa fitur utama:</string>
    <string name="osmand_plus_extended_description_part3">Menampilkan Peta
\n - Menampilkan posisi dan orientasi Anda
\n - Secara opsional menyelaraskan gambar menurut kompas atau arah gerak Anda
\n - Menyimpan tempat terpenting Anda sebagai Favorit
\n - Menampilkan POI (tempat menarik) di sekitar Anda
\n - Menampilkan ubin daring khusus, tampilan satelit (dari Bing), hamparan yang berbeda seperti trek GPX tur/navigasi dan lapisan tambahan dengan transparansi yang dapat disesuaikan
\n - Secara opsional menampilkan nama tempat dalam bahasa Inggris, lokal, atau ejaan fonetik
\n</string>
    <string name="osmand_plus_extended_description_part4">Gunakan Data OSM dan Wikipedia
\n - Info berkualitas tinggi dari proyek kolaboratif terbaik di dunia
\n - Data OSM tersedia per negara atau wilayah
\n - POI Wikipedia, baik untuk bertamasya
\n - Unduhan bebas tanpa batas, langsung dari aplikasi
\n - Peta vektor offline ringkas yang diperbarui setidaknya sebulan sekali
\n
\n - Pilihan antara data wilayah yang lengkap dan hanya jaringan jalan (Contoh: Seluruh Jepang adalah 700 MB atau 200 MB untuk bagian jaringan jalan)</string>
    <string name="offline_navigation_not_available">Navigasi luring OsmAnd untuk sementara tidak tersedia.</string>
    <string name="osmand_parking_delete_confirm">Hapus penanda lokasi parkir\?</string>
    <string name="osmand_parking_add_event">Tambahkan pemberitahuan ke aplikasi Kalender</string>
    <string name="routing_attr_allow_expert_description">Rute yang sangat sulit, dengan rintangan dan lingkungan yang berbahaya.</string>
    <string name="unknown_from_location">Titik keberangkatan belum ditentukan.</string>
    <string name="modify_transparency">Atur transparansi (0 - transparan, 255 - buram)</string>
    <string name="first_time_msg">Terima kasih telah menggunakan OsmAnd. Unduh data wilayah untuk penggunaan luring melalui \'Menu\' → \'Unduh peta\' untuk melihat peta, mencari alamat, mencari POI, menemukan transportasi umum dan banyak lagi.</string>
    <string name="index_settings_descr">Unduh dan kelola file peta luring yang disimpan di perangkat Anda.</string>
    <string name="support_new_features_descr">Berdonasi untuk melihat fitur baru yang diterapkan dalam aplikasi.</string>
    <string name="native_library_not_supported">Pustaka asli tidak didukung di perangkat ini.</string>
    <string name="old_poi_file_should_be_deleted">File data POI \'%1$s\' berlebihan dan dapat dihapus.</string>
    <string name="fav_export_confirmation">File yang berisi Favorit yang diekspor sebelumnya sudah ada. Ganti\?</string>
    <string name="osmand_service_descr">OsmAnd berjalan di latar belakang dengan layar mati.</string>
    <string name="update_poi_file_not_found">File lokal untuk mempertahankan perubahan POI tidak ditemukan dan tidak dapat dibuat.</string>
    <string name="choose_auto_follow_route_descr">Waktu hingga tampilan peta disinkronkan dengan posisi saat ini.</string>
    <string name="data_to_search_poi_not_available">Unduh data luring untuk mencari POI.</string>
    <string name="show_more_map_detail_descr">Tampilkan beberapa detail peta vektor (jalan, dll.) pada tingkat perbesaran yang lebih rendah.</string>
    <string name="routing_attr_allow_intermediate_description">Rute yang lebih sulit dengan bagian yang lebih curam. Umumnya beberapa rintangan yang harus dihindari.</string>
    <string name="switch_to_vector_map_to_see">Peta vektor luring hadir untuk lokasi ini.
\n\t
\n\tUntuk menggunakan, aktifkan \'Menu\' → \'Konfigurasi peta\' → \'Sumber Peta...\' → \'Peta vektor luring\'.</string>
    <string name="dashboard_or_drawer_description">Pilihan ditawarkan untuk mengatur aplikasi melalui dasbor fleksibel atau menu statis. Pilihan Anda selalu dapat diubah dalam pengaturan dasbor.</string>
    <string name="routing_attr_piste_type_nordic_description">Jalur untuk ski nordik atau lintas negara.</string>
    <string name="global_app_allocated_memory_descr">Memori yang dialokasikan %1$s MB (batas Android %2$s MB, Dalvik %3$s MB).</string>
    <string name="audionotes_location_not_defined">Ketuk \'Gunakan lokasi...\' untuk menambahkan catatan ke lokasi.</string>
    <string name="routing_attr_allow_skating_only_name">Perbolehkan rute skating saja</string>
    <string name="local_index_upload_gpx_description">Unggah file GPX ke komunitas OSM, untuk memperbaiki peta.</string>
    <string name="precise_routing_mode_descr">Menghitung rute yang tepat tanpa gangguan. Masih terbatas dengan jarak dan lambat.</string>
    <string name="arrival_distance_descr">Seberapa cepat Anda ingin pengumuman kedatangan\?</string>
    <string name="offline_edition_descr">Jika penyuntingan luring diaktifkan, maka perubahan akan disimpan secara lokal terlebih dahulu dan diunggah berdasarkan permintaan, jika tidak, perubahan akan segera diunggah.</string>
    <string name="screen_is_locked">Ketuk ikon kunci untuk membuka kunci</string>
    <string name="osmand_parking_position_description_add_time">Mobil diparkir di</string>
    <string name="map_online_data_descr">Gunakan peta daring (unduh dan simpan ubin pada kartu memori).</string>
    <string name="switch_to_raster_map_to_see">Unduh peta vektor luring untuk lokasi ini di \'Menu\' (\'Unduh peta\'), atau beralih ke plugin \'Peta daring\'.</string>
    <string name="distance_measurement_load_gpx">Buka file GPX yang sudah ada</string>
    <string name="favorite_delete_multiple">Hapus %1$d Favorit dan %2$d grup Favorit\?</string>
    <string name="always_center_position_on_map">Penempatan posisi selalu di tengah</string>
    <string name="routing_attr_allow_expert_name">Perbolehkan rute ahli</string>
    <string name="routing_attr_allow_classic_only_description">Rute yang dipersiapkan untuk gaya klasik saja tanpa jalur skating. Ini termasuk rute yang dipersiapkan oleh mobil salju yang lebih kecil dengan jalur yang lebih longgar dan trek yang dibuat secara manual oleh pemain ski.</string>
    <string name="clear_dest_confirm">Hapus tujuan Anda (dan tujuan perantara)\?</string>
    <string name="dropbox_plugin_description">Sinkronkan trek dan catatan audio/video dengan akun Dropbox Anda.</string>
    <string name="osmand_extended_description_part4">Ski
\n Plugin peta ski OsmAnd memungkinkan Anda untuk melihat trek ski dengan tingkat kerumitan dan beberapa info tambahan, seperti lokasi lift dan fasilitas lainnya.</string>
    <string name="disable_complex_routing_descr">Nonaktifkan perutean dua fase untuk navigasi mobil.</string>
    <string name="access_intermediate_arrival_time">Waktu kedatangan perantara</string>
    <string name="tts_missing_language_data">Pergi ke toko aplikasi untuk mengunduh bahasa yang dipilih\?</string>
    <string name="routing_attr_piste_type_sled_description">Lereng untuk penggunaan kereta luncur.</string>
    <string name="quick_action_need_to_add_item_to_list">Tambahkan setidaknya satu item ke daftar dalam pengaturan \'Tindakan cepat\'</string>
    <string name="routing_attr_allow_intermediate_name">Izinkan rute perantara</string>
    <string name="complex_route_calculation_failed">Perhitungan rute cepat gagal (%s), kembali ke perhitungan lambat.</string>
    <string name="rendering_out_of_memory">Memori proses tidak cukup untuk menampilkan area yang dipilih</string>
    <string name="use_fluorescent_overlays_descr">Gunakan warna neon untuk menampilkan trek dan rute.</string>
    <string name="live_monitoring_url_descr">Tentukan alamat web dengan sintaks parameter: lat={0}, lon={1}, timestamp={2}, hdop={3}, altitude={4}, speed={5}, bearing={6}.</string>
    <string name="interrupt_music_descr">Perintah suara menjeda pemutaran musik.</string>
    <string name="osmand_play_title_30_chars">Peta &amp; Navigasi OsmAnd</string>
    <string name="osmand_short_description_80_chars">Tampilan dan navigasi peta seluler global untuk peta OSM luring dan daring</string>
    <string name="update_poi_does_not_change_indexes">Perubahan POI di dalam aplikasi tidak mempengaruhi file peta yang diunduh, perubahan disimpan sebagai file di perangkat Anda.</string>
    <string name="map_version_changed_info">Unduh versi aplikasi baru untuk dapat menggunakan file peta baru.</string>
    <string name="osmand_extended_description_part1">OsmAnd (Petunjuk Arah Navigasi Otomatis OSM) adalah aplikasi peta dan navigasi dengan akses ke data OSM dunia yang bebas dan berkualitas tinggi.
\n
\n Nikmati navigasi suara dan optik, melihat POI (tempat menarik), membuat dan mengelola trek GPX, menggunakan visualisasi garis kontur dan info topografis (melalui plugin), pilihan antara mode mengemudi, bersepeda, pejalan kaki, penyuntingan OSM, dan banyak lagi.</string>
    <string name="osmand_extended_description_part3">Peta
\n - Menampilkan POI (tempat menarik) di sekitar Anda
\n - Menyesuaikan peta dengan arah gerak Anda (atau kompas)
\n - Menunjukkan lokasi Anda dan arah yang Anda lihat
\n - Membagikan lokasi Anda sehingga teman Anda bisa menemukan Anda
\n - Menyimpan tempat-tempat terpenting Anda di \'Favorit\'
\n - Memungkinkan Anda memilih cara menampilkan nama pada peta: Dalam bahasa Inggris, lokal, atau ejaan fonetik
\n - Menampilkan ubin daring khusus, tampilan satelit (dari Bing), hamparan yang berbeda seperti trek GPX tur/navigasi dan lapisan tambahan dengan transparansi yang dapat disesuaikan
\n</string>
    <string name="osmand_extended_description_part5">Bersepeda
\n - Temukan jalur sepeda di peta
\n - Navigasi GPS dalam mode bersepeda membangun rute Anda menggunakan jalur sepeda
\n - Lihat kecepatan dan ketinggian Anda
\n - Opsi perekaman GPX memungkinkan Anda untuk merekam perjalanan Anda dan membagikannya
\n - Melalui plugin tambahan, Anda dapat mengaktifkan garis kontur dan bayangan bukit</string>
    <string name="osmand_extended_description_part7">Berkontribusi ke OSM
\n - Laporkan kutu data
\n - Unggah trek GPX ke OSM langsung dari aplikasi
\n - Tambahkan POI dan langsung mengunggahnya ke OSM (atau nanti jika luring)
\n</string>
    <string name="osmand_plus_extended_description_part2">Navigasi
\n - Bekerja secara daring (cepat) atau luring (tidak ada biaya roaming saat Anda berada di luar negeri)
\n - Panduan suara belokan demi belokan (suara yang direkam dan disintesis)
\n - Panduan jalur opsional, tampilan nama jalan, dan perkiraan waktu kedatangan
\n - Mendukung titik perantara pada rencana perjalanan Anda
\n - Perutean ulang otomatis setiap kali Anda menyimpang dari rute
\n - Mencari tempat berdasarkan alamat, berdasarkan jenis (misalnya: Restoran, hotel, pom bensin, museum), atau berdasarkan koordinat geografis
\n</string>
    <string name="osmand_plus_extended_description_part5">Fitur Keamanan
\n - Peralihan tampilan siang/malam otomatis secara opsional
\n - Tampilan batas kecepatan opsional, dengan pengingat jika Anda melampauinya
\n - Perbesaran opsional yang bergantung pada kecepatan
\n - Berbagi lokasi Anda sehingga teman Anda dapat menemukan Anda
\n</string>
    <string name="continue_follow_previous_route_auto">Terus mengikuti navigasi sebelumnya yang belum selesai\? (%1$s detik)</string>
    <string name="starting_point_too_far">Titik keberangkatan terlalu jauh dari jalan terdekat.</string>
    <string name="osmand_parking_event">Ambil mobil dari parkir</string>
    <string name="osmand_parking_warning_text">Pemberitahuan untuk mengambil mobil Anda telah ditambahkan ke kalender Anda dan dapat disunting atau dihapus di situ.</string>
    <string name="basemap_was_selected_to_download">Peta dasar yang diperlukan untuk menyediakan kemampuan dasar ada dalam antrean unduhan.</string>
    <string name="map_online_plugin_is_not_installed">Aktifkan plugin \'Peta daring\' untuk memilih sumber peta yang berbeda</string>
    <string name="online_map_settings_descr">Pilih sumber peta ubin daring atau yang telah disimpan.</string>
    <string name="vector_maps_may_display_faster_on_some_devices">Peta vektor kemungkinan ditampilkan lebih cepat. Mungkin tidak berfungsi dengan baik pada beberapa perangkat.</string>
    <string name="play_commands_of_currently_selected_voice">Pilih suara dan uji dengan memutar pengumuman:</string>
    <string name="speak_gps_signal_status">Umumkan sinyal GPS hilang dan terpulih</string>
    <string name="speak_route_recalculation">Umumkan penghitungan ulang rute</string>
    <string name="release_4_3">- Mesin render peta baru yang lebih cepat Versi 2 (OpenGL), dengan tampilan 2.5D
\n
\n - Animasi perubahan lokasi yang mulus saat bergerak
\n
\n - Widget baru untuk koordinat pusat peta dan ketinggian geolokasi
\n
\n - \"Jarak untuk mengetuk\": menambahkan opsi ukuran teks
\n
\n - Widget \"Penanda peta\": menambahkan opsi untuk mengubah perilaku klik
\n
\n - Diperbaiki opsi \"Penempatan posisi\"
\n
\n - GPX: menambahkan dukungan untuk tag \"link\", \"cmt\", \"desc\" dan untuk ekstensi khusus apa pun
\n
\n - Daftar \"Peta bahari\" yang diatur ulang
\n
\n - Ditambahkan dukungan untuk sensor ANT+
\n
\n - Ditambahkan opsi untuk menonaktifkan UUID unduhan
\n
\n- Prakiraan kecepatan standar yang dapat disesuaikan untuk waktu perjalanan berjalan/mendaki/berlari yang bergantung pada ketinggian
\n
\n- Diperbaiki keluaran audio dan penggeser volume
\n
\n</string>
    <string name="external_sensors_support">Dukungan sensor eksternal</string>
    <string name="purchases_feature_desc_external_sensors">Tampilkan dan rekam data dari sensor eksternal: kecepatan sepeda, daya sepeda, irama, dan detak jantung.</string>
    <string name="show_map_symbols_desc">Teks, tanda jalan, dan lain-lain.</string>
    <string name="show_borders_of_downloaded_maps">Tampilkan batasan dari peta terunduh</string>
    <string name="show_map_symbols">Tampilkan simbol peta</string>
    <string name="shared_string_weather">Cuaca</string>
    <string name="map_settings_weather_wind">Angin</string>
    <string name="map_settings_weather_cloud">Awan</string>
    <string name="measurement_units">Satuan pengukuran</string>
    <string name="map_settings_weather_precip">Curah hujan</string>
    <string name="empty_screen_weather_wind_layer">Aktifkan untuk melihat lapisan angin di peta.</string>
    <string name="empty_screen_weather_pressure_layer">Aktifkan untuk melihat lapisan tekanan di peta.</string>
    <string name="empty_screen_weather_precipitation_layer">Aktifkan untuk melihat lapisan hujan di peta.</string>
    <string name="empty_screen_weather_clouds_layer">Aktifkan untuk melihat lapisan cakupan awan di peta.</string>
    <string name="weather_precip_in">inci</string>
    <string name="weather_precip_mm">mm</string>
    <string name="weather_precip_inches">Inci</string>
    <string name="empty_screen_weather_temperature_layer">Aktifkan untuk melihat lapisan suhu di peta.</string>
    <string name="empty_screen_view_selected_weather_data">Aktifkan untuk melihat data cuaca yang dipilih di peta.</string>
    <string name="weather_precip_milimeters">Milimeter</string>
    <string name="weather_wind_kn">kn</string>
    <string name="weather_widget_group_desc">Satu set widget yang menampilkan berbagai informasi cuaca.</string>
    <string name="weather_pressure_hpa">hPa</string>
    <string name="weather_pressure_inhg">inHg</string>
    <string name="weather_pressure_hectopascals">Hektopaskal</string>
    <string name="weather_pressure_inches_of_mercury">Inci air raksa</string>
    <string name="weather_prefs_descr">Prakiraan 24 jam &amp; 7 hari, diperbarui setiap 3 jam</string>
    <string name="action_not_supported_with_map_style">Tindakan ini tidak didukung oleh gaya peta yang dipilih.</string>
    <string name="weather_temperature_celsius">Celsius</string>
    <string name="weather_temperature_fahrenheit">Fahrenheit</string>
    <string name="weather_pressure_millimeters_of_mercury">Milimeter air raksa</string>
    <string name="share_crash_log">Bagikan catatan mogok</string>
    <string name="dismiss_changes_descr">Semua perubahan akan diabaikan.</string>
    <string name="dismiss_changes">Abaikan perubahan\?</string>
    <string name="restart_now">Mulai ulang sekarang</string>
    <string name="rendering_attr_depthContourColorScheme_name">Skema warna garis</string>
    <string name="rendering_attr_depthContourWidth_name">Lebar garis</string>
    <string name="shared_string_next_sunset">Matahari terbenam berikutnya</string>
    <string name="shared_string_sunset">Matahari terbenam</string>
    <string name="weather_online_cache">Tembolok daring</string>
    <string name="map_widget_group_sunrise_sunset">Matahari terbit, matahari terbenam</string>
    <string name="weather_offline_forecast">Prakiraan luring</string>
    <string name="depth_contour_lines">Kedalaman garis kontur</string>
    <string name="map_widget_group_sunrise_sunset_desc">Widget ini menampilkan informasi tentang matahari terbit dan matahari terbenam berikutnya.</string>
    <string name="turn_on_nautical_depth_description">Aktifkan untuk melihat data kedalaman bahari di peta.</string>
    <string name="shared_string_layers">Lapisan</string>
    <string name="weather_wind_mph">mph</string>
    <string name="weather_wind_kmh">km/jam</string>
    <string name="weather_wind_ms">m/dtk</string>
    <string name="weather_wind_knots">Knot</string>
    <string name="map_settings_weather_air_pressure">Tekanan udara</string>
    <string name="shared_string_contours">Kontur</string>
    <string name="explore_weather_forecast">Jelajahi prakiraan cuaca.</string>
    <string name="weather_wind_miles_per_hour">Mil per jam</string>
    <string name="empty_screen_weather_contours">Aktifkan untuk melihat kontur cuaca di peta.</string>
    <string name="weather_wind_meters_per_second">Meter/detik</string>
    <string name="weather_wind_kilimeters_per_hour">Kilometer per jam</string>
    <string name="weather_widgets_secondary_desc">Satuan pengukuran dapat diubah dalam pengaturan plugin Cuaca.</string>
    <string name="wind_widget_desc">Menampilkan kecepatan angin untuk tengah peta saat ini.</string>
    <string name="map_rendering_engine_v1">Versi 1</string>
    <string name="map_rendering_engine_v2">Versi 2 (OpenGL)</string>
    <string name="map_rendering_engine">Mesin perenderan peta</string>
    <string name="map_settings_weather_temp">Suhu</string>
    <string name="weather_pressure_mmhg">mmHg</string>
    <string name="shared_string_sunrise">Matahari terbit</string>
    <string name="shared_string_next_sunrise">Matahari terbit berikutnya</string>
    <string name="shared_string_time_left">Waktu tersisa</string>
    <string name="switch_mode_by_tapping_on_widget">Ubah mode dengan mengetuk pada widget.</string>
    <string name="air_pressure_widget_desc">Menampilkan tekanan udara untuk tengah peta saat ini.</string>
    <string name="clouds_widget_desc">Menampilkan cakupan awan untuk tengah peta saat ini.</string>
    <string name="weather_plugin_description">Menyediakan
\n- prakiraan cuaca 24 jam dan 7 hari memberikan 5 lapisan
\n- widget berbasis lokasi
\n- garis isometrik suhu/tekanan
\n
\nData cuaca disediakan oleh Sistem Prakiraan Global (GFS, %1$s).</string>
    <string name="temperature_widget_desc">Menampilkan suhu untuk tengah peta saat ini.</string>
    <string name="map_widget_sunset_desc">Menampilkan waktu matahari terbit berikutnya atau waktu yang tersisa sampai matahari terbenam.</string>
    <string name="precipitation_widget_desc">Menampilkan curah hujan untuk tengah peta saat ini.</string>
    <string name="map_rendering_engine_descr">Versi 2 (OpenGL) adalah mesin perenderan peta yang lebih cepat, juga menyediakan tampilan 2,5D. Perenderan Versi 1 adalah bawaan sebelum OsmAnd 4.3, dan masih dimungkinkan untuk perangkat yang lawas.</string>
    <string name="quick_action_wind_layer">Sebuah saklar untuk menampilkan atau menyembunyikan lapisan angin di peta.</string>
    <string name="quick_action_cloud_layer">Sebuah saklar untuk menampilkan atau menyembunyikan lapisan awan di peta.</string>
    <string name="quick_action_air_pressure_layer">Sebuah saklar untuk menampilkan atau menyembunyikan lapisan tekanan udara di peta.</string>
    <string name="cloud_layer">Lapisan awan</string>
    <string name="precipitation_layer">Lapisan curah hujan</string>
    <string name="temperature_layer">Lapisan suhu</string>
    <string name="rendering_engine_failed">Perenderan peta OsmAnd telah mogok.</string>
    <string name="pressure_layer">Lapisan tekanan</string>
    <string name="wind_layer">Lapisan angin</string>
    <string name="storage_migration_fragment_close_descr">Menyalin hanya %1$s selesai. Jika Anda menghentikan sekarang, aplikasi mungkin tidak akan bekerja dengan benar.</string>
    <string name="quick_action_precipitation_layer">Sebuah saklar untuk menampilkan atau menyembunyikan lapisan curah hujan di peta.</string>
    <string name="quick_action_temperature_layer">Sebuah saklar untuk menampilkan atau menyembunyikan lapisan suhu di peta.</string>
    <string name="map_widget_sunrise_desc">Menampilkan waktu matahari terbit berikutnya atau waktu yang tersisa sampai matahari terbit.</string>
    <string name="rendering_engine_failed_descr">OsmAnd telah mengubah ke perenderan peta \'Versi 1\'. Anda dapat mengubah kembali ke mesin perenderan \'Versi 2 (OpenGL)\' baru dalam Pengaturan.
\n
\nSilakan mendukung peningkatan dengan menyediakan catatan kesalahan Anda.</string>
    <string name="rendering_attr_showMtbScale_description">Tampilkan trek berdasarkan skala MTB.</string>
    <string name="rendering_attr_showMtbScale_name">Tampilkan skala MTB</string>
    <string name="mtb_scale">Skala MTB</string>
    <string name="mtb_imba">iMBA</string>
    <string name="mtb_imba_full">Asosiasi Sepeda Gunung Internasional</string>
    <string name="mtb_segment_classification">Klasifikasi segmen</string>
    <string name="rendering_attr_weatherCloudContours_name">Garis isometris awan</string>
    <string name="rendering_attr_weatherPrecipitationContours_name">Garis isometris curah hujan</string>
    <string name="rendering_attr_weatherWindSpeedContours_name">Garis isometris kecepatanangin</string>
    <string name="shared_string_open">Buka</string>
    <string name="open_weather_action_description">Memungkinkan Anda untuk membuka layar dengan informasi cuaca rinci.</string>
    <string name="open_weather_action">Buka cuaca</string>
    <string name="shared_string_purchased_on">Dibeli pada</string>
    <string name="shared_string_expires">Kedaluwarsa pada</string>
    <string name="checking_progress">Memeriksa…</string>
    <string name="res_unknown">Tidak diketahui</string>
    <string name="check_for_updates">Periksa pembaruan</string>
    <string name="shared_string_unsynced">Tidak disinkron</string>
    <string name="cloud_changes">Perubahan awan</string>
    <string name="shared_string_uploaded">Diunggah</string>
    <string name="shared_string_cloud">Awan</string>
    <string name="new_file">Berkas baru</string>
    <string name="modified_file">Berkas diubah</string>
    <string name="deleted_file">Berkas dihapus</string>
    <string name="sync_now">Sinkron sekarang</string>
    <string name="local_changes">Perubahan lokal</string>
    <string name="upload_change">Unggah perubahan</string>
    <string name="cloud_version_will_be_removed">Versi awan akan dihapus</string>
    <string name="cloud_changes_will_be_dismissed">Perubahan awan akan diabaikan</string>
    <string name="local_file_will_be_restored">Berkas lokal akan dipulihkan</string>
    <string name="cloud_conflicts">Konflik</string>
    <string name="cloud_conflict">Konflik</string>
    <string name="upload_all">Unggah semua</string>
    <string name="cloud_recent_changes">Perubahan</string>
    <string name="cloud_all_changes_uploaded">Semua perubahan diunggah</string>
    <string name="cloud_all_changes_downloaded">Semua perubahan diunduh</string>
    <string name="cloud_all_changes_uploaded_descr">Semua perubahan yang dibuat di perangkat ini disinkron dengan OsmAnd Cloud.</string>
    <string name="cloud_no_conflicts">Tidak ada konflik.</string>
    <string name="download_cloud_version">Unduh versi awan</string>
    <string name="shared_string_do_not_exist">Tidak ada</string>
    <string name="backup_error_failed_to_fetch_remote_items">Gagal mendapatkan daftar berkas dari server.</string>
    <string name="last_sync">Sinkron terakhir</string>
    <string name="export_to_file">Ekspor ke berkas</string>
    <string name="shared_string_modified">Diubah</string>
    <string name="choose_what_to_sync">Pilih apa yang disinkron</string>
    <string name="cloud_sync_progress">Menyinkronkan…%1$s</string>
    <string name="changes">Perubahan %1$s</string>
    <string name="local_changes_will_be_dismissed">Perubahan lokal akan diabaikan</string>
    <string name="import_export">Impor/ekspor</string>
    <string name="av_audio_format_bottom_sheet_descr">Pilih format audio. Jenis format berkas kontainer untuk audio adalah 3GPP (.3gp).</string>
    <string name="si_nm_mt">Mil/meter laut</string>
    <string name="si_nm_ft">Mil/kaki laut</string>
    <string name="set_up_backup">Mulai pencadangan</string>
    <string name="y_axis">Sumbu Y</string>
    <string name="x_axis">Sumbu X</string>
    <string name="skip_download">Lewatkan unduhan</string>
    <string name="share_as_file">Bagikan sebagai berkas</string>
    <string name="share_link">Bagikan tautan</string>
    <string name="value_downloaded_of_mb">Mengunduh %1$.1f/%2$.1f MB</string>
    <string name="determine_location">Perbolehkan kami untuk mengetahui lokasi Anda</string>
    <string name="weight_limit_error">Nilai minimum \"%1$s\" ton. Gunakan profil \"%2$s\" jika berat kendaraan kurang dari nilai minimum.</string>
    <string name="sound_beep_simple">Bip: sederhana</string>
    <string name="sound_beep_minimal">Bip: minimal</string>
    <string name="sound_beep_simple_loud">Bip: sederhana keras</string>
    <string name="sound_beep_complex">Bip: kompleks</string>
    <string name="sound_beep_complex_loud">Bip: kompleks keras</string>
    <string name="last_synchronized">Disinkronkan terakhir</string>
    <string name="display_position_automatic_descr">Tergantung pada orientasi Peta: bagian bawah untuk arah pergerakan, bagian tengah untuk yang lainnya.</string>
    <string name="shared_string_apply_changes">Terapkan perubahan</string>
    <string name="no_visible_tracks_description">Pilih trek untuk ditampilkan di peta.</string>
    <string name="no_visible_tracks">Tidak ada trek di peta</string>
    <string name="recently_visible">Terlihat terkini %1$s</string>
    <string name="empty_tracks_description">Anda dapat mengimpor, membuat, atau merekam berkas trek menggunakan OsmAnd.</string>
    <string name="empty_tracks">Anda tidak memiliki berkas trek.</string>
    <string name="shared_string_select_recent">Pilih yang terkini</string>
    <string name="change_appearance">Ubah penampilan</string>
    <string name="switch_folder">Ubah folder</string>
    <string name="show_all_tracks">Tampilkan semua trek</string>
    <string name="shared_string_on_map">Di peta</string>
    <string name="shared_string_yards">yard</string>
    <string name="shared_string_kilograms">kilogram</string>
    <string name="approximate_bearing_descr">Dapatkan arah dari rute navigasi yang diikuti.</string>
    <string name="shared_string_inches">inci</string>
    <string name="inch">in</string>
    <string name="approximate_bearing">Perkiraan bantalan</string>
    <string name="local_version_do_not_exist">Tidak ada versi lokal yang tersedia.</string>
    <string name="shared_string_in_progress">Dalam proses</string>
    <string name="shared_string_original">Asli</string>
    <string name="movement_speed">Kecepatan gerakan</string>
    <string name="shared_string_delete_file">Hapus berkas</string>
    <string name="delete_cloud_version">Hapus versi awan</string>
    <string name="simulation_position_description">Pilih file track yang akan digunakan sebagai sumber untuk pemindahan lokasi.</string>
    <string name="cloud_version_confirm_delete">Hapus \"%1$s\" dari OsmAnd Cloud\?</string>
    <string name="shared_string_add_manually">Tambahkan secara manual…</string>
    <string name="release_4_4">- Menu \"Trek\" yang lebih baik di \"Konfigurasi Peta\"
\n
\n - Menu konteks sekarang menampilkan nama yang dilokalkan untuk POI
\n
\n - Menambahkan opsi untuk berbagi rute dengan tautan
\n
\n - Menambahkan satuan panjang \"mil laut/kaki\"
\n
\n - Orientasi peta menambahkan mode tetap baru
\n
\n - Layar awal yang disederhanakan
\n
\n - Memperbaiki posisi lokasi dalam mode layar terbagi di Android Auto
\n
\n - Menambahkan grafik \"Kecepatan/Kemiringan\" untuk analisis lintasan
\n
\n - Android 13 memindahkan pemilihan bahasa aplikasi ke pengaturan sistem
\n
\n - Memperbaiki masalah dalam menampilkan tempat Vegan
\n
\n - Menambahkan kemungkinan untuk mengunduh ubin online yang digunakan sebagai peta \"Overlay\" atau \"Underlay\"
\n
\n - Menambahkan dukungan unit kekaisaran untuk \"Parameter kendaraan\"
\n
\n - Profil Moped baru
\n
\n - \"Posisi tampilan\" menambahkan opsi baru \"Otomatis\"
\n
\n - Memperbaiki gerakan peta untuk kemiringan, zoom, dan rotasi
\n
\n</string>
    <string name="sort_date_descending">Tanggal paling lama dahulu</string>
    <string name="sort_duration_ascending">Durasi terpendek dahulu</string>
    <string name="shared_string_nearest">Terdekat</string>
    <string name="selected_value">Nilai yang dipilih</string>
    <string name="sort_duration_descending">Durasi terpanjang dahulu</string>
    <string name="sort_distance_ascending">Jarak terpendek dahulu</string>
    <string name="sort_distance_descending">Jarak terpanjang dahulu</string>
    <string name="sort_date_ascending">Tanggal terbaru dahulu</string>
    <string name="app_mode_moped">Moped</string>
    <string name="generate_hillshade_from_3d_maps">Buat peta raster bayangan bukit dari peta 3D</string>
    <string name="generate_slope_from_3d_maps">Buat peta raster kemiringan dari peta 3D</string>
    <string name="disable_vertex_hillshade_3d">Nonaktifkan bayangan bukit verteks dalam 3D</string>
    <string name="app_mode_climbing">Mendaki</string>
    <string name="enable_3d_maps">Aktifkan peta 3D</string>
    <string name="weather_forecast_is_outdated">Prakiraan kedaluwarsa.</string>
    <string name="shared_string_pounds">pound</string>
    <string name="shared_string_all_world">Semua dunia</string>
    <string name="offline_weather_forecast">Prakiraan cuaca luring</string>
    <string name="clear_online_cache">Hapus tembolok daring</string>
    <string name="offline_cache">Tembolok daring</string>
    <string name="clear_online_cache_description">Ini akan menghapus tembolok untuk ubin cuaca daring.</string>
    <string name="shared_string_alt_name">Nama alternatif</string>
    <string name="token_is_not_valid">Token tidak valid</string>
    <string name="metric_lbs">lb</string>
    <string name="weather_forecast">Prakiraan cuaca</string>
    <string name="offline_weather_forecast_desc">Anda dapat mengunduh prakiraan cuaca untuk 7 hari.</string>
    <string name="common_weight_limit_error">Nilai minimum adalah \"%1$s\" %2$s. Gunakan profil \"%3$s\" jika ketinggian kendaraan kurang dari nilai minimum.</string>
    <string name="free_maps_updates">Pembaruan gratis (darurat)</string>
    <string name="camera_app">Aplikasi kamera</string>
    <string name="speak_route_deviation">Beri tahu jika keluar dari rute</string>
    <string name="select_layer">Pilih lapisan</string>
    <string name="shutter_sound">Suara potret</string>
    <string name="rendering_value_defaultMedium_name">Bawaan (sedang)</string>
    <string name="proxy_port_max_warning">Nilai porta maksimum adalah %1$s</string>
    <string name="weather_download_error">Tidak dapat mengunduh ubin %1$s.</string>
    <string name="external_device_forget_sensor_description">Sensor akan dihapus dari daftar. Anda dapat menyandingkan sensor ini lagi kapan pun.</string>
    <string name="external_device_disconnected">Terputus</string>
    <string name="external_device_connected">Terhubung</string>
    <string name="external_device_menu_forget">Abaikan</string>
    <string name="external_device_characteristic_speed">Kecepatan</string>
    <string name="external_device_characteristic_distance">Jarak</string>
    <string name="external_device_characteristic_total_distance">Jumlah jarak</string>
    <string name="external_device_characteristic_battery_level">Baterai</string>
    <string name="external_device_characteristic_gear_ratio">Rasio gigi</string>
    <string name="external_device_characteristic_cadence">Irama</string>
    <string name="external_device_characteristic_heart_rate">Detak jantung</string>
    <string name="external_device_characteristic_systolic">Sistolik</string>
    <string name="external_device_characteristic_diastolic">Diastolik</string>
    <string name="external_device_characteristic_arterial_pressure">Tekanan arteri</string>
    <string name="external_device_characteristic_cuff_pressure">Tekanan manset</string>
    <string name="external_device_characteristic_pulse_rate">Denyut nadi</string>
    <string name="external_device_characteristic_stride_length">Panjang langkah</string>
    <string name="external_device_characteristic_temperature">Suhu</string>
    <string name="external_device_forget_sensor">Abaikan sensor</string>
    <string name="external_device_low_battery">Baterai lemah</string>
    <string name="nav_profile_confirm_delete">Hapus \"%1$s\"?</string>
    <string name="external_device_details_information">Informasi</string>
    <string name="external_device_details_connection">Koneksi</string>
    <string name="is_imported">%1$s telah diimpor.</string>
    <string name="file_already_exists_description">\"%1$s\". Sebuah berkas dengan nama itu sudah ada. Menggantikan akan menimpa semua perubahan yang dibuat dengan versi saat ini.</string>
    <string name="external_device_details_received_data">Data yang diterima</string>
    <string name="ant_plus_searching_text_description">Silakan pegang perangkat dengkat dengan sensor. Anda harus mengaktifkan sensor supaya OsmAnd dapat menemukannya.</string>
    <string name="ant_plus_pair_new_sensor_ant_plus">Sandingkan sensor ANT+</string>
    <string name="learn_more_about_sensors_link">Pelajari lebih lanjut tentang sensor.</string>
    <string name="file_already_exists">Berkas sudah ada</string>
    <string name="external_device_details_battery">Baterai</string>
    <string name="external_device_details_speed">Kecepatan</string>
    <string name="external_device_details_total_distance">Jarak total</string>
    <string name="external_device_details_distance">Jarak</string>
    <string name="external_device_details_connect">Hubungkan</string>
    <string name="external_device_details_pair">Sandingkan</string>
    <string name="external_device_details_disconnect">Putuskan</string>
    <string name="bluetooth_disconnected">Terputus, %s</string>
    <string name="bluetooth_connected">Terhubung, %s</string>
    <string name="external_device_ble">BLE</string>
    <string name="external_device_ant">ANT</string>
    <string name="bluetooth_found_title">Ditemukan: %d</string>
    <string name="bluetooth_not_supported">Bluetooth tidak didukung</string>
    <string name="ble_search_again">Cari lagi</string>
    <string name="ant_plus_nothing_found_text">Tidak dapat mencari sensor</string>
    <string name="ant_plus_bluetooth_off_description">Nyalakan Bluetooth cari dan sandingkan sensor.</string>
    <string name="ant_plus_searching_text">Mencari sensor</string>
    <string name="ant_plus_help_title">Saya tidak tahu jenis sensor apa yang saya punya</string>
    <string name="ant_plus_searching">Mencari</string>
    <string name="ant_plus_pair_new_sensor">Sandingkan sensor baru</string>
    <string name="ant_plus_open_settings">Buka pengaturan</string>
    <string name="ant_plus_pair_new_sensor_ble">Sandingkan sensor Bluetooth LE</string>
    <string name="ant_plus_pair_bluetooth_prompt">Anda dapat menyandingkan sensor Bluetooth LE dan ANT+ dengan OsmAnd.</string>
    <string name="ant_plus_nothing_found_description">Pastikan:
\n– Bluetooth dinyalakan
\n– Sensor diaktifkan
\n– Perangkat ini di dekat sensor</string>
    <string name="ant_plus_bluetooth_off">Bluetooth dinonaktifkan</string>
    <string name="search_track_by_name">Cari trek berdasarkan nama</string>
    <string name="no_search_results">Tidak ada hasil</string>
    <string name="number_of_tracks">%1$s trek</string>
    <string name="rendering_attr_lightDetail_description">Bawaan: nama garis laut (karakter cahaya.grup.periode), pilih informasi tambahan di bagian 1 sampai 3 atau sektor karakter cahaya 1,2,3,4,5</string>
    <string name="rendering_value_sectors_name">Sektor</string>
    <string name="rendering_value_sector1_name">Sektor 1</string>
    <string name="rendering_value_sector3_name">Sektor 3</string>
    <string name="rendering_value_name_only_name">Nama saja</string>
    <string name="running_scds_device_name">Perangkat berjalan</string>
    <string name="bicycle_scd_device_name">Perangkat sepeda</string>
    <string name="no_bt_permission">Izin Bluetooth tidak diberikan</string>
    <string name="shared_string_hand">Tangan</string>
    <string name="shared_string_ear_lobe">Daun telinga</string>
    <string name="shared_string_foot">Kaki</string>
    <string name="rendering_attr_lightDetail_name">Detail cahaya</string>
    <string name="rendering_value_sector2_name">Sektor 2</string>
    <string name="device_disconnected">%1$s terputus</string>
    <string name="shared_string_finger">Jari</string>
    <string name="rendering_value_sector5_name">Sektor 5</string>
    <string name="shared_string_wrist">Gelang tangan</string>
    <string name="rendering_value_sector4_name">Sektor 4</string>
    <string name="rendering_value_small_name">Kecil</string>
    <string name="device_connected">%1$s terhubung</string>
    <string name="beats_per_minute_short">bpm</string>
    <string name="shared_string_chest">Dada</string>
    <string name="external_device_blood_pressure">Tekanan darah</string>
    <string name="poi_categories">Kategori POI</string>
    <string name="no_poi_for_category">POI tidak ditemukan</string>
    <string name="map_2d_mode_action">Mode 2D</string>
    <string name="visible_in_3d_mode">Terlihat dalam mode 3D</string>
    <string name="map_3d_mode_action">Mode 3D</string>
    <string name="map_3d_mode_hint">Ketuk tombol dengan lama memungkinkan mengubah posisi tombol.</string>
    <string name="map_3d_mode_description">Sentuh peta dengan dua jari dan gerakkan ke atas dan bawah untuk mengatur kemiringan peta.</string>
    <string name="external_sensors_source_of_data">Sumber data</string>
    <string name="save_track_external_sensors_data">Data</string>
    <string name="write_data_from_sensor_to_track">Tulis data dari sensor eksternal ke GPX saat perekaman perjalanan.</string>
    <string name="there_are_no_connected_sensors_of_this_type">Tidak ada sensor dengan jenis ini yang terhubung</string>
    <string name="external_sensors_not_found">Sensor tidak ditemukan</string>
    <string name="delete_track_folder_dialog_message">Ini akan menghapus folder \"%1$s\" dan termasuk semua %2$s trek yang berisi.</string>
    <string name="tracks_empty_folder_description">Folder ini belum memiliki trek apa pun.</string>
    <string name="delete_folder">Hapus folder</string>
    <string name="rssi_widget_desc">Menampilkan tingkat RSSI dari perangkat eksternal Anda.</string>
    <string name="shared_string_new_track">Trek baru</string>
    <string name="delete_folder_question">Hapus folder\?</string>
    <string name="map_widget_rssi">RSSI</string>
    <string name="show_all_tracks_on_the_map">Tampilkan semua trek di peta</string>
    <string name="shared_string_visible_on_map">Terlihat pada peta</string>
    <string name="track_not_recorded">Tidak direkam</string>
    <string name="tracks_empty_folder">Folder kosong</string>
    <string name="error_calculate">Hasil kalkulasi kosong</string>
    <string name="calculate_offline">Kalkulasi secara luring</string>
    <string name="calculate_offline_altitude_descr">Kalkulasi ketinggian secara luring, berdasarkan data peta data peta medan (3D). Perbedaan antara ketinggian yang direkam oleh perangkat mungkin digunakan sebagai koreksi ketinggian.</string>
    <string name="power_watts_unit">Watt</string>
    <string name="revolutions_per_minute_unit">RPM</string>
    <string name="shared_string_close_the_dialog">Tutup dialog</string>
    <string name="relief_3d_description">Miliki dan amati model skala lingkungan Anda atau seluruh benua.</string>
    <string name="relief_3d">Relief 3D</string>
    <string name="terrain_map">Peta medan (3D)</string>
    <string name="manage_subscriptions">Kelola langganan.</string>
    <string name="osmand_cloud_deleted_account_descr">Akun dan semua data telah dihapus dari OsmAnd Cloud.</string>
    <string name="deleting_complete">Penghapusan selesai</string>
    <string name="osmand_cloud_deletion_account_warning">Akun dan semua detail akun Anda akan %1$s</string>
    <string name="shared_string_deleting">Menghapus</string>
    <string name="delete_account_warning">Hapus akun %1$s?</string>
    <string name="slope_legend_description">Lereng menggunakan warna untuk menampilkan kecuraman medan. Anda dapat mempelajari lebih lanjut tentang Lereng di %1$s.</string>
    <string name="terrain_category_description">Garis kontur medan, bukit berskala abu-abu dan indikasi lereng skala warna, untuk menunjukkan puncak dan dataran rendah.</string>
    <string name="osmand_cloud_deleting_account_descr">Dalam beberapa detik, semua data dan akun Anda akan dihapus dari OsmAnd Cloud.
\n
\nSemua data di perangkat tidak akan disentuh.</string>
    <string name="osmand_cloud_delete_account_confirmation_descr">Hapus akun OsmAnd Cloud?
\n
\nTindakan ini tidak dapat diurungkan.</string>
    <string name="osmand_cloud_delete_account_confirmation">Hapus akun\?</string>
    <string name="action_cannot_be_undone">Tindakan ini tidak dapat diurungkan.</string>
    <string name="osmand_cloud_deletion_secondary_devices_warning">Perangkat lainnya akan dikeluarkan dari OsmAnd Cloud dan akan kehilangan akses ke fitur berbayar.</string>
    <string name="osmand_cloud_deletion_all_data_warning">Semua data dari OsmAnd Cloud akan %1$s. Data di perangkat tidak akan disentuh.</string>
    <string name="osmand_cloud_deletion_subscriptions_warning">Ini tidak akan membatalkan langganan OsmAnd Pro Anda.</string>
    <string name="delete_account">Hapus akun</string>
    <string name="backup_error_delete_account_email_match">Surel tidak cocok dengan nama pengguna log masuk</string>
    <string name="verify_account_deletion_descr">Kami harus memverifikasi akun Anda sebelum menghapusnya.
\n
\nSilakan masukkan alamat surel yang Anda gunakan untuk mendaftar. Sebuah kata sandi sekali pakai untuk langkah berikutnya akan dikirim.</string>
    <string name="verify_account">Verifikasi akun Anda</string>
    <string name="free_favorites_backup">Pencadangan Favorit Gratis</string>
    <string name="release_4_5">• Sensor BLEANT: koneksi ulang, menulis dan melihat data yang diterima ke GPX
\n
\n • Pencadangan gratis untuk favorit dan pengaturan ke \"OsmAnd Cloud\"
\n
\n • Format baru untuk peta Terrain dengan dukungan 3D Relief
\n
\n • Manajemen trek: UI yang diperbarui, penyortiran tambahan, dukungan folder bersarang
\n
\n • Android Auto: menu mulai baru untuk mengakses favorit, trek, dan kategori POI
\n
\n • Satu daftar widget untuk panel TopBottom
\n
\n • Profil \"Kereta\" baru, memungkinkan untuk menghitung rute kereta api
\n
\n • Garis kontur berfungsi dengan \"Sumber peta\" apa saja
\n
\n • Daftar tindakan default yang diperluas untuk keyboard eksternal
\n
\n • File perutean khusus, menambahkan opsi untuk menghapus atau menimpa
\n
\n • Menambahkan opsi untuk \"Umumkan penyimpangan dari rute\"
\n
\n • Layar Mulai: opsi tambahan memulihkan status OsmAnd dari file
\n
\n • Menambahkan kelas \"Bahan Berbahaya\" Navigasi truk di Amerika Utara
\n
\n • Menambahkan dukungan \"Via ferrata\" untuk rute pejalan kaki
\n
\n • Menambahkan skala \"CAI\" untuk klasifikasi kesulitan rute
\n
\n • Memperbaiki pemilihan bahasa per aplikasi
\n
\n • Menambahkan dukungan untuk ikon bertema
\n
\n • OsmAnd Cloud: menambahkan opsi untuk menghapus akun
\n
\n • Aksesibilitas: ukuran target sentuh untuk tombol diubah menjadi 48 dp; memperbaiki masalah UI peta yang terlihat untuk pembaca layar
\n
\n • Permintaan suara bahasa Jepang dikerjakan ulang
\n
\n • Perubahan elevasi dan evaluasi lereng dikerjakan ulang
\n
\n</string>
    <string name="free_favorites_backup_description">Daftar di OsmAnd Cloud untuk mendapatkan cadangan gratis untuk favorit dan pengaturan.</string>
    <string name="free_account">Akun gratis</string>
    <string name="get_osmand_cloud">Dapatkan OsmAnd Cloud</string>
    <string name="folder_export_empty_error">Tidak ada untuk diekspor, folder kosong</string>
    <string name="use_raster_sqlitedb_for_slope_hillshade">Gunakan sqlitedb raster untuk bayangan lereng/bukit</string>
    <string name="cache_size">Ukuran tembolok</string>
    <string name="shared_string_avoid">Hindari</string>
    <string name="may_be_used_if_there_is_shortcut">Dapat digunakan jika ada jalan potong</string>
    <string name="routing_attr_allow_via_ferrata_name">Rute lereng gunung (Via ferrata)</string>
    <string name="free_settings_backup">Pencadangan Pengaturan Gratis</string>
    <string name="routing_attr_allow_via_ferrata_description">Rute gunung yang dilengkapi dengan kabel tetap, tiang, tangga, dan jembatan.</string>
    <string name="free_ride">Perjalanan gratis</string>
    <string name="routing_attr_hazmat_category_usa_8_name">Zat Korosif</string>
    <string name="routing_attr_hazmat_category_usa_9_name">Lain-lain</string>
    <string name="shared_string_class">Kelas</string>
    <string name="shared_string_checked">Diperiksa</string>
    <string name="routing_attr_hazmat_category_usa_3_name">Cairan Mudah Terbakar</string>
    <string name="routing_attr_hazmat_category_usa_4_name">Padatan Mudah Terbakar</string>
    <string name="dangerous_goods_description">Di beberapa jalan dan terowongan, pengangkutan bahan berbahaya dilarang.</string>
    <string name="dangerous_goods">Barang berbahaya</string>
    <string name="rendering_value_sacScale_description">Klub Alpen Swiss</string>
    <string name="routing_attr_hazmat_category_usa_7_name">Zat Radioaktif</string>
    <string name="rendering_value_sacScale_name">SAC</string>
    <string name="rendering_value_caiScale_description">Club Alpino Italiano (Klub Alpen Italia)</string>
    <string name="shared_string_not_checked">Tidak diperiksa</string>
    <string name="routing_attr_hazmat_category_usa_2_name">Gas</string>
    <string name="routing_attr_hazmat_category_usa_5_name">Agen Pengoksidasi dan Peroksida Organik</string>
    <string name="routing_attr_hazmat_category_usa_6_name">Zat Beracun dan Menular</string>
    <string name="ltr_or_rtl_triple_combine_via_bold_point">%1$s • %2$s • %3$s</string>
    <string name="routing_attr_hazmat_category_usa_1_name">Bahan peledak</string>
    <string name="rendering_attr_alpineHiking_description">Jenis klasifikasi kesulitan untuk rute.</string>
    <string name="rendering_value_caiScale_name">CAI</string>
    <string name="write_bearing">Tulis Bantalan</string>
    <string name="write_bearing_description">Simpan bantalan ke setiap titik trek saat merekam</string>
    <string name="write_heading_description">Simpan tajuk ke setiap titik trek saat merekam</string>
    <string name="write_heading">Tulis Tajuk</string>
    <string name="ltr_or_rtl_combine_via_colon_with_space">%1$s : %2$s</string>
    <string name="map_widget_group_glide_desc">Widget menunjukkan rasio glide untuk rasio glide target atau rata-rata untuk perjalanan saat ini.</string>
    <string name="average_glide_time_interval_desc">Tentukan interval waktu untuk kecepatan rata-rata.</string>
    <string name="glide_ratio_to_target">Rasio glide ke target</string>
    <string name="map_widget_group_glide_ratio">Rasio glide</string>
    <string name="map_widget_glide_average_desc">Tampilkan rasio glide rata-rata untuk interval set.</string>
    <string name="map_widget_glide_target_desc">Tampilkan rasio glide yang diperlukan untuk mencapai titik target.</string>
    <string name="average_glide_ratio">Rasio glide rata-rata</string>
    <string name="local_indexes_category_terrain">Peta medan (3D)</string>
    <string name="hillshade_slope">Bayangan Bukit, Lereng</string>
    <string name="shared_string_included">Termasuk</string>
    <string name="feature_available_as_part_of_plan">%1$s tersedia sebagai bagian dari rencana %2$s</string>
    <string name="wheel_circumference">Keliling roda</string>
    <string name="external_sensor_name_property_description">Nama sensor</string>
    <string name="contact_us">Hubungi kami</string>
    <string name="help_article_map_legend_osmand_name">Gaya peta OsmAnd</string>
    <string name="help_article_navigation_car_play_name">CarPlay</string>
    <string name="help_article_navigation_routing_bicycle_based_routing_name">Perutean sepeda (MTB)</string>
    <string name="help_article_navigation_routing_boat_navigation_name">Perutean kapal</string>
    <string name="help_article_navigation_routing_brouter_name">BRouter</string>
    <string name="help_article_navigation_routing_car_based_routing_name">Perutean mobil (Truk, Motor)</string>
    <string name="help_article_navigation_routing_direct_to_point_routing_name">Perutean langsung ke titik (Kapal)</string>
    <string name="help_article_navigation_routing_horse_routing_name">Perutean perkudaan</string>
    <string name="help_article_navigation_routing_moped_routing_name">Perutean moped</string>
    <string name="help_article_navigation_routing_online_routing_name">Perutean daring</string>
    <string name="help_article_navigation_routing_osmand_routing_name">Tentang perutean OsmAnd</string>
    <string name="help_article_navigation_routing_pedestrian_routing_name">Perutean pejalan kaki</string>
    <string name="help_article_navigation_routing_public_transport_navigation_name">Perutean transportasi umum</string>
    <string name="help_article_navigation_routing_ski_routing_name">Perutean ski</string>
    <string name="help_article_navigation_routing_straight_line_routing_name">Perutean garis lurus (Pesawat)</string>
    <string name="help_article_navigation_routing_train_routing_name">Perutean kereta</string>
    <string name="help_article_navigation_setup_gpx_navigation_name">Navigasi dengan trek</string>
    <string name="help_article_navigation_setup_markers_navigation_name">Navigasi dengan penanda</string>
    <string name="help_article_personal_name">Data saya</string>
    <string name="help_article_personal_import_export_name">Impor / Ekspor</string>
    <string name="help_article_personal_storage_name">Penyimpanan</string>
    <string name="help_article_plan_route_name">Rencanakan rute</string>
    <string name="help_article_plan_route_coordinate_input_name">Masukan koordinat</string>
    <string name="help_article_plan_route_web_name">Perencana rute web</string>
    <string name="help_article_purchases_android_name">Pembelian Android</string>
    <string name="help_article_purchases_giveaway_name">Pemberian hadiah gratis</string>
    <string name="help_article_purchases_ios_name">Pembelian iOS</string>
    <string name="copy_build_version">Salin versi bangunan</string>
    <string name="most_viewed">Sering banyak dilihat</string>
    <string name="help_article_map_legend_nautical_map_name">Gaya peta bahari</string>
    <string name="help_article_map_legend_ski_map_name">Gaya peta ski</string>
    <string name="help_article_map_interact_with_map_name">Berinteraksi dengan peta</string>
    <string name="help_article_map_map_context_menu_name">Menu Konteks Peta</string>
    <string name="help_article_map_point_layers_on_map_name">Titik di peta</string>
    <string name="help_article_map_raster_maps_name">Peta raster (Daring / Luring)</string>
    <string name="help_article_map_track_context_menu_name">Menu Konteks Trek</string>
    <string name="help_article_map_tracks_on_map_name">Trek dan Rute</string>
    <string name="help_article_map_vector_maps_name">Peta vektor (Gaya peta)</string>
    <string name="help_article_navigation_auto_car_name">Android Auto</string>
    <string name="help_article_navigation_guidance_name">Panduan Navigasi</string>
    <string name="help_article_navigation_guidance_voice_navigation_name">Perintah / Notifikasi suara</string>
    <string name="help_article_navigation_guidance_map_during_navigation_name">Layar peta saat navigasi</string>
    <string name="help_article_navigation_routing_name">Parameter rute</string>
    <string name="help_article_navigation_setup_route_details_name">Detail Rute</string>
    <string name="help_article_navigation_setup_route_navigation_name">Persiapan Rute</string>
    <string name="help_article_personal_profiles_name">Profil (Pengaturan)</string>
    <string name="help_article_search_search_all_name">Cari Semuanya</string>
    <string name="help_article_search_search_coordinates_name">Cari Koordinat</string>
    <string name="help_article_start_with_main_menu_name">Menu utama</string>
    <string name="help_article_troubleshooting_crash_logs_name">Catatan mogok</string>
    <string name="help_article_search_search_poi_name">Cari POI</string>
    <string name="help_article_start_with_name">Mulai dengan OsmAnd</string>
    <string name="help_article_start_with_first_steps_name">Langkah-langkah pertama</string>
    <string name="help_article_troubleshooting_general_name">Umum</string>
    <string name="help_article_troubleshooting_maps_data_name">Peta &amp; Data</string>
    <string name="help_article_troubleshooting_track_recording_issues_name">Perekaman trek</string>
    <string name="help_article_widgets_radius_ruler_name">Penggaris Radius dan Penggaris</string>
    <string name="help_article_widgets_name">Widget Peta</string>
    <string name="help_article_widgets_info_widgets_name">Widget informasi</string>
    <string name="help_article_widgets_map_buttons_name">Tombol peta</string>
    <string name="help_article_widgets_markers_name">Widget penanda</string>
    <string name="help_article_widgets_nav_widgets_name">Widget navigasi</string>
    <string name="shared_string_setup">Penyiapan</string>
    <string name="user_guide">Panduan pengguna</string>
    <string name="telegram_chats_descr">Bergabung ke salah satu chat Telegram lokal kami.</string>
    <string name="telegram_chats">Chat Telegram</string>
    <string name="github_discussion">Diskusi GitHub</string>
    <string name="free_versions_descr">Unduh dan pasang versi gratis OsmAnd</string>
    <string name="free_versions">Versi gratis</string>
    <string name="about_osmand">Tentang OsmAnd</string>
    <string name="send_logcat_log_descr">Berkas catatan detail</string>
    <string name="send_crash_log_descr">Hanya berisi informasi tentang pemogokan</string>
    <string name="open_issue_on_github_descr">Ajukan pertanyaan, minta fitur baru</string>
    <string name="open_issue_on_github">Buka isu baru di GitHub</string>
    <string name="report_an_issues">Laporkan isu</string>
    <string name="live_monitoring_adress_descr">Tentukan alamat web dengan sintaks parameter: lintang={0}, bujur={1}, stempel waktu={2}, hdop={3}, ketinggian={4}, kecepatan={5}, bantalan={6}, pwt={7}, etfa={8}, eda={9}, edfa={10}.</string>
    <string name="release_4_6">• Android Auto: Menambahkan mode 3D
\n
\n • Trek: Memperkenalkan filter dan folder cerdas, memori yang dioptimalkan untuk file yang lebih besar
\n
\n • Panel widget atas dan bawah yang ditingkatkan untuk mengakomodasi semua widget
\n
\n • Peningkatan pengelolaan sumber daya lokal
\n
\n • Pemetaan tombol yang dapat disesuaikan untuk pengontrol eksternal
\n
\n • Widget baru: \"Rasio Luncur\" dan \"Posisi Matahari\"
\n
\n • OsmAnd Cloud: Sekarang akses file yang dihapus
\n
\n • Pewarnaan trek yang ditingkatkan dalam mode Kemiringan dengan gradien simetris baru
\n
\n • Menyelesaikan masalah dengan bilah status transparan
\n
\n • Menambahkan dukungan untuk widget suhu ANT+
\n
\n • Memperkenalkan widget \"RAM yang Tersedia\".
\n
\n</string>
    <string name="shared_string_temperature">Suhu</string>
    <string name="sensor_temperature_desc">Menampilkan suhu dari sensor</string>
    <string name="app_mode_baby_transport">Transportasi bayi</string>
    <string name="with_waypoints">Dengan titik jalur</string>
    <string name="track_filter_range_selected_format">%s - %s, %s</string>
    <string name="max_altitude">Ketinggian maks</string>
    <string name="track_filter_date_selected_format">%s - %s</string>
    <string name="app_mode_paragliding">Paralayang</string>
    <string name="filter_by_name">Saring berdasarkan nama</string>
    <string name="shared_string_reset_all">Atur ulang semua</string>
    <string name="filter_tracks_count">Saringan: %d</string>
    <string name="app_mode_hang_gliding">Gantole</string>
    <string name="date_of_creation">Tanggal pembuatan</string>
    <string name="filter_screen_title">Saring</string>
    <string name="shared_string_cache">Tembolok</string>
    <string name="widget_available_ram_desc">Menampilkan memori tersedia yang dialokasikan untuk OsmAnd.</string>
    <string name="sort_size_descending">Ukuran besar terlebih dahulu</string>
    <string name="delete_map">Hapus peta</string>
    <string name="standard_maps">Peta standar</string>
    <string name="shared_string_created">Dibuat</string>
    <string name="wikipedia_and_travel_maps">Peta Wikipedia dan Perjalanan</string>
    <string name="rendering_styles">Gaya perenderan</string>
    <string name="sort_country_name_ascending">Nama negara: A–Z</string>
    <string name="weather_online">Cuaca daring</string>
    <string name="map_is_up_to_date">Peta %1$s sudah terkini.</string>
    <string name="sort_size_ascending">Ukuran kecil terlebih dahulu</string>
    <string name="widget_available_ram">RAM yang tersedia</string>
    <string name="terrain_maps">Peta medan</string>
    <string name="sort_country_name_descending">Nama negara: Z–A</string>
    <string name="delete_map_description">Hapus peta %1$s?</string>
    <string name="maps_and_resources">Peta &amp; Sumber Daya</string>
    <string name="shared_string_show_icon">Tampilkan ikon</string>
    <string name="smart_folder_name_present">Folder pintar sudah ada</string>
    <string name="smart_folder_saved">Folder Pintar disimpan</string>
    <string name="add_smart_folder">Tambahkan folder pintar</string>
    <string name="empty_name">Nama kosong</string>
    <string name="edit_filter">Sunting saringan</string>
    <string name="save_as_smart_folder">Simpan sebagai folder pintar</string>
    <string name="delete_smart_folder_dialog_message">Pilihan ini akan menghapus folder pintar \"%1$s\". (Tidak ada trek yang akan dihapus.)</string>
    <string name="empty_smart_folder_title">Tidak ada trek yang cocok</string>
    <string name="empty_smart_folder_description">Trek yang cocok akan muncul di sini</string>
    <string name="configure_filter">Atur saringan</string>
    <string name="no_config_smart_folder_title">Tidak ada yang diatur</string>
    <string name="discard_filter_changes">Abaikan perubahan penyaring</string>
    <string name="shared_string_loading">Memuat</string>
    <string name="discard_filter_changes_prompt">Atur ulang semua saringan?</string>
    <string name="no_config_smart_folder_description">Folder pintar memungkinkan untuk mengelompokkan trek berdasarkan saringan yang diterapkan</string>
    <string name="loading_tracks">Memuat ulang trek</string>
    <string name="searching_matching_tracks">Cari semua trek yang cocok</string>
    <string name="key_event_category_actions">Tindakan</string>
    <string name="key_event_category_map_interactions">Interaksi peta</string>
    <string name="shared_string_limit">Batas</string>
    <string name="shared_string_speedometer">Speedometer</string>
    <string name="add_button">Tambahkan tombol</string>
    <string name="default_buttons">Tombol bawaan</string>
    <string name="when_exceeded">Ketika melebihi</string>
    <string name="shared_string_reassign">Asosiasikan ulang</string>
    <string name="shared_string_author">Pembuat</string>
    <string name="deletion_error">Kesalahan penghapusan</string>
    <string name="key_event_action_zoom_out">Perkecil</string>
    <string name="key_bindings">Ikatan tombol</string>
    <string name="all_folders">Semua folder</string>
    <string name="lang_zh_hans">Cina Sederhana</string>
    <string name="custom_buttons">Tombol khusus</string>
    <string name="delete_trash_item_confirmation_desc">Hapus \"%1$s\" secara permanen?</string>
    <string name="delete_all_items">Hapus semua item</string>
    <string name="shared_string_is_deleted">%1$s telah dihapus.</string>
    <string name="trash_is_empty">Sampah sudah kosong</string>
    <string name="shared_string_activity">Aktivitas</string>
    <string name="shared_string_keywords">Kata kunci</string>
    <string name="shared_string_additional">Tambahan</string>
    <string name="avg_sensor_temperature">Suhu, rata-rata</string>
    <string name="shared_string_action">Tindakan</string>
    <string name="sort_subfolders">Urutkan subfolder</string>
    <string name="battery_optimization">Optimalisasi baterai</string>
    <string name="any_connected">Apa pun terhubung</string>
    <string name="ltr_or_rtl_combine_with_brackets">%1$s (%2$s)</string>
    <string name="max_sensor_temperature">Suhu, maks</string>
    <string name="change_key_binding">Ubah ikatan tombol</string>
    <string name="shared_string_extensions">Ekstensi</string>
    <string name="shared_string_license">Lisensi</string>
    <string name="shared_string_link">Tautan</string>
    <string name="shared_string_copyright">Hak cipta</string>
    <string name="shared_string_next_event">Peristiwa berikutnya</string>
    <string name="shared_string_road_maps">Peta jalan</string>
    <string name="shared_string_all_tracks">Semua trek</string>
    <string name="map_widget_sun_position">Posisi matahari</string>
    <string name="change_button">Ubah tombol</string>
    <string name="discard_changes_prompt">Abaikan perubahan?</string>
    <string name="key_event_action_zoom_in">Perbesar</string>
    <string name="key_event_action_move_right">Pindah ke kanan</string>
    <string name="key_event_action_move_down">Pindah ke bawah</string>
    <string name="key_event_action_move_up">Pindah ke atas</string>
    <string name="shared_string_empty_trash">Kosongkan sampah</string>
    <string name="folder">Folder</string>
    <string name="root_folder">Folder akar</string>
    <string name="zoom_animated">Perbesaran beranimasi</string>
    <string name="zoom_non_animated">Perbesaran tidak beranimasi</string>
    <string name="lang_zh_hant">Cina Tradisional</string>
    <string name="add_row">Tambahkan baris</string>
    <string name="not_specified">Tidak dispesifikasikan</string>
    <string name="shared_string_show_less">Tampilkan lebih sedikit</string>
    <string name="shared_string_eta">Perkiraan Waktu Tiba</string>
    <string name="topography_maps">Peta topografi</string>
    <string name="target_elevation">Target ketinggian</string>
    <string name="shared_string_trash">Sampah</string>
    <string name="shared_string_rows">Baris</string>
    <string name="row_number">Baris %1$s</string>
    <string name="shared_string_delete_item">Hapus item</string>
    <string name="shared_string_delete_immediately">Hapus segera</string>
    <string name="key_event_action_move_left">Pindah ke kiri</string>
    <string name="restore_from_trash">Pulihkan dari sampah</string>
    <string name="shared_string_button">Tombol</string>
    <string name="key_assignments">Penetapan kunci</string>
    <string name="speed_limit_warning">Peringatan batas kecepatan</string>
    <string name="speedometer_description">Menampilkan kecepatan Anda saat ini sesuai yang dilaporkan oleh GPS</string>
    <string name="custom_map_button_name_present">Tombol yang sama sudah ada</string>
    <string name="battery_optimization_banner_content">Optimisasi baterai Android dapat menyebabkan celah dan ketidakakuratan dalam trek yang direkam.</string>
    <string name="dont_ask_anymore">Jangan tanyakan lagi</string>
    <string name="max_sensor_heartrate">Detak jantung, maks</string>
    <string name="avg_sensor_heartrate">Detak jantung, rata-rata</string>
    <string name="max_sensor_cadence">Irama sepeda, maks</string>
    <string name="avg_sensor_bycicle_power">Daya sepeda, rata-rata</string>
    <string name="avg_sensor_speed">Kecepatan sensor, rata-rata</string>
    <string name="battery_optimization_desc">Optimisasi baterai di Android dapat menyebabkan celah dan ketidakakuratan dalam trek yang direkam.
\n
\nJika Anda mengalami masalah ini, Anda dapat mengubah penggunaan baterai ke \'Tidak dibatasi.\'</string>
    <string name="show_toast_about_key_pressed">Tampilkan kunci yang ditekan</string>
    <string name="key_is_already_assigned_error">Kunci \"%1$s\" telah dikaitkan ke tindakan: \"%2$s\"</string>
    <string name="key_event_action_take_media_note">Ambil catatan media</string>
    <string name="key_event_action_toggle_drower">Tampilkan/sembunyikan menu samping</string>
    <string name="key_event_action_next_app_profile">Profil aplikasi berikutnya</string>
    <string name="key_event_action_move_to_my_location">Pindah ke lokasi saya</string>
    <string name="remove_type_q">Hapus jenis \"%1$s\"?</string>
    <string name="enable_to_use_external_input_device">Aktifkan untuk menggunakan perangkat masukan eksternal dengan OsmAnd</string>
    <string name="external_input_device_title">Perangkat masukan eksternal</string>
    <string name="cloud_trash_clear_confirmation">Hapus semua item dalam sampah secara permanen?</string>
    <string name="see_all_plans">Lihat semua paket</string>
    <string name="trash_alert_card_desc">Item dalam sampah akan dihapus setelah %1$s hari.</string>
    <string name="battery_optimization_settings">Pengaturan optimisasi baterai</string>
    <string name="any_connected_with_device">Apa pun terhubung: %s</string>
    <string name="max_sensor_speed">Kecepatan sensor, maks</string>
    <string name="press_button_to_link_with_action">Tekan tombol di perangkat Anda untuk mengaitkan ke tindakan: %1$s</string>
    <string name="map_widget_sun_position_desc">Menampilkan waktu sampai matahari terbit atau matahari terbenam.</string>
    <string name="key_assignments_already_cleared_message">Semua penetapan kunci telah dihapus</string>
    <string name="add_new_button">Tambahkan tombol baru</string>
    <string name="reset_key_assignments">Atur ulang penetapan kunci</string>
    <string name="download_to_device">Unduh ke perangkat</string>
    <string name="key_event_action_open_wunderlinq_datagrid">Buka Datagrid WunderLINQ</string>
    <string name="key_event_action_activity_back_pressed">Aktivitas kembali ditekan</string>
    <string name="key_event_action_emit_navigation_hint">Picu petunjuk navigasi</string>
    <string name="key_event_action_open_navigation_view">Buka tampilan Navigasi</string>
    <string name="key_event_action_previous_app_profile">Profil aplikasi sebelumnya</string>
    <string name="trash_is_empty_banner_desc">Berkas yang dihapus dari OsmAnd Cloud akan tersedia di sini selama %1$s setelah itu.</string>
    <string name="help_article_setup_a_route_name">Siapkan rute</string>
    <string name="button_already_assigned_to_this_action">Tombol sudah dikaitkan ke tindakan ini.</string>
    <string name="cloud_item_restored">%1$s telah dipulihkan ke Cloud.</string>
    <plurals name="tracks">
        <item quantity="other">%1$d (%2$d trek)</item>
    </plurals>
    <string name="complex_widget_alert">Widget %1$s hanya dapat diletakkan di barisannya sendiri.</string>
    <string name="precise_distance_numbers">Angka jarak persis</string>
    <string name="use_v1_auto_zoom">Perbesaran otomatis diskrit (versi lama)</string>
    <string name="key_event_action_open_search_view">Buka tampilan Pencarian</string>
    <string name="key_event_action_change_map_orientation">Ubah orientasi Peta</string>
    <string name="rendering_attr_showToll_description">Tampilkan batasan tol pada jalan</string>
    <string name="previous_row_has_complex_widget">Barisan sebelumnya memiliki widget yang kompleks</string>
    <string name="reset_key_assignments_desc">Semua penetapan kunci untuk semua jenis yang dipilih akan dihapus.</string>
    <string name="clear_key_assignment_desc">Pengikatan kunci untuk tindakan yang dipilih akan dihapus dan diatur ke \"Tidak ada\".</string>
    <string name="sorted_sufolders_toast">Subfolder dalam “%1$s” diurutkan berdasarkan: “%2$s”</string>
    <string name="avg_sensor_cadence">Irama sepeda, rata-rata</string>
    <string name="max_sensor_bycicle_power">Daya sepeda, maks</string>
    <string name="rendering_attr_showToll_name">Tampilkan batasan tol</string>
    <string name="tripltek_promo">Promo Tripltek selama %1$s bulan</string>
    <string name="add_new_type">Tambahkan jenis baru</string>
    <string name="tripltek_promo_description">Akses gratis ke fitur termasuk unduhan peta tak terbatas, relief 3D, dll. selama %1$s bulan</string>
    <string name="remove_widget_first">Silakan hapus widget terlebih dahulu</string>
    <string name="clear_key_assignment">Hapus penetapan kunci</string>
    <string name="special_routing_cpp">Jenis perutean khusus</string>
    <string name="rendering_attr_padusDisplayMode_name">Mode penampilan lahan umum</string>
    <string name="rendering_attr_padusDisplayMode_description">Berdasarkan jenis akses atau nama pengelola</string>
    <string name="rendering_value_access_name">Berdasarkan jenis akses</string>
    <string name="rendering_value_managerName_name">Berdasarkan nama pengelola</string>
    <string name="rendering_attr_padusHideBoundaries_name">Sembunyikan batasan lahan umum</string>
    <string name="rendering_attr_padusHideBoundaries_description">Sembunyikan batasan lahan umum tetapi tetapkan area</string>
    <string name="gpx_approximation">Perkiraan GPX</string>
    <string name="routing_type">Jenis perutean</string>
    <string name="java_safe">Java (aman)</string>
    <string name="routing_type_a_star_2_phase">A* 2 fase</string>
    <string name="auto_zoom_smooth">Lembut</string>
    <string name="routing_type_a_star_classic">A* klasik</string>
    <string name="auto_zoom_discrete">Langsung</string>
    <string name="auto_zoom">Perbesaran otomatis</string>
    <string name="shared_sting_all_colors">Semua warna</string>
    <string name="lang_ta_in">Tamil (India)</string>
    <string name="release_4_7">• Widget \"Speedometer\" baru kompatibel dengan Android Auto
\n
\n• Atur layar peta dengan menambahkan beberapa tombol \"Tindakan Cepat\"
\n
\n• Peningkatan keterbacaan data dalam grafik
\n
\n• Menambahkan filter berdasarkan data sensor untuk trek
\n
\n• Meningkatkan kustomisasi penampilan untuk kelompok trek
\n
\n• Menambahkan dukungan untuk tag GPX tambahan
\n
\n• Sesuaikan \"Jarak selama navigasi\": pilih antara angka yang tepat atau angka yang dibulatkan
\n
\n• UI terpadu untuk pemilihan trek
\n
\n• Login OpenStreetMap dialihkan ke OAuth 2.0
\n
\n</string>
    <string name="distance_during_navigation_description">Pilih bagaimana informasi jarak ditampilkan dalam widget navigasi (jarak antara titik, belokan berikutnya, lajur).
\n
\nPilih “%1$s” untuk angka persis, atau “%2$s” untuk keterbacaan yang lebih mudah.</string>
    <string name="round_up">Dibulatkan</string>
    <string name="distance_during_navigation">Jarak selama navigasi</string>
    <string name="precise">Persis</string>
    <string name="upload_local_versions">Unggah versi lokal</string>
    <string name="download_cloud_versions">Unduh versi awan</string>
    <string name="map_widget_map_scale">Skala peta</string>
    <string name="unchanged_parameter_summary">Setiap trek akan menyimpan parameternya sendiri.</string>
    <string name="shared_string_unchanged">Tidak diubah</string>
    <string name="gpx_approximation_cpp">Berbasis perutean (C++)</string>
    <string name="gpx_approximation_java">Berbasis perutean (Java)</string>
    <string name="gpx_approximation_geo_java">Berbasis geometri (Java, cepat)</string>
    <string name="fix_north_up_descr">Jangan putar peta dengan gestur dalam orientasi peta Utara Atas</string>
    <string name="fix_north_up">Aktifkan Utara Tetap Atas</string>
    <string name="use_3d_track_visualization">Visualisasi 3D</string>
    <string name="change_default_appearance_confirmation">Ubah tampilan bawaan dari %1$s?</string>
    <string name="apply_only_to_new">Terapkan hanya pada baru</string>
    <string name="change_default_tracks_appearance_confirmation">Terapkan perubahan pada trek yang sudah ada dalam folder atau pada yang baru saja?</string>
    <string name="shared_string_changes">Perubahan</string>
    <string name="release_4_8">- Opsi pewarnaan medan baru “Ketinggian”\n\n - Palet warna khusus untuk medan, trek, dan rute\n\n - Varian 3D untuk ikon posisi lokasi\n\n - Tindakan Cepat sekarang dapat ditetapkan ke keyboard eksternal\n\n - Cuaca: Penyegaran UI, penambahan animasi angin\n\n - Peningkatan Lintasan 3D: opsi visualisasi dan pewarnaan baru\n\n - Pilihan rute wisata yang lebih banyak di peta\n\n - Menambahkan opsi tema aplikasi untuk mengikuti mode peta\n\n - Memperbaiki statistik lintasan, penyortiran &amp; pencarian\n\n - Pengeditan OSM: metode otorisasi login / kata sandi yang dihapus\n\n - Beralih ke lembar berbagi sistem mulai Android 14</string>
    <string name="vertical_exaggeration">Pembesaran vertikal</string>
    <string name="use_terrain_maps">Gunakan peta Medan</string>
    <string name="maps_that_also_be_used">Peta yang juga dapat digunakan: %1$s</string>
    <string name="route_line_use_coloring_speed">Garis rute diwarnai oleh kecepatan gerakan.</string>
    <string name="getting_list_of_required_maps">Mendapatkan daftar peta yang diperlukan…</string>
    <string name="missing_maps_description">Beberapa peta luring yang diperlukan untuk rute ini hilang atau tidak diperbarui. Silakan unduh atau perbarui petanya.</string>
    <string name="required_maps_calculate_online_summary">Daftar peta yang hilang berdasarkan rute garis lurus. Untuk mendapatkan daftar peta yang akurat, OsmAnda dapat prakalkulasi rute Anda secara daring.</string>
    <string name="route_line_use_coloring_altitude">Garis rute diwarnai oleh kenaikan pada ketinggian.</string>
    <string name="use_terrain_maps_summary">Gunakan peta medan untuk data ketinggian. Geometri trek tidak akan diubah.</string>
    <string name="retrieve_elevation_data_summary">OsmAnda bisa mendapatkan data ketinggian dari jalan yang dekat atau peta medan.</string>
    <string name="shared_string_scale">Skala</string>
    <string name="use_nearby_roads">Gunakan jalan yang dekat</string>
    <string name="relief_3d_download_description">Peta tambahan diperlukan untuk menampilkan Medan di peta.</string>
    <string name="required_maps">Peta yang Diperlukan</string>
    <string name="missing_maps_header">Peta hilang atau kedaluwarsa</string>
    <string name="delete_actions_button_confirmation">Apakah Anda yakin ingin menghapus \"%1$s\" dengan semua tindakan yang ditambahkan?</string>
    <string name="delete_actions_button">Hapus tombol</string>
    <string name="use_nearby_roads_summary">Gunakan peta luring untuk mencari jalan yang dekat &amp; data ketinggian. Dapat mengubah geometri trek.</string>
    <string name="shared_string_osm_id">ID OSM</string>
    <string name="vertical_exaggeration_description">Dengan mengubah nilai skala, Anda dapat memperjelas relief 3D.</string>
    <string name="top_and_bottom">Atas dan bawah</string>
    <string name="visualized_by">Divisualisasikan oleh</string>
    <string name="wall_color">Warna tembok</string>
    <string name="track_line">Garis trek</string>
    <string name="top">Atas</string>
    <string name="fixed_height">Ketinggian tetap</string>
    <string name="downward_gradient">Gradien ke bawah</string>
    <string name="upward_gradient">Gradien ke atas</string>
    <string name="bottom">Bawah</string>
    <string name="title_3d_track">Trek 3D</string>
    <string name="explore_3d_track_description">Jelajahi trek dalam 3D interaktif! Visualisasikan ketinggian, kecepatan, dan masih banyak lagi secara langsung di peta.</string>
    <string name="gpx_approximation_geo_cpp">Berbasis geometri (C++, cepat)</string>
    <string name="track_vertical_exaggeration_description">Dengan mengubah nilai skala, Anda dapat mengubah ketinggian trek 3D.</string>
    <string name="allow_display_on_top">Perbolehkan menampilkan di atas</string>
    <string name="allow_display_on_top_description">Perbolehkan menampilkan teks peta di atas</string>
    <string name="show_debug_info">Tampilkan informasi pengawakutuan</string>
    <string name="show_debug_info_description">Tampilkan info grafis tentang penempatan setiap teks peta</string>
    <string name="map_text">Teks peta</string>
    <string name="routing_attr_avoid_cobblestone_name">Hindari batu bulat</string>
    <string name="routing_attr_avoid_cobblestone_description">Hindari batu bulat</string>
    <string name="quick_action_map_style">Gaya peta</string>
    <string name="shared_string_simulate">Simulasikan</string>
    <string name="quick_action_destination">Tujuan</string>
    <string name="travel_topics">Topik jalan-jalan</string>
    <string name="rendering_value_dark_orange_name">Oranye gelap</string>
    <string name="wall_height">Ketinggian tembok</string>
    <string name="shared_string_set">Atur</string>
    <string name="shared_string_create">Buat</string>
    <string name="shared_string_replace">Ganti</string>
    <string name="key_name_pattern">Tombol \"%1$s\"</string>
    <string name="steps_per_minute_unit">SPM</string>
    <string name="shared_string_colors">Warna</string>
    <string name="tomorrow">Besok</string>
    <string name="quick_action_map_overlay">Hamparan</string>
    <string name="quick_action_map_underlay">Dasaran</string>
    <string name="shared_string_key">Tembok</string>
    <string name="key_assignment_add_key">Tambahkan tombol</string>
    <string name="key_assignment_add_action">Tambahkan tindakan</string>
    <string name="action_icon">Ikon tindakan</string>
    <string name="assigned_keys">Tombol yang Ditetapkan</string>
    <string name="shared_string_modify">Ubah</string>
    <string name="weather_source_ecmwf_title">ECMWF</string>
    <string name="weather_source_GFS_title">GPS</string>
    <string name="location_radius">Radius lokasi</string>
    <string name="location_radius_description">Menunjukkan seberapa luas lingkaran yang menunjukkan keakuratan lokasi Anda saat ini</string>
    <string name="route_roundabout_exit">Ambil jalan keluar %1$d</string>
    <string name="missing_maps_ignore_details">Apakah peta yang Anda unduh meliputi rute yang Anda maksud? Navigasikan rute yang Anda maksud jika Anda mengenali area tersebut.</string>
    <string name="add_widget_to_the_right">Tambahkan gawit di sisi kanan layar</string>
    <string name="add_widget_to_the_left">Tambahkan gawit di sisi kiri layar</string>
    <string name="add_widget_above">Tambahkan gawit di atas layar</string>
    <string name="help_article_map_routes_name">Rute</string>
    <string name="compass_click_north_is_up">Klik sekaligus tahan untuk mengubah mode orientasi layar</string>
    <string name="driving_region_india">India</string>
    <string name="auto_25_chars_route_kl">Tetap di lajur kiri</string>
    <string name="auto_25_chars_route_kr">Tetap di lajur kanan</string>
    <string name="auto_25_chars_route_tshr">Belok tajam ke kanan</string>
    <string name="auto_25_chars_route_tr">Belok ke kanan</string>
    <string name="auto_25_chars_route_tslr">Belok sedikit ke kanan</string>
    <string name="auto_25_chars_route_tl">Belok ke kiri</string>
    <string name="auto_25_chars_route_tu">Putar balik</string>
    <string name="data_source">Sumber data</string>
    <string name="energy_avg_info_description">Persentase baterai per menit: %1$s
\nPenggunaan energi (mAh): %2$s</string>
    <string name="add_widget_below">Tambahkan gawit di bawah layar</string>
    <string name="weather_data_sources_prompt">OsmAnd menyadur data cuaca dari dua sumber berikut:</string>
    <string name="hugerock_promo_description">Anda dapat mengakses fitur-fitur seperti pengunduhan peta secara takterbatas, relief tiga dimensi, dll. secara gratis selama %1$s bulan</string>
    <string name="auto_25_chars_route_tshl">Belok tajam ke kiri</string>
    <string name="auto_25_chars_route_tsll">Belok sedikit ke kiri</string>
    <string name="quick_action_verb_show_hide">Tampilkan / Sembunyikan</string>
    <string name="quick_action_verb_pause_resume">Jeda / Lanjutkan</string>
    <string name="missing_maps_ignore">Gunakan peta yang sudah diunduh</string>
    <string name="shared_string_automatically">Secara otomatis</string>
    <string name="ask_every_time">Selalu tanyakan dahulu</string>
    <string name="quick_action_location_by_gpx">Lokasi diambil dari GPX</string>
    <string name="rendering_value_pale_name">Pucat</string>
    <string name="choose_map_orientation">Pilih orientasi peta</string>
    <string name="quick_action_directions_from">Titik awal</string>
    <string name="quick_action_remove_next_destination">Titik-tujuan selanjutnya</string>
    <string name="quick_action_to_my_location">Menuju Lokasi Saya</string>
    <string name="quick_action_new_route">Rute baru</string>
    <string name="quick_action_display_position_in_center">Tampilan selalu diposisikan di tengah</string>
    <string name="quick_action_parking_place">Tempat pemarkiran</string>
    <string name="quick_action_verb_start_stop">Mulai / Berhenti</string>
    <string name="shared_string_all_icons">Semua ikon</string>
    <string name="daynight_mode_day_summary">Selalu tampilkan aplikasi dalam tema terang. Tema ini cocok digunakan saat siang hari.</string>
    <string name="daynight_mode_night_summary">Selalu tampilkan aplikasi dalam tema gelap. Tema ini cocok digunakan saat malam hari atau saat cahaya sedang redup.</string>
    <string name="quick_action_verb_turn_on_off">Matikan / Nyalakan</string>
    <string name="profile_icon">Ikon profil</string>
    <string name="daynight_mode_sunrise_sunset_summary">Mengganti tema gawai menjadi tema siang atau malam sesuai dengan waktu fajar dan senja setempat.</string>
    <string name="daynight_mode_app_theme">Tema aplikasi</string>
    <string name="map_settings_weather_wind_animation">Animasi angin</string>
    <string name="unit_volt">V</string>
    <string name="shared_string_source">Sumber</string>
    <string name="wikimedia">Wikimedia</string>
    <string name="open_in_browser">Buka di peramban</string>
    <string name="contour_layers_action_descr">Ubah lapisan kontur</string>
    <string name="change_zoom_action_descr">Ubah perbesaran peta.</string>
    <string name="raster_layers_action_descr">Ubah lapisan raster</string>
    <string name="obd_fuel_type_methanol">Metanol</string>
    <string name="obd_fuel_type_ethanol">Etanol</string>
    <string name="obd_fuel_type_diesel">Diesel</string>
    <string name="obd_fuel_type_lpg">LPG</string>
    <string name="obd_fuel_type_cng">CNG</string>
    <string name="obd_fuel_type_propane">Propane</string>
    <string name="obd_fuel_type_bifuel_gasoline">Bahan Bakar Ganda menggunakan Bensin</string>
    <string name="obd_fuel_type_bifuel_lpg">Bahan Bakar Ganda menggunakan LPG</string>
    <string name="search_action_descr">Membuka Pencarian.</string>
    <string name="navigation_action_descr">Membuka Navigasi.</string>
    <string name="rendering_attr_showDirtbikeTrails_name">Jejak motor trail</string>
    <string name="rendering_attr_showDirtbikeTrails_description">Tampilkan jejak motor trail</string>
    <string name="configure_map_description">Ubah gaya, lapisan, atau pengaturan peta lainnya.</string>
    <string name="drawer_button_description">Membuka menu utama.</string>
    <string name="track_does_not_contain_data_to_save">Trek tidak berisi data untuk disimpan.</string>
    <string name="quick_action_save_recorded_trip_and_continue">Perjalanan Terekam &amp; Lanjutkan</string>
    <string name="quick_action_finish_trip_recording_summary">Tombol untuk menyimpan trek GPX dan menyelesaikan perekaman perjalanan.</string>
    <string name="start_trip_recording_first_m">Silakan mulai perekaman.</string>
    <string name="new_segment_started_m">Memulai merekam segmen trek baru.</string>
    <string name="quick_action_save_recorded_trip_and_continue_summary">Tombol untuk menyimpan perjalanan terekam saat ini sebagai berkas GPX dan melanjutkan perekaman dengan trek baru tanpa gangguan.</string>
    <string name="quick_action_start_pause_recording">Tombol untuk memulai, menjeda, atau melanjutkan perekaman trek GPX.</string>
    <string name="quick_action_new_trip_segment">Tombol untuk memulai segmen baru dalam rekaman trek GPX saat ini.</string>
    <string name="new_trip_segment">Segmen perjalanan baru</string>
    <string name="reset_average_speed">Atur ulang kecepatan rata-rata</string>
    <string name="map_3d_mode_action_descr">Ubah kemiringan peta.</string>
    <string name="obd_fuel_type_not_provided">Tidak ada jenis bahan bakar yang disediakan</string>
    <string name="obd_fuel_type_gasoline">Bensin</string>
    <string name="obd_fuel_type_electric">Listrik</string>
    <string name="type_of_activity">Jenis aktivitas</string>
    <string name="lock_screen">Kunci layar</string>
    <string name="obd_vin">VIN</string>
    <string name="obd_vin_desc">Kode VIN melalui OBD</string>
    <string name="no_photos_available">Tidak ada foto yang tersedia</string>
    <string name="obd_fuel_type_bifuel_ethanol">Bahan Bakar Ganda menggunakan Etanol</string>
    <string name="quick_action_showhide_osm_edits_descr">Tombol untuk menampilkan atau menyembunyikan penyuntingan OSM lokal pada peta.</string>
    <string name="change_activity">Ubah aktivitas</string>
    <string name="liter_per_hour">L/j</string>
    <string name="quick_action_verb_start_pause">Mulai / Jeda</string>
    <string name="help_article_personal_color_palette_schemes_name">Skema Warna</string>
    <string name="unknown_bt_device">Perangkat tidak diketahui</string>
    <string name="no_photos_available_descr">Tidak ada foto pengguna yang ditambahkan ke lokasi ini</string>
    <string name="shared_string_increase">Perbesar</string>
    <string name="my_location_action_descr">Menengahkan peta pada lokasi Anda saat ini.</string>
    <string name="obd_fuel_type_bifuel_methanol">Bahan Bakar Ganda menggunakan Metanol</string>
    <string name="shared_string_no_internet_connection">Tidak ada koneksi internet</string>
    <string name="shared_string_decrease">Perkecil</string>
    <string name="no_internet_descr">Silakan periksa koneksi Anda dan coba lagi.</string>
    <string name="obd_fuel_type_bifuel_cng">Bahan Bakar Ganda menggunakan CNG</string>
    <string name="lock_screen_description">Mengaktifkan atau menonaktifkan fungsi layar sentuh untuk mencegah ketukan tidak sengaja</string>
    <string name="movies_list">Daftar film</string>
    <string name="third_links">Tautan Ketiga</string>
    <string name="obd_fuel_type_bifuel_electricity">Bifuel menjalankan Listrik</string>
    <string name="obd_fuel_type_bifuel_propane">Bifuel menjalankan Propana</string>
    <string name="obd_fuel_type_bifuel_electric_combustion">Bifuel menjalankan Mesin Listrik dan Pembakaran</string>
    <string name="obd_fuel_type_hybrid_diesel">Diesel hibrida</string>
    <string name="obd_fuel_type_hybrid_electric">Listrik hibrida</string>
    <string name="obd_fuel_type_hybrid_electric_combustion">Mesin Listrik dan Pembakaran Hibrida</string>
    <string name="obd_fuel_type_hybrid_gasoline">Bensin hibrida</string>
    <string name="obd_fuel_type_hybrid_ethanol">Etanol hibrida</string>
    <string name="obd_fuel_type_hydrogen">Hidrogen</string>
    <string name="obd_fuel_type_bifuel_hydrogen">Bifuel menjalankan Hidrogen</string>
    <string name="obd_fuel_type_unknown">Jenis Bahan Bakar Tidak Diketahui</string>
    <string name="shared_string_obd">OBD</string>
    <string name="obd_fuel_type_hybrid_hydrogen">Hidrogen hibrida</string>
    <string name="obd_widget_group">Metrik kendaraan</string>
    <string name="rpm_unit">rpm</string>
    <string name="obd_rpm_desc">Menampilkan tachometer RPM kendaraan melalui sensor OBD</string>
    <string name="obd_air_intake_temp">Suhu masukan</string>
    <string name="obd_battery_voltage">Voltase baterai</string>
    <string name="obd_engine_coolant_temp">Suhu pendingin</string>
    <string name="obd_ambient_air_temp">Suhu sekitar</string>
    <string name="obd_fuel_consumption_rate_desc">Menampilkan tingkat konsumsi bahan bakar kendaraan berdasarkan OBD lokasi</string>
    <string name="y_axis_description">Pilih sampai dengan dua opsi untuk axis Y.</string>
    <string name="energy_avg_info">Statistik energi (rata-rata 1 / 5 / 15 menit)</string>
    <string name="help_article_map_tracks_name">Trek</string>
    <string name="quick_action_switch_compass_desc">Saklar untuk mengubah orientasi peta.</string>
    <string name="quick_action_track_waypoint">Titik jalan trek</string>
    <string name="remove_key_assignment_summary">Penerapan tombol untuk tindakan yang dipilih akan dihapus.</string>
    <string name="contact_support_retry">Coba lagi atau hubungi dukungan</string>
    <string name="no_assigned_keys_desc">Pilih tindakan dan terapkan tombol dengan mengetuk tombol \'Tambahkan\'.</string>
    <string name="disable_map_layers">Nonaktifkan lapisan peta</string>
    <string name="clear_all_key_shortcuts">Hapus semua pintasan tombol</string>
    <string name="clear_all_key_shortcuts_summary">Semua penerapan tombol untuk jenis yang dipilih akan dihapus.</string>
    <string name="hugerock_promo">Promo Hugerock untuk %1$s bulan</string>
    <string name="view_angle">Sudut pandangan</string>
    <string name="height_legend_description">Peta warna ketinggian digunakan untuk menampilkan relief.</string>
    <string name="detailed_track_guidance_description">OsmAnd akan mencocokkan trek Anda pada jalan terdekat untuk panduan belok demi belok yang ditingkatkan.</string>
    <string name="disable_map_layers_descr">Nonaktifkan semua lapisan peta di atas peta vektor (pemulaian ulang diperlukan).</string>
    <string name="shared_string_dp">dp</string>
    <string name="corner_radius">Radius sudut</string>
    <string name="obd_support">Dukungan OBD</string>
    <string name="quick_action_audio_note">Catatan audio</string>
    <string name="quick_action_photo_note">Catatan foto</string>
    <string name="weather_source_ecmwf_description">Pusat Prakiraan Cuaca Jarak Menengah Eropa</string>
    <string name="navigation_position_icon_summary">Ikon ditampilkan ketika Anda bernavigasi atau bergerak.</string>
    <string name="clear_key_assignment_summary">Penerapan tombol untuk tindakan yang dipilih akan dihapus.</string>
    <string name="play_weather_forecast">Putar prakiraan cuaca</string>
    <string name="battery_saving_mode">Mode hemat baterai</string>
    <string name="delete_widget_description">Widget ini akan dihapus. Anda dapat memulihkan nanti di Atur Layar.</string>
    <string name="delete_widget">Hapus widget?</string>
    <string name="quick_action_navigation_view_title">Tampilan navigasi</string>
    <string name="quick_action_next_app_profile">Profil aplikasi ke berikutnya</string>
    <string name="key_event_action_continuous_zoom_out">Perkecilan berkelanjutan</string>
    <string name="new_key_assignment">Penerapan tombol baru</string>
    <string name="rendering_attr_alpineHiking_name">Tingkat kesulitan jejak pendakian</string>
    <string name="ltr_or_rtl_combine_via_dash">%1$s — %2$s</string>
    <string name="obd_fuel_type_hybrid_regenerative">Regeneratif hibrida</string>
    <string name="obd_fuel_type">Jenis bahan bakar</string>
    <string name="quick_action_search_view_title">Tampilan pencarian</string>
    <string name="quick_action_search_view_desc">Saklar untuk membuka atau menutup tampilan pencarian.</string>
    <string name="user_palette">Palet pengguna</string>
    <string name="change_terrain_color_scheme">Ubah skema warna medan</string>
    <string name="backup_error_failed_to_transfer_file">Gagal mentransfer berkas awan.</string>
    <string name="no_assigned_keys">Tidak ada tombol yang ditentukan</string>
    <string name="daynight_mode_app_theme_summary">Tampilan peta selaras dengan keseluruhan tema aplikasi—mode siang hari untuk tema terang dan mode malam hari untuk tema gelap</string>
    <string name="quick_action_move_map_down">Peta ke bawah</string>
    <string name="quick_action_move_map_up">Peta ke atas</string>
    <string name="weather_source_GFS_description">Sistem Prakiraan Global dari Pusat Nasional untuk Prediksi Lingkungan</string>
    <string name="daynight_mode_sensor_summary">Gunakan sensor cahaya perangkat untuk mengubah antara tema terang dan gelap berdasarkan tingkat cahaya sekitar.</string>
    <string name="quick_action_previous_screen_title">Layar sebelumnya</string>
    <string name="remove_key_assignment">Hapus penerapan tombol</string>
    <string name="resting_position_icon">Ikon posisi istirahat</string>
    <string name="resting_position">Posisi istirahat</string>
    <string name="navigation_position">Posisi navigasi</string>
    <string name="resting_position_icon_summary">Ikon yang ditampilkan ketika Anda tidak bergerak.</string>
    <string name="rendering_avg_info_details">FPS pada 1k bingkai terakhir: %1$s\nCPU (ubin): %2$s\nCPU (waktu idle): %3$s\nCPU (menunggu GPU): %4$s</string>
    <string name="percent_unit">%</string>
    <string name="vehicle_metrics_plugin_settings">Pengaturan metrik kendaraan</string>
    <string name="obd_fuel_level_desc">Menampilkan tingkat bahan bakar kendaraan melalui sensor OBD</string>
    <string name="obd_fuel_left_distance_desc">Menampilkan jarak kendaraan yang dapat dilalui dengan bahan bakar tersisa melalui sensor OBD</string>
    <string name="screen_is_locked_by_external_button">Layar sentuh dikunci. Untuk membuka, tekan tombol %1$s, atau tekan tombol pada layar.</string>
    <string name="screen_is_unlocked">Layar sentuh dibuka.</string>
    <string name="screen_is_locked_by_action_button">Layar sentuh dikunci. Ketuk pada tombol untuk membuka.</string>
    <string name="background_opacity">Opasitas latar belakang</string>
    <string name="obd_fuel_level">Efisiensi bahan bakar (%)</string>
    <string name="obd_plugin_name">Metrik kendaraan</string>
    <string name="obd_fuel_consumption_rate">Tingkat konsumsi bahan bakar</string>
    <string name="obd_fuel_type_desc">Menampilkan jenis bahan bakar kendaraan melalui sensor OBD</string>
    <string name="obd_plugin_description">Pantau metrik kendaraan utama menggunakan protokol OBD-II. Akses data termasuk:\n• Kecepatan mesin, Waktu Operasi Mesin, Beban Mesin yang Dihitung\n• Konsumsi bahan bakar, Tekanan bahan bakar, Bahan bakar yang tersisa\n• Suhu masuk, Suhu sekitar, Suhu cairan pendingin, Suhu oli mesin\n• Kecepatan kendaraan, Posisi katup gas, Tegangan baterai\n</string>
    <string name="quick_action_previous_screen_desc">Saklar untuk navigasi ke layar sebelumnya.</string>
    <string name="quick_action_drawer_desc">Saklar untuk menampilkan atau menyembunyikan menu samping.</string>
    <string name="quick_action_drawer_title">Menu samping</string>
    <string name="app_mode_suv">SUV</string>
    <string name="graph_axis">Axis grafik</string>
    <string name="driving_region_uk">UK dan terkait</string>
    <string name="detailed_track_guidance">Panduan trek berdetail</string>
    <string name="resting_navigation_position">Posisi istirahat &amp; navigasi</string>
    <string name="view_angle_description">Menampilkan area berbentuk kerucut yang Anda sedang hadapi</string>
    <string name="quick_action_navigation_view_desc">Saklar untuk membuka atau menutup tampilan navigasi.</string>
    <string name="quick_action_routes_summary">Saklar untuk menampilkan atau menyembunyikan %1$s di peta.</string>
    <string name="app_profile">Profil aplikasi</string>
    <string name="quick_action_first_intermediate">Perantara pertama</string>
    <string name="quick_action_video_note">Catatan video</string>
    <string name="weather_screen">Layar cuaca</string>
    <string name="quick_action_terrain_color_scheme">Skema warna medan</string>
    <string name="quick_action_terrain">Jenis pewarnaan medan</string>
    <string name="navigation_position_icon">Ikon posisi navigasi</string>
    <string name="quick_action_move_map_right">Peta ke kanan</string>
    <string name="quick_action_previous_app_profile">Profil aplikasi ke sebelumnya</string>
    <string name="shared_string_interface">Antarmuka</string>
    <string name="quick_action_verb_navigate">Navigasi</string>
    <string name="quick_action_move_map_left">Peta ke kiri</string>
    <string name="key_event_action_continuous_zoom_in">Perbesaran berkelanjutan</string>
    <string name="rendering_avg_info">Statistik perenderan (rata-rata 1 / 5 / 15 menit)</string>
    <string name="release_4_9">• Menambahkan penampil galeri layar penuh untuk gambar Wikimedia\n\n• Memperkenalkan plugin baru “Metrik Kendaraan” untuk memantau kinerja kendaraan menggunakan protokol OBD-II\n\n• Menambahkan kemampuan untuk menetapkan aktivitas ke trek dan memfilternya\n\n• Menerapkan tindakan cepat baru untuk perekaman perjalanan dan kunci layar sentuh\n\n• Memperkenalkan tampilan tombol peta yang dapat disesuaikan dan kisi-kisi yang tepat\n\n• Menambahkan menu konteks dan tindakan “Atur ulang kecepatan rata-rata” ke widget\n\n• Menambahkan lapisan rute baru “Jalur Sepeda Tanah”\n\n• Memperbaiki “Rekam lintasan secara otomatis selama navigasi”\n\n• Memperbaiki masalah dengan koordinat yang terbalik di RTL\n\n• Memperbaiki data sensor yang terlewat untuk trek yang sedang direkam\n\n• Menambahkan informasi tentang area sekitar untuk titik yang dipilih\n\n• Menambahkan tindakan cepat untuk mengontrol visibilitas dari OSM Edits\n\n• Parameter visibilitas yang terpisah untuk opsi pewarnaan Terrain\n\n• Menambahkan ikon yang dapat diketuk untuk menampilkan akses atau atribut jalan atau jalur lainnya</string>
    <string name="shared_string_bluetooth">Bluetooth</string>
    <string name="connect_obd_instructions_title">OsmAnd mendukung koneksi Bluetooth ke pemindai OBD-II.</string>
    <string name="obd_vehicle_info">Info kendaraan</string>
    <string name="connect_obd_instructions_step1">Hubungkan pemindai ke porta OBD-II kendaraan Anda.</string>
    <string name="connect_obd_instructions_step2">Nyalakan mesin kendaraan Anda</string>
    <string name="obd_how_to_connect">Cara menghubungkan:</string>
    <string name="connect_obd_instructions_step3">Aktifkan Bluetooth di perangkat Anda</string>
    <string name="connect_obd_instructions_step4">Ketuk \'Hubungkan\' dan pilih pemindai Anda dari daftar.</string>
    <string name="learn_more_about_obd_sensors">Pelajari lebih lanjut tentang sensor.</string>
    <string name="obd_fuel_left_liters">Bahan bakar tersisa (liter)</string>
    <string name="obd_widget_vehicle_speed">Kecepatan kendaraan</string>
    <string name="route_guidance">Panduan rute</string>
    <string name="obd_widget_engine_speed">Kecepatan mesin</string>
    <string name="obd_nothing_found_description">Mohon periksa berikut:\n – Pastikan Bluetooth nyala\n – Mesin kendaraan berjalan\n – Pastikan perangkat Anda dalam jarak pemindai.</string>
    <string name="obd_searching_text_description">Mohon dekatkan perangkat Anda pada pemindai. Pastikan mesin kendaraan sedang berjalan.</string>
    <string name="obd_fuel_consumption_rate_sensor">Tingkat konsumsi bahan bakar (sensor)</string>
    <string name="obd_fuel_consumption_rate_l_h_desc">Menampilkan tingkat konsumsi bahan bakar kendaraan berdasarkan perhitungan (L/j)</string>
    <string name="obd_fuel_consumption_rate_sensor_desc">Menampilkan tingkat konsumsi bahan bakar kendaraan berdasarkan sensor (L/j)</string>
    <string name="obd_fuel_level_liter">Tingkat bahan bakar (l)</string>
    <string name="obd_fuel_level_percent">Tingkat bahan bakar (%)</string>
    <string name="obd_fuel_left_km">Bahan bakar tersisa (km)</string>
    <string name="obd_fuel_consumption_rate_scanner">Tingkat konsumsi bahan bakar (obd)</string>
    <string name="obd_fuel_consumption_rate_liter_hour">Tingkat konsumsi bahan bakar L/j</string>
    <string name="obd_fuel_consumption_rate_percent_hour">Tingkat konsumsi bahan bakar %/j</string>
    <string name="route_guidance_desc">Menyediakan panduan rute waktu nyata, termasuk jarak belokan berikutnya, nama jalan, nama jalan saat ini, dan informasi jalur. Widget aktif selama navigasi.</string>
    <string name="obd_nothing_found_text">Tidak ada pemindai yang ditemukan</string>
    <string name="obd_bluetooth_off_description">Nyalakan Bluetooth untuk mencari dan menghubungkan pemindai.</string>
    <string name="obd_searching_text">Mencari pemindai</string>
    <string name="obd_device_forget_sensor">Lupakan pemindai</string>
    <string name="obd_device_forget_sensor_description">Pemindai akan dihapus dari daftar. Anda akan dapat menyandingkan pemindai ini lagi kapan pun.</string>
    <string name="obd_fuel_consumption_rate_l_h">Tingkat konsumsi bahan bakar (L/j)</string>
    <string name="connect_obd_instructions_step">1. Hubungkan pemindai ke porta OBD-II kendaraan Anda.\n\n 2. Nyalakan mesin kendaraan Anda\n\n 3. Aktifkan Bluetooth di perangkat Anda\n\n 4. Ketuk \'%1$s\' dan pilih pemindai Anda dari daftar.</string>
    <string name="speedometer_maximum">Maksimum</string>
    <string name="liter">l</string>
    <string name="percent_hour">%/j</string>
    <string name="dynamic_icon_type_summary">Ikon berubah berdasarkan keadaan tindakan.</string>
    <string name="bt_start_pair_failed">Tidak dapat memulai penyandingan dengan perangkat</string>
    <string name="obd_fuel_consumption_rate_percent_hour_desc">Menampilkan tingkat konsumsi bahan bakar kendaraan berdasarka perhitungan (%/j)</string>
<<<<<<< HEAD
    <string name="l_100km">L/100km</string>
    <string name="obd_fuel_consumption_rate_l_km">Tingkat konsumsi bahan bakar (L/km)</string>
=======
    <string name="l_100km">l/100km</string>
    <string name="obd_fuel_consumption_rate_l_km">Tingkat konsumsi bahan bakar (l/100 km)</string>
>>>>>>> caf12369
    <string name="obd_not_connected_to_device">Terputus dari %s</string>
    <string name="obd_connected_to_device">Terhubung ke %s</string>
    <string name="shared_string_dynamic">Dinamis</string>
    <string name="obd_connecting_to_device">Menghubungkan ke %s</string>
<<<<<<< HEAD
    <string name="obd_fuel_consumption_rate_l_km_desc">Menampilkan tingkat konsumsi bahan bakar kendaraan berdasarkan perhitungan (L/km)</string>
=======
    <string name="obd_fuel_consumption_rate_l_km_desc">Menampilkan tingkat konsumsi bahan bakar kendaraan berdasarkan perhitungan (l/100 km)</string>
>>>>>>> caf12369
    <string name="simulate_obd">Simulasikan data obd</string>
    <string name="kpa_unit">kPa</string>
    <string name="obd_fuel_pressure">Tekanan bahan bakar</string>
    <string name="obd_fuel_pressure_desc">Menampilkan tekanan dalam sistem bahan bakar</string>
    <string name="obd_calculated_engine_load">Muatan Mesin Terhitung</string>
    <string name="obd_engine_oil_temperature">Suhu Minyak Mesin</string>
    <string name="obd_engine_oil_temperature_desc">Menampilkan suhu minyak mesin.</string>
    <string name="record_obd_data">Rekam metrik kendaraan</string>
    <string name="fuel_tank_capacity_description">Masukkan kapasitas tangki Anda untuk melacak tingkat dan konsumsi bahan bakar secara akurat</string>
    <string name="fuel_tank_capacity">Kapasitas tangki bahan bakar</string>
    <string name="shared_strings_dimensions">Dimensi</string>
    <string name="litres">Liter</string>
    <string name="imperial_gallons_unit">imp gal</string>
    <string name="us_gallons_unit">gal</string>
    <string name="imperial_gallons">Galon imperial</string>
    <string name="us_gallons">Galon AS</string>
    <string name="unit_of_volume_description">Satuan yang dipilih akan diterapkan ke semua data berkaitan dengan volume dalam profil saat ini.</string>
    <string name="unit_of_volume">Satuan volume</string>
    <string name="wunderlinq_datagrid">WunderLINQ Datagrid</string>
    <string name="vehicle_metrics_obd_ii">Metrik Kendaraan (OBD-II)</string>
    <string name="ltr_or_rtl_combine_via_per">%1$s per %2$s</string>
    <string name="purchase_feature_desc_vehicle_metrics_obd_ii">Lacak data kendaraan vital menggunakan protokol OBD-II. Pantau metrik utama seperti kecepatan, RPM mesin, konsumsi bahan bakar, dan lebih banyak lagi.</string>
    <string name="shared_string_hour">Jam</string>
    <string name="shared_string_volume">Volume</string>
    <string name="remaining_fuel">Bahan bakar tersisa</string>
    <string name="obd_ambient_air_temp_desc">Menampilkan suhu di luar kendaraan</string>
    <string name="obd_fuel_consumption">Konsumsi bahan bakar</string>
    <string name="show_minor_turns">Ditampilkan pada persimpangan kecil saat menavigasi lurus</string>
    <string name="obd_engine_coolant_temp_desc">Menampilkan suhu pendingin kendaraan</string>
    <string name="obd_engine_runtime">Waktu Jalan Mesin</string>
    <string name="obd_throttle_position">Posisi Throttle</string>
    <string name="preview_next_turn">Pratinjau belokan berikutnya</string>
    <string name="obd_battery_voltage_desc">Menampilkan tingkat voltase baterai kendaraan</string>
    <string name="obd_fuel_consumption_rate_sensor_type">Gunakan satuan yang dipilih nama.</string>
    <string name="remaining_fuel_description">Menunjukkan jumlah bahan bakar yang tersisa di tangki kendaraan</string>
    <string name="reset_average_value">Atur ulang nilai rata-rata</string>
    <string name="average_value_slider_description">Pilih interval waktu untuk mengukur nilai rata-rata.</string>
    <string name="average_temperature_slider_description">Pilih interval waktu untuk mengukur suhu rata-rata.</string>
    <string name="shared_string_instant">Instan</string>
    <string name="current_temperature">Suhu saat ini</string>
    <string name="average_temperature">Suhu rata-rata</string>
    <string name="show_minor_turns_descr">Jalur akan ditampilkan di semua persimpangan yang lewat tanpa dipengaruhi instruksi suara</string>
    <string name="obd_engine_runtime_desc">Menampilkan seberapa lama mesin telah berjalan sejak dimulai.</string>
    <string name="obd_throttle_position_desc">Menunjukkan sudut pelat throttle di badan throttle.</string>
    <string name="obd_calculated_engine_load_desc">Menunjukkan persentase daya mesin yang tersedia dan digunakan pada saat tertentu.</string>
    <string name="obd_fuel_consumption_desc">Menunjukkan tingkat penggunaan bahan bakar oleh mesin, dihitung berdasarkan sisa bahan bakar, ukuran tangki, dan jarak yang ditempuh sebagaimana ditentukan oleh GPS.</string>
    <string name="obd_speed_desc">Menampilkan kecepatan dari Sensor Kecepatan Kendaraan (VSS).</string>
    <string name="obd_air_intake_temp_desc">Menunjukkan suhu udara yang masuk ke masukan manifold mesin.</string>
    <string name="av_audio_sample_rate">Laju sampel audio</string>
    <string name="av_audio_sample_rate_descr">Pilih laju sampel audio.</string>
    <string name="auto_zoom_3d_angle">Perbesar sudut 3D otomatis</string>
    <string name="connect_new_scanner">Hubungkan pemindai baru</string>
    <string name="vehicle_metrics_recording_description">Pilih parameter untuk direkam dalam berkas GPX.</string>
    <string name="shared_string_engine">Mesin</string>
</resources><|MERGE_RESOLUTION|>--- conflicted
+++ resolved
@@ -5988,22 +5988,13 @@
     <string name="dynamic_icon_type_summary">Ikon berubah berdasarkan keadaan tindakan.</string>
     <string name="bt_start_pair_failed">Tidak dapat memulai penyandingan dengan perangkat</string>
     <string name="obd_fuel_consumption_rate_percent_hour_desc">Menampilkan tingkat konsumsi bahan bakar kendaraan berdasarka perhitungan (%/j)</string>
-<<<<<<< HEAD
     <string name="l_100km">L/100km</string>
-    <string name="obd_fuel_consumption_rate_l_km">Tingkat konsumsi bahan bakar (L/km)</string>
-=======
-    <string name="l_100km">l/100km</string>
-    <string name="obd_fuel_consumption_rate_l_km">Tingkat konsumsi bahan bakar (l/100 km)</string>
->>>>>>> caf12369
+    <string name="obd_fuel_consumption_rate_l_km">Tingkat konsumsi bahan bakar (L/100 km)</string>
     <string name="obd_not_connected_to_device">Terputus dari %s</string>
     <string name="obd_connected_to_device">Terhubung ke %s</string>
     <string name="shared_string_dynamic">Dinamis</string>
     <string name="obd_connecting_to_device">Menghubungkan ke %s</string>
-<<<<<<< HEAD
-    <string name="obd_fuel_consumption_rate_l_km_desc">Menampilkan tingkat konsumsi bahan bakar kendaraan berdasarkan perhitungan (L/km)</string>
-=======
-    <string name="obd_fuel_consumption_rate_l_km_desc">Menampilkan tingkat konsumsi bahan bakar kendaraan berdasarkan perhitungan (l/100 km)</string>
->>>>>>> caf12369
+    <string name="obd_fuel_consumption_rate_l_km_desc">Menampilkan tingkat konsumsi bahan bakar kendaraan berdasarkan perhitungan (L/100 km)</string>
     <string name="simulate_obd">Simulasikan data obd</string>
     <string name="kpa_unit">kPa</string>
     <string name="obd_fuel_pressure">Tekanan bahan bakar</string>
