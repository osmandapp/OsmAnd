--- conflicted
+++ resolved
@@ -4153,10 +4153,5 @@
     <string name="exit_number">رقم الخروج</string>
     <string name="announce_when_exceeded">الإعلان عند التجاوز</string>
     <string name="user_points">نقاط المستخدم</string>
-<<<<<<< HEAD
-    <string name="output">المخرج</string>
-=======
     <string name="output">الإخراج</string>
-    <string name="map_quick_action_pattern">%1$s ← …</string>
->>>>>>> f73fd429
 </resources>