--- conflicted
+++ resolved
@@ -1,9 +1,5 @@
-<<<<<<< HEAD
-<?xml version="1.0" encoding="utf-8" standalone="no"?><resources>
-=======
 <?xml version='1.0' encoding='utf-8'?>
 <resources>
->>>>>>> 123f2854
     <string name="recording_context_menu_show">Zobraziť</string>
     <string name="recording_photo_description">Fotografia %1$s %2$s</string>
     <string name="av_def_action_picture">Zachytiť fotografiu</string>
@@ -2035,7 +2031,7 @@
     <string name="next_proceed">Ďalší</string>
     <string name="opening_at">Otvára o</string>
     <string name="closing_at">Zatvára o</string>
-    
+
     <string name="tag_poi_amenity">občianska vybavenosť</string>
     <string name="contact_info">Kontaktné údaje</string>
     <string name="description">Popis</string>
@@ -2137,13 +2133,13 @@
     <string name="map_viewing_item">Prezeranie mapy</string>
     <string name="search_on_the_map_item">Hľadanie na mape</string>
     <string name="planning_trip_item">Plánovanie výletu</string>
-    
+
     <string name="osmand_ski_maps_item">Lyžiarske mapy</string>
-    
+
     <string name="instalation_troubleshooting_item">Inštalácia a riešenie problémov</string>
     <string name="techical_articles_item">Technické články</string>
     <string name="versions_item">Verzie</string>
     <string name="feedback">Anketa</string>
     <string name="contact_us">Kontaktujte nás</string>
-<string name="map_legend">Vysvetlivky k mape</string>
+    <string name="map_legend">Vysvetlivky k mape</string>
 </resources>