--- conflicted
+++ resolved
@@ -1887,9 +1887,6 @@
     <string name="save_as_favorites_points">Uložiť ako skupinu obľúbených</string>
     <string name="select_destination_and_intermediate_points">Vybrať prechodné body</string>
     <string name="layer_amenity_label">Popisy bodov</string>
-<<<<<<< HEAD
-=======
     <string name="show_zoom_buttons_navigation_descr">Zobraziť tlačidlá priblíženia počas navigácie</string>
->>>>>>> 30a41f4f
     <string name="show_zoom_buttons_navigation">Zobraziť tlačidlá priblíženia</string>
     </resources>