<<<<<<< HEAD
<?xml version='1.0' encoding='utf-8'?>
<resources><string name="srtm_paid_version_msg">Overvej at købe Højdekurve udvidelsen (\'Contour lines\') på Google Play for at støtte den videre udvikling.</string>
=======
<?xml version="1.0" encoding="utf-8" standalone="no"?><resources><string name="srtm_paid_version_msg">Overvej at købe Højdekurve udvidelsen (\'Contour lines\') på Google Play for at støtte den videre udvikling.</string>
>>>>>>> acd5bbec
    <string name="av_def_action_video">Optag video</string>
    <string name="av_def_action_audio">Optag audio</string>
    <string name="av_widget_action_descr">Vælg standard modulhandling</string>
    <string name="av_widget_action">Standard modulhandling</string>
    <string name="av_video_format_descr">Vælg videoformat</string>
    <string name="av_use_external_recorder_descr">Brug systemoptager for video</string>
    <string name="av_use_external_recorder">Indbygget optager</string>
    <string name="av_settings_descr">Konfigurer audio- og videoindstillinger</string>
    <string name="av_settings">Indstillinger for audio og video </string>
    <string name="recording_error">Fejl opstod under optagelse </string>
    <string name="recording_camera_not_available">Kameraet er ikke tilgængeligt</string>
    <string name="recording_is_recorded">Audio/video optages. For at stoppe tryk på AV modulet.</string>
    <string name="recording_playing">Den valgte optagelsen bliver afspillet.
\n%1$s</string>
    <string name="recording_open_external_player">Åbn ekstern afspiller</string>
    <string name="recording_delete_confirm">Skal optagelsen slettes?</string>
    <string name="tip_recent_changes_1_1_0_t">Ændringer i 1.1.0:
	\n*Udvidelse beregning af afstand
	\n*Udvidelse for Audionoter 
	\n*Udvidelse for højdekurver
	\n*Fejlrettelser
	\n*\'Touring view\' kort stil option med flere kort oplysninger, nye veje stilarter, mere kontrast og Alpine vandreture (SAC skala) option
	\n*EGM96 geoide offset korrektion for GPS højdeaflæsningerne
    </string>
    <string name="recording_unavailable">ikke tilgængelig</string>
    <string name="recording_context_menu_arecord">Optag lydnote</string>
    <string name="srtm_paid_version_title">Højdekurver</string>
    <string name="recording_context_menu_vrecord">Optag videonote</string>
    <string name="layer_recordings">Optagelser</string>
    <string name="recording_can_not_be_played">Optagelse kan ikke afspilles</string>
    <string name="recording_context_menu_delete">Slet optagelse</string>
    <string name="recording_context_menu_play">Afspil</string>
    <string name="recording_description">Optagelse %1$s %3$s %2$s</string>
    <string name="recording_default_name">Optager</string>
    <string name="map_widget_av_notes">Audio-/videonoter</string>
    <string name="osmand_srtm_short_description_80_chars">OsmAnd udvidelse for offline højdekurver</string>
    <string name="osmand_srtm_long_description_1000_chars">"Udvidelsen giver både en højdekurver overlejring og et relieflag, der vises ovenpå OsmAnds offline kort. Funktionaliteten er meget værdsat af sportsfolk, vandrere, og enhver interesseret i en relief struktur af landskabet.
\n\nDe globale data (mellem 70 grader nord og 70 grader syd) er baseret på målinger af SRTM (Shuttle Radar Topografi Mission) og ASTER (Advanced rumbårne Thermal Emission og Reflection Radiometer), en billeddannende instrument ombord Terra, flagskib satellit fra NASAs Earth Observering systemet. ASTER er et samarbejde mellem NASA, Japans ministerium for økonomi, handel og industri (METI), og Japan Space Systems (J-spacesystems). "</string>
    <string name="map_widget_distancemeasurement">Afstandsmåling</string>
    <string name="audionotes_location_not_defined">Placering der skal tilknyttes til noten er ikke defineret endnu. \'Brug placering ...\' for at tildele en note til den angivne placering</string>
    
    <string name="map_widget_audionotes">Audionoter</string>
    <string name="audionotes_plugin_description">Udvidelsen giver funktionalitet og knapper til at tage audio-/foto-/videonoter under en tur</string>
    <string name="audionotes_plugin_name">Audio-/videonoter</string>
    <string name="index_srtm_parts">dele</string>
    <string name="index_srtm_ele">Højdekurver</string>
    <string name="srtm_plugin_description">"Udvidelsen giver både en højdekurver overlejring og et relieflag, der vises ovenpå OsmAnds offline kort. Funktionaliteten er meget værdsat af sportsfolk, vandrere, og enhver interesseret i en relief struktur af landskabet.
\n\nDe globale data (mellem 70 grader nord og 70 grader syd) er baseret på målinger af SRTM (Shuttle Radar Topografi Mission) og ASTER (Advanced rumbårne Thermal Emission og Reflection Radiometer), en billeddannende instrument ombord Terra, flagskib satellit fra NASAs Earth Observering systemet. ASTER er et samarbejde mellem NASA, Japans ministerium for økonomi, handel og industri (METI), og Japan Space Systems (J-spacesystems). "</string>
    <string name="srtm_plugin_name">Højdekurver</string>
    <string name="download_select_map_types">Andre kort</string>
    <string name="download_roads_only_item">Kun veje</string>
    <string name="download_srtm_maps">Højdekurver</string>
    <string name="download_regular_maps">Almindelige kort</string>
    <string name="download_roads_only_maps">Kort kun med veje</string>
    
	<string name="rendering_attr_noAdminboundaries_name">Skjul afgrænsninger</string>
	
    <string name="intermediate_points_change_order">Ændre rækkefølge</string>
    <string name="av_video_format">Videoformat</string>
    <string name="rendering_attr_noAdminboundaries_description">Undertryk visning af regionale afgrænsninger (admin niveau 5-9)</string>
    <string name="osmodroid_plugin_old_ver_not_supported">OsMoDroid udvidelse er en gammel version og skal opdateres.</string>
    <string name="osmodroid_plugin_description">OsMoDroid udvidelse er en OsmAnd udvidelse til OsModroid app for online sporingsfunktioner. Oplysninger om tjenesten er tilgængelig på http://esya.ru.</string>
    <string name="tip_altitude_offset">Højdekorrektion</string>
	<string name="tip_altitude_offset_t">"De fleste GPS-enheder gengiver højdemålinger i det ellipsoide-baserede WGS84 referencesystem, hvorfra en konvertering til lokalt anvendte systemer kræver en positions afhængig korrektion.
\n\nEn bedre tilnærmelse til disse lokale systemer er EGM96 reference.
\n\n OsmAnd understøtter også den automatiske visning af højder i EGM96 systemet, når filen \'World Altitide Correction\' (WW15MGH.DAC) er hentet via \'Instillinger\' → \'Administrer kortfiler\'. (Original findes på http://earth-info.nga.mil/GandG/wgs84/gravitymod/egm96/binary/WW15MGH.DAC). "</string>
    <string name="map_widget_max_speed">Hastighedsgrænse</string>
    <string name="route_descr_current_location">Aktuel position</string>
    
    
    <string name="no_buildings_found">Ingen bygninger fundet.</string>
    <string name="incremental_search_city">Søg efter by trinvist</string>
    <string name="search_villages_and_postcodes">Søg landsbyer/postnummer</string>
	<string name="dropbox_plugin_description">Dropbox udvidelse gør det muligt at synkronisere spor og audio-/videonoter med en dropbox-konto.</string>
    <string name="rendering_attr_showRoadMaps_description">Vælg, hvornår der skal vises kort kun med veje:</string>
	<string name="rendering_attr_showRoadMaps_name">Kort kun med veje</string>
    <string name="safe_mode_description">Kør program i fejlsikret tilstand (for langsommere Android i stedet for oprindelige kode).</string>
    <string name="safe_mode">Fejlsikret tilstand</string>
    <string name="native_library_not_running">Programmet kører i fejlsikret tilstand (deaktiver i indstillinger).</string>
    <string name="background_service_is_enabled_question">OsmAnd dvaletilstand tjeneste kører stadig. Skal den også afbrydes?</string>
    <string name="tip_recent_changes_1_0_0_t">Ændringer i 1.0.0:
	\n* Forbedret ruteplanlægning: hurtigere, mere præcis, op til 250 km
	\n* Introducere kort kun med veje
	\n* Kort mister ikke positionlås efter afbrydelser
	\n* Aktiver tjeneste i baggrunden under navigation
    </string>
    <string name="close_changeset">Luk ændringspost</string>
	<string name="zxing_barcode_scanner_not_found">Stregkodescanner programmet ZXing er ikke installeret. Søg i Play butik?</string>
	<string name="rendering_attr_roadColors_description">Vælg et farveskema til veje:</string>
	<string name="rendering_attr_roadColors_name">Farveskema for veje</string>
    <string name="map_widget_show_destination_arrow">Vis destinationsretning</string>
    <string name="enable_plugin_monitoring_services">Aktiver sporingsudvidelse for at bruge positionlogning tjenester (GPX-logning, online sporing)</string>
    <string name="non_optimal_route_calculation">Beregn en muligvis ikke-optimal rute over lange afstande</string>
	<string name="gps_not_available">Aktiver GPS i indstillinger</string>
    <string name="map_widget_monitoring_services">Logningstjenester</string>
	<string name="no_route">Ingen rute</string>
	<string name="delete_target_point">Fjern rutepunkt</string>
    <string name="context_menu_item_last_intermediate_point">Tilføj som sidste rutepunkt</string>
    <string name="context_menu_item_first_intermediate_point">Tilføj som første rutepunkt</string>
    <string name="add_as_last_destination_point">Tilføj som sidste rutepunkt</string>
    <string name="add_as_first_destination_point">Tilføj som første rutepunkt</string>
    <string name="replace_destination_point">Udskift destinationspunktet</string>
    <string name="new_destination_point_dialog">Destinationen er allerede sat.</string>
    <string name="local_indexes_cat_av">Audio-/Videodata</string>
    <string name="stop_routing_confirm">Stop navigationen?</string>
    <string name="clear_dest_confirm">Slet destination (og rutepunkter)?</string>
    <string name="precise_routing_mode_descr">Aktiver for at beregne præcise ruter uden fejl. Stadig begrænset af afstand og langsom.</string>
    <string name="precise_routing_mode">Nøjagtig ruteplanlægning (alfa)</string>
    <string name="recording_context_menu_show">Vis</string>
    <string name="recording_photo_description">Foto %1$s %2$s</string>
    <string name="av_def_action_picture">Tag et foto</string>
    <string name="recording_context_menu_precord">Tag et foto</string>
    <string name="target_point">Rutepunkt %1$s</string>
    <string name="intermediate_point_too_far">Rutepunkt %1$s er for langt fra nærmeste vej.</string>
    <string name="arrived_at_intermediate_point">Ankommet til rutepunktet</string>
    <string name="context_menu_item_intermediate_point">Tilføj som rutepunkt</string>
    <string name="ending_point_too_far">Slutpunktet er for langt fra nærmeste vej.</string>
    <string name="btn_add_tag">Tilføj mærke</string>
    <string name="btn_advanced_mode">Avanceret tilstand…</string>
    <string name="poi_filter_parking">Parkering</string>
    <string name="poi_filter_emergency">Nødsituation</string>
    <string name="poi_filter_public_transport">Kollektivtrafik</string>
    <string name="poi_filter_entertainment">Underholdning</string>
    <string name="poi_filter_accomodation">Overnatning</string>
    <string name="poi_filter_restaurants">Restaurant</string>
    <string name="poi_filter_sightseeing">Seværdigheder</string>
    <string name="poi_filter_car_aid">Bilhjælp</string>
	<string name="poi_filter_food_shop">Fødevarebutik</string>
	<string name="poi_filter_for_tourists">For turister</string>
	<string name="poi_filter_fuel">Brændstof</string>
	<string name="show_warnings_title">Vis alarmer…</string>
	<string name="show_warnings_descr">Konfigurer trafikadvarsler (hastighedsgrænser, tvungne stop, vejbump), fartkameraadvarsler og vognbane oplysninger</string>
	<string name="use_compass_navigation_descr">Brug kompasset, når ingen retning er registret</string>
	<string name="use_compass_navigation">Kompas</string>
	<string name="avoid_motorway">Undgå motorveje</string>
	<string name="auto_zoom_map_descr">Auto-zoom kort efter hastighed (mens kort er synkroniseret med aktuel position)</string>
	<string name="auto_zoom_map">Automatisk kortzoom</string>
	<string name="access_arrival_time">Ankomsttid</string>
    <string name="item_checked">Valgt</string>
    <string name="item_unchecked">Fravalgt</string>
    <string name="prefer_motorways">Foretræk motorveje</string>
	<string name="prefer_in_routing_title">Foretræk…</string>
	<string name="prefer_in_routing_descr">Foretræk motorveje</string>
    <string name="tip_recent_changes_1_2_t">Rettelser i 1.2.1:
	\n* Rettet Geo Intent (Foursquare, c:geo)
	\n* Rettet at skærmbilledet ryster under navigation
	\n* Andre smårettelser
	\nÆndringer i 1.2:
		\n* Fejlrettelser (forbedret ruteplanlægning, søgning, AV-optagelse, stemmekommandoer, nogle skærm forbedringer)
		\n* Nemmere relief overlejring konfiguration (kræver højdekurveudvidelse)
		\n* Accepterer nu maps.google.com placeringslinks
		\n* Nyt modul (GPS info)
		\n* Tilføjet multi-vindue understøttelse af de seneste Samsung-enheder
		\n* Kalman-filter for kompas
		\n* Pebble-ur support
	</string>
    <string name="max_speed_none">Ingen</string>
    <string name="index_name_openmaps">OpenMaps EU</string>
    
    <string name="dropbox_plugin_name">Dropbox udvidelse</string>
    <string name="av_def_action_choose">Vælg ved forespørgsel</string>
    <string name="av_use_external_camera_descr">Brug systemprogram til foto</string>
    <string name="av_use_external_camera">Brug kamera</string>
    <string name="osmodroid_plugin_name">OsMoDroid udvidelse</string>
	<string name="monitoring_control_start">GPX</string>
    <string name="route_descr_lat_lon">Lat %1$.3f, Long %2$.3f</string>
    <string name="intermediate_point">Rutepunkt %1$s</string>
    <string name="snap_to_road_descr">Hold position til vejen under navigation</string>
	<string name="snap_to_road">Fastgør til vejen</string>
	<string name="osmand_short_description_80_chars">Globale mobilkort &amp; navigation til offline og online OSM kort</string>
	<string name="osmand_plus_short_description_80_chars">Global mobilkort for visning &amp; navigation til offline og online OSM kort</string>
	<string name="tip_update_index">Opdatering af offlinekort</string>
	<string name="filterpoi_activity">Opret interessepunkt-filter</string>
	<string name="recalculate_route_to_your_location">Transportform:</string>
	<string name="select_navigation_mode">Vælg transportform</string>
	
	<string name="day_night_info_description">Solopgang: %1$s
\nSolnedgang: %2$s</string>
	<string name="day_night_info">Dag/nat information</string>
	<string name="map_widget_day_night">Dag-/natkort</string>
	<string name="map_widget_vector_attributes">Optegningsattributter</string>
	<string name="map_widget_renderer">Kortformat</string>
	
	
	
	
	<string name="layer_map_appearance">Konfigurer skærm</string>
	<string name="show_lanes">Vognbaner</string>
	<string name="avoid_unpaved">Undgå grusveje</string>
	<string name="avoid_ferries">Undgå færger</string>
	<string name="avoid_in_routing_title">Undgå…</string>
	<string name="avoid_in_routing_descr">Undgå betalingsveje, grusveje, færger</string>
	<string name="map_widget_fluorescent">Fluorescerende ruter</string>
	<string name="map_widget_show_ruler">Målestok</string>
	
	<string name="map_widget_view_direction">Synsretning</string>
	<string name="map_widget_transparent">Gennemsigtig layout</string>
	
	
	<string name="bg_service_sleep_mode_off">Aktiver
\ndvaletilstand</string>
	<string name="bg_service_sleep_mode_on">Stop
\ndvaletilstand</string>
	<string name="gps_wakeup_interval">GPS vågn-op interval: %s</string> 
	<string name="int_continuosly">Vedvarende</string>
	<string name="screen_is_locked">Tryk på låseikonet for at låse skærmen op</string>
	<string name="map_widget_top_text">Gadenavn</string>
	<string name="map_widget_config">Konfigurer skærm</string>
	
	<string name="map_widget_back_to_loc">Hvor er jeg</string>
	<string name="map_widget_lock_screen">Lås skærm</string>
	<string name="map_widget_compass">Kompas</string>
	
	<string name="download_hillshade_item">Relief skygger</string>
    <string name="download_hillshade_maps">Relief overlejringer</string>
    <string name="tip_recent_changes_1_1_2_t">Ændringer i 1.1.2:
	\n* Audio/video udvidelse forbedring (fotos med EXIF information)
	\n* Rettet brugbarhed og omstruktureret højdekurverudvidelse
	\n* Relief pakke til højdekurverudvidelse
	\n* Fejlrettelser (næsten optimal ruteplanlægning)
    </string>
    <string name="tip_recent_changes_0_8_4_t">Ændringer i 0.8.4:
	\n* Nogle fejlrettelser
	\n* Kort mister ikke positionslås efter afbrydelser
	\n* Aktiver dvaletilstand tjeneste under navigation
    </string>
    <string name="tip_recent_changes_0_8_3_t">Ændringer i 0.8.3:
\n * Rutepunkter
\n * Forbedret navigation
\n * Tilføjet en indstilling, der gør det muligt at undgå motorveje og samtidig bygge en rute
\n * Tilføjet en mere vejtype til cykler til kortet (cycleway = track)
\n * Fejlrettelser "
	</string>
	<string name="tip_recent_changes_0_8_2_t">Ændringer i 0.8.2:
\n * Forbedret ruteplanlægning
\n * Dynamisk kortmodul
\n * Kortindstillinger flyttede til kortskærm
\n * låseskærmen knap med logning tjenester
\n * Rettet arabisk, Kannada scripting og RTL sprog 
	</string>
	<string name="map_widget_reset">Nulstil til standard</string>
	
	
	<string name="map_widget_parking">Parkering</string>
	<string name="map_widget_monitoring">GPX-optagelse</string>
	<string name="map_widget_speed">Hastighed</string>
	<string name="map_widget_distance">Destination</string>
	<string name="map_widget_altitude">Højde</string>
	<string name="map_widget_time">Resterende tid</string>
	<string name="map_widget_next_turn">Næste sving</string>
	<string name="map_widget_next_turn_small">Næste sving (lille)</string>
	<string name="map_widget_next_next_turn">Svinget efter næste</string>
	<string name="map_widget_mini_route">Mini rutekort</string>
	<string name="bg_service_screen_lock">Lås skærm</string>
	<string name="bg_service_screen_unlock">Lås skærmen op</string>
	<string name="bg_service_screen_lock_toast">Skærmen er låst</string>
	<string name="bg_service_interval">Indstil opvågningsinterval:</string>
	<string name="show_cameras">Fartkameraer</string>
	
	<string name="avoid_toll_roads">Betalingsveje</string>
	<string name="continue_follow_previous_route_auto">Forrige navigation var ufærdig. Fortsæt den? (%1$s sekunder)</string>
	<string name="route_updated_loc_found">Ruten beregnes, når position er fundet</string>
	<string name="osmand_parking_hours">Timer</string>
	<string name="osmand_parking_minutes">Minutter</string>
	<string name="osmand_parking_position_description_add_time">Bilen blev parkeret kl.:</string>
	<string name="tip_recent_changes_0_8_1_t">"Ændringer i 0.8.1:
\n * Mere præcise ruter (en smule langsommere)
\n * Smart og hurtig rutegenberegning
\n * retning ved banerne
\n * Information om hastighedsgrænser, fartkameraer, og vejbump
\n * Forbedret stemmestyring på motorveje
\n * Parkeringsudvidelse (\'Hvor er min bil parkeret?\')
\n * Aktiver/deaktiver logningsmodul "</string>
	<string name="select_animate_speedup">Vælg hastighed for rutesimulering</string>
    	<string name="global_app_allocated_memory_descr">Tildelt hukommelse %1$s MB (Android grænse %2$s MB, Dalvik %3$s MB).</string>
	<string name="global_app_allocated_memory">Tildelt hukommelse</string>
	<string name="native_app_allocated_memory_descr">Samlet indbygget hukommelse tildeles af app %1$s MB (Dalvik %2$s MB, andre %3$s MB). \nProportional hukommelse %4$s MB (Android grænse %5$s MB, Dalvik %6$s MB).</string>
	<string name="native_app_allocated_memory">Total indbygget hukommelse</string>
	
	<string name="starting_point_too_far">Udgangspunktet er for langt fra nærmeste vej.</string>
	<string name="shared_location">Delt placering</string>
	<string name="osmand_parking_event">Hent bilen fra parkering</string>
	<string name="osmand_parking_warning">Advarsel</string>
	<string name="osmand_parking_warning_text">Påmindelse om at afhente bil blev tidligere tilføjet til kalender. Den forblive der, indtil den slettes manuelt.</string>    
	<string name="osmand_parking_time_limit_title">Indstil tidsgrænsen for parkering</string>
	<string name="osmand_parking_delete_confirm">Skal placeringen af den parkerede bil slettes?</string>
	<string name="osmand_parking_delete">Slet P-plads markør</string>
	<string name="osmand_parking_choose_type">Vælg parkeringstype</string>
	<string name="osmand_parking_lim_text">Tidsbegrænset</string>
	<string name="osmand_parking_no_lim_text">Tidsubegrænset</string>
	<string name="osmand_parking_add_event">Tilføj en meddelelse til kalender</string>
	<string name="osmand_parking_time_limit">Tidsbegrænset parkering</string>
	<string name="osmand_parking_time_no_limit">Tidsubegrænset parkering</string>
	<string name="osmand_parking_position_description">Den parkerede bils position. %1$s</string>
	<string name="osmand_parking_position_description_add">Afhent bilen på:</string>
	<string name="osmand_parking_am">AM</string>
	<string name="osmand_parking_position_name">Parkeringssted</string>
	<string name="osmand_parking_plugin_description">Udvidelsen er udviklet til at anvende OsmAnd til nemt huske placeringen af den parkerede bil.</string>
	<string name="osmand_parking_plugin_name">Parkering</string>
	<string name="context_menu_item_add_parking_point">Marker som parkeringsplads</string>
	<string name="context_menu_item_delete_parking_point">Slet en parkeringsmarkør</string>
	<string name="gpxup_public">Offentligt</string>
	<string name="gpxup_identifiable">Identificerbar</string>
	<string name="gpxup_trackable">Sporbar</string>
	<string name="gpxup_private">Privat</string>
	<string name="asap">VEND</string>
	
	<string name="route_roundabout">Rundkørsel: tag afkørsel %1$d</string>
	<string name="route_kl">Hold til venstre og kør</string>
	<string name="route_kr">Hold til højre og kør</string>
	<string name="layer_hillshade">Relief overlejringer</string>
    <string name="target_points">Rutepunkter</string>
    <string name="map_widget_intermediate_distance">Rutepunkt</string>
    <string name="osmand_play_title_30_chars">OsmAnd kort &amp; navigation</string>
	<string name="osmand_plus_play_title_30_chars">OsmAnd+ kort &amp; navigation</string>
	<string name="show_traffic_warnings">Trafikadvarsler</string>
	<string name="rendering_attr_noPolygons_description">Gør alle overflader på kortet transparent</string>
	<string name="rendering_attr_noPolygons_name">Skjul polygoner</string>
	<string name="rendering_attr_appMode_name">Optegningsmåde</string>
	<string name="rendering_attr_appMode_description">Optimer kort til</string>
	<string name="rendering_attr_contourLines_description">Vis fra zoom-niveau (kræver højdekurvedata):</string>
	<string name="rendering_attr_contourLines_name">Vis højdekurver</string>
	<string name="rendering_attr_hmRendered_description">Øg mængden af kortdetaljer, der vises</string>
	<string name="rendering_attr_hmRendered_name">Vis flere kortdetaljer</string>
	<string name="local_index_routing_data">Ruteplanlægningsdata</string>
	<string name="poi_search_desc">Søgning efter interessepunkt (IP)</string>
	<string name="address_search_desc">Adressesøgning</string>
	<string name="navpoint_search_desc">Koordinater</string>
	<string name="transport_search_desc">Kollektivtrafiksøgning</string>
	<string name="favourites_search_desc">Favoritsøgning</string>
	
	<string name="offline_navigation_not_available">OsmAnd offline navigation er midlertidig utilgængelig.</string>
	<string name="left_side_navigation">Venstrekørsel</string>
	<string name="left_side_navigation_descr">Vælg for lande med venstrekørsel</string>
	
	<string name="unknown_from_location">Startpunkt er endnu ikke fastlagt</string>
	<string name="unknown_location">Position endnu ikke kendt</string>
	<string name="modify_transparency">Ændre gennemsigtighed (0 - gennemsigtig, 255 - ugennemsigtig)</string>
	<string name="confirm_interrupt_download">Afbryd hentning af fil?</string>
	<string name="first_time_msg">Til mange af funktionerne i programmet skal der bruges nogle regionale offline data som kan hentes via \'Indstillinger\' → \'Administrer kortfiler\'. Bagefter kan man se kort, søge adresser, finde interessepunkter (IP) og finde kolllektivtrafik.</string>    
	<string name="basemap_was_selected_to_download">Basiskort er nødvendige for korrekt programfunktion og blev automatisk valgt.</string>
	<string name="select_index_file_to_download">Fandt intet. Hvis man ikke kan finde sin region kan man lave den selv (se http://osmand.net).</string>
	<string name="local_indexes_cat_tile">Online- og delkort</string>
	<string name="local_indexes_cat_map">Offlinekort (vektor)</string>
	
	<string name="index_settings_descr">Hent og administrer offline kortfiler gemt på enheden</string>
	<string name="map_online_plugin_is_not_installed">Aktiver onlinekort udvidelsen for at vælge andre kortkilder</string>
	<string name="map_online_data">Online- og delkort</string>
	<string name="map_online_data_descr">Brug onlinekort (hent og gem midlertidig delkort på SD-kort)</string>
	<string name="online_map_settings">Onlinekort</string>
	<string name="online_map_settings_descr">Konfigurer online- eller gemte delkortkilder</string>
	
	
	<string name="osmand_background_plugin_description">Viser indstillinger til at aktivere sporing og navigation i dvale (slukket skærm) tilstand via periodisk at vække GPS-enheden.</string>
	<string name="osmand_accessibility_description">"Viser indstillinger til at aktivere særlige  tilgængelighedsfunktioner."</string>
<<<<<<< HEAD
	<string name="extra_settings">Avancerede indstillinger</string>
	<string name="osmand_monitoring_description">Viser knappen og indstillinger som muliggør optagelse af dine ture til en lokal GPX-fil eller til en online webtjeneste.</string>
	<string name="osmand_rastermaps_plugin_description">"Udvidelsen giver adgang til mange typer af online (såkaldte del eller raster) kort, fra foruddefinerede OpenStreetMap delkort (som Mapnik) til satellitbilleder og lag til særlig anvendelse som vejr-, klima- eller geologiskekort og relief lag osv.\n\nEnhver af disse kort kan enten bruges som det vigtigste (primær) kort, der skal vises på kortskærmen, eller som en over- eller underlejring til et andet basiskort (såsom OsmAnd offline kort). For at gøre underlejringskortet mere synlig, kan visse elementer af OsmAnd vektorkort nemt skjules via \'Konfigurer kort\' menuen som ønsket.
=======
	
	
	<string name="osmand_rastermaps_plugin_description">"Udvidelsen giver adgang til mange typer af online (såkaldte del eller raster) kort, fra foruddefinerede OpenStreetMap delkort (som Mapnik) til satellitbilleder og lag til særlig anvendelse som vejrkort, klimakort, geologiskekort, relief osv.\n\nEnhver af disse kort kan enten bruges som det vigtigste (primær) kort, der skal vises på kortskærmen, eller som en over- eller underlejring til et andet basiskort (såsom OsmAnd offline kort). For at gøre underlejringskortet mere synlig, kan visse elementer af OsmAnd vektorkort nemt skjules via \'Konfigurer kort\' menuen som ønsket.
>>>>>>> acd5bbec
\n\nDelkort kan hentes direkte via online-kilder, eller kan fremstilles til offline brug (og manuelt kopieres til OsmAnd datamappen) som en SQLite database. Kort kan fremstilles ved hjælp af en række 3. parts kortværktøjer. "</string>
	
	<string name="osmand_development_plugin_description">Viser indstillinger for udviklings- og fejlretningsfunktioner som rutesimulering eller optegningsydeevne indikation.</string>
	<string name="plugins_screen">Udvidelser</string>
	
	<string name="prefs_plugins_descr">Udvidelser aktiverer avancerede indstillinger og ekstra funktionalitet</string>
	<string name="prefs_plugins">Udvidelser</string>
	<string name="osm_editing_plugin_description">Udvidelsen giver OsmAnd mulighed for at lave OSM bidrag såsom at oprette eller ændre OSM interessepunkter (IP), åbne eller kommentere OSM fejl, og bidrage med optagede GPX-filer. Brug af funktionen kræver OSM legitimationsoplysninger.</string>
	<string name="vector_maps_may_display_faster_on_some_devices">Vektorkort vises sandsynligvis hurtigere. Fungerer muligvis ikke godt på nogle enheder.</string>
	<string name="play_commands_of_currently_selected_voice">Afspil kommandoer med den valgte stemme</string>
	<string name="debugging_and_development">OsmAnd udvikling</string>
	<string name="native_rendering">Indbygget optegning</string>
	<string name="test_voice_prompts">Test stemmemeddelelser</string>    
	<string name="switch_to_raster_map_to_see">Ingen offline vektorkort til stede for denne placering. Hent et kort i \'Indstillinger\' → \'Administrer kortfiler\' eller skift til onlinekort (aktiver online kort udvidelsen først).</string>
	<string name="send_files_to_osm">Sende GPX-filer til OSM?</string>
	<string name="gpx_visibility_txt">Synlighed</string>
	<string name="gpx_description_txt">Beskrivelse</string>
	<string name="validate_gpx_upload_name_pwd">Angiv OSM brugernavn og kodeord til at sende GPX-filer.</string>
    	<string name="support_new_features">Støt nye funktioner</string>
	<string name="support_new_features_descr">Doner for at få nye funktioner i programmet</string>
	<string name="show_ruler_level">Vis målestok</string>	
	<string name="back_to_location">Tilbage til placering</string>
	<string name="show_details">Vis detaljer</string>
	<string name="accessibility_extensions_descr">Tilgængelighedsudvidelser for gamle Android versioner</string>
	<string name="accessibility_extensions">Tilgængelighedsudvidelser</string>
	<string name="accessibility_mode">Tilgængelighedstilstand</string>
	<string name="osmand_parking_pm">PM</string>
	<string name="default_buttons_support">Støt</string>
	<string name="info_button">Information</string>
	<string name="map_widget_gps_info">GPS-information</string>
    <string name="gpx_tags_txt">Mærker</string>
	<string name="accessibility_mode_descr">Slå tilgængeligheds funktionerne til</string>
	<string name="accessibility_default">Ifølge de globale systemindstillinger</string>
	<string name="backToMenu">Tilbage til menuen</string>
	<string name="zoomOut">Zoom ud</string>
	<string name="zoomIn">Zoom ind</string>
	<string name="zoomIs">Zoom er</string>
	<string name="north">nord</string>
	<string name="north_north_east">nord/nordøst</string>
	<string name="north_east">nordøst</string>
	<string name="east_north_east">øst/nordøst</string>
	<string name="east">øst</string>
	<string name="east_south_east">øst/sydøst</string>
	<string name="south_east">sydøst</string>
	<string name="south_south_east">syd/sydøst</string>
	<string name="south">syd</string>
	<string name="south_south_west">syd/sydvest</string>
	<string name="south_west">sydvest</string>
	<string name="west_south_west">vest/sydvest</string>
	<string name="west">vest</string>
	<string name="west_north_west">vest/nordvest</string>
	<string name="north_west">nordvest</string>
	<string name="north_north_west">nord/nordvest</string>
	<string name="front">Front</string>
	<string name="front_right">Front til højre</string>
	<string name="right">Højre</string>
	<string name="back_right">Bagerst til højre</string>
	<string name="back">Tilbage</string>
	<string name="back_left">Bagerst til venstre</string>
	<string name="left">Venstre</string>
	<string name="front_left">Front til venstre</string>
	<string name="oclock">klokken</string>
	<string name="towards">mod</string>
	<string name="accuracy">Nøjagtighed</string>
	<string name="altitude">Højde</string>
	<string name="no_info">Ingen information</string>
	<string name="direction_style_sidewise">Sidelæns (8 sektorer)</string>
	<string name="direction_style_clockwise">Med uret (12 sektioner)</string>
	<string name="settings_direction_style">Retningsstil</string>
	<string name="settings_direction_style_descr">Vælg stil til at udtrykke relative retninger under bevægelse</string>
	<string name="auto_announce_on">Begynd autoannoncering</string>
	<string name="auto_announce_off">Stop autoannoncering</string>
	<string name="scroll_map_by_gestures_descr">Rul kort med fagter på den berøringsfølsomme skærm</string>
	<string name="scroll_map_by_gestures">Naturlig kortrulning</string>
	<string name="i_am_here">Jeg er her</string>
	<string name="zoom_by_trackball_descr">Skift kortzoom via vandrette trackball bevægelser</string>
	<string name="zoom_by_trackball">Brug trackball til zoom</string>
	<string name="use_short_object_names_descr">Brug korte objektnavne i touch udforskning tilstand</string>
	<string name="use_short_object_names">Objektnavne</string>
	<string name="accessibility_preferences_descr">Tilgængelighedsrelaterede indstillinger</string>
	<string name="accessibility_preferences">Tilgængelighed</string>
	<string name="rendering_out_of_memory">Ikke nok proceshukommelse til at vise det valgte område</string>
	<string name="use_fluorescent_overlays">Fluorescerende overlejringer</string>
	<string name="use_fluorescent_overlays_descr">Brug fluorescerende farver til at vise spor og ruter</string>
	<string name="offline_edition">Offline redigering</string>
	<string name="offline_edition_descr">Brug altid offline redigering</string>
	<string name="update_poi_does_not_change_indexes">Interessepunkt ændringer lavet i programmet påvirker ikke hentede kort. Ændringer gemmes i lokal fil i stedet.</string>
	<string name="local_openstreetmap_uploading">Overfører …</string>
	<string name="local_openstreetmap_were_uploaded">{0} interessepunkt/fejl blev overført</string>
	<string name="local_openstreetmap_uploadall">Send alt</string>
	
	<string name="local_openstreetmap_upload">Send ændringer til OSM</string>
	<string name="local_openstreetmap_delete">Slet ændringer</string>
	<string name="local_openstreetmap_descr_title">Asynkron OSM redigering:</string>
	<string name="local_openstreetmap_settings">Lokalt gemt OSM interessepunkt/fejl</string>
	<string name="local_openstreetmap_settings_descr">Vis og administrer OSM interessepunkt/fejl registreret i lokal database</string>
	
	
	<string name="live_monitoring_interval_descr">Indstil interval for onlinesporing</string>
	<string name="live_monitoring_interval">Interval for online sporing</string>
	<string name="live_monitoring_url_descr">Angiv webadressen med parametersyntaks: lat={0}, long={1}, tidspunkt={2}, hdop={3}, højde={4}, hastighed={5}, kurs={6}</string>
	<string name="live_monitoring_url">Webadresse for online sporing</string>
	<string name="gpx_monitoring_disabled_warn">Log spor med GPX modul eller via indstillinger \'Tur optagelse\'.</string>
	<string name="show_current_gpx_title">Vis aktuelt spor</string>
	<string name="free_version_message">Den gratis version af OsmAnd er begrænset til at hente %1$s kort og understøtter ikke offline Wikipedia artikler.</string>
	<string name="free_version_title">Gratis version</string>
	<string name="poi_context_menu_showdescription">Vis IP beskrivelse</string>
	<string name="index_name_north_america">Nordamerika</string>
	<string name="index_name_us">Nordamerika - USA</string>
	<string name="index_name_central_america">Mellemamerika</string>
	<string name="index_name_south_america">Sydamerika</string>
	<string name="index_name_europe">Europa</string>
	<string name="index_name_france">Europa - Frankrig</string>
	<string name="index_name_germany">Europa - Tyskland</string>
	<string name="index_name_russia">Europa/Asien - Rusland</string>
	<string name="index_name_africa">Afrika</string>
	<string name="index_name_asia">Asien</string>
	<string name="index_name_oceania">Oceanien</string>
	<string name="index_name_other">Verdens- og emnekort</string>
	<string name="index_name_wiki">Wikipedia interessepunkter på verdensplan</string>
	<string name="index_name_voice">Stemmemeddelelser (optaget, begrænset funktionalitet)</string>
	<string name="index_name_tts_voice">Stemmemeddelelser (TTS talegenerator, anbefalet)</string>
	<string name="amenity_type_user_defined">Brugerdefineret</string>
	<string name="fav_export_confirmation">Fil med tidligere eksporterede favoritter eksisterer allerede. Overskriv?</string>
	<string name="profile_settings">Profilspecifikke indstillinger</string>
	<string name="settings_preset">Standardprofil</string>
	<string name="settings_preset_descr">Kortvisnings- og navigationsindstillinger gemmes på hver profil. Indstil standardprofilen her.</string>
	<string name="routing_settings_descr">Indstillinger for navigation</string>
	<string name="global_settings">Globale indstillinger</string>
	<string name="index_settings">Administrer kortfiler</string>
	<string name="general_settings">Generelt</string>
	<string name="general_settings_descr">Konfigurer visning og generelle indstillinger</string>
	<string name="global_app_settings">Globale programindstillinger</string>
	<string name="user_name">OSM-brugernavn</string>
	<string name="user_name_descr">Nødvendige for ændringer i openstreetmap.org</string>
	<string name="user_password">OSM-kodeord</string>
	<string name="user_password_descr">Nødvendig for ændringer i openstreetmap.org</string>
	<string name="osmand_service">Dvaletilstand</string>
	<string name="osmand_service_descr">Bruges for at køre OsmAnd mens skærmen er slukket</string>
	<string name="tip_rotation_switching">Kortretning</string>
	
	<string name="tip_day_night_mode">Dag/nat tilstand</string>
	<string name="navigate_point_format">Format:</string>
	<string name="amenity_type_osmwiki">Wikipedia (offline)</string>
	<string name="routing_settings">Navigation</string>
	<string name="tip_osm_improve">Forbedre OSM data</string>
	<string name="download_files_not_enough_space">Der er ikke ledig plads nok til at hente %1$s MB (Ledig: %2$s).</string>
	<string name="download_files_question_space">Ledig plads: {2} MB! Hent {0} filer ({1} MB)?</string>
	
	<string name="use_transparent_map_theme">Gennemsigtigt tema</string>
	<string name="native_library_not_supported">Indbygget bibliotek er ikke understøttet på enheden.</string>
	<string name="init_native_library">Initialisere indbygget bibliotek…</string>
	<string name="choose_auto_follow_route">Autocentrer kortvisning</string>
	<string name="choose_auto_follow_route_descr">Tid indtil kortvisning synkroniseres med aktuel position</string>
	<string name="auto_follow_route_never">Aldrig (tryk på blå pil for at starte vejledning manuelt)</string>
	<string name="auto_follow_route_navigation">Autocentrer kun navigation</string>
	<string name="auto_follow_route_navigation_descr">Autocentrer kun kortvisning under navigation.</string>
	<string name="auto_follow_location_enabled">Autocentrer kort.</string>
	<string name="pref_vector_rendering">Specifikke indstillinger for vektoroptegning</string>
	<string name="pref_overlay">Over-/underlejring</string>
	<string name="pref_raster_map">Indstillinger for kortkilde</string>
	<string name="pref_vector_map">Indstillinger for vektorkort</string>
	<string name="delete_confirmation_msg">Slet %1$s?</string>
	<string name="city_type_suburb">Forstad</string>
	<string name="city_type_village">Landsby</string>
	
	<string name="animate_route_off">Stop simulering</string>
	<string name="animate_route">Start simulering</string>
	<string name="file_can_not_be_renamed">Filen kan ikke omdøbes.</string>
	<string name="file_with_name_already_exists">Der eksisterer allerede en fil med det navn.</string>
	<string name="gpx_navigation">GPX-rute</string>
	<string name="poi_query_by_name_matches_categories">Flere kategorier af interessepunkter fundet som matcher forespørgslen:</string>
	<string name="data_to_search_poi_not_available">Lokale data til at søge interessepunkter findes ikke.</string>
	<string name="poi_filter_by_name">Søg via navn</string>
	<string name="old_poi_file_should_be_deleted">Interessepunkt-datafilen \'%1$\' er overflødig og kan slettes.</string>
	<string name="update_poi_file_not_found">Lokal fil til at vedligeholde interessepunkt ændringer blev ikke fundet og kunne ikke oprettes.</string>
	<string name="button_upgrade_osmandplus">Opgrader OsmAnd+</string>
	
	<string name="search_position_current_location_search">Søger position…</string>
	<string name="search_position_current_location_found">Position (fundet)</string>
	<string name="search_position_address">Adresse…</string>
	<string name="search_position_favorites">Favoritter…</string>
	<string name="search_position_undefined">Ikke defineret</string>
	
	<string name="search_position_current_location">Aktuel position…</string>
	<string name="search_position_map_view">Nuværende kortcenter</string>
	<string name="select_search_position">Udgangspunkt:</string>
	<string name="context_menu_item_search">Søg i nærheden</string>
	<string name="route_successfully_saved_at">Rute gemt som \'%1$s\'.</string>
	<string name="filename_input">Filnavn: </string>
	<string name="file_with_name_already_exist">Der eksisterer allerede en fil med samme navn.</string>
	
	<string name="local_index_upload_gpx_description">Send GPX-filer til OSM netværket. De vil blive brugt til at forbedre kort.</string>
	<string name="local_index_items_uploaded">%1$d af %2$d poster overført.</string>
	<string name="local_index_mi_upload_gpx">Send til OSM</string>
	<string name="show_more_map_detail">Vis flere kortdetaljer</string>
	<string name="favorite_home_category">Hjem</string>
	<string name="favorite_friends_category">Venner</string>
	<string name="favorite_places_category">Steder</string>
	<string name="favorite_default_category">Andre</string>
	<string name="favourites_edit_dialog_name">Navn</string>
	<string name="favourites_edit_dialog_category">Kategori</string>
	<string name="vector_map_not_needed">Nej tak</string>
	<string name="local_index_gpx_info_show">\n\nLangt tryk for valgmuligheder</string>
	
	<string name="osmand_long_description_1000_chars">" OsmAnd (OSM Automated Navigation Directions) OsmAnd er en open source navigation applikation med adgang til en lang række af globale OpenStreetMap (OSM) data. Alle kort data (vektor eller delkort) kan blive gemt på enhedens hukommelseskort til offline brug. OsmAnd tilbyder også offline og online rute funktionalitet inklusiv sving-efter-sving stemme vejledning. Nogle af kerne funktionerne: - Komplet offline funktionalitet (gemme hentede vektor eller delkort i enhedens lager) - Kompakt offline vektor kort for hele verden er tilgængelig - Kort for enkelte lande eller regioner kan hentes direkte i applikation - Overlejring af flere kort lag er muligt, som f.eks. GPX eller navigations spor, Interessepunkter (IP), favoritter, konturlinjer, Kollektivtrafik stoppesteder og flere kort med modificerebar gennemsigtighed - Offline søgning af adresser og steder interessepunkter (IP) - Offline ruteplanlægning for kortere distancer (eksperimenterende) - Bil, cykel og fodgænger tilstand med: - Valgfri automatisk dag/nat tilstandsskift - Valgfri automatisk zoom efter hastighed - Valgfri automatisk kort rotation efter kompas eller bevægelses retning - Valgfri vognbane assistent - Visning af hastighedsgrænser - Optagede og TTS (Tekst-til-stemme) stemmer Begrænsninger i den gratis version af OsmAnd: - Antallet af kort der kan hentes er begrænset - Ingen adgang Wikipedia offline interessepunkter OsmAnd bliver aktivt udviklet og vores projekt og videre udvikling afhænger af økonomiske bidrag til at drive udviklingen og test af nye funktioner. Overvej at købe OsmAnd+, betale for en specifik ny funktion eller lave en generel donation på osmand.net.
\n\n OsmAnd (OSM automatiseret Navigation retninger) OsmAnd er et open source navigation program med adgang til en bred vifte af global OpenStreetMap (OSM) data. Alle kortdata (vektor eller flise maps) kan gemmes på kortet telefonens hukommelse til offline brug. OsmAnd tilbyder også offline og online routing funktioner herunder turn-by-turn stemmevejledning. Nogle af de centrale funktioner:-komplet offline funktionalitet (gemme hentede vektor eller flise kort oplagrede enhed) - kompakt offline vektor kort til hele verden tilgængelig - Download af land eller region kort direkte fra app - overlejring af flere kortlag muligt, GPX eller navigation sporene, interessepunkter, favoritter, højdekurver, offentlig transport stopper, ekstra kort med tilpasselig gennemsigtighed - Offline søgning efter adresser og steder (POIs) - Offline routing for korte afstande (eksperimentel) - bil, cykler og fodgængere tilstande med: - valgfri automatiske dag/nat visning skifter - valgfri hastighed-afhængige kort zoom - valgfri kortet justering efter kompas eller retningen af bevægelse - valgfri lane vejledning, hastighedsgrænse display, registreres og TTS stemmer begrænsninger af denne gratis version af OsmAnd: - antallet af kort downloads limited - ingen adgang til Wikipedia offline POI\'er OsmAnd er aktivt at blive udviklet og vores projekt og dets yderligere fremskridt er afhængig af finansielle bidrag til at finansiere den nye funktionalitet til udvikling og testdriving. Overvej at købe OsmAnd +, eller finansiering specifikke nye funktioner eller at foretage en generel donation på osmand.net. "</string>
	<string name="osmand_extended_description_4000_chars">" OsmAnd (OSM Automated Navigation Directions) er en kort og navigation applikation med adgang til gratis høj kvalitets OpenStreetMap (OSM) kortdata over hele verden. Alle kortdata kan gemmes på enhedens hukommelseskort til brug offline. Via enhedens GPS, tilbyder OsmAnd navigation, med visuel og talevejledning til bil, cykel, og fodgænger. Alle de vigtigste funktioner arbejde både online og offline (ingen internet behov). Nogle af de vigtigste funktioner: Navigation - Virker online (hurtig) eller offline (ingen roamingtakster i udlandet) - Sving-for-sving stemmevejledning (indspillede og syntetiske stemmer) - Valgfri vognbaneskift, gadenavn display, og forventet af ankomst - Understøtter mellemliggende punkter på ruten - Automatisk omdirigering, når der afviges fra ruten - Søg efter steder efter adresse, efter type (f.eks.: restaurant, hotel, tankstation, museum), eller ved geografiske koordinater Kort visning - Vis position og retning på kortet - Eventuelt justere kortet i henhold til kompas eller retning af bevægelse - Gem de vigtigste steder som favoritter - Vis interessepunkter (IP) omkring dig - Kan vise specialiserede online delkort - Kan vise satellitvisning (fra Bing) - Kan vise forskellige overlejringer som rute/navigation GPX-spor og ekstra kort med konfigurerbar gennemsigtighed - Eventuelt få vist stednavne i engelsk, lokale eller fonetiske stavemåde Brug OpenStreetMap og Wikipedia Data: - Høj kvalitet information fra de bedste samarbejdsprojekter verden - Globale kort fra OpenStreetMap, til rådighed pr land eller region - Wikipedia IP\'er, fantastisk til sightseeing (ikke tilgængelig i gratis version) - Ubegrænset gratis hentning af kort, direkte fra app\'en (grænse på 16 kortfiler i gratis version) - Altid to-date kort (opdateres mindst en gang om måneden) - Kompakte offline vektor kort - Vælg mellem komplette kortdata og bare vejnet (Eksempel: Hele Japan er 700 MB eller 200 MB til kun vejnet) - Understøtter også online eller cachede delkort Sikkerhedsfunktioner: - Valgfri automatiseret dag/nat visning - Valgfri hastighedgrænse visning, med påmindelse, hvis den overskrides - Valgfri hastighedsafhængig kort zoom - Del placering, så vennerne kan finde dig Fodgænger Features - Kortet indeholder fod, vandreture, og cykelstier, fantastisk til udendørs aktiviteter - Special rute og visningstilstande for cykel og fodgænger - Valgfri Kollektivtrafik stoppesteder (bus, sporvogn, tog), herunder linjenavne - Valgfri tur optagelse til lokal GPX-fil eller online-tjenesten - Valgfri hastighed og højde visning - Visning af højdekurver og bakkeskygger (via ekstra udvidelse) Bidrager direkte til OpenStreetMap - Rapportér kort bugs - Send GPX-spor til OSM direkte fra applikationen - Tilføj Interessepunkter (IP) og send dem direkte til OSM (eller senere hvis offline) - Valgfri tur optagelse også i baggrundstilstand (mens enheden er i dvaletilstand) OsmAnd er open source og bliver aktivt udviklet. Alle kan bidrage til anvendelsen ved at rapportere fejl, forbedre oversættelser eller programmere nye funktioner. Projektet er i en livlig tilstand af kontinuerlig forbedring af alle disse former for udvikling og brugerinteraktion. Projektets fremskridt er også baseret på finansielle bidrag til finansiering af udvikling, kodning, og afprøvning af nye funktionaliteter. Ved at købe OsmAnd+ er man med til at hjælpe programmet til at være endnu mere fantastisk! Det er også muligt at finansiere specifikke nye funktioner, eller at foretage en generel donation på osmand.net. Anslået kort dækning og kvalitet: - Vesteuropa: **** - Østeuropa: *** - Rusland: *** - Nordamerika: *** - Sydamerika: ** - Asien: ** - Japan &amp; Korea: *** - Mellemøsten: ** - Afrika: ** - Antarktis: * Liste over understøttede lande (dybest set world wide!): Afghanistan, Albanien, Algeriet, Andorra, Angola, Anguilla, Antigua og Barbuda, Argentina, Armenien, Aruba , Australien, Østrig, Azerbaijan, Bahamas, Bahrain, Bangladesh, Barbados, Belarus, Belgien, Belize, Benin, Bermuda, Bhutan, Bolivia, Bonaire, Bosnien-Hercegovina, Botswana, Brasilien, De Britiske Jomfruøer, Brunei, Bulgarien, Burkina Faso, Burundi, Cambodja, Cameroun, Canada, Kap Verde, Den Centralafrikanske Republik, Tchad, Chile, Kina, Colombia, Comorerne, Congo, Costa Rica, Elfenbenskysten, Kroatien, Cuba, Curaçao, Cypern, Tjekkiet, Danmark, Djibouti, Dominica, Dominikanske Republik, Ecuador, Egypten, El Salvador, Ækvatorial Guinea, Eritrea, Estland, Etiopien, Fiji, Finland, Frankrig, Fransk Guyana, Fransk Polynesien, Gabon, Gambia, Georgien, Tyskland, Ghana, Gibraltar, Grækenland, Grønland, Grenada, Guadeloupe , Guam, Guatemala, Guernsey, Guinea, Guinea-Bissau, Guyana, Haiti, Vatikanet, Honduras, Hong Kong, Ungarn, Island, Indien, Indonesien, Iran, Irak, Irland, Isle of Man, Israel, Italien, Jamaica, Japan, Jersey, Jordan, Kasakhstan, Kenya, Kiribati, Nordkorea og Sydkorea, Kuwait, Kirgisistan, Laos, Letland, Libanon, Lesotho, Liberia, Libyen, Liechtenstein, Litauen, Luxembourg, Macao, Makedonien, Madagaskar, Malawi, Malaysia, Maldiverne, Mali, Malta, Martinique, Mauretanien, Mauritius, Mayotte, Mexico, Mikronesien, Moldova, Monaco, Mongoliet, Montenegro, Montserrat, Marokko, Mozambique, Myanmar, Namibia, Nauru, Nepal, Holland, De Nederlandske Antiller, Ny Kaledonien, New Zealand, Nicaragua , Niger, Nigeria, Norge, Oman, Pakistan, Palau, Palæstina, Panama, Papua Ny Guinea, Paraguay, Peru, Filippinerne, Polen, Portugal, Puerto Rico, Qatar, Rumænien, Rusland, Rwanda, Saint Barthelemy, St. Helena, Saint Kitts og Nevis, Saint Lucia, Saint Martin, Saint Pierre og Miquelon, Saint Vincent og Grenadinerne, Samoa, San Marino, Saudi-Arabien, Senegal, Serbien, Seychellerne, Sierra Leone, Singapore, Slovakiet, Slovenien, Somalia, Sydafrika, Georgia, South Sudan, Spanien, Sri Lanka, Sudan, Surinam, Swaziland, Sverige, Schweiz, Syrien, Taiwan, Tadsjikistan, Tanzania, Thailand, Timor-Leste, Togo, Tokelau, Tonga, Trinidad og Tobago, Tunesien, Tyrkiet, Turkmenistan, Tuvalu, Uganda, Ukraine, Forenede Arabiske Emirater, Storbritannien (UK), USA (USA), Uruguay, Usbekistan, Vanuatu, Venezuela, Vietnam, Wallis-og Futuna, Western Sahara, Yemen, Zambia, Zimbabwe "</string>
	<string name="osmand_plus_long_description_1000_chars">" OsmAnd+ (OSM Automatisk Navigation og Rutevejledning) OsmAnd+ er en open source navigations applikation med adgang til en bred vifte af globale OpenStreetMap (OSM) data. Alle kortdata (vektor eller delkort) kan gemmes på enhedens hukommelseskort til offline brug. OsmAnd tilbyder også offline og online ruteplanlægning funktionalitet, herunder sving-for-sving stemmevejledning. OsmAnd+ er den betalte programversion, ved at købe den støtter man projektet, finansiere udviklingen af nye funktioner, og modtager de seneste opdateringer. Nogle af de centrale funktioner: - Komplet offline funktionalitet (gem hentede vektor eller delkort i enhedens hukommelsseskort) - Kompakte offline vektorkort for hele verden tilgængelig - Ubegrænset hentning af lande- eller regionskort direkte fra applikationen - Offline Wikipedia funktioner (hent Wikipedia Interessepunkter (IP)), fantastisk til sightseeing - Overlejring af flere kortlag mulige, ligesom GPX eller navigation spor, seværdigheder, favoritter, højdekurver, kollektivtrafik stoppesteder, ekstra kort med brugerdefinerbar gennemsigtighed - Offline søgning efter adresser og steder interessepunkter (IP) - Offline ruteplanlægning til korte afstande (eksperimentel) - Bil, cykel, og fodgængere tilstand med: - valgfri automatisk dag/nat visning - valgfri hastighedsafhængig kort zoom - valgfri kort tilpasning i henhold til kompas eller bevægelsesretning - valgfri vognbaneskift, hastighedsgrænse visning, optaget eller TTS stemmer "</string>
	<string name="osmand_plus_extended_description_4000_chars">" OsmAnd (OSM Automatisk Navigation og Rutevejledning) er et kort og navigations program med adgang til gratis høj kvalitets OpenStreetMap (OSM) kortdata over hele verden. Alle kortdata kan gemmes på enhedens hukommelseskort til brug offline. Via enhedens GPS, tilbyder OsmAnd rutevejledning, med visuel og talevejledning til bil, cykel, og fodgænger. Alle de vigtigste funktioner arbejde både online og offline (intet internet behov). OsmAnd+ er den betalte programversion. Ved at købe det støttes projektet, finansierer udviklingen af nye funktioner, og modtager de seneste opdateringer. Test programmet, før det købes ved at installere den gratis version kaldet OsmAnd. Nogle af de vigtigste funktioner: Navigation - virker online (hurtig) eller offline (ingen roamingtakster i udlandet) - Sving-for-sving stemmevejledning (indspillede og syntetiske stemmer) - Valgfri vognbaneskift, gadenavn og forventet ankomst visning - Understøtter mellemliggende punkter på ruten - Automatisk omdirigering, når der afviges fra ruten - Søg efter steder efter adresse, efter type (f.eks.: restaurant, hotel, tankstation, museum), eller ved geografiske koordinater Kort Visning - Vis position og retning på kortet - Eventuelt justere kortet i henhold til kompas eller retning af bevægelse - Gem de vigtigste steder som favoritter - Vis interessepunkter (IP) omkring dig - Kan vise specialiserede online delkort - Kan vise satellitvisning (fra Bing) - Kan vise forskellige overlejringer som rute/navigation GPX-spor og ekstra kort med tilpasselig gennemsigtighed - Eventuelt få vist stednavne i engelsk, lokale eller fonetiske stavemåde Brug OpenStreetMap og Wikipedia Data: - Høj kvalitet information fra de bedste samarbejdsprojekter i verden - Globale kort fra OpenStreetMap, er til rådighed pr land eller region - Wikipedia Interessepunkter (IP), fantastisk til sightseeing - Ubegrænset gratis hentning af kort direkte fra applikationen - Altid opdaterede kort (opdateres mindst en gang om måneden) - Kompakte offline vektorkort - Vælg mellem komplette kortdata og bare vejnet (Eksempel: Hele Japan er 700 MB men vejnettet er kun 200 MB) - Understøtter også online eller cachede delkort Sikkerhedsfunktioner - Valgfri automatiseret dag/nat visning - Valgfri hastighedsgrænse visning, med påmindelse, hvis den overskrides - Valgfri hastighedsafhængig kort zoom - Del placering, så vennerne kan finde dig Cykel og fodgænger Funktioner: - Kortene omfatter fod, vandreture, og cykelstier, fantastisk til udendørs aktiviteter - Special rute og visningstilstande for cykel-og gangstier - Valgfri kollektivtrafik stoppesteder (bus, sporvogn, tog), herunder linjenavne - Valgfri tur optagelse til lokal GPX-fil eller en online-tjeneste - Valgfri hastighed og højde visning - Visning af højdekurver og relief (via ekstra udvidelse) Bidrager direkte til OpenStreetMap - Rapporter kort fejl - Send GPX-spor til OSM direkte fra applikationen - Tilføj Interessepunkter (IP) og send dem direkte til OSM (eller senere, hvis offline) - Valgfri tur optagelse også i baggrundstilstand (mens enheden er i dvale tilstand) OsmAnd er open source og bliver aktivt udviklet. Alle kan bidrage til anvendelsen ved at rapportere fejl, forbedre oversættelser eller udvikling af nye funktioner. Projektet er i en livlig tilstand af kontinuerlig forbedring af alle disse former for bygherren og brugerinteraktion. Projektets fremskridt er også baseret på finansielle bidrag til finansiering af udvikling, kodning, og afprøvning af ny funktionalitet. Ved at købe OsmAnd+ hjælper man programmet til at være endnu mere fantastisk! Det er også muligt at finansiere specifikke nye funktioner, eller at foretage en generel donation på osmand.net. Anslået kort dækning og kvalitet: - Vesteuropa: **** - Østeuropa: *** - Rusland: *** - Nordamerika: *** - Sydamerika: ** - Asien: ** - Japan &amp; Korea: *** - Mellemøsten: ** - Afrika: ** - Antarktis: * Liste over understøttede lande (dybest set world wide!): Afghanistan, Albanien, Algeriet, Andorra, Angola, Anguilla, Antigua og Barbuda, Argentina, Armenien, Aruba , Australien, Østrig, Azerbaijan, Bahamas, Bahrain, Bangladesh, Barbados, Belarus, Belgien, Belize, Benin, Bermuda, Bhutan, Bolivia, Bonaire, Bosnien-Hercegovina, Botswana, Brasilien, De Britiske Jomfruøer, Brunei, Bulgarien, Burkina Faso, Burundi, Cambodja, Cameroun, Canada, Kap Verde, Den Centralafrikanske Republik, Tchad, Chile, Kina, Colombia, Comorerne, Congo, Costa Rica, Elfenbenskysten, Kroatien, Cuba, Curaçao, Cypern, Tjekkiet, Danmark, Djibouti, Dominica, Dominikanske Republik, Ecuador, Egypten, El Salvador, Ækvatorial Guinea, Eritrea, Estland, Etiopien, Fiji, Finland, Frankrig, Fransk Guyana, Fransk Polynesien, Gabon, Gambia, Georgien, Tyskland, Ghana, Gibraltar, Grækenland, Grønland, Grenada, Guadeloupe , Guam, Guatemala, Guernsey, Guinea, Guinea-Bissau, Guyana, Haiti, Vatikanet, Honduras, Hong Kong, Ungarn, Island, Indien, Indonesien, Iran, Irak, Irland, Isle of Man, Israel, Italien, Jamaica, Japan, Jersey, Jordan, Kasakhstan, Kenya, Kiribati, Nordkorea og Sydkorea, Kuwait, Kirgisistan, Laos, Letland, Libanon, Lesotho, Liberia, Libyen, Liechtenstein, Litauen, Luxembourg, Macao, Makedonien, Madagaskar, Malawi, Malaysia, Maldiverne, Mali, Malta, Martinique, Mauretanien, Mauritius, Mayotte, Mexico, Mikronesien, Moldova, Monaco, Mongoliet, Montenegro, Montserrat, Marokko, Mozambique, Myanmar, Namibia, Nauru, Nepal, Holland, De Nederlandske Antiller, Ny Kaledonien, New Zealand, Nicaragua , Niger, Nigeria, Norge, Oman, Pakistan, Palau, Palæstina, Panama, Papua Ny Guinea, Paraguay, Peru, Filippinerne, Polen, Portugal, Puerto Rico, Qatar, Rumænien, Rusland, Rwanda, Saint Barthelemy, St. Helena, Saint Kitts og Nevis, Saint Lucia, Saint Martin, Saint Pierre og Miquelon, Saint Vincent og Grenadinerne, Samoa, San Marino, Saudi-Arabien, Senegal, Serbien, Seychellerne, Sierra Leone, Singapore, Slovakiet, Slovenien, Somalia, Sydafrika, Georgia, South Sudan, Spanien, Sri Lanka, Sudan, Surinam, Swaziland, Sverige, Schweiz, Syrien, Taiwan, Tadsjikistan, Tanzania, Thailand, Timor-Leste, Togo, Tokelau, Tonga, Trinidad og Tobago, Tunesien, Tyrkiet, Turkmenistan, Tuvalu, Uganda, Ukraine, Forenede Arabiske Emirater, Storbritannien (UK), USA (USA), Uruguay, Usbekistan, Vanuatu, Venezuela, Vietnam, Wallis-og Futuna, Western Sahara, Yemen, Zambia, Zimbabwe "</string>
	<string name="tip_update_index_t">"Opdaterede kortdata er afgørende for visning af offlinekort, for IP/adresse søgning og til offline navigation. OsmAnd har en korthåndtering, som kan hente offlinekort og søge efter tilgængelige opdateringer.
\n\nFor at hente kort gå til \'Indstillinger\' → \'Administrer kortfiler\' → \'Hent\'.
\n\nEfter at den globale regionsliste er hentet fra internettet, tryk på en post for at hente eller opdatere en fil. Bemærk filtypen vælgeren nær toppen af skærmen, som kan vælge den type overførsel, som ønskes (almindelige kort, reliefoverlejring, osv.).
\n\nFor at filtrere regionslisten tastes nogle bogstaver, eller ve d at vælge \'Indstillinger\' → \'Filtrer det hentede\' for at kun at se opdateringer til data, der allerede på enheden.
\n\n * Emner i \'grønt\' indikerer datafiler identiske på enheden og serveren
\n * Emner i \'blåt\' angiver tilgængelige opdateringer på serveren
\n * Emner i \'kursiv\' angiver data der er deaktiverede på enheden "</string>
	<string name="tip_recent_changes_0_8_0_t">Ændringer i 0.8.0:
\n - * Udvidelser funktionalitet *
\n - De fleste funktioner er grupperet efter funktioner og kan aktiveres/deaktiveres i menuen Indstillinger/Udvidelser. Aktiver (online eller cachede) delkort kilder, sporings indstillinger og mange andre nye og tidligere eksisterende funktioner.
\n - * Ny offline kortdata support *
\n - Kort optegning bliver hurtigere og mere præcis (problemer med kystlinjer og oversvømmede områder er løst).
\n - Alle offline data skal hentes på ny (gamle data understøttes ikke længere)
\n - * Offline rutevejledning *
\n - Offline ruteberegning bliver mere robust
\n * Brugervenlighed og brugerflade oplevelse *
\n - Forbedret på mange områder		
	</string>
	<string name="tip_recent_changes_0_7_2_t">Ændringer i 0.7.2:
\n - Indbygget optegning på alle enheder
\n - Offline interessepunkt-redigering
\n - Tilgængelighed
\n - Rettet mange fejl
	</string>
	<string name="tip_recent_changes_0_7_1_t">Ændringer i 0.7.1:
\n - Offline interessepunkt-redigering
\n - Online sporings valgmulighed - send periodisk koordinater til en webtjeneste (læs hvordan opsætter man egen webtjeneste i HowTo artiklerne)
\n - Vis den aktuelle optagende sporing på kort
\n - Retnings sensor: \'Lav U-vending\' vises og siges når der køres i modsatte retning eller efter et misset sving
\n - Ny stemme kommando \'Rute genberegnet\'
\n - Visuel visning af et kommende sving inden for 100m ved at svingpilen skifter farve
\n - Opdateringsinformation vises nu også for deaktiverede index filer på datahåndteringsskærmen i mørkegrøn og mørkeblå
\n - Andre ændringer
	</string>
	<string name="tip_recent_changes_0_7_0_t">Ændringer i 0.7.0:
\n - Offline Wikipedia data i artikler
\n - Opdaterede kort
\n - Andre små funktioner
	</string>    
	<string name="tip_rotation_switching_t_v2">Orienteringen af kortet kan ændres ved at klikke på kompasnålen.
\n\nValgmulighederne er:
\n * \'Roter ikke (nord er op)\': Kortet roteres ikke. Nord er altid opad
\n * \'Efter bevægelsesretning\': Kortet vil hele tiden roteres så retningen er opad
\n * \'Efter kompas\': Kortet vil hele tiden roteres så det passer med enhedens kompas
	</string>
	<string name="tip_day_night_mode_t_v2">"Kortets udseende kan for offline vektorkort skiftes mellem dag (lysere) og nat (mørkere).Natfarver er mere sikre under natkørsel.
\n\nIndstil regler for dag/nat skift i \'Menu\' → \'Konfigurer kort …\' → \'Dag/nat kort\'.
\n\nValgmulighederne er:
\n * \'Solopgang/solnedgang\': Automatisk tilstand, styret af solens position (standard)
\n * \'Dag\': Brug altid dagtilstand
\n * \'Nat\': Brug altid nattilstand
\n * \'Lysføler\': Kortvisning styres af lysføleren i enheden (kun hvis der er en) "</string>	
	<string name="tip_osm_improve_t">"OsmAnd bruger kort baseret på OpenStreetMap.org (OSM) data og ud over kortvisning og navigation, kan den bruges til at forbedre OSM datakvaliteten. Man kan nemt oprettet og sende nye interessepunkter (IP) eller OSM fejlrapporter med blot et par tryk.
\n\nFor dette skal man aktivere \'OSM redigering\' udvidelsen under \'Indstillinger\' → \'Udvidelser\', skal man indtaste sine log ind oplysninger til OSM i \'Indstillinger\' → \' OSM redigering\'.
\n\nFor at oprette et nyt interessepunkt, brug valgmuligheden \'Opret interessepunkt\' i \'Brug placeringer\' i genvejsmenuen. Fortsæt med at indtaste informationer for det nye interessepunkt i dialogen \'Opret interessepunkt\' og til sidst sende det.
\n\nFor at tilføje en OSM fejl brug valgmuligheden \'Åben OSM fejlregistrering\' i \'Brug placeringer\' i genvejsmenuen. Indtast derefter en detaljeret beskrivelse af problemet og til sidst sendes den med \'Tilføj\' knappen.
\n\nOsmAnd understøtter cachelagring af indtastninger offline (se pågældende indstilling), men internetforbindelser er naturligvis nødvendig for at sende OSM IP og OSM fejlrapporter. "</string>
	 
	<string name="tip_recent_changes_0_6_9_t">Ændringer i 0.6.9:
\n - Forbedret offline kortoptegning
\n - Hurtig indbygget offline optegning - Find det under eksperimentelle funktioner (virker muligvis ikke på alle enheder)
\n - Store brugerflade ændringer
\n - Højde information
\n - Nye oversættelser (Vietnamesisk, Polsk)
\n - Andre små funktioner
	</string>
	<string name="city_type_hamlet">lille landsby</string>
	<string name="city_type_town">By</string>
	<string name="city_type_city">Stor by</string>
	<string name="tip_recent_changes_0_6_8_t">"Ændringer i 0.6.8:
\n - Helt nydesignet søgning (interessepunkt (IP), adresse)! Gør adressesøgning meget hurtigere og mere lydhør. Opret en søge grænseflade med mange forskellige muligheder.
\n - Gennemfør interessepunkt (IP) søgning efter navn i store områder (lande)
\n - Rettet flimrende kortskærm for tabletter (Issue 641)
\n - Auto-center kortvisning valgmulighed (Issue 356)
\n - GPX navigation flyttet til \'Kørselsvejledning\' og \'Gem Kørselsvejledning\' flyttet til \'Om rute\'
\n - IP data inkluderet i OBF fil (alle indekser efter 01/10/11).
\n - Stemmemeddelelser rettelser (GPS-position rettelse, undlad første kommando)
\n - Små forbedringer "</string>
	<string name="map_version_changed_info">Serveren har kort-filer, der ikke er kompatible med den nuværende version af programmet. For at hente og bruge dem skal programmet opdateres til en nyere version.</string>
	<string name="tip_recent_changes_0_6_7_t">Ændringer i 0.6.7:
\n - Offline datamanager (hent, slet, aktiver / deaktiver offline data direkte i Osmand)
\n - Favoritpunkter og grupper (kategorisere, slette, administrere foretrukne)
\n - GPX Stifinder (vis detaljeret spor, afstand, gennemsnitlig hastighed, højde, osv.)
\n - GPX navigation (flere muligheder, navigation fortsætter efter nedbrud, rundkørsler)
\n - Funktion til at gemme rute som GPX spor til brug offline
\n -  Forbedre opfølgningen GPX (filtrer og gem unøjagtige positionspræcision højde/hastighed)
\n - Send GPX til OSM forum (http://download.osmand.net/gpx/)
\n - Forbedret vektoroptegning
\n - Forbedring af TTS-motor (annoncere nøjagtige afstand, aktivere miles)
\n - Fejlrettelser
	</string>
	<string name="show_more_map_detail_descr">Vis nogle vektor-kortdetaljer (f.eks. veje) allerede ved lavere zoom</string>
	<string name="favourites_delete_multiple_succesful">Favoritter er slettet.</string>
	<string name="favorite_delete_multiple">%1$d favoritter og %2$d favoritgrupper slettes. Forsæt?</string>
	<string name="basemap_missing">Basis verdenskort (dækker hele verden ved lav zoom) mangler. Overvej at hente World_basemap_x.obf for et komplet kortmiljø.</string>
	<string name="vector_data_missing">Offline-data mangler på SD-kort. Overvej at hente for at kunne bruge kort offline.</string>
	
	
	<string name="local_index_installed">Lokal version</string>
	<string name="local_index_items_backuped">%1$d af %2$d emner deaktiveret.</string>
	<string name="local_index_items_deleted">%1$d af %2$d emner slettet.</string>
	<string name="local_index_items_restored">%1$d af %2$d emner aktiveret.</string>
	<string name="local_index_no_items_to_do">Ingen emner at %1$s</string>
	<string name="local_index_action_do">%1$s %2$s emner slettes. Fortsæt?</string>
	<string name="local_index_descr_title">Administrer kortfiler</string>
	<string name="local_index_mi_restore">Aktiver</string>
	<string name="local_index_mi_backup">Deaktiver</string>
	
	<string name="local_index_mi_reload">Genindlæs fra SD-kort</string>	
	<string name="local_index_address_data">Adressedata</string>
	<string name="local_index_transport_data">Kollektivtrafikdata</string>
	<string name="local_index_map_data">Kortdata</string>
	<string name="local_indexes_cat_backup">Deaktiveret</string>
	<string name="local_indexes_cat_tts">Stemmedata (TTS)</string>
	<string name="local_indexes_cat_voice">Stemmedata (optaget)</string>
	<string name="local_indexes_cat_poi">Interessepunkt-data</string>
	<string name="ttsvoice">TTS stemme</string>
	<string name="search_offline_clear_search">Ny søgning</string>
	<string name="map_text_size_descr">Vælg tekststørrelse for navne på kortet</string>
	<string name="map_text_size">Tekststørrelse</string>
	<string name="trace_rendering">Optegningsfejlfinding</string>
	<string name="trace_rendering_descr">Vis optegningsydeevne</string>
	<string name="tip_recent_changes">Seneste ændringer</string>
	<string name="tip_recent_changes_0_6_6_t">Ændringer til 0.6.6:
\n - Tekst til tale motor for stemmenavigation
\n - Mere detaljeret kortoptegning
\n - Basiskort for hele verden indbygget i program
\n - Finjustering af offline navigation (stadig eksperimentel)
\n - GPX navigationsmuligheder
\n - Brugergrænseflade opdatering og store fejlrettelser
	</string>
	<string name="voice_not_use">Brug ikke</string>
	
	<string name="installing_new_resources">Udpakker nye data…</string>
	<string name="internet_connection_required_for_online_route">En online navigationstjeneste er valgt, men der er ingen tilgængelig internet forbindelse.</string>
	<string name="tts_language_not_supported_title">Sproget er ikke understøttet</string>
	<string name="tts_language_not_supported">Det valgte sprog er ikke understøttet af den installerede Android TTS (tekst-til-tale)-motor. Søg på Google Play efter en anden TTS-motor? Ellers vil standard TTS-sprog blive brugt.</string>
	<string name="tts_missing_language_data_title">Manglende data</string>
	<string name="tts_missing_language_data">Der er ikke installeret data for det valgte sprog. Gå til Google Play for at installere?</string>
	<string name="gpx_option_reverse_route">Omvend GPX-retning</string>
	<string name="gpx_option_destination_point">Brug aktuel destination</string>
	<string name="gpx_option_from_start_point">Passere langs hele sporet</string>
	<string name="switch_to_vector_map_to_see">Offline vektor-kort er tilgængelig for denne placering.
\n\nFor at anvende aktiver \'Menu\' → \'Konfigurer kort\' → \'Vælg kortkilde…\' → \'Offline vektor-kort\'.</string>
	<string name="choose_audio_stream">Stemmevejledning udgang</string>
	<string name="choose_audio_stream_descr">Vælg audiokanal til at afspille stemmevejledning (system afhængig)</string>
	<string name="voice_stream_voice_call">Stemmeopkald lyd</string>
	<string name="voice_stream_notification">Meddelelselyd</string>
	<string name="voice_stream_music">Medie-/musiklyd</string>
	<string name="warning_tile_layer_not_downloadable">Programmet kan ikke hente kortlaget %1$s, prøv at installere igen.</string>
	<string name="overlay_transparency_descr">Ændre gennemsigtighed for overlejring</string>
	<string name="overlay_transparency">Overlejrings-gennemsigtighed</string>
	<string name="map_transparency_descr">Ændre gennemsigtighed for basiskort</string>
	<string name="map_transparency">Gennemsigtighed for basiskort</string>
	<string name="layer_underlay">Underlejringskort…</string>
	<string name="map_underlay">Underlejringskort</string>
	<string name="map_underlay_descr">Vælg kort til underlejring</string>
	<string name="layer_overlay">Overlejringskort…</string>
	<string name="map_overlay">Overlejringskort</string>
	<string name="map_overlay_descr">Vælg kort til overlejring</string>
	<string name="tile_source_already_installed">Kort er allerede installeret, indstillinger bliver opdateret</string>
	<string name="select_tile_source_to_install">Vælg (del)kort der skal installeres eller opdateres</string>
	<string name="internet_not_available">En internetforbindelse er nødvendig for handlingen, men er ikke tilgængelig</string>
	<string name="install_more">Installer flere…</string>
	<string name="level_to_switch_vector_raster_descr">Minimum zoomniveau for at bruge vektorkort</string>
	<string name="level_to_switch_vector_raster">Min. vektor zoomniveau</string>
	<string name="tip_location_sharing">Del placering</string>
	<string name="tip_location_sharing_t">Del placeringen af interessante steder på rejsen med familie og venner via \'Menu\' → \'Brug placeringer\' → \'Del placering\'.
\n\n Derefter vælges en måde at dele placering på. Valgmulighederne er: E-mail, SMS(tekst) eller bare kopier koordinaterne til udklipsholderen.
	</string>
	<string name="tip_favorites">Favoritsteder</string>
	<string name="poi_filter_nominatim">Online Nominatim</string>
	<string name="local_index_poi_data">Interessepunkt-data</string>
	
	<string name="error_doing_search">Der skete en fejl under offline søgning</string>
	<string name="search_offline_geo_error">Kunne ikke fortolke geografisk hensigt \'%s\'</string>
	<string name="search_osm_offline">Søg geografisk placering</string>
	<string name="system_locale">System</string>
	<string name="preferred_locale_descr">Vælg sprog (genstart OsmAnd efter skift)</string>
	<string name="preferred_locale">Sprog</string>
	<string name="incomplete_locale">ufuldstændig</string>
	<string name="tip_map_switch">Vælg kortkilde</string>
	<string name="tip_app_mode">Brug profil</string>
	<string name="tip_navigation">Navigering</string>
	<string name="tip_search">Søgning</string>
	<string name="tip_map_context_menu">\'Brug placering\' menu</string>
	
	<string name="unit_of_length_descr">Ændre enheder for afstand og hastighed</string>
	<string name="unit_of_length">Måleenhed</string>
	<string name="si_mi_foots">Mil/fod</string>
	<string name="si_mi_yard">Mil/yards</string>
	<string name="si_km_m">Kilometer/meter</string>
	<string name="yard">yd</string>
	<string name="foot">fod</string>
	<string name="mile_per_hour">mi/t</string>
	<string name="mile">mil</string>
	<string name="send_location_way_choose_title">Del placering ved hjælp af</string>
	<string name="send_location_sms_pattern">Placering: %1$s
\n%2$s</string>
	<string name="send_location_email_pattern">For at se placering brug webadressen %1$s eller Android hensigts link %2$s</string>
	<string name="send_location">Send placering</string>
	<string name="context_menu_item_share_location">Del placering</string>
	<string name="add_waypoint_dialog_added">GPX-rutepunkt \'{0}\' blev korrekt tilføjet</string>
	<string name="add_waypoint_dialog_title">Tilføj rutepunkt til optaget GPX-spor</string>
	<string name="context_menu_item_add_waypoint">Tilføj GPX-rutepunkt</string>
	<string name="amenity_type_administrative">Administrativ</string>
	<string name="amenity_type_barrier">Forhindringer</string>
	<string name="amenity_type_education">Uddannelse</string>
	<string name="amenity_type_entertainment">Underholdning</string>
	<string name="amenity_type_finance">Finansiel</string>
	<string name="amenity_type_healthcare">Sundhed</string>
	<string name="amenity_type_historic">Historisk</string>
	<string name="amenity_type_leisure">Fritid</string>
	<string name="amenity_type_man_made">Menneskeskabt</string>
	<string name="amenity_type_military">Militær</string>
	<string name="amenity_type_natural">Natur</string>
	<string name="amenity_type_office">Kontor</string>
	<string name="amenity_type_other">Andet</string>
	<string name="amenity_type_shop">Butikker - Indkøb</string>
	<string name="amenity_type_sport">Sport</string>
	<string name="amenity_type_tourism">Turisme</string>
	<string name="amenity_type_transportation">Transport</string>
	<string name="indexing_address">Indekserer adresse…</string>
	<string name="indexing_map">Indekserer kort…</string>
	<string name="indexing_poi">Indekserer interessepunkt…</string>
	<string name="indexing_transport">Indekserer transport…</string>
	<string name="km">km</string>
	<string name="km_h">km/t</string>
	<string name="m">m</string>
	<string name="old_map_index_is_not_supported">Forældet kortdataformat \'{0}\' er ikke understøttet</string>
	<string name="poi_filter_closest_poi">Nærmeste interessepunkter</string>
	<string name="poi_filter_custom_filter">Brugerdefineret filter</string>
	<string name="poi_filter_namefinder">Online navne-søger</string>
	<string name="reading_cached_tiles">Læser cachelagrede delkort…</string>
	<string name="version_index_is_big_for_memory">Ikke nok hukommelse for indeks \'{0}\'</string>
	<string name="version_index_is_not_supported">Versionen af indeks \'{0}\' er ikke understøttet</string>
	<string name="use_osmand_routing_service">OsmAnd navigation &gt;20km</string>
	<string name="use_osmand_routing_service_descr">Brug af OsmAnd offline navigation gælder kun ruter &gt; 20 km (eksperimentel)</string>
	<string name="specified_dir_doesnt_exist">Kan ikke finde den angivne mappe.</string>
	<string name="application_dir">Datalagringsmappe</string>
	<string name="build_installed">Version {0} korrekt installeret ({1}).</string>
	<string name="downloading_build">Henter version…</string>
	<string name="install_selected_build">"Installer OsmAnd:  {0} - af {1} på {2} MB ?"</string>
	<string name="loading_builds_failed">Hentning af versionslisten for OsmAnd mislykkedes</string>
	<string name="loading_builds">Indlæser OsmAnd versioner…</string>
	<string name="select_build_to_install">Vælg en OsmAnd version til installation</string>
	<string name="contribution_activity">Installer version</string>
	<string name="gps_status_app_not_found">GPS-status applikation er ikke installeret. Søg på Play butik?</string>
	<string name="voice_is_not_available_title">Ingen stemmevejledning er valgt</string>
	<string name="daynight_mode_day">Dag</string>
	<string name="daynight_mode_night">Nat</string>
	<string name="daynight_mode_auto">Solopgang/-nedgang</string>
	<string name="daynight_mode_sensor">Lysføler</string>
	<string name="daynight_descr">Vælg regel for dag/nat skift</string>
	<string name="daynight">Dag-/nattilstand</string>
	<string name="download_files_question">Hent {0} filer ({1} MB)?</string>
	<string name="tip_favorites_t">"Steder, som ofte bruges, kan gemmes som favoritter:
\n\nI genvejsmenuen \'Brug placeringer\' vælg \'Tilføj til favoritter\', og indtast et navn.
\n\nNår favoritten er gemt, er den tilgængelig via \'Menu\' → \'Mine steder\'. Tryk på en favorit i åbner mulighed for at bruge den som destination, redigere eller slette den.
\n\nFor at vise alle favoritsteder direkte på kortet, aktiver kortlag \'Favoritter\' under \'Menu\' → \'Konfigurer kort\'. "</string>
	<string name="tip_recent_changes_1_1_4_t">Ændringer i 1.1.4:
	\n* Redesign af brugerflade
	\n* Fejlrettelser
    </string>
    <string name="tip_navigation_t">"For at få kørselsvejledning til et sted, enten langt tryk på direkte på kortet, (tryk derefter på beskrivelsemarkøren, og vælg \'Kørselsvejledning til\'), eller vælg \'Kørselsvejledning til\' efter at have trykket på et resultat på liste med søgeresultater eller favoritliste.
\n\nDestinationen er markeret som et målflag på kortet og OsmAnd viser afstand og retning til det (orange trekant).
\n\nFor at få kørselsvejledning til destinationen fra et andet punkt end den aktuelle position, vælges det på kortet, og tryk \'Kørselsvejledning fra\'.
\n\nVælg enten \'Begynd navigation\', hvilket betyder, at OsmAnd giver vejledning og talte instruktioner (hvis aktiveret) mv. Eller vælg \'Vis rute\', hvilket resulterer i statisk rute uden vejledning eller justeringer, mens du flytter.
\n\nBruges \'Kørselsvejledning fra\' sammen med \'Begynd navigation\', vil OsmAnd skifte til den faktiske position, så snart den er fundet (dette kan bruges til at komme hurtigt i gang med rutevejledning før positionen findes), mens \'Kørselsvejledning fra\' i kombination med \'Vis rute\' kun viser ruten fra ethvert vilkårligt valgt punkt uden efterfølgende opdateringer.\nHvis du bruger \"Kørselsvejledning fra \'sammen med\' Start navigation\", vil Osmand så hurtigt skifte til din aktuelle position som det findes (så dette kan bruges til at kickstarte routing før positionen er fundet), mens \"Kørselsvejledning fra \'i kombination med \'Vis rute\' bare viser dig ruten fra enhver vilkårlig punkt, man havde valgt uden efterfølgende opdateringer. "</string>
	<string name="amenity_type_landuse">Arealanvendelse</string>
	<string name="amenity_type_sustenance">Mad og drikke</string>
	<string name="voice_is_not_available_msg">Stemmevejledning er ikke tilgængelig. Gå til \'Indstillinger\' → \'Generelt\' → \'Stemmevejledning\' og vælg eller hent en stemmevejledning.</string>
	<string name="items_were_selected">{0} enheder valgt</string>
	<string name="filter_existing_indexes">Hentet</string>
	<string name="fast_route_mode">Hurtigste rute</string>
	<string name="fast_route_mode_descr">Aktiver for at beregne den hurtigste rute. Deaktiver for at beregne korteste rute </string>
	<string name="tiles_to_download_estimated_size">Ved zoom {0} hent {1} delkort ({2} MB)</string>
	<string name="context_menu_item_download_map">Hent kort</string>
	<string name="select_max_zoom_preload_area">Vælg maksimal zoom der skal indlæses på forhånd</string>
	<string name="maps_could_not_be_downloaded">Kortet kunne ikke hentes</string>
	<string name="continuous_rendering">Kontinuerlig kortoptegning</string>
	<string name="continuous_rendering_descr">Vis kontinuerlig optegning i stedet for hele kortet på en gang</string>
	<string name="rendering_exception">Det skete en fejl under optegning af det valgte område</string>
	<string name="show_point_options">Brug placeringer …</string>
	<string name="renderer_load_sucess">Kortgenerator indlæst</string>
	<string name="renderer_load_exception">Der opstod en undtagelse: kortgeneratoren blev ikke indlæst</string>
	<string name="renderers">Vektor-optegning</string>
	<string name="renderers_descr">Vælg udseende på optegning</string>
	<string name="poi_context_menu_website">Vis hjemmeside (IP)</string>
	<string name="poi_context_menu_call">Vis telefon (IP)</string>
	<string name="website">Websted</string>
	<string name="phone">Telefon</string>
	<string name="download_type_to_filter">skriv for at filtrere</string>
	<string name="use_high_res_maps">Højopløseligt visning</string>
	<string name="use_high_res_maps_descr">Stræk (og slør) ikke delkort på skærme med stor opløsning</string>
	
	<string name="context_menu_item_search_transport">Søg kollektivtrafik</string>
	<string name="transport_searching_transport">Transportresultater (ingen destination):</string>
	<string name="transport_searching_route">Transportresultater ({0} til destination):</string>
	
	<string name="transport_search_again">Nulstil transportsøgning</string>
	
	<string name="voice">Indspillet stemme</string>
	<string name="no_vector_map_loaded">Vektorkort blev ikke indlæst</string>
	<string name="map_route_by_gpx">Naviger med GPX</string>
	<string name="gpx_files_not_found">Ingen GPX-filer blev fundet i \'/tracks\' mappen</string>
	<string name="layer_gpx_layer">GPX-spor…</string>
	<string name="error_reading_gpx">Fejl under læsning af GPX-data</string>
	<string name="vector_data">Offline vektorkort</string>
	<string name="transport_context_menu">Søg efter transport ved stoppested</string>
	
	<string name="osb_bug_name">Fejl</string>
	<string name="poi_context_menu_modify">Ændre interessepunkt</string>
	<string name="poi_context_menu_delete">Slet interessepunkt</string>
	<string name="rotate_map_compass_opt">Efter kompas</string>
	<string name="rotate_map_bearing_opt">Efter bevægelsesretningen</string>
	<string name="rotate_map_none_opt">Ingen rotation (nord er op)</string>
	<string name="rotate_map_to_bearing_descr">Vælg justering af kortskærmen</string>
	<string name="rotate_map_to_bearing">Kortorientering</string>
	<string name="show_route">Rutedetaljer</string>
	<string name="fav_imported_sucessfully">Favoritter er importeret</string>
	<string name="fav_file_to_load_not_found">GPX-fil med favoritter er ikke fundet i {0}</string>
	<string name="fav_saved_sucessfully">Favoritter gemt i {0}</string>
	<string name="no_fav_to_save">Ingen favoritter at gemme</string>
	
	<string name="error_occurred_loading_gpx">Der skete en fejl under indlæsning af GPX</string>
	<string name="send_report">Send rapport</string>
	<string name="none_region_found">Ingen offline-data for regionen er fundet på SD-kortet. Hent regioner fra internettet.</string>
	<string name="poi_namefinder_query_empty">Indtast søgetekst for at finde interessepunkt</string>
	<string name="any_poi">Alle</string>
	<string name="layer_transport_route">Transportrute</string>
	<string name="thanks_yandex_traffic">Tak til Yandex for trafikinformation.</string>
	<string name="layer_yandex_traffic">Yandex trafik</string>
	<string name="layer_route">Rute</string>
	<string name="layer_osm_bugs">OSM-fejlbeskrivelse (online)</string>
	<string name="layer_transport">Stoppesteder</string>
	<string name="layer_map">Vælg kortkilde…</string>
	<string name="menu_layers">Kortlag</string>
	<string name="context_menu_item_search_poi">Søg interessepunkt</string>
	
	<string name="use_trackball_descr">Brug trackball for at flytte kortet</string>
	<string name="use_trackball">Brug trackball</string>
	<string name="background_service_wait_int_descr">Indstil maksimal ventetid mellem hver positionssøgning i baggrunden</string>
	<string name="background_service_wait_int">Maks ventetid på låsning</string>
	<string name="service_stop_background_service">Sluk for OsmAnd navigationstjeneste i dvaletilstand</string>
	<string name="where_am_i">Hvor er jeg?</string>
	<string name="network_provider">Netværk</string>
	<string name="int_seconds">sekunder</string>
	<string name="background_service_int_descr">Indstil vågn-op interval som anvendes af dvaletilstand</string>
	<string name="background_service_int">GPS vågn-op interval</string>
	<string name="background_service_provider_descr">Vælg placeringsudbyder der bruges af dvaletilstand</string>
	<string name="background_service_provider">Placeringsudbyder</string>
	<string name="background_router_service_descr">Kør OsmAnd i baggrunden for at spore positionen, mens skærmen er slukket</string>
	<string name="background_router_service">Kør i dvaletilstand</string>
	<string name="off_router_service_no_gps_available">Dvaletilstand navigationstjenesten kræver en placeringsudbyder for kunne aktiveres.</string>
	<string name="hide_poi_filter">Skjul filter</string>
	<string name="show_poi_filter">Vis filter</string>
	<string name="menu_mute_off">Lyd er slået til</string>
	<string name="menu_mute_on">Lyd er slået fra</string>
	<string name="email">e-mail</string>

	<string name="edit_filter_delete_message">Filter {0} er slettet</string>
	<string name="edit_filter_create_message">Filter {0} er oprettet</string>
	<string name="edit_filter_delete_dialog_title">Slet det valgte filter?</string>
	<string name="edit_filter_save_as_menu_item">Gem som</string>
	
	<string name="filter_current_poiButton">Filter</string>
	<string name="poi_dialog_other_tags_message">Alle de øvrige mærker bevares</string>
	<string name="poi_dialog_comment">Kommentar</string>
	<string name="poi_dialog_opening_hours">Åben</string>
	<string name="poi_dialog_name">Navn</string>
	<string name="poi_error_io_error_template">I/O-fejl opstod under udførelsen af handling {0}.</string>
	<string name="poi_error_unexpected_template">Uventet fejl opstod under udførelsen af handling {0}.</string>
	<string name="poi_action_succeded_template">Handling {0} fuldført.</string>
	<string name="poi_action_change">ændre</string>
	<string name="poi_action_add">tilføj</string>
	<string name="poi_remove_success">Interessepunkt blev slettet</string>
	<string name="poi_remove_title">Slet interessepunkt</string>
	<string name="poi_create_title">Opret interessepunkt</string>
	<string name="poi_edit_title">Rediger interessepunkt</string>
	<string name="osb_comment_dialog_add_button">Tilføj kommentar</string>
	<string name="osb_comment_dialog_success">Kommentar blev tilføjet</string>
	<string name="osb_comment_dialog_message">Meddelelse</string>
	<string name="osb_comment_menu_item">Tilføj kommentar</string>
	<string name="favourites_remove_dialog_success">Favoritpunkt {0} blev slettet.</string>
	<string name="favourites_remove_dialog_msg">Fjern favoritpunkt \'%s\'?</string>
	<string name="favourites_context_menu_delete">Slet</string>
	<string name="favourites_context_menu_edit">Rediger</string>
	<string name="amenity_type_emergency">Nødsituation</string>
	<string name="layer_poi">Interessepunkt…</string>
	<string name="process_navigation_service">OsmAnd navigationstjeneste</string>
	<string name="gps_provider">GPS</string>
	<string name="int_min">min.</string>
	<string name="search_poi_filter">Filter</string>
	
	<string name="sd_unmounted">SD-kort er ikke tilgængelig.
\nKort kan ikke vises.</string>
	<string name="sd_mounted_ro">SD-kortet er skrivebeskyttet.
\nKun det forudindlæste kort kan vises og nye kort kan ikke hente fra internettet.</string>
	<string name="unzipping_file">Udpakker fil…</string>
	<string name="route_tr">Drej til højre og kør</string>
	<string name="route_tshr">Drej skarpt til højre og kør</string>
	<string name="route_tslr">Drej en smule til højre og kør</string>
	<string name="route_tl">Drej til venstre og kør</string>
	<string name="route_tshl">Drej skarpt til venstre og kør</string>
	<string name="route_tsll">Drej en smule til venstre og kør</string>
	<string name="route_tu">Foretag U-vending og kør</string>
	<string name="first_time_continue">Senere</string>
	<string name="first_time_download">Hent regioner</string>
	<string name="search_poi_location">Søger efter signal…</string>
	<string name="search_near_map">Søg i nærheden af nuværende midte på kortet</string>
	<string name="search_nearby">Søg i nærheden</string>
	<string name="map_orientation_default">Samme som enhed</string>
	<string name="map_orientation_portrait">Stående</string>
	<string name="map_orientation_landscape">Liggende</string>
	<string name="map_screen_orientation">Skærmretning</string>
	<string name="map_screen_orientation_descr">Stående, liggende eller som enhed</string>
	<string name="add_new_rule">Tilføj ny regel</string>
	<string name="transport_Routes">Ruter</string>
	<string name="transport_search_after">Efterfølgende ruteplan</string>	
	<string name="transport_search_before">Forudgående ruteplan</string>
	<string name="transport_finish_search">Afslut søgning</string>
	<string name="transport_to_go_after">tidligere afstand</string>
	<string name="transport_to_go_before">efterfølgende afstand</string>
	<string name="transport_route_distance">Rutelængde</string>
	<string name="transport">Transport</string>
	<string name="poi_remove_confirm_template">Slet {0} (indtast kommentar)?</string>
	<string name="osb_close_dialog_close_button">Luk fejlrapport</string>
	<string name="osb_comment_dialog_error">Undtagelse opstod: kommentar blev ikke tilføjet</string>
	<string name="osb_comment_dialog_author">Forfatternavn</string>
	<string name="add_favorite_dialog_default_favourite_name">Favorit</string>
	<string name="add_favorite_dialog_top_text">Indtast favoritnavn</string>
	<string name="context_menu_item_create_poi">Opret interessepunkt</string>
	<string name="context_menu_item_update_map">Opdater kort</string>
	
	<string name="search_tabs_location">Placering</string>
	<string name="search_address_street_option">Krydsende vej</string>
	<string name="search_address_building_option">Bygning</string>
	<string name="search_address_building">Bygning</string>
	<string name="search_address_street">Gade</string>
	<string name="search_address_city">By</string>
	<string name="search_address_top_text">Vælg adresse</string>
	<string name="voice_provider_descr">Vælg stemmevejledning til navigation</string>
	<string name="transport_Stop">Stoppested</string>
	<string name="transport_stops">Stoppesteder</string>
	<string name="tip_initial_t">"OsmAnd er et navigationsprogram med mange funktioner.
\n\nEn grundlæggende introduktion, tips om anvendelse og avanceret hjælp findes via \'Menu\' → \'Hjælp\' på hovedskærmen. "</string>
	
	<string name="osmand_net_previously_installed">En tidligere OsmAnd version er installeret. Alle offline data er understøttet af det nye program, men favoritter bør eksporteres i den gamle version og senere importeres i den nye.</string>
	<string name="voice_provider">Stemmevejledning</string>
	<string name="voice_data_initializing">Initialisere stemmedata…</string>
	<string name="voice_data_not_supported">Ikke understøttet version af stemmedata</string>
	<string name="voice_data_corrupted">De angivne stemmedata er fejlbehæftet</string>
	<string name="voice_data_unavailable">De valgte stemmedata er ikke tilgængelig</string>
	<string name="opening_hours_not_supported">Åbningstider format understøtter ikke redigering</string>
	<string name="transport_stop_to_go_out">Vælg stoppestedet for afstigning</string>
	<string name="transport_stops_to_pass">stoppesteder der skal passeres</string>
	<string name="show_transport_over_map_description">Vis stoppesteder for kollektivtrafik på kortet</string>
	<string name="show_transport_over_map">Vis stoppesteder</string>
	<string name="hello">Navigationsprogram OsmAnd</string>
	<string name="update_poi_success">Interessepunkt-data blev opdateret ({0} blev indlæst)</string>
	<string name="update_poi_error_local">Fejl under opdatering af lokal interessepunkt-liste</string>
	<string name="update_poi_error_loading">Fejl under indlæsning af data fra server</string>
	<string name="update_poi_no_offline_poi_index">Ingen offline interessepunkt-data til rådighed for området</string>
	<string name="update_poi_is_not_available_for_zoom">Opdatering af interessepunkter ikke tilgængelig ved lave zoomniveauer</string>
	<string name="context_menu_item_update_poi">Opdater interessepunkt</string>
	<string name="context_menu_item_update_map_confirm">Opdater lokale data via internettet?</string>
	<string name="search_history_city">By: {0}</string>
	<string name="search_history_street">Gade: {0}, {1}</string>
	<string name="search_history_int_streets">Kryds: {0} x {1} i {2}</string>
	<string name="search_history_building">Bygning: {0}, {1}, {2}</string>
	<string name="favorite">Favorit</string>
	<string name="uploading_data">Overfører data…</string>
	<string name="uploading">Overfører…</string>
	<string name="search_nothing_found">Fandt ikke noget</string>
	<string name="searching">Søger…</string>
	<string name="searching_address">Søger adresse…</string>
	<string name="search_osm_nominatim">Online søgning ved hjælp af OSM Nominatim</string>
	<string name="hint_search_online">Online-søgning: husnummer, gade, by</string>
	<string name="search_online_address">Online søgning</string>
	<string name="max_level_download_tile">Maks online zoom</string>
	<string name="max_level_download_tile_descr">Vælg maksimum zoomniveau der hentes for online delkort</string>
	<string name="tip_map_switch_t_v2">"Kortkilden og lag der vises kan ændres via \'Menu\' → \'Konfigurer kort\'.
\n\nUnder \'Kortkilde...\' vælges de forhåndsindlæste vektorkort, forhåndsdefinerede (online) delkortkilder (aktiver \'Online og delkort\' udvidelsen) eller kort der er manuelt oprettet f.eks. ved hjælp af OsmAndMapCreator på en PC.
\n\nOsmAnd understøtter også brugerdefinerede kilder. "</string>
	<string name="tip_app_mode_t_v2">"OsmAnd understøtter forskellige profiler (kan konfigureres) til forskellige brugstilfælde.
\n\nSkift profil via profilknappen i nederste venstre hjørne af skærmen (bil, cykel eller fodgænger) eller når en rute oprettes (\'transportform\'). "</string>
	<string name="tip_search_t">"Søg efter steder direkte på kortet via \'Brug placeringer\' → \'Søg i nærheden , eller ved at bruge søgeskærmen via \'Menu\' → \'Søg\'.
\n\nSøgeskærmen indeholder skabeloner for søgning
\n * efter adresse
\n * via koordinater
\n * som IP (efter type eller navn)
\n * via søgehistorik
\n * eller via foruddefinerede favoritter
\n\nFor alle fundne resultater tilbyder genvejsmenuen: \'Kørselsvejledning til\' eller \'Vis på kort\' osv. "</string>
	<string name="tip_map_context_menu_t">\'Brug placering\' menuen indeholder alle handlinger, der henviser til et punkt (placering).
\n\nDen er tilgængelig ved at trykke og holde på ethvert punkt på kortet (derefter trykkes på markøren), eller ved at trykke på trackball knappen, eller ved at vælge \'Menu\' → \'Brug placering\' (de to sidste metoder bruger kortcenter som reference).
\n\nEn markør boks kan skjules igen med et langt tryk.
	</string>
	<string name="osmand_routing_experimental">OsmAnd offline-navigation er en eksperimentel funktion og den virker ikke for afstande på mere end ca. 20 km.
\nNavigationstjenesten skiftes midlertidig til online CloudMade.</string>
	<string name="search_offline_address">Offline søgning</string>
	<string name="route_general_information">Total afstand %1$s, rejsetid %2$d t %3$d m.</string>
	<string name="router_service_descr">Vælg en online eller offline navigationstjeneste</string>
	<string name="router_service">Navigationstjeneste</string>
	<string name="sd_dir_not_accessible">Datalagringsmappen på SD-kortet er ikke tilgængelig!</string>
	<string name="download_question_exist">Offline-data for {0} eksisterer allerede ({1}). Opdater ({2})?</string>
	<string name="download_question">Hent {0} - {1}?</string>
	<string name="address">Adresse</string>
	
	
	
	<string name="downloading_list_indexes">Henter liste over tilgængelige regioner…</string>
	<string name="list_index_files_was_not_loaded">Listen over regioner blev ikke hentet fra osmand.net.</string>
	
	<string name="fav_points_edited">Favoritpunkt blev redigeret</string>
	<string name="fav_points_not_exist">Der eksisterer ingen favoritpunkter</string>
	<string name="update_existing">Erstat</string>
	<string name="only_show">Vis rute</string>
	<string name="follow">Begynd navigation</string>
	<string name="mark_final_location_first">Vælg først en destination</string>
	<string name="get_directions">Kørselsvejledning</string>
	
	<string name="opening_hours">Åbningstider</string>
	<string name="opening_changeset">Åbner ændringssæt…</string>
	<string name="closing_changeset">Lukker ændringssæt…</string>
	<string name="loading_poi_obj">Indlæser interessepunkt…</string>
	<string name="auth_failed">Autorisation fejlede</string>
	<string name="failed_op">fejlet</string>
	<string name="converting_names">Konverterer oprindelige/engelske navne…</string>
	<string name="loading_streets_buildings">Indlæser gader/bygninger…</string>
	<string name="loading_postcodes">Indlæser postnumre…</string>
	<string name="loading_streets">Indlæser gader…</string>
	<string name="loading_cities">Indlæser byer…</string>
	
	<string name="poi">Interessepunkt</string>
	<string name="error_occurred_saving_gpx">Fejl under lagring af GPX</string>
	<string name="error_calculating_route">Fejl under ruteberegning</string>
	<string name="error_calculating_route_occured">Der opstod en fejl under beregning af rute</string>
	<string name="empty_route_calculated">Fejl: Den beregnede rute er tom</string>					
	<string name="new_route_calculated_dist">Ny rute beregnet, afstand</string>
	<string name="arrived_at_destination">Ankommet til destinationen</string>
	<string name="invalid_locations">Koordinaterne er ugyldige!</string>
	<string name="go_back_to_osmand">Tilbage til OsmAnd-kortet</string>
	<string name="loading_data">Indlæser data…</string>
	<string name="reading_indexes">Læser lokale data…</string>
	<string name="previous_run_crashed">Sidste OsmAnd kørsel fejlede. Logfilen er i {0}. Rapporter hændelsen og vedhæft logfilen.</string>
	<string name="saving_gpx_tracks">Gemmer GPX-spor til SD-kort…</string>
	<string name="finished_task">Afsluttet</string>
	
	
	
	
	<string name="use_online_routing_descr">Brug internettet til at beregne rute</string>
	<string name="use_online_routing">Brug online-navigation</string>
	<string name="osm_settings_descr">Indstillinger for OpenStreetMap.org (OSM), som kræves for bidrag til OSM</string>
	<string name="data_settings_descr">Angiv sprog, hent/genindlæs data</string>
	<string name="data_settings">Data</string>
	
	<string name="osm_settings">OSM redigering</string>
	<string name="additional_settings">Yderligere indstillinger</string>
	<string name="save_current_track_descr">Gem aktuelle spor til SD-kort nu</string>
	<string name="save_current_track">Gem aktuelle GPX-spor</string>
	<string name="save_track_interval">Logningsinterval under navigation</string>
	<string name="save_track_interval_descr">Vælg logningsinterval for sporregistrering under navigation</string>
	<string name="save_track_to_gpx_descrp">Spor bliver gemt i \'/track\' mappen under navigation</string>
	<string name="save_track_to_gpx">Log spor til GPX-fil under navigation</string>
	<string name="update_tile">Opdater kort</string>
	<string name="reload_tile">Genindlæs delkort</string>
	<string name="mark_point">Mål</string>
	<string name="show_osm_bugs_descr">Vis OSM-fejl på kort</string>
	<string name="show_osm_bugs">Vis OSM-fejl</string>
	
	<string name="use_english_names_descr">Vælg mellem oprindelige eller engelske navne</string>
	<string name="use_english_names">Engelske navne</string>
	<string name="app_settings">Programindstillinger</string>
	<string name="search_address">Søg adresse</string>
	<string name="choose_building">Vælg bygning</string>
	<string name="choose_street">Vælg gade</string>
	<string name="choose_city">Vælg by</string>
	<string name="ChooseCountry">Vælg land</string>
	<string name="show_view_angle">Vis synsretning</string>
	<string name="map_view_3d_descr">Aktiver 3D-visning af kortet</string>
	<string name="map_view_3d">3D-kortvisning</string>
	<string name="show_poi_over_map_description">Vis interessepunkt ovenpå kortet (brug det sidst valgte filter)</string>
	<string name="show_poi_over_map">Vis interessepunkt</string>
	<string name="map_tile_source_descr">Vælg kilden til online eller gemte delkort</string>
	<string name="map_tile_source">Kilde til delkort</string>
	<string name="map_source">Kortkilde</string>
	<string name="use_internet">Brug internettet</string>
	<string name="show_location">Vis placering</string>
	
	
	<string name="show_gps_coordinates_text">Vis GPS-koordinater på kortet</string>
	<string name="use_internet_to_download_tile">Brug internettet til at hente manglende delkort</string>
	<string name="app_description">Navigationsprogram</string>
	
	
	
	<string name="search_button">Søg</string>
	<string name="search_activity">Søg</string>
	<string name="searchpoi_activity">Vælg interessepunkt</string>
	<string name="search_POI_level_btn">Find flere</string>
	<string name="choose_available_region">Vælg region fra liste</string>
	<string name="choose_intersected_street">Vælg krydsende gade</string>
	<string name="app_mode_car">Bil</string>
	<string name="app_mode_bicycle">Cykel</string>
	<string name="app_mode_pedestrian">Fodgænger</string>
	<string name="position_on_map_center">Centrum</string>
	<string name="position_on_map_bottom">Bunden</string>
	<string name="navigate_point_top_text">Indtast bredde(lat)- og længdegrad(long) i det valgte format (D - grader, M - minutter, S - sekunder)</string>
	<string name="navigate_point_latitude">Breddegrad</string>
	<string name="navigate_point_longitude">Længdegrad</string>
	<string name="navigate_point_format_D">DDD.DD</string>
	<string name="navigate_point_format_DM">DDD MM.MM</string>
	
	<string name="search_address_region">Region</string>
	<string name="context_menu_item_open_bug">Åben OSM fejlregistrering</string>
	<string name="add_favorite_dialog_favourite_added_template">Favoritpunkt \'{0}\' blev tilføjet.</string>
	<string name="osb_add_dialog_title">Indtast fejltekst</string>
	<string name="osb_add_dialog_success">Fejlmeddelelse oprettet</string>
	<string name="osb_add_dialog_error">Undtagelse opstod: Fejlmeddelelse blev ikke oprettet</string>
	<string name="osb_comment_dialog_title">Tilføjer kommentar til fejl</string>
	<string name="osb_close_menu_item">Luk fejl</string>
	<string name="osb_close_dialog_title">Lukker fejl</string>
	<string name="osb_close_dialog_success">Fejlregistrering blev lukket</string>
	<string name="osb_close_dialog_error">Undtagelse opstod: fejl blev ikke lukket</string>
	<string name="poi_dialog_comment_default">Interessepunkt ændres</string>
	<string name="app_mode_default">Gennemse kort</string>
	<string name="poi_error_info_not_loaded">Information om knudepunkt blev ikke indlæst</string>
	
	<string name="default_buttons_commit">Udfør</string>
	<string name="amenity_type_geocache">Geocache</string>
	<string name="commiting_node">Overfør knudepunkt…</string>
	<string name="poi_error_poi_not_found">Knudepunkt kan ikke findes eller faciliteter er ikke et enkelt knudepunkt</string>
	<string name="route_head">Lige ud</string>
	<string name="incremental_search_building">Søg efter bygning trinvist</string>
	<string name="Closest_Amenities">Nærmeste faciliteter</string>
	<string name="incremental_search_street">Søg efter gader trinvist</string>
	<string name="navigate_point_format_DMS">DDD MM SS.SS</string>
	<string name="street_name">Gade</string>
	<string name="select_address_activity">Vælg adresse</string>
    <string name="favourites_list_activity">Vælg favorit</string>
    <string name="hno">Husnummer</string>
    <string name="choose_osmand_theme_descr">Vælg tema</string>
    <string name="choose_osmand_theme">Tema</string>
    <string name="accessibility_options">Indstillinger for tilgængelighed</string>
    <string name="tip_recent_changes_1_3_t">Ændringer i 1.3:
	\n* Genimplementere understøttelse af tabletter og store skærme
	\n* Holo tema (tilpasning)
	\n* Yderligere indstillinger for stabilisering af kompas
	\n* Nederste venstre knap på kortskærmen erstatter menuknappen
    </string>
    <string name="monitoring_settings">Optag ture</string>
    <string name="monitoring_settings_descr">Indstil hvordan dine ture optages</string>
    
    <string name="local_openstreetmap_act_title">OSM modifikationer</string>
    
    <string name="download_using_mobile_internet">WiFi er i øjeblikket ikke tilsluttet. Skal der fortsættets med den nuværende internet-forbindelse?</string>
    <string name="cancel_navigation">Stop navigation</string>
    <string name="cancel_route">Annuller rute</string>
    <string name="clear_destination">Slet destinationen</string>
    <string name="install_paid">Fuldversion</string>
    <string name="other_location">Andre</string>
    <string name="files_limit">%1$d filer tilbage</string>
    <string name="available_downloads_left">%1$d filer kan hentes</string>
    <string name="use_magnetic_sensor">Magnetisk sensor</string>
    <string name="local_indexes_cat_srtm">Højdekurvedata</string>
    <string name="use_magnetic_sensor_descr">Brug magnetisksensor i stedet for retningssensor til at bestemme kompasværdi</string>
    <string name="use_kalman_filter_compass_descr">Reducerer støj i kompasaflæsninger, men tilføjer inerti</string>
    <string name="use_kalman_filter_compass">Kalman filter</string>
    <string name="access_mark_final_location_first">Tilgængelighedstilstand: Vælg destination først</string> 
    <string name="wait_current_task_finished">Vent - mens aktuel opgave bliver færdig</string>
	<string name="plugin_distance_point_hdop">nøjagtighed</string>
    <string name="plugin_distance_point_speed">hastighed</string>
    <string name="plugin_distance_point">Punkt</string>
    <string name="gpx_file_name">GPX-filnavn</string>
    <string name="distance_measurement_save_gpx">Gem som GPX</string>
    <string name="distance_measurement_load_gpx">Åben eksisterende GPX</string>
    <string name="plugin_distance_point_time">tid</string>
    <string name="gpx_saved_sucessfully">GPX-fil blev gemt som {0}</string>
    <string name="distance_measurement_start_editing">Begynd redigering</string>
    <string name="distance_measurement_finish_editing">Slut redigering</string>
    <string name="distance_measurement_finish_subtrack">Begynd et nyt underspor</string>
    <string name="distance_measurement_clear_route">Slet punkter</string>
    <string name="plugin_distance_point_ele">højde</string>
    <string name="osmand_distance_planning_plugin_description">"Udvidelsen giver et modul som gør det muligt at oprette stier, ved at trykke på kortet, eller bruge eller ændre en  eksisterende GPX-fil, til at planlægge en tur og måle afstanden mellem punkter. Resultaterne kan gemmes som en GPX-fil, som senere kan bruges til rutevejledning."</string>
    <string name="osmand_distance_planning_plugin_name">Afstandsberegner &amp; planlægningsværktøj</string>
    <string name="use_distance_measurement_help">* Tryk for at markere et punkt.\n * Langt tryk på kortet for at slette tidligere punkt.\n * Langt tryk på punkt for at se og vedhæfte beskrivelse.\n * Klik på målemodul for at se flere handlinger.</string>
    <string name="delete_point">Slet punkt</string>
    <string name="local_osm_changes_backup_failed">Sikkerhedskopiering af OSM-data ændringer mislykkedes</string>
    <string name="local_osm_changes_backup_successful">OSM-data ændringsfilen %1$s genereret</string>
    <string name="local_osm_changes_backup">Sikkerhedskopiering efterhånden som OSM-data ændres</string>
    <string name="intermediate_items_sort_by_distance">Sorter (fra dør til dør)</string>
    <string name="search_street_in_neighborhood_cities">Søg efter gade i nabolagets byer</string>
    <string name="tip_recent_changes_1_4_t">Ændringer i 1.4:
	\n* Sorter rutepunkter på en optimal måde for at besøge alle (repræsentant, fra dør til dør)
	\n* Søg efter gade ved navn (i nabolaget)
	\n* Planlægningsudvidelse (indlæs/rediger/gem GPX spor)
	\n* Ny filhentningsmetode (hent i baggrunden)
	\n* GPX undermapper (organiser GPX spor)
	\n* Slet SRTM filer
	\n* Understøttelse af OSM-Noter 
    </string>
    <string name="intermediate_items_sort_return">Mellemliggende rutepunkter gensorteret for optimal rute fra kortposition til destination.</string>
    <string name="please_select_address">Vælg først en by eller gade</string>
    <string name="context_menu_item_destination_point">Vælg som destination</string>
    <string name="destination_point">Destinationen %1$s</string>
    
	
	<string name="av_camera_focus">Kameraets fokustype</string>
	<string name="av_camera_focus_descr">Vælg fokustype på intern kamera</string>
	<string name="av_camera_focus_auto">Autofokus</string>
	<string name="av_camera_focus_hiperfocal">Hyperfokalafstand</string>
	<string name="av_camera_focus_infinity">Uendelig fokus</string>
	<string name="av_camera_focus_macro">Makro (nærbillede) fokusindstilling</string>
	<string name="av_camera_focus_edof">Udvidet dybdeskarphed (EDOF)</string>
	<string name="av_camera_focus_continuous">Kameraet forsøger løbende at fokusere</string>
	<string name="av_photo_play_sound_descr">Spil lyd når foto tages</string>
<string name="av_photo_play_sound">Kameralyd</string>
	<string name="speak_traffic_warnings">Trafikadvarsler</string>
	<string name="speak_cameras">Fartkameraer</string>
	<string name="speak_speed_limit">Hastighedsgrænse</string>
    
	
    <string name="route_descr_map_location">Kort: </string>
    <string name="route_to">Til:</string>
    <string name="route_via">Via:</string>
    <string name="route_from">Fra:</string>
    <string name="osb_author_dialog_password">OSM kodeord (valgfrit)</string>
	<string name="tip_recent_changes_1_5_t">"Ændringer i 1.5:
\n * Stemmeadvarsler om hastighedsbegrænsninger og Fartkameraer\n * Flere stemmeprompt muligheder(gadenavne meddelt)
\n * Kortikoner i højopløsning
\n * Masser af brugergrænseflade ændringer
\n * Fejlrettelser i afstandsvisning, GPX analyse, rutepunkt håndtering, planlægnings modul, overførelse til OSM, https håndtering "</string>
    <string name="osb_author_or_password_not_specified">Angiv OSM bruger og adgangskode i \'Indstillinger\'</string>
    <string name="clear_intermediate_points">Slet mellemliggende punkter</string>
    <string name="keep_intermediate_points">Behold mellemliggende punkter</string>
    <string name="new_directions_point_dialog">Der er allerede mellemliggende punkter.</string>
    <string name="context_menu_item_directions_to">Kørselsvejledning til</string>
    <string name="context_menu_item_directions_from">Kørselsvejledning fra</string>
    <string name="speak_title">Meddel…</string>
	<string name="speak_descr">Konfigurer til at meddele gadenavne, trafikadvarsler (tvungne stop, vejbump), fartkameraadvarsler, hastighedsgrænser</string>
	<string name="speak_street_names">Gadenavne (TTS)</string>
    <string name="announce_gpx_waypoints">GPX-rutepunkter</string>
    <string name="osmodroid_mode_off">Start OsMoDroid</string>
    <string name="osmodroid_mode_on">Stop OsMoDroid</string>    
    <string name="driving_region_japan">Japan</string>
	<string name="driving_region_us">USA</string>
	<string name="driving_region_canada">Canada</string>
	<string name="driving_region_europe_asia">Europa &amp; Asien</string>
	<string name="driving_region_uk">Storbritannien, Indien, Australien m.fl.</string>
	<string name="driving_region">Område</string>
	<string name="driving_region_descr">Vælg område: USA, Europa, England, Asien m.fl.</string>
	<string name="map_widget_fps_info">FPS-fejlsøgningssinfo</string>
	<string name="local_index_tile_data_expire">Udløber (minutter): %1$s</string>
    <string name="local_index_tile_data_maxzoom">Maks zoomniveau: %1$s</string>
    <string name="local_index_tile_data_minzoom">Minimum zoomniveau: %1$s</string>
    <string name="edit_tilesource_elliptic_tile">Elliptisk mercator</string>
    <string name="edit_tilesource_maxzoom">Maks. zoomniveau</string>
    <string name="edit_tilesource_expiration_time">Udløber (minutter)</string>
    <string name="edit_tilesource_minzoom">Min. zoomniveau</string>
    <string name="edit_tilesource_url_to_load">URL</string>
    <string name="edit_tilesource_choose_existing">Vælg eksisterende…</string>
    <string name="edit_tilesource_name">Navn</string>
    <string name="maps_define_edit">Definer/rediger…</string>
	<string name="local_index_tile_data_zooms">Zoomniveauer hentet: %1$s</string>
    <string name="local_index_tile_data_downloadable">Kan hentes: %1$s</string>
    <string name="local_index_tile_data_name">Delkortdata: %1$s</string>
    <string name="edit_tilesource_successfully">Delkortkilden %1$s er gemt</string>
    <string name="tip_recent_changes_1_6_t">Ændringer i 1.6 :
\n * Understøtter helt gennemsigtig baggrund
\n * understøtte fuld HD-enheder
\n * Hent og overblik regioner direkte fra kortvisning
\n * Hent SRTM filer til specifikt land
\n * Helt ny verdenskortet med større veje, skove og jernbaner
\n * Kort lup (langt tryk på zoomknappen) - nyttig for raster kort
\n * Definer/rediger online delkortkilde (angiv udløbstid)
\n * Understøttelse af tidsbetingede hastighedsgrænser (Holland)
\n * Hurtigere adresse indtastning
\n * Fejlrettelser til ruteplanlægning og optegning
    </string>
    <string name="about_version">Version:</string>
    <string name="about_settings">Om</string>
    <string name="about_settings_descr">Versioninformation, licenser, projektmedlemmer</string>
    
    <string name="tip_map_styles">Kortformater</string>
	<string name="tip_map_styles_t">"OsmAnd understøtter visning af offline vektorkort i forskellige kortformater tilpasset forskellige behov:
\n\n Udover standardformatet kan andet end \'standard\' kortformat, vælges i \'Menu\' → \'Konfigurer kort\' → \'Kortformat\'
\n * \'Turvisning \' kortformat, indeholder de mest detaljerede oplysninger for rejser og rejsebrug, herunder optimering for erhvervschauffører (veje der er lette at skelne og med højere kontrast), mulighed for Alpine vandring (SAC-skalaen), cykelruter, symbolsupport for vandreture mv.
\n * \'Veje med høj kontrast\' viser veje med meget forstærkede farver til lyse omgivelser
\n * \'Vinter og ski\' giver en visning af et (snedækket) vinterlandskab og viser globale skiløjper og lifter (hent \'World ski\' kortet) "</string>
    <string name="route_descr_destination">Destination</string>
    <string name="base_world_map">Verdensgrundkort</string>
	
    
    
    
    
    <string name="map_magnifier">Kortforstørrelse</string>
    
    <string name="route_is_too_long">OsmAnd offline ruteplanlægning kan tage meget lang tid (eller nogle gange ikke virker) for punkter mere end 200 km fra hinanden. Man kan tilføje mellemliggende rutepunkter for bedre ydelse.</string>
    <string name="auto_zoom_none">Ingen autozoom</string>
    <string name="auto_zoom_far">Middelafstand</string>
    <string name="auto_zoom_farthest">Lange afstande</string>
	<string name="auto_zoom_close">Tæt på</string>
    
    <string name="animate_routing_route_not_calculated">Beregn ruten først</string>
    <string name="animate_routing_route">Simuler med en beregnet rute </string>
    <string name="animate_routing_gpx">Simuler med et GPX-spor</string>
    <string name="osmodroid_refresh">Opdater kanaler</string>
    <string name="local_osm_changes_delete_all_confirm">Vil du slette %1$d OSM ændringer. Bekræft?</string>
    <string name="tip_faq_t">Besøg https://code.google.com/p/osmand/wiki/FAQ for at se ofte stillede spørgsmål.</string>
    <string name="tip_faq">Ofte stillede spørgsmål</string>
    <string name="app_mode_hiking">Vandring</string>
    <string name="app_mode_motorcycle">Motorcykel</string>
    <string name="app_mode_boat">Båd</string>
    <string name="app_mode_aircraft">Fly</string>
    <string name="map_widget_map_rendering">Kortoptegning</string>
    <string name="app_modes_choose_descr">Vælg tilgængelige brugerprofiler</string>
    <string name="app_modes_choose">Programprofiler</string>
	<string name="amenity_type_seamark">Sømærke</string>
    <string name="osmodroid_seek">Søg objekt</string>
    <string name="osmodroid_unseek">Stop søgning efter objekt</string>
    <string name="speech_rate_descr">Angiv talehastighed for TTS</string>
    <string name="speech_rate">Talehastighed</string>
    
    <string name="complex_route_calculation_failed">Hurtig ruteberegning mislykkedes (%s), går tilbage til langsom beregning.</string>
    <string name="disable_complex_routing_descr">Deaktiver 2-faset ruteplanlægning til bilnavigation</string>
    <string name="disable_complex_routing">Deaktiver kompleks ruteplanlægning</string>
    <string name="guidance_preferences_descr">Indstillinger for navigation</string>
    <string name="routing_preferences_descr">Indstillinger for ruteplanlægning</string>
    <string name="app_mode_truck">Lastbil</string>
    <string name="calculate_osmand_route_gpx">Beregn OsmAnd offline rute</string>
    <string name="application_dir_change_warning2">"Skal OsmAnd også kopiere datafiler til den nye placering? Vælg \'Nej\' hvis OsmAnd kun skal oprette og bruge den nye  mappe."</string>
    <string name="copying_osmand_one_file_descr">Kopierer fil (%s) til den ny placering…</string>
    <string name="copying_osmand_files_descr">Kopierer OsmAnd datafiler til ny destination (%s)…</string>
    <string name="copying_osmand_files">Kopierer OsmAnd datafiler…</string>
    <string name="android_19_location_disabled">"Siden Android version 4.4  (KitKat) kan man ikke hente og opdatere kort i den tidligere lagerplacering (%s). Ønsker du at skifte til den tilladte placering og kopiere alle OsmAnd  datafiler dertil?         
\n Note 1: De gamle datafiler forbliver urørt. (men kan slettes manuelt).        
\n Note 2: I den nye placering vil det ikke være muligt at dele filer mellem OsmAnd og OsmAnd+."</string>
    <string name="routing_attr_prefer_motorway_name">Foretræk motorveje</string>
	<string name="routing_attr_prefer_motorway_description">Foretræk motorveje</string>
	<string name="routing_attr_avoid_toll_name">Betalingsveje</string>
	<string name="routing_attr_avoid_toll_description">Betalingsveje</string>
	<string name="routing_attr_avoid_unpaved_name">Grusveje</string>
	<string name="routing_attr_avoid_unpaved_description">Undgå grusveje</string>
	<string name="routing_attr_avoid_ferries_name">Færger</string>
	<string name="routing_attr_avoid_ferries_description">Undgå færger</string>
	<string name="routing_attr_avoid_motorway_name">Motorveje</string>
	<string name="routing_attr_avoid_motorway_description">Undgå motorveje</string>
	<string name="routing_attr_weight_name">Vægtgrænse</string>
	<string name="routing_attr_weight_description">Køretøjets vægt der tillades på ruter</string>
    <string name="routing_attr_short_way_name">Korteste rute</string>
	<string name="routing_attr_short_way_description">Anvend korteste rute</string>
	<string name="route_info">Ruteinformation</string>
    <string name="select_gpx">Vælg GPX…</string>
    <string name="route_preferences">Ruteindstillinger</string>
    <string name="route_descr_select_destination">Vælg destination</string>
    <string name="keep_and_add_destination_point">Tilføj som destinationspunkt</string>
    <string name="tip_recent_changes_1_7_1_t">…Ændringer i 1.7:
	\n\t* VIGTIGT kort skal være nyere end februar 2014.
	\n\t* Helt ny opdateret ruteplanlægning (hurtig og præcis)-
	\n\t* Nyt skærmbilled med ruteplanlægning (mere intuitiv og kraftfuld)
	\n\t** OBS: GPX-rute er tilgængelig under knap for ruteindstillinger
	\n\t* Skjul knapperne automatisk under navigationen
	\n\t* Beregn offline rute til det første punkt i GPX-rute (\'følg hele sporet\' indstilling)
	\n\t* Aktiv simulering i tunneller
	\n\t* Masser af små UX forbedringer &amp; brugervenlighed
	\n\t* Talehastighed indstilling
    </string>
    <string name="use_displayed_track_for_navigation">Brug viste spor til navigation?</string>
    <string name="calculate_osmand_route_without_internet">Beregn OsmAnd rutesegment uden internet</string>
    <string name="gpx_option_calculate_first_last_segment">Beregn OsmAnd rute for første og sidste rutesegment</string>
    <string name="lang_cy">Walisisk</string>
    <string name="index_name_italy">Europa - Italien</string>
    <string name="index_name_gb">Europa - Storbritannien</string>
    <string name="lang_en">Engelsk</string>
	<string name="lang_af">Afrikaans</string>
	<string name="lang_hy">Armensk</string>
	<string name="lang_eu">Baskisk</string>
	<string name="lang_be">Hviderussisk</string>
	<string name="lang_bg">Bulgarsk</string>
	<string name="lang_ca">Catalansk</string>
	<string name="lang_cs">Tjekkisk</string>
	<string name="lang_da">Dansk</string>
	<string name="lang_nl">Hollandsk</string>
	<string name="lang_fi">Finsk</string>
	<string name="lang_fr">Fransk</string>
	<string name="lang_de">Tysk</string>
	<string name="lang_el">Græsk</string>
	<string name="lang_iw">Hebræisk</string>
	<string name="lang_hi">Hindi</string>
	<string name="lang_hu">Ungarsk</string>
	<string name="lang_id">Indonesisk</string>
	<string name="lang_it">Italiensk</string>
	<string name="lang_ja">Japansk</string>
	<string name="lang_ko">Koreansk</string>
	<string name="lang_lv">Lettisk</string>
	<string name="lang_lt">Litauisk</string>
	<string name="lang_no">Norsk</string>
	<string name="lang_pl">Polsk</string>
	<string name="lang_pt">Portugisisk</string>
	<string name="lang_ro">Rumænsk</string>
	<string name="lang_ru">Russisk</string>
	<string name="lang_sk">Slovakisk</string>
	<string name="lang_sl">Slovensk</string>
	<string name="lang_es">Spansk</string>
	<string name="lang_sv">Svensk</string>
	<string name="lang_tr">Tyrkisk</string>
	<string name="lang_uk">Ukrainsk</string>
	<string name="lang_vi">Vietnamesisk</string>
	<string name="lang_bs">Bosnisk</string>
	<string name="lang_ka">Georgisk</string>
	<string name="lang_mr">Marathi</string>
	<string name="lang_zh">Kinesisk</string>
    <string name="lang_pt_br">Portugisisk (Brasilien)</string>
    <string name="index_name_canada">Nordamerika - Canada</string>
    <string name="lang_hr">Kroatisk</string>
    <string name="index_item_world_basemap">Oversigtskort (på verdensplan)</string>
    <string name="index_item_world_ski">Skikort (på verdensplan)</string>
    <string name="index_item_nation_addresses">Adresser på landsplan</string>
	<string name="index_item_world_seamarks">Sømærker (på verdensplan)</string>
	<string name="index_item_world_bitcoin_payments">Bitcoinbetalinger (på verdensplan)</string>
	<string name="index_item_world_altitude_correction">Højdekorrektion (på verdensplan)</string>
	<string name="always_center_position_on_map">Vis altid position centeret</string>
    <string name="voice_pref_title">Stemme</string>
    <string name="misc_pref_title">Diverse</string>
    <string name="localization_pref_title">Lokalisering</string>
    <string name="interrupt_music_descr">Afbryd musik ved navigationsinstruktioner</string>
	<string name="interrupt_music">Afbryd musik</string>
	<string name="share_route_as_gpx">Del rute som GPX-fil</string>
	<string name="share_route_subject">Ruten deles via OsmAnd</string>
	<string name="navigation_intent_invalid">Ugyldigt format: %s</string>
<string name="osmo_settings_uuid">Unik enheds-id</string>
    <string name="osmo_settings_descr">Konfigurer indstillinger for overvågning og opsætning af personlig overvågningskanal</string>
    <string name="osmo_plugin_description">"Viser indstillingerne til at bruge OsMo avanceret live overvågning, se http://osmo.mobi. Spor andre enheder og bliv selv sporet. Opret anonyme grupper, del hinandens placering og kommuniker. Har forskellige indstillinger for session sporing eller permanent sporing.\n\nAnonyme grupper er begrænset til et antal dage og nogle funktioner, dvs der er ingen fjernkontrol og gruppeadministrator. Fuldt funktionelle grupper bør oprettes på hjemmesiden og kun registrerede brugere har adgang til dem. "</string>
    <string name="osmo_plugin_name">OsMo overvågning</string>
    <string name="osmo_settings">OsMo overvågning</string>
   	<string name="keep_informing_never">Kun manuelt (tryk på pilen)</string>
    <string name="keep_informing_descr">Gentag navigationsinstruktioner med jævne mellemrum</string>
    <string name="keep_informing">Gentag navigationsinstruktioner</string>
	<string name="arrival_distance">Meddel ankomst</string>
    <string name="arrival_distance_descr">Hvornår skal ankomst meddeles?</string>
    <string name="osmo_io_error">OsMo forbindelsesproblem: </string>
    <string name="osmo_mode_on">Stop OsMo session</string>    
    <string name="osmo_mode_off">Start OsMo session</string>
    
	<string name="share_fav_subject">Favoritter delt via Osmand</string>
	<string name="use_points_as_intermediates">Beregn rute mellem punkter</string>
    <string name="tip_recent_changes_1_8_alpha">"Ændringer i 1.8:\n\t* Beregn rute mellem rutepunkter i GPX-spor\n\t* Ændret udseende for hentning af lande (understøtter søgning på lokale navne)\n\t* Understøtter GPX/KML import (konverter fra KML til GPX)\n\t* GPX-spor er flyttet til \'Mine data\'\n\t* Opdel GPX-spor efter afstand og checke højdeforskel/hastighed\n\t* Auto start navigation efter forsinkelse "</string>
    <string name="hours_ago">timer siden</string>
    <string name="minutes_ago">minutter siden</string>
    <string name="seconds_ago">sekunder siden</string>
    <string name="osmo_connect_to_device_name">Brugernavn</string>
    <string name="osmo_connect_to_device_tracker_id">Sporings-id</string>
    <string name="osmo_connect_to_device">Sammenkæd med enheden</string>
    
    
    <string name="osmo_connected_devices">Tilsluttede enheder</string>
    <string name="osmo_groups">OsMo grupper/enheder</string>
    <string name="osmo_auto_send_locations_descr">Start sporingssession automatisk og send placeringer efter start af programmet</string>
    <string name="osmo_auto_send_locations">Start sporingssession automatisk</string>
    <string name="osmo_tracker_id">Personligt sporings-id</string>
    <string name="osmo_tracker_id_descr">Klik for at se eller dele sporings-id. Med sporings-id vil tilsluttede enheder være i stand til at overvåge alle bevægelser af enheden! For at afbryde, vælg \'Forny personlig id\' mulighed.</string>
    <string name="osmo_session_token">Sessiontoken: %1$s</string>
    <string name="osmo_auth_pending">Venter på autorisation…</string>
    <string name="osmo_locations_sent">Placeringer sendt %1$d (i buffer %2$d) </string>
    <string name="osmo_conn_successfull">Forbindelse oprettet: %1$s </string>
    <string name="osmo_mode_restart">Genstart OsMo session</string>
    <string name="osmo_settings_debug">Fejlsøgningsinformation</string>
    <string name="osmo_group_info">Info</string>
    <string name="osmo_group">OsMo gruppe</string>
    <string name="osmo_group_share">For at oprette forbindelse til gruppen %2$s, angiv gruppe-id (%1$s) eller klik på %3$s.</string>
    <string name="osmo_share_connect_device">Følg enheden permanent</string>
    <string name="osmo_share_current_session">Del den aktuelle session i browser</string>
    <string name="osmo_session_not_available">Sessionen er ikke tilgængelig, kontroller at \'Send placering\' er til.</string>
    <string name="osmo_share_session">Del sessionen</string>
    <string name="osmo_session_id_share">Session url til at spore enhed (%1$s)</string>
    <string name="osmo_tracker_id_share">For at oprette forbindelse til målenheden %2$s, klik på linket %3$s eller angiv sporings-id (%1$s)</string>
    <string name="osmo_track_interval">Logningsinterval</string>
	<string name="osmo_track_interval_descr">Vælg tidsinterval til at sende placering</string>
    <string name="int_days">dage</string>
    <string name="osmo_connect_menu">Forbind</string>
    <string name="osmo_expire_group">Udløber om</string>
    <string name="osmo_group_description">Beskrivelse</string>
    <string name="osmo_group_policy">Politik</string>
    <string name="osmo_connect_to_group_id">Gruppe-id</string>
    <string name="osmo_group_name">Gruppenavn</string>
    <string name="osmo_connect_to_group">Sammenkæd med gruppe</string>
    <string name="osmo_connect">Opret forbindelse til</string>
    <string name="osmo_create_group">Opret gruppe</string>
    <string name="osmo_server_operation_failed">Osmo Server operation mislykkedes</string>
    <string name="osmo_activity">OpenStreetMap Overvågning</string>
    <string name="osmo_enable_tracker">Send placeringer</string>
    <string name="osmo_control">OsMo hurtig adgang</string>
    
	<string name="import_file_favourites">Gem som GPX-fil eller importer til favoritter?</string>
	
	<string name="color_red">rød</string>
	<string name="color_pink">lyserød</string>
	<string name="color_orange">orange</string>
	<string name="color_brown">brun</string>
	<string name="color_yellow">gul</string>
	<string name="color_lightblue">lyseblå</string>
	<string name="color_blue">blå</string>
	
	
    <string name="osmo_edit_device">Ændre brugeregenskaber</string>
    <string name="osmo_edit_color">Visningsfarve</string>
    <string name="osmo_sign_in">Log på</string>
    <string name="osmo_create_groups_confirm">For at oprette grupper, skal man være registreret som bruger af OsMo.</string>
    <string name="osmo_credentials_not_valid">Dine OsMo legitimationsoplysninger er ikke gyldige.</string>
    <string name="osmo_regenerate_login_ids_confirm">Er det sikkert at du vil forny det personlige id? Alle enheder, der er tilsluttet vil ikke være i stand til at spore dig mere.</string>
    <string name="osmo_regenerate_login_ids">Forny bruger-id</string>
    <string name="osmo_cancel_moving_target">Annuller bevægeligt mål</string>
    <string name="osmo_center_location">Centrer på skærmen</string>
    <string name="osmo_set_moving_target">Indstil som bevægeligt mål</string>
    <string name="osmo_use_server_name">Registreret navn</string>
    <string name="osmo_connect_to_my_nickname">Kaldenavn</string>
    <string name="osmo_user_name">Bruger</string>
	<string name="color_green">grøn</string>
	
    <string name="osmo_follow">Følg</string>
    <string name="osmo_show_group_notifications">Vis gruppe meddelelser</string>
    <string name="osmo_show_group_notifications_descr">Vis popup-meddelelser, når brugeren slutter sig til gruppen eller forlader den</string>
    <string name="osmo_user_joined">Bruger %1$s sluttede sig til  gruppen %2$s</string>
    <string name="osmo_user_left">Bruger %1$s forlod gruppen %2$s</string>
    
    
    <string name="gpx_file_is_empty">GPX-spor er tomt</string>
    <string name="gpx_info_waypoints">Rutepunkter: %1$s </string>
	<string name="gpx_info_distance">Afstand: %1$s (%2$s punkter) </string>
	<string name="gpx_info_start_time">"Starttid: %1$tF, %1$tT "</string>
	<string name="gpx_info_end_time">Sluttid: %1$tF,  %1$tT </string>
	<string name="gpx_info_average_speed">Gennemsnitshastighed: %1$s </string>
	<string name="gpx_info_maximum_speed">Maks hastighed: %1$s </string>
	<string name="gpx_info_avg_altitude">Gennemsnitshøjde: %1$s</string>
	<string name="gpx_info_diff_altitude">Højdeinterval: %1$s</string>
	<string name="gpx_info_asc_altitude">Op/ned: %1$s</string>
    <string name="gpx_timespan">Tidsrum: %1$s</string>
	<string name="gpx_timemoving">Tid i bevægelse: %1$s</string>
    <string name="gpx_selection_segment_title">Segment</string>
    <string name="gpx_selection_number_of_points"> %1$s punkter</string>
    <string name="gpx_selection_point">Punkt %1$s</string>
    
    <string name="gpx_selection_route_points">%1$s \nRutepunkter %2$s</string>
    <string name="gpx_selection_points">%1$s\nPunkter</string>
    <string name="gpx_selection_track">%1$s\nSpor %2$s</string>
    
    <string name="gpx_info_subtracks">Underspor: %1$s </string>
	<string name="map_widget_plain_time">Aktuel tid</string>
    <string name="gpx_wpt">Rutepunkt</string>
    <string name="selected_gpx_info_show">\n\nLangt tryk for at se på kort</string>
    <string name="delay_navigation_start">Start sving-for-sving vejledning automatisk</string>
    <string name="gpx_split_interval">Opdelingsinterval</string>
    <string name="loading_smth">Indlæser %1$s…</string>
    <string name="save_as_favorites_points">Gem som en gruppe af favoritter</string>
    <string name="select_destination_and_intermediate_points">Vælg rutepunkter</string>
    <string name="layer_amenity_label">Punktetiketter</string>
    <string name="create_poi_link_to_osm_doc"><u>Online OSM</u> kort klassificering med billeder</string>
	<string name="show_zoom_buttons_navigation_descr">Vis zoom-knapperne under navigation</string>
    <string name="show_zoom_buttons_navigation">Vis zoom-knapperne</string>
    
    <string name="sort_by_distance">Sorter efter afstand</string>
    <string name="sort_by_name">Sorter efter navn</string>
    <string name="none_selected_gpx">Ingen GPX filer valgt. Langt tryk for at vælge et tilgængeligt spor.</string>
    <string name="local_index_select_gpx_file">Vælg at få vist</string>
    
    <string name="no_index_file_to_download">Ingenting at hente, kontroller internetforbindelsen.</string>
    <string name="osmo_gpx_points_downloaded">OsMo punkter %1$s hentet.</string>
    <string name="osmo_auto_connect_descr">Forbind automatisk til tjenesten efter start af programmet</string>
    <string name="osmo_auto_connect">Automatisk forbindelse</string>
    <string name="osmo_start_service">OsMo tjeneste</string>
    <string name="osmo_gpx_track_downloaded">OsMo spor %1$s hentet.</string>
    <string name="osmo_not_signed_in">OsMo log ind mislykkedes</string>
    <string name="osmo_group_information">Læs dette før oprettelse af en gruppe!</string>
    <string name="osmo_group_by_invite">Tilslut med invitation</string>
    <string name="osmo_group_information_desc">" -Alle grupper der oprettes er offentlige! Hvis de skal være anonyme, tilsluttes enheder direkte via sporings-id\'er.\n -Op til 16 personer kan registreres i gruppen.\n -I tilfælde af inaktivitet eller aktivitet af kun 1 person i 2 uger, vil gruppen blive slettet.\n -Mn kan begrænse adgangen til gruppen, til kun med invitation, men for at kontrollere gruppen skal man bruge administrationskonsollen.\n -Hvis der er brug for at oprette en gruppe, men med andre betingelser, kontakt http://osmo.mobi"</string>
    <string name="osmo_auth_error_short">Autorisation fejlede</string>
    <string name="osmo_auth_error">"OsMo autorisation fejl: %$s.\nDet kan være at tjenesten midlertidig  er nede eller registreringen er ududløbet. Fortsæt med en ny registrering?"</string>
    <string name="rendering_attr_hideBuildings_name">Skjul bygninger</string>
    <string name="rendering_attr_hideNonVehicleHighways_name">Skjul gang- og cykelstier</string>
    <string name="rendering_attr_hideText_name">Skjul tekst</string>
    <string name="rendering_attr_hideWoodScrubs_name">Skjul skov og beplantning</string>
    <string name="rendering_attr_buildings15zoom_name">Bygninger på zoomniveau 15</string>
    <string name="rendering_attr_moreDetailed_name">Flere detaljer</string>
    <string name="rendering_attr_lessDetailed_name">Færre detaljer</string>
    <string name="rendering_attr_hideAccess_name">Skjul adgangsbegrænsninger</string>
    <string name="rendering_attr_showAccess_name">Vis adgangsbegrænsninger</string>
    <string name="rendering_attr_showSurfaceGrade_name">Vis vejkvaliteten</string>
    <string name="rendering_attr_showSurfaces_name">Vis vejbelægning</string>
    <string name="rendering_attr_showCycleRoutes_name">Vis cykelruter</string>
    <string name="local_map_names">Lokale navne</string>
    <string name="lang_sw">Swahili</string>
    <string name="lang_he">Hebræisk</string>
    <string name="forward">Frem</string>
    <string name="home">Hjem</string>
    <string name="live_monitoring_m_descr">Send sporing til en bestemt webtjeneste, hvis GPX optagelse er aktiveret.</string>
	<string name="live_monitoring_m">Online sporing (GPX nødvendig)</string>
    <string name="live_monitoring_start">Start online sporing</string>
	<string name="live_monitoring_stop">Stop online sporing</string>
	<string name="gpx_monitoring_start">Start GPX optagelse</string>
	<string name="gpx_monitoring_stop">Stop GPX optagelse</string>
    <string name="gpx_start_new_segment">Start nyt segment</string>
    <string name="lang_fa">Persisk</string>
	<string name="map_preferred_locale_descr">Foretrukket sprog for etiketter på kortet (hvis sprog ikke findes skiftes til engelsk eller lokale navne)</string>
    <string name="map_preferred_locale">Foretrukket sprog på kort</string>
    <string name="stop_navigation_service">Afbryd</string>
	<string name="enable_sleep_mode">Aktiver GPS dvaletilstand</string>
	<string name="gps_wake_up_timer">GPS vågn-op interval</string>
	<string name="sleep_mode_stop_dialog">Afbryd GPS dvaletilstand?</string>
	<string name="keep_navigation_service">Hold</string>
	<string name="lang_al">Albansk</string>
	<string name="lang_ar">Arabisk</string>
	<string name="lang_sr">Serbisk</string>
	<string name="lang_zh_CN">Kinesisk, forenklet</string>
	<string name="lang_zh_TW">Kinesisk, traditionelt</string>
	<string name="lang_sc">Sardisk</string>
	<string name="rendering_attr_subwayMode_name">Metroruter</string>
 	<string name="continue_navigation">Fortsæt navigation</string>
    <string name="pause_navigation">Pause navigation</string>
	<string name="rendering_attr_alpineHiking_name">Alpin vandreskala (SAC)</string>
    <string name="rendering_attr_alpineHiking_description">Generer stier efter SAC skala</string>
    <string name="rendering_attr_osmcTraces_name">Vandresymbol overlejring</string>
    <string name="rendering_attr_osmcTraces_description">Generer stier efter OSMC spor</string>
    
	<string name="osmo_invite">Inviter…</string>
    <string name="osmo_leave_confirmation_msg">Forlad gruppen %$s?</string>
    <string name="osmo_specify_tracker_id">Angiv id</string>
    <string name="arrival_distance_factor_early">Tidligt</string>
    <string name="arrival_distance_factor_normally">Normal</string>
    <string name="arrival_distance_factor_late">Sent</string>
    <string name="arrival_distance_factor_at_last">Ved de sidste meter</string>
    <string name="rendering_attr_coloredBuildings_name">Farvekod bygninger efter type</string>
    
<string name="av_camera_pic_size">Kamera billedstørrelse</string>
	<string name="av_camera_pic_size_descr">Vælg billedstørrelse for intern kamera</string>
    
<string name="rendering_value_car_name">Bil</string>
    <string name="rendering_value_bicycle_name">Cykel</string>
    <string name="rendering_value_pedestrian_name">Fodgænger</string>
    <string name="rendering_value_browse_map_name">Gennemse kort</string>  
    <string name="download_additional_maps">Hent manglende kort %1$s (%2$d MB)?</string>
    
    <string name="waypoints">Rutepunkter</string>
    <string name="targets">Destinationer</string>
    <string name="way_alarms">Trafikadvarsler</string>
    <string name="speak_favorites">Favoritter i nærheden</string>
    <string name="speak_poi">Interessepunkt (IP) i nærheden</string>
    <string name="flat_list_waypoints">Alle</string>
    <string name="index_tours">Ture</string>
    <string name="distance">Afstand</string>
    <string name="duration">Varighed</string>
    <string name="int_hour">t</string>
    <string name="record_plugin_name">Optag ture</string>
    <string name="record_plugin_description">"Udvidelsen aktiverer funktionalitet til at registrere og gemme spor ved at klikke på GPX optagelse modul på kortskærmen, eller også for automatisk at logge alle navigationsruter til en GPX-fil.\n\nOptagede spor kan deles med venner eller anvendes til OSM bidrag. Sportsfolk kan bruge indspillede spor at monitere træninger. Nogle grundlæggende spor analyse kan udføres direkte i OsmAnd, såsom omgangstider, gennemsnitshastighed mv, og spor kan selvfølgelig også senere analyseres i særlige 3. parts analyseværktøjer. "</string>
    <string name="rendering_attr_publicTransportMode_name">Bus-, trolleybus-, shuttlebusruter</string>
	<string name="save_track_to_gpx_globally">Log spor til GPX-fil</string>
	<string name="save_track_interval_globally">Logningsinterval</string>
	<string name="save_track_to_gpx_globally_descr">Generel positionsslogning til en GPX-fil kan slås til/fra med \'GPX optagelse\' på hovedskærmen</string>
	<string name="confirm_every_run">Spørg altid</string>
	<string name="save_global_track_interval_descr">Vælg logningsinterval for den almindelige sporregistrering (aktiveres via \'GPX optagelse\' på hovedskærmen)</string>
	<string name="save_global_track_interval">Generelt logningsinterval</string>
	<string name="traffic_warning_speed_limit">Hastighedsgrænse</string>
    <string name="traffic_warning_border_control">Grænsekontrol</string>
    <string name="traffic_warning_payment">Betalingsanlæg</string>
    <string name="traffic_warning_stop">Stopskilt</string>
    <string name="traffic_warning_calming">Trafikdæmpning</string>
    <string name="traffic_warning_speed_camera">Fartkamera</string>
    <string name="traffic_warning">Trafikadvarsel</string>
	<string name="local_index_description">Klik på et eksisterende element for at se flere detaljer, langt tryk for at deaktivere eller slette. Aktuelle data på enhed (%1$s ledig):</string>
	<string name="text_size_descr">Vælg tekststørrelsen på kortet.</string>
    <string name="text_size">Tekststørrelse</string>
    <string name="fav_point_dublicate">Favoritnavn dublet</string>
    <string name="fav_point_dublicate_message">Favoritnavn er ændret til %1$s for at undgå dubletter.</string>
    
    
    <string name="print_route">Udskriv rute</string>
    <string name="fav_point_emoticons_message">Favoritnavn er ændret til %1$s for at kunne gemme navnet med humørikoner til en fil.</string>
    <string name="speed_limit_exceed">Tolerance for hastighedsgrænse</string>
	<string name="speed_limit_exceed_message">Vælg hvor meget hastighedsgrænsen skal overskrides, for at få en stemmeadvarsel.</string>
	<string name="osmo_device_not_found">Enheden blev ikke fundet</string>
    <string name="osmo_no_connection_msg">OsMo tjenesten er ikke tilgængelig:\n- kontrollere forbindelsen;\n- kontrollere indstillingerne;\n- se på Twitter: https://twitter.com/OsMomobi</string>
    <string name="anonymous_user_hint">En anonym bruger kan ikke:\n- oprette grupper;\n- synkronisere grupper og enheder med serveren;\n- administrere grupper og enheder i et privat område.</string>
    <string name="anonymous_user">Anonym bruger</string>
    <string name="logged_as">Logget ind som %1$s</string>
	<string name="configure_map">Konfigurer kort</string>
    <string name="search_radius_proximity">I nærheden af</string>
    <string name="rendering_category_details">Detaljer</string>
    <string name="rendering_category_transport">Transport</string>
    <string name="rendering_category_others">Andre kortattributter</string>
    <string name="map_widget_appearance_rem">Øvrige elementer</string>
    <string name="map_widget_top">Statuslinjen</string>
	<string name="map_widget_right">Højre panel</string>
	<string name="map_widget_left">Venstre panel</string>
	<string name="tip_recent_changes_1_9_t">"Ændringer i 1.9:\n * Opdaterede kort stilarter med vejbelægning rendering, transport lag og vandreture symbolerne\n * Søg efter interessepunkter (IP) langs ruten\n * Marker vej som ufremkommelige pr. session\n * Nemmere at hentning og opdatering af kort\n * Få visuel og audio meddelelse ved at nærme til rutepunkt\n * Udskriv rejseplan og svinginformation\n * Understøttelse af vognbaner\n * Understøtter Android Wear\n * Masser UI ændringer\n * Separat zoom af tekststørrelsen på kortet\n * Specielt lydsignal i tilfælde af afvigelse fra ruten\n * OsMo login-funktionalitet\n * Fix Osmo version uforenelighed "</string>
    <string name="rendering_category_routes">Ruter</string>
    <string name="rendering_attr_trainLightrailRoutes_name">Togruter</string>
    <string name="rendering_attr_tramRoutes_name">Sporvognsruter</string>
    <string name="rendering_attr_shareTaxiRoutes_name">Delebilruter</string>
    <string name="rendering_attr_trolleybusRoutes_name">Trolleybusruter</string>
    <string name="rendering_attr_busRoutes_name">Busruter</string>
    <string name="rendering_attr_tramTrainRoutes_name">Tog- og sporvognsruter</string>
    
    <string name="impassable_road">Undgå veje…</string>
    <string name="rendering_category_hide">Skjul</string>
    <string name="wake_on_voice">Tænd for skærmen</string>
    <string name="wake_on_voice_descr">Tænd for skærmen (hvis slukket) ved navigationsinstruktioner</string>
    <string name="lock_screen_request_explanation">%1$s behøver denne tilladelse til at slukke for skærmen for strømbesparende funktion.</string>
    
	<string name="osmo_use_https_descr">Brug sikker forbindelse til server</string>
    <string name="osmo_use_https">Brug HTTPS</string>
	<string name="home_button">Start</string>
    <string name="search_for">Søg efter</string>
	
	<string name="coordinates">Koordinater</string>
	<string name="map_update">Der er %1$s opdateringer</string>
	<string name="error_avoid_specific_road">Ingen omfartsvej fundet</string>
    <string name="use_opengl_render">Brug OpenGL optegning</string>
    <string name="use_opengl_render_descr">Brug hardware accelereret OpenGL optegning (virker muligvis ikke på alle enheder)</string>
    <string name="everything_up_to_date">Alt er opdateret</string>
    <string name="no_internet_connection">Ikke muligt at hente, kontroller internetforbindelsen.</string>
    <string name="download_tab_downloads">Hent</string>
    <string name="download_tab_updates">Opdater</string>
    <string name="download_tab_local">Lokal</string>
	<string name="navigate_point_zone">Zone</string>
    <string name="navigate_point_northing">Nordlig</string>
    <string name="navigate_point_easting">Østlig</string>
    <string name="map_locale">Sprog på kort</string>
    <string name="rendering_attr_transportStops_name">Stoppesteder</string>
    <string name="dash_download_msg_none">Hent offline kort?</string>
    <string name="dash_download_msg">%1$s kort er hentet</string>
    <string name="dash_download_new_one">Hent nye kort</string>
    <string name="dash_download_manage">Administrer</string>
    <string name="voices">Stemmevejledning</string>
	<string name="rendering_attr_roadStyle_name">Vejformat</string>
    <string name="rendering_value_default_name">Standard</string>
    <string name="rendering_value_orange_name">Orange</string>
    <string name="rendering_value_germanRoadAtlas_name">Tysk vejkort</string>
    <string name="rendering_value_americanRoadAtlas_name">Amerikansk vejkort</string>
    <string name="routing_attr_no_new_routing_name">Ingen v1.9 routing regler</string>
    <string name="routing_attr_no_new_routing_description">Brug ikke routing regler indført i v1.9</string>
    <string name="traffic_warning_railways">Jernbaneoverskæring</string>
	<string name="traffic_warning_pedestrian">Fodgængerovergang</string>
	<string name="show_railway_warnings">Jernbaneoverskæringer</string>
	<string name="show_pedestrian_warnings">Fodgængerovergange</string>
    <string name="speak_pedestrian">Fodgængerovergange</string>
    
	<string name="save_track_to_gpx_globally_headline">Sporingslogning på efterspørgsel</string>
	<string name="navigation_over_track">Start navigation langs spor?</string>
	<string name="avoid_roads_msg">Generere en alternativ rute ved at vælge veje der skal undgås</string>
    <string name="recents">SENESTE</string>
	<string name="proxy_pref_title">Proxy</string>
    <string name="proxy_pref_descr">Opsæt en proxy til internetkommunikation</string>
    <string name="settings_privacy">Privatliv</string>
    <string name="enable_proxy_title">Aktiver HTTP proxy</string>
	<string name="enable_proxy_descr">Konfigurer HTTP-proxy for alle netværksanmodninger</string>
	<string name="proxy_host_title">Proxy vært</string>
	<string name="proxy_host_descr">Konfigurer proxy værtsnavn (f.eks. 127.0.0.1)</string>
	<string name="proxy_port_title">Proxy port</string>
	<string name="proxy_port_descr">Konfigurer proxy portnummer (f.eks. 8118)</string>
	<string name="rendering_attr_streetLighting_name">Gadebelysning</string>
    <string name="tracks">Spor</string>
    <string name="osm_editing_manage">Administrer</string>
    <string name="version_settings_descr">"Hent aktuelle  udviklingsversioner"</string>
    <string name="version_settings">Versioner</string>
    <string name="points">Punkter</string>
    <string name="gps_status">GPS status</string>
    <string name="parking_place">Parkeringsplads</string>
    <string name="remove_the_tag">FJERN MÆRKET</string>
<string name="plugin_description_title">Beskrivelse</string>
	
<string name="edit_group">Rediger gruppe</string>
    <string name="plugin_install_needs_network">Internetforbindelse behøves for at installere udvidelsen.</string>
	<string name="get_plugin">Hent</string>
<string name="plugin_ski_name">Skikort</string>
    <string name="plugin_nautical_name">Søkort</string>
    <string name="world_ski_missing">For at vise skikort, skal det særlige offline kort hentes</string>
    <string name="nautical_maps_missing">For at vise søkort, skal det særlige offline kort hentes</string>
	<string name="rendering_attr_pisteGrooming_name">Pistepreparering</string>
    <string name="free">"Tilgængelig %1$s "</string>
	<string name="device_memory">Lagerplads</string>
    <string name="rendering_attr_pisteRoutes_name">Pisteruter</string>
	<string name="roads_only">Kun veje</string>
    <string name="notes">Noter</string>
	<string name="online_map">Online kort</string>
	<string name="watch">Vis</string>
	<string name="share_note">Del note</string>
	
	<string name="plugin_touringview_name">Touring</string>
	<string name="plugin_nautical_descr">Aktivering ændrer kortformat til maritim, som viser alle sømærker og søkortsymboler.
		\n\nEt kort, der indeholder alle maritime symboler, kan hentes som \'Sømærker (på verdensplan)\'.
		\n\nVisningen kan altid nulstilles ved enten at deaktivere den igen her, eller ved at ændre \'Kortformat\' under \'Konfigurer kort\' som ønsket.
	</string>
	<string name="plugin_ski_descr">Aktivering ændrer kortformat til \'Vinter og ski\', som viser alle landskabstræk under vinterlige forhold.
		\n\nEt kort som viser alle skiløjper og langrendsruter, kan hentes som \'Skikort (på verdensplan)\'.
		\n\nVisningen kan altid nulstilles ved enten at deaktivere den igen her, eller ved at ændre \'Kortformat\' under \'Konfigurer kort\' som ønsket.
	</string>
	<string name="plugin_touringview_descr">Aktivering ændrer kortformat til \'Touring\', det er en særlig højdetaljevisning for rejsende og erhvervschauffører.
		\n\nVisning giver, på et givet kortzoom, den maksimale mængde rejseoplysninger til rådighed i kortdata (især veje, spor, stier, og orienteringsmærker). Det viser også tydeligt alle vejtyper utvetydigt med farvekoder, som er nyttigt, f.eks ved med kørsel store køretøjer.
		\n\nEt særligt kort er ikke nødvendigt, visningen er skabt ud fra standardkort.
		\n\nVisningen kan altid nulstilles ved enten at deaktivere den igen her, eller ved at ændre \'Kortformat\' under \'Konfigurer kort\' som ønsket.
	</string>
	<string name="location_on_map">Placering:\n Lat %1$s\n Long %2$s</string>
	<string name="days_behind">dage gammel</string>
	<string name="rename_failed">Fejl ved omdøbning.</string>
	<string name="back_to_map">Tilbage til kortet</string>
	<string name="showed_on_map">Vist på kortet</string>
	
	<string name="track_segments">Sporsegmenter</string>
	<string name="track_points">Sporpunkter</string>
	<string name="route_points">Rutepunkter</string>
	<string name="shared_string_release">Udgivet</string>
	<string name="shared_string_ellipsis">…</string>
	<string name="shared_string_ok">OK</string>
	<string name="shared_string_cancel">Annuller</string>
	<string name="shared_string_dismiss">Afvis</string>
	<string name="shared_string_yes">Ja</string>
	<string name="shared_string_no">Nej</string>
	<string name="shared_string_on">På</string>
	<string name="shared_string_off">Fra</string>
	<string name="shared_string_previous">Forrige</string>
	<string name="shared_string_next">Næste</string>
	<string name="shared_string_enable">Aktiver</string>
	<string name="shared_string_disable">Deaktiver</string>
	<string name="shared_string_enabled">Aktiveret</string>
	<string name="shared_string_disabled">Deaktiveret</string>
	<string name="shared_string_selected">Valgt</string>
	<string name="shared_string_selected_lowercase">valgt</string>
	<string name="shared_string_never">Aldrig</string>
	<string name="shared_string_none">Ingen</string>
	<string name="shared_string_and">og</string>
	<string name="shared_string_or">eller</string>
	<string name="shared_string_help">Hjælp</string>
	<string name="shared_string_settings">Indstillinger</string>
	<string name="shared_string_history">Historik</string>
	<string name="shared_string_select_on_map">Vælg på kort</string>
	<string name="shared_string_select_all">Vælg alt</string>
	<string name="shared_string_deselect">Fravælg</string>
	<string name="shared_string_deselect_all">Fravælg alt</string>
	<string name="shared_string_clear">Ryd</string>
	
	<string name="shared_string_save">Gem</string>
	<string name="shared_string_save_as_gpx">Gem som GPX-spor</string>
	<string name="shared_string_rename">Omdøb</string>
	<string name="shared_string_delete">Slet</string>
	<string name="shared_string_delete_all">Slet alt</string>
	<string name="shared_string_share">Del</string>
	<string name="shared_string_add">Tilføj</string>
	<string name="shared_string_apply">Anvend</string>
	<string name="shared_string_control_start">Start</string>
	<string name="shared_string_control_stop">Stop</string>
	<string name="shared_string_import">Importer</string>
	<string name="shared_string_export">Eksporter</string>
	<string name="shared_string_more">Mere…</string>
	<string name="shared_string_more_actions">Flere handlinger</string>
	<string name="shared_string_do_not_show_again">Vis ikke igen</string>
	<string name="shared_string_remember_my_choice">Husk valg</string>
	<string name="shared_string_refresh">Opdater</string>
	<string name="shared_string_download">Hent</string>
	<string name="shared_string_downloading">Henter</string>
	<string name="shared_string_download_successful">Hentet</string>
	<string name="shared_string_io_error">I/O fejl</string>
<<<<<<< HEAD
	<string name="shared_string_unexpected_error">En uventet fejl opstod</string>
	<string name="shared_string_action_template">"Handling {0}: "</string>
=======
	<string name="shared_string_unexpected_error">Der opstod uventet fejl</string>
	<string name="shared_string_action_template">"Handling {0}"</string>
>>>>>>> acd5bbec
	<string name="shared_string_close">Luk</string>
	<string name="shared_string_exit">Afslut</string>
	<string name="shared_string_show">Vis</string>
	<string name="shared_string_show_all">Vis alt</string>
	<string name="shared_string_show_on_map">Vis på kort</string>
	<string name="shared_string_map">Kort</string>
	<string name="shared_string_favorite">Favorit</string>
	<string name="shared_string_favorites">Favoritter</string>
	<string name="shared_string_add_to_favorites">Føj til Favoritter</string>
	
	<string name="shared_string_my_places">Mine steder</string>
	
	
	
	<string name="shared_string_audio">Audio</string>
	<string name="shared_string_video">Video</string>
	<string name="shared_string_photo">Foto</string>

	</resources><|MERGE_RESOLUTION|>--- conflicted
+++ resolved
@@ -1,9 +1,5 @@
-<<<<<<< HEAD
 <?xml version='1.0' encoding='utf-8'?>
 <resources><string name="srtm_paid_version_msg">Overvej at købe Højdekurve udvidelsen (\'Contour lines\') på Google Play for at støtte den videre udvikling.</string>
-=======
-<?xml version="1.0" encoding="utf-8" standalone="no"?><resources><string name="srtm_paid_version_msg">Overvej at købe Højdekurve udvidelsen (\'Contour lines\') på Google Play for at støtte den videre udvikling.</string>
->>>>>>> acd5bbec
     <string name="av_def_action_video">Optag video</string>
     <string name="av_def_action_audio">Optag audio</string>
     <string name="av_widget_action_descr">Vælg standard modulhandling</string>
@@ -359,15 +355,9 @@
 	
 	<string name="osmand_background_plugin_description">Viser indstillinger til at aktivere sporing og navigation i dvale (slukket skærm) tilstand via periodisk at vække GPS-enheden.</string>
 	<string name="osmand_accessibility_description">"Viser indstillinger til at aktivere særlige  tilgængelighedsfunktioner."</string>
-<<<<<<< HEAD
 	<string name="extra_settings">Avancerede indstillinger</string>
 	<string name="osmand_monitoring_description">Viser knappen og indstillinger som muliggør optagelse af dine ture til en lokal GPX-fil eller til en online webtjeneste.</string>
 	<string name="osmand_rastermaps_plugin_description">"Udvidelsen giver adgang til mange typer af online (såkaldte del eller raster) kort, fra foruddefinerede OpenStreetMap delkort (som Mapnik) til satellitbilleder og lag til særlig anvendelse som vejr-, klima- eller geologiskekort og relief lag osv.\n\nEnhver af disse kort kan enten bruges som det vigtigste (primær) kort, der skal vises på kortskærmen, eller som en over- eller underlejring til et andet basiskort (såsom OsmAnd offline kort). For at gøre underlejringskortet mere synlig, kan visse elementer af OsmAnd vektorkort nemt skjules via \'Konfigurer kort\' menuen som ønsket.
-=======
-	
-	
-	<string name="osmand_rastermaps_plugin_description">"Udvidelsen giver adgang til mange typer af online (såkaldte del eller raster) kort, fra foruddefinerede OpenStreetMap delkort (som Mapnik) til satellitbilleder og lag til særlig anvendelse som vejrkort, klimakort, geologiskekort, relief osv.\n\nEnhver af disse kort kan enten bruges som det vigtigste (primær) kort, der skal vises på kortskærmen, eller som en over- eller underlejring til et andet basiskort (såsom OsmAnd offline kort). For at gøre underlejringskortet mere synlig, kan visse elementer af OsmAnd vektorkort nemt skjules via \'Konfigurer kort\' menuen som ønsket.
->>>>>>> acd5bbec
 \n\nDelkort kan hentes direkte via online-kilder, eller kan fremstilles til offline brug (og manuelt kopieres til OsmAnd datamappen) som en SQLite database. Kort kan fremstilles ved hjælp af en række 3. parts kortværktøjer. "</string>
 	
 	<string name="osmand_development_plugin_description">Viser indstillinger for udviklings- og fejlretningsfunktioner som rutesimulering eller optegningsydeevne indikation.</string>
@@ -1942,13 +1932,8 @@
 	<string name="shared_string_downloading">Henter</string>
 	<string name="shared_string_download_successful">Hentet</string>
 	<string name="shared_string_io_error">I/O fejl</string>
-<<<<<<< HEAD
 	<string name="shared_string_unexpected_error">En uventet fejl opstod</string>
 	<string name="shared_string_action_template">"Handling {0}: "</string>
-=======
-	<string name="shared_string_unexpected_error">Der opstod uventet fejl</string>
-	<string name="shared_string_action_template">"Handling {0}"</string>
->>>>>>> acd5bbec
 	<string name="shared_string_close">Luk</string>
 	<string name="shared_string_exit">Afslut</string>
 	<string name="shared_string_show">Vis</string>
