<?xml version="1.0" encoding="utf-8" standalone="no"?>
<resources>
    <string name="srtm_paid_version_msg">Overvej at købe Højdekurve udvidelsen (\'Contour lines\') på Google Play for at støtte den videre udvikling.</string>
    <string name="av_def_action_video">Optag video</string>
    <string name="av_def_action_audio">Optag audio</string>
    <string name="av_widget_action_descr">Vælg standard modulhandling</string>
    <string name="av_widget_action">Standard modulhandling</string>
    <string name="av_video_format_descr">Vælg videoformat</string>
    <string name="av_use_external_recorder_descr">Brug systemoptager for video</string>
    <string name="av_use_external_recorder">Indbygget optager</string>
    <string name="av_settings_descr">Konfigurer audio- og videoindstillinger</string>
    <string name="av_settings">Indstillinger for audio og video </string>
    <string name="recording_error">Fejl opstod under optagelse </string>
    <string name="recording_camera_not_available">Kameraet er ikke tilgængeligt</string>
    <string name="recording_is_recorded">Audio/video optages. For at stoppe tryk på AV modulet.</string>
    <string name="recording_playing">Den valgte optagelsen bliver afspillet.
\n%1$s</string>
    <string name="recording_open_external_player">Åbn ekstern afspiller</string>
    <string name="recording_delete_confirm">Skal optagelsen slettes?</string>

    <string name="recording_unavailable">ikke tilgængelig</string>
    <string name="recording_context_menu_arecord">Optag lydnote</string>
    <string name="srtm_paid_version_title">Højdekurver</string>
    <string name="recording_context_menu_vrecord">Optag videonote</string>
    <string name="layer_recordings">Optagelser</string>
    <string name="recording_can_not_be_played">Optagelse kan ikke afspilles</string>
    <string name="recording_context_menu_delete">Slet optagelse</string>
    <string name="recording_context_menu_play">Afspil</string>
    <string name="recording_description">Optagelse %1$s %3$s %2$s</string>
    <string name="recording_default_name">Optager</string>
    <string name="map_widget_av_notes">Audio-/videonoter</string>
    <string name="osmand_srtm_short_description_80_chars">OsmAnd udvidelse for offline højdekurver</string>
    <string name="osmand_srtm_long_description_1000_chars">"Udvidelsen giver både en højdekurver overlejring og et relieflag, der vises ovenpå OsmAnds standard kort. Funktionaliteten er meget værdsat af sportsfolk, vandrere, og enhver interesseret i en relief struktur af landskabet.
\n\nDe globale data (mellem 70 grader nord og 70 grader syd) er baseret på målinger af SRTM (Shuttle Radar Topografi Mission) og ASTER (Advanced Spaceborne Thermal Emission and Reflection Radiometer), et billeddannende instrument ombord på Terra satellitten, flagskibet i NASAs Earth Observering system. ASTER er et samarbejde mellem NASA, Japans Ministry of Economy, Trade and Industry  (METI), og Japan Space Systems (J-spacesystems). "</string>
    <string name="map_widget_distancemeasurement">Afstandsmåling</string>
    <string name="audionotes_location_not_defined">Placering der skal tilknyttes til noten er ikke defineret endnu. \'Brug placering ...\' for at tildele en note til den angivne placering</string>

    <string name="map_widget_audionotes">Audionoter</string>
    <string name="audionotes_plugin_description">Audio-/videonoter udvidelse giver funktionalitet til at tage audio-/foto-/videonoter under en tur, enten ved hjælp en knap på skærmen, eller direkte fra kontekstmenuen for en position på kortet.</string>
    <string name="audionotes_plugin_name">Audio-/videonoter</string>
    <string name="index_srtm_parts">dele</string>
    <string name="index_srtm_ele">Højdekurver</string>
    <string name="srtm_plugin_description">"Udvidelsen giver både en højdekurver overlejring og et relieflag, der vises ovenpå OsmAnds standard kort. Funktionaliteten er meget værdsat af sportsfolk, vandrere, og enhver interesseret i en relief struktur af landskabet.
\n\nDe globale data (mellem 70 grader nord og 70 grader syd) er baseret på målinger af SRTM (Shuttle Radar Topografi Mission) og ASTER (Advanced Spaceborne Thermal Emission and Reflection Radiometer), et billeddannende instrument ombord på Terra satellitten, flagskibet i NASAs Earth Observering system. ASTER er et samarbejde mellem NASA, Japans Ministry of Economy, Trade and Industry  (METI), og Japan Space Systems (J-spacesystems). "</string>
    <string name="srtm_plugin_name">Højdekurver</string>
    <string name="download_select_map_types">Andre kort</string>
    <string name="download_roads_only_item">Kun veje</string>
    <string name="download_srtm_maps">Højdekurver</string>
    <string name="download_regular_maps">Standard kort</string>
    <string name="download_roads_only_maps">Kort kun med veje</string>

    <string name="rendering_attr_noAdminboundaries_name">Skjul grænser</string>

    <string name="intermediate_points_change_order">Ændre rækkefølge</string>
    <string name="av_video_format">Videoformat</string>
    <string name="rendering_attr_noAdminboundaries_description">Undertryk visning af regionale grænser (admin niveau 5-9)</string>


    <string name="map_widget_max_speed">Hastighedsgrænse</string>
    <string name="route_descr_current_location">Aktuel position</string>


    <string name="no_buildings_found">Ingen bygninger fundet.</string>
    <string name="incremental_search_city">Søg efter by trinvist</string>
    <string name="search_villages_and_postcodes">Søg flere landsbyer/postnummer</string>
    <string name="dropbox_plugin_description">Dropbox udvidelse gør det muligt at synkronisere spor og audio-/videonoter med en dropbox-konto.</string>
    <string name="rendering_attr_showRoadMaps_description">Vælg, hvornår der skal vises kort kun med veje:</string>
    <string name="rendering_attr_showRoadMaps_name">Kort kun med veje</string>
    <string name="safe_mode_description">Kør program i fejlsikret tilstand (for langsommere Android i stedet for oprindelige kode).</string>
    <string name="safe_mode">Fejlsikret tilstand</string>
    <string name="native_library_not_running">Programmet kører i fejlsikret tilstand (deaktiver i indstillinger).</string>
    <string name="background_service_is_enabled_question">OsmAnd kører stadig i baggrunden. Skal den også afbrydes?</string>

    <string name="close_changeset">Luk ændringspost</string>
    <string name="zxing_barcode_scanner_not_found">Stregkodescanner programmet ZXing er ikke installeret. Søg i Play butik?</string>
    <string name="rendering_attr_roadColors_description">Vælg et farveskema til veje:</string>
    <string name="rendering_attr_roadColors_name">Farveskema for veje</string>
    <string name="map_widget_show_destination_arrow">Vis destinationsretning</string>
    <string name="enable_plugin_monitoring_services">Aktiver Optag ture udvidelse for at bruge positionlogning tjenester (GPX-logning, online sporing)</string>
    <string name="non_optimal_route_calculation">Beregn en muligvis ikke-optimal rute over lange afstande</string>
    <string name="gps_not_available">Aktiver GPS i indstillinger</string>
    <string name="map_widget_monitoring_services">Logningstjenester</string>
    <string name="no_route">Ingen rute</string>
    <string name="delete_target_point">Fjern rutepunkt</string>
    <string name="context_menu_item_last_intermediate_point">Tilføj som sidste rutepunkt</string>
    <string name="context_menu_item_first_intermediate_point">Tilføj som første rutepunkt</string>
    <string name="add_as_last_destination_point">Tilføj som sidste rutepunkt</string>
    <string name="add_as_first_destination_point">Tilføj som første rutepunkt</string>
    <string name="replace_destination_point">Udskift destinationspunktet</string>
    <string name="new_destination_point_dialog">Destinationen er allerede sat.</string>
    <string name="local_indexes_cat_av">Audio-/Videodata</string>
    <string name="stop_routing_confirm">Stop navigationen?</string>
    <string name="clear_dest_confirm">Slet destination (og rutepunkter)?</string>
    <string name="precise_routing_mode_descr">Aktiver for at beregne præcise ruter uden fejl. Stadig begrænset af afstand og langsom.</string>
    <string name="precise_routing_mode">Nøjagtig ruteplanlægning (alfa)</string>
    <string name="recording_context_menu_show">Vis</string>
    <string name="recording_photo_description">Foto %1$s %2$s</string>
    <string name="av_def_action_picture">Tag et foto</string>
    <string name="recording_context_menu_precord">Tag et foto</string>
    <string name="target_point">Rutepunkt %1$s</string>
    <string name="intermediate_point_too_far">Rutepunkt %1$s er for langt fra nærmeste vej.</string>
    <string name="arrived_at_intermediate_point">Ankommet til rutepunktet</string>
    <string name="context_menu_item_intermediate_point">Tilføj som rutepunkt</string>
    <string name="ending_point_too_far">Slutpunktet er for langt fra nærmeste vej.</string>
    <string name="add_tag">Tilføj mærke</string>
    <string name="btn_advanced_mode">Avanceret tilstand…</string>
    <string name="poi_filter_parking">Parkering</string>
    <string name="poi_filter_emergency">Nødsituation</string>
    <string name="poi_filter_public_transport">Kollektivtrafik</string>
    <string name="poi_filter_entertainment">Underholdning</string>
    <string name="poi_filter_accomodation">Overnatning</string>
    <string name="poi_filter_restaurants">Restaurant</string>
    <string name="poi_filter_sightseeing">Seværdigheder</string>
    <string name="poi_filter_car_aid">Bilhjælp</string>
    <string name="poi_filter_food_shop">Fødevarebutik</string>
    <string name="poi_filter_for_tourists">For turister</string>
    <string name="poi_filter_fuel">Brændstof</string>
    <string name="show_warnings_title">Vis alarmer…</string>
    <string name="show_warnings_descr">Konfigurer trafikadvarsler (hastighedsgrænser, tvungne stop, vejbump), fartkameraadvarsler og vognbane oplysninger</string>
    <string name="use_compass_navigation_descr">Brug kompasset, når ingen retning er registret</string>
    <string name="use_compass_navigation">Kompas</string>
    <string name="avoid_motorway">Undgå motorveje</string>
    <string name="auto_zoom_map_descr">Auto-zoom kort efter hastighed (mens kort er synkroniseret med aktuel position)</string>
    <string name="auto_zoom_map">Automatisk kortzoom</string>
    <string name="access_arrival_time">Ankomsttid</string>
    <string name="item_checked">Valgt</string>
    <string name="item_unchecked">Fravalgt</string>
    <string name="prefer_motorways">Foretræk motorveje</string>
    <string name="prefer_in_routing_title">Foretræk…</string>
    <string name="prefer_in_routing_descr">Foretræk motorveje</string>

    <string name="max_speed_none">Ingen</string>
    <string name="index_name_openmaps">OpenMaps EU</string>

    <string name="dropbox_plugin_name">Dropbox udvidelse</string>
    <string name="av_def_action_choose">Vælg ved forespørgsel</string>
    <string name="av_use_external_camera_descr">Brug systemprogram til foto</string>
    <string name="av_use_external_camera">Brug kamera</string>

    <string name="monitoring_control_start">GPX</string>
    <string name="route_descr_lat_lon">Lat %1$.3f, Long %2$.3f</string>
    <string name="intermediate_point">Rutepunkt %1$s</string>
    <string name="snap_to_road_descr">Hold position til vejen under navigation</string>
    <string name="snap_to_road">Fastgør til vejen</string>
    <string name="osmand_short_description_80_chars">Globale mobilkort &amp; navigation til offline og online OSM kort</string>
    <string name="osmand_plus_short_description_80_chars">Global mobilkort for visning &amp; navigation til offline og online OSM kort</string>

    <string name="filterpoi_activity">Opret interessepunkt-filter</string>
    <string name="recalculate_route_to_your_location">Transportform:</string>
    <string name="select_navigation_mode">Vælg transportform</string>
	
	<string name="day_night_info_description">Solopgang: %1$s
\nSolnedgang: %2$s</string>
    <string name="day_night_info">Dag/nat information</string>
    <string name="map_widget_day_night">Dag-/natkort</string>
    <string name="map_widget_vector_attributes">Optegningsattributter</string>
    <string name="map_widget_renderer">Kortformat</string>


    <string name="layer_map_appearance">Konfigurer skærm</string>
    <string name="show_lanes">Vognbaner</string>
    <string name="avoid_unpaved">Undgå grusveje</string>
    <string name="avoid_ferries">Undgå færger</string>
    <string name="avoid_in_routing_title">Undgå…</string>
    <string name="avoid_in_routing_descr">Undgå betalingsveje, grusveje, færger</string>
    <string name="map_widget_fluorescent">Fluorescerende ruter</string>
    <string name="map_widget_show_ruler">Målestok</string>

    <string name="map_widget_view_direction">Synsretning</string>
    <string name="map_widget_transparent">Gennemsigtig layout</string>


    <string name="bg_service_sleep_mode_off">Kør\ni baggrunden</string>
	<string name="bg_service_sleep_mode_on">Stop
\nkørsel i baggrunden</string>
    <string name="gps_wakeup_interval">GPS vågn-op interval: %s</string>
    <string name="int_continuosly">Vedvarende</string>
    <string name="screen_is_locked">Tryk på låseikonet for at låse skærmen op</string>
    <string name="map_widget_top_text">Gadenavn</string>
    <string name="map_widget_config">Konfigurer skærm</string>

    <string name="map_widget_back_to_loc">Hvor er jeg</string>
    <string name="map_widget_lock_screen">Lås skærm</string>
    <string name="map_widget_compass">Kompas</string>


    <string name="download_hillshade_maps">Reliefskygger</string>


    <string name="map_widget_reset">Nulstil til standard</string>


    <string name="map_widget_parking">Parkering</string>
    <string name="map_widget_monitoring">GPX logning</string>
    <string name="map_widget_speed">Hastighed</string>
    <string name="map_widget_distance">Destination</string>
    <string name="map_widget_altitude">Højde</string>
    <string name="map_widget_time">Resterende tid</string>
    <string name="map_widget_next_turn">Næste sving</string>
    <string name="map_widget_next_turn_small">Næste sving (lille)</string>
    <string name="map_widget_next_next_turn">Svinget efter næste</string>
    <string name="map_widget_mini_route">Mini rutekort</string>
    <string name="bg_service_screen_lock">Lås skærm</string>
    <string name="bg_service_screen_unlock">Lås skærmen op</string>
    <string name="bg_service_screen_lock_toast">Skærmen er låst</string>
    <string name="bg_service_interval">Indstil opvågningsinterval:</string>
    <string name="show_cameras">Fartkameraer</string>

    <string name="avoid_toll_roads">Undgå betalingsveje</string>
    <string name="continue_follow_previous_route_auto">Forrige navigation var ufærdig. Fortsæt den? (%1$s sekunder)</string>
    <string name="route_updated_loc_found">Ruten beregnes, når position er fundet</string>
    <string name="osmand_parking_hours">Timer</string>
    <string name="osmand_parking_minutes">Minutter</string>
    <string name="osmand_parking_position_description_add_time">Bilen blev parkeret kl.</string>

    <string name="select_animate_speedup">Vælg hastighed for rutesimulering</string>
    <string name="global_app_allocated_memory_descr">Tildelt hukommelse %1$s MB (Android grænse %2$s MB, Dalvik %3$s MB).</string>
    <string name="global_app_allocated_memory">Tildelt hukommelse</string>
    <string name="native_app_allocated_memory_descr">Samlet indbygget hukommelse tildeles af app %1$s MB (Dalvik %2$s MB, andre %3$s MB). \nProportional hukommelse %4$s MB (Android grænse %5$s MB, Dalvik %6$s MB).</string>
    <string name="native_app_allocated_memory">Total indbygget hukommelse</string>

    <string name="starting_point_too_far">Udgangspunktet er for langt fra nærmeste vej.</string>
    <string name="shared_location">Delt placering</string>
    <string name="osmand_parking_event">Hent bilen fra parkering</string>
    <string name="osmand_parking_warning">Advarsel</string>
    <string name="osmand_parking_warning_text">Påmindelse om at afhente bil blev tidligere tilføjet til kalender. Den forblive der, indtil den slettes manuelt.</string>
    <string name="osmand_parking_time_limit_title">Indstil tidsgrænsen for parkering</string>
    <string name="osmand_parking_delete_confirm">Skal placeringen af den parkerede bil slettes?</string>
    <string name="osmand_parking_delete">Slet P-plads markør</string>
    <string name="osmand_parking_choose_type">Vælg parkeringstype</string>
    <string name="osmand_parking_lim_text">Tidsbegrænset</string>
    <string name="osmand_parking_no_lim_text">Tidsubegrænset</string>
    <string name="osmand_parking_add_event">Tilføj en meddelelse til kalender</string>
    <string name="osmand_parking_time_limit">Tidsbegrænset parkering</string>
    <string name="osmand_parking_time_no_limit">Tidsubegrænset parkering</string>
    <string name="osmand_parking_position_description">Den parkerede bils position. %1$s</string>
    <string name="osmand_parking_position_description_add">Afhent bilen:</string>
    <string name="osmand_parking_am">AM</string>
    <string name="osmand_parking_position_name">Parkeringssted</string>
    <string name="osmand_parking_plugin_description">Parkeringsplads udvidelsen kan huske hvor bilen er parkeret, og hvor meget parkeringstid der er tilbage (hvis der er en tidsfrist).\nBåde placering og tid er synlige på OsmAnd betjeningspanelet samt i modul på kortskærmen. En alarm kan tilføjes til Android kalenderen, som en påmindelse.</string>
    <string name="osmand_parking_plugin_name">Parkering</string>
    <string name="context_menu_item_add_parking_point">Marker som parkeringsplads</string>
    <string name="context_menu_item_delete_parking_point">Slet en parkeringsmarkør</string>
    <string name="gpxup_public">Offentligt</string>
    <string name="gpxup_identifiable">Identificerbar</string>
    <string name="gpxup_trackable">Sporbar</string>
    <string name="gpxup_private">Privat</string>
    <string name="asap">VEND</string>

    <string name="route_roundabout">Rundkørsel: tag afkørsel %1$d</string>
    <string name="route_kl">Hold til venstre og kør</string>
    <string name="route_kr">Hold til højre og kør</string>
    <string name="layer_hillshade">Relieflag</string>
    <string name="target_points">Rutepunkter</string>
    <string name="map_widget_intermediate_distance">Rutepunkt</string>
    <string name="osmand_play_title_30_chars">OsmAnd kort &amp; navigation</string>
    <string name="osmand_plus_play_title_30_chars">OsmAnd+ kort &amp; navigation</string>
    <string name="show_traffic_warnings">Trafikadvarsler</string>
    <string name="rendering_attr_noPolygons_description">Gør alle overflader på kortet transparent</string>
    <string name="rendering_attr_noPolygons_name">Skjul polygoner</string>
    <string name="rendering_attr_appMode_name">Optegningsmåde</string>
    <string name="rendering_attr_appMode_description">Optimer kort til</string>
    <string name="rendering_attr_contourLines_description">Vis fra zoom-niveau (kræver højdekurvedata):</string>
    <string name="rendering_attr_contourLines_name">Vis højdekurver</string>
    <string name="rendering_attr_hmRendered_description">Øg mængden af kortdetaljer, der vises</string>
    <string name="rendering_attr_hmRendered_name">Vis flere kortdetaljer</string>
    <string name="local_index_routing_data">Ruteplanlægningsdata</string>
    <string name="poi_search_desc">Søgning efter interessepunkt (IP)</string>
    <string name="address_search_desc">Adressesøgning</string>
    <string name="navpoint_search_desc">Koordinater</string>
    <string name="transport_search_desc">Kollektivtrafiksøgning</string>
    <string name="favourites_search_desc">Favoritsøgning</string>

    <string name="offline_navigation_not_available">OsmAnd offline navigation er midlertidig utilgængelig.</string>
    <string name="left_side_navigation">Venstrekørsel</string>
    <string name="left_side_navigation_descr">Vælg for lande med venstrekørsel</string>

    <string name="unknown_from_location">Startpunkt er endnu ikke fastlagt</string>
    <string name="unknown_location">Position endnu ikke kendt</string>
    <string name="modify_transparency">Ændre gennemsigtighed (0 - gennemsigtig, 255 - ugennemsigtig)</string>
    <string name="confirm_interrupt_download">Afbryd hentning af fil?</string>
    <string name="first_time_msg">Til mange af funktionerne i programmet skal der bruges nogle regionale offline data som kan hentes via \'Indstillinger\' → \'Administrer kortfiler\'. Bagefter kan man se kort, søge adresser, finde interessepunkter (IP) og kolllektivtrafik.</string>
    <string name="basemap_was_selected_to_download">Grundkort er nødvendige for korrekt programfunktion og blev automatisk valgt.</string>
    <string name="select_index_file_to_download">Fandt intet. Hvis man ikke kan finde sin region kan man lave den selv (se http://osmand.net).</string>
    <string name="local_indexes_cat_tile">Onlinekort og cachelagrede kortfliser</string>
    <string name="local_indexes_cat_map">Standardkort (vektor)</string>

    <string name="index_settings_descr">Hent og administrer offline kortfiler gemt på enheden</string>
    <string name="map_online_plugin_is_not_installed">Aktiver onlinekort udvidelsen for at vælge andre kortkilder</string>
    <string name="map_online_data">Onlinekort og kortfliser</string>
    <string name="map_online_data_descr">Brug onlinekort (hent og gem midlertidig kortfliser på SD-kort)</string>
    <string name="shared_string_online_maps">Onlinekort</string>
    <string name="online_map_settings_descr">Konfigurer online- eller cachelagrede kilder til kortfliser</string>


    <string name="osmand_background_plugin_description">"Viser indstillinger til at aktivere sporing og navigation i baggrunden (slukket skærm)  via periodisk at vække GPS-enheden."</string>
    <string name="osmand_accessibility_description">"Udvidelsen gør  tilgængelighedsfunktioner tilgængelige direkte i OsmAnd. Det letter fx. justering af tale for TTS stemmerne, konfiguration af styrekryds (D-pad) skærmnavigation ved hjælp af en styrekugle til zoomknappen, eller ved hjælp af tekst-til-tale tilbagemeldinger, og som at meddele positionen automatisk."</string>
	
	
	<string name="osmand_rastermaps_plugin_description">"Udvidelsen giver adgang til mange typer af online (såkaldte fliser eller raster) kort, fra foruddefinerede OpenStreetMap kortfliser (som Mapnik) til satellitbilleder og lag til særlig anvendelse som vejr-, klima- eller geologiskekort og relieflag osv.\n\nEnhver af disse kort kan enten bruges som det vigtigste (primær) kort, der skal vises på kortskærmen, eller som en over- eller underlejring til et andet basiskort (såsom OsmAnd standard offline kort). For at gøre underlejringskortet mere synlig, kan visse elementer af OsmAnd vektorkort nemt skjules via \'Konfigurer kort\' menuen som ønsket.
\n\nKortfliser kan hentes direkte via online-kilder, eller kan fremstilles til offline brug (og manuelt kopieres til OsmAnd datamappen) som en SQLite database. Kort kan fremstilles ved hjælp af en række 3. parts kortværktøjer. "</string>

    <string name="osmand_development_plugin_description">Viser indstillinger for udviklings- og fejlretningsfunktioner som rutesimulering eller optegningsydeevne indikation, eller stemmevejledning.\nIndstillinger er beregnet til udviklere og er ikke nødvendig for den almindelige bruger.</string>
    <string name="plugins_screen">Udvidelser</string>

    <string name="prefs_plugins_descr">Udvidelser aktiverer avancerede indstillinger og ekstra funktionalitet</string>
    <string name="prefs_plugins">Udvidelser</string>
    <string name="osm_editing_plugin_description">Udvidelsen giver OsmAnd mulighed for at lave OSM bidrag såsom at oprette eller ændre OSM interessepunkter (IP), åbne eller kommentere OSM fejl, og bidrage med optagede GPX-filer.\n\nOSM er et i fællesskab drevet, globalt offentligt domæne kortlægningsprojekt. For nærmere oplysninger henvises til http://openstreetmap.org. Aktiv deltagelse er værdsat, og bidragene kan ske direkte fra OsmAnd, hvis man angiver OSM legitimationsoplysninger.</string>
    <string name="vector_maps_may_display_faster_on_some_devices">Vektorkort vises sandsynligvis hurtigere. Fungerer muligvis ikke godt på nogle enheder.</string>
    <string name="play_commands_of_currently_selected_voice">Afspil kommandoer med den valgte stemme</string>
    <string name="debugging_and_development">OsmAnd udvikling</string>
    <string name="native_rendering">Indbygget optegning</string>
    <string name="test_voice_prompts">Test stemmemeddelelser</string>
    <string name="switch_to_raster_map_to_see">Ingen offline vektorkort til stede for denne placering. Hent et kort i \'Indstillinger\' → \'Administrer kortfiler\' eller skift til onlinekort (aktiver online kort udvidelsen først).</string>
    <string name="send_files_to_osm">Sende GPX-filer til OSM?</string>
    <string name="gpx_visibility_txt">Synlighed</string>
    <string name="gpx_description_txt">Beskrivelse</string>
    <string name="validate_gpx_upload_name_pwd">Angiv OSM brugernavn og kodeord til at sende GPX-filer.</string>
    <string name="support_new_features">Støt nye funktioner</string>
    <string name="support_new_features_descr">Doner for at få nye funktioner i programmet</string>
    <string name="show_ruler_level">Vis målestok</string>
    <string name="back_to_location">Tilbage til placering</string>

    <string name="accessibility_extensions_descr">Tilgængelighedsudvidelser for gamle Android versioner</string>
    <string name="accessibility_extensions">Tilgængelighedsudvidelser</string>
    <string name="accessibility_mode">Tilgængelighedstilstand</string>
    <string name="osmand_parking_pm">PM</string>
    <string name="default_buttons_support">Støt</string>
    <string name="info_button">Information</string>
    <string name="map_widget_gps_info">GPS-information</string>
    <string name="gpx_tags_txt">Mærker</string>
    <string name="accessibility_mode_descr">Slå tilgængeligheds funktionerne til</string>
    <string name="accessibility_default">Ifølge de globale systemindstillinger</string>
    <string name="backToMenu">Tilbage til menuen</string>
    <string name="zoomOut">Zoom ud</string>
    <string name="zoomIn">Zoom ind</string>
    <string name="zoomIs">Zoomniveau</string>
    <string name="north">nord</string>
    <string name="north_north_east">nord/nordøst</string>
    <string name="north_east">nordøst</string>
    <string name="east_north_east">øst/nordøst</string>
    <string name="east">øst</string>
    <string name="east_south_east">øst/sydøst</string>
    <string name="south_east">sydøst</string>
    <string name="south_south_east">syd/sydøst</string>
    <string name="south">syd</string>
    <string name="south_south_west">syd/sydvest</string>
    <string name="south_west">sydvest</string>
    <string name="west_south_west">vest/sydvest</string>
    <string name="west">vest</string>
    <string name="west_north_west">vest/nordvest</string>
    <string name="north_west">nordvest</string>
    <string name="north_north_west">nord/nordvest</string>
    <string name="front">fremad</string>
    <string name="front_right">fremad til højre</string>
    <string name="right">til højre</string>
    <string name="back_right">bagud til højre</string>
    <string name="back">bagud</string>
    <string name="back_left">bagud til venstre</string>
    <string name="left">til venstre</string>
    <string name="front_left">fremad til venstre</string>
    <string name="oclock">klokken</string>
    <string name="towards">mod</string>
    <string name="accuracy">Nøjagtighed</string>
    <string name="altitude">Højde</string>
    <string name="no_info">Ingen information</string>
    <string name="direction_style_sidewise">Sidelæns (8 sektorer)</string>
    <string name="direction_style_clockwise">Med uret (12 sektioner)</string>
    <string name="settings_direction_style">Retningsstil</string>
    <string name="settings_direction_style_descr">Vælg stil til at udtrykke relative retninger under bevægelse</string>
    <string name="auto_announce_on">Begynd autoannoncering</string>
    <string name="auto_announce_off">Stop autoannoncering</string>
    <string name="scroll_map_by_gestures_descr">Rul kort med fagter på den berøringsfølsomme skærm</string>
    <string name="scroll_map_by_gestures">Naturlig kortrulning</string>
    <string name="i_am_here">Jeg er her</string>
    <string name="zoom_by_trackball_descr">Skift kortzoom via vandrette trackball bevægelser</string>
    <string name="zoom_by_trackball">Brug trackball til zoom</string>
    <string name="use_short_object_names_descr">Brug korte objektnavne i touch udforskning tilstand</string>
    <string name="use_short_object_names">Objektnavne</string>
    <string name="accessibility_preferences_descr">Tilgængelighedsrelaterede indstillinger</string>
    <string name="shared_string_accessibility">Tilgængelighed</string>
    <string name="rendering_out_of_memory">Ikke nok proceshukommelse til at vise det valgte område</string>
    <string name="use_fluorescent_overlays">Fluorescerende overlejringer</string>
    <string name="use_fluorescent_overlays_descr">Brug fluorescerende farver til at vise spor og ruter</string>
    <string name="offline_edition">Offline redigering</string>
    <string name="offline_edition_descr">Brug altid offline redigering</string>
    <string name="update_poi_does_not_change_indexes">Interessepunkt ændringer lavet i programmet påvirker ikke hentede kort. Ændringer gemmes i lokal fil i stedet.</string>
    <string name="local_openstreetmap_uploading">Overfører …</string>
    <string name="local_openstreetmap_were_uploaded">{0} interessepunkt/noter blev overført</string>
    <string name="local_openstreetmap_uploadall">Send alt</string>

    <string name="local_openstreetmap_upload">Send ændringer til OSM</string>
    <string name="local_openstreetmap_delete">Slet ændringer</string>
    <string name="local_openstreetmap_descr_title">Asynkron OSM redigering:</string>
    <string name="local_openstreetmap_settings">Lokalt gemt OSM interessepunkter/noter</string>
    <string name="local_openstreetmap_settings_descr">Vis og administrer OSM interessepunkter/noter registreret i lokal database</string>


    <string name="live_monitoring_interval_descr">Indstil interval for onlinesporing</string>
    <string name="live_monitoring_interval">Interval for online sporing</string>
    <string name="live_monitoring_url_descr">Angiv webadressen med parametersyntaks: lat={0}, long={1}, tidspunkt={2}, hdop={3}, højde={4}, hastighed={5}, kurs={6}</string>
    <string name="live_monitoring_url">Webadresse for online sporing</string>
    <string name="gpx_monitoring_disabled_warn">Log spor med GPX modul eller via indstillinger \'Tur optagelse\'.</string>
    <string name="show_current_gpx_title">Vis aktuelt spor</string>
    <string name="free_version_message">Den gratis version af OsmAnd er begrænset til at hente %1$s kort og understøtter ikke offline Wikipedia artikler.</string>
    <string name="free_version_title">Gratis version</string>
    <string name="poi_context_menu_showdescription">Vis IP beskrivelse</string>
    <string name="index_name_north_america">Nordamerika</string>
    <string name="index_name_us">Nordamerika - USA</string>
    <string name="index_name_central_america">Mellemamerika</string>
    <string name="index_name_south_america">Sydamerika</string>
    <string name="index_name_europe">Europa</string>
    <string name="index_name_france">Europa - Frankrig</string>
    <string name="index_name_germany">Europa - Tyskland</string>
    <string name="index_name_russia">Rusland</string>
    <string name="index_name_africa">Afrika</string>
    <string name="index_name_asia">Asien</string>
    <string name="index_name_oceania">Australien og Oceanien</string>
    <string name="index_name_other">Verdens- og emnekort</string>
    <string name="index_name_wiki">Wikipedia interessepunkter på verdensplan</string>
    <string name="index_name_voice">Stemmemeddelelser (optaget, begrænset funktionalitet)</string>
    <string name="index_name_tts_voice">Stemmemeddelelser (TTS talegenerator, anbefalet)</string>
    <string name="amenity_type_user_defined">Brugerdefineret</string>
    <string name="fav_export_confirmation">Fil med tidligere eksporterede favoritter eksisterer allerede. Overskriv?</string>
    <string name="profile_settings">Profilspecifikke indstillinger</string>
    <string name="settings_preset">Standardprofil</string>
    <string name="settings_preset_descr">Kortvisnings- og navigationsindstillinger gemmes på hver profil. Indstil standardprofilen her.</string>
    <string name="routing_settings_descr">Indstillinger for navigation</string>
    <string name="global_settings">Globale indstillinger</string>
    <string name="index_settings">Administrer kortfiler</string>
    <string name="general_settings">Generelt</string>
    <string name="general_settings_descr">Konfigurer visning og generelle indstillinger</string>
    <string name="global_app_settings">Globale programindstillinger</string>
    <string name="user_name">OSM-brugernavn</string>
    <string name="user_name_descr">Nødvendige for ændringer i openstreetmap.org</string>
    <string name="user_password">OSM-kodeord</string>
    <string name="user_password_descr">Nødvendig for ændringer i openstreetmap.org</string>
    <string name="osmand_service">Kørsel i baggrunden</string>
    <string name="osmand_service_descr">OsmAnd kører i baggrunden, mens skærmen er slukket</string>


    <string name="navigate_point_format">Format</string>
    <string name="amenity_type_osmwiki">Wikipedia (offline)</string>
    <string name="routing_settings">Navigation</string>

    <string name="download_files_not_enough_space">Der er ikke ledig plads nok til at hente %1$s MB (Ledig: %2$s).</string>
    <string name="download_files_question_space">Ledig plads: {2} MB! Hent {0} filer ({1} MB)?</string>

    <string name="use_transparent_map_theme">Gennemsigtigt tema</string>
    <string name="native_library_not_supported">Indbygget bibliotek er ikke understøttet på enheden.</string>
    <string name="init_native_library">Initialisere indbygget bibliotek…</string>
    <string name="choose_auto_follow_route">Autocentrer kortvisning</string>
    <string name="choose_auto_follow_route_descr">Tid indtil kortvisning synkroniseres med aktuel position</string>
    <string name="auto_follow_route_never">Aldrig (tryk \'Start\' for at starte vejledning manuelt)</string>
    <string name="auto_follow_route_navigation">Autocentrer kun navigation</string>
    <string name="auto_follow_route_navigation_descr">Autocentrer kun kortvisning under navigation.</string>
    <string name="auto_follow_location_enabled">Autocentrer kort.</string>
    <string name="pref_vector_rendering">Specifikke indstillinger for vektoroptegning</string>
    <string name="pref_overlay">Over-/underlejring</string>
    <string name="pref_raster_map">Indstillinger for kortkilde</string>
    <string name="pref_vector_map">Indstillinger for vektorkort</string>
    <string name="delete_confirmation_msg">Slet %1$s?</string>
    <string name="city_type_suburb">Forstad</string>
    <string name="city_type_village">Landsby</string>

    <string name="animate_route_off">Stop simulering</string>
    <string name="animate_route">Start simulering</string>
    <string name="file_can_not_be_renamed">Filen kan ikke omdøbes.</string>
    <string name="file_with_name_already_exists">Der eksisterer allerede en fil med det navn.</string>
    <string name="gpx_navigation">GPX-rute</string>
    <string name="poi_query_by_name_matches_categories">Flere kategorier af interessepunkter fundet som matcher forespørgslen:</string>
    <string name="data_to_search_poi_not_available">Lokale data til at søge interessepunkter findes ikke.</string>
    <string name="poi_filter_by_name">Søg via navn</string>
    <string name="old_poi_file_should_be_deleted">Interessepunkt-datafilen \'%1$s\' er overflødig og kan slettes.</string>
    <string name="update_poi_file_not_found">Lokal fil til at vedligeholde interessepunkt ændringer blev ikke fundet og kunne ikke oprettes.</string>
    <string name="button_upgrade_osmandplus">Opgrader OsmAnd+</string>

    <string name="search_position_current_location_search">Søger position…</string>
    <string name="search_position_current_location_found">Position (fundet)</string>
    <string name="search_position_address">Adresse…</string>
    <string name="search_position_favorites">Favoritter…</string>
    <string name="search_position_undefined">Ikke defineret</string>

    <string name="search_position_current_location">Aktuel position…</string>
    <string name="search_position_map_view">Nuværende kortcenter</string>
    <string name="select_search_position">Udgangspunkt:</string>
    <string name="context_menu_item_search">Søg i nærheden</string>
    <string name="route_successfully_saved_at">Rute gemt som \'%1$s\'.</string>
    <string name="filename_input">Filnavn: </string>
    <string name="file_with_name_already_exist">Der eksisterer allerede en fil med samme navn.</string>

    <string name="local_index_upload_gpx_description">Send GPX-filer til OSM netværket. De vil blive brugt til at forbedre kort.</string>
    <string name="local_index_items_uploaded">%1$d af %2$d poster overført.</string>
    <string name="local_index_mi_upload_gpx">Send til OSM</string>
    <string name="show_more_map_detail">Vis flere kortdetaljer</string>
    <string name="favorite_home_category">Hjem</string>
    <string name="favorite_friends_category">Venner</string>
    <string name="favorite_places_category">Steder</string>
    <string name="shared_string_others">Andre</string>
    <string name="favourites_edit_dialog_name">Navn</string>
    <string name="favourites_edit_dialog_category">Kategori</string>
    <string name="shared_string_no_thanks">Nej tak</string>
    <string name="local_index_gpx_info_show">\n\nLangt tryk for valgmuligheder</string>
	
	<string name="osmand_long_description_1000_chars">" OsmAnd (OSM Automated Navigation Directions) OsmAnd er en open source navigation applikation med adgang til en lang række af globale OpenStreetMap (OSM) data. Alle kort data (vektor eller kortfliser) kan blive gemt på enhedens hukommelseskort til offline brug. OsmAnd tilbyder også offline og online rute funktionalitet inklusiv sving-efter-sving stemme vejledning. Nogle af kerne funktionerne: - Komplet offline funktionalitet (gemme hentede vektor eller kortfliser i enhedens lager) - Kompakt offline vektor kort for hele verden er tilgængelig - Kort for enkelte lande eller regioner kan hentes direkte i applikation - Overlejring af flere kort lag er muligt, som f.eks. GPX eller navigations spor, Interessepunkter (IP), favoritter, konturlinjer, Kollektivtrafik stoppesteder og flere kort med modificerebar gennemsigtighed - Offline søgning af adresser og steder interessepunkter (IP) - Offline ruteplanlægning for kortere distancer (eksperimenterende) - Bil, cykel og fodgænger tilstand med: - Valgfri automatisk dag/nat tilstandsskift - Valgfri automatisk zoom efter hastighed - Valgfri automatisk kort rotation efter kompas eller bevægelses retning - Valgfri vognbane assistent - Visning af hastighedsgrænser - Optagede og TTS (Tekst-til-stemme) stemmer Begrænsninger i den gratis version af OsmAnd: - Antallet af kort der kan hentes er begrænset - Ingen adgang Wikipedia offline interessepunkter OsmAnd bliver aktivt udviklet. Projektet og videre udvikling afhænger af økonomiske bidrag til at drive udviklingen og test af nye funktioner. Overvej at købe OsmAnd+, betale for en specifik ny funktion eller lave en generel donation på osmand.net.
\n\n OsmAnd (OSM automatiseret Navigation retninger) OsmAnd er et open source navigation program med adgang til en bred vifte af global OpenStreetMap (OSM) data. Alle kortdata (vektor eller flise maps) kan gemmes på kortet telefonens hukommelse til offline brug. OsmAnd tilbyder også offline og online routing funktioner herunder turn-by-turn stemmevejledning. Nogle af de centrale funktioner:-komplet offline funktionalitet (gemme hentede vektor eller flise kort oplagrede enhed) - kompakt offline vektor kort til hele verden tilgængelig - Download af land eller region kort direkte fra app - overlejring af flere kortlag muligt, GPX eller navigation sporene, interessepunkter, favoritter, højdekurver, offentlig transport stopper, ekstra kort med tilpasselig gennemsigtighed - Offline søgning efter adresser og steder (POIs) - Offline routing for korte afstande (eksperimentel) - bil, cykler og fodgængere tilstande med: - valgfri automatiske dag/nat visning skifter - valgfri hastighed-afhængige kort zoom - valgfri kortet justering efter kompas eller retningen af bevægelse - valgfri lane vejledning, hastighedsgrænse display, registreres og TTS stemmer begrænsninger af denne gratis version af OsmAnd: - antallet af kort downloads limited - ingen adgang til Wikipedia offline POI\'er OsmAnd er aktivt at blive udviklet og  projektet og dets yderligere fremskridt er afhængig af finansielle bidrag til at finansiere den nye funktionalitet til udvikling og testdriving. Overvej at købe OsmAnd +, eller finansiering specifikke nye funktioner eller at foretage en generel donation på osmand.net. "</string>
    <string name="osmand_extended_description_4000_chars">" OsmAnd (OSM Automated Navigation Directions) er en kort og navigation applikation med adgang til gratis høj kvalitets OpenStreetMap (OSM) kortdata over hele verden. Alle kortdata kan gemmes på enhedens hukommelseskort til brug offline. Via enhedens GPS, tilbyder OsmAnd navigation, med visuel og talevejledning til bil, cykel, og fodgænger. Alle de vigtigste funktioner arbejde både online og offline (ingen internet behov). Nogle af de vigtigste funktioner: Navigation - Virker online (hurtig) eller offline (ingen roamingtakster i udlandet) - Sving-for-sving stemmevejledning (indspillede og syntetiske stemmer) - Valgfri vognbaneskift, gadenavn display, og forventet af ankomst - Understøtter mellemliggende punkter på ruten - Automatisk omdirigering, når der afviges fra ruten - Søg efter steder efter adresse, efter type (f.eks.: restaurant, hotel, tankstation, museum), eller ved geografiske koordinater Kort visning - Vis position og retning på kortet - Eventuelt justere kortet i henhold til kompas eller retning af bevægelse - Gem de vigtigste steder som favoritter - Vis interessepunkter (IP) omkring dig - Kan vise specialiserede online kortfliser - Kan vise satellitvisning (fra Bing) - Kan vise forskellige overlejringer som rute/navigation GPX-spor og ekstra kort med konfigurerbar gennemsigtighed - Eventuelt få vist stednavne i engelsk, lokale eller fonetiske stavemåde Brug OpenStreetMap og Wikipedia Data: - Høj kvalitet information fra de bedste samarbejdsprojekter verden - Globale kort fra OpenStreetMap, til rådighed pr land eller region - Wikipedia IP\'er, fantastisk til sightseeing (ikke tilgængelig i gratis version) - Ubegrænset gratis hentning af kort, direkte fra app\'en (grænse på 16 kortfiler i gratis version) - Altid to-date kort (opdateres mindst en gang om måneden) - Kompakte offline vektor kort - Vælg mellem komplette kortdata og bare vejnet (Eksempel: Hele Japan er 700 MB eller 200 MB til kun vejnet) - Understøtter også online eller cachede kortfliser. Sikkerhedsfunktioner: - Valgfri automatiseret dag/nat visning - Valgfri hastighedgrænse visning, med påmindelse, hvis den overskrides - Valgfri hastighedsafhængig kort zoom - Del placering, så vennerne kan finde dig Fodgænger Features - Kortet indeholder fod, vandreture, og cykelstier, fantastisk til udendørs aktiviteter - Special rute og visningstilstande for cykel og fodgænger - Valgfri Kollektivtrafik stoppesteder (bus, sporvogn, tog), herunder linjenavne - Valgfri tur optagelse til lokal GPX-fil eller online-tjenesten - Valgfri hastighed og højde visning - Visning af højdekurver og bakkeskygger (via ekstra udvidelse) Bidrager direkte til OpenStreetMap - Rapportér kort bugs - Send GPX-spor til OSM direkte fra applikationen - Tilføj Interessepunkter (IP) og send dem direkte til OSM (eller senere hvis offline) - Valgfri tur optagelse også i baggrundstilstand (mens enheden er i dvaletilstand) OsmAnd er open source og bliver aktivt udviklet. Alle kan bidrage til anvendelsen ved at rapportere fejl, forbedre oversættelser eller programmere nye funktioner. Projektet er i en livlig tilstand af kontinuerlig forbedring af alle disse former for udvikling og brugerinteraktion. Projektets fremskridt er også baseret på finansielle bidrag til finansiering af udvikling, kodning, og afprøvning af nye funktionaliteter. Ved at købe OsmAnd+ er man med til at hjælpe programmet til at være endnu mere fantastisk! Det er også muligt at finansiere specifikke nye funktioner, eller at foretage en generel donation på osmand.net. Anslået kort dækning og kvalitet: - Vesteuropa: **** - Østeuropa: *** - Rusland: *** - Nordamerika: *** - Sydamerika: ** - Asien: ** - Japan &amp; Korea: *** - Mellemøsten: ** - Afrika: ** - Antarktis: * Liste over understøttede lande (dybest set world wide!): Afghanistan, Albanien, Algeriet, Andorra, Angola, Anguilla, Antigua og Barbuda, Argentina, Armenien, Aruba , Australien, Østrig, Azerbaijan, Bahamas, Bahrain, Bangladesh, Barbados, Belarus, Belgien, Belize, Benin, Bermuda, Bhutan, Bolivia, Bonaire, Bosnien-Hercegovina, Botswana, Brasilien, De Britiske Jomfruøer, Brunei, Bulgarien, Burkina Faso, Burundi, Cambodja, Cameroun, Canada, Kap Verde, Den Centralafrikanske Republik, Tchad, Chile, Kina, Colombia, Comorerne, Congo, Costa Rica, Elfenbenskysten, Kroatien, Cuba, Curaçao, Cypern, Tjekkiet, Danmark, Djibouti, Dominica, Dominikanske Republik, Ecuador, Egypten, El Salvador, Ækvatorial Guinea, Eritrea, Estland, Etiopien, Fiji, Finland, Frankrig, Fransk Guyana, Fransk Polynesien, Gabon, Gambia, Georgien, Tyskland, Ghana, Gibraltar, Grækenland, Grønland, Grenada, Guadeloupe , Guam, Guatemala, Guernsey, Guinea, Guinea-Bissau, Guyana, Haiti, Vatikanet, Honduras, Hong Kong, Ungarn, Island, Indien, Indonesien, Iran, Irak, Irland, Isle of Man, Israel, Italien, Jamaica, Japan, Jersey, Jordan, Kasakhstan, Kenya, Kiribati, Nordkorea og Sydkorea, Kuwait, Kirgisistan, Laos, Letland, Libanon, Lesotho, Liberia, Libyen, Liechtenstein, Litauen, Luxembourg, Macao, Makedonien, Madagaskar, Malawi, Malaysia, Maldiverne, Mali, Malta, Martinique, Mauretanien, Mauritius, Mayotte, Mexico, Mikronesien, Moldova, Monaco, Mongoliet, Montenegro, Montserrat, Marokko, Mozambique, Myanmar, Namibia, Nauru, Nepal, Holland, De Nederlandske Antiller, Ny Kaledonien, New Zealand, Nicaragua , Niger, Nigeria, Norge, Oman, Pakistan, Palau, Palæstina, Panama, Papua Ny Guinea, Paraguay, Peru, Filippinerne, Polen, Portugal, Puerto Rico, Qatar, Rumænien, Rusland, Rwanda, Saint Barthelemy, St. Helena, Saint Kitts og Nevis, Saint Lucia, Saint Martin, Saint Pierre og Miquelon, Saint Vincent og Grenadinerne, Samoa, San Marino, Saudi-Arabien, Senegal, Serbien, Seychellerne, Sierra Leone, Singapore, Slovakiet, Slovenien, Somalia, Sydafrika, Georgia, South Sudan, Spanien, Sri Lanka, Sudan, Surinam, Swaziland, Sverige, Schweiz, Syrien, Taiwan, Tadsjikistan, Tanzania, Thailand, Timor-Leste, Togo, Tokelau, Tonga, Trinidad og Tobago, Tunesien, Tyrkiet, Turkmenistan, Tuvalu, Uganda, Ukraine, Forenede Arabiske Emirater, Storbritannien (UK), USA (USA), Uruguay, Usbekistan, Vanuatu, Venezuela, Vietnam, Wallis-og Futuna, Western Sahara, Yemen, Zambia, Zimbabwe "</string>
    <string name="osmand_plus_long_description_1000_chars">" OsmAnd+ (OSM Automatisk Navigation og Rutevejledning) OsmAnd+ er en open source navigations applikation med adgang til en bred vifte af globale OpenStreetMap (OSM) data. Alle kortdata (vektor eller kortfliser) kan gemmes på enhedens hukommelseskort til offline brug. OsmAnd tilbyder også offline og online ruteplanlægning funktionalitet, herunder sving-for-sving stemmevejledning. OsmAnd+ er den betalte programversion, ved at købe den støtter man projektet, finansiere udviklingen af nye funktioner, og modtager de seneste opdateringer. Nogle af de centrale funktioner: - Komplet offline funktionalitet (gem hentede vektor eller kortfliser i enhedens hukommelsseskort) - Kompakte offline vektorkort for hele verden tilgængelig - Ubegrænset hentning af lande- eller regionskort direkte fra applikationen - Offline Wikipedia funktioner (hent Wikipedia Interessepunkter (IP)), fantastisk til sightseeing - Overlejring af flere kortlag mulige, ligesom GPX eller navigation spor, seværdigheder, favoritter, højdekurver, kollektivtrafik stoppesteder, ekstra kort med brugerdefinerbar gennemsigtighed - Offline søgning efter adresser og steder interessepunkter (IP) - Offline ruteplanlægning til korte afstande (eksperimentel) - Bil, cykel, og fodgængere tilstand med: - valgfri automatisk dag/nat visning - valgfri hastighedsafhængig kort zoom - valgfri kort tilpasning i henhold til kompas eller bevægelsesretning - valgfri vognbaneskift, hastighedsgrænse visning, optaget eller TTS stemmer "</string>
    <string name="osmand_plus_extended_description_4000_chars">" OsmAnd (OSM Automatisk Navigation og Rutevejledning) er et kort og navigations program med adgang til gratis høj kvalitets OpenStreetMap (OSM) kortdata over hele verden. Alle kortdata kan gemmes på enhedens hukommelseskort til brug offline. Via enhedens GPS, tilbyder OsmAnd rutevejledning, med visuel og talevejledning til bil, cykel, og fodgænger. Alle de vigtigste funktioner arbejde både online og offline (intet internet behov). OsmAnd+ er den betalte programversion. Ved at købe det støttes projektet, finansierer udviklingen af nye funktioner, og modtager de seneste opdateringer. Test programmet, før det købes ved at installere den gratis version kaldet OsmAnd. Nogle af de vigtigste funktioner: Navigation - virker online (hurtig) eller offline (ingen roamingtakster i udlandet) - Sving-for-sving stemmevejledning (indspillede og syntetiske stemmer) - Valgfri vognbaneskift, gadenavn og forventet ankomst visning - Understøtter mellemliggende punkter på ruten - Automatisk omdirigering, når der afviges fra ruten - Søg efter steder efter adresse, efter type (f.eks.: restaurant, hotel, tankstation, museum), eller ved geografiske koordinater Kort Visning - Vis position og retning på kortet - Eventuelt justere kortet i henhold til kompas eller retning af bevægelse - Gem de vigtigste steder som favoritter - Vis interessepunkter (IP) omkring dig - Kan vise specialiserede online kortfliser - Kan vise satellitvisning (fra Bing) - Kan vise forskellige overlejringer som rute/navigation GPX-spor og ekstra kort med tilpasselig gennemsigtighed - Eventuelt få vist stednavne i engelsk, lokale eller fonetiske stavemåde Brug OpenStreetMap og Wikipedia Data: - Høj kvalitet information fra de bedste samarbejdsprojekter i verden - Globale kort fra OpenStreetMap, er til rådighed pr land eller region - Wikipedia Interessepunkter (IP), fantastisk til sightseeing - Ubegrænset gratis hentning af kort direkte fra applikationen - Altid opdaterede kort (opdateres mindst en gang om måneden) - Kompakte offline vektorkort - Vælg mellem komplette kortdata og bare vejnet (Eksempel: Hele Japan er 700 MB men vejnettet er kun 200 MB) - Understøtter også online eller cachede kortfliser. Sikkerhedsfunktioner - Valgfri automatiseret dag/nat visning - Valgfri hastighedsgrænse visning, med påmindelse, hvis den overskrides - Valgfri hastighedsafhængig kort zoom - Del placering, så vennerne kan finde dig Cykel og fodgænger Funktioner: - Kortene omfatter fod, vandreture, og cykelstier, fantastisk til udendørs aktiviteter - Special rute og visningstilstande for cykel-og gangstier - Valgfri kollektivtrafik stoppesteder (bus, sporvogn, tog), herunder linjenavne - Valgfri tur optagelse til lokal GPX-fil eller en online-tjeneste - Valgfri hastighed og højde visning - Visning af højdekurver og relief (via ekstra udvidelse) Bidrager direkte til OpenStreetMap - Rapporter kort fejl - Send GPX-spor til OSM direkte fra applikationen - Tilføj Interessepunkter (IP) og send dem direkte til OSM (eller senere, hvis offline) - Valgfri tur optagelse også i baggrundstilstand (mens enheden er i dvale tilstand) OsmAnd er open source og bliver aktivt udviklet. Alle kan bidrage til anvendelsen ved at rapportere fejl, forbedre oversættelser eller udvikling af nye funktioner. Projektet er i en livlig tilstand af kontinuerlig forbedring af alle disse former for bygherren og brugerinteraktion. Projektets fremskridt er også baseret på finansielle bidrag til finansiering af udvikling, kodning, og afprøvning af ny funktionalitet. Ved at købe OsmAnd+ hjælper man programmet til at være endnu mere fantastisk! Det er også muligt at finansiere specifikke nye funktioner, eller at foretage en generel donation på osmand.net. Anslået kort dækning og kvalitet: - Vesteuropa: **** - Østeuropa: *** - Rusland: *** - Nordamerika: *** - Sydamerika: ** - Asien: ** - Japan &amp; Korea: *** - Mellemøsten: ** - Afrika: ** - Antarktis: * Liste over understøttede lande (dybest set world wide!): Afghanistan, Albanien, Algeriet, Andorra, Angola, Anguilla, Antigua og Barbuda, Argentina, Armenien, Aruba , Australien, Østrig, Azerbaijan, Bahamas, Bahrain, Bangladesh, Barbados, Belarus, Belgien, Belize, Benin, Bermuda, Bhutan, Bolivia, Bonaire, Bosnien-Hercegovina, Botswana, Brasilien, De Britiske Jomfruøer, Brunei, Bulgarien, Burkina Faso, Burundi, Cambodja, Cameroun, Canada, Kap Verde, Den Centralafrikanske Republik, Tchad, Chile, Kina, Colombia, Comorerne, Congo, Costa Rica, Elfenbenskysten, Kroatien, Cuba, Curaçao, Cypern, Tjekkiet, Danmark, Djibouti, Dominica, Dominikanske Republik, Ecuador, Egypten, El Salvador, Ækvatorial Guinea, Eritrea, Estland, Etiopien, Fiji, Finland, Frankrig, Fransk Guyana, Fransk Polynesien, Gabon, Gambia, Georgien, Tyskland, Ghana, Gibraltar, Grækenland, Grønland, Grenada, Guadeloupe , Guam, Guatemala, Guernsey, Guinea, Guinea-Bissau, Guyana, Haiti, Vatikanet, Honduras, Hong Kong, Ungarn, Island, Indien, Indonesien, Iran, Irak, Irland, Isle of Man, Israel, Italien, Jamaica, Japan, Jersey, Jordan, Kasakhstan, Kenya, Kiribati, Nordkorea og Sydkorea, Kuwait, Kirgisistan, Laos, Letland, Libanon, Lesotho, Liberia, Libyen, Liechtenstein, Litauen, Luxembourg, Macao, Makedonien, Madagaskar, Malawi, Malaysia, Maldiverne, Mali, Malta, Martinique, Mauretanien, Mauritius, Mayotte, Mexico, Mikronesien, Moldova, Monaco, Mongoliet, Montenegro, Montserrat, Marokko, Mozambique, Myanmar, Namibia, Nauru, Nepal, Holland, De Nederlandske Antiller, Ny Kaledonien, New Zealand, Nicaragua , Niger, Nigeria, Norge, Oman, Pakistan, Palau, Palæstina, Panama, Papua Ny Guinea, Paraguay, Peru, Filippinerne, Polen, Portugal, Puerto Rico, Qatar, Rumænien, Rusland, Rwanda, Saint Barthelemy, St. Helena, Saint Kitts og Nevis, Saint Lucia, Saint Martin, Saint Pierre og Miquelon, Saint Vincent og Grenadinerne, Samoa, San Marino, Saudi-Arabien, Senegal, Serbien, Seychellerne, Sierra Leone, Singapore, Slovakiet, Slovenien, Somalia, Sydafrika, Georgia, South Sudan, Spanien, Sri Lanka, Sudan, Surinam, Swaziland, Sverige, Schweiz, Syrien, Taiwan, Tadsjikistan, Tanzania, Thailand, Timor-Leste, Togo, Tokelau, Tonga, Trinidad og Tobago, Tunesien, Tyrkiet, Turkmenistan, Tuvalu, Uganda, Ukraine, Forenede Arabiske Emirater, Storbritannien (UK), USA (USA), Uruguay, Usbekistan, Vanuatu, Venezuela, Vietnam, Wallis-og Futuna, Western Sahara, Yemen, Zambia, Zimbabwe "</string>


    <string name="city_type_hamlet">lille landsby</string>
    <string name="city_type_town">By</string>
    <string name="city_type_city">Stor by</string>

    <string name="map_version_changed_info">Serveren har kort-filer, der ikke er kompatible med den nuværende version af programmet. For at hente og bruge dem skal programmet opdateres til en nyere version.</string>

    <string name="show_more_map_detail_descr">Vis nogle vektor-kortdetaljer (f.eks. veje) allerede ved lavere zoom</string>
    <string name="favourites_delete_multiple_succesful">Favoritter er slettet.</string>
    <string name="favorite_delete_multiple">%1$d favoritter og %2$d favoritgrupper slettes. Forsæt?</string>
    <string name="basemap_missing">Verdensgrundkort (dækker hele verden ved lave zoomniveauer) mangler. Overvej at hente World_basemap_x.obf for et komplet kortmiljø.</string>
    <string name="vector_data_missing">Offline-data mangler på SD-kort. Overvej at hente for at kunne bruge kort offline.</string>


    <string name="local_index_installed">Lokal version</string>
    <string name="local_index_items_backuped">%1$d af %2$d emner deaktiveret.</string>
    <string name="local_index_items_deleted">%1$d af %2$d emner slettet.</string>
    <string name="local_index_items_restored">%1$d af %2$d emner aktiveret.</string>
    <string name="local_index_no_items_to_do">Ingen emner at %1$s</string>
    <string name="local_index_action_do">%1$s %2$s emner slettes. Fortsæt?</string>
    <string name="local_index_descr_title">Administrer kortfiler</string>
    <string name="local_index_mi_restore">Aktiver</string>
    <string name="local_index_mi_backup">Deaktiver</string>

    <string name="local_index_mi_reload">Genindlæs fra SD-kort</string>
    <string name="local_index_address_data">Adressedata</string>
    <string name="local_index_transport_data">Kollektivtrafikdata</string>
    <string name="local_index_map_data">Kortdata</string>
    <string name="local_indexes_cat_backup">Deaktiveret</string>
    <string name="local_indexes_cat_tts">Stemmemeddelelser (TTS)</string>
    <string name="local_indexes_cat_voice">Stemmemeddelelser (optaget)</string>
    <string name="local_indexes_cat_poi">Interessepunkt-data</string>
    <string name="ttsvoice">TTS stemme</string>
    <string name="search_offline_clear_search">Ny søgning</string>
    <string name="map_text_size_descr">Vælg tekststørrelse for navne på kortet</string>
    <string name="map_text_size">Tekststørrelse</string>
    <string name="trace_rendering">Optegningsfejlfinding</string>
    <string name="trace_rendering_descr">Vis optegningsydeevne</string>


    <string name="installing_new_resources">Udpakker nye data…</string>
    <string name="internet_connection_required_for_online_route">En online navigationstjeneste er valgt, men der er ingen tilgængelig internet forbindelse.</string>
    <string name="tts_language_not_supported_title">Sproget er ikke understøttet</string>
    <string name="tts_language_not_supported">Det valgte sprog er ikke understøttet af den installerede Android TTS (tekst-til-tale)-motor. Søg på Google Play efter en anden TTS-motor? Ellers vil standard TTS-sprog blive brugt.</string>
    <string name="tts_missing_language_data_title">Manglende data</string>
    <string name="tts_missing_language_data">Der er ikke installeret data for det valgte sprog. Gå til Google Play for at installere?</string>
    <string name="gpx_option_reverse_route">Omvend GPX-retning</string>
    <string name="gpx_option_destination_point">Brug aktuel destination</string>
    <string name="gpx_option_from_start_point">Passere langs hele sporet</string>
	<string name="switch_to_vector_map_to_see">Offline vektor-kort er tilgængelig for denne placering.
\n\nFor at anvende aktiver \'Menu\' → \'Konfigurer kort\' → \'Vælg kortkilde…\' → \'Offline vektor-kort\'.</string>
    <string name="choose_audio_stream">Stemmevejledning udgang</string>
    <string name="choose_audio_stream_descr">Vælg audiokanal til at afspille stemmevejledning (system afhængig)</string>
    <string name="voice_stream_voice_call">Stemmeopkald lyd</string>
    <string name="voice_stream_notification">Meddelelselyd</string>
    <string name="voice_stream_music">Medie-/musiklyd</string>
    <string name="warning_tile_layer_not_downloadable">Programmet kan ikke hente kortlaget %1$s, prøv at installere igen.</string>
    <string name="overlay_transparency_descr">Ændre gennemsigtighed for overlejring</string>
    <string name="overlay_transparency">Overlejrings-gennemsigtighed</string>
    <string name="map_transparency_descr">Ændre gennemsigtighed for basiskort</string>
    <string name="map_transparency">Gennemsigtighed for basiskort</string>
    <string name="layer_underlay">Underlejringskort…</string>
    <string name="map_underlay">Underlejringskort</string>
    <string name="map_underlay_descr">Vælg kort til underlejring</string>
    <string name="layer_overlay">Overlejringskort…</string>
    <string name="map_overlay">Overlejringskort</string>
    <string name="map_overlay_descr">Vælg kort til overlejring</string>
    <string name="tile_source_already_installed">Kort er allerede installeret, indstillinger bliver opdateret</string>
    <string name="select_tile_source_to_install">Vælg kort/kortfliser der skal installeres eller opdateres</string>
    <string name="internet_not_available">En internetforbindelse er nødvendig for handlingen, men er ikke tilgængelig</string>
    <string name="install_more">Installer flere…</string>
    <string name="level_to_switch_vector_raster_descr">Minimum zoomniveau for at bruge vektorkort</string>
    <string name="level_to_switch_vector_raster">Min. vektor zoomniveau</string>


    <string name="poi_filter_nominatim">Online Nominatim</string>
    <string name="local_index_poi_data">Interessepunkt-data</string>

    <string name="error_doing_search">Der skete en fejl under offline søgning</string>
    <string name="search_offline_geo_error">Kunne ikke fortolke geografisk hensigt \'%s\'</string>
    <string name="search_osm_offline">Søg geografisk placering</string>
    <string name="system_locale">System</string>
    <string name="preferred_locale_descr">Vælg sprog (genstart OsmAnd efter skift)</string>
    <string name="preferred_locale">Sprog</string>
    <string name="incomplete_locale">ufuldstændig</string>


    <string name="unit_of_length_descr">Ændre enheder for afstand og hastighed</string>
    <string name="unit_of_length">Måleenhed</string>
    <string name="si_mi_foots">Mil/fod</string>
    <string name="si_mi_yard">Mil/yards</string>
    <string name="si_km_m">Kilometer/meter</string>
    <string name="yard">yd</string>
    <string name="foot">fod</string>
    <string name="mile_per_hour">mph</string>
    <string name="mile">mil</string>
    <string name="send_location_way_choose_title">Del placering ved hjælp af</string>
	<string name="send_location_sms_pattern">Placering: %1$s
\n%2$s</string>
    <string name="send_location_email_pattern">For at se placering brug webadressen %1$s eller Android hensigts link %2$s</string>
    <string name="send_location">Send placering</string>
    <string name="context_menu_item_share_location">Del placering</string>
    <string name="add_waypoint_dialog_added">GPX-rutepunkt \'{0}\' blev korrekt tilføjet</string>
    <string name="add_waypoint_dialog_title">Tilføj rutepunkt til optaget GPX-spor</string>
    <string name="context_menu_item_add_waypoint">Tilføj GPX-rutepunkt</string>
    <string name="amenity_type_administrative">Administrativ</string>
    <string name="amenity_type_barrier">Forhindringer</string>
    <string name="amenity_type_education">Uddannelse</string>
    <string name="amenity_type_entertainment">Underholdning</string>
    <string name="amenity_type_finance">Finansiel</string>
    <string name="amenity_type_healthcare">Sundhed</string>
    <string name="amenity_type_historic">Historisk</string>
    <string name="amenity_type_leisure">Fritid</string>
    <string name="amenity_type_man_made">Menneskeskabt</string>
    <string name="amenity_type_military">Militær</string>
    <string name="amenity_type_natural">Natur</string>
    <string name="amenity_type_office">Kontor</string>
    <string name="amenity_type_other">Andet</string>
    <string name="amenity_type_shop">Butikker - Indkøb</string>
    <string name="amenity_type_sport">Sport</string>
    <string name="amenity_type_tourism">Turisme</string>
    <string name="amenity_type_transportation">Transport</string>
    <string name="indexing_address">Indekserer adresse…</string>
    <string name="indexing_map">Indekserer kort…</string>
    <string name="indexing_poi">Indekserer interessepunkt…</string>
    <string name="indexing_transport">Indekserer transport…</string>
    <string name="km">km</string>
    <string name="km_h">km/t</string>
    <string name="m">m</string>
    <string name="old_map_index_is_not_supported">Forældet kortdataformat \'{0}\' er ikke understøttet</string>
    <string name="poi_filter_closest_poi">Nærmeste interessepunkter</string>
    <string name="poi_filter_custom_filter">Brugerdefineret filter</string>
    <string name="poi_filter_namefinder">Online navne-søger</string>
    <string name="reading_cached_tiles">Læser cachelagrede kortfliser…</string>
    <string name="version_index_is_big_for_memory">Ikke nok hukommelse for indeks \'{0}\'</string>
    <string name="version_index_is_not_supported">Versionen af indeks \'{0}\' er ikke understøttet</string>
    <string name="use_osmand_routing_service">OsmAnd navigation &gt;20km</string>
    <string name="use_osmand_routing_service_descr">Brug af OsmAnd offline navigation gælder kun ruter &gt; 20 km (eksperimentel)</string>
    <string name="specified_dir_doesnt_exist">Kan ikke finde den angivne mappe.</string>
    <string name="application_dir">Datalagringsmappe</string>
    <string name="build_installed">Version {0} korrekt installeret ({1}).</string>
    <string name="downloading_build">Henter version…</string>
    <string name="install_selected_build">"Installer OsmAnd:  {0} - af {1} på {2} MB ?"</string>
    <string name="loading_builds_failed">Hentning af versionslisten for OsmAnd mislykkedes</string>
    <string name="loading_builds">Indlæser OsmAnd versioner…</string>
    <string name="select_build_to_install">Vælg en OsmAnd version til installation</string>
    <string name="contribution_activity">Installer version</string>
    <string name="gps_status_app_not_found">GPS-status applikation er ikke installeret. Søg på Play butik?</string>
    <string name="voice_is_not_available_title">Ingen stemmevejledning er valgt</string>
    <string name="daynight_mode_day">Dag</string>
    <string name="daynight_mode_night">Nat</string>
    <string name="daynight_mode_auto">Solopgang/-nedgang</string>
    <string name="daynight_mode_sensor">Lysføler</string>
    <string name="daynight_descr">Vælg regel for dag/nat skift</string>
    <string name="daynight">Dag-/nattilstand</string>
    <string name="download_files_question">Hent {0} filer ({1} MB)?</string>


    <string name="amenity_type_landuse">Arealanvendelse</string>
    <string name="amenity_type_sustenance">Mad og drikke</string>
    <string name="voice_is_not_available_msg">Stemmevejledning er ikke tilgængelig. Gå til \'Indstillinger\' → \'Generelt\' → \'Stemmevejledning\' og vælg eller hent en stemmevejledning.</string>
    <string name="items_were_selected">{0} enheder valgt</string>
    <string name="filter_existing_indexes">Hentet</string>
    <string name="fast_route_mode">Hurtigste rute</string>
    <string name="fast_route_mode_descr">Aktiver for at beregne den hurtigste rute. Deaktiver for at beregne korteste rute </string>
    <string name="tiles_to_download_estimated_size">Ved zoom {0} hent {1} kortfliser ({2} MB)</string>
    <string name="shared_string_download_map">Hent kort</string>
    <string name="select_max_zoom_preload_area">Vælg maksimal zoom der skal indlæses på forhånd</string>
    <string name="maps_could_not_be_downloaded">Kortet kunne ikke hentes</string>
    <string name="continuous_rendering">Kontinuerlig kortoptegning</string>
    <string name="continuous_rendering_descr">Vis kontinuerlig optegning i stedet for hele kortet på en gang</string>
    <string name="rendering_exception">Det skete en fejl under optegning af det valgte område</string>
    <string name="show_point_options">Brug placeringer …</string>
    <string name="renderer_load_sucess">Kortgenerator indlæst</string>
    <string name="renderer_load_exception">Der opstod en undtagelse: kortgeneratoren blev ikke indlæst</string>
    <string name="renderers">Vektor-optegning</string>
    <string name="renderers_descr">Vælg udseende på optegning</string>
    <string name="poi_context_menu_website">Vis hjemmeside (IP)</string>
    <string name="poi_context_menu_call">Vis telefon (IP)</string>
    <string name="website">Websted</string>
    <string name="phone">Telefon</string>
    <string name="download_type_to_filter">skriv for at filtrere</string>
    <string name="use_high_res_maps">Højopløseligt visning</string>
    <string name="use_high_res_maps_descr">Stræk (og slør) ikke kortfliser på skærme med stor opløsning</string>

    <string name="context_menu_item_search_transport">Søg kollektivtrafik</string>
    <string name="transport_searching_transport">Transportresultater (ingen destination):</string>
    <string name="transport_searching_route">Transportresultater ({0} til destination):</string>

    <string name="transport_search_again">Nulstil transportsøgning</string>

    <string name="voice">Optaget stemme</string>
    <string name="no_vector_map_loaded">Vektorkort blev ikke indlæst</string>
    <string name="map_route_by_gpx">Naviger med GPX</string>
    <string name="gpx_files_not_found">Ingen GPX-filer blev fundet i \'/tracks\' mappen</string>
    <string name="layer_gpx_layer">GPX-spor…</string>
    <string name="error_reading_gpx">Fejl under læsning af GPX-data</string>
    <string name="vector_data">Offline vektorkort</string>
    <string name="transport_context_menu">Søg efter transport ved stoppested</string>

    <string name="osb_bug_name">Fejl</string>
    <string name="poi_context_menu_modify">Ændre interessepunkt</string>
    <string name="poi_context_menu_delete">Slet interessepunkt</string>
    <string name="rotate_map_compass_opt">Efter kompas</string>
    <string name="rotate_map_bearing_opt">Efter bevægelsesretningen</string>
    <string name="rotate_map_none_opt">Ingen rotation (nord er op)</string>
    <string name="rotate_map_to_bearing_descr">Vælg justering af kortskærmen</string>
    <string name="rotate_map_to_bearing">Kortorientering</string>
    <string name="show_route">Rutedetaljer</string>
    <string name="fav_imported_sucessfully">Favoritter er importeret</string>
    <string name="fav_file_to_load_not_found">GPX-fil med favoritter er ikke fundet i {0}</string>
    <string name="fav_saved_sucessfully">Favoritter gemt i {0}</string>
    <string name="no_fav_to_save">Ingen favoritter at gemme</string>

    <string name="error_occurred_loading_gpx">Der skete en fejl under indlæsning af GPX</string>
    <string name="send_report">Send rapport</string>
    <string name="none_region_found">Ingen offline-data for regionen er fundet på SD-kortet. Hent regioner fra internettet.</string>
    <string name="poi_namefinder_query_empty">Indtast søgetekst for at finde interessepunkt</string>
    <string name="any_poi">Alle</string>
    <string name="layer_transport_route">Transportrute</string>
    <string name="thanks_yandex_traffic">Tak til Yandex for trafikinformation.</string>
    <string name="layer_yandex_traffic">Yandex trafik</string>
    <string name="layer_route">Rute</string>
    <string name="layer_osm_bugs">OSM noter (online)</string>
    <string name="layer_transport">Stoppesteder</string>
    <string name="layer_map">Vælg kortkilde…</string>
    <string name="menu_layers">Kortlag</string>
    <string name="context_menu_item_search_poi">Søg interessepunkt</string>

    <string name="use_trackball_descr">Brug trackball for at flytte kortet</string>
    <string name="use_trackball">Brug trackball</string>
    <string name="background_service_wait_int_descr">Indstil maksimal ventetid mellem hver positionssøgning i baggrunden</string>
    <string name="background_service_wait_int">Maks ventetid på låsning</string>

    <string name="where_am_i">Hvor er jeg?</string>
    <string name="network_provider">Netværk</string>
    <string name="int_seconds">sekunder</string>
    <string name="background_service_int_descr">Indstil vågn-op interval som anvendes ved kørsel i baggrunden</string>
    <string name="background_service_int">GPS vågn-op interval</string>
    <string name="background_service_provider_descr">Vælg placeringsudbyder som bruges af baggrundstjenesten</string>
    <string name="background_service_provider">Placeringsudbyder</string>
    <string name="background_router_service_descr">Kør OsmAnd i baggrunden for at spore positionen, mens skærmen er slukket</string>
    <string name="background_router_service">Kør OsmAnd i baggrunden</string>
    <string name="off_router_service_no_gps_available">Baggrund navigationstjenesten kræver en placeringsudbyder for kunne aktiveres.</string>
    <string name="hide_poi_filter">Skjul filter</string>
    <string name="show_poi_filter">Vis filter</string>
    <string name="menu_mute_off">Lyd er slået til</string>
    <string name="menu_mute_on">Lyd er slået fra</string>
    <string name="email">e-mail</string>

    <string name="edit_filter_delete_message">Filter {0} er slettet</string>
    <string name="edit_filter_create_message">Filter {0} er oprettet</string>
    <string name="edit_filter_delete_dialog_title">Slet det valgte filter?</string>
    <string name="edit_filter_save_as_menu_item">Gem som</string>

    <string name="filter_current_poiButton">Filter</string>
    <string name="poi_dialog_other_tags_message">Alle de øvrige mærker bevares</string>
    <string name="poi_dialog_comment">Kommentar</string>
    <string name="poi_dialog_opening_hours">Åben</string>
    <string name="poi_dialog_name">Navn</string>
    <string name="poi_error_io_error_template">I/O-fejl opstod under udførelsen af handling {0}.</string>
    <string name="poi_error_unexpected_template">Uventet fejl opstod under udførelsen af handling {0}.</string>
    <string name="poi_action_succeded_template">Handling {0} fuldført.</string>
    <string name="poi_action_change">ændre</string>
    <string name="poi_action_add">tilføj</string>
    <string name="poi_remove_success">Interessepunkt blev slettet</string>
    <string name="poi_remove_title">Slet interessepunkt</string>
    <string name="poi_create_title">Opret interessepunkt</string>
    <string name="poi_edit_title">Rediger interessepunkt</string>
    <string name="osb_comment_dialog_add_button">Tilføj kommentar</string>
    <string name="osb_comment_dialog_success">Kommentar blev tilføjet</string>
    <string name="osb_comment_dialog_message">Meddelelse</string>
    <string name="osb_comment_menu_item">Tilføj kommentar</string>
    <string name="favourites_remove_dialog_success">Favoritpunkt {0} blev slettet.</string>
    <string name="favourites_remove_dialog_msg">Fjern favoritpunkt \'%s\'?</string>
    <string name="favourites_context_menu_delete">Slet</string>
    <string name="favourites_context_menu_edit">Rediger</string>
    <string name="amenity_type_emergency">Nødsituation</string>
    <string name="layer_poi">Interessepunkt…</string>
    <string name="process_navigation_service">OsmAnd navigationstjeneste</string>
    <string name="gps_provider">GPS</string>
    <string name="int_min">min.</string>
    <string name="search_poi_filter">Filter</string>
	
	<string name="sd_unmounted">SD-kort er ikke tilgængelig.
\nKort kan ikke vises.</string>
	<string name="sd_mounted_ro">SD-kortet er skrivebeskyttet.
\nKun det forudindlæste kort kan vises og nye kort kan ikke hente fra internettet.</string>
    <string name="unzipping_file">Udpakker fil…</string>
    <string name="route_tr">Drej til højre og kør</string>
    <string name="route_tshr">Drej skarpt til højre og kør</string>
    <string name="route_tslr">Drej en smule til højre og kør</string>
    <string name="route_tl">Drej til venstre og kør</string>
    <string name="route_tshl">Drej skarpt til venstre og kør</string>
    <string name="route_tsll">Drej en smule til venstre og kør</string>
    <string name="route_tu">Foretag U-vending og kør</string>
    <string name="first_time_continue">Senere</string>
    <string name="first_time_download">Hent regioner</string>
    <string name="search_poi_location">Søger efter signal…</string>
    <string name="search_near_map">Søg i nærheden af nuværende midte på kortet</string>
    <string name="search_nearby">Søg i nærheden</string>
    <string name="map_orientation_default">Samme som enhed</string>
    <string name="map_orientation_portrait">Stående</string>
    <string name="map_orientation_landscape">Liggende</string>
    <string name="map_screen_orientation">Skærmretning</string>
    <string name="map_screen_orientation_descr">Stående, liggende eller som enhed</string>
    <string name="add_new_rule">Tilføj ny regel</string>
    <string name="transport_Routes">Ruter</string>
    <string name="transport_search_after">Efterfølgende ruteplan</string>
    <string name="transport_search_before">Forudgående ruteplan</string>
    <string name="transport_finish_search">Afslut søgning</string>
    <string name="transport_to_go_after">tidligere afstand</string>
    <string name="transport_to_go_before">efterfølgende afstand</string>
    <string name="transport_route_distance">Rutelængde</string>
    <string name="transport">Transport</string>
    <string name="poi_remove_confirm_template">Slet {0} (indtast kommentar)?</string>
    <string name="osb_close_dialog_close_button">Luk fejlrapport</string>
    <string name="osb_comment_dialog_error">Undtagelse opstod: kommentar blev ikke tilføjet</string>
    <string name="osb_comment_dialog_author">Forfatternavn</string>
    <string name="add_favorite_dialog_default_favourite_name">Favorit</string>
    <string name="add_favorite_dialog_top_text">Indtast favoritnavn</string>
    <string name="context_menu_item_create_poi">Opret interessepunkt</string>
    <string name="context_menu_item_update_map">Opdater kort</string>

    <string name="search_tabs_location">Placering</string>
    <string name="search_address_street_option">Krydsende vej</string>
    <string name="search_address_building_option">Bygning</string>
    <string name="search_address_building">Bygning</string>
    <string name="search_address_street">Gade</string>
    <string name="search_address_city">By</string>
    <string name="search_address_top_text">Vælg adresse</string>
    <string name="voice_provider_descr">Vælg stemmevejledning til navigation</string>
    <string name="transport_Stop">Stoppested</string>
    <string name="transport_stops">Stoppesteder</string>


    <string name="osmand_net_previously_installed">En tidligere OsmAnd version er installeret. Alle offline data er understøttet af det nye program, men favoritter bør eksporteres i den gamle version og senere importeres i den nye.</string>
    <string name="voice_provider">Stemmevejledning</string>
    <string name="voice_data_initializing">Initialisere stemmedata…</string>
    <string name="voice_data_not_supported">Ikke understøttet version af stemmedata</string>
    <string name="voice_data_corrupted">De angivne stemmedata er fejlbehæftet</string>
    <string name="voice_data_unavailable">De valgte stemmedata er ikke tilgængelig</string>
    <string name="opening_hours_not_supported">Åbningstider format understøtter ikke redigering</string>
    <string name="transport_stop_to_go_out">Vælg stoppestedet for afstigning</string>
    <string name="transport_stops_to_pass">stoppesteder der skal passeres</string>
    <string name="show_transport_over_map_description">Vis stoppesteder for kollektivtrafik på kortet</string>
    <string name="show_transport_over_map">Vis stoppesteder</string>
    <string name="hello">Navigationsprogram OsmAnd</string>
    <string name="update_poi_success">Interessepunkt-data blev opdateret ({0} blev indlæst)</string>
    <string name="update_poi_error_local">Fejl under opdatering af lokal interessepunkt-liste</string>
    <string name="update_poi_error_loading">Fejl under indlæsning af data fra server</string>
    <string name="update_poi_no_offline_poi_index">Ingen offline interessepunkt-data til rådighed for området</string>
    <string name="update_poi_is_not_available_for_zoom">Opdatering af interessepunkter ikke tilgængelig ved lave zoomniveauer</string>
    <string name="context_menu_item_update_poi">Opdater interessepunkt</string>
    <string name="context_menu_item_update_map_confirm">Opdater lokale data via internettet?</string>
    <string name="search_history_city">By: {0}</string>
    <string name="search_history_street">Gade: {0}, {1}</string>
    <string name="search_history_int_streets">Kryds: {0} x {1} i {2}</string>
    <string name="search_history_building">Bygning: {0}, {1}, {2}</string>
    <string name="favorite">Favorit</string>
    <string name="uploading_data">Overfører data…</string>
    <string name="uploading">Overfører…</string>
    <string name="search_nothing_found">Fandt ikke noget</string>
    <string name="searching">Søger…</string>
    <string name="searching_address">Søger adresse…</string>
    <string name="search_osm_nominatim">Online søgning ved hjælp af OSM Nominatim</string>
    <string name="hint_search_online">Online-søgning: husnummer, gade, by</string>
    <string name="search_online_address">Online søgning</string>
    <string name="max_level_download_tile">Maks online zoom</string>
    <string name="max_level_download_tile_descr">Vælg maksimum zoomniveau der hentes for online kortfliser</string>
	
	
	
	
	<string name="osmand_routing_experimental">OsmAnd offline-navigation er en eksperimentel funktion og den virker ikke for afstande på mere end ca. 20 km.
\nNavigationstjenesten skiftes midlertidig til online CloudMade.</string>
    <string name="search_offline_address">Offline søgning</string>
    <string name="route_general_information">Total afstand %1$s, rejsetid %2$d t %3$d m.</string>
    <string name="router_service_descr">Vælg en online eller offline navigationstjeneste</string>
    <string name="router_service">Navigationstjeneste</string>
    <string name="sd_dir_not_accessible">Datalagringsmappen på SD-kortet er ikke tilgængelig!</string>
    <string name="download_question_exist">Offline-data for {0} eksisterer allerede ({1}). Opdater ({2})?</string>
    <string name="download_question">Hent {0} - {1}?</string>
    <string name="address">Adresse</string>


    <string name="downloading_list_indexes">Henter liste over tilgængelige regioner…</string>
    <string name="list_index_files_was_not_loaded">Listen over regioner blev ikke hentet fra osmand.net.</string>

    <string name="fav_points_edited">Favoritpunkt blev redigeret</string>
    <string name="fav_points_not_exist">Der eksisterer ingen favoritpunkter</string>
    <string name="update_existing">Erstat</string>
    <string name="only_show">Vis rute</string>
    <string name="follow">Begynd navigation</string>
    <string name="mark_final_location_first">Vælg først en destination</string>
    <string name="get_directions">Rutevejledning</string>

    <string name="opening_hours">Åbningstider</string>
    <string name="opening_changeset">Åbner ændringssæt…</string>
    <string name="closing_changeset">Lukker ændringssæt…</string>
    <string name="loading_poi_obj">Indlæser interessepunkt…</string>
    <string name="auth_failed">Autorisation fejlede</string>
    <string name="failed_op">fejlet</string>
    <string name="converting_names">Konverterer oprindelige/engelske navne…</string>
    <string name="loading_streets_buildings">Indlæser gader/bygninger…</string>
    <string name="loading_postcodes">Indlæser postnumre…</string>
    <string name="loading_streets">Indlæser gader…</string>
    <string name="loading_cities">Indlæser byer…</string>

    <string name="poi">Interessepunkt</string>
    <string name="error_occurred_saving_gpx">Fejl under lagring af GPX</string>
    <string name="error_calculating_route">Fejl under ruteberegning</string>
    <string name="error_calculating_route_occured">Der opstod en fejl under beregning af rute</string>
    <string name="empty_route_calculated">Fejl: Den beregnede rute er tom</string>
    <string name="new_route_calculated_dist">Ny rute beregnet, afstand</string>
    <string name="arrived_at_destination">Ankommet til destinationen</string>
    <string name="invalid_locations">Koordinaterne er ugyldige!</string>
    <string name="go_back_to_osmand">Tilbage til OsmAnd-kortet</string>
    <string name="loading_data">Indlæser data…</string>
    <string name="reading_indexes">Læser lokale data…</string>
    <string name="previous_run_crashed">Sidste OsmAnd kørsel fejlede. Logfilen er i {0}. Rapporter hændelsen og vedhæft logfilen.</string>
    <string name="saving_gpx_tracks">Gemmer GPX-spor til SD-kort…</string>
    <string name="finished_task">Afsluttet</string>


    <string name="use_online_routing_descr">Brug internettet til at beregne rute</string>
    <string name="use_online_routing">Brug online-navigation</string>
    <string name="osm_settings_descr">Indstillinger for OpenStreetMap.org (OSM), som kræves for bidrag til OSM</string>
    <string name="data_settings_descr">Angiv sprog, hent/genindlæs data</string>
    <string name="data_settings">Data</string>

    <string name="osm_settings">OSM redigering</string>
    <string name="additional_settings">Yderligere indstillinger</string>
    <string name="save_current_track_descr">Gem aktuelle spor til SD-kort nu</string>
    <string name="save_current_track">Gem aktuelle GPX-spor</string>
    <string name="save_track_interval">Logningsinterval under navigation</string>
    <string name="save_track_interval_descr">Vælg logningsinterval for optagelse af spor under navigation</string>
    <string name="save_track_to_gpx_descrp">Spor bliver gemt i \'/track\' mappen under navigation</string>
    <string name="save_track_to_gpx">Log spor til GPX-fil under navigation</string>
    <string name="update_tile">Opdater kort</string>
    <string name="reload_tile">Genindlæs kortfliser</string>
    <string name="mark_point">Mål</string>


    <string name="use_english_names_descr">Vælg mellem oprindelige eller engelske navne</string>
    <string name="use_english_names">Engelske navne</string>
    <string name="app_settings">Programindstillinger</string>
    <string name="search_address">Søg adresse</string>
    <string name="choose_building">Vælg bygning</string>
    <string name="choose_street">Vælg gade</string>
    <string name="choose_city">Vælg by</string>
    <string name="ChooseCountry">Vælg land</string>
    <string name="show_view_angle">Vis synsretning</string>
    <string name="map_view_3d_descr">Aktiver 3D-visning af kortet</string>
    <string name="map_view_3d">3D-kortvisning</string>
    <string name="show_poi_over_map_description">Vis interessepunkt ovenpå kortet (brug det sidst valgte filter)</string>
    <string name="show_poi_over_map">Vis interessepunkt</string>
    <string name="map_tile_source_descr">Vælg kilden til onlinekort eller cachelagrede kortfliser</string>
    <string name="map_tile_source">Kilde til kortfliser</string>
    <string name="map_source">Kortkilde</string>
    <string name="use_internet">Brug internettet</string>
    <string name="show_location">Vis position</string>


    <string name="show_gps_coordinates_text">Vis GPS-koordinater på kortet</string>
    <string name="use_internet_to_download_tile">Brug internettet til at hente manglende kortfliser</string>
    <string name="app_description">Navigationsprogram</string>


    <string name="search_button">Søg</string>
    <string name="search_activity">Søg</string>
    <string name="searchpoi_activity">Vælg interessepunkt</string>
    <string name="search_POI_level_btn">Find flere</string>
    <string name="choose_available_region">Vælg region fra liste</string>
    <string name="choose_intersected_street">Vælg krydsende gade</string>
    <string name="app_mode_car">Bil</string>
    <string name="app_mode_bicycle">Cykel</string>
    <string name="app_mode_pedestrian">Fodgænger</string>
    <string name="position_on_map_center">Centrum</string>
    <string name="position_on_map_bottom">Bunden</string>
    <string name="navigate_point_top_text">Indtast bredde(lat)- og længdegrad(long) i det valgte format (D - grader, M - minutter, S - sekunder)</string>
    <string name="navigate_point_latitude">Breddegrad</string>
    <string name="navigate_point_longitude">Længdegrad</string>
    <string name="navigate_point_format_D">DDD.DD</string>
    <string name="navigate_point_format_DM">DDD MM.MM</string>

    <string name="search_address_region">Region</string>
    <string name="context_menu_item_open_bug">Åben OSM fejlregistrering</string>
    <string name="add_favorite_dialog_favourite_added_template">Favoritpunkt \'{0}\' blev tilføjet.</string>
    <string name="osb_add_dialog_title">Indtast fejltekst</string>
    <string name="osb_add_dialog_success">Fejlmeddelelse oprettet</string>
    <string name="osb_add_dialog_error">Undtagelse opstod: Fejlmeddelelse blev ikke oprettet</string>
    <string name="osb_comment_dialog_title">Tilføjer kommentar til fejl</string>
    <string name="osb_close_menu_item">Luk fejl</string>
    <string name="osb_close_dialog_title">Lukker fejl</string>
    <string name="osb_close_dialog_success">Fejlregistrering blev lukket</string>
    <string name="osb_close_dialog_error">Undtagelse opstod: fejl blev ikke lukket</string>
    <string name="poi_dialog_comment_default">Interessepunkt ændres</string>
    <string name="app_mode_default">Gennemse kort</string>
    <string name="poi_error_info_not_loaded">Information om knudepunkt blev ikke indlæst</string>

    <string name="default_buttons_commit">Udfør</string>
    <string name="amenity_type_geocache">Geocaching</string>
    <string name="commiting_node">Overfør knudepunkt…</string>
    <string name="poi_error_poi_not_found">Knudepunkt kan ikke findes eller faciliteter er ikke et enkelt knudepunkt</string>
    <string name="route_head">Lige ud</string>
    <string name="incremental_search_building">Søg efter bygning trinvist</string>
    <string name="Closest_Amenities">Nærmeste faciliteter</string>
    <string name="incremental_search_street">Søg efter gader trinvist</string>
    <string name="navigate_point_format_DMS">DDD MM SS.SS</string>
    <string name="street_name">Gadenavn</string>
    <string name="select_address_activity">Vælg adresse</string>
    <string name="favourites_list_activity">Vælg favorit</string>
    <string name="hno">Husnummer</string>
    <string name="choose_osmand_theme_descr">Vælg tema</string>
    <string name="choose_osmand_theme">Tema</string>
    <string name="accessibility_options">Indstillinger for tilgængelighed</string>

    <string name="monitoring_settings">Optag ture</string>
    <string name="monitoring_settings_descr">Indstil hvordan ture optages</string>

    <string name="local_openstreetmap_act_title">OSM modifikationer</string>

    <string name="download_using_mobile_internet">WiFi er i øjeblikket ikke tilsluttet. Skal der fortsættets med den nuværende internet-forbindelse?</string>
    <string name="cancel_navigation">Stop navigation</string>
    <string name="cancel_route">Annuller rute</string>
    <string name="clear_destination">Slet destinationen</string>
    <string name="install_paid">Fuldversion</string>
    <string name="other_location">Andre</string>
    <string name="files_limit">%1$d filer tilbage</string>
    <string name="available_downloads_left">%1$d filer kan hentes</string>
    <string name="use_magnetic_sensor">Magnetisk sensor</string>
    <string name="local_indexes_cat_srtm">Højdekurver</string>
    <string name="use_magnetic_sensor_descr">Brug magnetisksensor i stedet for retningssensor til at bestemme kompasværdi</string>
    <string name="use_kalman_filter_compass_descr">Reducerer støj i kompasaflæsninger, men tilføjer inerti</string>
    <string name="use_kalman_filter_compass">Kalman filter</string>
    <string name="access_mark_final_location_first">Tilgængelighedstilstand: Vælg destination først</string>
    <string name="wait_current_task_finished">Vent - mens aktuel opgave bliver færdig</string>
    <string name="plugin_distance_point_hdop">nøjagtighed</string>
    <string name="plugin_distance_point_speed">hastighed</string>
    <string name="plugin_distance_point">Punkt</string>
    <string name="gpx_file_name">GPX-filnavn</string>

    <string name="distance_measurement_load_gpx">Åben eksisterende GPX</string>
    <string name="plugin_distance_point_time">tid</string>
    <string name="gpx_saved_sucessfully">GPX-fil blev gemt som {0}</string>
    <string name="distance_measurement_start_editing">Begynd redigering</string>
    <string name="distance_measurement_finish_editing">Slut redigering</string>
    <string name="distance_measurement_finish_subtrack">Begynd et nyt underspor</string>
    <string name="distance_measurement_clear_route">Slet alle punkter</string>
    <string name="plugin_distance_point_ele">højde</string>
    <string name="osmand_distance_planning_plugin_description">"Udvidelsen giver et modul som gør det muligt at oprette stier, ved at trykke på kortet, eller bruge eller ændre en  eksisterende GPX-fil, til at planlægge en tur og måle afstanden mellem punkter. Resultaterne kan gemmes som en GPX-fil, som senere kan bruges til rutevejledning."</string>
    <string name="osmand_distance_planning_plugin_name">Afstandsberegner &amp; planlægningsværktøj</string>
    <string name="use_distance_measurement_help">* Tryk for at markere et punkt.\n * Langt tryk på kortet for at slette tidligere punkt.\n * Langt tryk på punkt for at se og vedhæfte beskrivelse.\n * Klik på målemodul for at se flere handlinger.</string>
    <string name="delete_point">Slet punkt</string>
    <string name="local_osm_changes_backup_failed">Sikkerhedskopiering af OSM-data ændringer mislykkedes</string>
    <string name="local_osm_changes_backup_successful">OSM-data ændringsfilen %1$s genereret</string>
    <string name="local_osm_changes_backup">Sikkerhedskopiering efterhånden som OSM-data ændres</string>
    <string name="intermediate_items_sort_by_distance">Sorter (fra dør til dør)</string>
    <string name="search_street_in_neighborhood_cities">Søg efter gade i nabolagets byer</string>

    <string name="intermediate_items_sort_return">Mellemliggende rutepunkter gensorteret for optimere rækkefølgen fra nuværende position til destination.</string>
    <string name="please_select_address">Vælg først en by eller gade</string>
    <string name="context_menu_item_destination_point">Vælg som destination</string>
    <string name="destination_point">Destinationen %1$s</string>


    <string name="av_camera_focus">Kameraets fokustype</string>
    <string name="av_camera_focus_descr">Vælg fokustype på intern kamera</string>
    <string name="av_camera_focus_auto">Autofokus</string>
    <string name="av_camera_focus_hiperfocal">Hyperfokalafstand</string>
    <string name="av_camera_focus_infinity">Uendelig fokus</string>
    <string name="av_camera_focus_macro">Makro (nærbillede) fokusindstilling</string>
    <string name="av_camera_focus_edof">Udvidet dybdeskarphed (EDOF)</string>
    <string name="av_camera_focus_continuous">Kameraet forsøger løbende at fokusere</string>
    <string name="av_photo_play_sound_descr">Spil lyd når foto tages</string>
    <string name="av_photo_play_sound">Kameralyd</string>
    <string name="speak_traffic_warnings">Trafikadvarsler</string>
    <string name="speak_cameras">Fartkameraer</string>
    <string name="speak_speed_limit">Hastighedsgrænse</string>


    <string name="route_descr_map_location">Kort: </string>
    <string name="route_to">Til:</string>
    <string name="route_via">Via:</string>
    <string name="route_from">Fra:</string>
    <string name="osb_author_dialog_password">OSM kodeord (valgfrit)</string>

    <string name="osb_author_or_password_not_specified">Angiv OSM bruger og adgangskode i \'Indstillinger\'</string>
    <string name="clear_intermediate_points">Slet mellemliggende punkter</string>
    <string name="keep_intermediate_points">Behold mellemliggende punkter</string>
    <string name="new_directions_point_dialog">Der er allerede mellemliggende punkter.</string>
    <string name="context_menu_item_directions_to">Rutevejledning til</string>
    <string name="context_menu_item_directions_from">Rutevejledning fra</string>
    <string name="speak_title">Meddel…</string>
    <string name="speak_descr">Konfigurer til at meddele gadenavne, trafikadvarsler (tvungne stop, vejbump), fartkameraadvarsler, hastighedsgrænser</string>
    <string name="speak_street_names">Gadenavne (TTS)</string>
    <string name="announce_gpx_waypoints">GPX-rutepunkter</string>


    <string name="driving_region_japan">Japan</string>
    <string name="driving_region_us">USA</string>
    <string name="driving_region_canada">Canada</string>
    <string name="driving_region_europe_asia">Europa &amp; Asien</string>
    <string name="driving_region_uk">Storbritannien, Indien, Australien m.fl.</string>
    <string name="driving_region">Område</string>
    <string name="driving_region_descr">Vælg område: USA, Europa, England, Asien m.fl.</string>
    <string name="map_widget_fps_info">FPS-fejlsøgningssinfo</string>
    <string name="local_index_tile_data_expire">Udløber (minutter): %1$s</string>
    <string name="local_index_tile_data_maxzoom">Maks zoomniveau: %1$s</string>
    <string name="local_index_tile_data_minzoom">Minimum zoomniveau: %1$s</string>
    <string name="edit_tilesource_elliptic_tile">Elliptisk mercator</string>
    <string name="edit_tilesource_maxzoom">Maks. zoomniveau</string>
    <string name="edit_tilesource_expiration_time">Udløber (minutter)</string>
    <string name="edit_tilesource_minzoom">Min. zoomniveau</string>
    <string name="edit_tilesource_url_to_load">URL</string>
    <string name="edit_tilesource_choose_existing">Vælg eksisterende…</string>
    <string name="edit_tilesource_name">Navn</string>
    <string name="maps_define_edit">Definer/rediger…</string>
    <string name="local_index_tile_data_zooms">Zoomniveauer hentet: %1$s</string>
    <string name="local_index_tile_data_downloadable">Kan hentes: %1$s</string>
    <string name="local_index_tile_data_name">Kortflisedata: %1$s</string>
    <string name="edit_tilesource_successfully">Kortflisekilden %1$s er gemt</string>

    <string name="about_version">Version:</string>
    <string name="shared_string_about">Om</string>
    <string name="about_settings_descr">Versioninformation, licenser, projektmedlemmer</string>


    <string name="route_descr_destination">Destination</string>
    <string name="base_world_map">Verdensgrundkort</string>


    <string name="map_magnifier">Kortlup</string>

    <string name="route_is_too_long">OsmAnd offline ruteplanlægning kan tage meget lang tid (eller nogle gange ikke virker) for punkter mere end 200 km fra hinanden. Man kan tilføje mellemliggende rutepunkter for bedre ydelse.</string>
    <string name="auto_zoom_none">Ingen autozoom</string>
    <string name="auto_zoom_far">Middelafstand</string>
    <string name="auto_zoom_farthest">Lange afstande</string>
    <string name="auto_zoom_close">Tæt på</string>

    <string name="animate_routing_route_not_calculated">Beregn ruten først</string>
    <string name="animate_routing_route">Simuler med en beregnet rute </string>
    <string name="animate_routing_gpx">Simuler med et GPX-spor</string>

    <string name="local_osm_changes_delete_all_confirm">Slet %1$d OSM ændringer?</string>


    <string name="app_mode_hiking">Vandring</string>
    <string name="app_mode_motorcycle">Motorcykel</string>
    <string name="app_mode_boat">Båd</string>
    <string name="app_mode_aircraft">Fly</string>
    <string name="map_widget_map_rendering">Kortoptegning</string>
    <string name="app_modes_choose_descr">Vælg tilgængelige brugerprofiler</string>
    <string name="app_modes_choose">Programprofiler</string>
    <string name="amenity_type_seamark">Sømærke</string>


    <string name="speech_rate_descr">Angiv talehastighed for TTS</string>
    <string name="speech_rate">Talehastighed</string>

    <string name="complex_route_calculation_failed">Hurtig ruteberegning mislykkedes (%s), går tilbage til langsom beregning.</string>
    <string name="disable_complex_routing_descr">Deaktiver 2-faset ruteplanlægning til bilnavigation</string>
    <string name="disable_complex_routing">Deaktiver kompleks ruteplanlægning</string>
    <string name="guidance_preferences_descr">Indstillinger for navigation</string>
    <string name="routing_preferences_descr">Indstillinger for ruteplanlægning</string>
    <string name="app_mode_truck">Lastbil</string>
    <string name="calculate_osmand_route_gpx">Beregn OsmAnd offline rute</string>

    <string name="copying_osmand_one_file_descr">Kopierer fil (%s) til den ny placering…</string>
    <string name="copying_osmand_files_descr">Kopierer OsmAnd datafiler til ny destination (%s)…</string>
    <string name="copying_osmand_files">Kopierer OsmAnd datafiler…</string>
    <string name="android_19_location_disabled">"Siden Android version 4.4  (KitKat) kan man ikke hente og opdatere kort i den tidligere lagerplacering (%s). Skift til den tilladte placering og kopiere alle OsmAnd  datafiler dertil?         
\n Note 1: De gamle datafiler forbliver urørt. (men kan slettes manuelt).
\n
\n Note 2: På den nye placering vil det ikke være muligt at dele filer mellem OsmAnd og OsmAnd+."</string>
    <string name="routing_attr_prefer_motorway_name">Foretræk motorveje</string>
    <string name="routing_attr_prefer_motorway_description">Foretræk motorveje</string>
    <string name="routing_attr_avoid_toll_name">Undgå betalingsveje</string>
    <string name="routing_attr_avoid_toll_description">Undgå betalingsveje</string>
    <string name="routing_attr_avoid_unpaved_name">Undgå grusveje</string>
    <string name="routing_attr_avoid_unpaved_description">Undgå grusveje</string>
    <string name="routing_attr_avoid_ferries_name">Undgå færger</string>
    <string name="routing_attr_avoid_ferries_description">Undgå færger</string>
    <string name="routing_attr_avoid_motorway_name">Undgå motorveje</string>
    <string name="routing_attr_avoid_motorway_description">Undgå motorveje</string>
    <string name="routing_attr_weight_name">Vægtgrænse</string>
    <string name="routing_attr_weight_description">Køretøjets vægt der tillades på ruter</string>
    <string name="routing_attr_short_way_name">Korteste rute</string>
    <string name="routing_attr_short_way_description">Anvend korteste rute</string>
    <string name="route_info">Ruteinformation</string>
    <string name="select_gpx">Vælg GPX…</string>
    <string name="route_preferences">Ruteindstillinger</string>
    <string name="route_descr_select_destination">Vælg destination</string>
    <string name="keep_and_add_destination_point">Tilføj som destinationspunkt</string>

    <string name="use_displayed_track_for_navigation">Brug viste spor til navigation?</string>
    <string name="calculate_osmand_route_without_internet">Beregn OsmAnd rutesegment uden internet</string>
    <string name="gpx_option_calculate_first_last_segment">Beregn OsmAnd rute for første og sidste rutesegment</string>
    <string name="lang_cy">Walisisk</string>
    <string name="index_name_italy">Europa - Italien</string>
    <string name="index_name_gb">Europa - Storbritannien</string>
    <string name="lang_en">Engelsk</string>
    <string name="lang_af">Afrikaans</string>
    <string name="lang_hy">Armensk</string>
    <string name="lang_eu">Baskisk</string>
    <string name="lang_be">Hviderussisk</string>
    <string name="lang_bg">Bulgarsk</string>
    <string name="lang_ca">Catalansk</string>
    <string name="lang_cs">Tjekkisk</string>
    <string name="lang_da">Dansk</string>
    <string name="lang_nl">Hollandsk</string>
    <string name="lang_fi">Finsk</string>
    <string name="lang_fr">Fransk</string>
    <string name="lang_de">Tysk</string>
    <string name="lang_el">Græsk</string>
    <string name="lang_iw">Hebræisk</string>
    <string name="lang_hi">Hindi</string>
    <string name="lang_hu">Ungarsk</string>
    <string name="lang_id">Indonesisk</string>
    <string name="lang_it">Italiensk</string>
    <string name="lang_ja">Japansk</string>
    <string name="lang_ko">Koreansk</string>
    <string name="lang_lv">Lettisk</string>
    <string name="lang_lt">Litauisk</string>
    <string name="lang_no">Norsk</string>
    <string name="lang_pl">Polsk</string>
    <string name="lang_pt">Portugisisk</string>
    <string name="lang_ro">Rumænsk</string>
    <string name="lang_ru">Russisk</string>
    <string name="lang_sk">Slovakisk</string>
    <string name="lang_sl">Slovensk</string>
    <string name="lang_es">Spansk</string>
    <string name="lang_sv">Svensk</string>
    <string name="lang_tr">Tyrkisk</string>
    <string name="lang_uk">Ukrainsk</string>
    <string name="lang_vi">Vietnamesisk</string>
    <string name="lang_bs">Bosnisk</string>
    <string name="lang_ka">Georgisk</string>
    <string name="lang_mr">Marathi</string>
    <string name="lang_zh">Kinesisk</string>
    <string name="lang_pt_br">Portugisisk (Brasilien)</string>
    <string name="index_name_canada">Nordamerika - Canada</string>
    <string name="lang_hr">Kroatisk</string>
    <string name="index_item_world_basemap">Oversigtskort (på verdensplan)</string>
    <string name="index_item_world_ski">Skikort (på verdensplan)</string>
    <string name="index_item_nation_addresses">Adresser på landsplan</string>
    <string name="index_item_world_seamarks">Sømærker (på verdensplan)</string>
    <string name="index_item_world_bitcoin_payments">Bitcoinbetalinger (på verdensplan)</string>
    <string name="index_item_world_altitude_correction">Højdekorrektion (på verdensplan)</string>
    <string name="always_center_position_on_map">Vis altid position centeret</string>
    <string name="voice_pref_title">Stemme</string>
    <string name="misc_pref_title">Diverse</string>
    <string name="localization_pref_title">Lokalisering</string>
    <string name="interrupt_music_descr">Afbryd musik ved navigationsinstruktioner</string>
    <string name="interrupt_music">Afbryd musik</string>
    <string name="share_route_as_gpx">Del rute som GPX-fil</string>
    <string name="share_route_subject">Ruten deles via OsmAnd</string>
    <string name="navigation_intent_invalid">Ugyldigt format: %s</string>
    <string name="osmo_settings_uuid">Unik enheds-id</string>
    <string name="osmo_settings_descr">Konfigurer indstillinger for overvågning og opsætning af personlig overvågningskanal</string>
    <string name="osmo_plugin_description">"Udvidelsen giver funktionalitet for den såkaldte Osmo avancerede live overvågning, se http://osmo.mobi.\n\nSpor alle enheder i en deltagende gruppe tidstro og kommunikere med hinanden. Leveres med forskellige muligheder for sporing session eller permanent sporing.\n\nAnonyme grupper kan oprettes spontant for et bestemt antal dage, og der begrænset til definerede funktioner, dvs. der er ingen fjernbetjening og ingen gruppeadministrator. Fuldt funktionelle grupper, kan til gengæld oprettes på hjemmesiden, og kun registrerede brugere har adgang til dem. "</string>
    <string name="osmo_plugin_name">OsMo (OSM moniteing)</string>
    <string name="osmo_settings">OsMo</string>
    <string name="keep_informing_never">Kun manuelt (tryk på pilen)</string>
    <string name="keep_informing_descr">Gentag navigationsinstruktioner med jævne mellemrum</string>
    <string name="keep_informing">Gentag navigationsinstruktioner</string>
    <string name="arrival_distance">Meddel ankomst</string>
    <string name="arrival_distance_descr">Hvornår skal ankomst meddeles?</string>
    <string name="osmo_io_error">OsMo forbindelsesproblem: </string>
    <string name="osmo_mode_on">Stop OsMo session</string>
    <string name="osmo_mode_off">Start OsMo session</string>

    <string name="share_fav_subject">Favoritter delt via Osmand</string>
    <string name="use_points_as_intermediates">Beregn rute mellem punkter</string>

    <string name="hours_ago">timer siden</string>
    <string name="minutes_ago">minutter siden</string>
    <string name="seconds_ago">sekunder siden</string>
    <string name="osmo_connect_to_device_name">Brugernavn</string>
    <string name="osmo_connect_to_device_tracker_id">Sporings-id</string>
    <string name="osmo_connect_to_device">Sammenkæd med enheden</string>


    <string name="osmo_connected_devices">Tilsluttede enheder</string>
    <string name="osmo_groups">OsMo grupper/enheder</string>
    <string name="osmo_auto_send_locations_descr">Start sporingssession automatisk og send placeringer efter start af programmet</string>
    <string name="osmo_auto_send_locations">Start sporingssession automatisk</string>
    <string name="osmo_tracker_id">Personligt sporings-id</string>
    <string name="osmo_tracker_id_descr">Klik for at se eller dele sporings-id. Med sporings-id vil tilsluttede enheder være i stand til at overvåge alle bevægelser af enheden! For at afbryde, vælg \'Forny personlig id\' mulighed.</string>
    <string name="osmo_session_token">Sessiontoken: %1$s</string>
    <string name="osmo_auth_pending">Venter på autorisation…</string>
    <string name="osmo_locations_sent">Placeringer sendt %1$d (i buffer %2$d) </string>
    <string name="osmo_conn_successfull">Forbindelse oprettet: %1$s </string>
    <string name="osmo_mode_restart">Genstart OsMo session</string>
    <string name="osmo_settings_debug">Fejlsøgningsinformation</string>
    <string name="osmo_group_info">Info</string>
    <string name="osmo_group">OsMo gruppe</string>
    <string name="osmo_group_share">For at oprette forbindelse til gruppen %2$s, angiv gruppe-id (%1$s) eller klik på %3$s.</string>
    <string name="osmo_share_connect_device">Følg enheden permanent</string>
    <string name="osmo_share_current_session">Del den aktuelle session i browser</string>
    <string name="osmo_session_not_available">Sessionen er ikke tilgængelig, kontroller at \'Send placering\' er til.</string>
    <string name="osmo_share_session">Del sessionen</string>
    <string name="osmo_session_id_share">Session url til at spore enhed (%1$s)</string>
    <string name="osmo_tracker_id_share">For at oprette forbindelse til målenheden %2$s, klik på linket %3$s eller angiv sporings-id (%1$s)</string>
    <string name="osmo_track_interval">Logningsinterval</string>
    <string name="osmo_track_interval_descr">Vælg tidsinterval til at sende placering</string>
    <string name="int_days">dage</string>
    <string name="osmo_connect_menu">Forbind</string>
    <string name="osmo_expire_group">Udløber om</string>
    <string name="osmo_group_description">Beskrivelse</string>
    <string name="osmo_group_policy">Politik</string>
    <string name="osmo_connect_to_group_id">Gruppe-id</string>
    <string name="osmo_group_name">Gruppenavn</string>
    <string name="osmo_connect_to_group">Sammenkæd med gruppe</string>
    <string name="osmo_connect">Opret forbindelse til</string>
    <string name="osmo_create_group">Opret gruppe</string>
    <string name="osmo_server_operation_failed">Osmo Server operation mislykkedes</string>
    <string name="osmo_activity">OpenStreetMap Overvågning</string>
    <string name="osmo_enable_tracker">Send positioner</string>
    <string name="osmo_control">OsMo hurtig adgang</string>

    <string name="import_file_favourites">Gem punkter som en GPX-fil eller importer dem til favoritter?</string>

    <string name="color_red">rød</string>
    <string name="color_pink">lyserød</string>
    <string name="color_orange">orange</string>
    <string name="color_brown">brun</string>
    <string name="color_yellow">gul</string>
    <string name="color_lightblue">lyseblå</string>
    <string name="color_blue">blå</string>


    <string name="osmo_edit_device">Ændre brugeregenskaber</string>
    <string name="osmo_edit_color">Visningsfarve</string>
    <string name="osmo_sign_in">Log på</string>
    <string name="osmo_create_groups_confirm">For at oprette grupper, skal man være registreret som bruger af OsMo.</string>
    <string name="osmo_credentials_not_valid">OsMo legitimationsoplysninger er ikke gyldige.</string>
    <string name="osmo_regenerate_login_ids_confirm">Er det sikkert at du vil forny det personlige id? Alle enheder, der er tilsluttet vil ikke være i stand til at spore dig mere.</string>
    <string name="osmo_regenerate_login_ids">Forny bruger-id</string>
    <string name="osmo_cancel_moving_target">Annuller bevægeligt mål</string>
    <string name="osmo_center_location">Centrer på skærmen</string>
    <string name="osmo_set_moving_target">Indstil som bevægeligt mål</string>
    <string name="osmo_use_server_name">Registreret navn</string>
    <string name="osmo_connect_to_my_nickname">Kaldenavn</string>
    <string name="osmo_user_name">Bruger</string>
    <string name="color_green">grøn</string>

    <string name="osmo_follow">Følg</string>
    <string name="osmo_show_group_notifications">Vis gruppemeddelelser</string>
    <string name="osmo_show_group_notifications_descr">Vis popup-meddelelser, når brugeren slutter sig til gruppen eller forlader den</string>
    <string name="osmo_user_joined">Bruger %1$s sluttede sig til  gruppen %2$s</string>
    <string name="osmo_user_left">Bruger %1$s forlod gruppen %2$s</string>


    <string name="gpx_file_is_empty">GPX-spor er tomt</string>
    <string name="gpx_info_waypoints">Rutepunkter: %1$s </string>
    <string name="gpx_info_distance">Afstand: %1$s (%2$s punkter) </string>
    <string name="gpx_info_start_time">"Starttid: %1$tF, %1$tT "</string>
    <string name="gpx_info_end_time">Sluttid: %1$tF,  %1$tT </string>
    <string name="gpx_info_average_speed">Gennemsnitshastighed: %1$s </string>
    <string name="gpx_info_maximum_speed">Maks hastighed: %1$s </string>
    <string name="gpx_info_avg_altitude">Gennemsnitshøjde: %1$s</string>
    <string name="gpx_info_diff_altitude">Højdeinterval: %1$s</string>
    <string name="gpx_info_asc_altitude">Op/ned: %1$s</string>
    <string name="gpx_timespan">Tidsrum: %1$s</string>
    <string name="gpx_timemoving">Tid i bevægelse: %1$s</string>
    <string name="gpx_selection_segment_title">Segment</string>
    <string name="gpx_selection_number_of_points"> %1$s punkter</string>
    <string name="gpx_selection_point">Punkt %1$s</string>

    <string name="gpx_selection_route_points">%1$s \nRutepunkter %2$s</string>
    <string name="gpx_selection_points">%1$s\nPunkter</string>
    <string name="gpx_selection_track">%1$s\nSpor %2$s</string>

    <string name="gpx_info_subtracks">Underspor: %1$s </string>
    <string name="map_widget_plain_time">Aktuel tid</string>
    <string name="gpx_wpt">Rutepunkt</string>
    <string name="selected_gpx_info_show">\n\nLangt tryk for at se på kort</string>
    <string name="delay_navigation_start">Start sving-for-sving vejledning automatisk</string>
    <string name="gpx_split_interval">Opdelingsinterval</string>
    <string name="loading_smth">Indlæser %1$s…</string>
    <string name="save_as_favorites_points">Gem som en gruppe af favoritter</string>
    <string name="select_destination_and_intermediate_points">Vælg rutepunkter</string>
    <string name="layer_amenity_label">Punktetiketter</string>
    <string name="create_poi_link_to_osm_doc"><u>Online OSM</u> kort klassificering med billeder</string>
    <string name="show_zoom_buttons_navigation_descr">Vis zoom-knapperne under navigation</string>
    <string name="show_zoom_buttons_navigation">Vis zoom-knapperne</string>

    <string name="sort_by_distance">Sorter efter afstand</string>
    <string name="sort_by_name">Sorter efter navn</string>
    <string name="none_selected_gpx">Ingen GPX filer valgt. Langt tryk for at vælge et tilgængeligt spor.</string>
    <string name="local_index_select_gpx_file">Vælg at få vist</string>

    <string name="no_index_file_to_download">Ingenting at hente, kontroller internetforbindelsen.</string>
    <string name="osmo_gpx_points_downloaded">OsMo punkter %1$s hentet.</string>
    <string name="osmo_auto_connect_descr">Forbind automatisk til tjenesten efter start af programmet</string>
    <string name="osmo_auto_connect">Automatisk forbindelse</string>
    <string name="osmo_start_service">OsMo tjeneste</string>
    <string name="osmo_gpx_track_downloaded">OsMo spor %1$s hentet.</string>
    <string name="osmo_not_signed_in">OsMo log ind mislykkedes</string>
    <string name="osmo_group_information">Læs dette før oprettelse af en gruppe!</string>
    <string name="osmo_group_by_invite">Tilslut med invitation</string>
    <string name="osmo_group_information_desc">" - Alle grupper der oprettes er offentlige! Hvis de skal være anonyme, tilsluttes enheder direkte via sporings-id\'er.\n - Private grupper er begrænset til 8 personer\n - I tilfælde af inaktivitet eller aktivitet af kun 1 person i 2 uger, vil gruppen blive slettet.\n - Man kan begrænse adgangen til gruppen, til kun med invitation, men for at kontrollere gruppen skal man bruge administrationskonsollen.\n - Hvis der er brug for at oprette en gruppe, men med andre betingelser, kontakt http://osmo.mobi"</string>
    <string name="osmo_auth_error_short">Autorisation fejlede</string>
    <string name="osmo_auth_error">"OsMo autorisation fejl: %$s.\nDet kan være at tjenesten midlertidig  er nede eller registreringen er ududløbet. Fortsæt med en ny registrering?"</string>
    <string name="rendering_attr_hideBuildings_name">Skjul bygninger</string>
    <string name="rendering_attr_hideNonVehicleHighways_name">Skjul gang- og cykelstier</string>
    <string name="rendering_attr_hideText_name">Skjul tekst</string>
    <string name="rendering_attr_hideWoodScrubs_name">Skjul skov og beplantning</string>
    <string name="rendering_attr_buildings15zoom_name">Bygninger på zoomniveau 15</string>
    <string name="rendering_attr_moreDetailed_name">Flere detaljer</string>
    <string name="rendering_attr_lessDetailed_name">Færre detaljer</string>
    <string name="rendering_attr_hideAccess_name">Skjul adgangsbegrænsninger</string>
    <string name="rendering_attr_showAccess_name">Vis adgangsbegrænsninger</string>
    <string name="rendering_attr_showSurfaceGrade_name">Vis vejkvaliteten</string>
    <string name="rendering_attr_showSurfaces_name">Vis vejbelægning</string>
    <string name="rendering_attr_showCycleRoutes_name">Vis cykelruter</string>
    <string name="local_map_names">Lokale navne</string>
    <string name="lang_sw">Swahili</string>
    <string name="lang_he">Hebræisk</string>
    <string name="forward">Frem</string>
    <string name="home">Oversigt</string>
    <string name="live_monitoring_m_descr">Send sporing til en bestemt webtjeneste, hvis GPX logning er aktiveret.</string>
    <string name="live_monitoring_m">Online sporing (GPX nødvendig)</string>
    <string name="live_monitoring_start">Start online sporing</string>
    <string name="live_monitoring_stop">Stop online sporing</string>
    <string name="gpx_monitoring_start">Start GPX logning</string>
    <string name="gpx_monitoring_stop">Stop GPX logning</string>
    <string name="gpx_start_new_segment">Start nyt segment</string>
    <string name="lang_fa">Persisk</string>
    <string name="map_preferred_locale_descr">Foretrukket sprog for etiketter på kortet (hvis sprog ikke findes skiftes til engelsk eller lokale navne)</string>
    <string name="map_preferred_locale">Foretrukket sprog på kort</string>
    <string name="stop_navigation_service">Afbryd</string>
    <string name="enable_sleep_mode">Aktiver GPS baggrundstjenesten</string>
    <string name="gps_wake_up_timer">GPS vågn-op interval</string>
    <string name="sleep_mode_stop_dialog">Afbryd GPS baggrundstjenesten?</string>
    <string name="keep_navigation_service">Hold</string>
    <string name="lang_al">Albansk</string>
    <string name="lang_ar">Arabisk</string>
    <string name="lang_sr">Serbisk</string>
    <string name="lang_zh_CN">Kinesisk, forenklet</string>
    <string name="lang_zh_TW">Kinesisk, traditionelt</string>
    <string name="lang_sc">Sardisk</string>
    <string name="rendering_attr_subwayMode_name">Metroruter</string>
    <string name="continue_navigation">Fortsæt navigation</string>
    <string name="pause_navigation">Pause navigation</string>
    <string name="rendering_attr_alpineHiking_name">Alpin vandreskala (SAC)</string>
    <string name="rendering_attr_alpineHiking_description">Generer stier efter SAC skala</string>
    <string name="rendering_attr_hikingRoutesOSMC_name">Vandresymbol overlejring</string>
    <string name="rendering_attr_hikingRoutesOSMC_description">Generer stier efter OSMC spor</string>

    <string name="osmo_invite">Inviter…</string>
    <string name="osmo_leave_confirmation_msg">Forlad gruppen %$s?</string>
    <string name="osmo_specify_tracker_id">Angiv id</string>
    <string name="arrival_distance_factor_early">Tidligt</string>
    <string name="arrival_distance_factor_normally">Normal</string>
    <string name="arrival_distance_factor_late">Sent</string>
    <string name="arrival_distance_factor_at_last">Ved de sidste meter</string>
    <string name="rendering_attr_coloredBuildings_name">Farvekod bygninger efter type</string>

    <string name="av_camera_pic_size">Kamera billedstørrelse</string>
    <string name="av_camera_pic_size_descr">Vælg billedstørrelse for intern kamera</string>

    <string name="rendering_value_car_name">Bil</string>
    <string name="rendering_value_bicycle_name">Cykel</string>
    <string name="rendering_value_pedestrian_name">Fodgænger</string>
    <string name="rendering_value_browse_map_name">Gennemse kort</string>
    <string name="download_additional_maps">Hent manglende kort %1$s (%2$d MB)?</string>

    <string name="waypoints">Rutepunkter</string>
    <string name="targets">Destinationer</string>
    <string name="way_alarms">Trafikadvarsler</string>
    <string name="speak_favorites">Favoritter i nærheden</string>
    <string name="speak_poi">Interessepunkt (IP) i nærheden</string>
    <string name="shared_string_all">Alle</string>
    <string name="index_tours">Ture</string>
    <string name="distance">Afstand</string>
    <string name="duration">Varighed</string>
    <string name="int_hour">t</string>
    <string name="record_plugin_name">Optag ture</string>
    <string name="record_plugin_description">"Udvidelsen aktiverer funktionalitet til at optage og gemme spor ved at klikke på GPX logning modul på kortskærmen, eller også for automatisk at logge alle navigationsruter til en GPX-fil.\n\nOptagede spor kan deles med venner eller anvendes til OSM bidrag. Sportsfolk kan bruge optagede spor til at monitere træning. Nogle grundlæggende spor analyse kan udføres direkte i OsmAnd, såsom omgangstider, gennemsnitshastighed mv, og spor kan selvfølgelig også senere analyseres i særlige 3. parts analyseværktøjer. "</string>
    <string name="rendering_attr_publicTransportMode_name">Bus-, trolleybus-, shuttlebusruter</string>
    <string name="save_track_to_gpx_globally">Log spor til GPX-fil</string>
    <string name="save_track_interval_globally">Logningsinterval</string>
    <string name="save_track_to_gpx_globally_descr">Generel positionsslogning til en GPX-fil kan slås til/fra med \'GPX logning\' på hovedskærmen</string>
    <string name="confirm_every_run">Spørg altid</string>
    <string name="save_global_track_interval_descr">Vælg logningsinterval for den almindelige sporregistrering (aktiveres via \'GPX logning\' på hovedskærmen)</string>
    <string name="save_global_track_interval">Generelt logningsinterval</string>
    <string name="traffic_warning_speed_limit">Hastighedsgrænse</string>
    <string name="traffic_warning_border_control">Grænsekontrol</string>
    <string name="traffic_warning_payment">Betalingsanlæg</string>
    <string name="traffic_warning_stop">Stopskilt</string>
    <string name="traffic_warning_calming">Trafikdæmpning</string>
    <string name="traffic_warning_speed_camera">Fartkamera</string>
    <string name="traffic_warning">Trafikadvarsel</string>
    <string name="local_index_description">Klik på et eksisterende element for at se flere detaljer, langt tryk for at deaktivere eller slette. Aktuelle data på enhed (%1$s ledig):</string>
    <string name="text_size_descr">Vælg tekststørrelsen på kortet.</string>
    <string name="text_size">Tekststørrelse</string>
    <string name="fav_point_dublicate">Favoritnavn dublet</string>
    <string name="fav_point_dublicate_message">Angivne favoritnavn er allerede i brug, blev ændret til %1$s for at undgå dubletter.</string>


    <string name="print_route">Udskriv rute</string>
    <string name="fav_point_emoticons_message">Favoritnavn er ændret til %1$s for at kunne gemme navnet med humørikoner til en fil.</string>
    <string name="speed_limit_exceed">Tolerance for hastighedsgrænse</string>
    <string name="speed_limit_exceed_message">Vælg hvor meget hastighedsgrænsen skal overskrides, for at få en stemmeadvarsel.</string>
    <string name="osmo_device_not_found">Enheden blev ikke fundet</string>
    <string name="osmo_no_connection_msg">OsMo tjenesten er ikke tilgængelig:\n- kontrollere forbindelsen;\n- kontrollere indstillingerne;\n- se på Twitter: https://twitter.com/OsMomobi</string>
    <string name="anonymous_user_hint">En anonym bruger kan ikke:\n- oprette grupper;\n- synkronisere grupper og enheder med serveren;\n- administrere grupper og enheder i et privat område.</string>
    <string name="anonymous_user">Anonym bruger</string>
    <string name="logged_as">Logget ind som %1$s</string>
    <string name="configure_map">Konfigurer kort</string>
    <string name="search_radius_proximity">I nærheden af</string>
    <string name="rendering_category_details">Detaljer</string>
    <string name="rendering_category_transport">Transport</string>
    <string name="rendering_category_others">Andre kortattributter</string>
    <string name="map_widget_appearance_rem">Øvrige elementer</string>
    <string name="map_widget_top">Statuslinjen</string>
    <string name="map_widget_right">Højre panel</string>
    <string name="map_widget_left">Venstre panel</string>

    <string name="rendering_category_routes">Ruter</string>
    <string name="rendering_attr_trainLightrailRoutes_name">Togruter</string>
    <string name="rendering_attr_tramRoutes_name">Sporvognsruter</string>
    <string name="rendering_attr_shareTaxiRoutes_name">Delebilruter</string>
    <string name="rendering_attr_trolleybusRoutes_name">Trolleybusruter</string>
    <string name="rendering_attr_busRoutes_name">Busruter</string>
    <string name="rendering_attr_tramTrainRoutes_name">Tog- og sporvognsruter</string>

    <string name="impassable_road">Undgå veje…</string>
    <string name="rendering_category_hide">Skjul</string>
    <string name="wake_on_voice">Tænd for skærmen</string>
    <string name="wake_on_voice_descr">Tænd for skærmen (hvis slukket) ved navigationsinstruktioner</string>
    <string name="lock_screen_request_explanation">%1$s behøver denne tilladelse til at slukke for skærmen for strømbesparende funktion.</string>

    <string name="osmo_use_https_descr">Brug sikker forbindelse til server</string>
    <string name="osmo_use_https">Brug HTTPS</string>
    <string name="home_button">Hjem</string>
    <string name="search_for">Søg efter</string>

    <string name="coordinates">Koordinater</string>
    <string name="map_update">Der er %1$s opdateringer</string>
    <string name="error_avoid_specific_road">Ingen omfartsvej fundet</string>
    <string name="use_opengl_render">Brug OpenGL optegning</string>
    <string name="use_opengl_render_descr">Brug hardware accelereret OpenGL optegning (virker muligvis ikke på alle enheder)</string>
    <string name="everything_up_to_date">Alt er opdateret</string>
    <string name="no_internet_connection">Ikke muligt at hente, kontroller internetforbindelsen.</string>
    <string name="download_tab_downloads">Hent</string>
    <string name="download_tab_updates">Opdateringer</string>
    <string name="download_tab_local">Lokal</string>
    <string name="navigate_point_zone">Zone</string>
    <string name="navigate_point_northing">Nordlig</string>
    <string name="navigate_point_easting">Østlig</string>
    <string name="map_locale">Sprog på kort</string>
    <string name="rendering_attr_transportStops_name">Stoppesteder</string>
    <string name="dash_download_msg_none">Hent offline kort?</string>
    <string name="dash_download_msg">%1$s kort er hentet</string>
    <string name="dash_download_new_one">Hent nye kort</string>
    <string name="dash_download_manage">Administrer</string>
    <string name="voices">Stemmevejledning</string>
    <string name="rendering_attr_roadStyle_name">Vejformat</string>
    <string name="rendering_value_default_name">Standard</string>
    <string name="rendering_value_orange_name">Orange</string>
    <string name="rendering_value_germanRoadAtlas_name">Tysk vejkort</string>
    <string name="rendering_value_americanRoadAtlas_name">Amerikansk vejkort</string>
    <string name="routing_attr_no_new_routing_name">Ingen v1.9 routing regler</string>
    <string name="routing_attr_no_new_routing_description">Brug ikke routing regler indført i v1.9</string>
    <string name="traffic_warning_railways">Jernbaneoverskæring</string>
    <string name="traffic_warning_pedestrian">Fodgængerovergang</string>
    <string name="show_railway_warnings">Jernbaneoverskæringer</string>
    <string name="show_pedestrian_warnings">Fodgængerovergange</string>
    <string name="speak_pedestrian">Fodgængerovergange</string>

    <string name="save_track_to_gpx_globally_headline">Sporingslogning på efterspørgsel</string>
    <string name="navigation_over_track">Start navigation langs sporet?</string>
    <string name="avoid_roads_msg">Generere en alternativ rute ved at vælge veje der skal undgås</string>

    <string name="proxy_pref_title">Proxy</string>
    <string name="proxy_pref_descr">Opsæt en proxy til internetkommunikation</string>
    <string name="settings_privacy">Privatliv</string>
    <string name="enable_proxy_title">Aktiver HTTP proxy</string>
    <string name="enable_proxy_descr">Konfigurer HTTP-proxy for alle netværksanmodninger</string>
    <string name="proxy_host_title">Proxy vært</string>
    <string name="proxy_host_descr">Konfigurer proxy værtsnavn (f.eks. 127.0.0.1)</string>
    <string name="proxy_port_title">Proxy port</string>
    <string name="proxy_port_descr">Konfigurer proxy portnummer (f.eks. 8118)</string>
    <string name="rendering_attr_streetLighting_name">Gadebelysning</string>


    <string name="version_settings_descr">"Hent aktuelle  udviklingsversioner"</string>
    <string name="version_settings">Versioner</string>
    <string name="points">Punkter</string>
    <string name="gps_status">GPS status</string>
    <string name="parking_place">Parkeringsplads</string>
    <string name="remove_the_tag">FJERN MÆRKET</string>
    <string name="plugin_description_title">Beskrivelse</string>

    <string name="edit_group">Rediger gruppe</string>
    <string name="plugin_install_needs_network">Internetforbindelse behøves for at installere udvidelsen.</string>
    <string name="get_plugin">Hent</string>
    <string name="plugin_ski_name">Skikort</string>
    <string name="plugin_nautical_name">Søkort</string>
    <string name="world_ski_missing">For at vise skikort, skal det særlige offline kort hentes</string>
    <string name="nautical_maps_missing">For at vise søkort, skal det særlige offline kort hentes</string>
    <string name="rendering_attr_pisteGrooming_name">Pistepreparering</string>
    <string name="free">"Tilgængelig %1$s "</string>
    <string name="device_memory">Lagerplads</string>
    <string name="rendering_attr_pisteRoutes_name">Skiløjper</string>
    <string name="roads_only">Kun veje</string>
    <string name="notes">Noter</string>
    <string name="online_map">Online kort</string>
    <string name="watch">Vis</string>
    <string name="share_note">Del note</string>

    <string name="plugin_touringview_name">Touring</string>
	<string name="plugin_nautical_descr">"Udvidelsen beriger OsmAnd kort og navigation app til også producere maritimekort til sejlsport, sejlads og andre former for vandsport.
\n\nEn særlig kort tilføjelse til OsmAnd vil give alle maritime sømærker og søkortsymboler, for indre såvel som for kystnært navigation. Beskrivelsen af hvert sømærke giver oplysninger, der er nødvendige for at identificere dem og deres betydning (kategori, form, farve, sekvens, reference, etc.).
\n\nFor at vende tilbage til en af OsmAnd konventionelle kortformater, enten deaktivere den igen, eller ved at ændre \'Kortformat\' under \'Konfigurer kort \"som ønsket. "</string>
	<string name="plugin_ski_descr">"Udvidelsen viser detaljerne om global skiløjper, langrendsruter, alpine skiruter, svævebaner og skilifte. Ruter og pister vises farvekodede efter sværhedsgrad, og vises i et særligt \'Vinter\' kortformat, som et snefarvet vinterlandskab.\n\nAktivering ændrer kortformat til \'Vinter og ski\', som viser alle landskabstræk under vinterlige forhold.
\nVisningen kan altid nulstilles ved enten at deaktivere den igen her, eller ved at ændre \'Kortformat\' under \'Konfigurer kort\' som ønsket. "</string>
	<string name="plugin_touringview_descr">"Aktivering ændrer kortformat til \'Touring\', det er en særlig højdetaljevisning for rejsende og erhvervschauffører.
\n\nVisning giver, på et givet kortzoom, den maksimale mængde rejseoplysninger til rådighed i kortdata (især veje, spor, stier, og orienteringsmærker).\n\nViser også tydeligt alle vejtyper utvetydigt med farvekoder, som er nyttigt, f.eks ved med kørsel store køretøjer.
\n\nGiver særlige touring muligheder såsom cykelruter eller alpine bjergruter.\n\nEt særligt kort er ikke nødvendigt, visningen er skabt ud fra standardkort.
\n\nVisningen kan altid nulstilles ved enten at deaktivere den igen her, eller ved at ændre \'Kortformat\' under \'Konfigurer kort\' som ønsket. "</string>
    <string name="location_on_map">Placering:\n Lat %1$s\n Long %2$s</string>
    <string name="days_behind">dage gammel</string>
    <string name="rename_failed">Fejl ved omdøbning.</string>
    <string name="back_to_map">Tilbage til kortet</string>


    <string name="track_segments">Sporsegmenter</string>
    <string name="track_points">Sporpunkter</string>
    <string name="route_points">Rutepunkter</string>
    <string name="shared_string_release">Udgivet</string>
    <string name="shared_string_ellipsis">…</string>
    <string name="shared_string_ok">OK</string>
    <string name="shared_string_cancel">Annuller</string>
    <string name="shared_string_dismiss">Afvis</string>
    <string name="shared_string_yes">Ja</string>
    <string name="shared_string_no">Nej</string>
    <string name="shared_string_on">På</string>
    <string name="shared_string_off">Fra</string>
    <string name="shared_string_previous">Forrige</string>
    <string name="shared_string_next">Næste</string>
    <string name="shared_string_enable">Aktiver</string>
    <string name="shared_string_disable">Deaktiver</string>
    <string name="shared_string_enabled">Aktiveret</string>
    <string name="shared_string_disabled">Deaktiveret</string>
    <string name="shared_string_selected">Valgt</string>
    <string name="shared_string_selected_lowercase">valgt</string>
    <string name="shared_string_never">Aldrig</string>
    <string name="shared_string_none">Ingen</string>
    <string name="shared_string_and">og</string>
    <string name="shared_string_or">eller</string>
    <string name="shared_string_help">Hjælp</string>
    <string name="shared_string_settings">Indstillinger</string>
    <string name="shared_string_history">Historik</string>
    <string name="shared_string_select_on_map">Vælg på kort</string>
    <string name="shared_string_select_all">Vælg alle</string>
    <string name="shared_string_deselect">Fravælg</string>
    <string name="shared_string_deselect_all">Fravælg alle</string>
    <string name="shared_string_clear">Slet</string>

    <string name="shared_string_save">Gem</string>
    <string name="shared_string_save_as_gpx">Gem som GPX-spor</string>
    <string name="shared_string_rename">Omdøb</string>
    <string name="shared_string_delete">Slet</string>
    <string name="shared_string_delete_all">Slet alle</string>
    <string name="shared_string_share">Del</string>
    <string name="shared_string_add">Tilføj</string>
    <string name="shared_string_apply">Anvend</string>
    <string name="shared_string_control_start">Start</string>
    <string name="shared_string_control_stop">Stop</string>
    <string name="shared_string_import">Importer</string>
    <string name="shared_string_export">Eksporter</string>
    <string name="shared_string_more">Mere…</string>
    <string name="shared_string_more_actions">Flere handlinger</string>
    <string name="shared_string_do_not_show_again">Vis ikke igen</string>
    <string name="shared_string_remember_my_choice">Husk valg</string>
    <string name="shared_string_refresh">Opdater</string>
    <string name="shared_string_download">Hent</string>
    <string name="shared_string_downloading">Henter</string>
    <string name="shared_string_download_successful">Hentet</string>
    <string name="shared_string_io_error">I/O fejl</string>
    <string name="shared_string_unexpected_error">En uventet fejl opstod</string>
    <string name="shared_string_action_template">Handling {0}</string>
    <string name="shared_string_close">Luk</string>
    <string name="shared_string_exit">Afslut</string>
    <string name="shared_string_show">Vis</string>
    <string name="shared_string_show_all">Vis alle</string>
    <string name="shared_string_show_on_map">Vis på kort</string>
    <string name="shared_string_map">Kort</string>
    <string name="shared_string_favorite">Favorit</string>
    <string name="shared_string_favorites">Favoritter</string>
    <string name="shared_string_add_to_favorites">Føj til Favoritter</string>

    <string name="shared_string_my_places">Foretrukne</string>


    <string name="shared_string_audio">Audio</string>
    <string name="shared_string_video">Video</string>
    <string name="shared_string_photo">Foto</string>

    <string name="simulate_your_location">Simuler position</string>
    <string name="drawer">Enkel liste</string>
    <string name="short_location_on_map">Lat %1$s\nLong %2$s</string>
    <string name="tips_and_tricks_descr">Ofte stillede spørgsmål, de seneste ændringer og andre oplysninger</string>
    <string name="routing_settings_2">Navigationsindstillinger</string>
    <string name="general_settings_2">Generelle indstillinger</string>
    <string name="shared_string_clear_all">Slet alle</string>
    <string name="shared_string_my_location">Position</string>
    <string name="shared_string_my_favorites">Favoritter</string>
    <string name="shared_string_my_tracks">Spor</string>
    <string name="shared_string_currently_recording_track">Nuværende optagelsesspor</string>
    <string name="waypoint_visit_after">Besøg efter</string>
    <string name="waypoint_visit_before">Besøg før</string>
    <string name="shared_string_collapse">Fold sammen</string>
    <string name="action_create">Handling: oprette</string>
    <string name="action_modify">Handling: rediger</string>
    <string name="action_delete">Handling: slet</string>
    <string name="osm_edits">OSM redigeringer</string>
    <string name="osmand_parking_hour">t</string>
    <string name="osmand_parking_minute">min</string>
    <string name="osmand_parking_time_left">tilbage</string>
    <string name="parking_place_limited">Parkering er tidsbegrænset til</string>
    <string name="your_edits">Redigeringer</string>
    <string name="osmand_parking_overdue">Udløbet</string>
    <string name="delay_to_start_navigation_descr">Angiv ventetiden til at forblive på skærmen for ruteplanlægning</string>
    <string name="delay_to_start_navigation">Start sving-for-sving navigation efter…</string>
    <string name="shared_string_go">Udfør</string>

    <string name="confirmation_to_clear_history">Skal historikken slettes?</string>
    <string name="local_osm_changes_upload_all_confirm">Overfør %1$d ændringer til OSM?</string>
    <string name="osmo_grop_name_length_alert">Gruppenavn skal være på mindst 3 tegn!</string>
    <string name="osm_changes_added_to_local_edits">OSM ændringer tilføjet til lokale ændringer</string>
    <string name="mark_to_delete">Marker for at slette</string>
    <string name="current_route">Aktuel rute</string>
    <string name="welmode_download_maps">Hent kort</string>
    <string name="welcome_select_region">For korrekt at afspejle trafikskilte og regler, vælg region:</string>
    <string name="welcome_header">Velkommen</string>
    <string name="welcome_text">OsmAnd giver globale offline kortvisninger, og global offline navigation!</string>
    <string name="confirm_usage_speed_cameras">I mange lande (Tyskland, Frankrig, Italien og andre) er anvendelse af fartkamera advarsler ikke tilladt ved lov. OsmAnd påtager sig ikke ansvaret, hvis loven overtrædes. Klik kun på Ja, hvis det er berettiget at bruge denne funktion.</string>
    <string name="agps_info">A-GPS information</string>
    <string name="agps_data_last_downloaded">A-GPS data sidst hentet: %1$s</string>
    <string name="shared_string_message">Meddelelse</string>
    <string name="shared_string_do_not_use">Brug ikke</string>
    <string name="shared_string_address">Adresse</string>
    <string name="shared_string_show_description">Vis beskrivelse</string>
    <string name="shared_string_search">Søg</string>
    <string name="shared_string_places">Steder</string>
    <string name="rendering_attr_OSMMapperAssistant_name">OSM kortassistent</string>
    <string name="shared_string_open">Åben</string>
    <string name="shared_string_manage">Administrer</string>
    <string name="shared_string_edit">Rediger</string>
    <string name="filter_poi_hint">Filtrer efter navn</string>
    <string name="search_poi_category_hint">Tast for at søge alle</string>
    <string name="index_name_netherlands">Europa - Holland</string>
    <string name="rendering_value__name">Standard</string>
    <string name="rendering_value_highContrastRoads_name">Veje med høj kontrast</string>
    <string name="specified_directiory_not_writeable">Kunne ikke oprettes kort i det angivne bibliotek</string>
    <string name="copying_osmand_file_failed">Kopiering af filer mislykkedes</string>
    <string name="storage_directory_external">Ekstern lager</string>
    <string name="storage_directory_multiuser">Flerbruger lager</string>
    <string name="storage_directory_internal_app">Intern programhukommelse</string>
    <string name="storage_directory_manual">Manuelt angivet</string>
    <string name="storage_directory_default">Internhukommelse</string>
    <string name="storage_directory">Kortlagring</string>
    <string name="shared_string_copy">Kopier</string>
    <string name="application_dir_change_warning3">Skal OsmAnd også kopiere datafilerne til den nye placering?</string>
    <string name="rendering_attr_hideHouseNumbers_name">Skjul husnumre</string>
    <string name="routing_attr_avoid_borders_description">Undgå at krydse landegrænser</string>
    <string name="routing_attr_height_name">Højdegrænse</string>
    <string name="routing_attr_avoid_borders_name">Undgå at krydse grænser</string>
    <string name="routing_attr_height_description">Køretøjets højde der tillades på ruter</string>
    <string name="use_fast_recalculation">Smart rutegenberegning</string>
    <string name="use_fast_recalculation_desc">Genberegn kun den indledende del af ruten for lange ture</string>
    <string name="osmo_share_my_location">Del position</string>
    <string name="shared_string_logoff">Log af</string>
    <string name="rendering_value_disabled_name">Deaktiveret</string>
    <string name="rendering_value_walkingRoutesScopeOSMC_name">Farvelægning ifølge ruteanvendelse</string>
    <string name="rendering_value_walkingRoutesOSMC_name">Farvelægning ifølge OSMC</string>
    <string name="osm_edit_context_menu_delete">Slet OSM redigering</string>
    <string name="read_full_article">Læs hele artiklen (online)</string>
    <string name="shared_string_wikipedia">Wikipedia</string>
    <string name="local_indexes_cat_wiki">Wikipedia</string>
    <string name="shared_string_show_details">Vis detaljer</string>
    <string name="download_wikipedia_maps">Wikipedia</string>
    <string name="shared_string_import2osmand">Importer til OsmAnd</string>
    <string name="local_recordings_delete_all_confirm">Slet %1$d noter. Bekræft?</string>
    <string name="disable_recording_once_app_killed">Forhindre uafhængig logning</string>
    <string name="disable_recording_once_app_killed_descrp">Hvis markeret vil GPX logning blive stoppet, når programmet afsluttes (via seneste programmer). OsmAnd baggrundsmeddelse fosvinder fra meddelelseslinjen.</string>
    <string name="gps_network_not_enabled">Placeringtjenesten er ikke aktiveret. Aktiver?</string>
    <string name="archive_wikipedia_data">"Der er hentet  gamle inkompatible Wikipedia data. Skal de arkiveres?"</string>
    <string name="download_wikipedia_files">Hent yderligere data fra Wikipedia (%1$s MB)?</string>
    <string name="lang_vo">Volapyk</string>
    <string name="lang_th">Thai</string>
    <string name="lang_te">Telugu</string>
    <string name="lang_nn">Nynorsk</string>
    <string name="lang_new">Newar / Nepal Bhasa</string>
    <string name="lang_ms">Malajisk</string>
    <string name="lang_ht">Haitisk</string>
    <string name="lang_gl">Galicisk</string>
    <string name="lang_et">Estisk</string>
    <string name="lang_ceb">Cebuano</string>
    <string name="lang_nb">Norsk</string>
    <string name="lang_es_ar">Argentinsk spansk</string>
    <string name="light_theme">Lyst</string>
    <string name="dark_theme">Mørkt</string>
    <string name="lang_pms">Piemontisk</string>
    <string name="lang_bn">Bengalsk</string>
    <string name="lang_tl">Tagalog</string>
    <string name="lang_sh">Serbokroatisk</string>
    <string name="lang_az">Aserbajdsjansk</string>
    <string name="lang_br">Bretonsk</string>
    <string name="lang_sq">Albansk</string>
    <string name="lang_is">Islandsk</string>
    <string name="lang_bpy">Bishnupriya</string>
    <string name="lang_nv">Navajo</string>
    <string name="lang_ga">Irsk</string>
    <string name="lang_la">Latin</string>
    <string name="lang_ku">Kurdisk</string>
    <string name="lang_ta">Tamilsk</string>
    <string name="lang_ml">Malayalam</string>
    <string name="lang_lb">Luxembourgsk</string>
    <string name="lang_os">Ossetisk</string>
    <string name="lang_eo">Esperanto</string>
    <string name="restart_is_required">For fuldt ud at anvende ændringerne, er en manuel genstart af programmet nødvendigt.</string>
    <string name="rendering_attr_currentTrackColor_name">GPX-farve</string>
    <string name="rendering_attr_currentTrackWidth_name">GPX-bredde</string>
    <string name="rendering_value_red_name">Rød</string>
    <string name="rendering_value_translucent_red_name">Gennemsigtig rød</string>
    <string name="rendering_value_translucent_orange_name">Gennemsigtigt orange</string>
    <string name="rendering_value_yellow_name">Gul</string>
    <string name="rendering_value_translucent_yellow_name">Gennemsigtigt gul</string>
    <string name="rendering_value_lightgreen_name">Lysegrøn</string>
    <string name="rendering_value_translucent_lightgreen_name">Gennemsigtig lysegrøn</string>
    <string name="rendering_value_green_name">Grøn</string>
    <string name="rendering_value_translucent_green_name">Gennemsigtig grøn</string>
    <string name="rendering_value_lightblue_name">Lyseblå</string>
    <string name="rendering_value_translucent_lightblue_name">Gennemsigtig lyseblå</string>
    <string name="rendering_value_blue_name">Blå</string>
    <string name="rendering_value_translucent_blue_name">Gennemsigtig blå</string>
    <string name="rendering_value_purple_name">Lilla</string>
    <string name="rendering_value_translucent_purple_name">Gennemsigtig lilla</string>
    <string name="rendering_value_default13_name">Standard (13)</string>
    <string name="rendering_value_defaultTranslucentCyan_name">Standard (gennemsigtig cyan)</string>
    <string name="do_you_like_osmand">Kan du lide OsmAnd?</string>
    <string name="rate_this_app">Bedøm denne app</string>
    <string name="rate_this_app_long">Vurder OsmAnd på Google Play</string>
    <string name="user_hates_app_get_feedback">Fortæl os hvorfor.</string>

    <string name="user_hates_app_get_feedback_long">Fortæl os hvad du ønsker at ændre i denne app.</string>
    <string name="download_live_updates">Live-opdateringer</string>
    <string name="delete_change">Slet ændring</string>
    <string name="try_again">Prøv igen</string>
    <string name="error_message_pattern">Fejl: {0}</string>
    <string name="failed_to_upload">Overførsel mislykkedes</string>
    <string name="successfully_uploaded_pattern">Overført {0}/{1}</string>
    <string name="no_updates_available">Ingen opdateringer tilgængelige</string>
    <string name="we_really_care_about_your_opinion">Vi er meget interesseret i din mening, og det er vigtigt for os at høre fra dig.</string>
    <string name="rendering_value_boldOutline_name">Fed kontur</string>
    <string name="traffic_warning_hazard">Fare</string>
    <string name="dahboard_options_dialog_title">Konfigurer oversigt</string>
    <string name="shared_string_card_was_hidden">Kortet blev skjult</string>
    <string name="shared_string_undo">FORTRYD</string>
    <string name="shared_string_skip">Spring over</string>
    <string name="app_name_osmand">OsmAnd</string>
    <string name="offline_maps_and_navigation">Offline kort\n&amp; navigation</string>
    <string name="commit_poi">Overfør IP</string>
    <string name="routing_attr_avoid_shuttle_train_name">Undgå shuttletog</string>
    <string name="routing_attr_avoid_shuttle_train_description">Undgå shuttletog</string>
    <string name="plugin_settings">Udvidelser</string>
    <string name="tab_title_advanced">Udvidet</string>
    <string name="building_number">Bygningsnummer</string>
    <string name="next_proceed">Næste</string>
    <string name="opening_at">Åbner</string>
    <string name="closing_at">Lukker</string>

    <string name="av_locations_descr">GPX-fil med placeringsnoter</string>
    <string name="av_locations">Placeringer</string>
    <string name="tab_title_basic">Grundlæggende</string>

    <string name="tag_poi_amenity">facilitet</string>
    <string name="contact_info">Kontaktoplysninger</string>
    <string name="description">Beskrivelse</string>
    <string name="add_opening_hours">Tilføj åbningstider</string>
    <string name="poi_dialog_poi_type">IP type</string>
    <string name="number_of_rows_in_dash">Antal rækker %1$s</string>
    <string name="please_specify_poi_type">Angiv IP type.</string>
    <string name="working_days">Arbejdsdage</string>
    <string name="recent_places">Seneste steder</string>
    <string name="favourites">Favoritter</string>
    <string name="poi_action_delete">slet</string>
    <string name="saved_at_time">Gemt korrekt: %1$s</string>
    <string name="poi_deleted_localy">Interessepunkt (IP) vil blive slettet, når ændringer overføres</string>
    <string name="show_gpx">Vis GPX</string>
    <string name="count_of_lines">Antal linjer</string>
    <string name="show_on_start">Vis ved start</string>
    <string name="address_unknown">Adressen kendes endnu ikke</string>
    <string name="unsaved_changes_will_be_lost">Eventuelle ikke-gemte ændringer vil gå tabt. Fortsæt?</string>
    <string name="are_you_sure">Sikker?</string>
    <string name="simulate_your_location_stop_descr">Stop simulering af position</string>
    <string name="simulate_your_location_descr">Simuler ved brug af beregnet rute eller optaget GPX</string>
    <string name="downloads_left_template">%1$s filhentninger tilbage</string>
    <string name="roads">Veje</string>
    <string name="favourites_edit_dialog_title">Favoritinformation</string>
    <string name="favourites_context_menu_add">Tilføj favorit</string>
    <string name="shared_string_trip_recording">Optag ture</string>
    <string name="shared_string_navigation">Navigation</string>
    <string name="osmand_running_in_background">Kører i baggrunden</string>
    <string name="default_speed_system">Hastighedsenhed</string>
    <string name="nm">nmi</string>
    <string name="si_nm">Sømil</string>
    <string name="si_kmh">Kilometer i timen</string>
    <string name="si_mph">Mil i timen</string>
    <string name="si_m_s">Meter i sekundet</string>
    <string name="si_min_km">Minutter pr. kilometer</string>
    <string name="si_min_m">Minutter pr. mil</string>
    <string name="si_nm_h">Sømil i timen (knob)</string>
    <string name="nm_h">nmi/t</string>
    <string name="min_mile">min/mil</string>
    <string name="min_km">min/km</string>
    <string name="m_s">m/s</string>

    <string name="default_speed_system_descr">Vælg enhed for hastighed</string>
    <string name="favorite_category_add_new">Tilføj ny</string>
    <string name="favorite_category_select">Vælg kategori</string>

    <string name="srtm_plugin_disabled">Højdekurver er deaktiveret</string>
    <string name="show_free_version_banner">Vis banner for gratis version</string>
    <string name="show_free_version_banner_description">"Selvom du har en  betalt version kan du stadig se banner for den gratis version"</string>
    <string name="downloading_number_of_files">Henter - %1$d fil</string>
    <string name="buy">KØB</string>
    <string name="hillshade_layer_disabled">Relieflag deaktiveret</string>
    <string name="activate_seamarks_plugin">Aktiver sømærkeudvidelsen</string>
    <string name="activate_srtm_plugin">Aktiver SRTM udvidelsen</string>
    <string name="later">Senere</string>
    <string name="get_full_version">Fuldversion</string>
    <string name="regions">Regioner</string>

    <string name="region_maps">Regionskort</string>
    <string name="world_maps">Verdenskort</string>

    <string name="downloads">Filhentninger</string>
    <string name="favorite_category_dublicate_message">Kategorinavnet findes allerede. Angiv et andet navn.</string>
    <string name="favorite_category_name">Kategorinavn</string>
    <string name="favorite_category_add_new_title">Tilføj ny kategori</string>
    <string name="confirm_download_roadmaps">Hent kort kun med veje, selv om et komplet kort allerede er hentet?</string>
    <string name="value_downloaded_from_max">%1$.1f af %2$.1f MB</string>
    <string name="file_size_in_mb">%.1f MB</string>
    <string name="update_all">Opdater alle (%1$s MB)</string>
    <string name="free_downloads_used_description">Indstil hvormange gratis filhentninger der er brugt</string>
    <string name="free_downloads_used">Gratis filhentninger brugt</string>

    <string name="share_geo">geo:</string>

    <string name="simulate_initial_startup_descr">Sætter flag, der angiver første programstart, beholder alle andre indstillinger uændret</string>
    <string name="simulate_initial_startup">Simuler første programstart</string>
    <string name="share_menu_location">Del placering</string>
    <string name="shared_string_send">Send</string>

    <string name="application_dir_description">Vælg hvor kortfilerne skal gemmes.</string>
    <string name="show_on_start_description">\'Fra\' starter direkte på kortet</string>
    <string name="map_downloaded">Kort hentet</string>
    <string name="map_downloaded_descr">Kort over %1$ s er hentet. Gå tilbage til kortet for at begynde at bruge det.</string>
    <string name="go_to_map">Gå til kortet</string>
    <string name="shared_string_qr_code">QR kode</string>
    <string name="enter_country_name">Indtast landenavn</string>
    <string name="world_map_download_descr">Verdensgrundkort (dækker hele verden ved lave zoomniveauer) mangler eller er forældet. Hent verdensgrundkortet for et komplet miljø.</string>
    <string name="new_version">Ny version</string>
    <string name="begin_with_osmand_menu_group">Kom godt i gang med OsmAnd</string>
    <string name="features_menu_group">Funktioner</string>
    <string name="help_us_to_improve_menu_group">Hjælp med at forbedre OsmAnd</string>
    <string name="other_menu_group">Andet</string>
    <string name="plugins_menu_group">Udvidelser</string>
    <string name="first_usage_item">Første anvendelse</string>
    <string name="first_usage_item_description">Sådan hentes kort og angives grundlæggende indstillinger</string>
    <string name="navigation_item_description">Opsætning af navigation</string>
    <string name="faq_item">Spørgsmål og svar</string>
    <string name="faq_item_description">Hvordan man bruger udvidelser</string>
    <string name="map_viewing_item">Kortvisning</string>
    <string name="search_on_the_map_item">Søgning på kortet</string>
    <string name="planning_trip_item">Turplanlægning</string>

    <string name="osmand_ski_maps_item">Skikort</string>

    <string name="instalation_troubleshooting_item">Installation og fejlfinding</string>
    <string name="techical_articles_item">Tekniske artikler</string>
    <string name="versions_item">Versioner</string>
    <string name="feedback">Meningsmåling</string>
    <string name="contact_us">Kontakt os</string>
    <string name="osm_edit_created_poi">Oprettede OSM IP</string>
    <string name="osm_edit_created_bug">Oprettede OSM fejlregistrering</string>
<<<<<<< HEAD
    <string name="map_legend">Signaturforklaring</string>
</resources>
=======
<string name="map_legend">Signaturforklaring</string>
<string name="shared_string_upload">Overfør</string>
    </resources>
>>>>>>> a1aae8fd
<|MERGE_RESOLUTION|>--- conflicted
+++ resolved
@@ -2002,11 +2002,6 @@
     <string name="contact_us">Kontakt os</string>
     <string name="osm_edit_created_poi">Oprettede OSM IP</string>
     <string name="osm_edit_created_bug">Oprettede OSM fejlregistrering</string>
-<<<<<<< HEAD
     <string name="map_legend">Signaturforklaring</string>
-</resources>
-=======
-<string name="map_legend">Signaturforklaring</string>
-<string name="shared_string_upload">Overfør</string>
-    </resources>
->>>>>>> a1aae8fd
+    <string name="shared_string_upload">Overfør</string>
+</resources>