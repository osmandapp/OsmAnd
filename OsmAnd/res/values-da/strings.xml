--- conflicted
+++ resolved
@@ -2795,17 +2795,12 @@
     
     <string name="range_min_max">Interval = min/maks</string>
     <string name="min_max">Min/maks</string>
-<<<<<<< HEAD
     <string name="release_2_7">\\u2022 Mapillary udvidelse med billeder på gadeniveau
 \n
-=======
-    <string name="release_2_7">\\022 Mapillary udvidelse med billeder på gadeniveau 
-\n 
->>>>>>> a5e3a086
 \n • Lineal modul til afstandsmåling 
-\n 
-\n • GPX split intervaller med detaljeret info om spor 
-\n 
+\n
+\n • GPX split intervaller med detaljeret info om spor
+\n
 \n • Andre forbedringer og fejlrettelser
 \n
 \n</string>
