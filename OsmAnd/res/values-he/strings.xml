<?xml version='1.0' encoding='UTF-8'?>
<resources>
	<string name="shared_string_no">לא</string>
	<string name="shared_string_yes">כן</string>
	<string name="close_changeset">סגירת ערכת השינויים</string>
	<string name="zxing_barcode_scanner_not_found">יישומון סריקת הברקודים ZXing אינו מותקן. לחפש ב־Google Play?</string>
	<string name="rendering_attr_roadColors_description">בחירת ערכת צבעי דרך:</string>
	<string name="rendering_attr_roadColors_name">ערכת צבעי דרך</string>
    <string name="map_widget_show_destination_arrow">הצגת הכיוון ליעד</string>
    <string name="enable_plugin_monitoring_services">יש להפעיל את תוסף מעקב הטיול כדי להשתמש בשירותי רישום מיקום (מעקב חי, רישום GPX)</string>
    <string name="non_optimal_route_calculation">יש לחשב מסלול בלתי יעיל למרחקים ארוכים</string>
    
	<string name="gps_not_available">נא להפעיל את רכיב האיכון (GPS) בהגדרות</string>
    
	<string name="map_widget_monitoring_services">שירותי רישום</string>
	<string name="no_route">אין מסלול</string>
	<string name="delete_target_point">הסרת יעד</string>
	<string name="target_point">יעד %1$s</string>
    <string name="intermediate_point">יעד ביניים %1$s</string>
    <string name="context_menu_item_last_intermediate_point">הוספה כיעד הביניים הסופי</string>
    <string name="context_menu_item_first_intermediate_point">הוספה כיעד הביניים הראשון</string>
    <string name="add_as_last_destination_point">הוספה כיעד הביניים הסופי</string>
    <string name="add_as_first_destination_point">הוספה כיעד הביניים הראשון</string>
    <string name="replace_destination_point">החלפת היעד</string>
    <string name="new_destination_point_dialog">כבר הגדרת יעד:</string>
    <string name="target_points">יעדים</string>
    <string name="intermediate_point_too_far">יעד הביניים %1$s רחוק מדי מהדרך הקרוב אליו.</string>
    <string name="arrived_at_intermediate_point">הגעת ליעד הביניים שלך</string>
    <string name="context_menu_item_intermediate_point">הוספה כיעד ביניים</string>
    <string name="map_widget_intermediate_distance">יעד ביניים</string>
    <string name="ending_point_too_far">נקודת הסיום רחוקה מדי מהדרך הקרובה אליה.</string>
    <string name="add_tag">הוספת תגית</string>
    <string name="btn_advanced_mode">מצב מתקדם…</string>
    <string name="poi_filter_parking">חנייה</string>
    <string name="poi_filter_emergency">חירום</string>
    <string name="poi_filter_public_transport">תחבורה ציבורית</string>
    <string name="poi_filter_entertainment">בידור</string>
    <string name="poi_filter_accomodation">הארחה</string>
    <string name="poi_filter_restaurants">מסעדות</string>
    <string name="poi_filter_sightseeing">נקודות תצפית</string>
    <string name="poi_filter_car_aid">עזרה לרכב</string>
	<string name="poi_filter_food_shop">חנות מזון</string>
	<string name="poi_filter_for_tourists">לתיירים</string>
	<string name="poi_filter_fuel">דלק</string>
	<string name="show_warnings_title">הצגת התראות…</string>
	<string name="show_warnings_descr">הגדרת אזהרות תנועה (הגבלות מהירות, עצירות מחייבות, פסי האטה, מנהרות), אזהרת מצלמות מהירות ופרטי נתיב.</string>
	<string name="use_compass_navigation_descr">יש להשתמש במצפן כאשר לא מזוהה עצם מנחה.</string>
	<string name="use_compass_navigation">להשתמש במצפן</string>
	<string name="avoid_motorway">להמנע מדרכים לממונעים</string>
	<string name="auto_zoom_map_descr">תקריב המפה בהתאמה אוטומטית למהירות (בעוד שהמפה מסתנכרנת עם המיקום הנוכחי).</string>
	<string name="auto_zoom_map">שינוי תקריב אוטומטי במפה</string>
	<string name="snap_to_road_descr">הצמדת המיקום לדרכים במהלך הניווט.</string>
	<string name="snap_to_road">הצמדה לדרך</string>
	
	<string name="osmand_short_description_80_chars">OsmAnd הנו יישום ניווט בקוד פתוח עבור מפות מקוונות ובלתי מקוונות</string>
	<string name="osmand_plus_short_description_80_chars">OsmAnd הנו יישום ניווט בקוד פתוח עבור מפות מקוונות ובלתי מקוונות</string>
	
	<string name="filterpoi_activity">יצירת מסנן נ״ע</string>
	<string name="recalculate_route_to_your_location">מצב תעבורה:</string>
	<string name="select_navigation_mode">בחירת מצב תעבורה</string>
	
	<string name="day_night_info_description">זריחה : %1$s
\nשקיעה : %2$s</string>
	<string name="day_night_info">פרטי יום/לילה</string>
	
	<string name="map_widget_vector_attributes">מאפייני עיבוד תמונה</string>
	<string name="map_widget_renderer">סגנון עיבוד התמונה</string>
	
	
	
	
	<string name="layer_map_appearance">הגדרת המסך</string>
	<string name="show_lanes">נתיבים</string>
	<string name="avoid_unpaved">המנעות מדרכים שאינן סלולות</string>
	<string name="avoid_ferries">המנעות ממעבורות</string>
	<string name="avoid_in_routing_title">המנעות…</string>
	<string name="avoid_in_routing_descr">הימנעות מכבישי אגרה, בלתי סלולים, מעבורות.</string>
	<string name="map_widget_show_ruler">סרגל</string>
	
	<string name="map_widget_view_direction">כיוון הצפייה</string>
	<string name="map_widget_transparent">וידג׳טים שקופים</string>
	
	
	<string name="bg_service_sleep_mode_off">הפעלת
\n יישום ברקע</string>
	<string name="bg_service_sleep_mode_on">הפסקת
\n הפעלה ברקע</string>
	<string name="gps_wakeup_interval">הפרשי התעוררות של רכיב האיכון: %s</string>
	<string name="int_continuosly">רציף</string>
	<string name="screen_is_locked">לשחרור המסך יש לגעת בסמל המנעול</string>
	<string name="map_widget_top_text">שם הרחוב</string>
	<string name="map_widget_config">מסך ההגדרות</string>
	
	<string name="map_widget_back_to_loc">איפה אני</string>
	<string name="map_widget_lock_screen">נעילת המסך</string>
	<string name="map_widget_compass">מצפן</string>
	
	<string name="map_widget_reset">איפוס לבררת המחדל</string>
	
	
	<string name="map_widget_parking">חנייה</string>
	<string name="map_widget_monitoring">רישום GPX</string>
	<string name="map_widget_speed">מהירות</string>
	<string name="map_widget_distance">יעד</string>
	<string name="map_widget_altitude">גובה</string>
	<string name="map_widget_next_turn">הפנייה הבאה</string>
	<string name="map_widget_next_turn_small">הפנייה הבאה (קטנה)</string>
	<string name="map_widget_next_next_turn">הפנייה השנייה הבאה</string>
	<string name="poi_search_desc">חיפוש נ״ע (נקודות עניין)</string>
	<string name="address_search_desc">חיפוש כתובת</string>
	<string name="navpoint_search_desc">קואורדינטות</string>
	<string name="transport_search_desc">חיפוש תח״צ</string>
	<string name="favourites_search_desc">דרך לחיפוש במועדפים</string>
	
	<string name="offline_navigation_not_available">ניווט בלתי מקוון ב־OsmAnd אינו זמין נכון לעכשיו.</string>
	<string name="left_side_navigation">כיוון תנועה שמאלי</string>
	<string name="left_side_navigation_descr">מדינות בהן נוהגים בצד השמאלי של הדרך (לא תקף לישראל).</string>
	
	<string name="unknown_from_location">נקודת ההתחלה לא נקבעה עדיין</string>
	<string name="unknown_location">המיקום עדיין לא ידוע</string>
	<string name="modify_transparency">שינוי השקיפות (0 - שקוף, 255 - אטום)</string>
	<string name="confirm_interrupt_download">לבטל את הורדת הקובץ?</string>
	
	<string name="map_widget_fluorescent">הארת מסלולים</string>
	<string name="map_widget_time">משך הנסיעה</string>
	<string name="map_widget_mini_route">מפת מסלול ממוזערת</string>
	<string name="bg_service_screen_lock">נעילת המסך</string>
	<string name="bg_service_screen_unlock">שחרור המסך</string>
	<string name="bg_service_screen_lock_toast">המסך נעול</string>
	<string name="bg_service_interval">הגדרת משך התעוררות:</string>
	<string name="show_cameras">מכמונות מהירות</string>
	<string name="show_traffic_warnings">אזהרות תנועה</string>
	<string name="avoid_toll_roads">הימנעות מכבישי אגרה</string>
	<string name="continue_follow_previous_route_auto">להמשיך לעקוב אחר ניווט קודם שלא הושלם? (%1$s שניות)</string>
	<string name="route_updated_loc_found">בהמתנה למיקום לצורך חישוב הנתיב</string>
	<string name="osmand_parking_hours">שעות</string>
	<string name="osmand_parking_minutes">דקות</string>
	<string name="osmand_parking_position_description_add_time">הרכב חונה במיקום:</string>
	
	<string name="select_animate_speedup">בחירת מהירות הדמיית הנתיב</string>
    	<string name="global_app_allocated_memory_descr">הזיכרון המוקצה: %1$s מ״ב (המגבלה של Android:‏ %2$s מ״ב, Dalvik‏: %3$s מ״ב).</string>
	<string name="global_app_allocated_memory">הזיכרון המוקצה</string>
	<string name="native_app_allocated_memory_descr">סך כל הזיכרון הטבעי שמוקצה על ידי היישום: %1$s מ״ב (Dalvik‏: %2$s מ״ב, אחרים: %3$s מ״ב). זיכרון יחסי: %4$s מ״ב (המגבלה של Android:‏ %5$s מ״ב, Dalvik‏: %6$s מ״ב).</string>
	<string name="native_app_allocated_memory">סך כל הזיכרון הטבעי</string>
	
	<string name="starting_point_too_far">נקודת ההתחלה רחוקה מדי מהדרך הקרובה אליה ביותר.</string>
	<string name="shared_location">מיקום משותף</string>
	<string name="osmand_parking_event">איסוף הרכב מהחנייה</string>
	<string name="osmand_parking_warning">אזהרה</string>
	<string name="osmand_parking_warning_text">התרעה לאיסוף הרכב שלך נוספה ליומן שלך. ההתרעה תישאר שם עד למחיקתה ידנית.</string>    
	<string name="osmand_parking_time_limit_title">הגדרת מגבלת זמן לחנייה</string>
	<string name="osmand_parking_delete_confirm">להסיר את סמן מיקום חניית כלי הרכב?</string>
	<string name="osmand_parking_delete">מחיקת סמן חנייה</string>
	<string name="osmand_parking_choose_type">נא לבחור את סוג החנייה</string>
	<string name="osmand_parking_lim_text">מוגבלת בזמן</string>
	<string name="osmand_parking_no_lim_text">בלתי מוגבלת בזמן</string>
	<string name="osmand_parking_add_event">הוספת התרעה ליישומון היומן</string>
	<string name="osmand_parking_time_limit">חנייה מוגבלת בזמן</string>
	<string name="osmand_parking_time_no_limit">חנייה בלתי מוגבלת בזמן</string>
	<string name="osmand_parking_position_description">מיקום חניית הרכב שלך. %1$s</string>
	<string name="osmand_parking_position_description_add">לאסוף את הרכב מ־:</string>
	<string name="osmand_parking_pm">PM</string>
	<string name="osmand_parking_am">AM</string>
	<string name="osmand_parking_position_name">מקום חנייה</string>
	<string name="osmand_parking_plugin_description">תוסף מיקום החנייה מאפשר לך לשמור איפה רכבך חנה וכמה זמן נותר לחנייה (אם יש מגבלת זמן). 
\nהמיקום והשעה מופיעים בלוח הבקרה של OsmAnd וגם בחלונית על מסך המפה. ניתן להוסיף התרעה ליומן של Android כתזכורת.</string>
	<string name="osmand_parking_plugin_name">מיקום החנייה</string>
	<string name="context_menu_item_add_parking_point">סימון כמקום חנייה</string>
	<string name="context_menu_item_delete_parking_point">מחיקת סימון חנייה</string>
	<string name="gpxup_public">ציבורי</string>
	<string name="gpxup_identifiable">ניתן לזיהוי</string>
	<string name="gpxup_trackable">ניתן למעקב</string>
	<string name="gpxup_private">פרטי</string>
	<string name="asap">דחוף</string>
	
	<string name="route_roundabout">כיכר : לצאת ביציאה מס׳ %1$d ולהמשיך</string>
	<string name="route_kl">להיצמד לשמאל ולהמשיך</string>
	<string name="route_kr">להיצמד לימין ולהמשיך</string>
	<string name="rendering_attr_noPolygons_description">הפיכת כל תכונות הקרקע במפה לשקופות.</string>
	<string name="rendering_attr_noPolygons_name">מצולעים</string>
	<string name="rendering_attr_appMode_name">מצב עיבוד תמונה</string>
	<string name="rendering_attr_appMode_description">מיטוב המפה לטובת</string>
	<string name="rendering_attr_contourLines_description">הצגה החל מרמת תקריב (נדרש קובץ SRTM):</string>
	<string name="rendering_attr_contourLines_name">הצגת קווי מתאר</string>
	<string name="rendering_attr_hmRendered_description">הגדלת כמות פרטי המפה המופיעים.</string>
	<string name="rendering_attr_hmRendered_name">הצגת יותר פרטים במפה</string>
	<string name="local_index_routing_data">נתוני המסלול</string>
	<string name="navigate_point_format">עיצוב</string>
	<string name="first_time_msg">תודה לך על השימוש ב־OsmAnd. ניתן להוריד נתונים אזוריים לשימוש בלתי מקוון דרך ‚הגדרות’ ← ‚ניהול קובצי מפות’ לצפייה במפות, איתור כתובות, חיפוש נקודות עניין, מציאת תחבורה ציבורית ועוד.</string>    
	<string name="basemap_was_selected_to_download">מפת הבסיס נבחרה להורדה לטובת הפעולה התקינה של היישומון.</string>
	<string name="select_index_file_to_download">לא נמצא כלום. אם האזור שלך לא נמצא, ניתן ליצור אותו בעצמך (לפרטים https://osmand.net).</string>
	<string name="local_indexes_cat_tile">אריחי מפה מקוונים ושמורים</string>
	<string name="local_indexes_cat_map">מפות רגילות (וקטור)</string>
	
	<string name="index_settings_descr">הורדה וניהול של מפות בלתי מקוונות שמאוחסנות בהתקן שלך.</string>
	<string name="map_online_plugin_is_not_installed">ניתן להפעיל את תוסף ה‚מפות המקוונות’ כדי לבחור במקורות שונים למפה</string>
	<string name="map_online_data">מפות מקוונות ואריחים</string>
	<string name="map_online_data_descr">שימוש במפות מקוונות (הורדה ואחסון אריחי המפה בכרטיס הזיכרון).</string>
	<string name="shared_string_online_maps">מפות מקוונות</string>
	<string name="online_map_settings_descr">הגדרת מקורות אריחי מפה מקוונים או שמורים.</string>
	
	
	<string name="osmand_rastermaps_plugin_description">עם התוסף הזה ניתן לגשת למגוון סוגים של מפות מקוונות (נקראות גם אריחים או מעובדות), מאריחים מוגדרים מראש של OpenStreetMap (כמו למשל Mapnik) עד תמונות לוויין ושכבות מיוחדות כגון מפות מזג אוויר, מפות אקלים, מפות גאולוגיות, מפות הצללה ועוד.
\n
\nכל אחת מהמפות האלה יכולה לשמש בתור המפה הראשית (בסיס) שתוצג במסך המפה של OsmAnd או כשכבה מעל או מתחת למפת בסיס אחרת (כמו המפות התקניות הבלתי מקוונות של OsmAnd). כדי שניתן היה לראות את המפות שמתחת, ניתן להסתיר פריטים מסוימים במפות הווקטורים של OsmAnd דרך התפריט ‚הגדרת מפה’ לפי דרישתך.
\n
\nמפות אריחים ניתן להוריד ישירות ממקורות מקוונים או שניתן להכין אותן לשימוש בלתי מקוון (ולהעתיק אותן לתיקיית הנתונים של OsmAnd) כמסד נתונים מסוג SQLite אותו ניתן לייצר על ידי מגוון כלי צד־שלישי להכנת מפות.</string>
	<string name="osmand_background_plugin_description">הצגת הגדרות להפעלת מעקב וניווט במצב רקע על ידי השכמת התקן ה־GPS מדי פעם בפעם (בזמן שהמסך כבוי).</string>
	<string name="osmand_accessibility_description">תוסף זה הופך את תכונות הנגישות של ההתקן לזמינות ישירות ב־OsmAnd. התוסף מאפשר להגדיר את מהירות הדיבור של מנגנון הטקסט לדיבור, להגדיר ניווט בעזרת חצים על המסך, להשתמש בכדור מעקב לשליטה בתקריב או משוב של טקסט לדיבור, למשל לצורך הכרזה על המיקום שלך אוטומטית.</string>
	
	
	
	<string name="osmand_development_plugin_description">תוסף זה מציג הגדרות פיתוח וניפוי שגיאות כגון בדיקה או הדמיה של ניתוב, ביצועי עיבוד התמונה או התרעות קוליות. הגדרות אלו מיועדות למפתחים ואינן נחוצות למשתמשים על פי רוב.</string>
	<string name="plugins_screen">מנהל התוספים</string>
	
	<string name="prefs_plugins_descr">התוספים מאפשרים הגדרות במצב מומחה ומספקים תכונות נוספות.</string>
	<string name="prefs_plugins">מנהל התוספים</string>
	
	<string name="osm_editing_plugin_description">הצגת ההגדרות שנדרשות לטובת משוב ל־OSM כמו איסוף / שינוי פריטי נ״ע של OSM, פתיחה של / תגובה על הערות ב־OSM ותרומה של קובצי GPX מוקלטים (נדרשים פרטי גישה ל־OSM).</string>
	<string name="vector_maps_may_display_faster_on_some_devices">יתכן שמפות וקטוריות יוצגו מהר יותר. עם זאת לא בטוח שיעבדו כראוי על חלק מההתקנים.</string>
	<string name="play_commands_of_currently_selected_voice">נא לבחור בקריינות ולבדוק על ידי השמעת ההנחיות הקוליות</string>
	<string name="debugging_and_development">פיתוח OsmAnd</string>
	<string name="native_rendering">עיבוד תמונה טבעי</string>
	<string name="test_voice_prompts">בדיקת ההכרזות הקוליות</string>    
	<string name="switch_to_raster_map_to_see">אין מפה וקטורית בלתי מקוונת לאזור זה. ניתן להוריד אחת ב‚הגדרות’ (‚ניהול קובצי מפה’) או לעבור ל‚מפות מקוונות’.</string>
	
	<string name="send_files_to_osm">האם לשלוח את קובצי ה־GPX ל־OSM?</string>
	<string name="gpx_visibility_txt">הופעה</string>
	<string name="gpx_tags_txt">תגיות</string>
	<string name="gpx_description_txt">תיאור</string>
	<string name="validate_gpx_upload_name_pwd">נא לציין את שם המשתמש והססמה שלך ב־OSM כדי להעלות קובצי GPX.</string>
    	<string name="default_buttons_support">תמיכה</string>
	<string name="support_new_features">תמיכה בתכונות חדשות</string>
	<string name="show_ruler_level">הצגת סרגל</string>	
	<string name="info_button">פרטים</string>
	<string name="back_to_location">חזרה למיקום</string>
	<string name="shared_string_help">עזרה</string>
	
	<string name="accessibility_mode">מצב נגישות</string>
	<string name="accessibility_mode_descr">הפעלת תכונות הנגישות.</string>
	<string name="shared_string_on">פעיל</string>
	<string name="shared_string_off">כבוי</string>
	<string name="accessibility_default">בהתאם להגדרות המערכת של Android</string>
	<string name="backToMenu">חזרה לתפריט</string>
	<string name="zoomOut">התרחקות</string>
	<string name="zoomIn">התקרבות</string>
	<string name="zoomIs">רמת התקריב היא</string>
	<string name="north">צפון</string>
	<string name="north_north_east">צפון-צפון-מזרח</string>
	<string name="north_east">צפון-מזרח</string>
	<string name="east_north_east">מזרח-צפון-מזרח</string>
	<string name="east">מזרח</string>
	<string name="east_south_east">מזרח-דרום-מזרח</string>
	<string name="south_east">דרום-מזרח</string>
	<string name="south_south_east">דרום-דרום-מזרח</string>
	<string name="south">דרום</string>
	<string name="south_south_west">דרום-דרום-מערב</string>
	<string name="south_west">דרום-מערב</string>
	<string name="west_south_west">מערב-דרום-מערב</string>
	<string name="west">מערב</string>
	<string name="west_north_west">מערב-דרום-מערב</string>
	<string name="north_west">צפון-מערב</string>
	<string name="north_north_west">צפון-צפון-מערב</string>
	<string name="towards">לעבר</string>
	<string name="accuracy">דיוק</string>
	<string name="altitude">גובה</string>
	<string name="front">מקדימה</string>
	<string name="front_right">מקדימה מימין</string>
	<string name="right">לימין</string>
	<string name="back_right">מאחור מימין</string>
	<string name="back">מאחור</string>
	<string name="back_left">מאחור משמאל</string>
	<string name="left">לשמאל</string>
	<string name="front_left">מלפנים משמאל</string>
	<string name="oclock">בדיוק</string>
	<string name="no_info">אין מידע</string>
	<string name="direction_style_sidewise">לצדדים (8 חלקים)</string>
	<string name="direction_style_clockwise">לפי השעון (12 חלקים)</string>
	<string name="settings_direction_style">סגנון ההכוונה</string>
	<string name="settings_direction_style_descr">נא לבחור את הסגנון להבעת יחס ההכוונה בעת התזוזה.</string>
	<string name="auto_announce_on">התחלת הכרזה אוטומטית</string>
	<string name="auto_announce_off">הפסקת ההכרזה האוטומטית</string>
	<string name="i_am_here">הנני כאן</string>
	<string name="zoom_by_trackball_descr">החלפת התקריב למפה על ידי תזוזות אופקיות של כדור המעקב.</string>
	<string name="zoom_by_trackball">שימוש בכדור המעקב לצורך שליטה בתקריב</string>
	<string name="accessibility_preferences_descr">העדפות הקשורות בנגישות.</string>
	<string name="shared_string_accessibility">נגישות</string>
	<string name="rendering_out_of_memory">אין די זיכרון לתהליך כדי להציג את האיזור הנבחר</string>
	<string name="use_fluorescent_overlays">שכבות מוארות</string>
	<string name="use_fluorescent_overlays_descr">ניתן להשתמש בצבעים מוארים כדי להציג דרכים ומסלולים.</string>
	<string name="offline_edition">עריכה בלתי מקוונת</string>
	<string name="offline_edition_descr">תמיד להשתמש בעריכה בלתי מקוונת.</string>
	
	<string name="update_poi_does_not_change_indexes">שינויי הנ״ע בתוך היישום אינם משפיעים על קובצי המפה שהתקבלו, השינויים נשמרים לקובץ על ההתקן שלך במקום.</string>
	<string name="local_openstreetmap_uploading">מתבצעת שליחה…</string>
	<string name="local_openstreetmap_were_uploaded">{0} נ״ע/הערות נשלחו</string>
	<string name="local_openstreetmap_uploadall">לשלוח הכול</string>
	
	
	<string name="local_openstreetmap_upload">שליחת השינויים ל־OSM</string>
	<string name="local_openstreetmap_delete">מחיקת השינוי</string>
	<string name="local_openstreetmap_descr_title">עריכה בלתי מתואמת של OSM:</string>
	<string name="local_openstreetmap_settings">נ״ע/הערות של OSM נשמרו בהתקן</string>
	<string name="local_openstreetmap_settings_descr">הצגה וניהול של נ״ע/הערות שנשמרו במסד נתונים בהתקן.</string>
	
	
	<string name="live_monitoring_interval_descr">נא לציין את ההפסקות בין דיווחי מעקב חי.</string>
	<string name="live_monitoring_interval">הפסקות בין דיווחי מעקב חי</string>
	<string name="live_monitoring_url_descr">נא לציין את כתובת השרת עם המשתנים בתחביר הבא: lat={0}, lon={1}, timestamp={2}, hdop={3}, altitude={4}, speed={5}, bearing={6}.</string>
	<string name="live_monitoring_url">כתובת שרת המעקב החי</string>
	<string name="gpx_monitoring_disabled_warn">ניתן להפעיל מעקב אחר המסלול דרך וידג׳ט ה־GPX או דרך ההגדרה ‚מעקב טיול’.</string>
	<string name="show_current_gpx_title">הצגת המסלול הנוכחי</string>
	    
	<string name="free_version_message">גרסה חינמית זו של OsmAnd מוגבלת לכדי %1$s הורדות מפה (הוספה או עדכון של מפות) ואינה תומכת בכתבות בלתי מקוונות של ויקיפדיה.</string>
	<string name="free_version_title">גרסה בחינם</string>
	<string name="poi_context_menu_showdescription">הצגת תיאור של נ״ע.</string>
	<string name="index_name_north_america">צפון אמריקה</string>
	<string name="index_name_us">צפון אמריקה - ארצות הברית</string>
	<string name="index_name_central_america">מרכז אמריקה</string>
	<string name="index_name_south_america">דרום אמריקה</string>
	<string name="index_name_europe">אירופה</string>
	<string name="index_name_france">אירופה - צרפת</string>
	<string name="index_name_germany">אירופה - גרמניה</string>
	<string name="index_name_russia">רוסיה</string>
	<string name="index_name_africa">אפריקה</string>
	<string name="index_name_asia">אסיה</string>
	<string name="index_name_oceania">אוסטרליה ואוקיאניה</string>
	<string name="index_name_other">כלל עולמי ומפות נושאים</string>
	<string name="index_name_wiki">כלל עולמי עם ויקיפדיה</string>
	<string name="index_name_voice">חבילות קריינות (מוקלטות, תכונות מוגבלות)</string>
	<string name="index_name_tts_voice">חבילות קריינות (טקסט לדיבור, מועדף)</string>
	<string name="amenity_type_osmwiki">וקיפדיה (בלתי מקוונת)</string>
	<string name="amenity_type_user_defined">בהגדרת המשתמש</string>
	<string name="fav_export_confirmation">כבר קיים קובץ עם מועדפים שיוצאו בעבר. להחליפו?</string>
	<string name="profile_settings">הגדרות יעודיות לפרופיל</string>
	<string name="settings_preset">פרופיל בררת מחדל</string>
	<string name="settings_preset_descr">הגדרות תצוגת המפה והניווט נשמרות לפי פרופיל שימוש. ניתן להגדיר את פרופיל בררת המחדל שלך דרך כאן.</string>
	<string name="routing_settings">ניווט</string>
	<string name="routing_settings_descr">נא לציין אפשרויות ניווט.</string>
	<string name="global_settings">הגדרות כלליות</string>
	<string name="index_settings">ניהול קובצי מפה</string>
	<string name="general_settings">כללי</string>
	<string name="general_settings_descr">הגדרת תצוגה ותצורה נפוצה עבור היישומון.</string>
	<string name="global_app_settings">הגדרות יישומים כלליות</string>
	<string name="user_name">שם המשתמש שלך ב־OSM</string>
	<string name="open_street_map_login_descr">נדרש לטובת שליחת נתונים אל openstreetmap.org.</string>
	
	<string name="user_password">הססמה שלך ב־OSM</string>
	<string name="osmand_service">מצב רקע</string>
	<string name="osmand_service_descr">OsmAnd פועל ברקע בזמן שהמסך כבוי.</string>
	
	
	
	
		
	
	<string name="download_files_not_enough_space">אין די מקום כדי להוריד %1$s מ״ב (פנויים: %2$s).</string>
	<string name="download_files_question_space">האם להוריד {0} קבצים (או קובץ) בנפח של {1} מ״ב? (ישנם {2} מ״ב פנויים.)</string>
	
	 
	
	<string name="use_transparent_map_theme">ערכת עיצוב שקופה</string>
	<string name="native_library_not_supported">אין תמיכה בספרייה טבעית בהתקן זה.</string>
	<string name="init_native_library">הספרייה הטבעית מופעלת…</string>
	<string name="choose_auto_follow_route">מרכוז אוטומטי של תצוגת המפה</string>
	<string name="choose_auto_follow_route_descr">הזמן עד שתצוגת המפה מסתנכרנת עם המיקום הנוכחי.</string>
	
	<string name="auto_follow_route_navigation">מרכוז אוטומטי בעת ניווט בלבד</string>
	<string name="auto_follow_route_navigation_descr">מרכוז אוטומטי של תצוגת המפה בעת ניווט בלבד.</string>
	<string name="auto_follow_location_enabled">מרכוז אוטומטי של תצוגת המפה בעת שימוש.</string>
	<string name="pref_vector_rendering">אפשרויות יעודיות למעבד הווקטורים</string>
	<string name="pref_overlay">שכבת על / תחת</string>
	<string name="pref_raster_map">הגדרות מקור המפה</string>
	<string name="pref_vector_map">הגדרות מפת הווקטורים</string>
	<string name="delete_confirmation_msg">האם למחוק את %1$s?</string>
	<string name="city_type_suburb">פרבר</string>
	<string name="city_type_hamlet">כפר קטן</string>
	<string name="city_type_village">כפר</string>
	<string name="city_type_town">עיר קטנה</string>
	<string name="city_type_city">עיר</string>
	
	<string name="animate_route_off">הפסקת ההנפשה</string>
	<string name="animate_route">התחלת ההנפשה</string>
	
	<string name="file_can_not_be_renamed">לא ניתן לשנות את שם הקובץ.</string>
	<string name="file_with_name_already_exists">כבר קיים קובץ בשם הזה.</string>
	<string name="gpx_navigation">מסלול GPX</string>
	<string name="poi_query_by_name_matches_categories">נמצאו מספר קטגוריות נ״ע התואמות לשאילתה :</string>
	<string name="data_to_search_poi_not_available">נתונים מקומיים לחיפוש נ״ע לא קיים.</string>
	<string name="poi_filter_by_name">חיפוש לפי שם</string>
	<string name="old_poi_file_should_be_deleted">קובץ נתוני הנ״ע \'%1$s\' אינו נחוץ עוד וניתן למחוק אותו.</string>
	<string name="update_poi_file_not_found">קובץ מקומי לתחזוקת שינויי נ״ע לא נמצא ולא ניתן ליצור אותו.</string>
	<string name="button_upgrade_osmandplus">שדרוג OsmAnd+‎</string>
	<string name="map_version_changed_info">יש להוריד את הגרסה החדשה של היישומון כדי לאפשר את השימוש בקובצי המפות החדשים.</string>
	<string name="shared_string_rename">שינוי שם</string>
	
	<string name="poi_filter_nominatim">חיפוש שם מקוון (Nominatim)</string>
	<string name="search_position_current_location_search">מתבצע חיפוש אחר מיקום…</string>
	<string name="search_position_current_location_found">המיקום שלי (נמצא)</string>
	<string name="search_position_address">כתובת…</string>
	<string name="search_position_favorites">מועדפים…</string>
	<string name="search_position_undefined">בלתי מוגדר</string>
	
	
	<string name="search_position_map_view">מרכז המפה הנוכחי</string>
	<string name="select_search_position">מקור:</string>
	<string name="context_menu_item_search">חיפוש בסביבת מקום</string>
	
	<string name="shared_string_save_as_gpx">שמירה כמסלול GPX חדש</string>
	<string name="route_successfully_saved_at">המסלול נשמר בתור ‚%1$s’.</string>
	<string name="filename_input">שם הקובץ:</string>
	<string name="file_with_name_already_exist">כבר קיים קובץ השם הזה.</string>
	<string name="shared_string_save">שמירה</string>
	
	<string name="local_index_upload_gpx_description">מומלץ לשלוח קובצי GPX לקהילת OSM, לטובת שיפור המפות.</string>
	<string name="local_index_items_uploaded">%1$d מתוך %2$d פריטים נשלחו.</string>
	<string name="local_index_mi_upload_gpx">שליחה ל־OSM</string>
	<string name="show_more_map_detail">הצגת יותר פרטים במפה</string>
	<string name="show_more_map_detail_descr">הצגת חלק מהפרטים במפה בווקטורים (דרכים וכו׳) ברמות תקריב נמוכות.</string>
	<string name="favourites_delete_multiple_succesful">הנקודות המועדפות נמחקו.</string>
	<string name="favorite_delete_multiple">פעולה זו תמחק %1$d מועדפים ו־%2$d קבוצות. להמשיך?</string>
	<string name="favorite_home_category">בית</string>
	<string name="favorite_friends_category">חברים</string>
	<string name="favorite_places_category">מקומות</string>
	
	<string name="shared_string_name">שם</string>
	<string name="favourites_edit_dialog_category">קטגוריה</string>
	<string name="shared_string_no_thanks">לא, תודה</string>
	<string name="basemap_missing">ניתן להוריד את מפת העולם הבסיסית כדי לקבל סקירה כללית של כל העולם ברמות תקריב נמוכות.</string>
	<string name="vector_data_missing">הורדת נתונים (‚בלתי מקוונים’) כדי להשתמש במפות באופן בלתי מקוון.</string>
	<string name="local_index_gpx_info_show">"
\n
\nיש ללחוץ לחיצה ארוכה כדי להגיע לאפשרויות"</string>
	
	
	
	<string name="local_index_installed">גרסה מקומית</string>
	<string name="local_index_items_backuped">%1$d מתוך %2$d פריטים הושבתו.</string>
	<string name="local_index_items_deleted">%1$d מתוך %2$d פריטים נמחקו.</string>
	<string name="local_index_items_restored">%1$d מתוך %2$d פריטים הופעלו.</string>
	<string name="local_index_no_items_to_do">אין פריטים ל%1$s</string>
	<string name="local_index_action_do">פעולה זו תגרום ל%1$s של %2$s פריטים. להמשיך?</string>
	<string name="local_index_descr_title">ניהול קובצי מפה.</string>
	<string name="local_index_mi_restore">הפעלה</string>
	<string name="local_index_mi_backup">נטרול</string>
	
	<string name="local_index_mi_reload">טעינה מחדש מכרטיס הזיכרון</string>
	<string name="shared_string_download">הורדה</string>
	
	<string name="local_index_poi_data">נתוני נ״ע</string>
	<string name="local_index_address_data">נתוני כתובת</string>
	<string name="local_index_transport_data">נתוני תחבורה ציבורית</string>
	<string name="local_index_map_data">נתוני מפה</string>
	
	<string name="local_indexes_cat_backup">מנוטרל</string>
	<string name="local_indexes_cat_tts">הודעות קוליות (טקסט לדיבור)</string>
	<string name="local_indexes_cat_voice">הודעות קוליות (מוקלטות)</string>
	
	<string name="local_indexes_cat_poi">נתוני נ״ע</string>
	<string name="ttsvoice">קול טקסט לדיבור</string>
	<string name="search_offline_clear_search">חיפוש חדש</string>
	<string name="map_text_size_descr">יש לבחור בגודל הטקסט של השמות במפה.</string>
	<string name="map_text_size">גודל הגופן במפות</string>
	<string name="trace_rendering">נתוני ניפוי שגיאות של עיבוד</string>
	<string name="trace_rendering_descr">הצגת ביצועי עיבוד תמונה.</string>
	
	
	
	<string name="installing_new_resources">הנתונים החדשים נפרסים…</string>
	<string name="internet_connection_required_for_online_route">נבחר שירות ניווט מקוון אך אין לך חיבור זמין לאינטרנט.</string>
	<string name="tts_language_not_supported_title">שפה בלתי נתמכת</string>
	<string name="tts_language_not_supported">השפה הנבחרת אינה נתמכת על ידי המנגנון הממיר טקסט לדיבור. לגשת לחנות כדי לחפש אחר מנגנון המרה אחר? בכל מצב אחר ייעשה שימוש בשפות הקיימות.</string>
	<string name="tts_missing_language_data_title">חסרים נתונים</string>
	<string name="tts_missing_language_data">לגשת לחנות להוריד את השפה הנבחרת?</string>
	<string name="gpx_option_reverse_route">היפוך כיוון ה־GPX</string>
	<string name="gpx_option_destination_point">שימוש ביעד הנוכחי</string>
	<string name="gpx_option_from_start_point">לעבור לאורך דרך שלמה</string>
	<string name="switch_to_vector_map_to_see">קיימת מפה וקטורית עבור מיקום זה.
\n\t\n\tכדי להשתמש בה יש להפעיל את \'תפריט\' -&gt; \'הגדרת תצוגה\' -&gt; \'מקור המפה…\' -&gt; \'מפות וקטוריות בלתי מקוונות\'.</string>
	<string name="choose_audio_stream">פלט ההנחיה הקולית</string>
	<string name="choose_audio_stream_descr">נא לבחור בערוץ להשמעת ההנחיה הקולית.</string>
	<string name="voice_stream_voice_call">שמע שיחה (גם כדי להפריע לרמקולי ה־BT של האוטו)</string>
	<string name="voice_stream_notification">שמע להתרעה</string>
	<string name="voice_stream_music">שמע למוזיקה/מדיה</string>
	<string name="warning_tile_layer_not_downloadable">ליישומון אין אפשרות להוריד את שכבת המפה %1$s, התקנה מחדש עשויה לסייע.</string>
	<string name="overlay_transparency_descr">שינוי שקיפות שכבת העל.</string>
	<string name="overlay_transparency">שקיפות שכבת העל</string>
	<string name="map_transparency_descr">שינוי שקיפות מפת הבסיס.</string>
	<string name="map_transparency">שקיפות מפת הבסיס</string>
	<string name="layer_underlay">מפה תחתונה…</string>
	<string name="map_underlay">מפה תחתונה</string>
	<string name="map_underlay_descr">נא לבחור במפה תחתונה.</string>
	<string name="layer_overlay">מפה עליונה…</string>
	<string name="shared_string_none">ללא</string>
	<string name="map_overlay">מפה עליונה</string>
	<string name="map_overlay_descr">נא לבחור במפה עליונה.</string>
	<string name="tile_source_already_installed">המפה כבר מותקנת, ה‚הגדרות’ יעודכנו.</string>
	<string name="select_tile_source_to_install">יש לבחור ב(אריחי) מפה להתקנה או עדכון.</string>
	<string name="internet_not_available">לא ניתן לבצע את הפעולה ללא חיבור לאינטרנט.</string>
	<string name="install_more">התקנת עוד…</string>
	<string name="level_to_switch_vector_raster_descr">שימוש במפות מעובדות לכל מה שמעבר לרמה הזאת.</string>
	<string name="level_to_switch_vector_raster">תקריב מזערי לווקטורים</string>
	
	
	
	
	<string name="create_poi_link_to_osm_doc">סיווג מפה לפי <u>OSM מקוון</u> עם תמונות.</string><string name="error_doing_search">לא ניתן לחפש באופן בלתי מקוון.</string>
	<string name="search_offline_geo_error">לא ניתן לנתח את הפריט הגאוגרפי ‚%s’.</string>
	<string name="search_osm_offline">חיפוש לפי מיקום גאוגרפי</string>
	<string name="system_locale">מערכת</string>
	<string name="preferred_locale_descr">נא לבחור את שפת התצוגה (תחול לאחר הפעלה מחדש של OsmAnd).</string>
	<string name="preferred_locale">שפת התצוגה</string>
	
	
	
	
	
	
	
	
	
	
	
	
	<string name="shared_string_next">הבא</string>
	<string name="shared_string_previous">הקודם</string>
	<string name="unit_of_length_descr">שינוי היחידות שבהן מודדים מרחק.</string>
	<string name="unit_of_length">יחידות אורך</string>
	<string name="si_mi_feet">מיילים/רגל</string>
	<string name="si_mi_yard">מיילים/יארדים</string>
	<string name="si_km_m">קילומטרים/מטרים</string>
	<string name="yard">יארד</string>
	<string name="foot">רגל</string>
	<string name="mile_per_hour">מיילשעה</string>
	<string name="mile">מייל</string>
	<string name="send_location_way_choose_title">שיתוף המיקום באמצעות</string>
	<string name="send_location_sms_pattern">מיקום: %1$s\n%2$s</string>
	<string name="send_location_email_pattern">כדי לצפות במיקום יש לעקוב אחר הקישור %1$s או אחר הקישור הייעודי ל־Android‏ %2$s</string>
	<string name="send_location">שליחת המיקום</string>
	<string name="context_menu_item_share_location">שיתוף המיקום</string>
	<string name="add_waypoint_dialog_added">נקודת הציון „{0}” נוספה ל־GPX</string>
	<string name="add_waypoint_dialog_title">הוספת נקודת ציון לדרך GPX מוקלטת</string>
	<string name="context_menu_item_add_waypoint">הוספת נקודת ציון ל־GPX</string>
	<string name="amenity_type_administrative">מנהלית</string>
	<string name="amenity_type_barrier">מחסום</string>
	<string name="amenity_type_education">חינוך</string>
	<string name="amenity_type_emergency">חירום</string>
	<string name="amenity_type_entertainment">בידור</string>
	<string name="amenity_type_finance">כלכלית</string>
	<string name="amenity_type_geocache">מטמון גאוגרפי</string>
	<string name="amenity_type_healthcare">רפואית</string>
	<string name="amenity_type_historic">היסטורית</string>
	<string name="amenity_type_landuse">שטח מנוצל</string>
	<string name="amenity_type_leisure">פנאי</string>
	<string name="amenity_type_man_made">יצירת אדם</string>
	<string name="amenity_type_military">צבאית</string>
	<string name="amenity_type_natural">טבעית</string>
	<string name="amenity_type_office">משרד</string>
	<string name="amenity_type_other">אחר</string>
	<string name="amenity_type_shop">חנות</string>
	<string name="amenity_type_sport">ספורט</string>
	<string name="amenity_type_sustenance">מזון</string>
	<string name="amenity_type_tourism">תיירות</string>
	<string name="amenity_type_transportation">תחבורה</string>
	<string name="indexing_address">הכתובת נשמרת באינדקס…</string>
	<string name="indexing_map">המפה נשמרת באינדקס…</string>
	<string name="indexing_poi">נ״ע נשמרת באינדקס…</string>
	<string name="indexing_transport">התחבורה נשמרת באינדקס…</string>
	<string name="shared_string_io_error">שגיאת קלט/פלט</string>
	<string name="km">ק״מ</string>
	<string name="km_h">קמ״ש</string>
	<string name="m">מ׳</string>
	<string name="old_map_index_is_not_supported">תבנית נתוני המפה שנזנחה „{0}” אינה נתמכת</string>
	<string name="poi_filter_closest_poi">נ״ע הקרובות ביותר</string>
	<string name="poi_filter_custom_filter">מסנן מותאם אישית</string>
	<string name="poi_filter_namefinder">מחפש שמות מקוון</string>
	<string name="reading_cached_tiles">האריחים שנשמרו נקראים…</string>
	<string name="version_index_is_big_for_memory">האינדקס „{0}“ גדול מדי לזיכרון</string>
	<string name="version_index_is_not_supported">גרסת האינדקס „{0}“ אינה נתמכת</string>
	<string name="safe_mode_description">הפעלת היישום במצב בטוח (על ידי שימוש בקוד Android אטי יותר במקום בקוד טבעי).</string>
    <string name="safe_mode">מצב בטוח</string>
    <string name="native_library_not_running">היישום פועל כעת במצב בטוח (ניתן להשבית זאת ב‚הגדרות’).</string>
    <string name="background_service_is_enabled_question">שירות הרקע של OsmAnd עדיין פעיל. לעצור גם אותו?</string>
    
    <string name="osmand_routing_experimental">ניווט בלתי מקוון ב־OsmAnd הנו תכונה ניסיונית שאינה פועלת למרחקים של למעלה מ־20 ק״מ.
\n
\nהניווט הוחלף זמנית לשירות CloudMade.</string>
	<string name="specified_dir_doesnt_exist">לא ניתן למצוא את התיקייה שצוינה.</string>
	<string name="application_dir">תיקיית אחסון הנתונים</string>
	
	<string name="osmand_net_previously_installed">כל הנתונים הבלתי מקוונים מהיישומון הישן יתמכו על ידי היישומון החדש. אך את הנקודות המועדפות יש לייצא ביישומון הישן ולייבא לאחר מכן לחדש.</string>
	<string name="build_installed">הבנייה {0} הותקנה ({1}).</string>
	
	<string name="downloading_build">הבנייה מתקבלת…</string>
	<string name="install_selected_build">להתקין את OsmAnd‏ - {0} מתוך {1}‏ {2} מ״ב ?</string>
	<string name="loading_builds_failed">קבלת רשימת הבניות של OsmAnd נכשלה</string>
	<string name="loading_builds">הבניות של OsmAnd נטענות…</string>
	<string name="select_build_to_install">יש לבחור את אחת הבניות של OsmAnd להתקנה</string>
	<string name="contribution_activity">התקנת הגרסה</string>
	<string name="gps_status_app_not_found">יישומון מצב ה־GPS לא מותקן. לחפש בחנות?</string>
	<string name="voice_is_not_available_msg">אין קריינות זמינה. נא לגשת ל‚הגדרות’ ← ‚כללי’ ← ‚קריינות’ ולבחור או להוריד חבילת קריינות.</string>
	<string name="voice_is_not_available_title">לא נבחר ניווט קולי</string>
	<string name="daynight_mode_day">יום</string>
	<string name="daynight_mode_night">לילה</string>
	<string name="daynight_mode_auto">זריחה/שקיעה</string>
	<string name="daynight_mode_sensor">חיישן אור</string>
	<string name="daynight_descr">נא לבחור כלל להחלפה בין מצבי לילה ויום.</string>
	<string name="daynight">מצב יום/לילה</string>
	<string name="download_files_question">האם להוריד {0} קבצים ({1} מ״ב)?</string>
	<string name="items_were_selected">נבחרו {0} פריטים</string>
	<string name="filter_existing_indexes">המסנן התקבל</string>
	
	<string name="shared_string_select_all">בחירת הכול</string>
	<string name="shared_string_refresh">רענון</string>
	<string name="fast_route_mode">המסלול המהיר ביותר</string>
	<string name="fast_route_mode_descr">יש להפעיל כדי לחשב את המסלול המהיר ביותר או להשבית כדי לקבל את המסלול החסכוני ביותר.</string>
	<string name="tiles_to_download_estimated_size">ברמת תקריב {0} יש להוריד {1} אריחים ({2} מ״ב)</string>
	<string name="shared_string_download_map">הורדת המפה</string>
	<string name="select_max_zoom_preload_area">יש לבחור את רמת התקריב המרבית כדי לטעון מראש</string>
	<string name="maps_could_not_be_downloaded">לא ניתן להוריד מפה זאת</string>
	<string name="continuous_rendering">עיבוד תמונה רציף</string>
	<string name="continuous_rendering_descr">הצגת עיבוד תמונה רציף במקום תמונה אחת בכל פעם.</string>
	<string name="rendering_exception">לא ניתן לצייר את השטח הנבחר</string>
	<string name="show_point_options">שימוש במיקום…</string>
	<string name="renderer_load_sucess">תכונת העיבוד נטענה</string>
	<string name="renderer_load_exception">לא ניתן לטעון את מנגנון העיבוד</string>
	<string name="renderers">תכונת עיבוד וקטורים</string>
	<string name="renderers_descr">נא לבחור את הופעת תכונת העיבוד.</string>
	<string name="poi_context_menu_website">הצגת אתר הנ״ע</string>
	<string name="poi_context_menu_call">הצגת טלפון הנ״ע</string>
	<string name="website">אתר</string>
	<string name="phone">טלפון</string>
	<string name="download_type_to_filter">יש להקליד כדי לסנן</string>
	<string name="use_high_res_maps">תצוגה ברזולוציה גבוהה</string>
	<string name="use_high_res_maps_descr">אין למתוח (או לטשטש) אריחי מפה בתצוגות בצפיפות גבוהה.</string>
	
	<string name="context_menu_item_search_transport">חיפוש תחבורה ציבורית</string>
	<string name="transport_searching_transport">תוצאות תחבורה (אין יעד):</string>
	<string name="transport_searching_route">תוצאות תחבורה ({0} ליעד):</string>
	
	<string name="transport_search_again">איפוס חיפוש התחבורה</string>
	
	<string name="voice">קול מוקלט</string>
	<string name="no_vector_map_loaded">המפות הווקטוריות לא נטענו</string>
	
	<string name="gpx_files_not_found">לא נמצאו קובצי GPX בתיקיית המסלולים</string>
	<string name="layer_gpx_layer">דרך ה־GPX…</string>
	<string name="error_reading_gpx">לא ניתן לקרוא את נתוני ה־GPX</string>
	<string name="vector_data">מפות וקטוריות בלתי מקוונות</string>
	<string name="transport_context_menu">חיפוש תחבורה בתחנה</string>
	
	
	<string name="poi_context_menu_modify">שינוי נ״ע</string>
	<string name="poi_context_menu_delete">מחיקת נ״ע</string>
	<string name="rotate_map_compass_opt">כיוון מצפן</string>
	<string name="rotate_map_bearing_opt">כיוון התנועה</string>
	<string name="rotate_map_none_opt">לא לסובב (הצפון תמיד למעלה)</string>
	<string name="rotate_map_to_bearing_descr">יש לבחור את יישור מסך המפה.</string>
	<string name="rotate_map_to_bearing">יישור המפה</string>
	<string name="show_route">פרטי המסלול</string>
	<string name="fav_imported_sucessfully">המועדפים יובאו</string>
	<string name="fav_file_to_load_not_found">קובץ ה־GPX המכיל מועדפים לא נמצא תחת {0}</string>
	<string name="fav_saved_sucessfully">המועדפים נשמרו אל {0}</string>
	<string name="no_fav_to_save">אין נקודות מועדפות לשמירה</string>
	<string name="shared_string_import">יבוא</string>
	
	<string name="error_occurred_loading_gpx">לא ניתן לטעון את ה־GPX</string>
	<string name="send_report">שליחת דיווח</string>
	<string name="none_region_found">לא ניתן למצוא מפות שהתקבלו בכרטיס הזיכרון.</string>
	<string name="poi_namefinder_query_empty">יש להקליד כדי למצוא נ״ע</string>
	<string name="any_poi">כלשהי</string>
	
	<string name="thanks_yandex_traffic">תודות ל־Yandex על דיווחי התנועה.</string>
	<string name="layer_yandex_traffic">תנועה מ־Yandex</string>
	<string name="layer_route">מסלול</string>
	<string name="shared_string_favorites">מועדפים</string>
	<string name="layer_osm_bugs">הערות ב־OSM (מקוון)</string>
	
	
	<string name="transport_Stop">תחנה</string>
	<string name="transport_stops">תחנות</string>
	<string name="transport_Routes">מסלולים</string>
	<string name="add_new_rule">הוספת כלל חדש</string>
	<string name="transport_search_after">תכנית מסלול עוקבת</string>	
	<string name="transport_search_before">תכנית מסלול קודמת</string>
	<string name="transport_finish_search">סיום החיפוש</string>
	<string name="transport_stop_to_go_out">נא לבחור בתחנת הירידה</string>
	<string name="transport_to_go_after">מרחק קודם</string>
	<string name="transport_to_go_before">מרחק עוקב</string>
	<string name="transport_stops_to_pass">תחנות לעבור</string>
	<string name="transport_route_distance">מרחק תכנית המסלול</string>
	<string name="transport">תחבורה</string>
	<string name="shared_string_ok">אישור</string>
	<string name="show_transport_over_map_description">הצגת תחנות תחבורה ציבורית במפה.</string>
	<string name="show_transport_over_map">הצגת תחנות תחבורה</string>
	<string name="hello">יישומון הניווט OsmAnd</string>
	<string name="layer_poi">שכבת נ״ע…</string>
	<string name="layer_map">מקור המפה…</string>
	<string name="menu_layers">הגדרת תצוגה</string>
	<string name="context_menu_item_search_poi">חיפוש נ״ע</string>
	
	<string name="use_trackball_descr">יש להשתמש בהתקן עם כדור מעקב כדי להזיז את המפה.</string>
	<string name="where_am_i">איפה אני?</string>
	<string name="update_poi_success">נתוני הנ״ע עודכנו ({0} נטענו)</string>
	<string name="use_trackball">שימוש בכדור המעקב</string>
	<string name="process_navigation_service">שירות הניווט של OsmAnd</string>
	<string name="network_provider">רשת</string>
	<string name="gps_provider">רכיב איכון</string>
	<string name="int_seconds">שניות</string>
	<string name="int_min">דקות</string>
	<string name="background_service_int_descr">הגדרת הפסקות שינה שמשמשות את שירות מצב הרקע.</string>
	<string name="background_service_int">הפרשי התעוררות GPS</string>
	<string name="update_poi_error_local">לא ניתן לעדכן את רשימת הנ״ע המקומית</string>
	<string name="update_poi_error_loading">לא ניתן לטעון נתונים מהשרת</string>
	<string name="update_poi_no_offline_poi_index">לא נמצאו נתוני נ״ע בלתי מקוונים עבור אזור זה</string>
	<string name="update_poi_is_not_available_for_zoom">התקרבות למפה מאפשר עדכון נקודות עניין</string>
	<string name="context_menu_item_update_poi">עדכון נ״ע</string>
	<string name="context_menu_item_update_map_confirm">לעדכן את הנתונים המקומיים שלך מהאינטרנט?</string>
	<string name="search_history_city">עיר:\n {0}</string>
	<string name="background_service_provider_descr">נא לבחור שיטת מיקום בה נעשה שימוש על ידי שירות הרקע.</string>
	<string name="background_service_provider">ספק מיקום</string>
	<string name="background_router_service_descr">מעקב אחר המיקום שלך כשהמסך כבוי.</string>
	<string name="background_router_service">הפעלת OsmAnd ברקע</string>
	<string name="off_router_service_no_gps_available">שירות הניווט ברקע דורש הפעלה של ספק מיקום.</string>
	<string name="hide_poi_filter">הסתרת מסנן</string>
	<string name="show_poi_filter">הצגת מסנן</string>
	<string name="search_poi_filter">מסנן</string>
	<string name="menu_mute_off">השמע פעיל</string>
	<string name="menu_mute_on">השמע כבוי</string>
	<string name="voice_provider_descr">יש לבחור בהנחיה הקולית לניווט.</string>
	<string name="voice_provider">הנחיה קולית</string>
	<string name="voice_data_initializing">נתוני הקול מאותחלים…</string>
	<string name="voice_data_not_supported">גרסת נתוני הקול אינה נתמכת</string>
	<string name="voice_data_corrupted">נתוני הקול שצוינו פגומים</string>
	<string name="voice_data_unavailable">נתוני הקול שצוינו אינם זמינים</string>
	<string name="sd_unmounted">כרטיס הזיכרון אינו נגיש.
\nלא תהיה לך אפשרות לצפות במפות או לחפש דברים.</string>
	<string name="sd_mounted_ro">כרטיס הזיכרון הוא לקריאה בלבד. 
\nמעכשיו ניתן לצפות במפות שנטענו מראש בלבד, מבלי לטעון אזורים חדשים.</string>
	<string name="unzipping_file">הקובץ נפרס…</string>
	<string name="route_tr">לפנות ימינה ולהמשיך</string>
	<string name="route_tshr">לפנות ימינה בחדות ולהמשיך</string>
	<string name="route_tslr">לפנות ימינה קלות ולהמשיך</string>
	<string name="route_tl">לפנות שמאלה ולהמשיך</string>
	<string name="route_tshl">לפנות שמאלה בחדות ולהמשיך</string>
	<string name="route_tsll">לפנות שמאלה קלות ולהמשיך</string>
	<string name="route_tu">לפרסס ולהמשיך</string>
	<string name="route_head">לפניך</string>
	<string name="first_time_continue">בהמשך</string>
	<string name="first_time_download">הורדת אזורים</string>
	<string name="search_poi_location">בהמתנה לאות…</string>
	<string name="search_near_map">חיפוש ליד מרכז המפה הנוכחי</string>
	<string name="search_nearby">חיפוש בסביבה</string>
	<string name="map_orientation_default">כמו ההתקן</string>
	<string name="map_orientation_portrait">לאורך</string>
	<string name="map_orientation_landscape">לרוחב</string>
	<string name="map_screen_orientation">כיוון המסך</string>
	<string name="map_screen_orientation_descr">לאורך, לרוחב או לפי ההתקן.</string>
	<string name="opening_hours_not_supported">לא ניתן לשנות את תבנית שעות הפתיחה</string>
	<string name="search_history_int_streets">צומת: {0} x {1} ב־{2}</string>
	<string name="search_history_building">בניין: {0}, {1}, {2}</string>
	<string name="favorite">מועדף</string>
	<string name="shared_string_clear_all">לנקות הכול</string>
	<string name="shared_string_history">היסטוריה</string>
	<string name="uploading_data">הנתונים נשלחים…</string>
	<string name="uploading">מתבצעת העלאה…</string>
	<string name="search_nothing_found">לא נמצא דבר</string>
	<string name="searching">מתבצע חיפוש…</string>
	<string name="searching_address">הכתובת בחיפוש…</string>
	<string name="search_osm_nominatim">חיפוש כתובת בעזרת Nominatim מבית OSM</string>
	<string name="hint_search_online">חיפוש מקוון: מספר בית, רחוב, עיר</string>
	<string name="search_offline_address">בלתי מקוון</string>
	<string name="search_online_address">אינטרנט</string>
	<string name="max_level_download_tile">תקריב מרבי מקוון</string>
	<string name="max_level_download_tile_descr">לא לעיין באריחי מפה מקוונים לרמות תקריב שהן מעבר לרמה זו.</string>
	<string name="route_general_information">סך כל המרחק: %1$s, זמן הנסיעה: %2$d שע׳ %3$d דק׳.</string>
	<string name="router_service_descr">בחירה בשירות ניווט מקוון או בלתי מקוון.</string>
	<string name="router_service">שירות ניווט</string>
	<string name="sd_dir_not_accessible">תיקיית אחסון הנתונים בכרטיס הזיכרון אינה נגישה!</string>
	<string name="download_question">האם להוריד {0} - {1} ?</string>
	<string name="download_question_exist">הנתונים הבלתי מקוונים עבור {0} כבר קיימים ({1}). לעדכן אותם ({2}) ?</string>
	<string name="address">כתובת</string>
	<string name="shared_string_download_successful">ההורדה הושלמה</string>
	
	
	
	<string name="downloading_list_indexes">רשימת האזורים הזמינה מתקבלת…</string>
	<string name="list_index_files_was_not_loaded">לא ניתן לקבל רשימת אזורים מ־https://osmand.net.</string>
	
	<string name="fav_points_edited">הנקודה המועדפת נערכה</string>
	<string name="fav_points_not_exist">לא קיימות נקודות מועדפות</string>
	<string name="update_existing">החלפה</string>
	<string name="only_show">להציג בלבד</string>
	<string name="follow">לעקוב</string>
	<string name="mark_final_location_first">נא לבחור את היעד תחילה</string>
	<string name="get_directions">הכוונה</string>
	
	<string name="opening_hours">שעות הפתיחה</string>
	<string name="background_service_wait_int">זמן ההמתנה המרבי לתיקון</string>
	
	<string name="background_service_wait_int_descr">הגדרת זמן ההמתנה המרבי המורשה לכל תיקון במיקום ברקע.</string>
	<string name="opening_changeset">ערכת השינויים נפתחת…</string>
	<string name="closing_changeset">ערכת השינויים נסגרת…</string>
	<string name="commiting_node">המפרק נשלח…</string>
	<string name="loading_poi_obj">הנ״ע נטענת…</string>
	<string name="auth_failed">האימות נכשל</string>
	<string name="failed_op">נכשלה</string>
	<string name="converting_names">המרה של שמות מקומיים/אנגלית…</string>
	<string name="loading_streets_buildings">רחובות/בניינים נטענים…</string>
	<string name="loading_postcodes">המיקודים נטענים…</string>
	<string name="loading_streets">הרחובות נטענים…</string>
	<string name="loading_cities">הערים נטענות…</string>
	
	<string name="poi">נ״ע</string>
	<string name="error_occurred_saving_gpx">לא ניתן לשמור מסלול GPX</string>
	<string name="error_calculating_route">לא ניתן לחשב מסלול</string>
	<string name="error_calculating_route_occured">לא ניתן לחשב מסלול</string>
	<string name="empty_route_calculated">המסלול שחושב ריק</string>					
	<string name="new_route_calculated_dist">המסלול החדש חושב, מרחק</string>
	<string name="arrived_at_destination">הגעת ליעדך</string>
	<string name="invalid_locations">נקודות ציון שגויות</string>
	<string name="go_back_to_osmand">חזרה למפה של OsmAnd</string>
	<string name="shared_string_close">סגירה</string>
	<string name="loading_data">הנתונים נטענים…</string>
	<string name="reading_indexes">המידע המקומי נקרא…</string>
	<string name="previous_run_crashed">ההפעלה האחרונה של OsmAnd קרסה. קובץ היומן נמצא תחת {0}. נא לדווח על התקלה ולצרף את קובץ היומן.</string>
	<string name="saving_gpx_tracks">דרכי ה־GPX נשמרות על ה־SD…</string>
	<string name="finished_task">בוצע</string>
	
	
	
	
	<string name="use_online_routing_descr">שימוש באינטרנט כדי לחשב מסלול.</string>
	<string name="use_online_routing">שימוש בניווט מקוון</string>
	<string name="osm_settings_descr">נא לציין הגדרות Openstreetmap.org‏ (OSM) הנדרשות לשליחות אל OSM.</string>
	<string name="data_settings_descr">הגדרת שפה, הורדה/רענון של הנתונים.</string>
	<string name="data_settings">נתונים</string>
	
	<string name="osm_settings">עריכה ב־OSM</string>
	<string name="additional_settings">הגדרות נוספות</string>
	<string name="shared_string_settings">הגדרות</string>
	<string name="save_current_track_descr">שמירת המסלול הנוכחי לכרטיס הזיכרון כעת.</string>
	<string name="save_current_track">שמירת מסלול ה־GPX הנוכחי</string>
	<string name="save_track_interval">מרווח בין השמירות ליומן במהלך ניווט</string>
	<string name="save_track_interval_descr">נא לבחור את ההפרש בין הצבת המיקום בטוויית דרכים.</string>
	<string name="save_track_to_gpx_descrp">מסלול GPX יישמר אוטומטית לתיקיית המסלולים במהלך הניווט.</string>
	<string name="save_track_to_gpx">הקלטת המסלול אוטומטית במהלך הניווט</string>
	<string name="update_tile">עדכון המפה</string>
	<string name="reload_tile">רעניון האריח</string>
	<string name="mark_point">מטרה</string>
	
	
	
	<string name="shared_string_add_to_favorites">הוספה ל‚מועדפים’</string>
	<string name="use_english_names_descr">בחירה בין שמות מקומיים ללועזיים.</string>
	<string name="use_english_names">שימוש בשמות באנגלית במפה</string>
	<string name="app_settings">הגדרות היישומון</string>
	<string name="search_address">חיפוש אחר כתובת</string>
	<string name="choose_building">נא לבחור בבניין</string>
	<string name="choose_street">נא לבחור ברחוב</string>
	<string name="choose_city">נא לבחור בעיר או במיקוד</string>
	<string name="ChooseCountry">נא לבחור במדינה</string>
	<string name="show_view_angle">הצגת כיוון הצפייה</string>
	<string name="map_view_3d_descr">הפעלת הצגה תלת־ממדית של המפה.</string>
	<string name="map_view_3d">הצגת המפה בתלת־ממד</string>
	<string name="show_poi_over_map_description">הצגת שכבת נקודות העניין האחרונות שנבחרו על גבי המפה.</string>
	<string name="show_poi_over_map">הצגת שכבת נ״ע</string>
	<string name="map_tile_source_descr">נא לבחור מקור של אריחי מפה מקוונים או שמורים.</string>
	<string name="map_tile_source">מקור אריחי המפה</string>
	<string name="map_source">מקור המפה</string>
	<string name="use_internet">להשתמש באינטרנט</string>
	<string name="show_location">הצגת המיקום שלך</string>
	
	
	<string name="show_gps_coordinates_text">הצגת נקודות ציון של ה־GPS במפה</string>
	<string name="use_internet_to_download_tile">הורדת אריחי המפה החסרים</string>
	<string name="app_description">יישומון ניווט</string>
	<string name="shared_string_exit">יציאה</string>
	
	
	
	<string name="search_button">חיפוש</string>
	<string name="search_activity">חיפוש</string>
	<string name="searchpoi_activity">נא לבחור נ״ע</string>
	<string name="search_POI_level_btn">חיפוש נוספות</string>
	<string name="incremental_search_city">חיפוש עיר באופן מצטבר</string>
	<string name="incremental_search_street">חיפוש רחובות באופן מצטבר</string>
	<string name="incremental_search_building">חיפוש בניינים באופן מצטבר</string>
	<string name="choose_available_region">נא לבחור באזור מהרשימה</string>
	<string name="choose_intersected_street">נא לבחור רחוב חוצה</string>
	<string name="Closest_Amenities">נותני שירות קרובים</string>
	<string name="app_mode_default">עיון במפה</string>
	<string name="app_mode_car">נהיגה</string>
	<string name="app_mode_bicycle">רכיבת אופניים</string>
	<string name="app_mode_pedestrian">הליכה</string>
	<string name="position_on_map_center">מרכז</string>
	<string name="position_on_map_bottom">תחתון</string>
	<string name="navigate_point_top_text">נא להזין רוחב ואורך במבנה הנבחר (D - מעלות, M - דקות, S - שניות)</string>
	<string name="navigate_point_latitude">רוחב</string>
	<string name="navigate_point_longitude">אורך</string>
	<string name="navigate_point_format_D">DDD.DD</string>
	<string name="navigate_point_format_DM">DDD MM.MM</string>
	<string name="navigate_point_format_DMS">DDD MM SS.SS</string>
	<string name="shared_string_show_on_map">הצגה במפה</string>
	
	<string name="search_address_top_text">נא לבחור בכתובת</string>
	<string name="search_address_region">אזור</string>
	<string name="search_address_city">עיר</string>
	<string name="search_address_street">רחוב</string>
	<string name="search_address_building">בניין</string>
	<string name="search_address_building_option">בניין</string>
	<string name="search_address_street_option">רחוב חוצה</string>
	
	
	<string name="context_menu_item_update_map">עדכון המפה</string>
	
	<string name="context_menu_item_create_poi">יצירת נ״ע</string>
	<string name="shared_string_cancel">ביטול</string>
	<string name="shared_string_apply">החלה</string>
	<string name="shared_string_add">הוספה</string>
	<string name="add_favorite_dialog_top_text">נא להזין שם למועדף</string>
	<string name="add_favorite_dialog_default_favourite_name">מועדף</string>
	<string name="add_favorite_dialog_favourite_added_template">הנקודה המועדפת „{0}“ נוספה.</string>
	<string name="favourites_context_menu_edit">עריכת המועדף</string>
	<string name="favourites_context_menu_delete">מחיקת המועדף</string>
	<string name="favourites_remove_dialog_msg">להסיר את הנקודה המועדפת ‚%s‘?</string>
	<string name="favourites_remove_dialog_success">הנקודה המועדפת {0} הוסרה.</string>
	
	
	
	
	<string name="osb_comment_dialog_message">הודעה</string>
	<string name="osb_comment_dialog_author">שם היוצר</string>
	
	
	<string name="osb_comment_dialog_success">נוספה תגובה</string>
	<string name="osb_comment_dialog_error">לא ניתן להוסיף תגובה</string>
	
	
	
	
	
	<string name="poi_edit_title">עריכת נ״ע</string>
	<string name="poi_create_title">יצירת נ״ע</string>
	<string name="poi_error_poi_not_found">לא ניתן למצוא את המפרק או שהמתחם מורכב ממספר מפרקים, מצב שלא נתמך עדיין.</string>
	<string name="poi_remove_confirm_template">האם למחוק את {0} (להזין הערה)?</string>
	<string name="poi_remove_title">מחיקת נ״ע</string>
	<string name="shared_string_delete">מחיקה</string>
	<string name="poi_remove_success">נ״ע נמחקה</string>
	<string name="poi_action_add">הוספה</string>
	<string name="poi_action_change">שינוי</string>
	<string name="poi_action_succeded_template">הפעולה {0} הושלמה.</string>
	<string name="poi_error_unexpected_template">לא ניתן לבצע פעולה {0}.</string>
	<string name="poi_error_io_error_template">אירעה שגיאת קלט/פלט בעת ביצוע הפעולה {0}.</string>
	<string name="poi_error_info_not_loaded">המידע על המפרק לא נטען</string>
	<string name="poi_dialog_opening_hours">פתיחה</string>
	<string name="poi_dialog_comment">הערה</string>
	<string name="poi_dialog_comment_default">שינוי נ״ע</string>
	<string name="poi_dialog_other_tags_message">כל שאר התגיות שמורות</string>
	<string name="default_buttons_commit">שליחה</string>
	<string name="shared_string_clear">איפוס</string>
	<string name="filter_current_poiButton">מסנן</string>
	
	<string name="edit_filter_save_as_menu_item">שמירה בשם</string>
	<string name="edit_filter_delete_dialog_title">האם למחוק את המסנן הנבחר?</string>
	<string name="edit_filter_delete_message">המסנן {0} נמחק</string>
	<string name="edit_filter_create_message">המסנן {0} נוצר</string>
	
	<string name="email">דוא״ל</string>
<string name="search_history_street">רחוב:\n {0}, {1}</string>
	
	<string name="osmand_plus_long_description_1000_chars">"OsmAnd+‎ ‏(OSM הכוונת ניווט אוטומטית)
\n OsmAnd+‎ הנו יישום ניווט בקוד פתוח עם גישה למגוון רחב של נתונים מ־OpenStreetMap‏ (OSM). ניתן לשמור את כל נתוני המפה על כרטיס הזיכרון של הטלפון לצורך שימוש ללא אינטרנט. OsmAnd מציעה גם תכונת טוויית מסלול הפועלת עם וללא אינטרנט וכוללת הנחייה קולית לכל פנייה ופנייה.
\n
\n OsmAnd+‎ הנה הגרסה בתשלום של היישום, רכישת גרסה זו מהווה הבעת תמיכה במיזם, מימון פיתוח של תכונות חדשות ומבטיחה קבלת עדכונים במהירות.
\n
\n חלק מתכונות הליבה:
\n - הפעלה ללא אינטרנט (איחסון וקטורים או אריחי מפות שהתקבלו לתיקייה נבחרת)
\n - מפות וקטוריות דחוסות זמינות לכל חלקי העולם
\n - הורדה בלתי מוגבלת של מפות לפי מדינה או אזור ישירות מהיישום
\n - תכונת ויקיפדיה בלתי מקוונת (הורדת נ״ע מוויקיפדיה), מושלם לטיולים
\n - יצירת מערום של מספר שכבות של מפות, כמו GPX או דרכי ניווט, נקודות עניין, מועדפים, קווי מתאר, תחנות של תחבורה ציבורית, מפות נוספות עם שקיפות מותאמת
\n
\n - חיפוש בלתי מקוון של כתובות ומקומות (נ״ע)
\n - תכנון מסלול לטווחים קצרים ללא חיבור לאינטרנט (ניסיוני)
\n - מצבים לרכבים, אופניים והליכה ברגל עם:
\n - החלפה אוטומטית בין מצבי יום/לילה
\n - הגדרת תקריב מתכוונן בהתאם למהירות
\n - יישור המפה בהתאם למצפן או לכיוון התנועה
\n - הנחיות מעבר בין נתיבים, הצגת הגבלת מהירות, קולות הנחיה כטקסט לדיבור או בהקלטה "</string>
	
	
	<string name="osmand_long_description_1000_chars">OsmAnd ‏(OSM הכוונת ניווט אוטומטית)
\n
\n OsmAnd הנו יישום ניווט בקוד פתוח עם גישה למגוון רחב של נתונים מ־OpenStreetMap‏ (OSM). ניתן לשמור את כל נתוני המפה על כרטיס הזיכרון של הטלפון לצורך שימוש ללא אינטרנט. OsmAnd מציעה גם תכונת טוויית מסלול הפועלת עם וללא אינטרנט וכוללת הנחייה קולית לכל פנייה ופנייה.
\n
\n חלק מתכונות הליבה: - אפשרות להפעלה ללא אינטרנט (איחסון וקטורים או אריחי מפות שהתקבלו לתיקייה נבחרת)
\n - מפות וקטוריות דחוסות זמינות לכל חלקי העולם
\n - הורדה בלתי מוגבלת של מפות לפי מדינה או אזור ישירות מהיישום
\n - תכונת ויקיפדיה בלתי מקוונת (הורדת נ״ע מוויקיפדיה), מושלם לטיולים
\n - יצירת מערום של מספר שכבות של מפות, כמו GPX או דרכי ניווט, נקודות עניין, מועדפים, קווי מתאר, תחנות של תחבורה ציבורית, מפות נוספות עם שקיפות מותאמת
\n - חיפוש בלתי מקוון של כתובות ומקומות (נ״ע)
\n - תכנון מסלול לטווחים קצרים ללא חיבור לאינטרנט (ניסיוני)
\n - מצבים לרכבים, אופניים והליכה ברגל עם:
\n - החלפה אוטומטית בין מצבי יום/לילה
\n - הגדרת תקריב מתכוונן בהתאם למהירות
\n - יישור המפה בהתאם למצפן או לכיוון התנועה
\n - הנחיות מעבר בין נתיבים, הצגת הגבלת מהירות, קולות הנחיה כטקסט לדיבור או בהקלטה
\n
\n מגבלות של גרסה חופשית זו של OsmAnd:
\n - מספר הורדות המפה מוגבלות
\n - אין גישה לנ״ע בוויקיפדיה באופן בלתי מקוון.
\n
\n התכנית OsmAnd נמצאת בפיתוח פעיל והמיזם שלנו והמשך התהליך נתמך על תרומות כלכליות למימון הפיתוח והבדיקות של התכונות החדשות. נא לשקול לקנות את OsmAnd+‎ או לממן תכונות חדשות באופן נקודתי או לתרום תרומה כללית דרך https://osmand.net.</string>
	<string name="rendering_attr_showRoadMaps_description">נא לבחור מתי להציג מפות לדרכים בלבד:</string>
	<string name="rendering_attr_showRoadMaps_name">מפות לדרכים בלבד</string>
    <string name="download_roads_only_item">דרכים בלבד</string>
    <string name="download_regular_maps">מפה תקנית</string>
    <string name="download_roads_only_maps">מפה עם דרכים בלבד</string>
    <string name="incomplete_locale">חלקי</string>
	<string name="search_villages_and_postcodes">חיפוש עוד כפרים/מיקוד</string>
	<string name="no_buildings_found">לא נמצאו בניינים.</string>
    <string name="route_descr_lat_lon">רוחב %1$.3f אורך %2$.3f</string>
    
    
    
    <string name="map_widget_max_speed">מהירות מותרת</string>
    
	<string name="monitoring_control_start">התחלה</string>
    <string name="rendering_attr_noAdminboundaries_name">גבולות</string>
	<string name="rendering_attr_noAdminboundaries_description">הסתרת גבולות אזוריים (דרגות ניהול 5‏-9).</string>
	
    
    
	
    <string name="index_srtm_parts">קטעים</string>
    <string name="index_srtm_ele">קווי הגבהה</string>
    <string name="srtm_plugin_description">תוסף זה מספק הן שכבת קווי מתאר והן שכבת הצללה אותן ניתן להציג על המפות הרגילות של OsmAnd. תכונה זו נחוצה ביותר לאתלטים, מטיילי שטח, תרמילאים וכל מי שמעוניין להבין את מבנה פני השטח. (נא לשים לב שנתוני קווי מתאר ו/או נתוני הצללה הם נפרדים, תתאפשרנה הורדות נוספות לאחר הפעלת התוסף.) 
\n
\nהנתונים הגלובליים (בין 70° צפון ל־70° דרום) מבוססים על מדידות שבוצעו על ידי ה־SRTM (משימת הטופוגרפיה של מעבורת המכ״ם) ו־ASTER (רדיומטר חלל מתקדם לגילוי פליטה תרמית והשתקפות), התקן דימות על סיפונה של Terra, לוויין הדגל של מערכת ההשקפה על כדור הארץ של NASA.‏ ASTER הנו שיתוף פעולה בין NASA, משרד התמ״ת היפני (METI) ומערכות החלל היפניות (J-spacesystems).</string>
    <string name="srtm_plugin_name">קווי מתאר</string>
    <string name="download_select_map_types">מפות אחרות</string>
    <string name="download_srtm_maps">מפות SRTM</string>
    
	
<string name="audionotes_location_not_defined">המיקום לא מוגדר עדיין לצורכי שמירת הערות. יש לבחור ב„שימוש במיקום…” כדי להקצות הערה למיקום שצוין.</string>
    
    <string name="map_widget_audionotes">הערות קוליות</string>
    <string name="audionotes_plugin_description">תוסף ההערות הקוליות/בווידאו מספק תכונה להקליט שמע או לצלם תמונות/סרטונים במהלך טיול, או באמצעות כפתור על מסך המפה או ישירות מתפריט ההקשר של כל מיקום במפה.</string>
    <string name="audionotes_plugin_name">תוסף הערות קוליות</string>
    
    <string name="osmand_srtm_short_description_80_chars">תוסף ל־OsmAnd לקווי מתאר בלתי מקוונים</string>
    
    <string name="map_widget_distancemeasurement">מדידת מרחק</string>
    
    <string name="recording_is_recorded">שמע/וידאו מוקלטים. ניתן להפסיק זאת דרך נגיעה בווידג׳ט.</string>
    <string name="recording_playing">השמע מההקלטה שצוינה מושמע.\n%1$s</string>
    <string name="recording_open_external_player">פתיחת נגן חיצוני</string>
    <string name="recording_delete_confirm">למחוק הקלטה זו?</string>
    
    <string name="recording_unavailable">לא זמין</string>
    <string name="recording_context_menu_arecord">הקלטת הערה קולית</string>
    <string name="recording_context_menu_vrecord">צילום הערת וידאו</string>
    <string name="layer_recordings">שכבת ההקלטה</string>
    <string name="recording_can_not_be_played">לא ניתן לנגן את ההקלטה</string>
    <string name="recording_context_menu_delete">מחיקת הקלטה</string>
    <string name="recording_context_menu_play">נגינה</string>
    <string name="recording_description">מתבצעת הקלטה %1$s %3$s %2$s</string>
    <string name="recording_default_name">בהקלטה</string>
    <string name="shared_string_control_stop">עצירה</string>
    <string name="shared_string_control_start">הקלטה</string>
    <string name="map_widget_av_notes">הערות קוליות</string>
    <string name="av_def_action_video">הקלטת וידאו</string>
    <string name="av_def_action_audio">הקלטת שמע</string>
    <string name="av_widget_action_descr">בחירת פעולת הווידג׳ט כבררת המחדל.</string>
    <string name="av_widget_action">פעולת הווידג׳ט כבררת המחדל</string>
    <string name="av_video_format_descr">נא לבחור את תבנית פלט הווידאו.</string>
    <string name="av_video_format">תבנית פלט וידאו</string>
    <string name="av_use_external_recorder_descr">שימוש במקליט המערכת עבור וידאו.</string>
    <string name="av_use_external_recorder">שימוש במקליט חיצוני</string>
    <string name="av_settings_descr">הגדרת תצורת השמע והווידאו.</string>
    <string name="av_settings">הגדרות שמע/וידאו</string>
    <string name="recording_error">הקלטה נכשלה</string>
    <string name="recording_camera_not_available">מצלמה אינה זמינה</string>
    <string name="osmand_srtm_long_description_1000_chars">תוסף זה מספק הן שכבת קווי מתאר והן שכבת הצללה אותן ניתן להציג על המפות הרגילות של OsmAnd. תכונה זו נחוצה ביותר לאתלטים, מטיילי שטח, תרמילאים וכל מי שמעוניין להבין את מבנה פני השטח.
\n
\nהנתונים הגלובליים (בין 70° צפון ל־70° דרום) מבוססים על מדידות שבוצעו על ידי ה־SRTM (משימת הטופוגרפיה של מעבורת המכ״ם) ו־ASTER (רדיומטר חלל מתקדם לגילוי פליטה תרמית והשתקפות), התקן דימות על סיפונה של Terra, לוויין הדגל של מערכת ההשקפה על כדור הארץ של NASA.‏ ASTER הנו שיתוף פעולה בין NASA, משרד התמ״ת היפני (METI) ומערכות החלל היפניות (J-spacesystems).</string>
    <string name="srtm_paid_version_msg">נא לשקול לקנות את תוסף ‚קווי המתאר’ מהחנות כדי לתמוך בפיתוח עתידי.</string>
    <string name="srtm_paid_version_title">תוסף קווי מתאר</string>
    
    <string name="intermediate_points_change_order">שינוי הסדר</string>
    <string name="dropbox_plugin_description">תוסף Dropbox מאפשר לך לסנכרן מסלולים והערות שמע/וידאו עם חשבון ה־Dropbox שלך.</string>
    <string name="dropbox_plugin_name">תוסף Dropbox</string>
    <string name="recording_context_menu_show">הצגה</string>
    <string name="recording_photo_description">תמונה %1$s %2$s</string>
    <string name="av_def_action_picture">צילום תמונה</string>
    <string name="recording_context_menu_precord">צילום תמונה</string>
    <string name="stop_routing_confirm">האם אכן לעצור את הניווט?</string>
    <string name="clear_dest_confirm">למחוק את נקודת היעד (ואת נקודות הביניים)?</string>
    <string name="precise_routing_mode_descr">חישוב נתיבים מדויקים ללא סטיות. עדיין קיימת הגבלת מרחק ואטיות.</string>
    <string name="precise_routing_mode">ניתוב מדויק (אלפא)</string>
    <string name="local_indexes_cat_av">נתוני שמע/וידאו</string>
    
    <string name="support_new_features_descr">ניתן לתרום כדי לגלות תכונות חדשות שהוטמעו ביישומון.</string>
	
    <string name="download_hillshade_maps">צל מדומה</string>
    
    <string name="av_use_external_camera_descr">שימוש ביישום המערכת לצילום תמונות.</string>
    <string name="av_use_external_camera">שימוש ביישום מצלמה</string>
    <string name="index_name_openmaps">OpenMaps אירופה</string>
    
    <string name="max_speed_none">אין</string>
    <string name="prefer_motorways">העדפת כבישים סלולים</string>
	<string name="prefer_in_routing_title">העדפה…</string>
	<string name="prefer_in_routing_descr">העדפת כבישים סלולים.</string>
    <string name="av_def_action_choose">נא לבחור בקשה</string>
    <string name="item_checked">לאחר בדיקה</string>
    <string name="item_unchecked">ללא בדיקה</string>
    <string name="shared_string_map">מפה</string>
    <string name="access_arrival_time">זמן ההגעה</string>
    <string name="map_widget_gps_info">פרטי איכון</string>
    <string name="layer_hillshade">שכבת הצללת תבליט</string>
    <string name="osmand_play_title_30_chars">מפות וניווט עם OsmAnd</string>
	<string name="osmand_plus_play_title_30_chars">מפות וניווט עם OsmAnd+‎</string>
	
	
    <string name="street_name">שם רחוב</string>
	<string name="hno">מספר הבית</string>
    
    <string name="monitoring_settings">הקלטת טיולים</string>
    <string name="monitoring_settings_descr">ניתן להגדיר כיצד לשמור את הטיולים שלך.</string>
    
    
    <string name="choose_osmand_theme_descr">בחירת המראה של היישומון.</string>
    <string name="choose_osmand_theme">ערכת עיצוב ליישום</string>
    <string name="accessibility_options">אפשרויות נגישות</string>
    <string name="select_address_activity">נא לבחור בכתובת</string>
    <string name="favourites_list_activity">נא לבחור במועדף</string>
    <string name="local_openstreetmap_act_title">שינויים ב־OSM</string>
    <string name="shared_string_more_actions">פעולות אחרות</string>
    <string name="download_using_mobile_internet">אין חיבור לרשת אלחוטית כרגע. להשתמש בחיבור האינטרנט הנוכחי להורדה?</string>
    <string name="cancel_route">התעלמות מהמסלול</string>
    <string name="cancel_navigation">הפסקת הניווט</string>
    <string name="clear_destination">מחיקת היעד</string>
    <string name="other_location">אחר</string>
    <string name="files_limit">נותרו %1$d קבצים</string>
    <string name="available_downloads_left">נותרו עוד %1$d קבצים להורדה</string>
    <string name="install_paid">גרסה מלאה</string>
    <string name="use_magnetic_sensor_descr">לקריאת מצפן, יש להשתמש בחיישן המגנטי במקום בחיישן הכיוון.</string>
    <string name="use_magnetic_sensor">שימוש בחיישן מגנטי (מצפן)</string>
    <string name="use_kalman_filter_compass">שימוש במסנן קלמן</string>
    <string name="use_kalman_filter_compass_descr">הפחתת רעש בקריאות המצפן אך תתווסף התמדה.</string>
    <string name="local_indexes_cat_srtm">קווי מתאר</string>
    <string name="wait_current_task_finished">נא להמתין להשלמת המשימה הנוכחית</string>
    <string name="shared_string_downloading">בהורדה</string>
	<string name="delete_point">מחיקת נקודה</string>
    <string name="plugin_distance_point_time">זמן</string>
    <string name="plugin_distance_point_hdop">דיוק</string>
    <string name="plugin_distance_point_speed">מהירות</string>
    <string name="plugin_distance_point_ele">התרוממות</string>
    <string name="plugin_distance_point">נקודה</string>
    <string name="gpx_file_name">קובץ שם ה־GPX</string>
    <string name="gpx_saved_sucessfully">קובץ ה־GPX נשמר אל {0}</string>
    <string name="osmand_distance_planning_plugin_description">תוסף זה מספק וידג׳ט על המפה שמאפשר ליצור נתיבים על ידי לחיצה על המפה או להשתמש או לשנות קובץ GPX קיים, לטובת תכנון טיול ומדידת מרחק בין נקודות. ניתן לשמור את התוצאות בקובץ GPX, בו ניתן להשתמש לאחר מכן להנחיה.</string>
    <string name="osmand_distance_planning_plugin_name">מחשבון מרחק וכלי תכנון</string>
    <string name="shared_string_do_not_show_again">לא להציג שוב</string>
    <string name="distance_measurement_start_editing">להתחיל בעריכה</string>
    <string name="distance_measurement_finish_editing">סיום העריכה</string>
    <string name="distance_measurement_finish_subtrack">תת מסלול/נקודה הבאים</string>
    <string name="distance_measurement_clear_route">מחיקת הנקודות</string>
    
    <string name="distance_measurement_load_gpx">פתיחת מסלול GPX קיים</string>
    <string name="use_distance_measurement_help">* יש לגעת כדי לסמן נקודה.
\n * נגיעה ארוכה במפה כדי למחוק נקודה קודמת.
\n * נגיעה ארוכה על נקודה כדי לצפות ולצרף תיאור.
\n * יש לגעת בווידג׳ט המדידה כדי לצפות בפעולות נוספות.</string>
    <string name="local_osm_changes_backup_successful">קובץ השינוי ב־OSM נוצר %1$s</string>
    <string name="local_osm_changes_backup_failed">לא ניתן לגבות את השינויים ב־OSM</string>
    <string name="local_osm_changes_backup">גיבוי כשינוי ב־OSM</string>
    <string name="search_street_in_neighborhood_cities">חיפוש אחר הרחוב בערים סמוכות</string>
    <string name="intermediate_items_sort_return">סדר מיטבי של יעדי הביניים על הנתיב אל היעד.</string>
    <string name="intermediate_items_sort_by_distance">סידור דלת לדלת</string>
    
    <string name="please_select_address">נא לבחור בעיר או ברחוב תחילה</string>
    <string name="context_menu_item_destination_point">הגדרה כיעד</string>
    <string name="destination_point">יעד %1$s</string>
    <string name="available_maps">מפות זמינות</string>
    <string name="item_removed">הפריט הוסר</string>
    <string name="n_items_removed">פריטים נמחקו</string>
    <string name="shared_string_type">סוג</string>
    <string name="starting_point">נקודת המוצא</string>
    <string name="shared_string_not_selected">לא נבחר</string>
    <string name="rec_split_clip_length">אורך סרטון</string>
    <string name="rec_split_clip_length_desc">הגבול העליון לאורך סרטונים מוקלטים.</string>
    <string name="rec_split_storage_size_desc">כמות המקום שמותר לנצל לצורך אחסון כל הסרטונים המוקלטים.</string>
    <string name="live_updates">עדכונים חיים</string>
    <string name="select_voice_provider">בחירת הנחיה קולית</string>
    <string name="select_voice_provider_descr">יש לבחור או להוריד הנחיה קולית עבור שפתך.</string>
    <string name="impassable_road_desc">בחירת דרכים מהן יש להימנע במהלך הניווט.</string>
    <string name="shared_string_sound">קול</string>
    <string name="no_location_permission">ליישום אין הרשאה להשתמש בנתוני המיקום.</string>
    <string name="no_camera_permission">ליישומון אין הרשאה להשתמש במצלמה.</string>
    <string name="no_microphone_permission">ליישומון אין הרשאה להשתמש במיקרופון.</string>
    <string name="route_distance">מרחק:</string>
    <string name="route_duration">זמן:</string>
    <string name="shared_string_near">ליד</string>
    <string name="shared_string_undo_all">ביטול הכול</string>
    <string name="rec_split">פיצול הקלטות</string>
    <string name="rec_split_title">שימוש בפיצול הקלטות</string>
    <string name="rec_split_desc">יש לדרוס סרטונים קיימים אם המקום הנדרש עולה על כמות המקום המוקצה.</string>
    <string name="rec_split_storage_size">גודל האחסון</string>
    <string name="no_address_found">לא נקבעה כתובת</string>
    <string name="shared_string_hide">הסתרה</string>
    <string name="av_video_quality_low">איכות וידאו נמוכה</string>
    <string name="av_video_quality_high">איכות וידאו גבוהה</string>
    <string name="av_video_quality">איכות וידאו</string>
    <string name="av_video_quality_descr">בחירת רמת איכות הווידאו.</string>
    <string name="av_audio_format">פורמט שמע</string>
    <string name="av_audio_format_descr">בחירת המבנה לפלט שמע.</string>
    <string name="av_audio_bitrate">קצב סיביות להקלטת שמע</string>
    <string name="av_audio_bitrate_descr">בחירת קצב הסיביות לשמע.</string>
    <string name="please_specify_poi_type_only_from_list">נא לבחור את נקודת העניין הנכונה מהרשימה או לדלג.</string>
    <string name="access_from_map_description">כפתור התפריט מציג את לוח המחוונים במקום את התפריט</string>
    <string name="access_from_map">גישה מתצוגת המפה</string>
    <string name="show_on_start_description">במצב כבוי תוצג המפה מיד עם הכניסה ליישום.</string>
    <string name="show_on_start">תצוגה בכניסה ליישום</string>
    
    <string name="shared_string_continue">המשך</string>
    <string name="shared_string_record">רשומה</string>
    <string name="gpx_logging_no_data">אין נתונים</string>
    <string name="gpx_appearance">מראה</string>
    
    <string name="shared_string_trip">נסיעה</string>
    <string name="shared_string_notifications">הודעות</string>
    
    <string name="shared_string_pause">הפסקה</string>
    <string name="map_markers_other">סמנים אחרים</string>
    <string name="gpx_add_track">הוספת מסלול</string>
    <string name="gpx_no_tracks_title">עדיין אין לך מסלולים</string>
    <string name="rendering_value_dark_brown_name">חום כהה</string>
    <string name="rendering_value_light_brown_name">חום בהיר</string>
    <string name="morning">בוקר</string>
    <string name="weekly">שבועי</string>
    <string name="night">לילה</string>
    <string name="daily">יומי</string>
    <string name="update_time">זמן עידכון</string>
    <string name="update_now">עדכן עכשיו</string>
    <string name="updates_size">גודל עידכון</string>
    <string name="shared_string_filters">מסננים</string>
    <string name="save_filter">שמירת מסנן</string>
    <string name="delete_filter">מחיקת מסנן</string>
    <string name="apply_filters">החלת מסננים</string>
    <string name="new_filter">מסנן חדש</string>
    <string name="app_mode_bus">אוטובוס</string>
 	<string name="app_mode_train">רכבת</string>
    <string name="rendering_value_bicycle_name">אופניים</string>
    <string name="osm_live_active">פעיל</string>
    <string name="osm_live_not_active">לא פעיל</string>
    <string name="osm_live_enter_email">נא להזין כתובת דוא״ל חוקית</string>
    <string name="osm_live_enter_user_name">נא להקליד שם פומבי</string>
    <string name="osm_live_month_cost_desc">תשלום חודשי</string>
    <string name="store_tracks_in_monthly_directories">אחסון המסלולים המוקלטים בתיקיות לפי חודש</string>
    <string name="shared_string_reset">איפוס</string>
    <string name="shared_string_reload">רענון</string>
    <string name="mapillary_menu_descr_tile_cache">יש לרענן את האריחים כדי לראות מידע עדכני.</string>
    <string name="mapillary_menu_title_tile_cache">מטמון האריחים</string>
    <string name="wrong_user_name">שם המשתמש שגוי</string>
    <string name="shared_string_to">עד</string>
    <string name="mapillary_menu_date_from">מ־</string>
    <string name="mapillary_menu_descr_dates">הצגת תמונות שנוספו בלבד</string>
    <string name="mapillary_menu_title_dates">תאריך</string>
    <string name="mapillary_menu_edit_text_hint">הקלדת שם משתמש</string>
    <string name="mapillary_menu_descr_username">הצגת תמונות שנוספו רק על ידי</string>
    <string name="mapillary_menu_title_username">שם משתמש</string>
    <string name="mapillary_menu_filter_description">ניתן לסנן תמונות לפי השולח או לפי תאריך. פעיל רק במבט מקרוב.</string>
    <string name="map_widget_ruler_control">מד זווית</string>
    <string name="shared_string_permissions">הרשאות</string>
    <string name="import_gpx_failed_descr">ל־OsmAnd אין אפשרות לייבא את הקובץ. נא לוודא של־OsmAnd יש הרשאה לקרוא קבצים מהמיקום הזה.</string>
    <string name="distance_moving">המרחק תוקן</string>
    <string name="quick_action_resume_pause_navigation">הפסקה/המשך בניווט</string>
    <string name="quick_action_resume_pause_navigation_descr">יש לגעת בכפתור זה כדי להמשיך את הניווט.</string>
    <string name="quick_action_show_navigation_finish_dialog">הצגת דו־שיח ‚סיום הניווט’</string>
    <string name="quick_action_start_stop_navigation">התחלה/עצירת הניווט</string>
    <string name="quick_action_start_stop_navigation_descr">יש ללחוץ על כפתור זה כדי להתחיל בניווט או כדי לסיים אותו.</string>
    <string name="store_tracks_in_monthly_directories_descrp">אחסון המסלולים המוקלטים בתת־תיקיות לפי חודש ההקלטה (למשל: 2018-01).</string>
    <string name="mapillary_image">תמונת Mapillary</string>
    <string name="open_mapillary">פתיחת Mapillary</string>
    <string name="shared_string_install">התקנה</string>
    <string name="improve_coverage_mapillary">שיפור כיסוי התמונות עם Mapillary</string>
    <string name="improve_coverage_install_mapillary_desc">ניתן להתקין את Mapillary כדי להוסיף תמונה אחת או יותר למיקום הזה במפה.</string>
    <string name="online_photos">תמונות מקוונות</string>
    <string name="shared_string_add_photos">הוספת תמונות</string>
    <string name="no_photos_descr">אין לנו תמונות של המיקום הזה.</string>
    <string name="mapillary_action_descr">ניתן לתרום נופים משלך ברמת הרחוב למיקום זה עם Mapillary.</string>
    <string name="mapillary_widget">וידג׳ט Mapillary</string>
    <string name="mapillary_widget_descr">מאפשר תרומה במהירות ל־Mapillary.</string>
    <string name="mapillary_descr">תמונות מקוונות ברמת רחוב לכולם. היכרות עם מקומות חדשים, שיתוף פעולה וצילום העולם.</string>
    <string name="mapillary">Mapillary</string>
    <string name="plugin_mapillary_descr">תמונות ברמת הרחוב לכולם. להכיר מקומות, לשתף פעולה ולצלם את העולם.</string>
    <string name="private_access_routing_req">היעד שלך ממוקם באיזור עם גישה פרטית. להסיג גבול לכבישים הפרטיים לצורך טיול זה?</string>
    <string name="restart_search">חיפוש מחדש</string>
    <string name="increase_search_radius">הגדלת רדיוס החיפוש</string>
    <string name="nothing_found">לא נמצא כלום</string>
    <string name="nothing_found_descr">יש לשנות את הביטוי לחיפוש או להגדיל את רדיוס טווח החיפוש.</string>
    <string name="quick_action_showhide_osmbugs_title">הצגה/הסתרה של הערות OSM</string>
    <string name="quick_action_osmbugs_show">הצגת הערות OSM</string>
    <string name="quick_action_osmbugs_hide">הסתרת הערות OSM</string>
    <string name="quick_action_showhide_osmbugs_descr">נגיעה בכפתור הפעולה גורמת להצגה או להסתרה של הערות OSM על המפה.</string>
    <string name="sorted_by_distance">מסודר לפי מרחק</string>
    <string name="search_favorites">חיפוש במועדפים</string>
    <string name="none_selected_gpx">לא נבחרו קובצי GPX. כדי לבחור אחד, יש ללחוץ לחיצה ארוכה על מסלול זמין.</string>
    <string name="local_index_select_gpx_file">יש לבחור כדי להציג</string>
    <string name="gpx_split_interval">משך פיצול</string>
    <string name="sort_by_distance">סידור לפי מרחק</string>
    <string name="sort_by_name">סידור לפי שם</string>
    <string name="show_zoom_buttons_navigation_descr">הצגת כפתורי תקריב במהלך ניווט.</string>
    <string name="show_zoom_buttons_navigation">הצגת כפתורי תקריב</string>
    <string name="save_as_favorites_points">שמירה כקבוצת מועדפים</string>
    <string name="select_destination_and_intermediate_points">בחירת יעדים</string>
    <string name="layer_amenity_label">תוויות שכבת על לנקודות עניין</string>
    <string name="loading_smth">%1$s בטעינה…</string>
    <string name="map_widget_plain_time">הזמן הנוכחי</string>
    <string name="selected_gpx_info_show">"
\n
\nלחיצה ארוכה לצפייה על המפה"</string>
    <string name="gpx_info_subtracks">תת־מסלולים: %1$s</string>
    <string name="gpx_info_distance">מרחק: %1$s (%2$s נקודות)</string>
    <string name="gpx_info_start_time">זמן התחלה: %1$tF, %1$tT</string>
    <string name="gpx_info_end_time">זמן סיום: %1$tF, %1$tT</string>
    <string name="gpx_info_average_speed">מהירות ממוצעת: %1$s</string>
    <string name="gpx_info_maximum_speed">מהירות מרבית: %1$s</string>
    <string name="gpx_info_avg_altitude">גובה ממוצע: %1$s</string>
    <string name="gpx_info_diff_altitude">טווח גובה: %1$s</string>
    <string name="gpx_timemoving">זמן תנועה: %1$s</string>
    <string name="gpx_selection_segment_title">מקטע</string>
    <string name="gpx_selection_number_of_points">%1$s נקודות</string>
    <string name="gpx_selection_point">נקודה %1$s</string>
    <string name="gpx_selection_route_points">%1$s 
\nנקודות בנתיב %2$s</string>
    <string name="gpx_selection_points">%1$s 
\nנקודות</string>
    <string name="gpx_selection_track">%1$s 
\nמסלול %2$s</string>
    <string name="gpx_file_is_empty">מסלול GPX ריק</string>
    
    
    
    
    
    
    
    
    
    
    
    
    
    
    
    <string name="osmo_edit_color">צבע תצוגה</string>
    
    
    
    
    
    
    
    
    
    
    
    <string name="int_days">ימים</string>
    <string name="osmo_connect_menu">התחברות</string>
    
    <string name="osmo_group_description">תיאור</string>
    
    
    
    
    
    
    
    
    
    
    
    
    
    
    
    
    <string name="use_points_as_intermediates">חישוב מסלול בין נקודות</string>
    
    
    
    
    
    
    <string name="always_center_position_on_map">המיקום הוא תמיד במרכז התצוגה</string>
    <string name="voice_pref_title">קול</string>
    <string name="misc_pref_title">שונות</string>
    <string name="localization_pref_title">תרגום</string>
    <string name="index_item_world_altitude_correction">תיקון גובה עולמי</string>
    <string name="index_item_world_bitcoin_payments">תשלומים בביטקוין בעולם</string>
    <string name="index_item_world_basemap">מפת סקירת העולם</string>
    <string name="index_item_world_ski">מפת סקי עולמית</string>
    <string name="lang_zh">סינית</string>
    <string name="lang_pt_br">פורטוגלית (ברזיל)</string>
    <string name="lang_en">אנגלית</string>
    <string name="lang_en_gb">אנגלית (בריטית)</string>
    <string name="lang_af">אפריקאנס</string>
    <string name="lang_al">אלבנית</string>
    <string name="lang_ar">ערבית</string>
    <string name="lang_hy">ארמנית</string>
    <string name="lang_eu">בסקית</string>
    <string name="lang_be">בלרוסית</string>
    <string name="lang_be_by">בלרוסית (לטינית)</string>
    <string name="lang_bs">בוסנית</string>
    <string name="lang_bg">בולגרית</string>
    <string name="lang_ca">קטלאנית</string>
    <string name="lang_hr">קרואטית</string>
    <string name="lang_cs">צ׳כית</string>
    <string name="lang_da">דנית</string>
    <string name="lang_nl">הולנדית</string>
    <string name="lang_fi">פינית</string>
    <string name="lang_fr">צרפתית</string>
    <string name="lang_ka">גאורגית</string>
    <string name="lang_de">גרמנית</string>
    <string name="lang_el">יוונית</string>
    <string name="lang_iw">עברית</string>
    <string name="lang_hi">הינדי</string>
    <string name="lang_hu">הונגרית</string>
    <string name="lang_hu_formal">הונגרית (רשמית)</string>
    <string name="lang_id">אינדונזית</string>
    <string name="lang_it">איטלקית</string>
    <string name="lang_ja">יפנית</string>
    <string name="lang_kn">קאנדה</string>
    <string name="lang_ko">קוריאנית</string>
    <string name="lang_lv">לטבית</string>
    <string name="lang_lt">ליטאית</string>
    <string name="lang_mr">מראטהית</string>
    <string name="lang_no">נורווגית ספרותית</string>
    <string name="lang_fa">פרסית</string>
    <string name="lang_pl">פולנית</string>
    <string name="lang_pt">פורטוגלית</string>
    <string name="lang_ro">רומנית</string>
    <string name="lang_ru">רוסית</string>
    <string name="lang_sc">סרדו</string>
    <string name="lang_sr">סרבית</string>
    <string name="lang_sr_latn">סרבית (לטינית)</string>
    <string name="lang_zh_cn">סינית מפושטת</string>
    <string name="lang_zh_hk">סינית (הונג קונג)</string>
    <string name="lang_sk">סלובקית</string>
    <string name="lang_sl">סלובנית</string>
    <string name="lang_es">ספרדית</string>
    <string name="lang_sv">שוודית</string>
    <string name="lang_zh_tw">סינית מסורתית</string>
    <string name="lang_tr">טורקית</string>
    <string name="lang_uk">אוקראינית</string>
    <string name="lang_vi">וייטנאמית</string>
    <string name="lang_cy">ולשית</string>
    <string name="index_name_canada">צפון אמריקה - קנדה</string>
    <string name="index_name_italy">אירופה - איטליה</string>
    <string name="index_name_gb">אירופה - הממלכה המאוחדת</string>
    <string name="calculate_osmand_route_without_internet">חישוב בלתי מקוון של מקטע מהנתיב של OsmAnd</string>
    <string name="gpx_option_calculate_first_last_segment">חישוב הנתיב של OsmAnd עבור המקטע הראשון והאחרון של הנתיב</string>
    <string name="use_displayed_track_for_navigation">להשתמש במסלול המוצג לניווט?</string>
    <string name="keep_and_add_destination_point">הוספת יעד ביניים</string>
    <string name="select_gpx">בחירת GPX…</string>
    <string name="route_descr_select_destination">בחירת יעד</string>
    <string name="route_preferences">העדפות הנתיב</string>
    <string name="route_info">פרטי המסלול</string>
    <string name="routing_attr_avoid_toll_name">הימנעות מכבישי אגרה</string>
    <string name="routing_attr_avoid_toll_description">הימנעות מכבישי אגרה</string>
    <string name="routing_attr_avoid_unpaved_name">הימנעות מכבישים בלתי סלולים</string>
    <string name="routing_attr_avoid_unpaved_description">הימנעות מכבישים בלתי סלולים.</string>
    <string name="routing_attr_avoid_ferries_name">הימנעות ממעבורות</string>
    <string name="routing_attr_avoid_ferries_description">הימנעות ממעבורות</string>
    <string name="routing_attr_avoid_stairs_name">הימנעות ממדרגות</string>
    <string name="routing_attr_avoid_stairs_description">הימנעות ממדרגות</string>
    <string name="routing_attr_avoid_borders_name">הימנעות ממעברי גבול</string>
    <string name="routing_attr_avoid_borders_description">הימנעות ממעבר גבולות בין מדינות</string>
    <string name="routing_attr_weight_name">הגבלת משקל</string>
    <string name="routing_attr_weight_description">ציון מגבלה מותרת למשקל רכב במסלולים.</string>
    <string name="routing_attr_height_name">מגבלת גובה</string>
    <string name="routing_attr_height_description">ציון גובה רכב מורשה בנתיבים.</string>
    <string name="copying_osmand_one_file_descr">הקובץ (%s) מועתק ליעד החדש…</string>
    <string name="copying_osmand_files_descr">קובצי הנתונים של OsmAnd מועתקים ליעד החדש (%s)…</string>
    <string name="copying_osmand_files">קובצי הנתונים של OsmAnd מועתקים…</string>
    <string name="calculate_osmand_route_gpx">חישוב נתיב בלתי מקוון ב־OsmAnd</string>
    <string name="app_mode_truck">משאית</string>
    <string name="guidance_preferences_descr">העדפות ניווט</string>
    <string name="routing_preferences_descr">העדפות ניתוב</string>
    <string name="speech_rate_descr">ציון מהירות דיבור להקראה.</string>
    <string name="speech_rate">מהירות דיבור</string>
    <string name="complex_route_calculation_failed">חישוב נתיב במהירות נכשלה (%s), כעת יתבצע ניסיון לחישוב אטי.</string>
    <string name="disable_complex_routing">השבתת ניתוב מורכב</string>
    <string name="app_modes_choose">פרופילי יישומון</string>
    <string name="map_widget_map_rendering">עיבוד מפה</string>
    <string name="make_round_trip_descr">הוספת עותק של נקודת ההתחלה כיעד.</string>
    
    <string name="shared_string_markers">סמנים</string>
    <string name="use_system_keyboard">שימוש במקלדת המערכת</string>
    <string name="use_location">שימוש במיקום</string>
    <string name="my_location">המיקום שלי</string>
    <string name="shared_string_finish">סיום</string>
    <string name="plan_route">תכנון נתיב</string>
    <string name="shared_string_sort">מיון</string>
    <string name="marker_save_as_track">שמירה כמסלול</string>
    <string name="move_to_history">העברה להיסטוריה</string>
    <string name="disable_complex_routing_descr">השבתת ניתוב דו־שלבי לניווט הרכב.</string>
    <string name="tap_on_map_to_hide_interface">מצב מסך מלא</string>
    
    <string name="import_gpx_file_description">ניתן לייבא כמועדפים או כקובץ מסלול.</string>
    <string name="import_as_gpx">ייבוא כקובץ GPX</string>
    <string name="import_as_favorites">ייבוא כמועדף</string>
    <string name="import_file">ייבוא קובץ</string>
	<string name="wrong_input">קלט שגוי</string>
	<string name="enter_new_name">נא להקליד שם חדש</string>
	<string name="shared_string_back">חזרה</string>
	<string name="view">תצוגה</string>
	<string name="wrong_format">מבנה שגוי</string>
    <string name="shared_string_road">דרך</string>
    <string name="show_map">הצגת מפה</string>
    <string name="route_is_calculated">הנתיב מחושב</string>
    <string name="round_trip">הלוך וחזור</string>
    <string name="osn_modify_dialog_error">לא ניתן לערוך הערה</string>
    <string name="osn_modify_dialog_title">שינוי הערה</string>
    <string name="context_menu_item_modify_note">שינוי הערה ב־OSM</string>
    <string name="make_round_trip">מסלול הלוך וחזור</string>
    <string name="coordinates_format">תבנית נקודות הציון</string>
    <string name="rename_marker">שינוי שם סמן</string>
    <string name="tap_on_map_to_hide_interface_descr">נגיעה במפה מחליפה את תצוגת הכפתורים והווידג׳טים.</string>
    <string name="appearance_on_the_map">הופעה על המפה</string>
    <string name="add_track_to_markers_descr">ניתן להוסיף נקודות דרך לסמנים על ידי בחירת אחד המסלולים שבו יש אותם.</string>
    <string name="add_favourites_group_to_markers_descr">נא לבחור קטגוריה מועדפת להוספה לסמנים.</string>
    <string name="track_waypoints">נקודות דרך במסלול</string>
    <string name="favourites_group">קטגוריית מועדפים</string>
    <string name="add_group">הוספת קבוצה</string>
    <string name="add_group_descr">ניתן לייבא קבוצות ממועדפים או נקודות דרך של מסלול.</string>
    <string name="empty_state_markers_active">ליצור סמנים במפה!</string>
    <string name="empty_state_markers_active_desc">יש לגעת בנגיעה קצרה או ארוכה ב‚מקומות’ ולאחר מכן ללחוץ על כפתור דגל הסמן.</string>
    <string name="empty_state_markers_groups">ייבוא קבוצות</string>
    <string name="empty_state_markers_groups_desc">ניתן לייבא קבוצות מועדפים או נקודות דרך במסלול כסמנים.</string>
    <string name="shared_string_two">שניים</string>
    <string name="shared_string_one">אחד</string>
    <string name="show_guide_line_descr">הצגת קווי כיוון מהמיקום שלך למיקומי הסמנים הפעילים.</string>
    <string name="show_arrows_descr">הצגת חץ או שניים המציינים את כיוון הסמנים הפעילים.</string>
    <string name="distance_indication_descr">ניתן לבחור כיצד להציג את המרחק עד לסמנים הפעילים.</string>
    <string name="active_markers_descr">נא לבחור כמה סמנים פעילים יופיעו.</string>
    <string name="digits_quantity">כמות הספרות העשרוניות</string>
    <string name="shared_string_right">ימין</string>
    <string name="shared_string_left">שמאל</string>
    <string name="show_number_pad">הצגת מקלדת ספרות</string>
    <string name="shared_string_paste">הדבקה</string>
    <string name="coordinate_input_accuracy_description">מעבר אוטומטי לשדה הבא לאחר הקלדת %1$d ספרות עשרונית.</string>
    <string name="coordinate_input_accuracy">%1$d ספרות</string>
    <string name="go_to_next_field">לשדה הבא</string>
    <string name="waypoints_added_to_map_markers">נוספו נקודות דרך לסמני המפה</string>
	<string name="plan_route_no_markers_toast">יש להוסיף לפחות סמן אחד כדי להשתמש בפונקציה הזאת.</string>
    <string name="fast_coordinates_input_descr">נא לבחור תבנית קלט נקודות ציון. תמיד ניתן לשנות אותה על ידי נגיעה ב‚אפשרויות’.</string>
    <string name="fast_coordinates_input">קלט נקודות ציון מהיר</string>
    <string name="routing_attr_avoid_ice_roads_fords_name">הימנעות מכבישי קרח, מעברי מים</string>
    <string name="routing_attr_avoid_ice_roads_fords_description">הימנעות מכבישי קרח וממעברים על מים זורמים.</string>
    <string name="add_location_as_first_point_descr">ניתן להוסיף את המיקום שלך כנקודת ההתחלה כדי לתכנן את המסלול המושלם.</string>
    <string name="coordinate_input">קלט נקודות ציון</string>
    <string name="marker_save_as_track_descr">ייצוא הסמנים שלך לקובץ שניתן לציין כאן:</string>
    <string name="group_will_be_removed_after_restart">הקבוצה תוסר לאחר ההפעלה הבאה של היישומון.</string>
    <string name="show_guide_line">הצגת קווי כיוון</string>
    <string name="use_osm_live_routing">ניווט חי של OsmAnd</string>
    <string name="access_no_destination">לא הוגדר יעד</string>
    <string name="shared_string_widgets">וידג׳טים</string>
    <string name="add_points_to_map_markers_q">להוסיף את כל הנקודות כסמני מפה?</string>
    <string name="shared_string_add_to_map_markers">הוספת לסמני מפה</string>
    <string name="select_map_markers">בחירת סמני מפה</string>
    <string name="shared_string_reverse_order">היפוך הסדר</string>
    <string name="show_map_markers_description">הפעלת תכונת סמני המפה.</string>
    <string name="clear_active_markers_q">להסיר את כל הסמנים הפעילים?</string>
    <string name="clear_markers_history_q">למחוק סמני מפה היסטוריים?</string>
    <string name="active_markers">סמנים פעילים</string>
    <string name="map_markers">סמני מפה</string>
    <string name="map_marker">סמן מפה</string>
    <string name="consider_turning_polygons_off">מומלץ לכבות עיבוד מצולעים.</string>
    <string name="rendering_attr_showMtbRoutes_name">הצגת מסלולי אופני הרים</string>
    <string name="show_polygons">הצגת מצולעים</string>
    <string name="find_parking">חיפוש חנייה</string>
    <string name="shared_string_status">מצב</string>
    <string name="shared_string_save_changes">שמירת השינויים</string>
    <string name="shared_string_email_address">כתובת דוא״ל</string>
    <string name="rendering_attr_hideUnderground_name">עצמים תת־קרקעיים</string>
    <string name="data_is_not_available">הנתונים אינם זמינים</string>
    <string name="shared_string_remove">הסרה</string>
    <string name="shared_string_read_more">מידע נוסף</string>
    <string name="clear_updates_proposition_message">ניתן להסיר עדכונים שהתקבלו ולחזור למהדורת המפה המקורית</string>
    <string name="road_blocked">דרך חסומה</string>
    <string name="shared_string_select">בחירה</string>
    <string name="switch_start_finish">היפוך בין נקודות ההתחלה והיעד</string>
    <string name="rendering_attr_hideIcons_name">סמלי נקודות עניין</string>
    <string name="av_locations">מיקומים</string>
    <string name="plugin_settings">תוספים</string>
    <string name="traffic_warning_hazard">סכנה</string>
    <string name="no_updates_available">אין עדכונים זמינים</string>
    <string name="download_live_updates">עדכונים חיים</string>
    <string name="rendering_value_default13_name">בררת מחדל (13)</string>
    <string name="rendering_value_defaultTranslucentCyan_name">בררת מחדל (ציאן שקוף למחצה)</string>
    <string name="rendering_attr_currentTrackColor_name">צבע GPX</string>
    <string name="rendering_attr_currentTrackColor_description">צבע GPX</string>
    <string name="rendering_attr_currentTrackWidth_name">רוחב GPX</string>
    <string name="rendering_attr_currentTrackWidth_description">רוחב GPX</string>
    <string name="rendering_value_darkyellow_name">צהוב כהה</string>
    <string name="rendering_value_red_name">אדום</string>
    <string name="rendering_value_translucent_red_name">אדום שקוף למחצה</string>
    <string name="rendering_value_orange_name">כתום</string>
    <string name="rendering_value_translucent_orange_name">כתום שקוף למחצה</string>
    <string name="rendering_value_yellow_name">צהוב</string>
    <string name="rendering_value_translucent_yellow_name">צהוב שקוף למחצה</string>
    <string name="rendering_value_lightgreen_name">ירוק בהיר</string>
    <string name="rendering_value_translucent_lightgreen_name">ירוק בהיר שקוף למחצה</string>
    <string name="rendering_value_green_name">ירוק</string>
    <string name="rendering_value_translucent_green_name">ירוק שקוף למחצה</string>
    <string name="rendering_value_lightblue_name">כחול בהיר</string>
    <string name="rendering_value_translucent_lightblue_name">כחול בהיר שקוף למחצה</string>
    <string name="rendering_value_blue_name">כחול</string>
    <string name="rendering_value_translucent_blue_name">כחול שקוף למחצה</string>
    <string name="rendering_value_purple_name">חציל</string>
    <string name="rendering_value_pink_name">ורוד</string>
    <string name="rendering_value_translucent_pink_name">ורוד שקוף למחצה</string>
    <string name="rendering_value_brown_name">חום</string>
    <string name="rendering_value_translucent_purple_name">חציל שקוף למחצה</string>
    <string name="restart_is_required">נדרשת הפעלה ידנית מחדש של היישומון כדי להחיל את כל השינויים.</string>
    <string name="light_theme">בהיר</string>
    <string name="dark_theme">כהה</string>
    <string name="lang_pms">פיימונטית</string>
    <string name="lang_bn">בנגלית</string>
    <string name="lang_tl">טאגאלוג</string>
    <string name="lang_sh">סרבו־קרואטית</string>
    <string name="lang_az">אזרית</string>
    <string name="lang_br">ברטונית</string>
    <string name="lang_sq">אלבנית</string>
    <string name="lang_is">איסלנדית</string>
    <string name="lang_bpy">בישנופריה</string>
    <string name="lang_nv">נאוואחו</string>
    <string name="lang_ga">אירית</string>
    <string name="lang_la">לטינית</string>
    <string name="lang_ku">כורדית</string>
    <string name="lang_ta">טמילית</string>
    <string name="lang_ml">מלאיאלאם</string>
    <string name="lang_lb">לוקסמבורגית</string>
    <string name="lang_os">אוסטית</string>
    <string name="lang_eo">אספרנטו</string>
    <string name="lang_es_us">ספרדית אמריקאית</string>
    <string name="lang_es_ar">ספרדית ארגנטינאית</string>
    <string name="lang_nb">נורבגית בוקמול</string>
    <string name="lang_vo">וולאפיק</string>
    <string name="lang_th">תאית</string>
    <string name="lang_te">טלוגו</string>
    <string name="lang_nn">נורבגית נינורשק</string>
    <string name="lang_ms">מלזית</string>
    <string name="lang_ht">האיטית</string>
    <string name="lang_gl">גליסית</string>
    <string name="lang_et">אסטונית</string>
    <string name="lang_ceb">סבואנו</string>
    <string name="lang_ast">אסטורית</string>
    <string name="lang_hsb">סורבית צפונית</string>
    <string name="lang_kab">קביליה</string>
    <string name="lang_ber">ברברית</string>
    <string name="rename_failed">שינוי השם נכשל.</string>
    <string name="days_behind">ימים אחורה</string>
    <string name="back_to_map">חזרה למפה</string>
    <string name="location_on_map">מיקום:
\n רוחב %1$s
\n אורך %2$s</string>
    <string name="notes">הערות</string>
    <string name="online_map">מפה מקוונת</string>
    <string name="roads_only">דרכים בלבד</string>
    <string name="rendering_attr_pisteRoutes_name">מדרוני סקי</string>
    <string name="free">%1$s פנויים</string>
    <string name="device_memory">זיכרון המכשיר</string>
    <string name="rendering_attr_pisteGrooming_name">פילוס שלג</string>
    <string name="edit_group">עריכת קבוצה</string>
    <string name="parking_place">מקום חניה</string>
    <string name="remove_the_tag">הסרת התגית</string>
    <string name="gps_status">מצב GPS</string>
    <string name="version_settings_descr">הורדת גרסאות נייטלי.</string>
    <string name="version_settings">בניות</string>
    <string name="rendering_attr_streetLighting_name">תאורת רחוב</string>
    <string name="proxy_pref_title">מתווך</string>
    <string name="proxy_pref_descr">ציון שרת מתווך.</string>
    <string name="settings_privacy">פרטיות</string>
    <string name="points">נקודות</string>
    <string name="navigation_over_track">להתחיל ניווט לאורך המסלול?</string>
    <string name="speak_pedestrian">מעברי חציה</string>
    <string name="rendering_attr_roadStyle_name">סגנון דרך</string>
    <string name="rendering_attr_roadStyle_description">סגנון דרך</string>
    <string name="rendering_value__name">בררת מחדל</string>
    <string name="rendering_value_default_name">בררת מחדל</string>
    <string name="rendering_value_germanRoadAtlas_name">אטלס דרכים גרמני</string>
    <string name="rendering_value_highContrastRoads_name">דרכים בניגודיות גבוהה</string>
    <string name="traffic_warning_railways">מפגש רכבת</string>
    <string name="traffic_warning_pedestrian">מעבר חציה</string>
    <string name="show_railway_warnings">מפגשי רכבת</string>
    <string name="show_pedestrian_warnings">מעברי חציה</string>
    <string name="rendering_value_americanRoadAtlas_name">אטלס דרכים אמריקאי</string>
    <string name="dash_download_new_one">הורדת מפה חדשה</string>
    <string name="dash_download_manage">ניהול</string>
    <string name="map_locale">שפת המפה</string>
    <string name="rendering_attr_transportStops_name">תחנות תחבורה ציבורית</string>
    <string name="download_tab_downloads">כל ההורדות</string>
    <string name="download_tab_updates">עדכונים</string>
    <string name="download_tab_local">מקומי</string>
    <string name="no_internet_connection">לא ניתן להוריד, נא לבדוק את החיבור שלך לאינטרנט.</string>
    <string name="everything_up_to_date">כל הקבצים עדכניים</string>
    <string name="use_opengl_render">שימוש בעיבוד OpenGL</string>
    <string name="search_for">חיפוש אחר</string>
    <string name="coordinates">נקודות ציון</string>
    <string name="rendering_attr_subwayMode_name">נתיבי רכבת תחתית</string>
    <string name="wake_on_voice">הפעלת המסך</string>
    <string name="rendering_attr_trainLightrailRoutes_name">נתיבי רכבת</string>
    <string name="rendering_attr_busRoutes_name">נתיבי אוטובוס</string>
    <string name="rendering_category_hide">הסתרה</string>
    <string name="rendering_category_routes">נתיבים</string>
    <string name="rendering_category_details">פרטים</string>
    <string name="rendering_category_transport">תחבורה ציבורית</string>
    <string name="rendering_category_others">תכונות מפה נוספות</string>
    <string name="map_widget_appearance_rem">רכיבים שנותרו</string>
    <string name="map_widget_top">פס מצב</string>
    <string name="map_widget_right">חלונית ימנית</string>
    <string name="map_widget_left">חלונית שמאלית</string>
    <string name="configure_map">הגדרת מפה</string>
    <string name="search_radius_proximity">בטווח של</string>
    
    <string name="anonymous_user">משתמש אלמוני</string>
    <string name="logged_as">נכנסת בשם %1$s</string>
    <string name="speed_limit_exceed">סיבולת למגבלת מהירות</string>
    <string name="print_route">הדפסת נתיב</string>
    <string name="text_size">גודל טקסט</string>
    <string name="traffic_warning_speed_limit">מגבלת מהירות</string>
    <string name="traffic_warning_border_control">ביקורת גבולות</string>
    <string name="traffic_warning_payment">עמדת תשלום</string>
    <string name="traffic_warning_stop">סימן עצור</string>
    <string name="traffic_warning_calming">מיתון תנועה</string>
    <string name="traffic_warning_speed_camera">מצלמת מהירות</string>
    <string name="traffic_warning">אזהרת תנועה</string>
    <string name="speak_favorites">מועדפים בסביבה</string>
    <string name="speak_poi">נקודות עניין בסביבה</string>
    <string name="way_alarms">אזהרות תנועה</string>
    <string name="sleep_mode_stop_dialog">לבטל את מצב הרקע של ה־GPS?</string>
    <string name="stop_navigation_service">עצירה</string>
    <string name="confirm_every_run">לשאול תמיד</string>
    <string name="enable_sleep_mode">הפעלת מצב רקע ל־GPS</string>
    <string name="save_track_to_gpx_globally">רישום המסלול לקובץ GPX</string>
    <string name="save_track_to_gpx_globally_headline">רישום מסלולים לפי דרישה</string>
    <string name="enable_proxy_title">הפעלת מתווך HTTP</string>
    <string name="enable_proxy_descr">הגדרת מתווך HTTP לכל בקשות הרשת.</string>
    <string name="proxy_host_title">מארח מתווך</string>
    <string name="proxy_host_descr">הגדרת שם המארח של המתווך שלך (למשל 127.0.0.1).</string>
    <string name="proxy_port_title">פתחת מתווך</string>
    <string name="proxy_port_descr">הגדרת מספר הפתחה של המתווך שלך (למשל 8118).</string>
    <string name="int_hour">שע׳</string>
    <string name="duration">משך</string>
    <string name="distance">מרחק</string>
    <string name="average">ממוצע</string>
    <string name="of">%1$d מתוך %2$d</string>
    <string name="moving_time">זמן תנועה</string>
    <string name="max_min">מרבי/מזערי</string>
    <string name="min_max">מזערי/מרבי</string>
    <string name="index_tours">סיורים</string>
    <string name="shared_string_all">הכול</string>
    <string name="waypoints">נקודות דרך</string>
    <string name="targets">יעדים</string>
    <string name="announce_gpx_waypoints">נקודות דרך GPX</string>
    <string name="download_additional_maps">להוריד את המפות החסרות %1$s ‏(%2$d מ״ב)?</string>
    <string name="rendering_value_browse_map_name">עיון במפה</string>
    <string name="rendering_value_car_name">מכונית</string>
    <string name="rendering_value_pedestrian_name">הולך רגל</string>
    <string name="rendering_attr_coloredBuildings_name">צביעת בניינים לפי סוג</string>
    
    
    <string name="continue_navigation">להמשיך בניווט</string>
    <string name="pause_navigation">להשהות את הניווט</string>
    <string name="keep_navigation_service">להשאיר</string>
    <string name="lang_sw">סווהילי</string>
    <string name="lang_he">עברית</string>
    <string name="forward">קדימה</string>
    <string name="home">לוח מחוונים</string>
    <string name="live_monitoring_m_descr">שליחת נתוני מעקב לשירות רשת מסוים אם רישום GPX פעיל.</string>
    <string name="live_monitoring_m">מעקב מקוון (נדרש GPX)</string>
    <string name="live_monitoring_start">הפעלת מעקב מקוון</string>
    <string name="live_monitoring_stop">עצירת מעקב מקוון</string>
    <string name="gpx_monitoring_start">התחלת רישום GPX</string>
    <string name="gpx_monitoring_stop">עצירת רישום GPX</string>
    <string name="gpx_start_new_segment">התחלת מקטע חדש</string>
    <string name="rendering_attr_hideBuildings_name">בניינים</string>
    <string name="rendering_attr_hideNonVehicleHighways_name">דרכים מהירות שלא מיועדות למכוניות</string>
    <string name="rendering_attr_hideText_name">טקסט</string>
    <string name="rendering_attr_buildings15zoom_name">בניינים בתקריב 15</string>
    <string name="rendering_attr_moreDetailed_name">פרטים נוספים</string>
    <string name="rendering_attr_lessDetailed_name">פחות פרטים</string>
    <string name="rendering_attr_hideAccess_name">הגבלות גישה</string>
    <string name="rendering_attr_showAccess_name">הצגת הגבלות גישה ומחיר</string>
    <string name="rendering_attr_showSurfaceGrade_name">הצגת איכות הדרך</string>
    <string name="rendering_attr_showSurfaces_name">הצגת משטח הדרך</string>
    <string name="rendering_attr_showCycleRoutes_name">הצגת נתיבי אופניים</string>
    
    
    
    
    
    
    
    <string name="no_index_file_to_download">לא נמצאו הורדות, נא לבדוק את החיבור שלך לאינטרנט.</string>
    <string name="amenity_type_seamark">ציון דרך ימי</string>
    <string name="app_mode_motorcycle">אופנוע</string>
    <string name="app_mode_boat">סירה</string>
    <string name="app_mode_aircraft">כלי טיס</string>
    <string name="auto_zoom_none">אין תקריב אוטומטי</string>
    <string name="about_version">גרסה:</string>
    <string name="shared_string_about">על אודות</string>
    <string name="edit_tilesource_maxzoom">תקריב מרבי</string>
    <string name="edit_tilesource_expiration_time">תפוגה (דקות)</string>
    <string name="edit_tilesource_minzoom">תקריב מזערי</string>
    <string name="edit_tilesource_url_to_load">כתובת</string>
    <string name="edit_tilesource_choose_existing">בחירה בקיים…</string>
    <string name="maps_define_edit">הגדרה/עריכה…</string>
    <string name="driving_region">אזור נהיגה</string>
    <string name="driving_region_japan">יפן</string>
    <string name="driving_region_us">ארצות הברית</string>
    <string name="driving_region_canada">קנדה</string>
    <string name="driving_region_europe_asia">ישראל, אירופה, אסיה, דרום אמריקה ודומיהן</string>
    <string name="driving_region_uk">אנגליה, הודו ודומיהן</string>
    <string name="driving_region_australia">אוסטרליה</string>
    <string name="speak_title">הכרזה…</string>
    <string name="speak_street_names">שמות רחובות (הקראה)</string>
    <string name="speak_speed_limit">מגבלת מהירות</string>
    <string name="speak_cameras">מצלמות מהירות</string>
    <string name="speak_traffic_warnings">אזהרות תנועה</string>
    <string name="osb_author_or_password_not_specified">נא לציין שם משתמש וססמה של OSM ב‚הגדרות’</string>
    <string name="clear_intermediate_points">מחיקת יעדי ביניים</string>
    <string name="keep_intermediate_points">שמירה על יעדי הביניים</string>
    <string name="new_directions_point_dialog">כבר הוגדרו יעדי ביניים.</string>
    <string name="context_menu_item_directions_to">הנחיות אל</string>
    <string name="context_menu_item_directions_from">הנחיות מ־</string>
    <string name="route_descr_map_location">מפה:</string>
    <string name="route_descr_destination">יעד</string>
    <string name="route_to">אל:</string>
    <string name="route_via">דרך:</string>
    <string name="route_from">מ־:</string>
    <string name="save_poi_too_many_uppercase">השם מכיל יותר מדי אותיות גדולות. להמשיך?</string>
    <string name="save_poi_without_poi_type_message">לשמור נקודת עניין ללא סוג?</string>
    <string name="use_dashboard_btn">שימוש בלוח בקרה</string>
    <string name="use_drawer_btn">שימוש בתפריט</string>
    <string name="dashboard_or_drawer_title">בקרה דרך תפריט או לוח בקרה</string>
    <string name="update">עדכון</string>
    <string name="only_download_over_wifi">הורדה רק באמצעות אינטרנט אלחוטי</string>
    <string name="live_update">עדכון חי</string>
    <string name="missing_write_external_storage_permission">ל־OsmAnd חסרות הרשאות לשימוש בכרטיס הזיכרון</string>
    <string name="last_update">עדכון אחרון: %s</string>
    <string name="last_map_change">שינוי אחרון במפה: %s</string>
    <string name="hourly">שעתי</string>
    <string name="select_month_and_country">נא לבחור חודש ומדינה</string>
    <string name="number_of_contributors">מספר תורמים</string>
    <string name="number_of_edits">מספר עריכות</string>
    <string name="reports_for">דיווח עבור</string>
    <string name="file_name_containes_illegal_char">שם הקובץ מכיל תווים בלתי תקניים</string>
    <string name="configure_screen_quick_action">פעולה מהירה</string>
    <string name="quick_action_item_action">פעולה %d</string>
    <string name="quick_action_item_screen">מסך %d</string>
    <string name="quick_action_add_marker">הוספת סמן מפה</string>
    <string name="quick_action_add_poi">הוספת נקודת עניין</string>
    <string name="quick_action_map_style">שינוי סגנון מפה</string>
    <string name="quick_action_map_style_switch">סגנון המפה הוחלף בהצלחה בסגנון „%s”.</string>
    <string name="quick_action_take_audio_note">הערת שמע חדשה</string>
    <string name="quick_action_take_video_note">הערת וידאו חדשה</string>
    <string name="quick_action_take_photo_note">הערת תמונה חדשה</string>
    <string name="quick_action_add_osm_bug">הוספת הערת OSM</string>
    <string name="quick_action_navigation_voice">הנחייה קולית כבויה/פעילה</string>
    <string name="quick_action_navigation_voice_off">הנחייה קולית כבויה</string>
    <string name="quick_action_navigation_voice_on">הנחייה קולית פעילה</string>
    <string name="quick_action_add_gpx">הוספת נקודת דרך GPX</string>
    <string name="quick_action_add_parking">הוספת מקום חנייה</string>
    <string name="quick_action_new_action">הוספת פעולה</string>
    <string name="quick_action_edit_action">עריכת פעולה</string>
    <string name="quick_action_add_favorite">הוספת מועדף</string>
    <string name="dialog_add_action_title">הוספת פעולה</string>
    <string name="quick_actions_delete">מחיקת פעולה</string>
    <string name="quick_actions_delete_text">למחוק את הפעולה „%s”?</string>
    <string name="quick_favorites_show_favorites_dialog">הצגת דו־שיח מועדפים</string>
    <string name="quick_favorites_name_preset">ערכת שמות</string>
    <string name="quick_action_add_marker_descr">נגיעה בכפתור הפעולה מוסיפה למסך סמן מפה במיקום מרכזי.</string>
    <string name="quick_action_add_gpx_descr">נגיעה בכפתור פעולה זה תוסיף נקודת דרך GPX במרכז המסך.</string>
    <string name="quick_action_take_audio_note_descr">נגיעה בכפתור הפעולה מוסיפה הערת שמע במרכז המסך.</string>
    <string name="quick_action_take_video_note_descr">נגיעה בכפתור הפעולה מוסיפה הערת וידאו במרכז המסך.</string>
    <string name="quick_action_take_photo_note_descr">נגיעה בכפתור הפעולה מוסיפה הערת תמונה במרכז המסך.</string>
    <string name="quick_action_add_osm_bug_descr">נגיעה בכפתור הפעולה מוסיפה הערת OSM במרכז המסך.</string>
    <string name="quick_action_add_poi_descr">נגיעה בכפתור הפעולה מוסיפה נקודת עניין במרכז המסך.</string>
    <string name="quick_action_navigation_voice_descr">נגיעה בכפתור הפעולה משביתה או מפעילה הנחייה קולית במהלך ניווט.</string>
    <string name="quick_action_add_parking_descr">נגיעה בכפתור הפעולה מוסיפה מקום חנייה במרכז המסך.</string>
    <string name="favorite_empty_place_name">מיקום</string>
    <string name="quick_action_showhide_favorites_descr">נגיעה בכפתור הפעולה מציגה או מסתירה את הנקודות המועדפות במפה.</string>
    <string name="quick_action_showhide_poi_descr">נגיעה בכפתור הפעולה מציגה או מסתירה נקודות עניין במפה.</string>
    <string name="quick_action_showhide_favorites_title">הצגה/הסתרה של מועדפים</string>
    <string name="quick_action_favorites_show">הצגת מועדפים</string>
    <string name="quick_action_favorites_hide">הסתרת מועדפים</string>
    <string name="quick_action_showhide_poi_title">הצגה/הסרה של נקודות עניין</string>
    <string name="quick_action_poi_show">הצגת %1$s</string>
    <string name="quick_action_poi_hide">הסתרת %1$s</string>
    <string name="quick_action_add_category">הוספת קטגוריה</string>
    <string name="quick_action_add_create_items">יצירת פריטים</string>
    <string name="quick_action_add_configure_map">הגדרת מפה</string>
    <string name="quick_action_add_navigation">ניווט</string>
    <string name="quick_action_fav_name_descr">יש להשאיר ריק כדי להשתמש בכתובת או בשם המקום.</string>
    <string name="quick_action_bug_descr">הודעה זו מתווספת לשדה ההערה.</string>
    <string name="quick_action_bug_message">הודעה</string>
    <string name="quick_action_category_descr">נא לבחור את הקטגוריה בה יישמר המועדף.</string>
    <string name="quick_action_gpx_category_descr">נא לבחור קטגוריית רשות.</string>
    <string name="quick_action_poi_list">רשימת נקודות עניין</string>
    <string name="quick_action_sh_poi_descr">ניתן להוסיף קטגוריה אחת או יותר של נקודות עניין להצגה במפה.</string>
    <string name="quick_action_page_list_descr">נגיעה בכפתור הפעולה מובילה לסריקת הרשימה שלהלן.</string>
    <string name="quick_action_map_style_action">הוספת סגנון מפה</string>
    <string name="quick_action_empty_param_error">מילוי כל המשתנים</string>
    <string name="quick_action_map_styles">סגנונות מפה</string>
    <string name="quick_action_map_overlay">החלפת שכבה מעל למפה</string>
    <string name="quick_action_map_overlay_title">שכבות מעל למפה</string>
    <string name="quick_action_map_overlay_action">הוספת שכבה מעל למפה</string>
    <string name="quick_action_map_overlay_switch">שם השכבה שמעל המפה הוחלף לשם „%s”.</string>
    <string name="quick_action_map_underlay_switch">המפה שמתחת הוחלפה במפה „%s”.</string>
    <string name="quick_action_map_underlay">החלפת המפה שמתחת</string>
    <string name="quick_action_map_underlay_title">מפות שמתחת</string>
    <string name="quick_action_map_underlay_action">הוספת מפה מתחת</string>
    <string name="quick_action_map_source">החלפת מקור מפה</string>
    <string name="quick_action_map_source_title">מקורות מפה</string>
    <string name="quick_action_map_source_action">הוספת מקור מפה</string>
    <string name="quick_action_map_source_switch">מקור המפה הוחלף לכדי „%s”.</string>
    <string name="quick_action_btn_tutorial_title">שינוי מיקום הכפתור</string>
    <string name="quick_action_btn_tutorial_descr">נגיעה ארוכה וגרירת הכפתור משנה את המיקום שלו על המסך.</string>
    <string name="shared_string_action_name">שם הפעולה</string>
    <string name="mappilary_no_internet_desc">נדרש חיבור לאינטרנט כדי להציג תמונות מ־Mapillary.</string>
    <string name="retry">ניסיון חוזר</string>
    <string name="add_route_points">הוספת נקודות נתיב</string>
    <string name="add_waypoint">הוספת נקודת דרך</string>
    <string name="add_line">הוספת קו</string>
    <string name="save_gpx_waypoint">שמירת נקודת דרך GPX</string>
    <string name="save_route_point">שמירת נקודת נתיב</string>
    <string name="waypoint_one">נקודת דרך 1</string>
    <string name="route_point_one">נקודת נתיב 1</string>
    <string name="empty_state_my_tracks">הוספה והקלטה של מסלולים</string>
    <string name="empty_state_my_tracks_desc">יש להקליט או לייבא מסלולים כדי לצפות.</string>
    <string name="empty_state_favourites">הוספת מועדפים</string>
    <string name="empty_state_favourites_desc">ייבוא או סימון מועדפים על המפה.</string>
    <string name="import_track">ייבוא מסלול</string>
    <string name="import_track_desc">הקובץ %1$s אינו מכיל נקודות דרך, לייבא אותו כמסלול?</string>
    <string name="move_point">הזזת נקודה</string>
    <string name="add_segment_to_the_track">הוספה למסלול GPX</string>
<string name="last_seven_days">7 הימים האחרונים</string>
    <string name="this_year">השנה הזאת</string>
    <string name="move_all_to_history">העברת הכול להיסטוריה</string>
    <string name="show_direction">חיווי מרחק</string>
    <string name="sort_by">סידור לפי</string>
    <string name="do_not_use_animations">ללא הנפשות</string>
    <string name="do_not_use_animations_descr">השבתת הנפשות ביישומון.</string>
    <string name="keep_showing_on_map">להמשיך להציג במפה</string>
    <string name="exit_without_saving">לצאת בלי לשמור?</string>
    <string name="line">קו</string>
    <string name="save_as_route_point">שמירה כנקודות נתיב</string>
    <string name="save_as_line">שמירה כקו</string>
    <string name="route_point">נקודת נתיב</string>
    <string name="edit_line">עריכת קו</string>
    <string name="add_point_before">הוספת נקודה לפני</string>
    <string name="add_point_after">הוספת נקודה אחרי</string>
    <string name="shared_string_options">אפשרויות</string>
    <string name="measurement_tool_snap_to_road_descr">OsmAnd יחבר את הנקודות עם הנתיבים עבור הפרופיל הנבחר.</string>
    <string name="measurement_tool_save_as_new_track_descr">ניתן לשמור את הנקודות או כנקודות נתיבים או כקו.</string>
    <string name="choose_navigation_type">בחירת פרופיל ניווט</string>
    <string name="none_point_error">נא להוסיף נקודה אחת לפחות.</string>
    <string name="enter_gpx_name">שם קובץ ה־GPX:</string>
    <string name="show_on_map_after_saving">הצגה על המפה לאחר השמירה</string>
    <string name="measurement_tool_action_bar">עיון במפה והוספת נקודות</string>
    <string name="measurement_tool">מדידת מרחק</string>
    <string name="hillshade_menu_download_descr">עליך להוריד את ‚שכבת ההצללה’ של האזור הזה כדי לצפות בהצללה של אזור זה.</string>
    <string name="hillshade_purchase_header">עליך להתקין את תוסף ‚קווי המתאר’ (Contour Lines) כדי להציג אותם על המפה</string>
    <string name="hide_from_zoom_level">הסתרה החל מרמת תקריב</string>
    <string name="srtm_menu_download_descr">נא להוריד את מפת ‚קווי המתאר’ של האזור הזה.</string>
    <string name="shared_string_plugin">תוסף</string>
    <string name="srtm_purchase_header">כדי לצפות בקווי מתאר במפה, עליך לרכוש ולהתקין את תוסף קווי המתאר (Contour Lines)</string>
    <string name="srtm_color_scheme">ערכת צבעים</string>
    <string name="show_from_zoom_level">הצגה החל מרמת תקריב</string>
    <string name="routing_attr_allow_private_name">לאפשר גישה פרטית</string>
    <string name="routing_attr_allow_private_description">לאפשר גישה לאזורים פרטיים.</string>
    <string name="display_zoom_level">רמת התקריב של התצוגה: %1$s</string>
    <string name="favorite_group_name">שם הקבוצה</string>
    <string name="change_color">החלפת צבע</string>
    <string name="edit_name">עריכת השם</string>
    <string name="animate_my_location">הנפשת המיקום שלי</string>
    <string name="shared_string_overview">סקירה</string>
    <string name="select_street">בחירת רחוב</string>
    <string name="type_address">נא להקליד כתובת</string>
    <string name="type_city_town">נא להקליד עיר</string>
    <string name="type_postcode">נא להקליד מיקוד</string>
    <string name="nearest_cities">הערים הקרובות</string>
    <string name="select_city">נא לבחור עיר</string>
    <string name="select_postcode">נא לבחור מיקוד</string>
    <string name="quick_action_auto_zoom">הפעלה/כיבוי של תקריב מפה אוטומטי</string>
    <string name="quick_action_auto_zoom_on">הפעלת תקריב אוטומטי במפה</string>
    <string name="quick_action_auto_zoom_off">השבתת תקריב אוטומטי במפה</string>
    <string name="quick_action_add_destination">הוספת יעד</string>
    <string name="quick_action_replace_destination">החלפת יעד</string>
    <string name="quick_action_add_first_intermediate">הוספת נקודת ביניים ראשונה</string>
    <string name="subscribe_email_error">שגיאה</string>
    <string name="analyze_on_map">ניתוח במפה</string>
    <string name="shared_string_visible">גלוי</string>
    <string name="restore_purchases">שחזור רכישות</string>
    <string name="fonts_header">גופנים למפה</string>
    <string name="right_side_navigation">מושב הנהג מימין</string>
    <string name="driving_region_automatic">אוטומטי</string>
    <string name="shared_string_go">התחלה</string>
    <string name="later">אחר כך</string>
    <string name="get_full_version">גרסה מלאה</string>
    <string name="downloads">הורדות</string>
    <string name="confirm_download_roadmaps">אין צורך להוריד את מפת הדרכים בלבד כיוון שכבר יש לך את המפה הסטנדרטית (המלאה). להוריד אותה בכל מקרה?</string>
    <string name="value_downloaded_of_max">%1$.1f מתוך %2$.1f מ״ב</string>
    <string name="file_size_in_mb">%.1f מ״ב</string>
    <string name="update_all">עדכון הכול (%1$s מ״ב)</string>
    <string name="free_downloads_used">הורדות בחינם שנוצלו</string>
    <string name="free_downloads_used_description">הצגת כמות ההורדות בחינם שנותרו.</string>
    <string name="application_dir_description">נא לבחור היכן לאחסן את המפות ואת קובצי הנתונים האחרים.</string>
    <string name="enter_country_name">נא להזין את שם המדינה</string>
    <string name="new_version">גרסה חדשה</string>
    <string name="begin_with_osmand_menu_group">צעדים ראשונים עם OsmAnd</string>
    <string name="features_menu_group">תכונות</string>
    <string name="help_us_to_improve_menu_group">סיוע בשיפור OsmAnd</string>
    <string name="other_menu_group">אחר</string>
    <string name="plugins_menu_group">תוספים</string>
    <string name="first_usage_item">שימוש ראשון</string>
    <string name="first_usage_item_description">איך להוריד מפות, קיבוע הגדרות בסיסיות.</string>
    <string name="navigation_item_description">הגדרת ניווט.</string>
    <string name="planning_trip_item">תכנון טיול</string>
    <string name="faq_item">שו״ת</string>
    <string name="faq_item_description">שאלות נפוצות</string>
    <string name="map_viewing_item">צפייה במפה</string>
    <string name="search_on_the_map_item">חיפוש במפה</string>
    <string name="instalation_troubleshooting_item">התקנה וטיפול בתקלות</string>
    <string name="techical_articles_item">מאמרים טכניים</string>
    <string name="versions_item">גרסאות</string>
    <string name="feedback">משוב</string>
    <string name="contact_us">יצירת קשר</string>
    <string name="map_legend">מקרא מפה</string>
    <string name="show_arrows_on_the_map">הצגת חצים על המפה</string>
    <string name="remove_from_map_markers">הסרה מסמני המפה</string>
    <string name="descendingly">יורד</string>
    <string name="ascendingly">עולה</string>
    <string name="date_added">תאריך ההוספה</string>
    <string name="order_by">סידור לפי:</string>
    <string name="looking_for_tracks_with_waypoints">מתבצע חיפוש אחר מסלולים עם נקודות דרך</string>
    <string name="shared_string_more_without_dots">עוד</string>
    <string name="do_not_send_anonymous_app_usage">לא לשלוח סטטיסטיקת שימוש אלמונית</string>
    <string name="osn_comment_dialog_title">הוספת הערה</string>
    <string name="osn_reopen_dialog_title">פתיחת הערה מחדש</string>
    <string name="osn_close_dialog_title">סגירת הערה</string>
    <string name="osn_add_dialog_success">נוצרה הערה</string>
    <string name="osn_add_dialog_error">לא ניתן ליצור הערה</string>
    <string name="marker_show_distance_descr">נא לבחור כיצד לציין את המרחק והכיוון לסמני המפה במסך המפה:</string>
    <string name="map_orientation_change_in_accordance_with_speed">סף כיווניות מפה</string>
    <string name="all_markers_moved_to_history">כל סמני המפה הועברה להיסטוריה</string>
    <string name="marker_moved_to_history">סמן המפה הועבר להיסטוריה</string>
    <string name="marker_moved_to_active">סמן המפה הועבר למצב פעיל</string>
    <string name="shared_string_list">רשימה</string>
    <string name="shared_string_groups">קבוצות</string>
    <string name="passed">שימוש אחרון: %1$s</string>
    <string name="make_active">הגדרה כפעיל</string>
    <string name="today">היום</string>
    <string name="yesterday">אתמול</string>
    <string name="quick_action_auto_zoom_desc">נגיעה בכפתור הפעולה מכבה/מפעילה את התקריב במפה בהתאם למהירות שלך.</string>
    <string name="quick_action_add_destination_desc">נגיעה בכפתור הפעולה ממרכזת את המפה סביב נקודת היעד, יעד שנבחר קודם לכן יהפוך להיות נקודת הביניים האחרונה.</string>
    <string name="quick_action_replace_destination_desc">נגיעה בכפתור הפעולה מחליפה את מרכז המסך ליעד הנתיב החדש תוך החלפת כל יעד קודם (אם היה כזה).</string>
    <string name="quick_action_add_first_intermediate_desc">נגיעה בכפתור פעולה זה מכוונת את מרכז המסך ליעד הביניים הראשון.</string>
    <string name="no_overlay">אין שכבת על</string>
    <string name="no_underlay">אין שכבה תחתונה</string>
    <string name="finish_navigation">סיום הניווט</string>
    <string name="avoid_road">התעלמות מדרך</string>
    <string name="storage_directory_shared">זיכרון שיתופי</string>
    <string name="shared_string_topbar">סרגל עליון</string>
    <string name="full_report">דוח מלא</string>
    <string name="recalculate_route">חישוב המסלול מחדש</string>
    <string name="open_street_map_login_and_pass">שם משתמש וססמה ב־OpenStreetMap</string>
    <string name="donations">תרומות</string>
    <string name="number_of_recipients">מספר הנמענים</string>
    <string name="osm_editors_ranking">דירוגי עורכים ב־OSM</string>
    <string name="osm_live_subscribe_btn">עריכת מינוי</string>
    <string name="osm_live_email_desc">למידע שלך על התרומות שלך.</string>
    <string name="osm_live_user_public_name">שם ציבורי</string>
    <string name="osm_live_hide_user_name">לא להציג את השם שלי בדוחות</string>
    <string name="osm_live_support_region">אזור תמיכה</string>
    <string name="osm_live_month_cost">עלות חודשית</string>
    <string name="osm_live_thanks">תודה לך על התמיכה ב־OsmAnd!
\nכדי להפעיל את כל התכונות החדשות עליך להפעיל את OsmAnd מחדש.</string>
    <string name="osm_live_region_desc">חלק מהתרומות שלך תישלחנה למשתמשי OSM שעורכים שינויים במפה באזור הזה.</string>
    <string name="osm_live_subscription_settings">הגדרות מינוי</string>
    <string name="select_map_marker">בחירת סמן מפה</string>
    <string name="upload_anonymously">העלאה אלמונית</string>
    <string name="osn_close_dialog_success">ההערה נסגרה</string>
    <string name="osn_close_dialog_error">לא ניתן לסגור הערה</string>
    <string name="osb_author_dialog_password">ססמה ל־OSM (רשות)</string>
    <string name="shared_string_commit">הגשה</string>
    <string name="context_menu_item_delete_waypoint">למחוק נקודת דרך GPX?</string>
    <string name="context_menu_item_edit_waypoint">עריכת נקודת דרך GPX</string>
    <string name="shared_string_location">מיקום</string>
    <string name="share_osm_edits_subject">עריכות ב־OSM ששותפו דרך OsmAnd</string>
    <string name="lang_nds">גרמנית תחתית</string>
    <string name="lang_mk">מקדונית</string>
    <string name="lang_fy">פריזית</string>
    <string name="lang_als">אלבנית (טוסק)</string>
    <string name="read_more">מידע נוסף</string>
    <string name="whats_new">מה חדש עם</string>
    <string name="rendering_attr_hideProposed_name">עצמים מוצעים</string>
    <string name="shared_string_update">עדכון</string>
    <string name="shared_string_upload">העלאה</string>
    <string name="osm_edit_created_poi">נוצרו נקודות עניין ב־OSM</string>
    <string name="shared_string_qr_code">קוד QR</string>
    <string name="map_downloaded">מפה התקבלה</string>
    <string name="map_downloaded_descr">המפה %1$s מוכנה לשימוש.</string>
    <string name="go_to_map">הצגת המפה</string>
    <string name="simulate_initial_startup_descr">הגדרת הדגל שמציין את הפעלת היישומון לראשונה, כל שאר ההגדרות נותרו ללא שינוי.</string>
    <string name="simulate_initial_startup">הדמיית הפעלה ראשונה של יישומון</string>
    <string name="share_menu_location">שיתוף מיקום</string>
    <string name="shared_string_send">שליחה</string>
    <string name="favorite_category_dublicate_message">נא להשתמש בשם קטגוריה שאינו קיים עדיין.</string>
    <string name="favorite_category_name">שם הקטגוריה</string>
    <string name="favorite_category_add_new_title">הוספת קטגוריה חדשה</string>
    <string name="regions">אזורים</string>
    <string name="region_maps">מפות אזוריות</string>
    <string name="world_maps">מפות עולמיות</string>
    <string name="srtm_plugin_disabled">קווי מתאר מושבתים</string>
    <string name="favorite_category_add_new">הוספת חדש</string>
    <string name="favorite_category_select">בחירת קטגוריה</string>
    <string name="default_speed_system_descr">הגדרת יחידת מהירות.</string>
    <string name="default_speed_system">יחידת מהירות</string>
    <string name="si_nm">מילים ימיים</string>
    <string name="si_kmh">קילומטרים לשעה</string>
    <string name="si_mph">מילים לשעה</string>
    <string name="si_m_s">מטרים לשנייה</string>
    <string name="si_min_km">דקות לקילומטר</string>
    <string name="si_min_m">דקות למיל</string>
    <string name="si_nm_h">מיל ימי לשעה (קשר)</string>
    <string name="nm_h">קשר</string>
    <string name="m_s">מ/שנ׳</string>
    <string name="shared_string_trip_recording">הקלטת טיול</string>
    <string name="shared_string_navigation">ניווט</string>
    <string name="osmand_running_in_background">רץ ברקע</string>
    <string name="gps_wake_up_timer">הפרשי השכמת GPS</string>
    <string name="favourites_edit_dialog_title">מידע על מועדף</string>
    <string name="simulate_your_location_stop_descr">הפסקת הדמיית המיקום שלך.</string>
    <string name="simulate_your_location_descr">הדמיית המיקום שלך באמצעות נתיב מחושב או מסלול GPX מוקלט.</string>
    <string name="looking_up_address">הכתובת בחיפוש</string>
    <string name="av_locations_descr">קובץ GPX עם מיקומי הערות.</string>
    <string name="routing_attr_avoid_shuttle_train_name">התעלמות מרכבות שאטל</string>
    <string name="routing_attr_avoid_shuttle_train_description">הימנעות מרכבות שאטל</string>
    <string name="rendering_value_boldOutline_name">קו מתאר מודגש</string>
    <string name="lang_new">נווארית / נפאל בהאסה</string>
    <string name="archive_wikipedia_data">יש לך נתונים מיושנים ובלתי תואמים של ויקיפדיה שאינם נתמכים. להעביר אותם לארכיון?</string>
    <string name="download_wikipedia_files">להוריד נתונים נוספים מוויקיפדיה (%1$s מ״ב)?</string>
    <string name="gps_network_not_enabled">שירות המיקום אינו פעיל. להפעיל אותו?</string>
    <string name="disable_recording_once_app_killed">מניעת רישום עצמאי</string>
    <string name="shared_string_import2osmand">ייבוא ל־OsmAnd</string>
    <string name="read_full_article">קריאת הכתבה המלאה (מקוון)</string>
    <string name="shared_string_wikipedia">ויקיפדיה</string>
    <string name="local_indexes_cat_wiki">ויקיפדיה</string>
    <string name="shared_string_show_details">הצגת פרטים</string>
    <string name="osm_edit_context_menu_delete">מחיקת עריכת OSM</string>
    <string name="rendering_value_disabled_name">מושבת</string>
    <string name="rendering_value_walkingRoutesScopeOSMC_name">צבע לפי שיוך לרשת</string>
    <string name="shared_string_logoff">יציאה</string>
    <string name="rendering_attr_hideHouseNumbers_name">מספרי בתים</string>
    <string name="application_dir_change_warning3">להעתיק את קובצי הנתונים ליעד החדש?</string>
    <string name="specified_directiory_not_writeable">לא ניתן ליצור מפות בתיקייה שצוינה</string>
    <string name="copying_osmand_file_failed">העתקת הקבצים נכשלה</string>
    <string name="storage_directory_external">אחסון חיצוני</string>
    <string name="storage_directory_multiuser">אחסון למגוון משתמשים</string>
    <string name="storage_directory_internal_app">זיכרון פנימי של היישומון</string>
    <string name="storage_directory_manual">ציון ידני</string>
    <string name="storage_directory_default">זיכרון פנימי</string>
    <string name="storage_directory">אחסון המפה</string>
    <string name="shared_string_copy">העתקה</string>
    <string name="filter_poi_hint">סינון לפי שם</string>
    <string name="search_poi_category_hint">סוג לחיפוש הכול</string>
    <string name="shared_string_is_open">פתיחה כעת</string>
    <string name="rendering_attr_OSMMapperAssistant_name">מסייע מיפוי OSM</string>
    <string name="agps_info">מידע A-GPS</string>
    <string name="shared_string_manage">ניהול</string>
    <string name="shared_string_edit">עריכה</string>
    <string name="shared_string_places">מיקומים</string>
    <string name="shared_string_search">חיפוש</string>
    <string name="shared_string_show_description">הצגת תיאור.</string>
    <string name="shared_string_message">הודעה</string>
    <string name="agps_data_last_downloaded">הפעם האחרונה שהתקבלו נתוני A-GPS:‏ %1$s</string>
    <string name="confirm_usage_speed_cameras">בארצות רבות (גרמניה, צרפת, איטליה ואחרות) השימוש באזהרה מפני מצלמות אסור על פי חוק. צוות OsmAnd אינו אחראי במקרה של הפרת החוק מצדך. נא ללחוץ על ‚כן’ רק אם מותר לך להשתמש בתכונה זו באופן חוקי.</string>
    <string name="welmode_download_maps">הורדת מפות</string>
    <string name="welcome_select_region">כדי לשקף את חוקי התנועה והתמרורים, נא לבחור את אזור הנהיגה:</string>
    <string name="welcome_text">ב־OsmAnd יש אפשרות לגלישה גלובלית במפות ללא אינטרנט וניווט ללא אינטרנט.</string>
    <string name="welcome_header">ברוך בואך</string>
    <string name="current_route">הנתיב הנוכחי</string>
    <string name="osm_changes_added_to_local_edits">השינויים ב־OSM נוספו לערכת השינויים המקומית</string>
    <string name="mark_to_delete">סימון למחיקה</string>
    
    <string name="local_recordings_delete_all_confirm">פעולה זו תוביל למחיקת %1$d הערות. להמשיך?</string>
    <string name="local_osm_changes_upload_all_confirm">פעולה זו תעלה %1$d שינויים ל־OSM. להמשיך?</string>
    <string name="confirmation_to_clear_history">לפנות את ההיסטוריה?</string>
    <string name="dash_download_msg_none">להוריד מפות בלתי מקוונות?</string>
    <string name="dash_download_msg">הורדת %1$s מפות</string>
    <string name="navigate_point_zone">אזור</string>
    <string name="use_opengl_render_descr">שימוש בעיבוד OpenGL בהאצת חומרה (עשוי להשתמש ביותר סוללה או לא לעבוד על התקנים ישנים מאוד).</string>
    <string name="error_avoid_specific_road">לא נמצא מעקף</string>
    <string name="home_button">בית</string>
    <string name="map_update">קיימים עדכונים ל־%1$s מפות</string>
    <string name="rendering_attr_publicTransportMode_name">נתיבי אוטובוס, טרוליבוס, שאטל</string>
    <string name="rendering_attr_tramTrainRoutes_name">נתיבי רכבת ורכבת קלה</string>
    <string name="lock_screen_request_explanation">ל־%1$s נדרשת ההרשאה הזאת כדי לכבות את המסך לטובת התכונה לחיסכון באנרגיה.</string>
    <string name="wake_on_voice_descr">הדלקת מסך ההתקן (אם הוא כבוי) עם הגעה לפנייה.</string>
    <string name="impassable_road">התעלמות מדרכים…</string>
    <string name="rendering_attr_tramRoutes_name">מסלולי רכבת קלה</string>
    <string name="rendering_attr_shareTaxiRoutes_name">נתיבי מוניות שירות</string>
    <string name="rendering_attr_trolleybusRoutes_name">נתיבי טרוליבוס</string>
    <string name="speed_limit_exceed_message">נא לבחור סף סובלנות להגבלת מהירות, מעל הסף הזה תושמע אזהרה קולית.</string>
    <string name="fav_point_dublicate_message">שם המועדף שצוין כבר בשימוש, השתנה לשם %1$s כדי להימנע מכפילות.</string>
    <string name="text_size_descr">הגדרת גודל הטקסט במפה.</string>
    <string name="save_global_track_interval">הפרשי רישום באופן כללי</string>
    <string name="interrupt_music">השהיית מוזיקה</string>
    <string name="share_route_as_gpx">שיתוף מסלול כקובץ GPX</string>
    <string name="share_route_subject">מסלול שותף דרך OsmAnd</string>
    <string name="arrival_distance_factor_early">מוקדם</string>
    <string name="arrival_distance_factor_normally">רגיל</string>
    <string name="arrival_distance_factor_late">מאוחר</string>
    <string name="arrival_distance_factor_at_last">במטרים האחרונים</string>
    <string name="arrival_distance">הכרזת הגעה</string>
    <string name="index_name_netherlands">אירופה - הולנד</string>
    <string name="keep_informing_never">ידני בלבד (נגיעה בחץ)</string>
    <string name="empty_state_osm_edits">יצירה או שינוי של עצמים ב־OSM</string>
    <string name="shared_string_deleted">נמחקה</string>
    <string name="shared_string_edited">נערכה</string>
    <string name="shared_string_added">נוספה</string>
    <string name="marker_activated">הסמן %s הופעל.</string>
    <string name="empty_state_av_notes">אפשר לשמור הערות!</string>
    <string name="empty_state_av_notes_desc">ניתן להוסיף הערה מסוג שמע, וידאו או תמונה לכל נקודה במפה באמצעות וידג׳ט או תפריט הקשר.</string>
    <string name="notes_by_date">הערות לפי תאריך</string>
    <string name="by_date">לפי תאריך</string>
    <string name="by_type">לפי סוג</string>
    <string name="subscribe_email_desc">ניתן להירשם לרשימת הדיוור שלנו כדי לקבל הנחות על היישומון ולקבל עוד 3 הורדות של מפות בחינם!</string>
    <string name="depth_contour_descr">מפות קווי מתאר של עומק הים וסמנים ימיים.</string>
    <string name="sea_depth_thanks">תודה לך על רכישת ‚קווי המתאר של עומק הים’</string>
    <string name="index_item_depth_contours_osmand_ext">קווי מתאר של עומק הים</string>
    <string name="download_depth_countours">קווי מתאר של עומק הים</string>
    <string name="nautical_maps">מפות ימיות</string>
    <string name="do_not_show_startup_messages">לא להציג הודעות פתיחה</string>
    <string name="parking_options">אפשרויות חנייה</string>
    <string name="full_version_thanks">תודה לך על רכישת הגרסה בתשלום של OsmAnd.</string>
    <string name="routing_attr_relief_smoothness_factor_hills_name">הררי</string>
    <string name="routing_attr_relief_smoothness_factor_plains_name">פחות הררי</string>
    <string name="routing_attr_relief_smoothness_factor_more_plains_name">מישור</string>
    <string name="routing_attr_driving_style_speed_name">נתיבים קצרים יותר</string>
    <string name="routing_attr_driving_style_balance_name">מאוזן</string>
    <string name="relief_smoothness_factor_descr">סוג שטח מועדף: מישורי או הררי.</string>
    <string name="shared_string_slope">מדרון</string>
    <string name="add_new_folder">הוספת תיקייה חדשה</string>
    <string name="points_delete_multiple_succesful">הנקודות נמחקו.</string>
    <string name="points_delete_multiple">פעולה זו תוביל למחיקתן של %1$d נקודות. להמשיך?</string>
    <string name="route_points_category_name">פניות שיש לקחת בנתיב הזה</string>
    <string name="gpx_track">מסלול</string>
    <string name="max_speed">מהירות מרבית</string>
    <string name="average_speed">מהירות ממוצעת</string>
    <string name="shared_string_time_moving">זמן תנועה</string>
    <string name="shared_string_max">מרבי</string>
    <string name="give_permission">הענקת הרשאה</string>
    <string name="allow_access_location">לאפשר גישה למיקום</string>
    <string name="first_usage_greeting">קבלת הנחיות ואיתור מקומות חדשים ללא חיבור לאינטרנט</string>
    <string name="search_my_location">איתור המיקום שלי</string>
    <string name="no_update_info_desc">לא לחפש גרסאות חדשות או מבצעים שקשורים ב־OsmAnd.</string>
    <string name="no_update_info">לא להציג גרסאות חדשות</string>
    <string name="update_all_maps_now">לעדכן את כל המפות כעת?</string>
    <string name="clear_tile_data">מחיקת כל האריחים</string>
    <string name="routing_attr_short_way_name">דרך חסכונית בדלק</string>
    <string name="routing_attr_short_way_description">שימוש בדרך חסכונית בדלק (בד״כ קצרה יותר).</string>
    <string name="replace_favorite_confirmation">להחליף את המועדף %1$s?</string>
    <string name="rendering_attr_hideOverground_name">עצמים מעל הקרקע</string>
    <string name="shared_string_change">שינוי</string>
    <string name="get_started">יסודות</string>
    <string name="route_stops_before">%1$s תחנות לפני</string>
    <string name="coords_search">חיפוש נקודות ציון</string>
    <string name="advanced_coords_search">חיפוש נקודת ציון מתקדם</string>
    <string name="back_to_search">חזרה לחיפוש</string>
    <string name="confirmation_to_delete_history_items">להסיר את הפריטים הנבחרים מה‚היסטוריה’?</string>
    <string name="show_something_on_map">הצגת %1$s במפה</string>
    <string name="dist_away_from_my_location">לחפש את %1$s בכל זאת</string>
    <string name="share_history_subject">שותף דרך OsmAnd</string>
    <string name="search_categories">קטגוריות</string>
    <string name="postcode">מיקוד</string>
    <string name="shared_string_from">מאת</string>
    <string name="city_type_district">מחוז</string>
    <string name="city_type_neighbourhood">שכונה</string>
    <string name="map_widget_search">חיפוש</string>
    <string name="shared_string_is_open_24_7">פתוח 24/7</string>
    <string name="storage_directory_card">כרטיס זיכרון</string>
    <string name="coords_format">תבנית נקודות ציון</string>
    <string name="coords_format_descr">תבנית לנקודות ציון גאוגרפיות.</string>
    <string name="current_track">מסלול נוכחי</string>
    <string name="map_widget_battery">עצמת הסוללה</string>
    <string name="change_markers_position">החלפת מיקום הסמן</string>
    <string name="access_disable_wrong_direction_recalc_descr">לא לחשב נתיב אוטומטי בזמן תנועה בכיוון הנגדי.</string>
    <string name="access_smart_autoannounce">הכרזה אוטומטית חכמה</string>
    <string name="access_default_color">צבע בררת מחדל</string>
    <string name="access_category_choice">בחירת קטגוריה</string>
    <string name="access_hint_enter_name">נא להקליד שם</string>
    <string name="access_hint_enter_category">נא להקליד קטגוריה</string>
    <string name="access_hint_enter_description">נא להקליד תיאור.</string>
    <string name="access_map_linked_to_location">המפה מקושרת למיקום</string>
    <string name="access_collapsed_list">רשימה מצומצמם</string>
    <string name="access_expanded_list">רשימה מורחבת</string>
    <string name="access_empty_list">רשימה ריקה</string>
    <string name="access_tree_list">רשימת עץ</string>
    <string name="access_shared_string_not_installed">לא מותקן</string>
    <string name="access_widget_expand">הרחבה</string>
    <string name="access_shared_string_navigate_up">ניווט למעלה</string>
    <string name="access_sort">מיון</string>
    <string name="map_mode">מצב מפה</string>
    <string name="number_of_gpx_files_selected_pattern">נבחרו %s קובצי GPX</string>
    <string name="no_map_markers_found">נא להוסיף סמני מפה דרך המפה</string>
    <string name="no_waypoints_found">לא נמצאו נקודות דרך</string>
    <string name="osmand_parking_minute">דק׳</string>
    <string name="parking_place_limited">זמן החנייה מוגבל עד</string>
    <string name="osmand_parking_time_left">נותרו</string>
    <string name="your_edits">העריכות שלך</string>
    <string name="waypoint_visit_after">ביקור לאחר</string>
    <string name="waypoint_visit_before">ביקור לפני</string>
    <string name="simulate_your_location">הדמיית המיקום שלך</string>
    <string name="drawer">רשימה שטוחה</string>
    <string name="short_location_on_map">רוחב %1$s
\nאורך %2$s</string>
    <string name="tips_and_tricks_descr">שאלות נפוצות, שינויים אחרונים ועוד.</string>
    <string name="routing_settings_2">הגדרות ניווט</string>
    <string name="general_settings_2">הגדרות כלליות</string>
    <string name="shared_string_ellipsis">…</string>
    <string name="shared_string_dismiss">התעלמות</string>
    <string name="shared_string_do_not_use">לא להשתמש</string>
    <string name="shared_string_enable">הפעלה</string>
    <string name="shared_string_disable">השבתה</string>
    <string name="shared_string_enabled">פועל</string>
    <string name="shared_string_disabled">מושבת</string>
    <string name="shared_string_selected">נבחר</string>
    <string name="shared_string_selected_lowercase">נבחרו</string>
    <string name="shared_string_never">לעולם לא</string>
    <string name="shared_string_and">וגם</string>
    <string name="shared_string_or">או</string>
    <string name="shared_string_select_on_map">בחירה על המפה</string>
    <string name="shared_string_deselect">ביטול הבחירה</string>
    <string name="shared_string_deselect_all">ביטול הבחירה</string>
    <string name="shared_string_delete_all">למחוק הכול</string>
    <string name="shared_string_share">שיתוף</string>
    <string name="shared_string_export">יצוא</string>
    <string name="shared_string_more">עוד…</string>
    <string name="shared_string_remember_my_choice">שמירת הבחירה</string>
    <string name="shared_string_unexpected_error">שגיאה בלתי צפויה</string>
    <string name="shared_string_action_template">פעולה {0}</string>
    <string name="shared_string_show">הצגה</string>
    <string name="shared_string_show_all">להציג הכול</string>
    <string name="shared_string_collapse">צמצום</string>
    <string name="shared_string_favorite">מועדף</string>
    <string name="shared_string_address">כתובת</string>
    <string name="shared_string_my_location">המיקום שלי</string>
    <string name="shared_string_my_places">המקומות שלי</string>
    <string name="shared_string_my_favorites">מועדפים</string>
    <string name="shared_string_my_tracks">מסלולים</string>
    <string name="shared_string_currently_recording_track">המסלול מוקלט</string>
    <string name="shared_string_audio">שמע</string>
    <string name="shared_string_video">וידאו</string>
    <string name="shared_string_photo">תמונה</string>
    <string name="route_points">נקודות נתיב</string>
    <string name="track_segments">מקטעי מסלול</string>
    <string name="track_points">נקודות מסלול</string>
    <string name="record_plugin_name">הקלטת מסלול</string>
    <string name="plugin_touringview_name">תצוגת מפת סיור</string>
    <string name="plugin_nautical_name">תצוגת מפה ימית</string>
    <string name="plugin_ski_name">תצוגת מפת סקי</string>
    <string name="share_note">שיתוף פתק</string>
    <string name="world_ski_missing">כדי להציג מפות סקי יש להוריד מפה מיוחדת בלתי מקוונת</string>
    <string name="nautical_maps_missing">כדי להציג מפות ימיות, יש להוריד מפות מיוחדות בלתי מקוונות</string>
    <string name="avoid_roads_msg">ניתן לבקש נתיב חלופי על ידי בחירת דרכים בלתי רצויות</string>
    <string name="routing_attr_no_new_routing_name">כללי ניתוב גרסה 1.9</string>
    <string name="routing_attr_no_new_routing_description">לא להשתמש בכללי הניתוב שנוספו ב־1.9.</string>
    <string name="gpx_info_waypoints">נקודות דרך: %1$s</string>
    <string name="download_wikipedia_maps">ויקיפדיה</string>
    <string name="voices">הנחיות קוליות</string>
    <string name="shared_string_start_time">יציאה לדרך</string>
    <string name="shared_string_end_time">הגעה</string>
    <string name="shared_string_color">צבע</string>
    <string name="select_gpx_folder">בחירת תיקיית מסלולים</string>
    <string name="file_can_not_be_moved">אי אפשר להעביר את הקובץ.</string>
    <string name="shared_string_move">העברה</string>
    <string name="shared_string_tracks">מסלולים</string>
    <string name="routing_attr_driving_style_name">סגנון נהיגה</string>
    <string name="route_altitude">תוואי נתיב</string>
    <string name="altitude_descent">עלייה</string>
    <string name="altitude_ascent">ירידה</string>
    <string name="average_altitude">גובה ממוצע</string>
    <string name="shared_string_time">זמן</string>
    <string name="total_distance">מרחק כללי</string>
    
    
    
    
    <string name="local_index_description">ניתן לגעת בכל פריט קיים כדי לקבל פרטים נוספים, נגיעה ארוכה כדי להשבית או למחוק. הנתונים הנוכחיים בהתקן (%1$s פנויים):</string>
    <string name="favourites_context_menu_add">הוספה למועדפים</string>
    <string name="poi_action_delete">מחיקה</string>
    <string name="poi_dialog_reopen">פתיחה מחדש</string>
    <string name="av_camera_focus">סוג מיקוד המצלמה</string>
    <string name="av_camera_focus_descr">נא לבחור את מצב המיקוד של המצלמה הפנימית.</string>
    <string name="av_camera_focus_auto">מיקוד אוטומטי</string>
    <string name="av_camera_focus_hiperfocal">מיקוד רב מוקדי</string>
    <string name="av_camera_focus_edof">עומק שדה מורחב (EDOF)</string>
    <string name="av_camera_focus_infinity">המיקוד מוגדר לאינסוף</string>
    <string name="av_camera_focus_macro">מצב מיקוד לעצמים זעירים (תקריב)</string>
    <string name="av_camera_focus_continuous">המצלמה תנסה למקד כל הזמן</string>
    <string name="av_photo_play_sound">השמעת צליל עם צילום תמונה</string>
    <string name="av_photo_play_sound_descr">בחירה האם להשמיע צליל בעת צילום תמונות.</string>
    <string name="av_camera_pic_size">גודל תמונת המצלמה</string>
    <string name="av_camera_pic_size_descr">בחירת גודל התמונה של המצלמה הפנימית.</string>
    <string name="navigation_intent_invalid">תבנית שגויה: %s</string>
    <string name="plugin_description_title">תיאור</string>
    <string name="plugin_install_needs_network">כדי להתקין את התוסף הזה צריך חיבור לאינטרנט.</string>
    <string name="get_plugin">קבלה</string>
    <string name="use_fast_recalculation">חישוב חכם לנתיב מחדש</string>
    <string name="use_fast_recalculation_desc">לטיולים ארוכים, יש לחשב מחדש רק את החלק ההתחלתי של הנתיב.</string>
    <string name="do_you_like_osmand">OsmAnd נושא חן בעיניך?</string>
    <string name="we_really_care_about_your_opinion">אכפת לנו מהדעה שלך והמשוב שלך חשוב לנו.</string>
    <string name="rate_this_app">דירוג היישומון הזה</string>
    <string name="rate_this_app_long">נא לדרג את OsmAnd ב־Google Play</string>
    <string name="user_hates_app_get_feedback">נשמח לשמוע למה.</string>
    <string name="user_hates_app_get_feedback_long">נא לספר לנו מה היית רוצה לשנות ביישומון הזה.</string>
    <string name="failed_to_upload">ההעלאה נכשלה</string>
    <string name="delete_change">מחיקת השינוי</string>
    <string name="successfully_uploaded_pattern">הועלו {0}/{1}</string>
    <string name="try_again">ניסיון חוזר</string>
    <string name="error_message_pattern">שגיאה: {0}</string>
    <string name="dahboard_options_dialog_title">הגדרת לוח הבקרה</string>
    <string name="shared_string_card_was_hidden">הכרטיס הוסתר</string>
    <string name="shared_string_undo">ביטול</string>
    <string name="shared_string_skip">דילוג</string>
    <string name="app_name_osmand">OsmAnd</string>
    <string name="offline_maps_and_navigation">ניווט ומפות
\nללא אינטרנט</string>
    <string name="commit_poi">הגשת נקודת עניין</string>
    <string name="tab_title_basic">בסיסי</string>
    <string name="tab_title_advanced">מתקדם</string>
    <string name="building_number">מספר בניין</string>
    <string name="next_proceed">הבא</string>
    <string name="opening_at">פתיחה ב־</string>
    <string name="closing_at">סגירה ב־</string>
    <string name="contact_info">פרטי קשר</string>
    <string name="description">תיאור</string>
    <string name="add_opening_hours">הוספת שעות פתיחה</string>
    <string name="poi_dialog_poi_type">סוג נקודת עניין</string>
    <string name="number_of_rows_in_dash">מספר שורות בלוח הבקרה %1$s</string>
    <string name="please_specify_poi_type">נא לציין סוג נקודת עניין.</string>
    <string name="working_days">ימי עבודה</string>
    <string name="recent_places">מקומות אחרונים</string>
    <string name="favourites">מועדפים</string>
    <string name="modify_the_search_query">עריכת שאילתת החיפוש.</string>
    <string name="altitude_range">טווח גבהים</string>
    <string name="routing_attr_relief_smoothness_factor_name">בחירת תנודת גובה</string>
    <string name="routing_attr_height_obstacles_name">שימוש בנתוני עלייה</string>
    <string name="release_2_7">\\022 תוסף Mapillary עם צילומים ברמת רחוב
\n
\n • כלי סרגל למדידת מרחקים
\n
\n • טווחי פיצול GPX עם מידע מפורט על המסלול שלך
\n
\n • שיפורים ותיקונים נוספים
\n
\n</string>
    <string name="auto_split_recording_title">פיצול הקלטות אוטומטית לאחר הפסקה</string>
    <string name="rendering_attr_contourDensity_description">צפיפות קו מתאר</string>
    <string name="rendering_attr_contourDensity_name">צפיפות קו מתאר</string>
    <string name="rendering_value_high_name">גבוהה</string>
    <string name="rendering_value_medium_w_name">בינונית</string>
    <string name="rendering_value_low_name">נמוכה</string>
    <string name="rendering_attr_contourWidth_description">עובי קו מתאר</string>
    <string name="rendering_attr_contourWidth_name">עובי קו מתאר</string>
    <string name="rendering_attr_hideWaterPolygons_description">מים</string>
    <string name="rendering_attr_hideWaterPolygons_name">הסתרת מים</string>
    <string name="legacy_search">חיפוש מיושן</string>
    <string name="show_legacy_search">הצגת חיפוש מיושן</string>
    <string name="show_legacy_search_desc">הוספת החיפוש המיושן לרשימת המגירות.</string>
    <string name="routing_attr_allow_motorway_name">לאפשר דרכים סלולות</string>
    <string name="routing_attr_allow_motorway_description">לאפשר דרכים סלולות.</string>
    <string name="wiki_around">ערכי ויקיפדיה בקרבת מקום</string>
    <string name="search_map_hint">חיפוש עיר או אזור</string>
    <string name="route_roundabout_short">יש לצאת ביציאה מס׳ %1$d ולהמשיך</string>
    <string name="upload_poi">העלאת נקודות עניין</string>
    <string name="route_calculation">חישוב נתיב</string>
    <string name="gpx_no_tracks_title_folder">ניתן גם להוסיף מסלולים לתיקייה</string>
    <string name="trip_rec_notification_settings">הפעלת התחלת הקלטה מהירה</string>
    <string name="saved_at_time">נשמר כעת תחת: %1$s</string>
    <string name="poi_deleted_localy">נקודת העניין תימחק לאחר העלאת השינויים שלך</string>
    <string name="show_gpx">הצגת GPX</string>
    <string name="count_of_lines">ספירה של קווים</string>
    <string name="are_you_sure">להמשיך?</string>
    <string name="unsaved_changes_will_be_lost">שינויים לא נשמרו יוסרו. להמשיך?</string>
    <string name="downloads_left_template">נותרו %1$s הורדות</string>
    <string name="roads">דרכים</string>
    <string name="downloading_number_of_files">בהורדה - קובץ %1$d</string>
    <string name="show_free_version_banner">הצגת חלונית גרסה חופשית</string>
    <string name="show_free_version_banner_description">הצגת חלונית הגרסה החינמית גם בגרסה בתשלום.</string>
    <string name="buy">רכישה</string>
    <string name="activate_seamarks_plugin">נא להפעיל את התוסף ‚סמנים הימיים’</string>
    <string name="activate_srtm_plugin">נא להפעיל את התוסף ‚SRTM’</string>
    <string name="poi_context_menu_modify_osm_change">עריכת שינוי ב־OSM</string>
    <string name="christmas_poi">נקודת עניין של חג המולד</string>
    <string name="christmas_desc_q">להציג נקודת עניין של חג המולד?</string>
    <string name="copied_to_clipboard">הועתק ללוח הגזירים</string>
    <string name="osm_save_offline">שמירה באופן בלתי מקוון</string>
    <string name="animate_routing_route_not_calculated">נא לחשב את הנתיב תחילה</string>
    <string name="animate_routing_route">הדמיה באמצעות נתיב מחושב</string>
    <string name="animate_routing_gpx">הדמיה באמצעות מסלול GPX</string>
    <string name="route_is_too_long_v2">נא להוסיף נקודות ביניים אם לא מופיעות תוצאות למסלול הארוך הזה ב־10 הדקות הקרובות.</string>
    <string name="auto_zoom_close">קרוב מאוד</string>
    <string name="auto_zoom_far">טווח בינוני</string>
    <string name="auto_zoom_farthest">טווח ארוך</string>
    <string name="map_magnifier">מגדיל מפה</string>
    <string name="about_settings_descr">פרטי גרסה, רשיונות, חברי המיזם</string>
    <string name="local_index_tile_data_zooms">רמות תקריב שהתקבלו: %1$s</string>
    <string name="local_index_tile_data_expire">תפוגה (דקות): %1$s</string>
    <string name="local_index_tile_data_downloadable">ניתן להורדה: %1$s</string>
    <string name="local_index_tile_data_maxzoom">תקריב מרבי: %1$s</string>
    <string name="local_index_tile_data_minzoom">תקריב מזערי: %1$s</string>
    <string name="local_index_tile_data_name">נתוני אריח: %1$s</string>
    <string name="edit_tilesource_successfully">מקור האריחים %1$s נשמר</string>
    <string name="driving_region_descr">נא לבחור את איזור הנהיגה: ארה״ב, אירופה, הממלכה המאוחדת, אסיה ואחרות.</string>
    <string name="speak_descr">יש להגדיר כדי לצורך הקראה של שמות רחובות, אזהרות תנועה (עצירות מאולצות, פסי האטה), אזהרות על מצלמות מהירות, מגבלת מהירות.</string>
    <string name="animate_my_location_desc">הפעלת הנפשת גלישת מפה של ה‚מיקום שלי’ במהלך ניווט.</string>
    <string name="shared_string_in_name">ב־%1$s</string>
    <string name="one_tap_active_descr">ניתן לגעת בסמן על המפה כדי להעביר אותו לראש הסמנים הפעילים מבלי לפתוח את תפריט ההקשר.</string>
    <string name="release_3_0">\\022 
\n
\n</string>
    <string name="one_tap_active">הפעלה בנגיעה אחת</string>
    <string name="map_orientation_change_in_accordance_with_speed_descr">נא לבחור באיזו מהירות כיוון המפה יתחלף ממצב ‚כיוון התנועה’ למצב ‚כיוון מצפן’ להלן.</string>
    <string name="index_item_depth_points_southern_hemisphere">נקודות עומק ימיות בחצי הכדור הדרומי</string>
    <string name="index_item_depth_points_northern_hemisphere">נקודות עומק ימיות בחצי הכדור הצפוני</string>
    <string name="do_not_send_anonymous_app_usage_desc">ב־OsmAnd נאסף מידע על אילו חלקים ביישומון משמשים אותך. המיקום שלך אף פעם לא נשלח, גם לא הקלט שלך ביישומון או פרטים על אזורים בהם צפית, חיפשת או הורדת.</string>
    <string name="keep_informing_descr">הכרזה מחודשת של הנחיות הניווט במרווחי זמן קבועים.</string>
    <string name="keep_informing">חזרה על הנחיות הניווט</string>
    <string name="shared_string_others">אחרים</string>
    <string name="import_file_favourites">לשמור את הנתונים כקובץ GPX או לייבא את נקודות הדרך ל‚מועדפים’?</string>
    <string name="share_fav_subject">מועדפים משותפים דרך OsmAnd</string>
    <string name="dashboard_or_drawer_description">ניתנת אפשרות לשלוט ביישומון באופן עיקרי באמצעות לוח המחוונים הגמיש או תפריט סטטי. ניתן לשנות את בחירתך בהגדרות לוח המחוונים.</string>
    <string name="what_is_here">מה יש כאן:</string>
    <string name="pick_up_till">איסוף עד</string>
    <string name="without_time_limit">ללא הגבלת זמן</string>
    <string name="context_menu_read_full_article">קריאת הכתבה המלאה</string>
    <string name="context_menu_read_article">קריאת הכתבה</string>
    <string name="context_menu_points_of_group">כל הנקודות בקבוצה</string>
    <string name="open_from">פתיחה בשעה</string>
    <string name="open_till">סגירה בשעה</string>
    <string name="will_close_at">סגירה בשעה</string>
    <string name="will_open_at">פתיחה בשעה</string>
    <string name="will_open_on">פתיחה ב־</string>
    <string name="additional_actions">פעולות נוספות</string>
    <string name="av_locations_selected_desc">קובץ GPX עם נקודות ציון ונתונים על ההערות הנבחרות.</string>
    <string name="av_locations_all_desc">קובץ GPX עם נקודות ציון ונתונים על כל ההערות.</string>
    <string name="shared_string_actions">פעולות</string>
    <string name="shared_string_marker">סמן</string>
    <string name="do_not_show_startup_messages_desc">לא להציג הודעות על הנחות ביישומון ואירועים מקומיים מיוחדים.</string>
    <string name="routing_attr_driving_style_safety_name">העדפת דרכים משניות</string>
    <string name="translit_name_if_miss">לשתק אם השם %1$s אם חסר</string>
    <string name="translit_names">שעתוק שמות</string>
    <string name="edit_filter">עריכת קטגוריות</string>
    <string name="subcategories">תת קטגוריות</string>
    <string name="selected_categories">קטגוריות נבחרות</string>
    <string name="create_custom_poi">יצירת מסנן בהתאמה אישית</string>
    <string name="custom_search">חיפוש בהתאמה אישית</string>
    <string name="new_filter_desc">נא להקליד שם למסנן החדש, שם זה יצטרף ללשוניות ה‚קטגוריות’ שלך.</string>
    <string name="osm_live_payment_desc">עמלת המינוי תיגבה כל חודש. ניתן לבטל את המינוי ב־Google Play בכל עת.</string>
    <string name="donation_to_osm">תרומה לקהילת OpenStreetMap</string>
    <string name="donation_to_osm_desc">חלק מהתרומה שלך נשלחת למשתמשי OSM שמגישים שינויים ל־OpenStreetMap. עלות המינוי נותרת בעינה.</string>
    <string name="osm_live_subscription_desc">מינוי מאפשר עדכונים שעתיים, יומיים או שבועיים ואפשרות להורדת כל המפות בכל העולם ללא הגבלה.</string>
    <string name="get_it">הרשמה</string>
    <string name="get_for">הרשמה למשך %1$s</string>
    <string name="get_for_month">הרשמה למשך חודש</string>
    <string name="osm_live_banner_desc">קבלת כמות הורדות בלתי מוגבלת ועדכונים מפות בתדירות שהיא יותר מפעם בחודש: שבועית, יומית או שעתית.</string>
    <string name="osmand_plus_banner_desc">עדכונים והורדות של המפה באופן בלתי מוגבל לרבות תוסף ויקיפדיה.</string>
    <string name="si_mi_meters">מילים/מטרים</string>
    <string name="skip_map_downloading">דילוג על הורדת המפות</string>
    <string name="skip_map_downloading_desc">אין לך מפות בלתי מקוונות מותקנות. ניתן לבחור במפה מהרשימה או להוריד מאוחר יותר באמצעות ‚תפריט - %1$s’.</string>
    <string name="search_another_country">נא לבחור באזור אחר</string>
    <string name="search_map">מתבצע חיפוש במפות…</string>
    <string name="first_usage_wizard_desc">לאפשר ל־OsmAnd לזהות את המיקום שלך ולהציע מפות להורדה לאותו האזור.</string>
    <string name="location_not_found">המיקום לא נמצא</string>
    <string name="no_inet_connection">אין חיבור לאינטרנט</string>
    <string name="no_inet_connection_desc_map">נדרש לטובת הורדת מפות.</string>
    <string name="search_location">מתבצע חיפוש אחר המיקום…</string>
    <string name="storage_free_space">מקום פנוי</string>
    <string name="storage_place_description">אחסון נתונים של OsmAnd (למפות, מסלולים וכו׳): %1$s.</string>
    <string name="move_marker_bottom_sheet_title">יש להזיז את המפה כדי לשנות את מיקום הסמן</string>
    <string name="follow_us">לעקוב אחרינו</string>
    <string name="access_direction_audio_feedback">חיווי כיוון קולי</string>
    <string name="access_disable_wrong_direction_recalc">אין חישוב מסלול מחדש לכיוון ההפוך</string>
    <string name="access_smart_autoannounce_descr">יש להודיע רק כאשר הכיוון לנקודת היעד משתנה.</string>
    <string name="access_autoannounce_period">טווח הכרזה אוטומטית</string>
    <string name="access_autoannounce_period_descr">מרווח הזמן המזערי בין הכרזות.</string>
    <string name="rendering_value_fine_name">עדין</string>
    <string name="rendering_value_thin_name">דק</string>
    <string name="rendering_value_medium_name">בינוני</string>
    <string name="rendering_value_bold_name">מודגש</string>
    
    
    <string name="anonymous_user_hint">משתמש אלמוני לא יכול: 
\n- ליצור קבוצות; 
\n- לסנכרן קבוצות והתקנים עם השרת; 
\n- לנהל קבוצות והתקנים בלוח בקרה אישי באתר.</string>
    <string name="report">דיווח</string>
    
    
    
    
    
    
    
    <string name="storage_permission_restart_is_required">ליישומון אין אפשרות לכתוב לאחסון חיצוני, יש להפעיל מחדש כדי לאפשר זאת.</string>
    <string name="shared_string_move_up">הזזה ↑</string>
    <string name="shared_string_move_down">הזזה ↓</string>
    <string name="osm_user_stat">עריכות %1$s, דירוג %2$s, סך כל העריכות %3$s</string>
    <string name="osm_recipient_stat">עריכות %1$s, סכום %2$s mBTC</string>
    <string name="osm_live_subscription">מינוי ל־OsmAnd חי</string>
    <string name="osm_live_ask_for_purchase">נא לרכוש מינוי ל־OsmAnd חי תחילה</string>
    <string name="gpx_info_asc_altitude">עלייה/ירידה: %1$s</string>
    
    <string name="routing_attr_prefer_motorway_name">העדפת כבישים סלולים</string>
    <string name="routing_attr_prefer_motorway_description">העדפת כבישים סלולים</string>
    <string name="routing_attr_avoid_motorway_name">הימנעות מכבישים סלולים</string>
    <string name="routing_attr_avoid_motorway_description">הימנעות מכבישים סלולים</string>
    <string name="interrupt_music_descr">הנחיות קוליות משהות, לא רק מנמיכות, מוזיקה שברקע.</string>
    <string name="osmand_extended_description_part7">תרומה ל־OSM
\n • דיווח על תקלה בנתונים
\n • העלאת מסלולי GPX ישירות מהיישומון אל OSM
\n • הוספת נקודות עניין והעלאה ישירה שלהן ל־OSM (או לאחר מכן אם אין חיבור)</string>
    <string name="arrival_distance_descr">כמה לפני המועד ברצונך להיוודע על הגעה ליעד?</string>
    <string name="live_monitoring_max_interval_to_send">חוצץ זמן למעקב מקוון</string>
    <string name="osm_edit_removed_note">הערת OSM נמחקה</string>
    <string name="osm_edit_created_note">נוצרה הערת OSM</string>
    <string name="osn_bug_name">הערת OSM</string>
    <string name="osn_add_dialog_title">יצירת הערה</string>
    <string name="share_geo">גאו:</string>
    <string name="osm_edits">עריכות ב־OSM</string>
    <string name="osmand_parking_hour">שע</string>
    <string name="navigate_point_olc">קוד מיקום פתוח</string>
    <string name="osm_recipients_label">נמעני OSM</string>
    <string name="total_donations">סך כל התרומות</string>
<string name="access_direction_audio_feedback_descr">ציון כיוון נקודת היעד עם צליל.</string>
    <string name="delay_to_start_navigation_descr">נא לציין את זמן ההמתנה להישאר במסך תכנון הנתיב.</string>
    <string name="shared_string_without_name">ללא שם</string>
    <string name="will_open_tomorrow_at">פתיחה מחר ב־</string>
    <string name="rendering_attr_hidePOILabels_name">תוויות נ״ע</string>
    <string name="copy_location_name">העתקת שם נקודה/נ״ע</string>
    <string name="toast_empty_name_error">מיקום ללא שם</string>
<string name="enter_the_file_name">נא להזין את שם הקובץ.</string>
    <string name="map_import_error">שגיאת ייבוא למפה</string>
    <string name="map_imported_successfully">המפה יובאה</string>
    <string name="make_as_start_point">סימון כנקודת התחלה</string>
    <string name="shared_string_current">נוכחית</string>
    <string name="last_intermediate_dest_description">הוספת עצירת ביניים</string>
    <string name="first_intermediate_dest_description">הוספת העצירה הראשונה</string>
    <string name="subsequent_dest_description">העברת היעד מעלה ויצירתו</string>
    <string name="show_closed_notes">הצגת הערות סגורות</string>
    <string name="distance_farthest">מרחק: הרחוק ביותר בהתחלה</string>
    <string name="distance_nearest">מרחק: הקרוב ביותר בהתחלה</string>
    <string name="group_deleted">קבוצה נמחקה</string>
    <string name="clear_all_intermediates">מחיקת כל נקודות הביניים</string>
    <string name="enter_lon">נא להזין קו אורך</string>
    <string name="enter_lat">נא להזין קו רוחב</string>
    <string name="enter_lat_and_lon">נא להזין קווי אורך ורוחב</string>
	<string name="east_abbreviation">מז׳</string>
	<string name="west_abbreviation">מע׳</string>
	<string name="south_abbreviation">דר׳</string>
	<string name="north_abbreviation">צפ׳</string>
	<string name="optional_point_name">שם לנקודה כרשות</string>
    <string name="ascent_descent">עלייה/ירידה</string>
    <string name="map_preferred_locale_descr">השפה מועדפת לתוויות על המפה (אם לא זמינה השפה תוחלף באנגלית או בשמות המקומיים).</string>
    <string name="map_preferred_locale">שפת המפה המועדפת</string>
    <string name="local_map_names">שמות מקומיים</string>
    <string name="index_item_nation_addresses">כתובות בפריסה ארצית</string>
    <string name="local_osm_changes_delete_all_confirm">פעולה זו תוביל למחיקה של %1$d שינויים ב־OSM. להמשיך?</string>
    <string name="day_off_label">‏‏כבוי</string>
    <string name="winter_and_ski_renderer">חורף וסקי</string>
    <string name="tunnel_warning">מנהרה לפניך</string>
    <string name="show_tunnels">מנהרות</string>
<string name="select_waypoints_category_description">ניתן להוסיף את כל נקודות הדרך של המסלול או לבחור בקטגוריות נפרדות.</string>
    <string name="shared_string_total">סך הכול</string>
    <string name="rendering_attr_whiteWaterSports_name">ספורט מים אתגרי</string>
    <string name="delay_to_start_navigation">התחלת ניווט מונחה לאחר…</string>
    <string name="osmand_parking_overdue">תפוגה</string>
    <string name="nautical_renderer">ימי</string>
    <string name="use_two_digits_longitude">שתי ספרות לציון קו אורך</string>
    <string name="shared_string_travel">מסע</string>
    <string name="nothing_found_in_radius">לא נמצא שום דבר:</string>
    <string name="switch_osm_notes_visibility_desc">הצגה/הסתרה של הערות OSM במפה.</string>
    <string name="gpx_file_desc">GPX - מתאים לייצוא ל־JOSM או עורכי OSM אחרים.</string>
    <string name="osc_file_desc">OSC - מתאים לייצוא ל־OpenStreetMap.</string>
    <string name="gpx_file">קובץ GPX</string>
    <string name="osc_file">קובץ OSC</string>
    <string name="choose_file_type">נא לבחור את סוג הקובץ</string>
    <string name="osm_edits_export_desc">נא לבחור את סוג הייצור: הערות OSM, נקודות עניין או גם וגם.</string>
    <string name="all_data">כל הנתונים</string>
    <string name="osm_notes">הערות OSM</string>
    <string name="parked_at">מיקום החנייה</string>
    <string name="track_points_category_name">נקודות משמעותיות בנתיב הזה</string>
    <string name="shared_string_time_span">מסגרת זמן</string>
    <string name="upload_osm_note_description">ניתן להעלות את הערות ה־OSM שלך באופן אנונימי או על ידי שימוש בפרופיל שלך ב־OpenStreetMap.org.</string>
    <string name="trip_rec_notification_settings_desc">הצגת התרעת מערכת שמאפשרת לך להתחיל הקלטת טיול.</string>
    <string name="shared_string_paused">הופסק</string>
    <string name="shared_string_recorded">הוקלט</string>
    <string name="rendering_attr_contourColorScheme_description">ערכת הצבעים של קווי המתאר</string>
    <string name="save_track_min_speed">המהירות המזערית לרישום</string>
    <string name="save_track_min_speed_descr">מסנן: הנקודות לא תירשמנה מתחת למהירות זו.</string>
    <string name="save_track_min_distance">השינוי הקטן ביותר לרישום</string>
    <string name="save_track_min_distance_descr">מסנן: הגדרת המרחק המזערי מנקודה כדי לרשום נקודה חדשה.</string>
    <string name="save_track_precision">דיוק מזערי לרישום</string>
    <string name="save_track_precision_descr">מסנן: לא לרשום עד להגעה לרמת הדיוק הזאת.</string>
    <string name="rendering_attr_contourColorScheme_name">ערכת הצבעים של קווי המתאר</string>
    <string name="rendering_attr_surfaceIntegrity_name">איכות משטח הדרך</string>
    <string name="search_hint">נא להקליד עיר, כתובת, שם נקודת עניין</string>
    <string name="access_direction_haptic_feedback">חיווי כיוון ברטט</string>
    <string name="access_direction_haptic_feedback_descr">ציון כיוון נקודת היעד באמצעות רטט.</string>
    <string name="use_osm_live_routing_description">הפעלת ניווט עבור השינויים החיים ב־OsmAnd.</string>
    <string name="storage_directory_readonly_desc">בוצעה העברה לזיכרון הפנימי כיוון שתיקיית אחסון הנתונים הנבחרת היא לקריאה בלבד. נא לבחור תיקיית אחסון עם הרשאות כתיבה.</string>
    <string name="show_transparency_seekbar">הצגת סרגל כוונון שקיפות</string>
    <string name="upload_osm_note">שליחת הערת OSM</string>
    <string name="map_marker_1st">סמן המפה הראשון</string>
    <string name="map_marker_2nd">סמן מפה שני</string>
    <string name="shared_string_toolbar">סרגל כלים</string>
    <string name="add_time_span">הוספת טווח זמן</string>
    <string name="rendering_attr_horseRoutes_name">נתיבי סוסים</string>
    <string name="shared_string_result">תוצאה</string>
    <string name="waypoints_removed_from_map_markers">נקודות הדרך הוסרו מסמני המפה</string>
    <string name="osm_edit_modified_poi">נקודת עניין ב־OSM נערכה</string>
    <string name="osm_edit_deleted_poi">נמחקה נקודת עניין ב־OSM</string>
    <string name="context_menu_item_open_note">פתיחת הערת OSM</string>
    <string name="osm_edit_reopened_note">הערת OSM נפתחה מחדש</string>
    <string name="osm_edit_commented_note">תגובה על הערה ב־OSM</string>
    <string name="min_mile">דק׳/מ׳</string>
    <string name="min_km">דק׳/ק״מ</string>
    <string name="lang_lo">לאו</string>
    <string name="wikivoyage_search_hint">חיפוש: מדינה, עיר, מחוז</string>
    <string name="saved_articles">מאמרים שנשמרו</string>
    <string name="shared_string_explore">סיור</string>
    <string name="access_disable_offroute_recalc">אין אפשרות לחישוב מסלול מחדש לאחר עזיבת המסלול</string>
    <string name="access_disable_offroute_recalc_descr">אין אפשרות לחישוב המסלול מחדש לאחר חריגה מהמסלול.</string>
    <string name="download_files_error_not_enough_space">אין מספיק מקום! שטח האחסון הנדרש הוא {3} מ״ב באופן זמני, {1} מ״ב באופן קבוע. השטח הזמין הוא {2} מ״ב בלבד.</string>
    <string name="fav_point_dublicate">שם נקודה מועדפת כפול</string>
    <string name="shared_string_read">נקרא</string>
    <string name="shared_string_contents">תכנים</string>
    <string name="transport_nearby_routes">בסביבה</string>
    <string name="navigate_point_olc_info_invalid">קוד מיקום פתוח שגוי
\n</string>
    <string name="navigate_point_olc_info_short">קוד מיקום פתוח קצר
\nנא לספק קוד מלא</string>
    <string name="navigate_point_olc_info_area">קוד מיקום פתוח תקני
\nייצוג המקום: %1$s × %2$s</string>
    <string name="navigate_point_northing">הצפנה</string>
    <string name="navigate_point_easting">הזרחה</string>
    <string name="download_maps_travel">מפות טיולים</string>
    <string name="shared_string_wikivoyage">ויקימסע</string>
    <string name="article_removed">המאמר הוסר</string>
    <string name="fav_point_emoticons_message">שם הנקודה המועדפת השתנה לביטוי %1$s כדי להתאים כראוי לשמירת המחרוזת עם הרגשונים לקובץ.</string>
    <string name="save_track_interval_globally">הפרשי רישום</string>
    <string name="rendering_attr_hideWoodScrubs_name">עצים וצמחיה נמוכה</string>
    <string name="gpx_wpt">נקודת דרך</string>
    <string name="delay_navigation_start">התחלת הנחייה לפי פניות אוטומטית</string>
    <string name="gpx_timespan">טווח זמן: %1$s</string>
    <string name="index_item_world_seamarks">נקודות ציון ימיות</string>
    <string name="app_modes_choose_descr">נא לבחור את פרופילי השימוש שיופיעו ביישומון.</string>
    <string name="base_world_map">מפת בסיס עולמית</string>
    <string name="map_widget_fps_info">פרטי ניפוי שגיאות לתמונות לשנייה</string>
    <string name="osmand_plus_extended_description_part5">תכונות בטיחות
\n • החלפה אוטומטית בין מצבי יום/לילה לבחירתך
\n • הצגת מגבלת מהירות כרשות, עם תזכורת במקרה של חריגה
\n • תקריב תלוי מהירות
\n • שיתוף המיקום שלך כדי שחברים יוכלו למצוא אותך</string>
    <string name="osmand_plus_extended_description_part6">תכונות אופניים והולכי רגל
\n • הצגת נתיבי הליכה ברגל, טיפוס הרים ואופניים, נהדר לפעילויות חוץ
\n • מצבי ניווט ותצוגה מיוחדים לאופניים ולהולכי רגל
\n • תחנות תחבורה ציבורית כרשות (אוטובוס, רכבת, רכבת קלה) לרבות שם הקו
\n • הקלטת מסע לקובץ GPX מקומי או שירות מקוון
\n • הצגה של מהירות וגובה כרשות
\n • הצגת קווי מתאר והצללות (דרך תוסף חיצוני)</string>
    <string name="touring_view_renderer">תצוגת טיול (ניגודיות ופרטים)</string>
    <string name="osmand_plus_extended_description_part7">תרומה ישירות ל־OSM 
\n • דיווח על באגים בנתונים 
\n • העלאת מסלולי GPX מהמפה ישירות ל־OSM 
\n • הוספת נקודות עניין והעלאה ישירה שלהן ל־OSM (או לאחר מכן אם אין חיבור באותו הרגע) 
\n • הקלטת טיולים כרשות גם במצב רקע (כשההתקן במצב שינה)
\n OsmAnd הנו יישומון בקוד פתוח בהליכי פיתוח פעילים. כולם יכולים לתרום ליישומון על ידי דיווח על תקלות, שיפור התרגומים או תרומת קוד לתכונות חדשות. בנוסף, המיזם תלוי גם בתרומות כלכליות לטובת פיתוח ובדיקה של תכונות חדשות.
\n</string>
    <string name="osmand_plus_extended_description_part8">כיסוי ואיכות מוערכים של המפה:
\n • מערב אירופה: ****
\n • מזרח אירופה: ***
\n • רוסיה: ***
\n • צפון אמריקה: ***
\n • דרום אמריקה: **
\n • אסיה: **
\n • יפן וקוריאה: ***
\n • המזרח התיכון: **
\n • אפריקה: **
\n • אנטארקטיקה: *
\n רוב המדינות מסביב לעולם זמינות להורדה
\n החל מאפגניסטן ועד זימבבואה, מאוסטרליה ועד ארה״ב. ישראל, ארגנטינה, ברזיל, קנדה, צרפת, גרמניה, מקסיקו, אנגליה, ספרד…
\n</string>
    <string name="live_monitoring_max_interval_to_send_desrc">נא לציין זיכרון זמני לשמירת מיקומים לשליחה בהעדר חיבור</string>
    <string name="online_webpage_warning">העמוד זמין באופן מקוון בלבד. לפתוח אותו בדפדפן?</string>
    <string name="images_cache">זיכרון מטמון תמונות</string>
    <string name="delete_search_history">מחיקת היסטוריית חיפוש</string>
    <string name="show_images">הצגת תמונות</string>
    <string name="osmand_extended_description_part3">מפה 
\n • הצגת נקודות עניין מסביבך 
\n • התאמת המפה לכיוון התנועה שלך (או המצפן) 
\n • הצגת המיקום שלך וכיוון המבט שלך 
\n • שיתוף המיקום שלך כדי שחברים יוכלו למצוא אותך 
\n • שמירה על המקומות החשובים ביותר ב‚מועדפים’ 
\n • בחירה איך להציג שמות במפה: באנגלית, השם המקומי או איות לפי צליל 
\n • הצגת אריחים מקוונים מיוחדים, תצוגת לוויין (מ־Bing), שכבות על נוספות כגון מסלולי GPX לסיור/ניווט ושכבות נוספות עם שקיפות מתכווננת</string>
    <string name="shared_string_dont">לא לעשות</string>
    <string name="shared_string_do">לעשות</string>
    <string name="shared_string_only_with_wifi">רק עם רשת אלחוטית</string>
    <string name="wikivoyage_download_pics">הורדת תמונות</string>
    <string name="wikivoyage_download_pics_descr">ניתן להוריד תמונות מערכים לשימוש בלתי מקוון
\n תמיד ניתן לשנות את ההגדרה הזאת תחת ‚סיור’ ← ‚אפשרויות’.</string>
    <string name="shared_string_wifi_only">רשת אלחוטית בלבד</string>
    <string name="select_travel_book">בחירת ספר מסע</string>
    <string name="shared_string_travel_book">ספר מסע</string>
    <string name="download_images">הורדת תמונות</string>
    <string name="dd_mm_ss_format">DD°MM′SS″</string>
	<string name="dd_dddddd_format">DD.DDDDDD°</string>
	<string name="dd_ddddd_format">DD.DDDDD°</string>
	<string name="dd_mm_mmmm_format">DD°MM.MMMM′</string>
	<string name="dd_mm_mmm_format">DD°MM.MMM′</string>
	<string name="empty_state_osm_edits_descr">ניתן ליצור או לערוך נקודות עניין ב־OSM, לפתוח או להגיב על הערות OSM ולתרום קובצי GPX שהוקלטו.</string>
    <string name="empty_state_markers_history_desc">סמנים שסומנו כיוון שעברת אותם יופיעו במסך הזה.</string>
    <string name="mark_passed">סמן שעברת</string>
    <string name="is_saved">נשמר</string>
    <string name="show_passed">הצגת אלו שעברת</string>
    <string name="hide_passed">הסתרת אלו שעברת</string>
    <string name="index_item_world_wikivoyage">מאמרי ויקימסע מכל רחבי העולם</string>
    <string name="rendering_attr_depthContours_description">הצגת מתאר עומק ונקודות.</string>
    <string name="auto_split_recording_descr">התחלת מקטע חדש לאחר הפסקה של 6 דקות, מסלול חדש לאחר שעתיים או קובץ חדש לאחר הפסקה ארוכה יותר ומעבר התאריך.</string>
    <string name="christmas_desc">כדי לספק את ציפייתך לחג המולד וחגי השנה החדשה, ניתן לבחור להציג נקודות עניין שקשורות בחג המולד: עצי חג המולד, שווקים ועוד.</string>
    <string name="quick_action_interim_dialog">הצגת חלון זמני</string>
    <string name="favorite_autofill_toast_text">" נשמר אל "</string>
    <string name="purchase_dialog_title">נא לבחור בתכנית</string>
    <string name="purchase_dialog_travel_description">עליך לרכוש את אחד מהפריטים הבאים כדי לקרוא מאמרי מסע באופן בלתי מקוון:</string>
    <string name="purchase_dialog_subtitle">נא לבחור את הפריט המתאים:</string>
    <string name="rendering_attr_depthContours_name">קווי עומק ימיים</string>
    <string name="download_files_question_space_with_temp">להוריד {0} קבצים? המקום שינוצל באחסון הוא {3} מ״ב באופן זמני, {1} מ״ב באופן קבוע. ({2} מ״ב פנויים.)</string>
    <string name="world_map_download_descr">מפת הבסיס העולמית (המכסה את כל העולם ברמות תקריב נמוכות) חסרה או שאינה עדכנית. נא לשקול להוריד אותה כדי לקבל סקירה גלובלית.</string>
    <string name="hillshade_layer_disabled">מפת ההצללה מושבתת</string>
    <string name="app_mode_hiking">טיול רגלי</string>
    <string name="quick_action_duplicates">שם הפעולה המהירה כבר נמצא בשימוש, הוא הוחלף בשם %1$s כדי להמנע מכפילות.</string>
    <string name="monthly_map_updates">עדכוני מפה: <b>כל חודש</b></string>
    <string name="daily_map_updates">עדכוני מפה: <b>כל יום, כל שעה</b></string>
    <string name="in_app_purchase">רכישות בתוך היישומון</string>
    <string name="in_app_purchase_desc">תשלום חד־פעמי</string>
    <string name="in_app_purchase_desc_ex">לאחר הרכישה, הזמינות אליך תהיה לצמיתות.</string>
    <string name="purchase_unlim_title">רכישה - %1$s</string>
    <string name="purchase_subscription_title">הרשמה - %1$s</string>

    <string name="wikivoyage_offline">ויקימסע בלתי מקוון</string>
    
    <string name="unlimited_downloads">הורדות ללא הגבלה</string>
    <string name="wikipedia_offline">ויקיפדיה בלתי מקוונת</string>
    <string name="contour_lines_sea_depth">קווי מתאר + עומק הים</string>
    <string name="unlock_all_features">שחרור כל התכונות של OsmAnd</string>

    <string name="android_19_location_disabled">החל מגרסה 4.4 של Android ‏(KitKat) לא ניתן להוריד ולעדכן מפות לתיקיית האחסון הישנה (%s). להעתיק את כל הקבצים של OsmAnd למיקום האחסון החדש? 
\n הערה 1: הקבצים הקודמים שלך יישארו כמו שהם (ניתן יהיה למחוק אותם ידנית). 
\n הערה 2: במיקום האחסון החדש לא תהיה אפשרות לשתף קבצים בין OsmAnd לבין OsmAnd+‎.</string>
    <string name="osmand_extended_description_part1">OsmAnd ‏(OSM Automated Navigation Directions - ניווט והכוונה אוטומטיים) הוא יישומון מפה וניווט עם גישה לנתוני OpenStreetMap (OSM) החופשיים, הבינלאומיים באיכות גבוהה.
\n
\n ניתן ליהנות מניווט קולי וחזותי, צפייה בנקודות עניין וניהול מסלולי GPX, שימוש בתחזית קווי מתאר ופרטי גובה (בעזרת תוסף), בחירה בין מצבי נהיגה, רכיבה והליכה, עריכת OSM ועוד פינוקים רבים וטובים.</string>
    <string name="paid_app">יישומון בתשלום</string>
    <string name="paid_plugin">תוסף בתשלום</string>
    <string name="travel_card_update_descr">יש נתונים חדשים בוויקימסע, כדאי לעדכן אותם כדי ליהנות.</string>
	<string name="travel_card_download_descr">יש להוריד את הדרכות הטיולים האלה של ויקימסע כדי לצפות בערכים על מקומות מסביב לעולם ללא חיבור לאינטרנט.</string>
	<string name="update_is_available">קיים עדכון</string>
	<string name="download_file">הורדת קובץ</string>
    <string name="start_editing_card_image_text">מדריך הטיולים המקוון שכל אחד יכול לערוך.</string>
    <string name="welcome_to_open_beta_description">הטיול מבוסס על ויקימסע. ניתן לבדוק את כל האפשרויות במהלך הבטא הפתוחה, בחינם. לאחר סיום תקופת הבטא, תכונת הטיול תהיה זמינה לנרשמי OsmAnd ללא הגבלה ולבעלי OsmAnd+‎</string>
    <string name="start_editing_card_description">ניתן וכדאי לערוך כל ערך בוויקימסע. השיתוף דורש את הידע, הניסיון, הכישרון ואת תשומת הלב שלך</string>
    <string name="start_editing">להתחיל בעריכה</string>
    <string name="get_unlimited_access">קבלת גישה בלתי מוגבלת</string>
    <string name="welcome_to_open_beta">ברוך בואך לבטא הפתוחה</string>
    <string name="travel_guide">מדריך הטיולים ויקימסע</string>
    <string name="travel_guide_description">מדריכים למקומות המעניינים ביותר בעולם, בתוך OsmAnd, ללא חיבור לאינטרנט.</string>
    <string name="contour_lines_hillshade_maps">קווי מתאר ומפות הצללה</string>
    <string name="popular_destinations">יעדים נפוצים</string>
    <string name="release_2_8">\\022 סמני מפה שנבנו מחדש עם קווי הכוונה ותכנון מסלול 
\n 
\n • כלי מדידת מרחק המציע תכונת הצמדה לתוואי הדרך ושמירת נקודות כמסלול 
\n 
\n • OsmAnd חי: תיקוני באגים, נתונים חדשים בשרת כל חצי דקה, העדכונים מוטמעים בניווט 
\n 
\n</string>
    <string name="release_2_9">\\022 תפריט ההקשר עודכן: הצגה כאשר נקודת העניין נפתחת / נסגרת
\n
\n • תפריט תעבורה: כל המסלולים הזמינים מופיעים למעלה
\n
\n • ויקיפדיה: נוסף כפתור לפתוח את הערך המקורי, תצוגת הערכים עודכנה
\n
\n • נתיב: נוספה אפשרות להחליף את נקודות ההתחלה והסיום בנגיעה אחת
\n
\n • הערות: הוספת מיון לפי סוג ותאריך
\n
\n • עריכת OSM: הצגת סמל ושם של קטגוריית נקודת העניין, הצגת פעולות שהושלמו
\n
\n • מסך הוספת נקודות ציון מהיר ליצירה מהירה של סמנים
\n
\n • זיהוי סימני עצור נחשב כעת להנחיית נהיגה
\n
\n • אלגוריתם חדש מספק ערכי עליה/ירידה משמעותיים למסלולי GPX
\n
\n • זמן טיול רגלי בהתחשבות בתנאי שטח (עליות - לפי כלל נייסמית׳)
\n
\n</string>
    <string name="release_2_5">\\022 סמלים תומכי מגע על המפה
\n
\n • סינון בחיפוש רב עצמה של נקודות עניין: חיפוש מסעדות לפי סוג מטבח או מתחם לינה עם אמצעי נוחות מסוימים
\n
\n • סגנון מפה טופולוגית חדש לרוכבי אופניים ומטפסי הרים
\n
\n • הקלטת טיולים מורחבת
\n
\n • שיפור התרעות ניווט (Android Wear)
\n
\n • שיפורים ותיקוני באגים נוספים
\n
\n ועוד…</string>
    <string name="osm_live_header">מינוי זה מאפשר לך לקבל עדכונים שעתיים של כל המפות ברחבי העולם. חלק מההכנסה חוזר אל קהילת OSM והוא מוענק לכל תורם OSM. אם OsmAnd ו־OSM נושאים חן בעיניך וברצונך לתמוך ולהיתמך על ידיהם, זו הדרך המושלמת לעשות זאת.</string>
    <string name="record_plugin_description">תוסף זה מפעיל את התכונה להקלטת ולשמירת המסלולים שלך על ידי נגיעה באופן ידני בווידג׳ט רישום ה־GPX במסך המפה, או גם לערוך רישום של כל נתיבי הניווט שלך לקובץ GPX.
\n
\nניתן לשתף נתיבים מוקלטים עם חבריך או להשתמש בהם כתרומה ל־OSM. אתלטים יכולים להשתמש במסלולים מוקלטים כדי לעקוב אחר האימונים שלהם. ניתן לבצע ניתוח מסלול בסיסי ישירות ב־OsmAnd, כמו זמני הקפה, מהירות ממוצעת וכו׳, כמו כן, ניתן לנתח את המסלולים בשלב מאוחר יותר על ידי כלי ניתוח מיוחדים מגורמי צד־שלישי.</string>
    <string name="watch">צפייה</string>
    <string name="save_global_track_interval_descr">נא לבחור מרווח בין הקלטות כלליות של מסלול (מופעל דרך וידג׳ט ה־GPX על המפה).</string>
    <string name="transport_nearby_routes_within">נתיבים קרובים בטווח של עד</string>
    <string name="disable_recording_once_app_killed_descrp">רישום ה־GPX יושהה כאשר היישומון נסגר (דרך היישומונים האחרונים). (התרעות הרקע של OsmAnd תיעלמנה מסרגל ההודעות של Android.)</string>
    <string name="action_create">פעולת יצירה</string>
    <string name="action_modify">פעולת שינוי</string>
    <string name="action_delete">פעולת מחיקה</string>
    <string name="save_track_to_gpx_globally_descr">ניתן להפעיל או לכבאות את רישום המיקום הכללי לקובץ GPX בעזרת הווידג׳ט לרישום GPX על מסך המפה.</string>
    <string name="osmand_extended_description_part2">ניווט עם GPS 
\n • בחירה בין מצב בלתי מקוון (ללא עלויות נדידה בעת שהיה בחו״ל) לבין מצב מקוון (מהיר יותר) 
\n • הנחייה קולית פנייה אחר פנייה (קולות מוקלטים או מעובדים) 
\n • המסלול מחושב מחדש בעת סטייה ממנו 
\n • הנחיית מעבר בין נתיבים, שמות רחובות וזמן הגעה משוער יסייעו לך במהלך הדרך 
\n • כדי להפוך את המסע שלך לבטוח יותר, תתבצע החלפה אוטומטית בין מצבי יום/לילה 
\n • הצגת הגבלות מהירות ולקבל תזכורות אם חרגת מהן 
\n • המפה מתקרבת או מתרחקת בהתאם למהירות שלך 
\n • חיפוש יעד לפי כתובת, סוג (למשל: חנייה, מסעדה, מלון, תחנת דלק, מוזיאון) או נקודות ציון גאוגרפיות 
\n • תמיכה בנקודות ביניים לאורך תכנית המסלול שלך 
\n • הקלטת או העלאת מסלול GPX משלך ולעקוב אחריו 
\n</string>
    <string name="osmand_plus_extended_description_part1">OsmAnd+‎ (OSM הכוונת ניווט אוטומטית - Automated Navigation Directions) הוא יישומון מפה וניווט עם גישה לנתוני OpenStreetMap (OSM) האיכותיים והגלובליים.
\n ניתן ליהנות מניווט קולי וחזותי, לצפות בנ״ע (נקודות עניין), ליצור ולנהל מסלולי GPX, להשתמש בהכוונה חזותית של קווי מתאר ופרטי גובה, בחירה בין מצבי נהיגה, רכיבה והליכה ברגל, עריכת OSM ועוד.
\n
\n OsmAnd+‎ הנה הגרסה בתשלום של היישומון. רכישת המוצר, מביעה את תמיכתך במיזם, ניתן גם לממן פיתוח של תכונות חדשות ולקבל את העדכונים החדשים ביותר.
\n
\n חלק מהתכונות העיקריות:</string>
    <string name="osmand_plus_extended_description_part2">ניווט
\n • עובד מול הרשת (מהיר) או ללא רשת (אין עלויות נדידה בעת שהיה בחו״ל)
\n • הנחייה לפנייה אחר פנייה (קולות מוקלטים או מעובדים)
\n • הנחיית מעבר בין נתיבים, הצגת שמות הרחובות והערכת זמן ההגעה
\n • תמיכה בנקודות משנה בתכנית המסלול שלך
\n • ניווט מחדש אוטומטית במקרה של סטייה מהמסלול
\n • חיפוש מקומות לפי כתובת, סוג (למשל: מסעדה, מלון, תחנת דלק, מוזיאון), או נקודות ציון גאוגרפיות
\n</string>
    <string name="osmand_plus_extended_description_part3">צפייה במפה
\n • הצגת המיקום והכיוון שלך
\n • יישור התמונה לפי המצפן או כיוון התנועה שלך לבחירתך
\n • שמירת המקומות החשובים בעיניך כמועדפים
\n • הצגת נ״ע (נקודות עניין) סביבך
\n • הצגת אריחים מקוונים מיוחדים, תצוגת לוויין (מ־Bing), שכבות שונות כגון מסלולי GPX לצורך סיור/ניווט ושכבות נוספות עם שקיפות מתכווננת 
\n • הצגת שמות המקומות באנגלית, בשמות המקומיים או בתעתיק לפי צליל לבחירתך
\n</string>
    <string name="osmand_plus_extended_description_part4">שימוש במידע מ־OSM ומוויקיפדיה
\n • מידע באיכות גבוהה ממיזמי השותפות הטובים בעולם
\n • נתוני OSM זמינים לפי מדינה או איזור
\n • נקודות עניין של ויקיפדיה, נהדר למגוון תצפיות
\n • הורדות בלתי מוגבלות בחינם, ישירות מהיישומון
\n • מפות וקטוריות מצומצמות שמתעדכנות לפחות פעם בחודש
\n
\n • בחירה בין כל נתוני האיזור לבין מערכת הדרכים (לדוגמה: הנפח של כל הנתונים על יפן הוא 700 מ״ב לעומת 200 מ״ב לנתוני הדרכים בלבד)</string>
    <string name="shared_string_release">מועד ההפצה</string>
    <string name="download_wikipedia_description">ניתן להוריד את הערכים בוויקיפדיה על %1$s כדי לקרוא אותם ללא חיבור לאינטרנט.</string>
    <string name="download_wikipedia_label">הורדת נתונים מוויקיפדיה</string>
    <string name="open_in_browser_wiki">פתיחת ערך באופן מקוון</string>
    <string name="open_in_browser_wiki_description">הצגת ערך בדפדפן.</string>
    <string name="download_wiki_region_placeholder">אזור זה</string>
    <string name="wiki_article_search_text">מתבצע חיפוש אחר ערך הוויקי המתאים</string>
    <string name="wiki_article_not_found">הערך לא נמצא</string>
    <string name="how_to_open_wiki_title">כיצד לפתוח ערכים בוויקיפדיה?</string>
<string name="release_2_2">\\022 מנשק חדש מוכוון הקשר לנגיעה במקומות במפה ובמסכים אחרים
\n
\n • מסך המפה נטען כעת ישירות אלא אם כן בחרת באפשרות ‚הצגת לוח מחוונים עם התחלת היישומון’
\n
\n • להציג אילו וכיצד מופיעים כרטיסים בלוח הבקרה
\n
\n • מעקף של לוח הבקרה אם שליטה מבוססת תפריטים עדיפה בעיניך
\n
\n • כדי להוריד מפות, ניתן לבחור אזורים באופן ישיר על ידי נגיעה בהם במפת העולם
\n
\n • חיפוש נקודות עניין תומך כעת בשאילתות יותר ממוקדות
\n
\n • תכונת עריכה מתקדמת לנקודות עניין ול־OSM
\n
\n • מבנה הורדת נתוני המפות ומנשק המשתמש תוכננו מחדש
\n
\n ועוד…</string>
    <string name="plugin_touringview_descr">הפעלת תצוגה זו משנה את סגנון המפה של OsmAnd ל‚תצוגת סיור’, מדובר בתצוגה מיוחדת עם פרטים רבים למטיילים ולנהגים מקצועיים. 
\n
\nתצוגה זו מספקת, בכל רמת תקריב שהיא, את כמות הפרטים המרבית לצורך הטיול בנתוני המפה (בעיקר דרכים, מסילות, מסלולים וצייני כיוון). 
\n
\nהתצוגה גם מספקת אפשרויות סיור מיוחדות כגון הצגת מסלולי אופניים או מסלולי הרים אלפינים. 
\n
\nלא נדרשת הורדה של מפה מיוחדת, התצוגה נוצרת מהמפות הרגילות שלנו. 
\n
\nניתן לצאת מתצוגה זו על ידי השבתתה או על ידי שינוי ‚סגנון המפה’ תחת ‚הגדרת המפה’ כרצונך.</string>
    <string name="rendering_attr_alpineHiking_name">דרגות קושי בטיפוס (SAC - מועדון האלפים השווייצרי)</string>
    <string name="rendering_attr_alpineHiking_description">עיבוד מסלולים לפי מדד מועדון האלפים השווייצרי (SAC).</string>
    <string name="rendering_attr_hikingRoutesOSMC_name">סמל טיול שטח מעל</string>
    <string name="osmand_extended_description_part4">סקי
\n תוסף מפות הסקי של OsmAnd מאפשר לך לצפות במסלולי סקי ברמות מורכבות מסוימות ופרטים נוספים, כמו מיקום הרכבלים ומתקנים נוספים.</string>
    <string name="osmand_extended_description_part5">רכיבה 
\n • מציאת מסלולי רכיבה במפה 
\n • ניווט GPS במצב רכיבה בונה את המסלול שלך בעזרת מסלולי רכיבה 
\n • צפייה במהירות ובגובה שלך 
\n • עם הקלטת GPX ניתן להקליט את המסע שלך ולשתף אותו 
\n • באמצעות תוסף נוסף ניתן להפעיל קווי מתאר והצללות</string>
    <string name="osmand_extended_description_part6">הליכה, טיולי שטח, סיור בעיר 
\n • המפה מציגה בפניך מסלולי הליכה וטיולי שטח 
\n • ויקיפדיה בשפה המועדפת עליך יכולה לספר לך הרבה במהלך סיור בעיר 
\n • תחנות תחבורה ציבורית (אוטובוס, חשמלית, רכבת), לרבות שמות הקווים, מסייעים לך לנווט בעיר חדשה 
\n • ניווט GPS במצב הליכה בונה את המסלול שלך באמצעות שבילי הליכה 
\n • העלאה ומעקב אחר מסלולי GPX או הקלטה ושיתוף מסלולים משלך 
\n</string>
    <string name="osmand_extended_description_part8">OsmAnd הוא יישומון בהליכי פיתוח פעילים בקוד פתוח. כולם יכולים לתרום ליישומון על ידי דיווח על באגים, שיפור התרגומים או פיתוח תכונות חדשות. בנוסף, המיזם תלוי גם בתרומות כלכליות כדי לממן פיתוח ובדיקות של תכונות חדשות. 
\n כיסוי ואיכות משוערים של המפות: 
\n • מערב אירופה: **** 
\n • מזרח אירופה: *** 
\n • רוסיה: *** 
\n • צפון אמריקה: *** 
\n • דרום אמריקה: ** 
\n • אסיה: ** 
\n • יפן וקוריאה: *** 
\n • המזרח התיכון: ** 
\n • אפריקה: ** 
\n • אנטארקטיקה: * 
\n רוב המדינות מסביב לעולם זמינות להורדה! 
\n ניתן לקבל נווט אמין למדינה שלך - בין אם זו ישראל, צרפת, גרמניה, מקסיקו, אנגליה, ספרד, הולנד, ארה״ב, רוסיה, ברזיל או כל מדינה אחרת.</string>
    <string name="release_2_4">\\022 חיפוש טקסט חופשי חדש ועצמתי במיוחד
\n
\n • שילוב עם מערכת שמע / דיבורית למכונית דרך Bluetooth
\n
\n • הנחיית מסלול, דיווחים קוליים וחיווי מעבר נתיב משופרים
\n
\n • שכבת תעבורה משופרת עם עיבוד מסלול
\n
\n • נוספו שפות וניבים מקומיים
\n
\n • שיפורים ותיקוני באגים רבים נוספים
\n
\n ועוד…</string>
    <string name="release_2_3">\\022 OSM חי. הבעת תמיכה בתורמי המפות והמפתחים לטובת קבלת עדכוני מפות כל שעה. 
\n
\n • סמני מפות. דרך חדשה לבחור מיקומים על המפה.
\n
\n • מפות OSM מפורטות יותר עם ציוני מספרי כבישים ומגוון תכונות מפה חדשות.
\n
\n • המראה והתחושה של הכנת המסלול השתפרו. 
\n
\n • שיפורים רבים בתפריט ההקשר של המפה כגון חיפוש כתובות לפי הקשר.
\n
\n ועוד…</string>
    <string name="nm">nmi</string>
    <string name="rendering_attr_hikingRoutesOSMC_description">עיבוד מסלולים לפי עקבות OSMC.</string>
    <string name="routing_attr_height_obstacles_description">שימוש בנתוני גובה פני קרקע מאת SRTM,‏ ASTER ו־EU-DEM.</string>
    <string name="release_2_6">\\022 תכונה חדש: כפתור פעולה מהירה
\n
\n • תגובה משופרת למחוות מסך מגע (למשל: גלילה ותקריב מהירים יותר)
\n
\n • גופנים נוספים למפה שמכסים שפות נוספות
\n
\n • תמיכה במערכות המרת טקסט לדיבור למגוון תת־סיווגי שפות (וניבים)
\n
\n • שיפורים חזותיים למגוון סגנונות מפה בוויקיפדיה
\n
\n • תמיכה בקוד מיקום פתוח (OLC - Open Location Code)
\n
\n • הצגת גבהים, מדרונים ופרופיל מהירות למסלולי GPX שהוקלטו ולמסלולים מחושבים
\n
\n • הגדרת „סגנון נהיגה” ושיפורים לוגיים לתכנון מסלול באופניים
\n
\n • הגדרות נתוני גובה לתכנון מסלול עם אופניים
\n
\n • מגוון שיפורים ותיקוני באגים נוספים
\n
\n ועוד…</string>
    <string name="plugin_nautical_descr">תוסף זה מעשיר את המפה ואת הניווט של יישומון OsmAnd ומאפשר לייצר מפות ימיות לחתירה, הפלגה וסוגים נוספים של ספורט ימי. 
\n
\nתוסף מפה מיוחד ל־OsmAnd יספק את כל סימוני הניווט הימיים והסימנים הימיים המוסכמים, לניווט במקווי מים פנימיים לרבות ניווט באזורים הקרובים לחוף. התיאור של כל סימון ניווט מספק את הפרטים הנדרשים כדי לזהות אותם ואת המשמעות שלהם (קטגוריה, צורה, צבע, רצף, הפניה וכו׳). 
\n
\nכדי לחזור לאחד מסגנונות המפה הרגילים של OsmAnd עליך פשוט להשבית את התוסף הזה שוב או לשנות את ‚סגנון המפה’ תחת ‚הגדרות המפה’ לפי הצורך.</string>
    <string name="plugin_ski_descr">תוסף זה ל־OsmAnd מגיש לך פרטים של מדרוני גלישת סקי, מסלולי סקי חוצי מדינות, מסלולי סקי אלפינים, רכבלים ומעליות סקי. המעברים והמסלולים מופיעים בצבע לפי דרגת קושי ומופיעים בסגנון מפה מיוחד בשם ‚חורף’ שמטמיע משטחי חורף בצבעי שלג.
\n
\nהפעלת תצוגה זו משנה את סגנון המפה ל‚חורף וסקי’ והיא מפעילה את כל תכונות הקרקע בתנאי חורף. ניתן לכבות תצוגה זו על ידי השבתתה כאן או על ידי שינוי ‚סגנון המפה’ תחת ‚הגדרת המפה’ לפי הצורך.</string>
    <string name="quick_action_duplicate">שם פעולה מהירה כפול</string>
    <string name="map_widget_magnetic_bearing">תכווין מגנטי</string>
    <string name="map_widget_bearing">תכווין יחסי</string>
    <string name="rendering_value_walkingRoutesOSMC_name">צבע לפי סימול הליכת שטח של OSMC</string>
    <string name="osmand_team">צוות OsmAnd</string>
<<<<<<< HEAD
=======
    <string name="empty_state_markers_history">היסטוריה</string>
    <string name="maps_you_need_descr">על סמך הערכים ששמרת, נוכל להמליץ לך להוריד את המפות הבאות:</string>
    <string name="maps_you_need">מפות שדרושות לך</string>
    <string name="shared_string_restart">הפעלה מחדש</string>
    <string name="purchase_cancelled_dialog_title">ביטלת את המינוי ל־OsmAnd חי</string>
    <string name="purchase_cancelled_dialog_descr">יש לחדש את המינוי כדי להמשיך להשתמש בכל התכונות הבאות:</string>

    <string name="download_all">להוריד הכול</string>
    <string name="open_wikipedia_link_online">פתיחת הקישור של ויקיפדיה בדפדפן</string>
    <string name="open_wikipedia_link_online_description">OsmAnd יפנה אותך לדפדפן ויפתח את הקישור.</string>
    <string name="read_wikipedia_offline_description">עליך לערוך מינוי ל־OsmAnd חי כדי לקרוא ערכים מוויקיפדיה ומוויקימסע ללא חיבור לאינטרנט.</string>
    <string name="how_to_open_link">כיצד לפתוח קישור?</string>
    <string name="read_wikipedia_offline">קריאת ויקיפדיה ללא חיבור לאינטרנט</string>
    <string name="edit_tilesource_elliptic_tile">היטל כדורי</string>
>>>>>>> 05d09ae9
    </resources><|MERGE_RESOLUTION|>--- conflicted
+++ resolved
@@ -3120,8 +3120,6 @@
     <string name="map_widget_bearing">תכווין יחסי</string>
     <string name="rendering_value_walkingRoutesOSMC_name">צבע לפי סימול הליכת שטח של OSMC</string>
     <string name="osmand_team">צוות OsmAnd</string>
-<<<<<<< HEAD
-=======
     <string name="empty_state_markers_history">היסטוריה</string>
     <string name="maps_you_need_descr">על סמך הערכים ששמרת, נוכל להמליץ לך להוריד את המפות הבאות:</string>
     <string name="maps_you_need">מפות שדרושות לך</string>
@@ -3136,5 +3134,4 @@
     <string name="how_to_open_link">כיצד לפתוח קישור?</string>
     <string name="read_wikipedia_offline">קריאת ויקיפדיה ללא חיבור לאינטרנט</string>
     <string name="edit_tilesource_elliptic_tile">היטל כדורי</string>
->>>>>>> 05d09ae9
     </resources>