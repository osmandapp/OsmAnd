<?xml version="1.0" encoding="utf-8" standalone="no"?>
<resources xmlns:android="http://schemas.android.com/apk/res/android">

    <style name="Dialog_Fullscreen" parent="android:Theme">
        <item name="android:windowNoTitle">true</item>
        <item name="android:windowIsTranslucent">true</item>
        <item name="android:windowBackground">@color/color_transparent</item>
        <item name="android:windowContentOverlay">@null</item>
        <item name="android:backgroundDimEnabled">false</item>
    </style>


    <style name="OsmandListView" parent="@android:style/Widget.ListView">
    </style>

    <!-- Dashboard styles -->
    <style name="DashboardSubHeader">
        <item name="android:layout_width">0dp</item>
        <item name="android:layout_weight">1</item>
        <item name="android:layout_height">fill_parent</item>
        <item name="android:paddingBottom">@dimen/subHeaderPadding</item>
        <item name="android:gravity">center_vertical</item>
        <item name="android:textSize">@dimen/default_desc_text_size</item>
        <item name="typeface">@string/font_roboto_medium</item>
        <item name="android:textColor">?attr/dashboard_subheader_text_color</item>
        <item name="android:layout_marginLeft">@dimen/subHeaderMarginLeft</item>
    </style>

    <style name="DashboardGeneralButton">
        <item name="android:layout_width">wrap_content</item>
        <item name="android:gravity">center_vertical|right</item>
        <item name="android:layout_height">@dimen/showAllButtonHeight</item>
        <item name="android:layout_gravity">center_vertical</item>
        <item name="android:textSize">@dimen/default_sub_text_size</item>
        <item name="typeface">@string/font_roboto_medium</item>
        <item name="android:textColor">?attr/dashboard_general_button_text_color</item>
        <item name="android:layout_marginRight">@dimen/showAllButtonMarginRight</item>
        <item name="android:background">?attr/dashboard_button</item>
    </style>

    <style name="DashboardSearchButton">
        <item name="android:paddingTop">@dimen/dashSearchPaddingTop</item>
        <item name="android:layout_width">0dp</item>
        <item name="android:layout_height">match_parent</item>
        <item name="android:layout_weight">1</item>
        <item name="android:textColor">?android:textColorPrimary</item>
        <item name="android:textSize">@dimen/default_sub_text_size</item>
        <item name="android:gravity">bottom|center_horizontal</item>
        <item name="android:paddingBottom">@dimen/dashSearchPaddingBot</item>
        <item name="android:background">?attr/dashboard_button</item>
    </style>

    <style name="DialogActionButton">
        <item name="android:layout_width">wrap_content</item>
        <item name="android:layout_height">wrap_content</item>
        <item name="android:minHeight">@dimen/dialog_button_height</item>
        <item name="android:paddingLeft">16dp</item>
        <item name="android:paddingRight">16dp</item>
        <item name="android:paddingTop">8dp</item>
        <item name="android:paddingBottom">8dp</item>
        <item name="android:textColor">@color/color_white</item>
        <item name="android:background">@drawable/btn_round_blue</item>
    </style>

    <style name="DialogCancelButton">
        <item name="android:layout_width">wrap_content</item>
        <item name="android:layout_height">wrap_content</item>
        <item name="android:minHeight">@dimen/dialog_button_height</item>
        <item name="android:paddingLeft">16dp</item>
        <item name="android:paddingRight">16dp</item>
        <item name="android:paddingTop">8dp</item>
        <item name="android:paddingBottom">8dp</item>
        <item name="android:textColor">?attr/contextMenuButtonColor</item>
        <item name="android:background">?attr/selectableItemBackground</item>
    </style>

    <style name="FirstSplashScreenPlus" parent="OsmandLightTheme.NoActionbar">
        <item name="android:windowBackground">@drawable/first_splash_screen_plus</item>
    </style>

    <style name="FirstSplashScreenFree" parent="OsmandLightTheme.NoActionbar">
        <item name="android:windowBackground">@drawable/first_splash_screen_free</item>
    </style>

    <style name="FirstSplashScreenFreeDev" parent="OsmandLightTheme.NoActionbar">
        <item name="android:windowBackground">@drawable/first_splash_screen_free_dev</item>
    </style>

<<<<<<< HEAD
    <style name="OsmandTextFieldBoxes" parent="OsmandDarkTheme">
        <item name="android:textColorTertiary">@color/white_50_transparent</item>
        <item name="primaryColor">@color/white_50_transparent</item>
        <item name="errorColor">@color/coordinate_input_error_color</item>
=======
    <style name="OsmandLightThemeWithLightStatusBar" parent="OsmandLightTheme">
        <item name="android:statusBarColor">@color/status_bar_route_light</item>
>>>>>>> 548f8429
    </style>

    <!-- Osmand themes styles -->
    <style name="OsmandLightTheme" parent="Theme.AppCompat.Light">
        <item name="android:statusBarColor">@color/status_bar_light</item>
        <item name="mapBackground">@color/map_background_color_light</item>
        <item name="chart_marker_background">@drawable/chart_marker_background_light</item>
        <item name="routeParameterTitleColor">@color/color_myloc_distance</item>
        <item name="ctx_menu_info_divider">@color/ctx_menu_info_divider_light</item>
        <item name="ctx_menu_card_btn">@color/ctx_menu_card_btn_light</item>
        <item name="searchbar_text">@color/searchbar_text_light</item>
        <item name="searchbar_text_hint">@color/searchbar_text_hint_light</item>
        <item name="list_divider">@color/list_divider_dark</item>
        <item name="expandable_category_color">?android:attr/colorBackground</item>
        <item name="bottomToolBarColor">@color/tool_bar_color_light</item>
        <item name="downloadButtonBackground">@drawable/download_light</item>
        <item name="pstsTabBackground">@color/actionbar_light_color</item>
        <item name="pstsUnderlineColor">@color/actionbar_light_color</item>
        <item name="pstsIndicatorColor">@color/color_white</item>
        <item name="pstsTextColor">@color/color_white</item>
        <item name="pstsInactiveTextColor">@color/icon_color</item>
        <item name="btn_flat_bg">@drawable/btn_flat</item>
        <item name="android:windowContentOverlay">@null</item>
        <item name="actionModeBackground">@color/actionbar_light_color</item>
        <item name="actionBarStyle">@style/Widget.Styled.ActionBarLight</item>
        <item name="bg_color">@color/bg_color_light</item>
        <item name="btn_round_border">@drawable/btn_round_border_light</item>
        <item name="bg_card">@drawable/bg_card_light</item>
        <item name="context_menu_card">@drawable/context_menu_card_light</item>
        <item name="bg_map_context_menu">@drawable/bg_map_context_menu_light</item>
        <item name="bottom_menu_view_bg">@drawable/bg_bottom_menu_light</item>
        <item name="left_menu_view_bg">@drawable/bg_left_menu_light</item>
        <item name="bg_point_editor_view">@drawable/bg_point_editor_view_light</item>
        <item name="dashboard_divider">@color/dashboard_divider_light</item>
        <item name="divider_color">@color/divider_color</item>
        <item name="dashboard_button">@drawable/dashboard_button_light</item>
        <item name="ctx_menu_info_view_bg">@color/ctx_menu_info_view_bg_light</item>
        <item name="search_background">@color/search_background_dark</item>
        <item name="actionModeCloseDrawable">@drawable/ic_action_mode_back</item>
        <item name="actionModeStyle">@style/WhiteActionMode</item>
        <item name="actionMenuTextColor">@color/color_white</item>
        <item name="switch_ex_background">@drawable/switch_ex_background_light</item>
        <item name="switch_ex_text_color">@color/switch_ex_button_text_light</item>
        <item name="bg_plugin_logo_disabled">@drawable/bg_plugin_logo_disabled_light</item>
        <item name="plugin_details_install_header_bg">
            @color/plugin_details_install_header_bg_light
        </item>
        <item name="expandable_list_item_background">
            @drawable/expandable_list_item_background_light
        </item>
        <item name="expandable_list_background">@color/list_item_light</item>
        <item name="size_progress_bar">@drawable/size_progressbar_light</item>
        <item name="dash_parking_bg">@drawable/dash_parking_light</item>
        <item name="osmo_header_background">@color/osmo_header_light</item>
        <item name="dashboard_subheader_text_color">@color/dashboard_subheader_text_light</item>
        <item name="dashboard_general_button_text_color">
            @color/dashboard_general_button_text_light
        </item>
        <item name="android:listChoiceIndicatorMultiple">@drawable/check_light</item>
        <item name="android:textColorPrimary">@color/color_black</item>
        <item name="spinnerItemTextColor">@color/color_black</item>
        <item name="spinnerListBackground">@color/spinner_list_background_light</item>
        <item name="colorButtonNormal">@color/color_white</item>

        <item name="colorPrimary">@color/osmand_orange</item>
        <item name="colorPrimaryDark">@color/osmand_orange_dark</item>
        <item name="colorAccent">@color/dashboard_blue</item>

        <item name="android:actionModeBackground">@color/actionbar_light_color</item>
        <item name="android:actionBarStyle">@style/Widget.Styled.ActionBarLight</item>
        <item name="android:actionModeCloseDrawable">@drawable/ic_action_mode_back</item>
        <item name="android:actionModeStyle">@style/WhiteActionMode</item>
        <item name="android:actionMenuTextColor">@color/color_white</item>
        <item name="actionOverflowButtonStyle">@style/OverflowMenuButton</item>

        <item name="dialog_inactive_text_color">@color/icon_color_light</item>
        <item name="secondary_icon_color">@color/icon_color_light</item>
        <item name="primary_icon_color">@color/icon_color</item>
        <item name="appbar_layout_theme">@style/OsmandLightTheme.DarkActionbar</item>
        <item name="search_tabbar_layout_theme">@style/OsmandLightTheme.SearchTabbar</item>
        <item name="toolbar_theme">@style/OsmandLightTheme.Toolbar</item>
        <item name="new_app_theme">@style/OsmandLightTheme.NewAppTheme</item>
        <item name="android:textColorSecondary">@color/icon_color</item>
        <item name="contextMenuButtonColor">@color/map_widget_blue</item>

        <item name="color_dialog_buttons">@color/color_dialog_buttons_light</item>

        <item name="popupMenuStyle">@style/PopupMenuLight</item>

        <item name="keyboard_controls_divider">@color/keyboard_item_add_button_divider_light</item>
    </style>

    <style name="OverflowMenuButton" parent="@style/Widget.AppCompat.ActionButton.Overflow">
        <item name="android:src">@drawable/ic_overflow_menu_white</item>
    </style>

    <style name="PopupMenuLight" parent="@style/Widget.AppCompat.Light.PopupMenu">
        <item name="overlapAnchor">true</item>'
        <item name="android:dropDownVerticalOffset">8dip</item>
    </style>

    <style name="PopupMenuDark" parent="@style/Widget.AppCompat.PopupMenu">
        <item name="overlapAnchor">true</item>'
        <item name="android:dropDownVerticalOffset">8dip</item>
    </style>

    <style name="OsmandLightTheme.NoActionbar">
        <item name="windowActionBar">false</item>
        <item name="windowNoTitle">true</item>
    </style>

    <style name="OsmandLightTheme.NoActionbar.Preferences">
        <item name="android:textColorSecondary">@color/color_black</item>
    </style>

    <style name="OsmandLightTheme.DarkActionbar">
        <item name="android:textColorPrimary">@color/color_white</item>
        <item name="android:textColorSecondary">@color/inactive_item_orange</item>
        <item name="android:textColorHint">@color/inactive_item_orange</item>
        <item name="colorAccent">@color/color_white</item>
        <!--<item name="actionMenuTextColor">@color/color_white</item>-->
    </style>

    <style name="OsmandLightTheme.SearchTabbar">
        <item name="android:textColorPrimary">@color/osmand_orange</item>
        <item name="colorAccent">@color/osmand_orange</item>
        <item name="android:textColorSecondary">@color/searchbar_tab_inactive_light</item>
        <item name="android:textColorHint">@color/searchbar_tab_inactive_light</item>
    </style>

    <style name="OsmandLightTheme.Toolbar">
        <item name="android:textColorPrimary">@color/color_white</item>
        <item name="android:textColorSecondary">@color/color_white</item>
    </style>

    <style name="OsmandLightTheme.NewAppTheme">
        <item name="colorAccent">@color/osmand_orange</item>
    </style>

    <style name="OsmandLightTheme.Spinner" parent="Widget.AppCompat.Light.Spinner.DropDown.ActionBar">
        <item name="android:background">?attr/selectableItemBackground</item>
        <item name="android:dropDownSelector">?attr/selectableItemBackground</item>
        <item name="android:divider">@null</item>
        <item name="overlapAnchor">true</item>
        <item name="android:textColorPrimary">@color/color_dialog_buttons_light</item>
    </style>

    <style name="OsmandDarkTheme.DarkActionbar">
        <item name="colorAccent">@color/color_white</item>
    </style>

    <style name="OsmandDarkTheme.SearchTabbar">
        <item name="android:textColorPrimary">@color/osmand_orange</item>
        <item name="colorAccent">@color/osmand_orange</item>
        <item name="android:textColorSecondary">@color/searchbar_tab_inactive_dark</item>
        <item name="android:textColorHint">@color/searchbar_tab_inactive_dark</item>
    </style>

    <style name="OsmandLightTheme.BottomSheet">
        <item name="android:dialogTheme">@style/BottomSheet.Dialog</item>
        <item name="android:windowBackground">@color/color_transparent</item>
        <item name="android:backgroundDimAmount">0.3</item>
        <item name="android:backgroundDimEnabled">true</item>
    </style>

    <style name="OsmandDarkTheme.BottomSheet">
        <item name="android:dialogTheme">@style/BottomSheet.Dialog</item>
        <item name="android:windowBackground">@color/color_transparent</item>
        <item name="android:backgroundDimAmount">0.3</item>
        <item name="android:backgroundDimEnabled">true</item>
    </style>

    <style name="OsmandDarkTheme.NoActionbar">
        <item name="windowActionBar">false</item>
        <item name="windowNoTitle">true</item>
    </style>

    <style name="OsmandDarkTheme.NoActionbar.Preferences">
        <item name="android:textColorSecondary">@color/color_white</item>
    </style>

    <style name="OsmandDarkTheme.NoAnimation">
        <item name="alertDialogTheme">@style/Theme.AppCompat.Dialog.Alert.NoAnimation</item>
    </style>

    <style name="OsmandLightTheme.NoAnimation">
        <item name="alertDialogTheme">@style/Theme.AppCompat.Light.Dialog.Alert.NoAnimation</item>
    </style>

    <style name="OsmandDarkTheme" parent="Theme.AppCompat">
        <item name="android:statusBarColor">@color/status_bar_dark</item>
        <item name="mapBackground">@color/map_background_color_dark</item>
        <item name="chart_marker_background">@drawable/chart_marker_background_dark</item>
        <item name="routeParameterTitleColor">@color/osmand_orange</item>
        <item name="ctx_menu_info_divider">@color/ctx_menu_info_divider_dark</item>
        <item name="ctx_menu_card_btn">@color/ctx_menu_card_btn_dark</item>
        <item name="searchbar_text">@color/searchbar_text_dark</item>
        <item name="searchbar_text_hint">@color/searchbar_text_hint_dark</item>
        <item name="list_divider">@color/list_divider_light</item>
        <item name="expandable_category_color">?android:attr/colorBackground</item>
        <item name="bottomToolBarColor">@color/tool_bar_color_dark</item>
        <item name="downloadButtonBackground">@drawable/download_dark</item>
        <item name="pstsTabBackground">@color/actionbar_dark_color</item>
        <item name="pstsUnderlineColor">@color/actionbar_dark_color</item>
        <item name="pstsIndicatorColor">@color/actionbar_light_color</item>
        <item name="pstsTextColor">@color/color_white</item>
        <item name="pstsInactiveTextColor">@color/dash_search_icon_dark</item>
        <item name="btn_flat_bg">@drawable/btn_flat_night</item>
        <item name="actionModeBackground">@color/actionbar_dark_color</item>
        <item name="actionBarStyle">@style/Widget.Styled.ActionBarDark</item>
        <item name="bg_color">@color/bg_color_dark</item>
        <item name="btn_round_border">@drawable/btn_round_border_dark</item>
        <item name="bg_card">@drawable/bg_card_dark</item>
        <item name="context_menu_card">@drawable/context_menu_card_dark</item>
        <item name="bg_map_context_menu">@drawable/bg_map_context_menu_dark</item>
        <item name="bottom_menu_view_bg">@drawable/bg_bottom_menu_dark</item>
        <item name="left_menu_view_bg">@drawable/bg_left_menu_dark</item>
        <item name="bg_point_editor_view">@drawable/bg_point_editor_view_dark</item>
        <item name="dashboard_divider">@color/dashboard_divider_dark</item>
        <item name="divider_color">@color/dashboard_divider_dark</item>
        <item name="dashboard_button">@drawable/dashboard_button_dark</item>
        <item name="ctx_menu_info_view_bg">@color/ctx_menu_info_view_bg_dark</item>
        <item name="search_background">@color/color_white</item>
        <item name="switch_ex_background">@drawable/switch_ex_background_dark</item>
        <item name="switch_ex_text_color">@color/switch_ex_button_text_dark</item>
        <item name="bg_plugin_logo_disabled">@drawable/bg_plugin_logo_disabled_dark</item>
        <item name="plugin_details_install_header_bg">@color/plugin_details_install_header_bg_dark
        </item>
        <item name="expandable_list_item_background">
            @drawable/expandable_list_item_background_dark
        </item>
        <item name="expandable_list_background">@color/list_item_dark</item>
        <item name="size_progress_bar">@drawable/size_progressbar_dark</item>
        <item name="dash_parking_bg">@drawable/dash_parking_dark</item>
        <item name="osmo_header_background">@color/osmo_header_dark</item>
        <item name="dashboard_subheader_text_color">@color/dashboard_subheader_text_dark</item>
        <item name="dashboard_general_button_text_color">@color/dashboard_general_button_text_dark
        </item>
        <item name="android:listChoiceIndicatorMultiple">@drawable/check_dark</item>
        <item name="android:textColorPrimary">@color/color_white</item>
        <item name="spinnerItemTextColor">@color/color_white</item>
        <item name="spinnerListBackground">@color/spinner_list_background_dark</item>
        <item name="colorButtonNormal">@color/actionbar_dark_color</item>

        <item name="android:actionModeBackground">@color/actionbar_dark_color</item>
        <item name="android:actionBarStyle">@style/Widget.Styled.ActionBarDark</item>
        <item name="actionOverflowButtonStyle">@style/OverflowMenuButton</item>

        <item name="dialog_inactive_text_color">@color/dialog_inactive_text_color_dark</item>
        <item name="secondary_icon_color">@color/dialog_inactive_text_color_dark</item>
        <item name="primary_icon_color">@color/color_white</item>
        <item name="appbar_layout_theme">@style/OsmandDarkTheme.DarkActionbar</item>
        <item name="search_tabbar_layout_theme">@style/OsmandDarkTheme.SearchTabbar</item>
        <item name="toolbar_theme">@style/OsmandDarkTheme</item>
        <item name="new_app_theme">@style/OsmandDarkTheme</item>
        <item name="android:textColorSecondary">@color/dash_search_icon_dark</item>

        <item name="contextMenuButtonColor">@color/osmand_orange</item>
        <item name="color_dialog_buttons">@color/color_dialog_buttons_dark</item>

        <item name="popupMenuStyle">@style/PopupMenuDark</item>

        <item name="keyboard_controls_divider">@color/keyboard_item_add_button_divider_dark</item>
    </style>

    <style name="FreeVersionBanner" parent="OsmandDarkTheme">
        <item name="android:textColor">@color/color_white</item>
    </style>

    <style name="Theme.AppCompat.Dialog.Alert.NoAnimation">
        <item name="android:windowAnimationStyle">@null</item>
    </style>

    <style name="Theme.AppCompat.Light.Dialog.Alert.NoAnimation">
        <item name="android:windowAnimationStyle">@null</item>
    </style>

    <!-- Standard action bar override -->
    <style name="Widget.Styled.ActionBarDark" parent="Widget.AppCompat.Light.ActionBar.Solid.Inverse">
        <item name="background">@color/actionbar_dark_color</item>
        <item name="android:background">@color/actionbar_dark_color</item>
        <item name="elevation">0dp</item>
    </style>

    <style name="Widget.Styled.ActionBarLight" parent="Widget.AppCompat.Light.ActionBar.Solid">
        <item name="background">@color/actionbar_light_color</item>
        <item name="android:background">@color/actionbar_light_color</item>
        <item name="titleTextStyle">@style/Widget.Styled.LightActionBarTitle</item>
        <item name="subtitleTextStyle">@style/Widget.Styled.LightActionBarSubtitle</item>
        <item name="actionBarWidgetTheme">@style/Theme.AppCompat</item>

        <item name="android:titleTextStyle">@style/Widget.Styled.LightActionBarTitle</item>
        <item name="android:subtitleTextStyle">@style/Widget.Styled.LightActionBarSubtitle</item>
        <item name="android:actionBarWidgetTheme">@style/Theme.AppCompat</item>
        <item name="elevation">0dp</item>
    </style>

    <style name="Widget.Styled.LightActionBarTitle" parent="TextAppearance.AppCompat.Widget.ActionBar.Title">
        <item name="android:textColor">@color/color_white</item>
    </style>

    <style name="Widget.Styled.LightActionBarSubtitle" parent="TextAppearance.AppCompat.Widget.ActionBar.Subtitle">
        <item name="android:textColor">@color/white_80_transparent</item>
    </style>

    <style name="WhiteActionMode" parent="@style/Widget.AppCompat.ActionMode">
        <item name="titleTextStyle">@style/WhiteActionModeTitleTextStyle</item>
        <item name="android:titleTextStyle">@style/WhiteActionModeTitleTextStyle</item>
    </style>

    <style name="WhiteActionModeTitleTextStyle" parent="@style/TextAppearance.AppCompat.Widget.ActionMode.Title">
        <item name="android:textColor">@color/color_white</item>
    </style>

    <!-- Dialog popup -->
    <style name="Animations"/>

    <style name="Animations.NoAnimation">
        <item name="android:windowEnterAnimation">@null</item>
        <item name="android:windowExitAnimation">@null</item>
    </style>
    <!-- PopDownMenu -->
    <style name="Animations.PopDownMenu"/>

    <style name="Animations.PopDownMenu.Left">
        <item name="android:windowEnterAnimation">@anim/grow_from_topleft_to_bottomright</item>
        <item name="android:windowExitAnimation">@anim/shrink_from_bottomright_to_topleft</item>
    </style>

    <style name="Animations.PopDownMenu.Right">
        <item name="android:windowEnterAnimation">@anim/grow_from_topright_to_bottomleft</item>
        <item name="android:windowExitAnimation">@anim/shrink_from_bottomleft_to_topright</item>
    </style>

    <style name="Animations.PopDownMenu.Center">
        <item name="android:windowEnterAnimation">@anim/grow_from_top</item>
        <item name="android:windowExitAnimation">@anim/shrink_from_bottom</item>
    </style>

    <!-- PopUpMenu -->
    <style name="Animations.PopUpMenu"/>

    <style name="Animations.PopUpMenu.Fade">
        <item name="android:windowEnterAnimation">@anim/popup_show</item>
        <item name="android:windowExitAnimation">@anim/popup_hide</item>
    </style>

    <style name="Animations.PopUpMenu.Left">
        <item name="android:windowEnterAnimation">@anim/grow_from_bottomleft_to_topright</item>
        <item name="android:windowExitAnimation">@anim/shrink_from_topright_to_bottomleft</item>
    </style>

    <style name="Animations.PopUpMenu.Right">
        <item name="android:windowEnterAnimation">@anim/grow_from_bottomright_to_topleft</item>
        <item name="android:windowExitAnimation">@anim/shrink_from_topleft_to_bottomright</item>
    </style>

    <style name="Animations.PopUpMenu.Center">
        <item name="android:windowEnterAnimation">@anim/grow_from_bottom</item>
        <item name="android:windowExitAnimation">@anim/shrink_from_top</item>
    </style>

    <style name="Animations.PopUpMenu.Bottom">
        <item name="android:windowEnterAnimation">@anim/slide_in_bottom</item>
        <item name="android:windowExitAnimation">@anim/slide_out_bottom</item>
    </style>

    <style name="create_poi_text_field">
        <item name="android:layout_marginTop">8dp</item>
        <item name="android:layout_marginRight">16dp</item>
        <item name="android:layout_marginLeft">68dp</item>
        <item name="android:layout_width">match_parent</item>
        <item name="android:layout_height">wrap_content</item>
        <item name="android:layout_weight">1</item>
    </style>

    <style name="edit_poi_imageview_style">
        <item name="android:layout_marginTop">16dp</item>
        <item name="android:layout_marginLeft">16dp</item>
        <item name="android:layout_width">wrap_content</item>
        <item name="android:layout_height">wrap_content</item>
    </style>

    <style name="BottomSheet.Dialog" parent="android:style/Theme.Dialog">
        <item name="android:windowFrame">@null</item>
        <item name="android:textColor">@null</item>
        <item name="android:windowNoTitle">true</item>
        <item name="android:layout_width">fill_parent</item>
        <item name="android:windowBackground">@null</item>
        <item name="android:windowIsFloating">true</item>
        <item name="android:windowContentOverlay">@null</item>
        <item name="android:windowIsTranslucent">true</item>
    </style>

    <style name="TextAppearance.ListItemTitle" parent="TextAppearance.AppCompat.Subhead">
        <item name="android:textColor">?android:textColorPrimary</item>
        <item name="android:textSize">@dimen/default_list_text_size</item>
    </style>

    <style name="TextAppearance.ListItemCategoryTitle" parent="TextAppearance.AppCompat.Subhead">
        <item name="android:textColor">?android:textColorPrimary</item>
        <item name="typeface">@string/font_roboto_medium</item>
        <item name="android:textSize">@dimen/default_list_text_size</item>
    </style>

    <style name="TextAppearance.ContextMenuTitle" parent="TextAppearance.AppCompat">
        <item name="android:textColor">?android:textColorPrimary</item>
        <item name="android:textSize">@dimen/default_list_text_size_large</item>
        <item name="android:maxLines">3</item>
        <item name="android:ellipsize">end</item>
    </style>

    <style name="TextAppearance.ContextMenuSubtitle" parent="TextAppearance.AppCompat.Subhead">
        <item name="android:textColor">?android:textColorSecondary</item>
        <item name="android:textSize">@dimen/default_desc_text_size</item>
    </style>

    <style name="XmasDialogTheme" parent="Theme.AppCompat.Light.Dialog.Alert">
        <item name="android:background">@color/xmas_blue</item>
    </style>

    <style name="Dialog90Light" parent="Base.Theme.AppCompat.Light.Dialog">

        <item name="android:windowMinWidthMajor">90%</item>
        <item name="android:windowMinWidthMinor">90%</item>

        <item name="secondary_icon_color">@color/icon_color_light</item>
        <item name="primary_icon_color">@color/icon_color</item>
        <item name="bg_color">@color/bg_color_light</item>
    </style>

    <style name="Dialog90Dark" parent="Base.Theme.AppCompat.Dialog">

        <item name="android:windowMinWidthMajor">90%</item>
        <item name="android:windowMinWidthMinor">90%</item>

        <item name="secondary_icon_color">@color/dialog_inactive_text_color_dark</item>
        <item name="primary_icon_color">@color/color_white</item>
        <item name="bg_color">@color/bg_color_dark</item>
    </style>

    <style name="WhiteControls" parent="Theme.AppCompat.Light.DarkActionBar">
        <item name="colorControlNormal">@color/color_white</item>
        <item name="colorControlActivated">@color/color_white</item>
        <item name="colorControlHighlight">@color/color_white</item>

    </style>
</resources><|MERGE_RESOLUTION|>--- conflicted
+++ resolved
@@ -86,15 +86,14 @@
         <item name="android:windowBackground">@drawable/first_splash_screen_free_dev</item>
     </style>
 
-<<<<<<< HEAD
     <style name="OsmandTextFieldBoxes" parent="OsmandDarkTheme">
         <item name="android:textColorTertiary">@color/white_50_transparent</item>
         <item name="primaryColor">@color/white_50_transparent</item>
         <item name="errorColor">@color/coordinate_input_error_color</item>
-=======
+    </style>
+
     <style name="OsmandLightThemeWithLightStatusBar" parent="OsmandLightTheme">
         <item name="android:statusBarColor">@color/status_bar_route_light</item>
->>>>>>> 548f8429
     </style>
 
     <!-- Osmand themes styles -->
