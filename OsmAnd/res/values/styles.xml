--- conflicted
+++ resolved
@@ -13,7 +13,7 @@
 		<item name="android:layout_weight">1</item>
 		<item name="android:layout_height">fill_parent</item>
         <item name="android:paddingTop">11dp</item>
-        <!--<item name="android:gravity">center_vertical</item>-->
+        <item name="android:gravity">center_vertical</item>
         <item name="android:textColor">@color/dashboard_black</item>
         <item name="android:layout_marginLeft">15dp</item>ll
         <item name="android:textSize">14sp</item>
@@ -29,19 +29,6 @@
         <item name="android:background">@drawable/dashboard_button</item>
     </style>
 
-<<<<<<< HEAD
-	<style name="DashboardSearchButton">
-		<item name="android:paddingTop">17dp</item>
-		<item name="android:layout_width">0dp</item>
-		<item name="android:layout_height">match_parent</item>
-		<item name="android:layout_weight">1</item>
-		<item name="android:textSize">12sp</item>
-		<item name="android:textColor">@color/dashboard_black</item>
-		<item name="android:background">@drawable/dashboard_button</item>
-		<item name="android:gravity">bottom|center_horizontal</item>
-		<item name="android:paddingBottom">11dp</item>
-	</style>
-=======
     <style name="DashboardSearchButton">
         <item name="android:paddingTop">17dp</item>
         <item name="android:layout_width">0dp</item>
@@ -50,8 +37,9 @@
         <item name="android:textSize">12sp</item>
         <item name="android:textColor">@color/dashboard_black</item>
         <item name="android:background">@drawable/dashboard_button</item>
+		<item name="android:gravity">bottom|center_horizontal</item>
+		<item name="android:paddingBottom">11dp</item>
     </style>
->>>>>>> 9d1e94cb
 
     <style name="ListText">
         <item name="android:textSize">20sp</item>
