<?xml version="1.0" encoding="utf-8"?>
<resources>
    <declare-styleable name="ExpandableView">
        <attr name="maxVisibleWidth" format="dimension"/>
    </declare-styleable>
    <declare-styleable name="OsmAndTheme">
        <attr name="expandable_category_color" format="reference"/>
        <attr name="reset_image" format="reference"/>
        <attr name="bottomToolBarColor" format="color" />
		<attr name="downloadButtonBackground" format="reference" />
		<attr name="card_bg" format="reference" />
		<attr name="ic_action_check" format="reference" />
		<attr name="ic_extension" format="reference" />
		<attr name="ic_overflow_menu" format="reference" />
		<attr name="ic_plugin_options" format="reference" />
		<attr name="dashboardGeneralButtonStyle" format="reference" />
		<attr name="dashboardSubHeaderStyle" format="reference" />
		<attr name="dashboard_divider" format="reference" />
		<attr name="dashboard_button" format="reference" />
		<attr name="dashboardSearchButtonStyle" format="reference" />
		<attr name="ic_action_info2" format="reference" />
		<attr name="ic_action_home2" format="reference" />
		<attr name="ic_action_marker2" format="reference" />
<<<<<<< HEAD
        <attr name="search_background" format="reference" />
=======
		<attr name="ic_action_settings" format="reference" />
>>>>>>> 4d5d57d0
    </declare-styleable>

    <declare-styleable name="PagerSlidingTabStrip">
        <attr name="pstsTextColor" format="color"/>
        <attr name="pstsIndicatorColor" format="color"/>
        <attr name="pstsUnderlineColor" format="color"/>
        <attr name="pstsDividerColor" format="color"/>
        <attr name="pstsDividerWidth" format="dimension"/>
        <attr name="pstsIndicatorHeight" format="dimension"/>
        <attr name="pstsUnderlineHeight" format="dimension"/>
        <attr name="pstsDividerPadding" format="dimension"/>
        <attr name="pstsTabPaddingLeftRight" format="dimension"/>
        <attr name="pstsScrollOffset" format="dimension"/>
        <attr name="pstsTabBackground" format="reference"/>
        <attr name="pstsShouldExpand" format="boolean"/>
        <attr name="pstsTextAllCaps" format="boolean"/>
        <attr name="pstsPaddingMiddle" format="boolean"/>
        <attr name="pstsTextStyle">
            <flag name="normal" value="0x0"/>
            <flag name="bold" value="0x1"/>
            <flag name="italic" value="0x2"/>
        </attr>
        <attr name="pstsTextSelectedStyle">
            <flag name="normal" value="0x0"/>
            <flag name="bold" value="0x1"/>
            <flag name="italic" value="0x2"/>
        </attr>
        <attr name="pstsTextAlpha" format="float"/>
        <attr name="pstsTextSelectedAlpha" format="float"/>
    </declare-styleable>
	
	<declare-styleable name="OsmandWidgets">
		<attr name="typeface" format="string|reference"/>
	</declare-styleable>
</resources><|MERGE_RESOLUTION|>--- conflicted
+++ resolved
@@ -21,11 +21,8 @@
 		<attr name="ic_action_info2" format="reference" />
 		<attr name="ic_action_home2" format="reference" />
 		<attr name="ic_action_marker2" format="reference" />
-<<<<<<< HEAD
-        <attr name="search_background" format="reference" />
-=======
+		<attr name="search_background" format="reference" />
 		<attr name="ic_action_settings" format="reference" />
->>>>>>> 4d5d57d0
     </declare-styleable>
 
     <declare-styleable name="PagerSlidingTabStrip">
