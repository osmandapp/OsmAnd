--- conflicted
+++ resolved
@@ -11,13 +11,9 @@
 	<color name="color_white">#FFFFFF</color>
 	<color name="color_red">#FF0000</color>
 	<color name="color_orange">#FD9822</color>
-<<<<<<< HEAD
 	<color name="color_transparent_gray">#AAE7E7E7</color>
 	
-=======
-	
 	<color name="color_distance">#FD9822</color>
->>>>>>> 201ed12d
 
 	<!-- LAYER and SPECIAL PURPOSE consistency colors -->
 
