<?xml version="1.0" encoding="utf-8" standalone="no"?>
<resources>
    <!--
    	 Disclaimer:
         If you are going to translate strings, please make sure:
         1. There is no duplicate strings by name
         2. Every apostrophe (quote) is preceded by a backslash (see others).
         If you are making/correcting English translations make sure:
         3. All your modified/created strings are in the top of the file (to make easier find what\'s translated).
    PLEASE: Have a look at http://code.google.com/p/osmand/wiki/UIConsistency, it may really improve your and our work  :-)  Thx - Hardy
    -->
    <string name="what_is_here">What\'s here:</string>
    <string name="parked_at">parked at</string>
<<<<<<< HEAD
    <string name="pick_up_till">Pick up till</string>
    <string name="without_time_limit">Without time limit</string>
    <string name="context_menu_read_full_article">Read full article</string>
    <string name="context_menu_read_article">Read article</string>
    <string name="context_menu_points_of_group">All points of group</string>
=======
    <string name="pick_up_till">Pick up until</string>
    <string name="without_time_limit">Without time limit</string>
    <string name="context_menu_read_full_article">Read full article</string>
    <string name="context_menu_read_article">Read article</string>
    <string name="context_menu_points_of_group">All points of the group</string>
>>>>>>> acd60f00
    <string name="opened_from">Opened from</string>
    <string name="opened_till">Opened till</string>
    <string name="will_be_closed_at">Will be closed at</string>
    <string name="will_be_opened_at">Will be opened at</string>
    <string name="will_be_opened_on">Will be opened on</string>
    <string name="additional_actions">Additional actions</string>
    <string name="av_locations_selected_desc">GPX file with coordinates and data of the selected notes.</string>
    <string name="av_locations_all_desc">GPX file with coordinates and data of all notes.</string>
    <string name="release_3_0">
	\u2022 Detection of stop signs now considers driving direction\n\n
	\u2022 New algorithm providing meaningful ascent/descent values for GPX tracks\n\n
	\u2022 Terrain (ascent) aware hiking time (Naismith\'s rule)\n\n
	</string>
    <string name="modify_the_search_query">Modify the search query.</string>
    <string name="shared_string_actions">Actions</string>
    <string name="shared_string_marker">Marker</string>
    <string name="empty_state_osm_edits">Create or modify OSM objects</string>
    <string name="empty_state_osm_edits_descr">Create or modify OSM POI, open or comment OSM Notes, and contribute recorded GPX files.</string>
    <string name="shared_string_deleted">Deleted</string>
    <string name="shared_string_edited">Edited</string>
    <string name="shared_string_added">Added</string>
    <string name="marker_activated">Marker %s activated.</string>
    <string name="one_tap_active_descr">Tap a marker on the map to move it to the top of the active markers without opening the context menu.</string>
    <string name="one_tap_active">One tap active</string>
    <string name="empty_state_av_notes">Take notes!</string>
    <string name="empty_state_av_notes_desc">Add audio, video or photo note to every point on the map, using widget or context menu.</string>
    <string name="notes_by_date">Notes by date</string>
    <string name="by_date">By date</string>
    <string name="by_type">By type</string>
    <string name="looking_for_tracks_with_waypoints">Looking for tracks with waypoints</string>
    <string name="shared_string_more_without_dots">More</string>
    <string name="appearance_on_the_map">Appearance on the map</string>
    <string name="add_track_to_markers_descr">Select a track to add its waypoints to the markers. (Only tracks with waypoints are listed.)</string>
    <string name="add_favourites_group_to_markers_descr">Select a favorite category to add to the markers.</string>
    <string name="track_waypoints">Track waypoints</string>
    <string name="favourites_group">Favorites category</string>
    <string name="add_group">Add a group</string>
    <string name="add_group_descr">You can import groups from favorites or track waypoints.</string>
    <string name="empty_state_markers_active">Create map markers!</string>
    <string name="empty_state_markers_active_desc">Long or short tap places, then tap the marker flag button.</string>
    <string name="empty_state_markers_groups">Import groups</string>
    <string name="empty_state_markers_groups_desc">You can import favorite groups or track waypoints as markers.</string>
    <string name="empty_state_markers_history">@string/shared_string_history</string>
    <string name="empty_state_markers_history_desc">Markers marked as passed will appear on this screen.</string>
    <string name="shared_string_two">Two</string>
    <string name="shared_string_one">One</string>
    <string name="show_guide_line_descr">Display guide lines from your position to the active marker locations.</string>
    <string name="show_arrows_descr">Display one or two arrows indicating the direction to the active markers.</string>
    <string name="distance_indication_descr">Choose how to display the distance to active markers.</string>
    <string name="active_markers_descr">Choose how many direction indicators are displayed.</string>
    <string name="digits_quantity">Number of decimal digits</string>
    <string name="shared_string_right">Right</string>
    <string name="shared_string_left">Left</string>
    <string name="show_number_pad">Show number pad</string>
    <string name="shared_string_paste">Paste</string>
    <string name="coordinate_input_accuracy_description">Automatically switch to the next field after entering %1$d decimal digits.</string>
    <string name="coordinate_input_accuracy">%1$d digits</string>
    <string name="go_to_next_field">Go to next field</string>
    <string name="rename_marker">Rename marker</string>
    <string name="tap_on_map_to_hide_interface_descr">A tap on the map toggles the control buttons and widgets.</string>
    <string name="tap_on_map_to_hide_interface">Full screen mode</string>
    <string name="mark_passed">Mark passed</string>
    <string name="import_gpx_file_description">can be imported as Favorites points, or as track file.</string>
    <string name="import_as_gpx">Import as GPX file</string>
    <string name="import_as_favorites">Import as Favorites</string>
    <string name="import_file">Import file</string>
	<string name="wrong_input">Wrong input</string>
	<string name="enter_new_name">Enter new name</string>
	<string name="shared_string_back">Back</string>
	<string name="view">View</string>
	<string name="waypoints_added_to_map_markers">Waypoints added to map markers</string>
	<string name="wrong_format">Wrong format</string>
    <string name="shared_string_road">Road</string>
    <string name="show_map">Show map</string>
    <string name="route_is_calculated">Route is calculated</string>
    <string name="round_trip">Round trip</string>
    <string name="plan_route_no_markers_toast">You must add at least one marker to use this function.</string>
    <string name="osn_modify_dialog_error">Exception occurred: note was not modified</string>
    <string name="osn_modify_dialog_title">Modify note</string>
    <string name="context_menu_item_modify_note">Modify OSM note</string>
    <string name="make_round_trip_descr">Add copy of start point as destination.</string>
    <string name="make_round_trip">Make round trip</string>
    <!-- string name="shared_string_navigate">Navigate</string-->
    <string name="shared_string_markers">Markers</string>
    <string name="coordinates_format">Coordinates format</string>
    <string name="use_system_keyboard">Use system keyboard</string>
    <string name="fast_coordinates_input_descr">Choose coordinate input format. You can always change it by tapping Options.</string>
    <string name="fast_coordinates_input">Fast coordinates input</string>
    <string name="routing_attr_avoid_ice_roads_fords_name">Avoid ice roads, fords</string>
    <string name="routing_attr_avoid_ice_roads_fords_description">Avoid ice roads and fords.</string>
    <string name="use_location">Use position</string>
    <string name="add_location_as_first_point_descr">Add your position as first point to plan perfect route.</string>
    <string name="my_location">My position</string>
    <string name="shared_string_finish">Finish</string>
    <string name="plan_route">Plan route</string>
    <string name="shared_string_sort">Sort</string>
    <string name="coordinate_input">Coordinate input</string>
    <string name="is_saved">is saved</string>
    <string name="marker_save_as_track_descr">Export your markers to a file you can specify here:</string>
    <string name="marker_save_as_track">Save as track</string>
    <string name="move_to_history">Move to history</string>
    <string name="group_will_be_removed_after_restart">Group will be removed after the next app restart.</string>
    <string name="show_guide_line">Show guide lines</string>
    <string name="show_arrows_on_the_map">Show arrows on the map</string>
    <string name="show_passed">Show passed</string>
    <string name="hide_passed">Hide passed</string>
    <string name="remove_from_map_markers">Remove from Map Markers</string>
    <string name="descendingly">descending</string>
    <string name="ascendingly">ascending</string>
    <string name="date_added">Date added</string>
    <string name="order_by">Order by:</string>
    <string name="marker_show_distance_descr">Select how to indicate distance and direction to map markers on the map screen:</string>
    <string name="map_orientation_change_in_accordance_with_speed">Map orientation threshold</string>
    <string name="map_orientation_change_in_accordance_with_speed_descr">Select below which speed the map orientation switches from \'To direction of movement\' to \'To compass\'.</string>
    <string name="all_markers_moved_to_history">All map markers moved to history</string>
    <string name="marker_moved_to_history">Map marker moved to history</string>
    <string name="marker_moved_to_active">Map marker moved to active</string>
    <string name="shared_string_list">List</string>
    <string name="shared_string_groups">Groups</string>
    <string name="passed">Last used: %1$s</string>
    <string name="make_active">Make active</string>
    <string name="today">Today</string>
    <string name="yesterday">Yesterday</string>
    <string name="last_seven_days">Last 7 days</string>
    <string name="this_year">This year</string>
    <!-- string name="widget">Widget</string if needed should be shared_string_widget -->
    <!-- string name="top_bar">Top bar</string use shared_string_topbar -->
    <string name="move_all_to_history">Move all to history</string>
    <string name="show_direction">Distance indication</string>
    <string name="sort_by">Sort by</string>
    <string name="do_not_use_animations">Do not use animations</string>
    <string name="do_not_use_animations_descr">Disables animations in the app.</string>
    <string name="keep_showing_on_map">Keep showing on map</string>
    <string name="exit_without_saving">Exit without saving?</string>
    <string name="line">Line</string>
    <string name="save_as_route_point">Save as route points</string>
    <string name="save_as_line">Save as line</string>
    <string name="route_point">Route point</string>
    <string name="edit_line">Edit line</string>
    <string name="add_point_before">Add point before</string>
    <string name="add_point_after">Add point after</string>
    <string name="shared_string_options">Options</string>
    <string name="measurement_tool_snap_to_road_descr">OsmAnd will connect the points with routes for the selected profile.</string>
    <string name="measurement_tool_save_as_new_track_descr">You can save the points either as route points or as a line.</string>
    <string name="choose_navigation_type">Select navigation profile</string>
    <string name="none_point_error">Please add at least one point.</string>
    <string name="enter_gpx_name">GPX file name:</string>
    <string name="show_on_map_after_saving">Show on map after saving</string>
    <string name="measurement_tool_action_bar">Browse the map and add points</string>
    <string name="measurement_tool">Measure distance</string>
    <string name="quick_action_resume_pause_navigation">Resume/pause navigation</string>
    <string name="quick_action_resume_pause_navigation_descr">Tap this button to pause or resume the navigation.</string>
    <string name="quick_action_show_navigation_finish_dialog">Show Navigation finished dialog</string>
    <string name="quick_action_start_stop_navigation">Start/stop navigation</string>
    <string name="quick_action_start_stop_navigation_descr">Tap this button to start or end the navigation.</string>
    <string name="store_tracks_in_monthly_directories">Store recorded tracks in monthly folders</string>
    <string name="store_tracks_in_monthly_directories_descrp">Store recorded tracks in sub-folders per recording month (like 2017-01).</string>
    <string name="shared_string_reset">Reset</string>
    <string name="shared_string_reload">Reload</string>
    <string name="mapillary_menu_descr_tile_cache">Reload tiles to see up to date data.</string>
    <string name="mapillary_menu_title_tile_cache">Tile cache</string>
    <string name="wrong_user_name">Wrong username!</string>
    <string name="shared_string_to">To</string>
    <string name="mapillary_menu_date_from">From</string>
    <string name="mapillary_menu_descr_dates">View only images added</string>
    <string name="mapillary_menu_title_dates">Date</string>
    <string name="mapillary_menu_edit_text_hint">Type username</string>
    <string name="mapillary_menu_descr_username">View only images added by</string>
    <string name="mapillary_menu_title_username">Username</string>
    <string name="mapillary_menu_filter_description">You can filter images by submitter or by date. Filters apply only for closeup zoom.</string>
    <string name="map_widget_ruler_control">Radius ruler</string>
    <string name="shared_string_permissions">Permissions</string>
    <string name="import_gpx_failed_descr">OsmAnd cannot import the file. Please check if OsmAnd has permission to read file from its location.</string>
    <string name="distance_moving">Distance corrected</string>
    <string name="mapillary_image">Mapillary image</string>
    <string name="open_mapillary">Open Mapillary</string>
    <string name="shared_string_install">Install</string>
    <string name="improve_coverage_mapillary">Improve photo coverage with Mapillary</string>
    <string name="improve_coverage_install_mapillary_desc">You can take your own photos or series of photos and attach them to this map location.\n\nTo do this you need to install the Mapillary app from the Google Play Store.</string>
    <string name="online_photos">Online photos</string>
    <string name="shared_string_add_photos">Add photos</string>
    <string name="no_photos_descr">We do not have photos for this location.</string>
    <string name="mapillary_action_descr">Contribute with your own street-level views of this location via Mapillary.</string>
    <string name="mapillary_widget">Mapillary widget</string>
    <string name="mapillary_widget_descr">Allows you to quickly contribute to Mapillary.</string>
    <string name="mapillary_descr">Online street-level photos for everyone. Discover places, collaborate, capture the world.</string>
    <string name="mapillary">Mapillary</string>
    <string name="plugin_mapillary_descr">Street-level photos for everyone. Discover places, collaborate, capture the world.</string>
    <string name="private_access_routing_req">Your destination is located in an area with private access. Do you want to allow access to the private roads for this trip?</string>
    <string name="restart_search">Restart search</string>
    <string name="increase_search_radius">Increase search radius</string>
    <string name="nothing_found">Nothing found :(</string>
    <string name="nothing_found_descr">Modify the search query or increase the search radius.</string>
    <string name="quick_action_showhide_osmbugs_title">Show/hide OSM Notes</string>
    <string name="quick_action_osmbugs_show">Show OSM Notes</string>
    <string name="quick_action_osmbugs_hide">Hide OSM Notes</string>
    <string name="quick_action_showhide_osmbugs_descr">Tapping the action button will show or hide OSM Notes on the map.</string>
    <string name="sorted_by_distance">Sorted by distance</string>
    <string name="search_favorites">Search favorites</string>
    <string name="hillshade_menu_download_descr">To see relief hillshading on the map, you need to download the hillshade overlay map of this region.</string>
    <string name="hillshade_purchase_header">To see relief hillshading on the map, you need to buy and install the Contour Lines plugin</string>
    <string name="hide_from_zoom_level">Hide from zoom level</string>
    <string name="srtm_menu_download_descr">To view contour lines on the map, you need to download the contour line map of this region.</string>
    <string name="shared_string_plugin">Plugin</string>
    <string name="srtm_purchase_header">To see contour lines on the map, you need to buy and install the Contour Lines plugin</string>
    <string name="srtm_color_scheme">Color scheme</string>
    <string name="show_from_zoom_level">Display from zoom level</string>
    <string name="routing_attr_allow_private_name">Allow private access</string>
    <string name="routing_attr_allow_private_description">Allow access to private areas.</string>
    <string name="display_zoom_level">Display zoom level: %1$s</string>
    <string name="favorite_group_name">Group name</string>
    <string name="change_color">Change color</string>
    <string name="edit_name">Edit name</string>
    <string name="animate_my_location">Animate My Position</string>
    <string name="animate_my_location_desc">Enable map panning animation of My Position during navigation.</string>
    <string name="shared_string_overview">Overview</string>
    <string name="select_street">Select street</string>
    <string name="shared_string_in_name">in %1$s</string>
    <string name="type_address">Type address</string>
    <string name="type_city_town">Type city or town</string>
    <string name="type_postcode">Type postcode</string>
    <string name="nearest_cities">Nearest cities</string>
    <string name="select_city">Select city</string>
    <string name="select_postcode">Select postcode</string>
    <string name="quick_action_auto_zoom">Auto zoom map on/off</string>
    <string name="quick_action_auto_zoom_desc">Tapping the action button will turn on/off auto zoom map according to your speed.</string>
    <string name="quick_action_auto_zoom_on">Enable auto zoom map</string>
    <string name="quick_action_auto_zoom_off">Disable auto zoom map</string>
    <string name="quick_action_add_destination">Add destination</string>
    <string name="quick_action_replace_destination">Replace destination</string>
    <string name="quick_action_add_first_intermediate">Add first intermediate</string>
    <string name="quick_action_add_destination_desc">Tapping the action button will add a destination at the screen center location. The previously set destination becomes the last intermediate destination.</string>
    <string name="quick_action_replace_destination_desc">Tapping the action button will replace the destination with the screen center location.</string>
    <string name="quick_action_add_first_intermediate_desc">Tapping the action button will add a first intermediate point at the screen center location.</string>
    <string name="no_overlay">No overlay</string>
    <string name="no_underlay">No underlay</string>
    <string name="subscribe_email_error">Error</string>
    <string name="subscribe_email_desc">Subscribe to our email list about app discounts and get 3 more map downloads!</string>
    <string name="depth_contour_descr">Set of maps containing the sea depth contour lines and nautical points.</string>
    <string name="sea_depth_thanks">Thank you for purchasing nautical depth contours!</string>
    <string name="index_item_depth_contours_osmand_ext">Nautical depth contours</string>
    <string name="index_item_depth_points_southern_hemisphere">Nautical depth points southern hemisphere</string>
    <string name="index_item_depth_points_northern_hemisphere">Nautical depth points northern hemisphere</string>
    <string name="download_depth_countours">Nautical depth contours</string>
    <string name="nautical_maps">Nautical maps</string>
    <string name="analyze_on_map">Analyze on map</string>
    <string name="shared_string_visible">Visible</string>
    <string name="restore_purchases">Restore purchases</string>
    <string name="fonts_header">Fonts for map</string>
    <string name="right_side_navigation">Right-hand driving</string>
    <string name="driving_region_automatic">Automatic</string>
    <string name="do_not_send_anonymous_app_usage">Do not send anonymous app usage statistics</string>
    <string name="do_not_send_anonymous_app_usage_desc">OsmAnd collects information about which parts of the app you open. Your location is never sent, nor is anything you enter into the app or details of areas you view, search, or download.</string>
    <string name="do_not_show_startup_messages">Do not show messages at startup</string>
    <string name="do_not_show_startup_messages_desc">Suppresses displaying app discounts &amp; special local event messages.</string>
    <string name="parking_options">Parking options</string>
    <string name="full_version_thanks">Thank you for purchasing the full version of OsmAnd!</string>
    <string name="routing_attr_relief_smoothness_factor_hills_name">Hilly</string>
    <string name="routing_attr_relief_smoothness_factor_plains_name">Less hilly</string>
    <string name="routing_attr_relief_smoothness_factor_more_plains_name">Flat</string>
    <string name="routing_attr_driving_style_speed_name">Shorter routes</string>
    <string name="routing_attr_driving_style_balance_name">Balanced</string>
    <string name="routing_attr_driving_style_safety_name">Prefer byways</string>
    <string name="relief_smoothness_factor_descr">Preferred terrain: flat or hilly.</string>
    <string name="shared_string_slope">Slope</string>
    <string name="add_new_folder">Add new folder</string>
    <string name="points_delete_multiple_succesful">Point(s) successfully deleted.</string>
    <string name="points_delete_multiple">You are going to delete %1$d point(s). Are you sure?</string>
    <string name="route_points_category_name">Turns to pass on this route</string>
    <string name="track_points_category_name">Prominent points on this route</string>
    <string name="gpx_track">Track</string>
    <string name="max_speed">Max speed</string>
    <string name="average_speed">Average speed</string>
    <string name="shared_string_time_moving">Time moving</string>
    <string name="shared_string_time_span">Time span</string>
    <string name="shared_string_max">Max</string>
    <string name="shared_string_start_time">Start time</string>
    <string name="shared_string_end_time">End time</string>
    <string name="shared_string_color">Color</string>
    <string name="select_gpx_folder">Select track folder</string>
    <string name="file_can_not_be_moved">File can not be moved.</string>
    <string name="shared_string_move">Move</string>
    <string name="shared_string_tracks">Tracks</string>
    <string name="routing_attr_driving_style_name">Driving style</string>
    <string name="route_altitude">Route elevation</string>
    <string name="altitude_descent">Descent</string>
    <string name="altitude_ascent">Ascent</string>
    <string name="altitude_range">Altitude range</string>
    <string name="average_altitude">Average altitude</string>
    <string name="shared_string_time">Time</string>
    <string name="total_distance">Total distance</string>
    <string name="routing_attr_relief_smoothness_factor_name">Select elevation fluctuation</string>
    <string name="routing_attr_height_obstacles_name">Use elevation data</string>
    <string name="routing_attr_height_obstacles_description">Use terrain elevation data provided by SRTM, ASTER, and EU-DEM.</string>
    <string name="rendering_attr_depthContours_description">Show depth contours and points.</string>
    <string name="rendering_attr_depthContours_name">Nautical depth contours</string>
    <string name="release_2_6">
	\u2022 New feature: Quick action button\n\n
	\u2022 Improved touch screen gesture response (e.g. concurrent panning and zooming)\n\n
	\u2022 New map fonts covering more locales\n\n
	\u2022 Support TTS for regional language variants (and accents)\n\n
	\u2022 Visibility enhancements in several map styles and wikipedia\n\n
	\u2022 Support Open Location Code (OLC)\n\n
	\u2022 Display elevation, slope, and speed profile for recorded GPX tracks and calculated routes\n\n
	\u2022 \"Driving style\" setting and logic improvements in bicycle routing\n\n
	\u2022 Settings for using altitude data in bicycle routing\n\n
	\u2022 Several other improvements and bug fixes\n\n
	and more…
	</string>
    <string name="release_2_7">
	\u2022 Mapillary plugin with street-level imagery\n\n
	\u2022 Ruler widget for distance measurement\n\n
	\u2022 GPX split intervals with detailed info about your track\n\n
	\u2022 Other improvements and bug fixes\n\n
	</string>
    <string name="release_2_8">
	\u2022 Completely reworked map markers with guide lines and route planning\n\n
	\u2022 Measure distance tool offering snap to road feature and saving points as track\n\n
	\u2022 OsmAnd Live: bug fixes, fresh data on the server every 30 minutes, updates implemented into the navigation\n\n
	</string>
    <string name="auto_split_recording_title">Auto-split recordings after gap</string>
    <string name="auto_split_recording_descr">Start new segment after gap of 6 min, new track after gap of 2 h, or new file after a longer gap if the date has changed.</string>
    <string name="rendering_attr_contourDensity_description">Contour lines density</string>
    <string name="rendering_attr_contourDensity_name">Contour lines density</string>
    <string name="rendering_value_high_name">High</string>
    <string name="rendering_value_medium_w_name">Medium</string>
    <string name="rendering_value_low_name">Low</string>
    <string name="rendering_attr_contourWidth_description">Contour lines width</string>
    <string name="rendering_attr_contourWidth_name">Contour lines width</string>
    <string name="rendering_attr_hideWaterPolygons_description">Water</string>
    <string name="rendering_attr_hideWaterPolygons_name">Hide water</string>
    <string name="legacy_search">Legacy search</string>
    <string name="show_legacy_search">Show legacy search</string>
    <string name="show_legacy_search_desc">Add the legacy search to the drawer list.</string>
    <string name="routing_attr_allow_motorway_name">Allow motorways</string>
    <string name="routing_attr_allow_motorway_description">Allow motorways.</string>
    <string name="upload_osm_note_description">You can upload your OSM Note anonymously or using your OpenStreetMap.org profile.</string>
    <string name="wiki_around">Nearby Wikipedia articles</string>
    <string name="search_map_hint">Search city or region</string>
    <string name="route_roundabout_short">Take %1$d exit and go</string>
    <string name="upload_poi">Upload POI</string>
    <string name="route_calculation">Route calculation</string>
    <string name="gpx_no_tracks_title">You do not have tracks yet</string>
    <string name="gpx_no_tracks_title_folder">You may also add tracks to the folder</string>
    <string name="gpx_add_track">Add track</string>
    <string name="gpx_appearance">Appearance</string>
    <string name="osmo_share_location">Share</string>
    <string name="osmo_pause_location">Pause</string>
    <string name="osmo_service_running">OsMo service is running</string>
    <string name="trip_rec_notification_settings">Enable recording quick start</string>
    <string name="trip_rec_notification_settings_desc">Display a system notification allowing to start trip recording.</string>
    <string name="shared_string_notifications">Notifications</string>
    <string name="shared_string_continue">Continue</string>
    <string name="shared_string_pause">Pause</string>
    <string name="shared_string_paused">Paused</string>
    <string name="shared_string_trip">Trip</string>
    <string name="shared_string_recorded">Recorded</string>
    <string name="shared_string_record">Record</string>
    <string name="gpx_logging_no_data">No data</string>
    <string name="release_2_5">
	\u2022 Tappable icons on the map\n\n
	\u2022 Powerful POI filter search: Search, e.g. restaurants by cuisine, or campgrounds with specific facilities\n\n
	\u2022 New Topo Map style for cyclists and hikers\n\n
	\u2022 Enhanced trip recording\n\n
	\u2022 Improved navigation notifications (Android Wear)\n\n
	\u2022 Many other improvements and bug fixes\n\n
	and more…
    </string>
    <string name="rendering_attr_contourColorScheme_description">Contour lines color scheme</string>
    <string name="save_track_min_speed">Logging minimum speed</string>
    <string name="save_track_min_speed_descr">Filter: Set minimum speed for a point to be logged.</string>
    <string name="save_track_min_distance">Logging minimum displacement</string>
    <string name="save_track_min_distance_descr">Filter: Set minimum distance from last position for point to be logged.</string>
    <string name="save_track_precision">Logging minimum accuracy</string>
    <string name="save_track_precision_descr">Filter: Set minimum accuracy for a point to be logged.</string>
    <string name="christmas_poi">Christmas POI</string>
    <string name="christmas_desc">Anticipating Christmas and New Year holidays, you can choose to display the POI associated with Christmas: Christmas trees, markets, etc.</string>
    <string name="christmas_desc_q">Show Christmas POI?</string>
    <string name="rendering_value_light_brown_name">Light brown</string>
    <string name="rendering_value_dark_brown_name">Dark brown</string>
    <string name="rendering_attr_contourColorScheme_name">Contour lines color scheme</string>
    <string name="rendering_attr_surfaceIntegrity_name">Road surface integrity</string>
    <string name="search_hint">Type city, address, poi name</string>
    <string name="translit_name_if_miss">Transliterate if %1$s name is missing</string>
    <string name="translit_names">Transliterate names</string>
    <string name="edit_filter">Edit categories</string>
    <string name="subcategories">Subcategories</string>
    <string name="selected_categories">Selected categories</string>
    <string name="create_custom_poi">Create custom filter</string>
    <string name="custom_search">Custom search</string>
    <string name="shared_string_filters">Filters</string>
    <string name="apply_filters">Apply filters</string>
    <string name="save_filter">Save filter</string>
    <string name="delete_filter">Delete filter</string>
    <string name="new_filter">New filter</string>
    <string name="new_filter_desc">Please enter a name for the new filter, this will be added to your Categories tab.</string>
    <string name="osm_live_payment_desc">Subscription fee will be charged each month. You can cancel your subscription on Google Play at any time.</string>
    <string name="donation_to_osm">Donation to OpenStreetMap community</string>
    <string name="donation_to_osm_desc">Part of your donation will be sent to OSM users who submit changes to OpenStreetMap. The cost of the subscription remains the same.</string>
    <string name="osm_live_subscription_desc">Subscription enables hourly, daily, weekly updates, and unlimited downloads for all maps globally.</string>
    <string name="get_it">Get it</string>
    <string name="get_for">Get for %1$s</string>
    <string name="get_for_month">Get for %1$s month</string>
    <string name="osm_live_banner_desc">Get unlimited map downloads, and map updates more than once a month: weekly, daily, or hourly.</string>
    <string name="osmand_plus_banner_desc">Unlimited map downloads, updates, and Wikipedia plugin.</string>
    <string name="si_mi_meters">Miles/meters</string>
    <string name="skip_map_downloading">Skip downloading maps</string>
    <string name="skip_map_downloading_desc">You have no offline map installed. You may choose a map from the list or download maps later via Menu - %1$s.</string>
    <string name="search_another_country">Select another region</string>
    <string name="search_map">Searching maps…</string>
    <string name="first_usage_wizard_desc">Let OsmAnd determine your location and suggest maps to download for that region.</string>
    <string name="location_not_found">Location not found</string>
    <string name="no_inet_connection">No Internet connection</string>
    <string name="no_inet_connection_desc_map">Required to download maps.</string>
    <string name="search_location">Searching location…</string>
    <string name="storage_free_space">Free space</string>
    <string name="storage_place_description">OsmAnd\'s data storage (for maps, tracks, etc.): %1$s.</string>
    <string name="give_permission">Give permission</string>
    <string name="allow_access_location">Allow access to location</string>
    <string name="first_usage_greeting">Get directions and discover new places without Internet connection</string>
    <string name="search_my_location">Find my position</string>
    <string name="no_update_info_desc">Do not check for version updates or OsmAnd related discounts.</string>
    <string name="no_update_info">Do not show updates</string>
    <string name="update_all_maps_now">Do you want to update all maps now?</string>
    <string name="clear_tile_data">Clear all tiles</string>
    <string name="routing_attr_short_way_name">Fuel-efficient way</string>
    <string name="routing_attr_short_way_description">Use fuel-efficient way (usually shorter).</string>
    <string name="replace_favorite_confirmation">Are you sure you want to replace favorite %1$s?</string>
    <string name="rendering_attr_hideOverground_name">Overground objects</string>
    <string name="shared_string_change">Change</string>
    <string name="get_started">Get started</string>
    <string name="route_stops_before">%1$s stops before</string>
    <string name="coords_search">Coordinates search</string>
    <string name="advanced_coords_search">Advanced coordinates search</string>
    <string name="back_to_search">Back to search</string>
    <string name="confirmation_to_delete_history_items">Do you want to remove the selected items from history?</string>
    <string name="show_something_on_map">Show %1$s on the map</string>
    <string name="release_2_4">
	\u2022 New very powerful free text search\n\n
	\u2022 Car audio system / speaker phone integration via Bluetooth\n\n
	\u2022 Improved route guidance, voice prompting, and turn lane indication\n\n
	\u2022 Improved transport layer with route rendering\n\n
	\u2022 Added more locales and now support regional locales\n\n
	\u2022 Many other improvements and bug fixes\n\n
	and more…
    </string>
    <string name="dist_away_from_my_location">Search %1$s away</string>
    <string name="share_history_subject"> shared via OsmAnd</string>
    <string name="search_categories">Categories</string>
    <string name="postcode">Postcode</string>
    <string name="shared_string_from">from</string>
    <string name="city_type_district">District</string>
    <string name="city_type_neighbourhood">Neighbourhood</string>
    <string name="map_widget_search">Search</string>
    <string name="shared_string_is_open_24_7">Open 24/7</string>
    <string name="storage_directory_card">Memory card</string>
    <string name="coords_format">Coordinate format</string>
    <string name="coords_format_descr">Format for geographical coordinates.</string>
    <string name="app_mode_bus">Bus</string>
    <string name="app_mode_train">Train</string>
    <string name="current_track">Current track</string>
    <string name="map_widget_battery">Battery level</string>
    <string name="change_markers_position">Change marker\'s position</string>
    <string name="move_marker_bottom_sheet_title">Move the map to change marker\'s position</string>
    <!-- string name="lat_lon_pattern">Lat: %1$.5f Lon: %2$.5f</string -->
    <string name="follow_us">Follow us</string>
    <string name="access_direction_audio_feedback">Direction audio feedback</string>
    <string name="access_direction_audio_feedback_descr">Indicate target point direction by sound.</string>
    <string name="access_direction_haptic_feedback">Direction haptic feedback</string>
    <string name="access_direction_haptic_feedback_descr">Indicate target point direction by vibration.</string>
    <string name="use_osm_live_routing_description">Enable navigation for OsmAnd Live changes.</string>
    <string name="use_osm_live_routing">OsmAnd Live navigation</string>
    <string name="access_no_destination">Destination is not set</string>
    <string name="map_widget_magnetic_bearing">Magnetic bearing</string>
    <string name="map_widget_bearing">Relative bearing</string>
    <string name="access_disable_offroute_recalc">No route recalculation after leaving it</string>
    <string name="access_disable_offroute_recalc_descr">Prevents automatic route recalculation after you have left the route.</string>
    <string name="access_disable_wrong_direction_recalc">No route recalculation for opposite direction</string>
    <string name="access_disable_wrong_direction_recalc_descr">Prevents automatic route recalculation while just moving in the opposite direction.</string>
    <string name="access_smart_autoannounce">Smart autoannounce</string>
    <string name="access_smart_autoannounce_descr">Notify only when direction to the target point is changed.</string>
    <string name="access_autoannounce_period">Autoannounce period</string>
    <string name="access_autoannounce_period_descr">Minimal time interval between announcements.</string>
    <string name="access_default_color">Default color</string>
    <string name="access_category_choice">Choose category</string>
    <string name="access_hint_enter_name">Enter name</string>
    <string name="access_hint_enter_category">Enter category</string>
    <string name="access_hint_enter_description">Enter description.</string>
    <string name="access_map_linked_to_location">Map is linked to location</string>
    <string name="access_collapsed_list">Collapsed list</string>
    <string name="access_expanded_list">Expanded list</string>
    <string name="access_empty_list">Empty list</string>
    <string name="access_tree_list">Tree list</string>
    <string name="access_shared_string_not_installed">Not installed</string>
    <string name="access_widget_expand">Expand</string>
    <string name="access_shared_string_navigate_up">Navigate up</string>
    <string name="access_sort">Sort</string>
    <string name="map_mode">Map mode</string>
    <string name="number_of_gpx_files_selected_pattern">%s GPX files selected</string>
    <string name="rendering_value_fine_name">Fine</string>
    <string name="rendering_value_thin_name">Thin</string>
    <string name="rendering_value_medium_name">Medium</string>
    <string name="rendering_value_bold_name">Bold</string>
    <string name="no_map_markers_found">Please add map markers via map</string>
    <string name="no_waypoints_found">No waypoints found</string>
    <string name="osmo_group_information_desc">
        - Creating a group please give it a name and fill in description\n
        - From the application group are created only with Simple type, read more on the website https://osmo.mobi/g/new \n
        - Through a website you can manage a group, to place tracks and points available all\n
        - We do not endorse the use of the group only one user, if this is not the POI group\n
        - Private groups are limited to 8 persons \n
        - Detailed terms and conditions always have an on website OsMo.mobi\n
        - If you need special conditions - please contact support: osmo.mobi@gmail.com
    </string>
    <string name="osmo_specify_tracker_id">Please specify ID</string>
    <string name="osmo_no_connection_msg">Cannot connect to the server OsMo:\n- check your Internet connection;\n- check the settings;\n- check out our Twitter: https://twitter.com/OsMomobi</string>
    <string name="anonymous_user_hint">An anonymous user cannot:\n- create groups;\n- synchronize groups and devices with the server;\n- manage groups and devices in a personal dashboard on website.</string>
    <string name="report">Report</string>
    <string name="osmo_connect_to_device_tracker_id">Tracker ID</string>
    <string name="osmo_connect_to_group_id">Group ID</string>
    <string name="osmo_connect">Join</string>
    <string name="osmo_groups">OsMo Groups</string>
    <string name="osmo_auto_send_locations_descr">Automatically start trip and send locations after application startup.</string>
    <string name="osmo_auto_send_locations">Automatically start trip</string>
    <string name="osmo_tracker_id">Tracker ID</string>
    <string name="osmo_tracker_id_descr">Tap to view tracker ID.</string>
    <string name="osmo_connect_to_my_nickname">Nick</string>
    <string name="osmo_share_my_location">Transmit the location</string>
    <string name="osmo_plugin_name">OpenStreetMap Monitoring</string>
    <string name="osmo_plugin_description">This plugin partially provides the functionality of the OpenStreetMap Monitoring, see https://osmo.mobi
    \n\nYou can track all devices of a participating group in real time. You can also see the point and tracks uploaded to the group to which you belong.
    \n\nThe group has not been removed after months, bring it in line with the rules you create groups on the website OsMo.mobi
    </string>
    <string name="storage_permission_restart_is_required">Now the application is allowed to write to external storage. A manual application restart is required.</string>
    <string name="release_2_3">
	\u2022 OSM Live. Support map contributors and developers and get hourly map updates. \n\n
	\u2022 Map markers. A new way to quickly select places on the map.\n\n
	\u2022 More detailed OSM maps with country specific road shields and lots of new map features.\n\n
	\u2022 Improved Look and Feel of Route preparation. \n\n
	\u2022 Many improvements in the map context menu such as contextual address lookup.\n\n
	and more…
        </string>
    <string name="shared_string_move_up">Move up</string>
    <string name="shared_string_move_down">Move down</string>
    <string name="finish_navigation">Finish navigation</string>
    <string name="avoid_road">Avoid road</string>
    <string name="storage_directory_readonly_desc">Currently selected Data storage folder is read only. The storage folder was temporarily switched to Internal memory. Please choose a valid storage directory.</string>
    <string name="storage_directory_shared">Shared memory</string>
    <string name="shared_string_topbar">Top bar</string>
    <string name="full_report">Full report</string>
    <string name="recalculate_route">Recalculate route</string>
    <string name="open_street_map_login_and_pass">OpenStreetMap login and password</string>
    <string name="donations">Donations</string>
    <string name="number_of_recipients">Number of recipients</string>
    <string name="osm_user_stat">Edits %1$s, rank %2$s, total edits %3$s</string>
    <string name="osm_recipient_stat">Edits %1$s, sum %2$s mBTC</string>
    <string name="osm_editors_ranking">OSM Editors ranking</string>
    <string name="osm_live_subscription">OsmAnd Live subscription</string>
    <string name="osm_live_subscribe_btn">Subscribe</string>
    <string name="osm_live_email_desc">Needed to provide you information about contributions.</string>
    <string name="osm_live_user_public_name">Public Name</string>
    <string name="osm_live_hide_user_name">Do not show my name in reports</string>
    <string name="osm_live_support_region">Support region</string>
    <string name="osm_live_month_cost">Month cost</string>
    <string name="osm_live_month_cost_desc">Monthly payment.</string>
    <string name="osm_live_active">Active</string>
    <string name="osm_live_not_active">Inactive</string>
    <string name="osm_live_enter_email">Please enter valid E-mail address</string>
    <string name="osm_live_enter_user_name">Please enter Public Name</string>
    <string name="osm_live_thanks">Thank you for subscribing to live updates!</string>
    <string name="osm_live_region_desc">Part of your donation will be sent to OSM users who submit changes to the map in that region.</string>
    <string name="osm_live_subscription_settings">Subscription settings</string>
    <string name="osm_live_ask_for_purchase">Please purchase OsmAnd Live subscription first</string>
    <string name="osm_live_header">This subscription enables hourly updates for all maps around the world.
        Part of the income goes back to the OSM community and is paid for each OSM contribution. 
        If you love OsmAnd and OSM and want to support them, this is the perfect way to do it.</string>
    <string name="select_map_marker">Select map marker</string>
    <string name="map_markers_other">Other markers</string>
    <string name="upload_anonymously">Upload anonymously</string>
    <string name="show_transparency_seekbar">Show transparency seekbar</string>
    <string name="download_files_error_not_enough_space">Not enough space!
        Storage space needed is {3} MB temporarily, {1} MB permanently.
        Available space is only {2} MB.</string>
    <string name="download_files_question_space_with_temp">Download {0} file(s)?
        Storage space used is {3} MB temporarily, {1} MB permanently.
        (Available space is {2} MB.)</string>
    <string name="download_files_question_space">Download {0} file(s)?
        Storage space used is {1} MB.
        (Available space is {2} MB.)</string>
    <string name="upload_osm_note">Upload OSM Note</string>
    <string name="map_marker_1st">First map marker</string>
    <string name="map_marker_2nd">Second map marker</string>
    <string name="shared_string_toolbar">Toolbar</string>
    <string name="shared_string_widgets">Widgets</string>
    <string name="add_points_to_map_markers_q">Do you want to add all points to map markers?</string>
    <string name="shared_string_add_to_map_markers">Add to map markers</string>
    <string name="select_map_markers">Select map markers</string>
    <string name="shared_string_reverse_order">Reverse order</string>
    <string name="show_map_markers_description">Activate the map markers feature.</string>
    <string name="clear_active_markers_q">Do you want to remove all active markers?</string>
    <string name="clear_markers_history_q">Do you want to clear the map marker history?</string>
    <string name="active_markers">Active markers</string>
    <string name="map_markers">Map markers</string>
    <string name="map_marker">Map marker</string>
    <string name="consider_turning_polygons_off">It is recommended to turn off rendering of polygons.</string>
    <string name="rendering_attr_showMtbRoutes_name">Show MTB routes</string>
    <string name="show_polygons">Show polygons</string>
    <!-- string name="underlay_transparency">Underlay transparency</string -->
    <string name="find_parking">Find parking</string>
    <string name="shared_string_status">Status</string>
    <string name="shared_string_save_changes">Save changes</string>
    <string name="shared_string_email_address">E-mail address</string>
    <string name="rendering_attr_hideUnderground_name">Underground objects</string>
    <string name="data_is_not_available">Data is not available</string>
    <string name="shared_string_remove">Remove</string>
    <string name="shared_string_read_more">Read more</string>
    <string name="clear_updates_proposition_message">"You can remove downloaded updates and get back to the original map edition"</string>
    <string name="add_time_span">Add time span</string>
    <string name="road_blocked">Road blocked</string>
    <string name="shared_string_select">Select</string>
    <string name="switch_start_finish">Reverse starting point &amp; destination</string>
    <string name="rendering_attr_hideIcons_name">POI icons</string>
    <string name="item_removed">Item removed</string>
    <string name="n_items_removed">items removed</string>
    <string name="shared_string_undo_all">UNDO ALL</string>
    <string name="shared_string_type">Type</string>
    <string name="starting_point">Starting point</string>
    <string name="shared_string_not_selected">Not selected</string>
    <string name="rec_split">Recorder Split</string>
    <string name="rec_split_title">Use Recorder Split</string>
    <string name="rec_split_desc">Rewrite clips when used space exceeds the storage size.</string>
    <string name="rec_split_clip_length">Clip length</string>
    <string name="rec_split_clip_length_desc">Upper time limit for recorded clips.</string>
    <string name="rec_split_storage_size">Storage size</string>
    <string name="rec_split_storage_size_desc">Amount of space that can be occupied by all recorded clips.</string>
    <string name="live_updates">Live updates</string>
    <string name="available_maps">Available maps</string>
    <string name="select_voice_provider">Select voice guidance</string>
    <string name="select_voice_provider_descr">Select or download voice guidance for your language.</string>
    <string name="impassable_road_desc">Select roads you want to avoid during navigation.</string>
    <string name="shared_string_sound">Sound</string>
    <string name="no_location_permission">App has no permission to access location data.</string>
    <string name="no_camera_permission">App has no permission to access the camera.</string>
    <string name="no_microphone_permission">App has no permission to access the microphone.</string>
    <string name="route_distance">Distance:</string>
    <string name="route_duration">Time:</string>
    <string name="rendering_attr_horseRoutes_name">Horse routes</string>
    <string name="no_address_found">No address determined</string>
    <string name="shared_string_near">Near</string>
    <string name="shared_string_hide">Hide</string>
    <string name="av_video_quality_low">Lowest quality</string>
    <string name="av_video_quality_high">Highest quality</string>
    <string name="av_video_quality">Video output quality</string>
    <string name="av_video_quality_descr">Select video quality.</string>
    <string name="av_audio_format">Audio output format</string>
    <string name="av_audio_format_descr">Select audio output format.</string>
    <string name="av_audio_bitrate">Audio bitrate</string>
    <string name="av_audio_bitrate_descr">Select audio bitrate.</string>
    <string name="please_specify_poi_type_only_from_list">Please specify the correct POI type or skip it.</string>
    <string name="access_from_map_description">Menu button launches dashboard, not menu.</string>
    <string name="access_from_map">Access from map</string>
    <string name="show_on_start_description">\'Off\' directly launches the map screen.</string>
    <string name="show_on_start">Show on start</string>
    <string name="copied_to_clipboard">Copied to clipboard</string>
    <string name="release_2_2">
	\u2022 New context-sensitive UI for tapping locations on the map and on other screens\n\n
	\u2022 Map screen is now launched directly unless \'Show dashboard on app start\' is selected\n\n
	\u2022 Configure which and how cards are displayed on the dashboard\n\n
	\u2022 Bypass the dashboard if you like menu-based app control\n\n
	\u2022 To download maps, regions can be directly selected by tapping on the world map\n\n
	\u2022 POI Search now supports more specific queries\n\n
	\u2022 Improved POI and OSM editing functionality\n\n
	\u2022 Map data download structure and interface reworked\n\n
	and more…
        </string>
    <string name="osm_save_offline">Save offline</string>
    <string name="osm_edit_modified_poi">Modified OSM POI</string>
    <string name="osm_edit_deleted_poi">Deleted OSM POI</string>
    <string name="context_menu_item_open_note">Open OSM Note</string>
    <string name="osm_edit_reopened_note">Reopened OSM Note</string>
    <string name="osm_edit_commented_note">Commented OSM Note</string>
    <string name="osm_edit_removed_note">Deleted OSM Note</string>
    <string name="osm_edit_created_note">Created OSM Note</string>
    <string name="osn_bug_name">OSM Note</string>
    <string name="osn_add_dialog_title">Create note</string>
    <string name="osn_comment_dialog_title">Add comment</string>
    <string name="osn_reopen_dialog_title">Reopen note</string>
    <string name="osn_close_dialog_title">Close note</string>
    <string name="osn_add_dialog_success">Note successfully created</string>
    <string name="osn_add_dialog_error">Exception occurred: note was not created</string>
    <string name="osn_close_dialog_success">Note was successfully closed</string>
    <string name="osn_close_dialog_error">Exception occurred: note was not closed</string>
    <string name="osb_author_dialog_password">OSM password (optional)</string>
    <string name="osb_comment_dialog_message">Message</string>
    <string name="osb_comment_dialog_author">Author name</string>
    <string name="osb_comment_dialog_error">Exception occurred: comment was not added</string>
    <string name="osb_comment_dialog_success">Comment was successfully added</string>
    <string name="shared_string_commit">Commit</string>
    <string name="context_menu_item_delete_waypoint">Delete GPX waypoint?</string>
    <string name="context_menu_item_edit_waypoint">Edit GPX waypoint</string>
    <string name="shared_string_location">Location</string>
    <string name="share_osm_edits_subject">OSM edits shared via OsmAnd</string>
    <string name="lang_nds">Low German</string>
    <string name="lang_mk">Macedonian</string>
    <string name="lang_fy">Frysk</string>
    <string name="lang_als">Albanian (Tosk)</string>
    <string name="read_more">Read more</string>
    <string name="whats_new">What\'s new in</string>
    <string name="rendering_attr_hideProposed_name">Proposed objects</string>
    <string name="shared_string_update">Update</string>
    <string name="shared_string_upload">Upload</string>
    <string name="osm_edit_created_poi">Created OSM POI</string>
    <string name="world_map_download_descr">World basemap (covering the whole world at small zooms) is missing or outdated. Please consider downloading it for a global overview.</string>
    <string name="shared_string_qr_code">QR-code</string>
    <string name="map_downloaded">Map downloaded</string>
    <string name="map_downloaded_descr">The map of %1$s has been downloaded, you can now start to use it.</string>
    <string name="go_to_map">Display the map</string>
    <string name="simulate_initial_startup_descr">"Sets the flag indicating first app startup, keeps all other settings unchanged."</string>
    <string name="simulate_initial_startup">Simulate first app start</string>
    <string name="share_geo">geo:</string>
    <string name="share_menu_location">Share location</string>
    <string name="shared_string_send">Send</string>
    <string name="favorite_category_dublicate_message">Specified category name already exists. Please use a different name.</string>
    <string name="favorite_category_name">Category name</string>
    <string name="favorite_category_add_new_title">Add new category</string>
    <string name="regions">Regions</string>
    <string name="region_maps">Regionwide maps</string>
    <string name="world_maps">World maps</string>
    <string name="hillshade_layer_disabled">Hillshade layer disabled</string>
    <string name="srtm_plugin_disabled">Contour lines disabled</string>
    <string name="favorite_category_add_new">Add new</string>
    <string name="favorite_category_select">Select category</string>
    <string name="default_speed_system_descr">Define unit of speed.</string>
    <string name="default_speed_system">Unit of speed</string>
    <string name="nm">nmi</string>
    <string name="si_nm">Nautical miles</string>
    <string name="si_kmh">Kilometers per hour</string>
    <string name="si_mph">Miles per hour</string>
    <string name="si_m_s">Meters per second</string>
    <string name="si_min_km">Minutes per kilometer</string>
    <string name="si_min_m">Minutes per mile</string>
    <string name="si_nm_h">Nautical miles per hour (knot)</string>
    <string name="nm_h">nmi/h</string>
    <string name="min_mile">min/m</string>
    <string name="min_km">min/km</string>
    <string name="m_s">m/s</string>
    <string name="shared_string_trip_recording">Trip recording</string>
    <string name="shared_string_navigation">Navigation</string>
    <string name="osmand_running_in_background">Running in background</string>
    <string name="gps_wake_up_timer">GPS wake-up interval</string>
    <string name="favourites_edit_dialog_title">Favorite information</string>
    <string name="simulate_your_location_stop_descr">Stop simulating your position.</string>
    <string name="simulate_your_location_descr">Simulate your position using a calculated route or a recorded GPX track.</string>
    <string name="looking_up_address">Looking up address</string>
    <string name="av_locations_descr">GPX file with note locations.</string>
    <string name="av_locations">Locations</string>
    <string name="plugin_settings">Plugins</string>
    <string name="routing_attr_avoid_shuttle_train_name">Avoid shuttle train</string>
    <string name="routing_attr_avoid_shuttle_train_description">Avoid shuttle train</string>
    <string name="traffic_warning_hazard">Hazard</string>
    <string name="rendering_value_boldOutline_name">Bold outline</string>
    <string name="no_updates_available">No updates available</string>
    <string name="download_live_updates">Live updates</string>
    <string name="rendering_value_default13_name">Default (13)</string>
    <string name="rendering_value_defaultTranslucentCyan_name">Default (translucent cyan)</string>
    <string name="rendering_attr_currentTrackColor_name">GPX color</string>
    <string name="rendering_attr_currentTrackColor_description">GPX color</string>
    <string name="rendering_attr_currentTrackWidth_name">GPX width</string>
    <string name="rendering_attr_currentTrackWidth_description">GPX width</string>
    <string name="rendering_value_darkyellow_name">Dark yellow</string>
    <string name="rendering_value_red_name">Red</string>
    <string name="rendering_value_translucent_red_name">Translucent red</string>
    <string name="rendering_value_orange_name">Orange</string>
    <string name="rendering_value_translucent_orange_name">Translucent orange</string>
    <string name="rendering_value_yellow_name">Yellow</string>
    <string name="rendering_value_translucent_yellow_name">Translucent yellow</string>
    <string name="rendering_value_lightgreen_name">Light green</string>
    <string name="rendering_value_translucent_lightgreen_name">Translucent light green</string>
    <string name="rendering_value_green_name">Green</string>
    <string name="rendering_value_translucent_green_name">Translucent green</string>
    <string name="rendering_value_lightblue_name">Light blue</string>
    <string name="rendering_value_translucent_lightblue_name">Translucent light blue</string>
    <string name="rendering_value_blue_name">Blue</string>
    <string name="rendering_value_translucent_blue_name">Translucent blue</string>
    <string name="rendering_value_purple_name">Purple</string>
    <string name="rendering_value_pink_name">Pink</string>
    <string name="rendering_value_translucent_pink_name">Translucent pink</string>
    <string name="rendering_value_brown_name">Brown</string>
    <string name="rendering_value_translucent_purple_name">Translucent purple</string>
    <string name="restart_is_required">In order to fully apply the changes, a manual application restart is required.</string>
    <string name="light_theme">Light</string>
    <string name="dark_theme">Dark</string>
    <string name="lang_pms">Piedmontese</string>
    <string name="lang_bn">Bengali</string>
    <string name="lang_tl">Tagalog</string>
    <string name="lang_sh">Serbo-Croatian</string>
    <string name="lang_az">Azerbaijani</string>
    <string name="lang_br">Breton</string>
    <string name="lang_sq">Albanian</string>
    <string name="lang_is">Icelandic</string>
    <string name="lang_bpy">Bishnupriya</string>
    <string name="lang_nv">Navajo</string>
    <string name="lang_ga">Irish</string>
    <string name="lang_la">Latin</string>
    <string name="lang_ku">Kurdish</string>
    <string name="lang_ta">Tamil</string>
    <string name="lang_ml">Malayalam</string>
    <string name="lang_lb">Luxembourgish</string>
    <string name="lang_os">Ossetian</string>
    <string name="lang_eo">Esperanto</string>
    <string name="lang_es_us">Spanish (American)</string>
    <string name="lang_es_ar">Spanish (Argentina)</string>
    <string name="lang_nb">Norwegian (Bokmål)</string>
    <string name="lang_vo">Volapuk</string>
    <string name="lang_th">Thai</string>
    <string name="lang_te">Telugu</string>
    <string name="lang_nn">Norwegian (Nynorsk)</string>
    <string name="lang_new">Newar / Nepal Bhasa</string>
    <string name="lang_ms">Malaysian</string>
    <string name="lang_ht">Haitian</string>
    <string name="lang_gl">Galician</string>
    <string name="lang_et">Estonian</string>
    <string name="lang_ceb">Cebuano</string>
    <string name="lang_ast">Asturian</string>
    <string name="lang_hsb">Sorbian (Upper)</string>
    <string name="lang_kab">Kabyle</string>
    <string name="lang_ber">Berber</string>
    <string name="archive_wikipedia_data">You have old incompatible Wikipedia data downloaded. Do you want to archive it?</string>
    <string name="download_wikipedia_files">Do you want to download additional Wikipedia data (%1$s MB) ?</string>
    <string name="gps_network_not_enabled">Location service is not enabled. Do you want to turn it on?</string>
    <string name="disable_recording_once_app_killed">Prevent standalone logging</string>
    <string name="disable_recording_once_app_killed_descrp">Will pause GPX logging when the app is killed (via recent apps). (OsmAnd background indication disappears from the Android notification bar.)</string>
    <string name="shared_string_import2osmand">Import to OsmAnd</string>
    <string name="read_full_article">Read full article (online)</string>
    <string name="shared_string_wikipedia">Wikipedia</string>
    <string name="local_indexes_cat_wiki">Wikipedia</string>
    <string name="shared_string_show_details">Show details</string>
    <string name="osm_edit_context_menu_delete">Delete OSM edit</string>
    <string name="rendering_value_disabled_name">Disabled</string>
    <string name="rendering_value_walkingRoutesScopeOSMC_name">Color by network affiliation</string>
    <string name="rendering_value_walkingRoutesOSMC_name">Color by OSMC hiking symbol</string>
    <string name="shared_string_logoff">Log Off</string>
    <string name="rendering_attr_hideHouseNumbers_name">House numbers</string>
    <string name="application_dir_change_warning3">Do you want OsmAnd to also copy its data files to the new destination?</string>
    <string name="specified_directiory_not_writeable">Maps could not be created in specified directory</string>
    <string name="copying_osmand_file_failed">Copying files failed</string>
    <string name="storage_directory_external">External storage</string>
    <string name="storage_directory_multiuser">Multiuser storage</string>
    <string name="storage_directory_internal_app">Internal application memory</string>
    <string name="storage_directory_manual">Manually specified</string>
    <string name="storage_directory_default">Internal memory</string>
    <string name="application_dir">Data storage folder</string>
    <string name="storage_directory">Map Storage</string>
    <string name="shared_string_copy">Copy</string>
    <string name="filter_poi_hint">Filter by name</string>
    <string name="search_poi_category_hint">Type to search all</string>
    <string name="shared_string_is_open">Open now</string>
    <string name="rendering_attr_OSMMapperAssistant_name">OSM mapper assistant</string>
    <string name="agps_info">A-GPS info</string>
    <string name="shared_string_manage">Manage</string>
    <string name="shared_string_edit">Edit</string>
    <string name="shared_string_places">Places</string>
    <string name="shared_string_search">Search</string>
    <string name="shared_string_show_description">Show description.</string>
    <string name="shared_string_message">Message</string>
    <string name="agps_data_last_downloaded">A-GPS data last downloaded: %1$s</string>
    <string name="confirm_usage_speed_cameras">In many countries (Germany, France, Italy, and others) the use of speed camera warnings is not permitted by law. OsmAnd does not assume any liability if you violate the law. Please tap yes only if you are eligible to use this feature.</string>
    <string name="welmode_download_maps">Download maps</string>
    <string name="welcome_select_region">To correctly reflect your traffic signs and regulations, please select your driving region:</string>
    <string name="welcome_text">OsmAnd provides global offline map browsing, and global offline navigation!</string>
    <string name="welcome_header">Welcome</string>
    <string name="current_route">Current route</string>
    <string name="osm_changes_added_to_local_edits">OSM changes added to local changeset</string>
    <string name="mark_to_delete">Mark to delete</string>
    <string name="osmo_grop_name_length_alert">Group name should be at least 3 characters long!</string>
    <string name="local_recordings_delete_all_confirm">You are going to delete %1$d notes. Are you sure?</string>
    <string name="local_osm_changes_upload_all_confirm">You are going to upload %1$d change(s) to OSM. Are you sure?</string>
    <string name="confirmation_to_clear_history">Do you want to clear the history?</string>
    <string name="delay_to_start_navigation_descr">Specify wait time to remain on the route planning screen.</string>
    <string name="delay_to_start_navigation">Start turn-by-turn navigation after…</string>
    <string name="shared_string_go">Go</string>
    <string name="osmand_parking_overdue">overdue</string>
    <string name="action_create">Action create</string>
    <string name="action_modify">Action modify</string>
    <string name="action_delete">Action delete</string>
    <string name="osm_edits">OSM edits</string>
    <!-- means first letter of word *hour* -->
    <string name="osmand_parking_hour">h</string>
    <!-- means first letter of word *minute*-->
    <string name="osmand_parking_minute">min</string>
    <string name="parking_place_limited">Parking time limited to</string>
    <!-- used to describe time left, not left direction -->
    <string name="osmand_parking_time_left">left</string>
    <string name="your_edits">Your edits</string>
    <string name="waypoint_visit_after">Visit after</string>
    <string name="waypoint_visit_before">Visit before</string>
    <string name="simulate_your_location">Simulate your position</string>
    <string name="drawer">Flat list</string>
    <string name="short_location_on_map">Lat %1$s\nLon %2$s</string>
    <string name="tips_and_tricks_descr">Frequently asked questions, recent changes, and others.</string>
    <string name="routing_settings_2">Navigation settings</string>
    <string name="general_settings_2">General settings</string>
    <string name="shared_string_ellipsis">…</string>
    <string name="shared_string_ok">OK</string>
    <string name="shared_string_cancel">Cancel</string>
    <string name="shared_string_dismiss">Dismiss</string>
    <string name="shared_string_yes">Yes</string>
    <string name="shared_string_do_not_use">Do not use</string>
    <string name="shared_string_no">No</string>
    <string name="shared_string_on">On</string>
    <string name="shared_string_off">Off</string>
    <string name="shared_string_previous">Previous</string>
    <string name="shared_string_next">Next</string>
    <string name="shared_string_enable">Enable</string>
    <string name="shared_string_disable">Disable</string>
    <string name="shared_string_enabled">Enabled</string>
    <string name="shared_string_disabled">Disabled</string>
    <string name="shared_string_selected">Selected</string>
    <string name="shared_string_selected_lowercase">selected</string>
    <string name="shared_string_never">Never</string>
    <string name="shared_string_none">None</string>
    <string name="shared_string_and">and</string>
    <string name="shared_string_or">or</string>
    <string name="shared_string_help">Help</string>
    <string name="shared_string_settings">Settings</string>
    <string name="shared_string_history">History</string>
    <string name="shared_string_select_on_map">Select on map</string>
    <string name="shared_string_select_all">Select all</string>
    <string name="shared_string_deselect">Deselect</string>
    <string name="shared_string_deselect_all">Deselect all</string>
    <string name="shared_string_clear">Clear</string>
    <string name="shared_string_clear_all">Clear all</string>
    <string name="shared_string_save">Save</string>
    <string name="shared_string_save_as_gpx">Save as new GPX track</string>
    <string name="shared_string_rename">Rename</string>
    <string name="shared_string_delete">Delete</string>
    <string name="shared_string_delete_all">Delete all</string>
    <string name="shared_string_share">Share</string>
    <string name="shared_string_apply">Apply</string>
    <string name="shared_string_control_start">Start</string>
    <string name="shared_string_control_stop">Stop</string>
    <string name="shared_string_import">Import</string>
    <string name="shared_string_export">Export</string>
    <string name="shared_string_more">More…</string>
    <string name="shared_string_more_actions">More actions</string>
    <string name="shared_string_do_not_show_again">Do not show again</string>
    <string name="shared_string_remember_my_choice">Remember my choice</string>
    <string name="shared_string_refresh">Refresh</string>
    <string name="shared_string_download">Download</string>
    <string name="shared_string_downloading">Downloading</string>
    <string name="shared_string_download_successful">Download successful</string>
    <string name="shared_string_io_error">I/O error occurred</string>
    <string name="shared_string_unexpected_error">Unexpected error occurred</string>
    <string name="shared_string_action_template">Action {0}</string>
    <string name="shared_string_close">Close</string>
    <string name="shared_string_exit">Exit</string>
    <string name="shared_string_show">Show</string>
    <string name="shared_string_show_all">Show all</string>
    <string name="shared_string_collapse">Collapse</string>
    <string name="shared_string_show_on_map">Show on map</string>
    <string name="shared_string_map">Map</string>
    <string name="shared_string_favorite">Favorite</string>
    <string name="shared_string_favorites">Favorites</string>
    <string name="shared_string_address">Address</string>
    <string name="shared_string_add">Add</string>
    <string name="shared_string_add_to_favorites">Add to Favorites</string>
    <string name="shared_string_my_location">My Position</string>
    <string name="shared_string_my_places">My Places</string>
    <string name="shared_string_my_favorites">My Favorites</string>
    <string name="shared_string_my_tracks">My Tracks</string>
    <string name="shared_string_currently_recording_track">Currently recording track</string>
    <string name="shared_string_audio">Audio</string>
    <string name="shared_string_video">Video</string>
    <string name="shared_string_photo">Photo</string>
    <string name="route_points">Route points</string>
    <string name="track_segments">Track segments</string>
    <string name="track_points">Track points</string>
    <string name="shared_string_online_maps">Online maps</string>
    <string name="osmand_rastermaps_plugin_description">With this plugin you can access many types of online (so called tile or raster) maps, from predefined OpenStreetMap tiles (like Mapnik) to satellite images and special purpose layers like weather maps, climate maps, geological maps, hillshade layers, etc.
		\n\nAny of these maps can either be used as the main (base) map to be displayed on the OsmAnd map screen, or as an overlay or underlay to another base map (like OsmAnd\'s standard offline maps). In order to make any underlay map more visible, certain elements of the OsmAnd vector maps can easily be hidden via the \'Configure map\' menu as desired.
		\n\nTile maps can be obtained directly via online sources, or can be prepared for offline use (and manually copied to OsmAnd\'s data folder) as an SQLite database which can be produced by a variety of 3rd party map preparation tools.
	</string>
    <string name="record_plugin_name">Trip recording</string>
    <string name="record_plugin_description">This plugin activates the functionality to record and save your tracks by manually touching the GPX logging widget on the map screen, or also to automatically log all of your navigation routes to a GPX file.
		\n\nRecorded tracks can be shared with your friends or be used for OSM contributions. Athletes can use recorded tracks to monitor their trainings. Some basic track analysis can be performed directly in OsmAnd, like lap times, average speed etc., and tracks can of course also later be analyzed in special 3rd party analysis tools.
	</string>
    <string name="srtm_paid_version_title">Contour lines plugin</string>
    <string name="osmand_srtm_short_description_80_chars">OsmAnd plugin for offline contour lines</string>
    <string name="osmand_srtm_long_description_1000_chars">This plugin provides both a contour line overlay and a (relief) hillshade layer to be displayed on top of OsmAnd\'s standard maps. This functionality will be much appreciated by athletes, hikers, trekkers, and anybody interested in the relief structure of a landscape.
		\n\nThe global data (between 70 degrees north and 70 degrees south) is based on measurements by SRTM (Shuttle Radar Topography Mission) and ASTER (Advanced Spaceborne Thermal Emission and Reflection Radiometer), an imaging instrument onboard Terra, the flagship satellite of NASA\'s Earth Observing System. ASTER is a cooperative effort between NASA, Japan\'s Ministry of Economy, Trade and Industry (METI), and Japan Space Systems (J-spacesystems).
	</string>
    <string name="srtm_plugin_name">Contour Lines</string>
    <string name="srtm_plugin_description">This plugin provides both a contour line overlay and a (relief) hillshade layer to be displayed on top of OsmAnd\'s standard maps. This functionality will be much appreciated by athletes, hikers, trekkers, and anybody interested in the relief structure of a landscape. (Please note that contour line and/or relief data are separate, additional downloads available after activating the plugin.)
		\n\nThe global data (between 70 degrees north and 70 degrees south) is based on measurements by SRTM (Shuttle Radar Topography Mission) and ASTER (Advanced Spaceborne Thermal Emission and Reflection Radiometer), an imaging instrument onboard Terra, the flagship satellite of NASA\'s Earth Observing System. ASTER is a cooperative effort between NASA, Japan\'s Ministry of Economy, Trade and Industry (METI), and Japan Space Systems (J-spacesystems).
	</string>
    <string name="plugin_touringview_name">Touring map view</string>
    <string name="plugin_touringview_descr">Activating this view changes OsmAnd\'s map style to \'Touring view\', this is a special high-detail view for travelers and professional drivers.
		\n\nThis view provides, at any given map zoom, the maximum amount of travel details available in the map data (particularly roads, tracks, paths, and orientation marks).
		\n\nIt also clearly depicts all types of roads unambiguously by color coding, which is useful when e.g. driving large vehicles.
		\n\nAnd it provides special touring options like showing bicycle routes or Alpine mountain routes.
		\n\nA special map download is not needed, the view is created from our standard maps.
		\n\nThis view can be reverted by either de-activating it again here, or by changing the \'Map style\' under \'Configure map\' as desired.
	</string>
    <string name="plugin_nautical_name">Nautical map view</string>
    <string name="plugin_nautical_descr">This plugin enriches the OsmAnd map and navigation app to also produce nautical maps for boating, sailing, and other types of watersports.
		\n\nA special map add-on for OsmAnd will provide all nautical navigation marks and chart symbols, for inland  as well as for nearshore navigation. The description of each navigation mark provides the details needed to identify them and their meaning (category, shape, color, sequence, reference, etc.).
		\n\nTo return to one of OsmAnd\'s conventional map styles, simply either de-activate this plugin again, or change the \'Map style\' under \'Configure map\' as desired.
	</string>
    <string name="plugin_ski_name">Ski map view</string>
    <string name="plugin_ski_descr">This plugin for OsmAnd puts at your fingertips details of global downhill ski slopes, cross country ski runs, Alpine ski routes, cable cars and ski lifts. Routes and pistes are shown color-coded by difficulty, and depicted in a special \'Winter\' map style which assimilates a snow-colored winter landscape.
		\n\nActivating this view changes the map style to \'Winter and ski\', showing all landscape features under wintry conditions. This view can be reverted by either de-activating it again here, or by changing the \'Map style\' under \'Configure map\' as desired.
	</string>
    <string name="audionotes_plugin_name">Audio/video notes</string>
    <string name="audionotes_plugin_description">The Audio/video notes plugin provides the functionality to take audio/photography/video notes during a trip, using either a button on the map screen, or directly the context menu for any position on the map.</string>
    <string name="osmand_parking_plugin_name">Parking Position</string>
    <string name="osmand_parking_plugin_description">The parking position plugin lets you memorize where your car is parked and how much parking time is left (if there is a time limit).
	\nBoth the location and time are visible on the OsmAnd dashboard as well as in widget on the map screen. An alarm can be added to the Android calendar as a reminder.</string>
    <string name="osmand_distance_planning_plugin_name">Distance calculator &amp; planning tool</string>
    <string name="osmand_distance_planning_plugin_description">This plugin provides a map screen widget allowing to create paths by tapping on the map, or use or modify existing GPX files, to plan a trip and measure the distance between points. The results can be saved as a GPX file, which can later be used for guidance.</string>
    <string name="shared_string_accessibility">Accessibility</string>
    <string name="osmand_accessibility_description">This plugin makes the device\'s accessibility features available directly in OsmAnd. It facilitates e.g. adjusting the speech rate for TTS voices, configuring directional-pad screen navigation, using a trackball for zoom control, or using text-to-speech feedback, like for auto announcing your position.</string>
    <string name="osm_settings">OSM editing</string>
    <string name="osm_editing_plugin_description">Via this plugin OsmAnd can be used to make OSM contributions like creating or modifying OSM POI objects, opening or commenting OSM Notes, and contributing recorded GPX files. OSM is a community driven, global public domain mapping project. For details please refer to https://openstreetmap.org. Active participation is appreciated, and contributions can be made directly from OsmAnd, if you specify your personal OSM credentials in the app.</string>
    <string name="osmand_development_plugin_description">This plugin displays settings for development and debugging features like to test or simulate routing, the screen rendering performance, or voice prompting. These settings are intended for developers and are not needed for the general user.</string>
    <string name="debugging_and_development">OsmAnd development</string>
    <string name="rename_failed">Rename failed.</string>
    <string name="days_behind">days behind</string>
    <string name="back_to_map">Back to map</string>
    <string name="share_note">Share note</string>
    <string name="location_on_map">Location:\n Lat %1$s\n Lon %2$s</string>
    <string name="watch">Watch</string>
    <string name="notes">Notes</string>
    <string name="online_map">Online map</string>
    <string name="roads_only">Roads only</string>
    <string name="rendering_attr_pisteRoutes_name">Ski slopes</string>
    <string name="free">Free %1$s </string>
    <string name="device_memory">Device memory</string>
    <string name="rendering_attr_pisteGrooming_name">Piste grooming</string>
    <string name="world_ski_missing">In order to display ski maps, the special offline map needs to be downloaded</string>
    <string name="nautical_maps_missing">In order to display nautical maps, the special offline map needs to be downloaded</string>
    <string name="edit_group">Edit group</string>
    <string name="parking_place">Parking spot</string>
    <string name="remove_the_tag">REMOVE THE TAG</string>
    <string name="gps_status">GPS status</string>
    <string name="version_settings_descr">Download nightly builds.</string>
    <string name="version_settings">Builds</string>
    <string name="rendering_attr_streetLighting_name">Street lighting</string>
    <string name="proxy_pref_title">Proxy</string>
    <string name="proxy_pref_descr">Specify an Internet proxy.</string>
    <string name="settings_privacy">Privacy</string>
    <string name="points">Points</string>
    <string name="navigation_over_track">Start navigation along track?</string>
    <string name="avoid_roads_msg">You can trigger an alternative route by selecting roads to avoid</string>
    <string name="speak_pedestrian">Pedestrian crosswalks</string>
    <string name="rendering_attr_roadStyle_name">Road style</string>
    <string name="rendering_attr_roadStyle_description">Road style</string>
    <string name="rendering_value__name">Default</string>
    <string name="rendering_value_default_name">Default</string>
    <string name="rendering_value_germanRoadAtlas_name">German road atlas</string>
    <string name="rendering_value_highContrastRoads_name">High contrast roads</string>
    <string name="traffic_warning_railways">Railroad crossing</string>
    <string name="traffic_warning_pedestrian">Pedestrian crosswalk</string>
    <string name="show_railway_warnings">Railroad crossings</string>
    <string name="show_pedestrian_warnings">Pedestrian crosswalks</string>
    <string name="rendering_value_americanRoadAtlas_name">American road atlas</string>
    <string name="routing_attr_no_new_routing_name">No v1.9 routing rules</string>
    <string name="routing_attr_no_new_routing_description">Do not use routing rules introduced in v1.9.</string>
    <string name="dash_download_msg_none">Do you want to download offline maps?</string>
    <string name="dash_download_msg">You have downloaded %1$s maps</string>
    <string name="dash_download_new_one">Download new map</string>
    <string name="dash_download_manage">Manage</string>
    <string name="map_locale">Map language</string>
    <string name="rendering_attr_transportStops_name">Transport stops</string>
    <string name="navigate_point_zone">Zone</string>
    <string name="navigate_point_olc">Open Location Code</string>
    <string name="navigate_point_olc_info_invalid">Invalid OLC\n</string>
    <string name="navigate_point_olc_info_short">Short OLC\nPlease provide a full code</string>
    <string name="navigate_point_olc_info_area">Valid full OLC\nRepresents area: %1$s x %2$s</string>
    <string name="navigate_point_northing">Northing</string>
    <string name="navigate_point_easting">Easting</string>
    <string name="download_tab_downloads">All Downloads</string>
    <string name="download_tab_updates">Updates</string>
    <string name="download_tab_local">Local</string>
    <string name="no_internet_connection">Downloading not possible, please check your Internet connection.</string>
    <string name="everything_up_to_date">All files up to date</string>
    <string name="use_opengl_render">Use OpenGL rendering</string>
    <string name="use_opengl_render_descr">Use hardware accelerated OpenGL rendering (may not work on some devices).</string>
    <string name="error_avoid_specific_road">No bypass found</string>
    <string name="home_button">Home</string>
    <string name="map_update">Updates available for %1$s maps</string>
    <string name="search_for">Search for</string>
    <string name="coordinates">Coordinates</string>
    <string name="rendering_attr_publicTransportMode_name">Bus, trolleybus, shuttle routes</string>
    <string name="rendering_attr_tramTrainRoutes_name">Tram and train routes</string>
    <string name="rendering_attr_subwayMode_name">Subway routes</string>
    <string name="lock_screen_request_explanation">%1$s needs this permission to turn off the screen for the power saving feature.</string>
    <string name="wake_on_voice">Turn screen on</string>
    <string name="wake_on_voice_descr">Turn on device screen (if off) when approaching a turn.</string>
    <string name="impassable_road">Avoid roads…</string>
    <string name="rendering_attr_trainLightrailRoutes_name">Train routes</string>
    <string name="rendering_attr_tramRoutes_name">Tram routes</string>
    <string name="rendering_attr_shareTaxiRoutes_name">Share taxi routes</string>
    <string name="rendering_attr_trolleybusRoutes_name">Trolleybus routes</string>
    <string name="rendering_attr_busRoutes_name">Bus routes</string>
    <string name="rendering_category_hide">Hide</string>
    <string name="rendering_category_routes">Routes</string>
    <string name="rendering_category_details">Details</string>
    <string name="rendering_category_transport">Transport</string>
    <string name="rendering_category_others">Other map attributes</string>
    <string name="map_widget_appearance_rem">Remaining elements</string>
    <string name="map_widget_vector_attributes">Rendering attributes</string>
    <string name="map_widget_top">Status bar</string>
    <string name="map_widget_right">Right panel</string>
    <string name="map_widget_left">Left panel</string>
    <string name="configure_map">Configure map</string>
    <string name="search_radius_proximity">Within</string>
    <string name="osmo_device_not_found">Device not found</string>
    <string name="anonymous_user">Anonymous user</string>
    <string name="logged_as">Logged in as %1$s</string>
    <string name="speed_limit_exceed">Speed limit tolerance</string>
    <string name="speed_limit_exceed_message">Select speed limit tolerance margin, above which you will receive a voice warning.</string>
    <string name="fav_point_emoticons_message">The favorite point name has been modified to %1$s to facilitate properly saving the string with emoticons to a file.</string>
    <string name="print_route">Print route</string>
    <string name="fav_point_dublicate">Favorite point name duplicate</string>
    <string name="fav_point_dublicate_message">Specified favorite name already in use, was changed to %1$s to avoid duplication.</string>
    <string name="text_size_descr">Set the text size on the map.</string>
    <string name="text_size">Text size</string>
    <string name="traffic_warning_speed_limit">Speed limit</string>
    <string name="traffic_warning_border_control">Border control</string>
    <string name="traffic_warning_payment">Toll booth</string>
    <string name="traffic_warning_stop">Stop sign</string>
    <string name="traffic_warning_calming">Traffic calming</string>
    <string name="traffic_warning_speed_camera">Speed camera</string>
    <string name="traffic_warning">Traffic warning</string>
    <string name="speak_favorites">Nearby Favorites</string>
    <string name="speak_poi">Nearby POI</string>
    <string name="way_alarms">Traffic warnings</string>
    <string name="background_service_is_enabled_question">OsmAnd background service is still running. Do you want to stop it, too?</string>
    <string name="sleep_mode_stop_dialog">Stop GPS background mode?</string>
    <string name="stop_navigation_service">Stop</string>
    <string name="confirm_every_run">Always ask</string>
    <string name="save_global_track_interval_descr">Choose logging interval for the general track recording (enabled via the GPX logging widget on the map).</string>
    <string name="save_global_track_interval">General logging interval</string>
    <string name="background_service_int">GPS Wake-up interval</string>
    <string name="enable_sleep_mode">Enable GPS background mode</string>
    <string name="save_track_to_gpx_globally">Log track to GPX file</string>
    <string name="save_track_to_gpx_globally_headline">On demand track logging</string>
    <string name="save_track_to_gpx_globally_descr">General position logging to a GPX file can be turned on or off using the GPX logging widget on the map screen.</string>
    <string name="save_current_track_descr">Save current track to SD now.</string>
    <string name="save_current_track">Save current GPX track</string>
    <string name="save_track_to_gpx">Auto-record track during navigation</string>
    <string name="save_track_to_gpx_descrp">A GPX track is automatically saved to the tracks folder during navigation.</string>
    <string name="save_track_interval_globally">Logging interval</string>
    <string name="save_track_interval">Logging interval during navigation</string>
    <string name="save_track_interval_descr">Choose logging interval for track recording during navigation.</string>
    <string name="voice_provider_descr">Select the voice guidance for navigation.</string>
    <string name="voice_provider">Voice guidance</string>
    <string name="enable_proxy_title">Enable HTTP proxy</string>
    <string name="enable_proxy_descr">Configure an HTTP proxy for all network requests.</string>
    <string name="proxy_host_title">Proxy Host</string>
    <string name="proxy_host_descr">Configure your proxy\'s hostname (e.g. 127.0.0.1).</string>
    <string name="proxy_port_title">Proxy Port</string>
    <string name="proxy_port_descr">Configure your proxy\'s port number (e.g. 8118).</string>
    <string name="monitoring_settings">Trip recording</string>
    <string name="monitoring_settings_descr">Configure how to record your trips.</string>
    <string name="int_hour">h</string>
    <string name="duration">Duration</string>
    <string name="distance">Distance</string>
    <string name="average">Average</string>
    <string name="of">%1$d of %2$d</string>
    <string name="ascent_descent">Ascent/Descent</string>
    <string name="moving_time">Moving time</string>
    <string name="max_min">Max/Min</string>
    <string name="min_max">Min/Max</string>
    <string name="index_tours">Tours</string>
    <string name="shared_string_all">All</string>
    <string name="waypoints">Waypoints</string>
    <string name="targets">Destinations</string>
    <string name="announce_gpx_waypoints">GPX waypoints</string>
    <string name="download_additional_maps">Download missing maps %1$s (%2$d MB)?</string>
    <string name="rendering_value_browse_map_name">Browse map</string>
    <string name="rendering_value_car_name">Car</string>
    <string name="rendering_value_bicycle_name">Bicycle</string>
    <string name="rendering_value_pedestrian_name">Pedestrian</string>
    <string name="rendering_attr_coloredBuildings_name">Color-code buildings by type</string>
    <string name="osmo_invite">Invite…</string>
    <string name="osmo_leave_confirmation_msg">Do you want to leave group %1$s?</string>
    <string name="continue_navigation">Continue Navigation</string>
    <string name="pause_navigation">Pause Navigation</string>
    <string name="keep_navigation_service">Keep</string>
    <string name="map_preferred_locale_descr">Preferred language for labels on the map (if not available will switch to English or to local names).</string>
    <string name="map_preferred_locale">Map preferred language</string>
    <string name="local_map_names">Local names</string>
    <string name="lang_sw">Swahili</string>
    <string name="lang_he">Hebrew</string>
    <string name="forward">Forward</string>
    <string name="home">Dashboard</string>
    <string name="live_monitoring_m_descr">Send tracking data to a specified web service if GPX logging is enabled.</string>
    <string name="live_monitoring_m">Online tracking (GPX required)</string>
    <string name="live_monitoring_start">Start online tracking</string>
    <string name="live_monitoring_stop">Stop online tracking</string>
    <string name="gpx_monitoring_start">Start GPX logging</string>
    <string name="gpx_monitoring_stop">Stop GPX logging</string>
    <string name="gpx_start_new_segment">Start new segment</string>
    <string name="rendering_attr_hideBuildings_name">Buildings</string>
    <string name="rendering_attr_hideNonVehicleHighways_name">Non-vehicle highways</string>
    <string name="rendering_attr_hideText_name">Text</string>
    <string name="rendering_attr_hideWoodScrubs_name">Wood and scrubs</string>
    <string name="rendering_attr_buildings15zoom_name">Buildings on zoom 15</string>
    <string name="rendering_attr_moreDetailed_name">More details</string>
    <string name="rendering_attr_lessDetailed_name">Fewer details</string>
    <string name="rendering_attr_hideAccess_name">Access restrictions</string>
    <string name="rendering_attr_showAccess_name">Show access restrictions and toll</string>
    <string name="rendering_attr_showSurfaceGrade_name">Show road quality</string>
    <string name="rendering_attr_showSurfaces_name">Show road surface</string>
    <string name="rendering_attr_showCycleRoutes_name">Show cycle routes</string>
    <string name="osmo_auth_error_short">Authorization failed</string>
    <string name="osmo_auth_error">OsMo authorization error encountered : %1$s.\n
        It could be a temporary service down or your registration expired.\n
        Do you want to proceed with new registration?</string>
    <string name="osmo_group_by_invite">Enter by invite</string>
    <string name="osmo_group_information">Please read before creating a group!</string>
    <string name="osmo_not_signed_in">OsMo login failed</string>
    <string name="osmo_gpx_points_downloaded">OsMo points %1$s downloaded.</string>
    <string name="osmo_auto_connect_descr">Automatically connect to the service after application startup.</string>
    <string name="osmo_auto_connect">Auto-connect</string>
    <string name="osmo_start_service">OsMo service</string>
    <string name="osmo_gpx_track_downloaded">OsMo track %1$s downloaded.</string>
    <string name="no_index_file_to_download">Downloads not found, please check your Internet connection.</string>
    <string name="select_index_file_to_download">Nothing was found. If you can\'t find your region, you can make it yourself (see http://osmand.net).</string>
    <string name="none_selected_gpx">No GPX files selected. To select one long-tap an available track.</string>
    <string name="local_index_select_gpx_file">Select to show</string>
    <string name="gpx_split_interval">Split interval</string>
    <string name="sort_by_distance">Sort by distance</string>
    <string name="sort_by_name">Sort by name</string>
    <string name="show_zoom_buttons_navigation_descr">Show zoom buttons during navigation.</string>
    <string name="show_zoom_buttons_navigation">Show zoom buttons</string>
    <string name="save_as_favorites_points">Save as group of favorites</string>
    <string name="select_destination_and_intermediate_points">Select destinations</string>
    <string name="layer_amenity_label">POI overlay labels</string>
    <string name="loading_smth">Loading %1$s…</string>
    <string name="map_widget_plain_time">Current time</string>
    <string name="gpx_wpt">Waypoint</string>
    <string name="selected_gpx_info_show">\n\nLong-tap to view on the map</string>
    <string name="delay_navigation_start">Start turn-by-turn guidance automatically</string>
    <string name="local_index_gpx_info_show">\n\nLong-tap for options</string>
    <string name="gpx_info_subtracks">Subtracks: %1$s </string>
    <string name="gpx_info_waypoints">Waypoints: %1$s </string>
    <string name="gpx_info_distance">Distance: %1$s (%2$s points) </string>
    <string name="gpx_info_start_time">Start time: %1$tF,  %1$tT </string>
    <string name="gpx_info_end_time">End time: %1$tF,  %1$tT </string>
    <string name="gpx_info_average_speed">Average speed: %1$s </string>
    <string name="gpx_info_maximum_speed">Maximum speed: %1$s </string>
    <string name="gpx_info_avg_altitude">Average altitude: %1$s</string>
    <string name="gpx_info_diff_altitude">Altitude range: %1$s</string>
    <string name="gpx_info_asc_altitude">Descent/ascent: %1$s</string>
    <string name="gpx_timespan">Time span: %1$s</string>
    <string name="gpx_timemoving">Time moving: %1$s</string>
    <string name="gpx_selection_segment_title">Segment</string>
    <string name="gpx_selection_number_of_points"> %1$s points</string>
    <string name="gpx_selection_point">Point %1$s</string>
    <!-- string name="gpx_selection_current_track">recording</string -->
    <string name="gpx_selection_route_points">%1$s \nRoute points %2$s</string>
    <string name="gpx_selection_points">%1$s \nPoints</string>
    <string name="gpx_selection_track">%1$s \nTrack %2$s</string>
    <string name="gpx_file_is_empty">GPX track is empty</string>
    <string name="osmo_user_joined">User %1$s joined group %2$s</string>
    <string name="osmo_user_left">User %1$s left group %2$s</string>
    <string name="osmo_show_group_notifications">Show group notifications</string>
    <string name="osmo_show_group_notifications_descr">Show toast messages when user joins or leaves the group.</string>
    <string name="osmo_follow">Follow</string>
    <string name="osmo_sign_in">Sign in</string>
    <string name="osmo_create_groups_confirm">In order to create groups you need to be a registered user of OsMo.</string>
    <string name="osmo_credentials_not_valid">Your OsMo credentials are not valid.</string>
    <string name="osmo_regenerate_login_ids_confirm">Are you sure about regenerating personal ids? All devices, connected to you, won\'t be able to track you any more.</string>
    <string name="osmo_regenerate_login_ids">Regenerate user id</string>
    <string name="osmo_cancel_moving_target">Cancel moving target</string>
    <string name="osmo_center_location">Center on the screen</string>
    <string name="osmo_set_moving_target">Set as moving target</string>
    <string name="osmo_use_server_name">Registered name</string>
    <string name="osmo_user_name">User</string>
    <string name="osmo_edit_device">Change user properties</string>
    <string name="osmo_edit_color">Display color</string>
    <string name="osmo_group_info">Info</string>
    <string name="osmo_group">OsMo group</string>
    <string name="osmo_group_share">In order to Connect to the group %2$s, specify group id (%1$s) or tap %3$s.</string>
    <string name="osmo_share_connect_device">Let permanently follow this device</string>
    <string name="osmo_share_current_session">Share current session in browser</string>
    <string name="osmo_session_not_available">Session not available, please check that \'Send locations\' is on.</string>
    <string name="osmo_share_session">Share session</string>
    <string name="osmo_session_id_share">Session url to track device (%1$s)</string>
    <string name="osmo_tracker_id_share">In order to Connect to the target device %2$s, tap on the link %3$s or specify tracker id (%1$s)</string>
    <string name="osmo_track_interval">Logging interval</string>
    <string name="osmo_track_interval_descr">Choose time interval for sending position data.</string>
    <string name="int_days">days</string>
    <string name="osmo_connect_menu">Connect</string>
    <string name="osmo_expire_group">Expires in</string>
    <string name="osmo_group_description">Description</string>
    <string name="osmo_group_policy">Policy</string>
    <string name="osmo_connect_to_device_name">User name</string>
    <string name="osmo_group_name">Group name</string>
    <string name="osmo_connect_to_device">Link with device</string>
    <string name="osmo_connect_to_group">Link with group</string>
    <string name="osmo_create_group">Create group</string>
    <string name="osmo_server_operation_failed">OsMo Server operation failed</string>
    <string name="osmo_activity">OpenStreetMap Monitoring</string>
    <string name="osmo_enable_tracker">Send my positions</string>
    <string name="osmo_control">OsMo quick access</string>
    <string name="hours_ago">hours ago</string>
    <string name="minutes_ago">min ago</string>
    <string name="seconds_ago">sec ago</string>
    <string name="osmo_connected_devices">Connected devices</string>
    <string name="osmo_session_token">Session token: %1$s</string>
    <string name="osmo_auth_pending">Waiting for authorization…</string>
    <string name="osmo_locations_sent">Locations sent %1$d (in buffer %2$d) </string>
    <string name="osmo_conn_successfull">Connection established: %1$s </string>
    <string name="osmo_io_error">OsMo connection problem: </string>
    <string name="osmo_settings_uuid">Unique device id</string>
    <string name="use_points_as_intermediates">Calculate route between points</string>
    <string name="osmo_mode_restart">Restart OsMo session</string>
    <string name="osmo_mode_on">Stop OsMo session</string>
    <string name="osmo_mode_off">Start OsMo session</string>
    <string name="osmo_settings_debug">Debug information</string>
    <string name="osmo_settings_descr">Configure monitoring settings and setup personal monitoring channel.</string>
    <string name="osmo_settings">OsMo</string>
    <string name="always_center_position_on_map">Display position always in center</string>
    <string name="voice_pref_title">Voice</string>
    <string name="misc_pref_title">Miscellaneous</string>
    <string name="localization_pref_title">Localization</string>
    <string name="index_item_nation_addresses">addresses nationwide</string>
    <string name="index_item_world_altitude_correction">World altitude correction</string>
    <string name="index_item_world_seamarks">World seamarks</string>
    <string name="index_item_world_bitcoin_payments">World bitcoin payments</string>
    <string name="index_item_world_basemap">World overview map</string>
    <string name="index_item_world_ski">World ski map</string>
    <string name="lang_zh">Chinese</string>
    <string name="lang_pt_br">Portuguese (Brazil)</string>
    <string name="lang_en">English</string>
    <string name="lang_en_gb">English (United Kingdom)</string>
    <string name="lang_af">Afrikaans</string>
    <string name="lang_al">Albanian</string>
    <string name="lang_ar">Arabic</string>
    <string name="lang_hy">Armenian</string>
    <string name="lang_eu">Basque</string>
    <string name="lang_be">Belarusian</string>
    <string name="lang_be_by">Belarusian (Latin)</string>
    <string name="lang_bs">Bosnian</string>
    <string name="lang_bg">Bulgarian</string>
    <string name="lang_ca">Catalan</string>
    <string name="lang_hr">Croatian</string>
    <string name="lang_cs">Czech</string>
    <string name="lang_da">Danish</string>
    <string name="lang_nl">Dutch</string>
    <string name="lang_fi">Finnish</string>
    <string name="lang_fr">French</string>
    <string name="lang_ka">Georgian</string>
    <string name="lang_de">German</string>
    <string name="lang_el">Greek</string>
    <string name="lang_iw">Hebrew</string>
    <string name="lang_hi">Hindi</string>
    <string name="lang_hu">Hungarian</string>
    <string name="lang_hu_formal">Hungarian (formal)</string>
    <string name="lang_id">Indonesian</string>
    <string name="lang_it">Italian</string>
    <string name="lang_ja">Japanese</string>
    <string name="lang_kn">Kannada</string>
    <string name="lang_ko">Korean</string>
    <string name="lang_lv">Latvian</string>
    <string name="lang_lt">Lithuanian</string>
    <string name="lang_mr">Marathi</string>
    <string name="lang_no">Norwegian</string>
    <string name="lang_fa">Persian</string>
    <string name="lang_pl">Polish</string>
    <string name="lang_pt">Portuguese</string>
    <string name="lang_ro">Romanian</string>
    <string name="lang_ru">Russian</string>
    <string name="lang_sc">Sardinian</string>
    <string name="lang_sr">Serbian</string>
    <string name="lang_sr_latn">Serbian (Latin)</string>
    <string name="lang_zh_cn">Chinese (Simplified)</string>
    <string name="lang_zh_hk">Chinese (Hong Kong)</string>
    <string name="lang_sk">Slovak</string>
    <string name="lang_sl">Slovenian</string>
    <string name="lang_es">Spanish</string>
    <string name="lang_sv">Swedish</string>
    <string name="lang_zh_tw">Chinese (Traditional)</string>
    <string name="lang_tr">Turkish</string>
    <string name="lang_uk">Ukrainian</string>
    <string name="lang_vi">Vietnamese</string>
    <string name="lang_cy">Welsh</string>
    <string name="index_name_canada">North America - Canada</string>
    <string name="index_name_italy">Europe - Italy</string>
    <string name="index_name_gb">Europe - Great Britain</string>
    <string name="calculate_osmand_route_without_internet">Calculate OsmAnd route segment without Internet</string>
    <string name="gpx_option_calculate_first_last_segment">Calculate OsmAnd route for first and last route segment</string>
    <string name="use_displayed_track_for_navigation">Do you want to use displayed track for navigation?</string>
    <string name="keep_and_add_destination_point">Add as subsequent destination</string>
    <string name="select_gpx">Select GPX…</string>
    <string name="route_descr_select_destination">Select Destination</string>
    <string name="route_preferences">Route preferences</string>
    <string name="route_info">Route information</string>
    <string name="routing_attr_prefer_motorway_name">Prefer motorways</string>
    <string name="routing_attr_prefer_motorway_description">Prefer motorways.</string>
    <string name="routing_attr_avoid_toll_name">Avoid toll roads</string>
    <string name="routing_attr_avoid_toll_description">Avoid toll roads.</string>
    <string name="routing_attr_avoid_unpaved_name">Avoid unpaved roads</string>
    <string name="routing_attr_avoid_unpaved_description">Avoid unpaved roads.</string>
    <string name="routing_attr_avoid_ferries_name">Avoid ferries</string>
    <string name="routing_attr_avoid_ferries_description">Avoid ferries.</string>
    <string name="routing_attr_avoid_motorway_name">Avoid motorways</string>
    <string name="routing_attr_avoid_motorway_description">Avoid motorways.</string>
    <string name="routing_attr_avoid_stairs_name">Avoid stairs</string>
    <string name="routing_attr_avoid_stairs_description">Avoid stairs.</string>
    <string name="routing_attr_avoid_borders_name">Avoid border crossing</string>
    <string name="routing_attr_avoid_borders_description">Avoid crossing a border into another country.</string>
    <string name="routing_attr_weight_name">Weight limit</string>
    <string name="routing_attr_weight_description">Specify vehicle weight to be permitted on routes.</string>
    <string name="routing_attr_height_name">Height limit</string>
    <string name="routing_attr_height_description">Specify vehicle height to be permitted on routes.</string>
    <string name="android_19_location_disabled">Since Android version 4.4 (KitKat) you cannot download and update maps to the previous storage folder (%s). Do you want to change to the permitted storage location and copy all OsmAnd files there?
        \n Note 1: Your old files will remain untouched (but can be deleted manually).
        \n Note 2: In the new storage location it will not be possible to share files between OsmAnd and OsmAnd+.</string>
    <string name="copying_osmand_one_file_descr">Copying file (%s) to the new destination…</string>
    <string name="copying_osmand_files_descr">Copying OsmAnd data files to the new destination (%s)…</string>
    <string name="copying_osmand_files">Copying OsmAnd data files…</string>
    <string name="calculate_osmand_route_gpx">Calculate OsmAnd offline route</string>
    <string name="app_mode_truck">Truck</string>
    <string name="guidance_preferences_descr">Navigation preferences</string>
    <string name="routing_preferences_descr">Routing preferences</string>
    <string name="speech_rate_descr">Specify the speech rate for TTS.</string>
    <string name="speech_rate">Speech Rate</string>
    <string name="complex_route_calculation_failed">Fast route calculation failed (%s), fallback to slow calculation.</string>
    <string name="disable_complex_routing_descr">Disable 2-phase routing for car navigation.</string>
    <string name="disable_complex_routing">Disable complex routing</string>
    <string name="amenity_type_seamark">Seamark</string>
    <string name="app_modes_choose_descr">Select the use profiles to be visible in application.</string>
    <string name="app_modes_choose">Application Profiles</string>
    <string name="map_widget_map_rendering">Map rendering</string>
    <string name="app_mode_hiking">Hiking</string>
    <string name="app_mode_motorcycle">Motorcycle</string>
    <string name="app_mode_boat">Boat</string>
    <string name="app_mode_aircraft">Aircraft</string>
    <string name="local_osm_changes_delete_all_confirm">You are going to delete %1$d OSM changes. Are you sure?</string>
    <string name="animate_routing_route_not_calculated">Please calculate the route first</string>
    <string name="animate_routing_route">Simulate using calculated route </string>
    <string name="animate_routing_gpx">Simulate using GPX track</string>
    <string name="route_is_too_long_v2">This route may be too long to calculate. Please add intermediate destinations if no result is found within 10 minutes.</string>
    <string name="auto_zoom_none">No auto zoom</string>
    <string name="auto_zoom_close">To close-up</string>
    <string name="auto_zoom_far">To mid-range</string>
    <string name="auto_zoom_farthest">To long-range</string>
    <string name="map_magnifier">Map magnifier</string>
    <string name="base_world_map">World basemap</string>
    <string name="about_version">Version :</string>
    <string name="shared_string_about">About</string>
    <string name="about_settings_descr">Version info, licenses, project members</string>
    <string name="local_index_tile_data_zooms">Zooms downloaded: %1$s</string>
    <string name="local_index_tile_data_expire">Expire (minutes): %1$s</string>
    <string name="local_index_tile_data_downloadable">Downloadable: %1$s</string>
    <string name="local_index_tile_data_maxzoom">Maximum zoom: %1$s</string>
    <string name="local_index_tile_data_minzoom">Minimum zoom: %1$s</string>
    <string name="local_index_tile_data_name">Tile data: %1$s</string>
    <string name="edit_tilesource_successfully">Tilesource %1$s is successfully saved</string>
    <string name="edit_tilesource_elliptic_tile">Elliptic mercator</string>
    <string name="edit_tilesource_maxzoom">Max zoom</string>
    <string name="edit_tilesource_expiration_time">Expire (minutes)</string>
    <string name="edit_tilesource_minzoom">Min zoom</string>
    <string name="edit_tilesource_url_to_load">URL</string>
    <string name="edit_tilesource_choose_existing">Choose existing…</string>
    <string name="maps_define_edit">Define/Edit…</string>
    <string name="map_widget_fps_info">FPS debug info</string>
    <string name="driving_region_descr">Select the driving region: US, Europe, UK, Asia, and others.</string>
    <string name="driving_region">Driving region</string>
    <string name="driving_region_japan">Japan</string>
    <string name="driving_region_us">United States</string>
    <string name="driving_region_canada">Canada</string>
    <string name="driving_region_europe_asia">Europe, Asia, Latin America, &amp; similar</string>
    <string name="driving_region_uk">UK, India, &amp; similar</string>
    <string name="driving_region_australia">Australia</string>
    <string name="speak_title">Announce…</string>
    <string name="speak_descr">Configure to announce street names, traffic warnings (forced stops, speed bumps), speed camera warnings, speed limits.</string>
    <string name="speak_street_names">Street names (TTS)</string>
    <string name="speak_speed_limit">Speed limit</string>
    <string name="speak_cameras">Speed cameras</string>
    <string name="speak_traffic_warnings">Traffic warnings</string>
    <string name="osb_author_or_password_not_specified">Please specify OSM user and password in Settings</string>
    <string name="clear_intermediate_points">Clear intermediate destinations</string>
    <string name="keep_intermediate_points">Keep intermediate destinations</string>
    <string name="new_directions_point_dialog">You already have intermediate destinations set.</string>
    <string name="context_menu_item_directions_to">Directions to</string>
    <string name="context_menu_item_directions_from">Directions from</string>
    <string name="route_descr_map_location">Map: </string>
    <string name="route_descr_lat_lon">Lat %1$.3f, lon %2$.3f</string>
    <!-- string name="route_descr_current_location">Current position</string -->
    <string name="route_descr_destination">Destination</string>
    <string name="route_to">To:</string>
    <string name="route_via">Via:</string>
    <string name="route_from">From:</string>
    <string name="app_mode_default">Browse map</string>
    <string name="settings_preset">Default profile</string>
    <string name="settings_preset_descr">Map view and navigation settings are remembered per use profile. Set your default profile here.</string>
    <string name="destination_point">Destination %1$s</string>
    <string name="context_menu_item_destination_point">Set as destination</string>
    <string name="please_select_address">Select city or street first</string>
    <string name="search_street_in_neighborhood_cities">Search street in neighborhood cities</string>
    <string name="intermediate_items_sort_return">Intermediate destinations resorted to optimize their order on the way from current location to the destination.</string>
    <string name="intermediate_items_sort_by_distance">Sort door-to-door</string>
    <string name="local_osm_changes_backup_successful">OSM change file successfully generated %1$s</string>
    <string name="local_osm_changes_backup_failed">Backup OSM changes failed</string>
    <string name="local_osm_changes_backup">Backup as OSM change</string>
    <string name="delete_point">Delete Point</string>
    <string name="plugin_distance_point_time">time</string>
    <string name="plugin_distance_point_hdop">accuracy</string>
    <string name="plugin_distance_point_speed">speed</string>
    <string name="plugin_distance_point_ele">elevation</string>
    <string name="plugin_distance_point">Point</string>
    <string name="gpx_file_name">GPX file name</string>
    <string name="gpx_saved_sucessfully">GPX file successfully saved to {0}</string>
    <string name="use_distance_measurement_help">* Tap to mark a point.\n
        * Long-tap on the map to delete previous point.\n
        * Long-tap on a point to view and attach description.\n
        * Tap on the measurement widget to see more actions.</string>
    <string name="distance_measurement_start_editing">Start editing</string>
    <string name="distance_measurement_finish_editing">Finish editing</string>
    <string name="distance_measurement_finish_subtrack">Begin a new subtrack</string>
    <string name="distance_measurement_clear_route">Clear all points</string>
    <string name="distance_measurement_load_gpx">Open existing GPX</string>
    <string name="wait_current_task_finished">Please wait until current task is finished</string>
    <string name="use_kalman_filter_compass_descr">Reduces noise in compass readings but adds inertia.</string>
    <string name="use_kalman_filter_compass">Use Kalman filter</string>
    <string name="use_magnetic_sensor_descr">For the compass reading, use the magnetic sensor instead of the orientation sensor.</string>
    <string name="use_magnetic_sensor">Use magnetic sensor</string>
    <string name="other_location">Other</string>
    <string name="files_limit">%1$d files left</string>
    <string name="available_downloads_left">Available %1$d files to download</string>
    <string name="install_paid">Full version</string>
    <string name="cancel_route">Dismiss route</string>
    <string name="cancel_navigation">Stop navigation</string>
    <string name="clear_destination">Clear destination</string>
    <string name="download_using_mobile_internet">Wi-Fi is currently not connected. Do you want to use the current Internet connection for downloading?</string>
    <string name="street_name">Street name</string>
    <string name="hno">House number</string>
    <string name="website">Web site</string>
    <string name="phone">Phone</string>
    <string name="osmand_background_plugin_description">Shows the settings to enable tracking and navigation in background (screen off) mode via periodically waking up the GPS device.</string>
    <string name="contribution_activity">Install version</string>
    <string name="choose_osmand_theme_descr">Choose the application theme.</string>
    <string name="choose_osmand_theme">App theme</string>
    <string name="accessibility_options">Accessibility options</string>
    <string name="select_address_activity">Select address</string>
    <string name="favourites_list_activity">Select favorite</string>
    <string name="local_openstreetmap_act_title">OSM modifications</string>
    <string name="layer_hillshade">Hillshade layer</string>
    <string name="map_widget_gps_info">GPS info</string>
    <string name="access_arrival_time">Arrival time</string>
    <string name="item_checked">checked</string>
    <string name="item_unchecked">unchecked</string>
    <string name="prefer_motorways">Prefer motorways</string>
    <string name="prefer_in_routing_title">Prefer…</string>
    <string name="prefer_in_routing_descr">Prefer motorways.</string>
    <string name="max_speed_none">none</string>
    <string name="index_name_openmaps">OpenMaps EU</string>
    <string name="download_wikipedia_maps">Wikipedia</string>
    <string name="download_hillshade_maps">Hillshades</string>
    <string name="local_indexes_cat_srtm">Contour lines</string>
    <string name="local_indexes_cat_av">Audio/Video data</string>
    <string name="stop_routing_confirm">Are you sure you want to stop the navigation?</string>
    <string name="clear_dest_confirm">Are you sure you want to clear your destination (and intermediate destinations)?</string>
    <string name="precise_routing_mode_descr">Enable to calculate precise routes without glitches. Still distance-limited and slow.</string>
    <string name="precise_routing_mode">Precise routing (alpha)</string>
    <string name="recording_context_menu_show">Show</string>
    <string name="recording_photo_description">Photo %1$s %2$s</string>
    <string name="av_def_action_picture">Take a photo</string>
    <string name="recording_context_menu_precord">Take a photo</string>
    <string name="dropbox_plugin_description">The Dropbox plugin allows you to synchronize tracks and audio/video notes with your Dropbox account.</string>
    <string name="dropbox_plugin_name">Dropbox plugin</string>
    <string name="intermediate_points_change_order">Change order</string>
    <string name="srtm_paid_version_msg">Please consider to buy the Contour lines plugin in the Market to support further development.</string>
    <string name="av_def_action_choose">Select on request</string>
    <string name="av_def_action_video">Record video</string>
    <string name="av_def_action_audio">Record audio</string>
    <string name="av_widget_action_descr">Select default widget action.</string>
    <string name="av_widget_action">Default widget action</string>
    <string name="av_video_format_descr">Select the video output format.</string>
    <string name="av_video_format">Video output format</string>
    <string name="av_use_external_recorder_descr">Use the system recorder for video.</string>
    <string name="av_use_external_recorder">Use system recorder</string>
    <string name="av_use_external_camera_descr">Use the system application for photos.</string>
    <string name="av_use_external_camera">Use camera app</string>
    <string name="av_settings_descr">Configure audio and video settings.</string>
    <string name="av_settings">Audio/video settings </string>
    <string name="recording_error">Error occurred while recording </string>
    <string name="recording_camera_not_available">Camera is not available</string>
    <string name="recording_is_recorded">Audio/video is being recorded. To stop it tap the AV widget.</string>
    <string name="recording_playing">An audio from the specified recording is being played.\n%1$s</string>
    <string name="recording_open_external_player">Open external player</string>
    <string name="recording_delete_confirm">Do you want to delete this recording?</string>
    <string name="recording_unavailable">unavailable</string>
    <string name="recording_context_menu_arecord">Take an audio note</string>
    <string name="recording_context_menu_vrecord">Take a video note</string>
    <string name="layer_recordings">Recording layer</string>
    <string name="recording_can_not_be_played">Recording can not be played</string>
    <string name="recording_context_menu_delete">Delete recording</string>
    <string name="recording_context_menu_play">Play</string>
    <string name="recording_description">Recording %1$s %3$s %2$s</string>
    <string name="recording_default_name">Recording</string>
    <string name="map_widget_av_notes">Audio/video notes</string>
    <string name="map_widget_distancemeasurement">Distance measurement</string>
    <string name="audionotes_location_not_defined">Location to associate with the note is not defined yet. \"Use location …\" to assign a note to the location specified.</string>
    <string name="map_widget_audionotes">Audio notes</string>
    <string name="index_srtm_parts">parts</string>
    <string name="index_srtm_ele">Contour lines</string>
    <string name="download_select_map_types">Other maps</string>
    <string name="download_roads_only_item">Roads only</string>
    <string name="download_srtm_maps">Contour lines</string>
    <string name="download_regular_maps">Standard map</string>
    <string name="download_roads_only_maps">Roads-only map</string>
    <string name="rendering_attr_alpineHiking_name">Alpine hiking scale (SAC)</string>
    <string name="rendering_attr_alpineHiking_description">Render paths according to the SAC scale.</string>
    <string name="rendering_attr_hikingRoutesOSMC_name">Hiking symbol overlay</string>
    <string name="rendering_attr_hikingRoutesOSMC_description">Render paths according to OSMC traces.</string>
    <string name="rendering_attr_noAdminboundaries_name">Boundaries</string>
    <string name="rendering_attr_noAdminboundaries_description">Suppress display of regional boundaries (admin levels 5–9).</string>
    <string name="map_widget_max_speed">Speed limit</string>
    <string name="monitoring_control_start">GPX</string>
    <string name="no_buildings_found">No buildings found.</string>
    <string name="incremental_search_city">Search city incrementally</string>
    <string name="search_villages_and_postcodes">Search more villages/postcode</string>
    <string name="rendering_attr_showRoadMaps_description">Select when to display roads-only maps:</string>
    <string name="rendering_attr_showRoadMaps_name">Roads-only maps</string>
    <string name="safe_mode_description">Run the application in safe mode (using slower Android instead of native code).</string>
    <string name="safe_mode">Safe mode</string>
    <string name="native_library_not_running">The application is running in safe mode (disable it in the Settings).</string>
    <string name="close_changeset">Close changeset</string>
    <string name="zxing_barcode_scanner_not_found">ZXing Barcode Scanner application not installed. Search in Google Play?</string>
    <string name="rendering_attr_roadColors_description">Select a road color scheme:</string>
    <string name="rendering_attr_roadColors_name">Road color scheme</string>
    <string name="map_widget_show_destination_arrow">Show destination direction</string>
    <string name="enable_plugin_monitoring_services">Enable the Trip recording plugin to use position logging services (GPX logging, online tracking)</string>
    <string name="non_optimal_route_calculation">Calculate possibly non-optimal route over long distances</string>
    <string name="gps_not_available">Please enable GPS in the settings</string>
    <string name="map_widget_monitoring_services">Logging services</string>
    <string name="no_route">No route</string>
    <string name="delete_target_point">Remove destination</string>
    <string name="target_point">Destination %1$s</string>
    <string name="intermediate_point">Intermediate destination %1$s</string>
    <string name="context_menu_item_last_intermediate_point">Add as last intermediate destination</string>
    <string name="context_menu_item_first_intermediate_point">Add as first intermediate destination</string>
    <string name="add_as_last_destination_point">Add as last intermediate destination</string>
    <string name="add_as_first_destination_point">Add as first intermediate destination</string>
    <string name="replace_destination_point">Replace the destination</string>
    <string name="new_destination_point_dialog">You have already set a destination:</string>
    <string name="target_points">Destinations</string>
    <string name="intermediate_point_too_far">Intermediate destination %1$s is too far from the nearest road.</string>
    <string name="arrived_at_intermediate_point">You have arrived at your intermediate destination</string>
    <string name="context_menu_item_intermediate_point">Add as intermediate destination</string>
    <string name="map_widget_intermediate_distance">Intermediate destination</string>
    <string name="ending_point_too_far">Ending point too far from nearest road.</string>
    <string name="add_tag">Add Tag</string>
    <string name="btn_advanced_mode">Advanced Mode…</string>
    <string name="poi_filter_parking">Parking</string>
    <string name="poi_filter_emergency">Emergency</string>
    <string name="poi_filter_public_transport">Public transport</string>
    <string name="poi_filter_entertainment">Entertainment</string>
    <string name="poi_filter_accomodation">Accommodation</string>
    <string name="poi_filter_restaurants">Restaurants</string>
    <string name="poi_filter_sightseeing">Sightseeing</string>
    <string name="poi_filter_car_aid">Car aid</string>
    <string name="poi_filter_food_shop">Food shop</string>
    <string name="poi_filter_for_tourists">For tourists</string>
    <string name="poi_filter_fuel">Fuel</string>
    <string name="show_warnings_title">Show alerts…</string>
    <string name="show_warnings_descr">Configure traffic warnings (speed limits, forced stops, speed bumps), speed camera warnings, and lane information.</string>
    <string name="use_compass_navigation_descr">Use the compass when no heading is detected otherwise.</string>
    <string name="use_compass_navigation">Use compass</string>
    <string name="avoid_motorway">Avoid motorways</string>
    <string name="auto_zoom_map_descr">Auto zoom map according to your speed (while map is synchronized with current position).</string>
    <string name="auto_zoom_map">Auto zoom map</string>
    <string name="snap_to_road_descr">Snap position to roads during navigation.</string>
    <string name="snap_to_road">Snap to road</string>
    <string name="interrupt_music_descr">Voice prompts pause, not just subdue, music playback.</string>
    <string name="interrupt_music">Pause music</string>
    <string name="osmand_play_title_30_chars">OsmAnd Maps &amp; Navigation</string>
    <string name="osmand_short_description_80_chars">Global Mobile Map Viewing &amp; Navigation for Offline and Online OSM Maps</string>
    <string name="osmand_long_description_1000_chars">
		OsmAnd (OSM Automated Navigation Directions)

		OsmAnd is an open source navigation application with access to a wide variety of global OpenStreetMap (OSM) data. All map data (vector or tile maps) can be stored on the phone memory card for offline usage. OsmAnd also offers offline and online routing functionality including turn-by-turn voice guidance.

		Some of the core features:
		- Complete offline functionality (store downloaded vector or tile maps in the device storage)
		- Compact offline vector maps for the whole world available
		- Download of country or region maps directly from the app
		- Overlay of several map layers possible, like GPX or navigation tracks, Points of Interest, favorites, contour lines, public transport stops, additional maps with customizable transparency
		- Offline search for addresses and places (POIs)
		- Offline routing for medium-range distances 
		- Car, bicycle, and pedestrian modes with:
		-  optional automated day/night view switching
		-  optional speed-dependent map zooming
		-  optional map alignment according to compass or direction of motion
		-  optional lane guidance, speed limit display, recorded and TTS voices

		Limitations of this free version of OsmAnd:
		- Number of map downloads limited
		- No access to Wikipedia offline POIs

		OsmAnd is actively being developed and our project and its further progress relies on financial contributions to fund the development and testdriving new functionality. Please consider buying OsmAnd+, or funding specific new features or making a general donation on osmand.net.
	</string>
    <string name="osmand_extended_description_part1">
    OsmAnd (OSM Automated Navigation Directions) is a map and navigation application with access to the free, worldwide, and high-quality OpenStreetMap (OSM) data.

    Enjoy voice and optical navigator, viewing POIs (points of interest), creating and managing GPX tracks, using contour lines visualization and altitude info (through plugin), a choice between driving, cycling, pedestrian modes, OSM editing and much more.
    </string>
    <string name="osmand_extended_description_part2">
        GPS navigation
        • You can choose between offline (no roaming charges when you are abroad) or online (faster) mode
        • Turn-by-turn voice guidance leads you along the way (recorded and synthesized voices)
        • The route gets rebuilt whenever you deviate from it
        • Lane guidance, street names, and estimated time of arrival will help along the way
        • To make your trip safer, day/night mode switches automatically
        • You can choose to show speed limits, and get reminders if you exceed it
        • Map zoom adjusts to your speed
        • You can searches destinations by address, by type (e.g.: parking, restaurant, hotel, gas station, museum), or by geographical coordinates
        • Supports intermediate points on your itinerary
        • You can record your own or upload a GPX track and follow it
    </string>
    <string name="osmand_extended_description_part3">
        Map
        • Displays POIs (point of interests) around you
        • Adjusts the map to your direction of motion (or compass)
        • Shows where you are and where you are looking at
        • Share your location so that your friends can find you
        • Keeps your most important places in Favorites
        • Allows you to choose how to display names on the map: in English, local, or phonetic spelling
        • Displays specialized online tiles, satellite view (from Bing), different overlays like touring/navigation GPX tracks and additional layers with customizable transparency
    </string>
    <string name="osmand_extended_description_part4">
        Skiing
        OsmAnd ski maps plugin enables you to see ski tracks with level of complexity and some additional information, like location of lifts and other facilities.
    </string>
    <string name="osmand_extended_description_part5">
        Cycling
        • You can find cycling paths on the map
        • GPS navigation in cycling mode builds your route using cycling paths
        • You can see your speed and altitude
        • GPX recording option enables you to record your trip and share it
        • Via additional plugin you can enable displaying contour lines and hill-shading
    </string>
    <string name="osmand_extended_description_part6">
        Walking, hiking, city tour
        • The map shows you walking and hiking paths
        • Wikipedia in your preferred language can tell you a lot during a city tour
        • Public transport stops (bus, tram, train),  including line names, help to navigate in a new city
        • GPS navigation in pedestrian mode builds your route using walking paths
        • You can upload and follow a GPX route or record and share your own
    </string>
    <string name="osmand_extended_description_part7">
        Contribute to OSM
        • Report data bugs
        • Upload GPX tracks to OSM directly from the app
        • Add POIs and directly upload them to OSM (or later if offline)
    </string>
    <string name="osmand_extended_description_part8">
        OsmAnd is open-source and actively being developed. Everyone can contribute to the application by reporting bugs, improving translations or coding new features. The project is in a lively state of continuous improvement by all these forms of developer and user interaction. The project progress also relies on financial contributions to fund coding and testing of new functionalities.
        Approximate map coverage and quality:
        • Western Europe: ****
        • Eastern Europe: ***
        • Russia: ***
        • North America: ***
        • South America: **
        • Asia: **
        • Japan &amp; Korea: ***
        • Middle East: **
        • Africa: **
        • Antarctica: *
        Most countries around the globe are available for download!
        Get a reliable navigator in your country - be it France, Germany, Mexico, UK, Spain, Netherlands, USA, Russia, Brazil or any other.
    </string>
    <string name="osmand_plus_play_title_30_chars">OsmAnd+ Maps &amp; Navigation</string>
    <string name="osmand_plus_short_description_80_chars">Global Mobile Map Viewing &amp; Navigation for Offline and Online OSM Maps</string>
    <string name="osmand_plus_long_description_1000_chars">
		OsmAnd+ (OSM Automated Navigation Directions)

		OsmAnd+ is an open source navigation application with access to a wide variety of global OpenStreetMap (OSM) data. All map data (vector or tile maps) can be stored on the phone memory card for offline use. OsmAnd also offers offline and online routing functionality including turn-by-turn voice guidance.

		OsmAnd+ is the paid application version, by buying it you support the project, fund the development of new features, and receive the latest updates.

		Some of the core features:
		- Complete offline functionality (store downloaded vector or tile maps in the device storage)
		- Compact offline vector maps for the whole world available
		- Unlimited downloading of country or region maps directly from the app
		- Offline Wikipedia feature (download Wikipedia POIs), great for sightseeing
		- Overlay of several map layers possible, like GPX or navigation tracks, Points of Interest, favorites, contour lines, public transport stops, additional maps with customizable transparency
		- Offline search for addresses and places (POIs)
		- Offline routing for medium-range distances
		- Car, bicycle, and pedestrian modes with:
		-  optional automated day/night view switching
		-  optional speed-dependent map zooming
		-  optional map alignment according to compass or direction of motion
		-  optional lane guidance, speed limit display, recorded and TTS voices
	</string>
    <string name="osmand_plus_extended_description_part1">
        OsmAnd+ (OSM Automated Navigation Directions) is a map and navigation application with access to the free, worldwide, and high-quality OpenStreetMap (OSM) data.
        Enjoy voice and optical navigation, viewing POIs (points of interest), creating and managing GPX tracks, using contour lines visualization and altitude info, a choice between driving, cycling, pedestrian modes, OSM editing and much more.

        OsmAnd+ is the paid application version. By buying it, you support the project, fund the development of new features, and receive the latest updates.

        Some of the main features:
    </string>
    <string name="osmand_plus_extended_description_part2">
        Navigation
        • Works online (fast) or offline (no roaming charges when you are abroad)
        • Turn-by-turn voice guidance (recorded and synthesized voices)
        • Optional lane guidance, street name display, and estimated time of arrival
        • Supports intermediate points on your itinerary
        • Automatic re-routing whenever you deviate from the route
        • Search for places by address, by type (e.g.: restaurant, hotel, gas station, museum), or by geographical coordinates
    </string>
    <string name="osmand_plus_extended_description_part3">
        Map Viewing
        • Display your position and orientation
        • Optionally align the picture according to compass or your direction of motion
        • Save your most important places as Favorites
        • Display POIs (point of interests) around you
        • Display specialized online tiles, satellite view (from Bing), different overlays like touring/navigation GPX tracks and additional layers with customizable transparency
        • Optionally display place names in English, local, or phonetic spelling
    </string>
    <string name="osmand_plus_extended_description_part4">
        Use OSM and Wikipedia Data
        • High-quality information from the best collaborative projects of the world
        • OSM data available per country or region
        • Wikipedia POIs, great for sightseeing
        • Unlimited free downloads, directly from the app
        • Compact offline vector maps updated at least once a month

        • Selection between complete region data and just road network (Example: All of Japan is 700 MB or 200 MB for the road network only)
    </string>
    <string name="osmand_plus_extended_description_part5">
        Safety Features
        • Optional automated day/night view switching
        • Optional speed limit display, with reminder if you exceed it
        • Optional speed-dependent zooming
        • Share your location so that your friends can find you
    </string>
    <string name="osmand_plus_extended_description_part6">
        Bicycle and Pedestrian Features
        • Viewing foot, hiking, and bike paths, great for outdoor activities
        • Special routing and display modes for bike and pedestrian
        • Optional public transport stops (bus, tram, train) including line names
        • Optional trip recording to local GPX file or online service
        • Optional speed and altitude display
        • Display of contour lines and hill-shading (via additional plugin)
    </string>
    <string name="osmand_plus_extended_description_part7">
        Directly Contribute to OSM
        • Report data bugs
        • Upload GPX tracks to OSM directly from the app
        • Add POIs and directly upload them to OSM (or later if offline)
        • Optional trip recording also in background mode (while device is in sleep mode)
        OsmAnd is open-source and actively being developed. Everyone can contribute to the application by reporting bugs, improving translations or coding new features. The project is in a lively state of continuous improvement by all these forms of developer and user interaction. The project progress also relies on financial contributions to fund coding and testing of new functionalities.
    </string>
    <string name="osmand_plus_extended_description_part8">
        Approximate map coverage and quality:
        • Western Europe: ****
        • Eastern Europe: ***
        • Russia: ***
        • North America: ***
        • South America: **
        • Asia: **
        • Japan &amp; Korea: ***
        • Middle East: **
        • Africa: **
        • Antarctica: *
        Most countries around the globe available as downloads!
        From Afghanistan to Zimbabwe, from Australia to the USA. Argentina, Brazil, Canada, France, Germany, Mexico, UK, Spain, …
    </string>
    <string name="filterpoi_activity">Create POI filter</string>
    <string name="recalculate_route_to_your_location">Transport mode:</string>
    <string name="select_navigation_mode">Select transport mode</string>
    <string name="day_night_info_description">Sunrise: %1$s \nSunset: %2$s</string>
    <string name="day_night_info">Day/night info</string>
    <string name="map_widget_renderer">Map style</string>
    <string name="layer_map_appearance">Configure screen</string>
    <string name="show_lanes">Lanes</string>
    <string name="avoid_unpaved">Avoid unpaved roads</string>
    <string name="avoid_ferries">Avoid ferries</string>
    <string name="avoid_in_routing_title">Avoid…</string>
    <string name="avoid_in_routing_descr">Avoid toll roads, unpaved, ferries.</string>
    <string name="map_widget_fluorescent">Fluorescent routes</string>
    <string name="map_widget_show_ruler">Ruler</string>
    <string name="map_widget_view_direction">Viewing direction</string>
    <string name="map_widget_transparent">Transparent widgets</string>
    <string name="bg_service_sleep_mode_off">Run\n app in background</string>
    <string name="bg_service_sleep_mode_on">Stop\n running in background</string>
    <string name="gps_wakeup_interval">GPS wake-up interval: %s</string>
    <string name="int_continuosly">Continuous</string>
    <string name="screen_is_locked">To unlock screen tap the lock icon</string>
    <string name="map_widget_top_text">Street name</string>
    <string name="map_widget_config">Configure screen</string>
    <string name="map_widget_back_to_loc">Where am I</string>
    <string name="map_widget_lock_screen">Lock screen</string>
    <string name="map_widget_compass">Compass</string>
    <string name="map_widget_reset">Reset to default</string>
    <string name="map_widget_parking">Parking</string>
    <string name="map_widget_monitoring">GPX logging</string>
    <string name="map_widget_speed">Speed</string>
    <string name="map_widget_distance">Destination</string>
    <string name="map_widget_altitude">Altitude</string>
    <string name="map_widget_time">Time to go</string>
    <string name="map_widget_next_turn">Next turn</string>
    <string name="map_widget_next_turn_small">Next turn (small)</string>
    <string name="map_widget_next_next_turn">Second next turn</string>
    <string name="map_widget_mini_route">Mini route map</string>
    <string name="bg_service_screen_lock">Lock screen</string>
    <string name="bg_service_screen_unlock">Unlock screen</string>
    <string name="bg_service_screen_lock_toast">The screen is locked</string>
    <string name="bg_service_interval">Set wake-up interval:</string>
    <string name="show_cameras">Speed cameras</string>
    <string name="show_traffic_warnings">Traffic warnings</string>
    <string name="avoid_toll_roads">Avoid toll roads</string>
    <string name="continue_follow_previous_route_auto">Previous navigation was unfinished. Continue following it? (%1$s seconds)</string>
    <string name="route_updated_loc_found">Route will be calculated once position is found</string>
    <string name="osmand_parking_hours">Hours</string>
    <string name="osmand_parking_minutes">Minutes</string>
    <string name="osmand_parking_position_description_add_time">The car is parked at</string>
    <string name="select_animate_speedup">Select speed of route simulation</string>
    <string name="global_app_allocated_memory_descr">Allocated memory %1$s MB (Android limit %2$s MB, Dalvik %3$s MB).</string>
    <string name="global_app_allocated_memory">Allocated memory</string>
    <string name="native_app_allocated_memory_descr">Total native memory allocated by app %1$s MB (Dalvik %2$s MB, other %3$s MB).
		Proportional memory %4$s MB (Android limit %5$s MB, Dalvik %6$s MB).</string>
    <string name="native_app_allocated_memory">Total native memory</string>
    <string name="starting_point_too_far">Starting point too far from nearest road.</string>
    <string name="shared_location">Shared location</string>
    <string name="osmand_parking_event">Pick up the car from parking</string>
    <string name="osmand_parking_warning">Warning</string>
    <string name="osmand_parking_warning_text">A Notification to pick up your car has been added to your Calendar. It will remain there until you will delete it manually.</string>
    <string name="osmand_parking_time_limit_title">Set the parking time limit</string>
    <string name="osmand_parking_delete_confirm">Do you want to delete the parking location marker?</string>
    <string name="osmand_parking_delete">Delete a parking marker</string>
    <string name="osmand_parking_choose_type">Choose the type of parking</string>
    <string name="osmand_parking_lim_text">Time-limited</string>
    <string name="osmand_parking_no_lim_text">Time-unlimited</string>
    <string name="osmand_parking_add_event">Add a notification to the Calendar application</string>
    <string name="osmand_parking_time_limit">Time-limited parking</string>
    <string name="osmand_parking_time_no_limit">Time-unlimited parking</string>
    <string name="osmand_parking_position_description">The location of your parked car. %1$s</string>
    <string name="osmand_parking_position_description_add">To pick up the car at:</string>
    <string name="osmand_parking_pm">PM</string>
    <string name="osmand_parking_am">AM</string>
    <string name="osmand_parking_position_name">Parking spot</string>
    <string name="context_menu_item_add_parking_point">Mark as a parking location</string>
    <string name="context_menu_item_delete_parking_point">Delete a parking marker</string>
    <string name="gpxup_public">Public</string>
    <string name="gpxup_identifiable">Identifiable</string>
    <string name="gpxup_trackable">Trackable</string>
    <string name="gpxup_private">Private</string>
    <string name="asap">ASAP</string>
    <string name="share_route_as_gpx">Share route as GPX file</string>
    <string name="share_route_subject">Route shared via OsmAnd</string>
    <string name="route_roundabout">Roundabout: take %1$d exit and go</string>
    <string name="route_kl">Keep left and go</string>
    <string name="route_kr">Keep right and go</string>
    <string name="rendering_attr_noPolygons_description">Make all areal land features on map transparent.</string>
    <string name="rendering_attr_noPolygons_name">Polygons</string>
    <string name="rendering_attr_appMode_name">Rendering mode</string>
    <string name="rendering_attr_appMode_description">Optimize map for</string>
    <!-- string name="rendering_attr_contourLines_description">Select minimum zoom level to display in map if available. Separate contour data needed.</string -->
    <string name="rendering_attr_contourLines_description">Display from zoom level (requires contour data):</string>
    <string name="rendering_attr_contourLines_name">Show contour lines</string>
    <string name="rendering_attr_hmRendered_description">Increase amount of map detail shown.</string>
    <string name="rendering_attr_hmRendered_name">Show more map detail</string>
    <string name="local_index_routing_data">Routing data</string>
    <string name="navigate_point_format">Format</string>
    <string name="poi_search_desc">POI (Point of interest) search</string>
    <string name="address_search_desc">Address search</string>
    <string name="navpoint_search_desc">Coordinates</string>
    <string name="transport_search_desc">Public transport search</string>
    <string name="favourites_search_desc">Favorites search</string>
    <string name="offline_navigation_not_available">OsmAnd offline navigation is temporarily not available.</string>
    <string name="left_side_navigation">Left-hand driving</string>
    <string name="left_side_navigation_descr">Select for countries with left-hand traffic.</string>
    <string name="local_index_description">Tap any existing item to see more details, long-tap to deactivate or delete. Current data on device (%1$s free):</string>
    <string name="unknown_from_location">Starting point is not yet determined</string>
    <string name="unknown_location">Position not yet known</string>
    <string name="modify_transparency">Modify transparency (0 - transparent, 255 - opaque)</string>
    <string name="confirm_interrupt_download">Do you want to cancel downloading the file?</string>
    <string name="first_time_msg">Thank you for using OsmAnd. For many features of this application you need some regional offline data which you can download via \'Settings\' →  \'Manage map files\'. Afterwards you will be able to view maps, locate addresses, look up POIs, and find public transport.</string>
    <string name="basemap_was_selected_to_download">Basemap is required for proper application functioning and was selected to download.</string>
    <string name="local_indexes_cat_tile">Online and cached tile maps</string>
    <string name="local_indexes_cat_map">Standard maps (vector)</string>
    <string name="index_settings_descr">Download and manage offline map files stored on your device.</string>
    <string name="map_online_plugin_is_not_installed">Enable the Online maps plugin to select different map sources</string>
    <string name="map_online_data">Online and tile maps</string>
    <string name="map_online_data_descr">Use online maps (download and cache tiles on SD card).</string>
    <string name="online_map_settings_descr">Configure online or cached tile map sources.</string>
    <string name="plugins_screen">Plugins</string>
    <string name="prefs_plugins_descr">Plugins activate advanced settings and additional functionality.</string>
    <string name="prefs_plugins">Plugins</string>
    <string name="vector_maps_may_display_faster_on_some_devices">Vector maps likely display faster. May not work well on some devices.</string>
    <string name="play_commands_of_currently_selected_voice">Select a voice and test by playing prompts</string>
    <string name="native_rendering">Native rendering</string>
    <string name="test_voice_prompts">Test voice prompts</string>
    <string name="switch_to_raster_map_to_see">No offline vector map present for this location. You can download one in Settings (Manage map files), or switch to online maps (enable online maps plugin for this).</string>
    <string name="send_files_to_osm">Send GPX files to OSM?</string>
    <string name="gpx_visibility_txt">Visibility</string>
    <string name="gpx_tags_txt">Tags</string>
    <string name="gpx_description_txt">Description</string>
    <string name="validate_gpx_upload_name_pwd">Please specify OSM username and password to upload GPX files.</string>
    <string name="default_buttons_support">Support</string>
    <string name="support_new_features">Support new features</string>
    <string name="support_new_features_descr">Donate to see new features implemented in the application.</string>
    <string name="show_ruler_level">Display ruler</string>
    <string name="info_button">Info</string>
    <string name="back_to_location">Back to position</string>
    <string name="accessibility_mode">Accessibility mode</string>
    <string name="accessibility_mode_descr">Turns on the accessibility features.</string>
    <string name="accessibility_default">According to the global system setting</string>
    <string name="backToMenu">Back to menu</string>
    <string name="zoomOut">Zoom out</string>
    <string name="zoomIn">Zoom in</string>
    <string name="zoomIs">Zoom level is</string>
    <string name="north">north</string>
    <string name="north_north_east">north-north-east</string>
    <string name="north_east">north-east</string>
    <string name="east_north_east">east-north-east</string>
    <string name="east">east</string>
    <string name="east_south_east">east-south-east</string>
    <string name="south_east">south-east</string>
    <string name="south_south_east">south-south-east</string>
    <string name="south">south</string>
    <string name="south_south_west">south-south-west</string>
    <string name="south_west">south-west</string>
    <string name="west_south_west">west-south-west</string>
    <string name="west">west</string>
    <string name="west_north_west">west-north-west</string>
    <string name="north_west">north-west</string>
    <string name="north_north_west">north-north-west</string>
    <string name="front">forward</string>
    <string name="front_right">right-forward</string>
    <string name="right">to the right</string>
    <string name="back_right">right-backward</string>
    <string name="back">backward</string>
    <string name="back_left">left-backward</string>
    <string name="left">to the left</string>
    <string name="front_left">left-forward</string>
    <string name="oclock">o\'clock</string>
    <string name="towards">toward</string>
    <string name="accuracy">Accuracy</string>
    <string name="altitude">Altitude</string>
    <string name="no_info">No info</string>
    <string name="direction_style_sidewise">Sidewise (8 sectors)</string>
    <string name="direction_style_clockwise">Clockwise (12 sectors)</string>
    <string name="settings_direction_style">Direction style</string>
    <string name="settings_direction_style_descr">Choose style to express relative directions while moving.</string>
    <string name="auto_announce_on">Start auto announcing</string>
    <string name="auto_announce_off">Stop auto announcing</string>
    <string name="i_am_here">I am here</string>
    <string name="zoom_by_trackball_descr">Change map zooming by horizontal trackball moves.</string>
    <string name="zoom_by_trackball">Use trackball for zoom control</string>
    <string name="accessibility_preferences_descr">Accessibility related preferences.</string>
    <string name="arrival_distance_factor_early">Early</string>
    <string name="arrival_distance_factor_normally">Normal</string>
    <string name="arrival_distance_factor_late">Late</string>
    <string name="arrival_distance_factor_at_last">In the last meters</string>
    <string name="arrival_distance">Arrival announcement</string>
    <string name="arrival_distance_descr">How soon do you want the arrival announcement?</string>
    <string name="rendering_out_of_memory">Not enough process memory to display selected area</string>
    <string name="use_fluorescent_overlays">Fluorescent overlays</string>
    <string name="use_fluorescent_overlays_descr">Use fluorescent colors to display tracks and routes.</string>
    <string name="offline_edition">Offline editing</string>
    <string name="offline_edition_descr">Always use offline editing.</string>
    <string name="update_poi_does_not_change_indexes">POI changes inside application do not affect downloaded map files, changes are saved to local file instead.</string>
    <string name="local_openstreetmap_uploading">Uploading …</string>
    <string name="local_openstreetmap_were_uploaded">{0} POI/Notes were uploaded</string>
    <string name="local_openstreetmap_uploadall">Upload all</string>
    <string name="local_openstreetmap_upload">Upload modification to OSM</string>
    <string name="local_openstreetmap_delete">Delete modification</string>
    <string name="local_openstreetmap_descr_title">Asynchronous OSM editing:</string>
    <string name="local_openstreetmap_settings">Locally saved OSM POIs/Notes</string>
    <string name="local_openstreetmap_settings_descr">Show and manage OSM POIs/Notes noted in local database.</string>
    <string name="live_monitoring_interval_descr">Specify the online tracking interval.</string>
    <string name="live_monitoring_interval">Online tracking interval</string>
    <string name="live_monitoring_url_descr">Specify the web address with parameter syntax: lat={0}, lon={1}, timestamp={2}, hdop={3}, altitude={4}, speed={5}, bearing={6}.</string>
    <string name="live_monitoring_url">Online tracking web address</string>
    <string name="live_monitoring_max_interval_to_send">Time buffer for online tracking</string>
    <string name="live_monitoring_max_interval_to_send_desrc">Specify a time buffer to keep locations to send without connection</string>
    <string name="gpx_monitoring_disabled_warn">Log track using GPX widget or via \'Trip recording\' settings.</string>
    <string name="show_current_gpx_title">Show current track</string>
    <string name="free_version_message">This free OsmAnd version is limited to %1$s map downloads (to add or update maps) and does not support offline Wikipedia articles.</string>
    <string name="free_version_title">Free version</string>
    <string name="poi_context_menu_showdescription">Show POI description.</string>
    <string name="index_name_north_america">North America</string>
    <string name="index_name_netherlands">Europe - Netherlands</string>
    <string name="index_name_us">North America - United States</string>
    <string name="index_name_central_america">Central America</string>
    <string name="index_name_south_america">South America</string>
    <string name="index_name_europe">Europe</string>
    <string name="index_name_france">Europe - France</string>
    <string name="index_name_germany">Europe - Germany</string>
    <string name="index_name_russia">Russia</string>
    <string name="index_name_africa">Africa</string>
    <string name="index_name_asia">Asia</string>
    <string name="index_name_oceania">Australia and Oceania</string>
    <string name="index_name_other">Worldwide and topic maps</string>
    <string name="index_name_wiki">Worldwide Wikipedia POIs</string>
    <string name="index_name_voice">Voice prompts (recorded, limited features)</string>
    <string name="index_name_tts_voice">Voice prompts (TTS-synthesized, prefer)</string>
    <string name="amenity_type_osmwiki">Wikipedia (offline)</string>
    <string name="amenity_type_user_defined">User defined</string>
    <string name="fav_export_confirmation">File with previously exported favorites already exists. Do you want to replace it?</string>
    <string name="profile_settings">Profile Specific Settings</string>
    <string name="routing_settings">Navigation</string>
    <string name="routing_settings_descr">Specify options for navigation.</string>
    <string name="global_settings">Global Settings</string>
    <string name="index_settings">Manage map files</string>
    <string name="general_settings">General</string>
    <string name="general_settings_descr">Configure display and common settings for the application.</string>
    <string name="global_app_settings">Global app settings</string>
    <string name="user_name">Your OSM username</string>
    <string name="open_street_map_login_descr">Needed for openstreetmap.org submissions.</string>
    <string name="user_password">Your OSM password</string>
    <string name="osmand_service">Background mode</string>
    <string name="osmand_service_descr">OsmAnd keeps running in the background while the screen is off.</string>
    <string name="download_files_not_enough_space">There is not enough free space to download %1$s MB (free: %2$s).</string>
    <string name="use_transparent_map_theme">Transparent theme</string>
    <string name="native_library_not_supported">Native library is not supported on this device.</string>
    <string name="init_native_library">Initializing native library…</string>
    <string name="choose_auto_follow_route">Auto-center map view</string>
    <string name="choose_auto_follow_route_descr">Time until the map view synchronizes with the current position.</string>
    <!-- string name="auto_follow_route_never">Never (tap \'Go\' to start guidance manually)</string -->
    <string name="keep_informing_never">Only manually (tap arrow)</string>
    <string name="keep_informing_descr">Re-announce navigation instructions at regular intervals.</string>
    <string name="keep_informing">Repeat navigation instructions</string>
    <string name="auto_follow_route_navigation">Auto-center nav only</string>
    <string name="auto_follow_route_navigation_descr">Auto-center map view only while navigating.</string>
    <string name="auto_follow_location_enabled">Auto-center map view in use.</string>
    <string name="pref_vector_rendering">Vector renderer specific options</string>
    <string name="pref_overlay">Overlay / underlay</string>
    <string name="pref_raster_map">Map source settings</string>
    <string name="pref_vector_map">Vector map settings</string>
    <string name="delete_confirmation_msg">Delete %1$s?</string>
    <string name="city_type_suburb">Suburb</string>
    <string name="city_type_hamlet">Hamlet</string>
    <string name="city_type_village">Village</string>
    <string name="city_type_town">Town</string>
    <string name="city_type_city">City</string>
    <string name="animate_route_off">Stop simulation</string>
    <string name="animate_route">Start simulation</string>
    <string name="file_can_not_be_renamed">File can not be renamed.</string>
    <string name="file_with_name_already_exists">File with that name already exists.</string>
    <string name="gpx_navigation">GPX route</string>
    <string name="poi_query_by_name_matches_categories">Several POI categories found matching the query:</string>
    <string name="data_to_search_poi_not_available">Local data to search POI is not present.</string>
    <string name="poi_filter_by_name">Search by name</string>
    <string name="old_poi_file_should_be_deleted">The POI data file \'%1$s\' is redundant and can be deleted.</string>
    <string name="update_poi_file_not_found">Local file to maintain POI changes not found and could not be created.</string>
    <string name="button_upgrade_osmandplus">Upgrade OsmAnd+</string>
    <string name="map_version_changed_info">Server contains map files not compatible with your current version of the application. To download and use them, please upgrade the application to newer version.</string>
    <string name="poi_filter_nominatim">Online Nominatim</string>
    <string name="search_position_current_location_search">Searching position…</string>
    <string name="search_position_current_location_found">My Position (found)</string>
    <string name="search_position_address">Address…</string>
    <string name="search_position_favorites">Favorites…</string>
    <string name="search_position_undefined">Undefined</string>
    <!-- string name="search_position_current_location">Current position…</string -->
    <string name="search_position_map_view">Current map center</string>
    <string name="select_search_position">Origin:</string>
    <string name="context_menu_item_search">Search near here</string>
    <string name="route_successfully_saved_at">Route successfully saved as \'%1$s\'.</string>
    <string name="filename_input">File name: </string>
    <string name="file_with_name_already_exist">File with same name already exists.</string>
    <string name="local_index_upload_gpx_description">Upload GPX files to the OSM community. They will be used to improve the maps.</string>
    <string name="local_index_items_uploaded">%1$d of %2$d item(s) successfully uploaded.</string>
    <string name="local_index_mi_upload_gpx">Send to OSM</string>
    <string name="show_more_map_detail">Show more map detail</string>
    <string name="show_more_map_detail_descr">Show some vector map detail (roads etc.) at lower zooms already.</string>
    <string name="favourites_delete_multiple_succesful">Favorite point(s) deleted successfully.</string>
    <string name="favorite_delete_multiple">You are going to delete %1$d favorite(s) and %2$d favorite group(s). Are you sure?</string>
    <string name="favorite_home_category">Home</string>
    <string name="favorite_friends_category">Friends</string>
    <string name="favorite_places_category">Places</string>
    <string name="shared_string_others">Others</string>
    <string name="shared_string_name">Name</string>
    <string name="favourites_edit_dialog_category">Category</string>
    <string name="shared_string_no_thanks">No, thanks</string>
    <string name="basemap_missing">Base world map (covering the whole world at small zooms) is missing. Please consider downloading World_basemap_x.obf for a global overview.</string>
    <string name="vector_data_missing">On board (\'offline\') data is missing on SD card. Please consider downloading it in order to use maps offline.</string>
    <string name="shared_string_release">Released</string>
    <string name="local_index_installed">Local version</string>
    <string name="local_index_items_backuped">%1$d of %2$d item(s) successfully deactivated.</string>
    <string name="local_index_items_deleted">%1$d of %2$d item(s) successfully deleted.</string>
    <string name="local_index_items_restored">%1$d of %2$d item(s) successfully activated.</string>
    <string name="local_index_no_items_to_do">No items to %1$s</string>
    <string name="local_index_action_do">You are about to %1$s %2$s item(s). Continue?</string>
    <string name="local_index_descr_title">Manage map files.</string>
    <string name="local_index_mi_restore">Activate</string>
    <string name="local_index_mi_backup">Deactivate</string>
    <string name="local_index_mi_reload">Reload from sdcard</string>
    <string name="local_index_poi_data">POI data</string>
    <string name="local_index_address_data">Address data</string>
    <string name="local_index_transport_data">Public transport data</string>
    <string name="local_index_map_data">Map data</string>
    <string name="local_indexes_cat_backup">Deactivated</string>
    <string name="local_indexes_cat_tts">Voice prompts (TTS)</string>
    <string name="local_indexes_cat_voice">Voice prompts (recorded)</string>
    <!-- string name="local_indexes_cat_gpx">GPX data</string -->
    <string name="local_indexes_cat_poi">POI data</string>
    <string name="ttsvoice">TTS voice</string>
    <string name="search_offline_clear_search">New Search</string>
    <string name="map_text_size_descr">Select the text size for names on the map.</string>
    <string name="map_text_size">Map font size</string>
    <string name="trace_rendering">Rendering debug info</string>
    <string name="trace_rendering_descr">Display the rendering performance.</string>
    <string name="installing_new_resources">Unpacking new data…</string>
    <string name="internet_connection_required_for_online_route">An online navigation service is selected but no Internet connection is available.</string>
    <string name="tts_language_not_supported_title">Language not supported</string>
    <string name="tts_language_not_supported">The selected language is not supported by the installed Android TTS (text-to-speech) engine. Do you want to look for another TTS engine in Market? Otherwise the preset TTS language will be used.</string>
    <string name="tts_missing_language_data_title">Missing data</string>
    <string name="tts_missing_language_data">No data for the selected language is installed. Do you want to go to Market to install?</string>
    <string name="gpx_option_reverse_route">Reverse GPX direction</string>
    <string name="gpx_option_destination_point">Use current destination</string>
    <string name="gpx_option_from_start_point">Pass along entire track</string>
    <string name="switch_to_vector_map_to_see">Offline vector map present for this location. \n\t\n\tTo use activate \'Menu\' → \'Configure map\' → \'Map Source…\' → \'Offline vector maps\'.</string>
    <string name="choose_audio_stream">Voice guidance output</string>
    <string name="choose_audio_stream_descr">Select the speaker to play the voice guidance.</string>
    <string name="voice_stream_voice_call">Phone call audio (also to interrupt car BT stereos)</string>
    <string name="voice_stream_notification">Notification audio</string>
    <string name="voice_stream_music">Media/music audio</string>
    <string name="warning_tile_layer_not_downloadable">Application cannot download map layer %1$s, please try to reinstall it.</string>
    <string name="overlay_transparency_descr">Modify the overlay transparency.</string>
    <string name="overlay_transparency">Overlay transparency</string>
    <string name="map_transparency_descr">Modify the base map transparency.</string>
    <string name="map_transparency">Base map transparency</string>
    <string name="layer_underlay">Underlay map…</string>
    <string name="map_underlay">Underlay map</string>
    <string name="map_underlay_descr">Choose the underlay map.</string>
    <string name="layer_overlay">Overlay map…</string>
    <string name="map_overlay">Overlay map</string>
    <string name="map_overlay_descr">Choose the overlay map.</string>
    <string name="tile_source_already_installed">Map is already installed, settings will be updated.</string>
    <string name="select_tile_source_to_install">Select (tile) maps to install or update.</string>
    <string name="internet_not_available">An Internet connection is required for this operation but is not available.</string>
    <string name="install_more">Install more…</string>
    <string name="level_to_switch_vector_raster_descr">Minimum zoom level to use vector maps.</string>
    <string name="level_to_switch_vector_raster">Min. vector zoom level</string>
    <string name="create_poi_link_to_osm_doc"><u>Online OSM</u> map classification with images.</string>
    <string name="error_doing_search">Error occurred in offline search.</string>
    <string name="search_offline_geo_error">Could not parse geo intent \'%s\'.</string>
    <string name="search_osm_offline">Search geo location</string>
    <string name="system_locale">System</string>
    <string name="preferred_locale_descr">Select display language (please restart OsmAnd after changing).</string>
    <string name="preferred_locale">Display language</string>
    <string name="incomplete_locale">incomplete</string>
    <string name="unit_of_length_descr">Change units of length.</string>
    <string name="unit_of_length">Units of length</string>
    <string name="si_mi_feet">Miles/feet</string>
    <string name="si_mi_yard">Miles/yards</string>
    <string name="si_km_m">Kilometers/meters</string>
    <string name="yard">yd</string>
    <string name="foot">ft</string>
    <string name="mile_per_hour">mph</string>
    <string name="mile">mi</string>
    <string name="send_location_way_choose_title">Share location using</string>
    <string name="send_location_sms_pattern">Location: %1$s\n%2$s</string>
    <string name="send_location_email_pattern">To see location follow the web browser link %1$s or android intent link %2$s</string>
    <string name="send_location">Send location</string>
    <string name="context_menu_item_share_location">Share location</string>
    <string name="add_waypoint_dialog_added">GPX Waypoint \'\'{0}\'\' was successfully added</string>
    <string name="add_waypoint_dialog_title">Add waypoint to recorded GPX track</string>
    <string name="context_menu_item_add_waypoint">Add GPX waypoint</string>
    <string name="amenity_type_administrative">Administrative</string>
    <string name="amenity_type_barrier">Barrier</string>
    <string name="amenity_type_education">Education</string>
    <string name="amenity_type_emergency">Emergency</string>
    <string name="amenity_type_entertainment">Entertainment</string>
    <string name="amenity_type_finance">Finance</string>
    <string name="amenity_type_geocache">Geocache</string>
    <string name="amenity_type_healthcare">Healthcare</string>
    <string name="amenity_type_historic">Historic</string>
    <string name="amenity_type_landuse">Landuse</string>
    <string name="amenity_type_leisure">Leisure</string>
    <string name="amenity_type_man_made">Man made</string>
    <string name="amenity_type_military">Military</string>
    <string name="amenity_type_natural">Natural</string>
    <string name="amenity_type_office">Office</string>
    <string name="amenity_type_other">Other</string>
    <string name="amenity_type_shop">Shop</string>
    <string name="amenity_type_sport">Sport</string>
    <string name="amenity_type_sustenance">Sustenance</string>
    <string name="amenity_type_tourism">Tourism</string>
    <string name="amenity_type_transportation">Transport</string>
    <string name="indexing_address">Indexing address…</string>
    <string name="indexing_map">Indexing map…</string>
    <string name="indexing_poi">Indexing POI…</string>
    <string name="indexing_transport">Indexing transport…</string>
    <string name="km">km</string>
    <string name="km_h">km/h</string>
    <string name="m">m</string>
    <string name="old_map_index_is_not_supported">Deprecated map data format \'\'{0}\'\' is not supported</string>
    <string name="poi_filter_closest_poi">Nearest POIs</string>
    <string name="poi_filter_custom_filter">Custom filter</string>
    <string name="poi_filter_namefinder">Online NameFinder</string>
    <string name="reading_cached_tiles">Reading cached tiles…</string>
    <string name="version_index_is_big_for_memory">The index \'\'{0}\'\' did not fit into memory</string>
    <string name="version_index_is_not_supported">The version of index \'\'{0}\'\' is not supported</string>
    <string name="osmand_routing_experimental">OsmAnd offline navigation is an experimental feature and it does not work for distances of more than about 20 km.\n\nNavigation service is temporarily switched to online CloudMade.</string>
    <string name="specified_dir_doesnt_exist">Can not find the specified folder.</string>
    <string name="osmand_net_previously_installed">A previous OsmAnd version is installed. All offline data will be supported by the new application. But Favorite points should be exported in the old application and later imported by the new one.</string>
    <string name="build_installed">Build {0} successfully installed ({1}).</string>
    <string name="downloading_build">Downloading build…</string>
    <string name="install_selected_build">Do you want to install OsmAnd - {0} of {1} {2} MB ?</string>
    <string name="loading_builds_failed">Retrieving the list of OsmAnd builds failed</string>
    <string name="loading_builds">Loading OsmAnd builds…</string>
    <string name="select_build_to_install">Select an OsmAnd build to install</string>
    <string name="gps_status_app_not_found">GPS status application not installed. Search in Market?</string>
    <string name="voice_is_not_available_msg">No voice guidance available, please go to \'Settings\' → \'General\' → \'Voice guidance\' and select or download a voice prompt package.</string>
    <string name="voice_is_not_available_title">No voice guidance selected</string>
    <string name="daynight_mode_day">Day</string>
    <string name="daynight_mode_night">Night</string>
    <string name="daynight_mode_auto">Sunrise/sunset</string>
    <string name="daynight_mode_sensor">Light sensor</string>
    <string name="daynight_descr">Select the day/night mode switching rule.</string>
    <string name="daynight">Day/night mode</string>
    <string name="download_files_question">Download {0} file(s) ({1} MB)?</string>
    <string name="items_were_selected">{0} item(s) selected</string>
    <string name="filter_existing_indexes">Downloaded</string>
    <string name="fast_route_mode">Fastest route</string>
    <string name="fast_route_mode_descr">Enable to calculate fastest route or disable for fuel-saving route.</string>
    <string name="tiles_to_download_estimated_size">At zoom {0} download {1} tiles ({2} MB)</string>
    <string name="shared_string_download_map">Download map</string>
    <string name="select_max_zoom_preload_area">Select maximum zoom to preload</string>
    <string name="maps_could_not_be_downloaded">This map could not be downloaded</string>
    <string name="continuous_rendering">Continuous rendering</string>
    <string name="continuous_rendering_descr">Display continuous rendering instead of image-at-once.</string>
    <string name="rendering_exception">Error occurred while rendering selected area</string>
    <string name="show_point_options">Use location …</string>
    <string name="renderer_load_sucess">Renderer successfully loaded</string>
    <string name="renderer_load_exception">Exception occurred: renderer was not loaded</string>
    <string name="renderers">Vector renderer</string>
    <string name="renderers_descr">Choose the rendering appearance.</string>
    <string name="poi_context_menu_website">Show POI website</string>
    <string name="poi_context_menu_call">Show POI phone</string>
    <string name="download_type_to_filter">type to filter</string>
    <string name="use_high_res_maps">High resolution display</string>
    <string name="use_high_res_maps_descr">Do not stretch (and blur) map tiles on high density displays.</string>
    <string name="context_menu_item_search_transport">Search public transport</string>
    <string name="transport_searching_transport">Transport results (no destination):</string>
    <string name="transport_searching_route">Transport results ({0} to destination):</string>
    <string name="transport_search_again">Reset transport search</string>
    <string name="voice">Recorded voice</string>
    <string name="voices">Voice prompts</string>
    <string name="no_vector_map_loaded">Vector maps were not loaded</string>
    <!-- string name="map_route_by_gpx">Navigate using GPX</string-->
    <string name="gpx_files_not_found">No GPX files found in the tracks folder</string>
    <string name="layer_gpx_layer">GPX track…</string>
    <string name="error_reading_gpx">Error reading GPX data</string>
    <string name="vector_data">Offline vector maps</string>
    <string name="transport_context_menu">Search transport at stop</string>
    <string name="poi_context_menu_modify">Modify POI</string>
    <string name="poi_context_menu_delete">Delete POI</string>
    <string name="rotate_map_compass_opt">To compass</string>
    <string name="rotate_map_bearing_opt">To direction of movement</string>
    <string name="rotate_map_none_opt">Do not rotate (north is up)</string>
    <string name="rotate_map_to_bearing_descr">Select the map screen alignment.</string>
    <string name="rotate_map_to_bearing">Map orientation</string>
    <string name="show_route">Route details</string>
    <string name="fav_imported_sucessfully">Favorites successfully imported</string>
    <string name="import_file_favourites">Save data as GPX file or import waypoints to Favorites?</string>
    <string name="fav_file_to_load_not_found">GPX file containing favorites is not found at {0}</string>
    <string name="fav_saved_sucessfully">Favorites successfully saved to {0}</string>
    <string name="no_fav_to_save">No favorite points to save</string>
    <string name="share_fav_subject">Favorites shared via OsmAnd</string>
    <string name="error_occurred_loading_gpx">Error occurred while loading GPX</string>
    <string name="send_report">Send report</string>
    <string name="none_region_found">No offline data for regions found on SD card. Download regions from the Internet.</string>
    <string name="poi_namefinder_query_empty">Input search query to find POI</string>
    <string name="any_poi">Any</string>
    <string name="thanks_yandex_traffic">Thanks to Yandex for traffic information.</string>
    <string name="layer_yandex_traffic">Yandex traffic</string>
    <string name="layer_route">Route</string>
    <string name="layer_osm_bugs">OSM Notes (online)</string>
    <string name="layer_poi">POI overlay…</string>
    <string name="layer_map">Map source…</string>
    <string name="menu_layers">Map layers</string>
    <string name="context_menu_item_search_poi">Search POI</string>
    <string name="use_trackball_descr">Use trackball to move the map.</string>
    <string name="use_trackball">Use trackball</string>
    <string name="background_service_wait_int_descr">Set the maximum waiting time for each background position fix.</string>
    <string name="background_service_wait_int">Maximum wait for fix</string>
    <string name="where_am_i">Where am I?</string>
    <string name="process_navigation_service">OsmAnd navigation service</string>
    <string name="network_provider">Network</string>
    <string name="gps_provider">GPS</string>
    <string name="int_seconds">seconds</string>
    <string name="int_min">min.</string>
    <string name="background_service_int_descr">Set wake-up interval used by the background service.</string>
    <string name="background_service_provider_descr">Select the location provider used by the background service.</string>
    <string name="background_service_provider">Location provider</string>
    <string name="background_router_service_descr">Runs OsmAnd in the background to track your position while screen is off.</string>
    <string name="background_router_service">Run OsmAnd in background</string>
    <string name="off_router_service_no_gps_available">The background navigation service requires a location provider to be turned on.</string>
    <string name="hide_poi_filter">Hide filter</string>
    <string name="show_poi_filter">Show filter</string>
    <string name="search_poi_filter">Filter</string>
    <string name="menu_mute_off">Sound is on</string>
    <string name="menu_mute_on">Sound is off</string>
    <string name="voice_data_initializing">Initializing voice data…</string>
    <string name="voice_data_not_supported">Unsupported version of voice data</string>
    <string name="voice_data_corrupted">Specified voice data is corrupted</string>
    <string name="voice_data_unavailable">Selected voice data is not available</string>
    <string name="sd_unmounted">SD card is not accessible.\nYou won\'t be able to see maps or find things.</string>
    <string name="sd_mounted_ro">SD card is read-only.\nYou can only see the preloaded map and can\'t download from the Internet.</string>
    <string name="unzipping_file">Unzipping file…</string>
    <string name="route_tr">Turn right and go</string>
    <string name="route_tshr">Turn sharply right and go</string>
    <string name="route_tslr">Turn slightly right and go</string>
    <string name="route_tl">Turn left and go</string>
    <string name="route_tshl">Turn sharply left and go</string>
    <string name="route_tsll">Turn slightly left and go</string>
    <string name="route_tu">Make U-turn and go</string>
    <string name="route_head">Head</string>
    <string name="first_time_continue">Later</string>
    <string name="first_time_download">Download regions</string>
    <string name="search_poi_location">Searching for signal…</string>
    <string name="search_near_map">Search near current map center</string>
    <string name="search_nearby">Search nearby</string>
    <string name="map_orientation_default">Same as device</string>
    <string name="map_orientation_portrait">Portrait</string>
    <string name="map_orientation_landscape">Landscape</string>
    <string name="map_screen_orientation">Screen orientation</string>
    <string name="map_screen_orientation_descr">Portrait, landscape, or device.</string>
    <string name="opening_hours_not_supported">Opening hours format is not supported for editing</string>
    <string name="add_new_rule">Add new rule</string>
    <string name="transport_Routes">Routes</string>
    <string name="transport_Stop">Stop</string>
    <string name="transport_stops">stops</string>
    <string name="transport_search_after">Subsequent itinerary</string>
    <string name="transport_search_before">Prior itinerary</string>
    <string name="transport_finish_search">Finish search</string>
    <string name="transport_stop_to_go_out">Choose stop to get off</string>
    <string name="transport_to_go_after">prior distance</string>
    <string name="transport_to_go_before">subsequent distance</string>
    <string name="transport_stops_to_pass">stops to pass</string>
    <string name="transport_route_distance">Itinerary distance</string>
    <string name="transport">Transport</string>
    <string name="show_transport_over_map_description">Show public transport stops on the map.</string>
    <string name="show_transport_over_map">Show transport stops</string>
    <string name="hello">Navigation application OsmAnd</string>
    <string name="update_poi_success">POI data was updated successfully ({0} were loaded)</string>
    <string name="update_poi_error_local">Error updating local POI list</string>
    <string name="update_poi_error_loading">Error while loading data from server</string>
    <string name="update_poi_no_offline_poi_index">No offline POI data available for this area</string>
    <string name="update_poi_is_not_available_for_zoom">Updating POIs is not available for small zoom levels</string>
    <string name="context_menu_item_update_poi">Update POI</string>
    <string name="context_menu_item_update_map_confirm">Update local data via Internet?</string>
    <string name="search_history_city">City: {0}</string>
    <string name="search_history_street">Street: {0}, {1}</string>
    <string name="search_history_int_streets">Intersection: {0} x {1} in {2}</string>
    <string name="search_history_building">Building: {0}, {1}, {2}</string>
    <string name="favorite">Favorite</string>
    <string name="uploading_data">Uploading data…</string>
    <string name="uploading">Uploading…</string>
    <string name="search_nothing_found">Nothing found</string>
    <string name="searching">Searching…</string>
    <string name="searching_address">Searching address…</string>
    <string name="search_osm_nominatim">Online search using OSM Nominatim</string>
    <string name="hint_search_online">Online search: House number, street, city</string>
    <string name="search_offline_address">Offline search</string>
    <string name="search_online_address">Online search</string>
    <string name="max_level_download_tile">Max. online zoom</string>
    <string name="max_level_download_tile_descr">Specify the maximum zoom level to download online map tiles for.</string>
    <string name="route_general_information">Total distance %1$s, traveling time %2$d h %3$d min.</string>
    <string name="router_service_descr">Select an online or offline navigation service.</string>
    <string name="router_service">Navigation service</string>
    <string name="sd_dir_not_accessible">The data storage folder on the SD card is not accessible!</string>
    <string name="download_question">Download {0} - {1} ?</string>
    <string name="download_question_exist">Offline data for {0} already exists ({1}). Do you want to update it ({2}) ?</string>
    <string name="address">Address</string>
    <string name="downloading_list_indexes">Downloading list of available regions…</string>
    <string name="list_index_files_was_not_loaded">The list of regions was not retrieved from osmand.net.</string>
    <string name="fav_points_edited">Favorite point was edited</string>
    <string name="fav_points_not_exist">No favorite points exist</string>
    <string name="update_existing">Replace</string>
    <string name="only_show">Display route</string>
    <string name="follow">Start navigation</string>
    <string name="mark_final_location_first">Please select destination first</string>
    <string name="get_directions">Directions</string>
    <string name="opening_hours">Opening hours</string>
    <string name="opening_changeset">Opening changeset…</string>
    <string name="closing_changeset">Closing changeset…</string>
    <string name="commiting_node">Committing node…</string>
    <string name="loading_poi_obj">Loading POI…</string>
    <string name="auth_failed">Authorization failed</string>
    <string name="failed_op">failed</string>
    <string name="converting_names">Converting native/English names…</string>
    <string name="loading_streets_buildings">Loading streets/buildings…</string>
    <string name="loading_postcodes">Loading postcodes…</string>
    <string name="loading_streets">Loading streets…</string>
    <string name="loading_cities">Loading cities…</string>
    <string name="poi">POI</string>
    <string name="error_occurred_saving_gpx">Error while saving GPX</string>
    <string name="error_calculating_route">Error calculating route</string>
    <string name="error_calculating_route_occured">Error occurred while calculating route</string>
    <string name="empty_route_calculated">Error: Calculated route is empty</string>
    <string name="new_route_calculated_dist">New route calculated, distance</string>
    <string name="arrived_at_destination">You have arrived at your destination</string>
    <string name="invalid_locations">Coordinates are invalid!</string>
    <string name="go_back_to_osmand">Go back to OsmAnd map</string>
    <string name="loading_data">Loading data…</string>
    <string name="reading_indexes">Reading local data…</string>
    <string name="previous_run_crashed">Last OsmAnd run crashed. Log file is at {0}. Please report the issue and attach the log file.</string>
    <string name="saving_gpx_tracks">Saving GPX tracks to SD…</string>
    <string name="finished_task">Finished</string>
    <string name="use_online_routing_descr">Use the Internet to calculate a route.</string>
    <string name="use_online_routing">Use online navigation</string>
    <string name="osm_settings_descr">Specify OpenStreetMap.org (OSM) settings needed for OSM submissions.</string>
    <string name="data_settings_descr">Specify language, download/reload data.</string>
    <string name="data_settings">Data</string>
    <string name="additional_settings">Additional settings</string>
    <string name="update_tile">Update map</string>
    <string name="reload_tile">Reload tile</string>
    <string name="mark_point">Target</string>
    <string name="use_english_names_descr">Select between native and English names.</string>
    <string name="use_english_names">Use English names in maps</string>
    <string name="app_settings">Application settings</string>
    <string name="search_address">Search address</string>
    <string name="choose_building">Choose building</string>
    <string name="choose_street">Choose street</string>
    <string name="choose_city">Choose city or postcode</string>
    <string name="ChooseCountry">Choose country</string>
    <string name="show_view_angle">Display viewing direction</string>
    <string name="map_view_3d_descr">Enable 3D view of the map.</string>
    <string name="map_view_3d">Map View 3D</string>
    <string name="show_poi_over_map_description">Show the last selected POI overlay on the map.</string>
    <string name="show_poi_over_map">Show POI overlay</string>
    <string name="map_tile_source_descr">Choose the source of online or cached map tiles.</string>
    <string name="map_tile_source">Tile map source</string>
    <string name="map_source">Map source</string>
    <string name="use_internet">Use Internet</string>
    <string name="show_location">Show your position</string>
    <string name="show_gps_coordinates_text">Show GPS coordinates on map</string>
    <string name="use_internet_to_download_tile">Use Internet to download missing map tiles</string>
    <string name="app_description">Navigation application</string>
    <string name="search_button">Search</string>
    <string name="search_activity">Search</string>
    <string name="searchpoi_activity">Choose POI</string>
    <string name="search_POI_level_btn">Find more</string>
    <string name="incremental_search_street">Search street incrementally</string>
    <string name="incremental_search_building">Search building incrementally</string>
    <string name="choose_available_region">Choose region from list</string>
    <string name="choose_intersected_street">Choose intersecting street</string>
    <string name="Closest_Amenities">Closest amenities</string>
    <string name="app_mode_car">Car</string>
    <string name="app_mode_bicycle">Bicycle</string>
    <string name="app_mode_pedestrian">Pedestrian</string>
    <string name="position_on_map_center">Center</string>
    <string name="position_on_map_bottom">Bottom</string>
    <string name="navigate_point_top_text">Input latitude &amp; longitude in the selected format (D - degrees, M - minutes, S - seconds)</string>
    <string name="navigate_point_latitude">Latitude</string>
    <string name="navigate_point_longitude">Longitude</string>
    <string name="navigate_point_format_D">DDD.DD</string>
    <string name="navigate_point_format_DM">DDD MM.MM</string>
    <string name="navigate_point_format_DMS">DDD MM SS.SS</string>
    <string name="search_address_top_text">Select address</string>
    <string name="search_address_region">Region</string>
    <string name="search_address_city">City</string>
    <string name="search_address_street">Street</string>
    <string name="search_address_building">Building</string>
    <string name="search_address_building_option">Building</string>
    <string name="search_address_street_option">Intersecting street</string>
    <!-- string name="search_tabs_location">Location</string -->
    <string name="context_menu_item_update_map">Update map</string>
    <string name="context_menu_item_create_poi">Create POI</string>
    <string name="add_favorite_dialog_top_text">Enter favorite name</string>
    <string name="add_favorite_dialog_default_favourite_name">Favorite</string>
    <string name="add_favorite_dialog_favourite_added_template">Favorite point \'\'{0}\'\' was added successfully.</string>
    <string name="favourites_context_menu_add">Add favorite</string>
    <string name="favourites_context_menu_edit">Edit favorite</string>
    <string name="favourites_context_menu_delete">Delete favorite</string>
    <string name="favourites_remove_dialog_msg">Delete favorite point \'%s\'?</string>
    <string name="favourites_remove_dialog_success">Favorite point {0} was successfully deleted.</string>
    <string name="poi_edit_title">Edit POI</string>
    <string name="poi_create_title">Create POI</string>
    <string name="poi_error_poi_not_found">Node cannot be found, or amenity consists of several nodes, which is not yet supported.</string>
    <string name="poi_remove_confirm_template">Delete {0} (enter comment)?</string>
    <string name="poi_remove_title">Delete POI</string>
    <string name="poi_remove_success">POI was successfully deleted</string>
    <string name="poi_action_add">add</string>
    <string name="poi_action_change">change</string>
    <string name="poi_action_delete">delete</string>
    <string name="poi_action_succeded_template">Action {0} completed successfully.</string>
    <string name="poi_error_unexpected_template">Unexpected error occurred while performing action {0}.</string>
    <string name="poi_error_io_error_template">I/O error occurred while performing action {0}.</string>
    <string name="poi_error_info_not_loaded">Info about node was not loaded</string>
    <string name="poi_dialog_opening_hours">Open</string>
    <string name="poi_dialog_comment">Comment</string>
    <string name="poi_dialog_reopen">Reopen</string>
    <string name="poi_dialog_comment_default">POI changing</string>
    <string name="poi_dialog_other_tags_message">All other tags are preserved</string>
    <string name="default_buttons_commit">Commit</string>
    <string name="filter_current_poiButton">Filter</string>
    <string name="edit_filter_save_as_menu_item">Save As</string>
    <string name="edit_filter_delete_dialog_title">Delete selected filter?</string>
    <string name="edit_filter_delete_message">Filter {0} has been deleted</string>
    <string name="edit_filter_create_message">Filter {0} has been created</string>
    <string name="email">email</string>
    <string name="av_camera_focus">Camera focus type</string>
    <string name="av_camera_focus_descr">Select the internal camera focus mode.</string>
    <string name="av_camera_focus_auto">Auto focus</string>
    <string name="av_camera_focus_hiperfocal">Hyperfocal focus</string>
    <string name="av_camera_focus_edof">Extended depth of field (EDOF)</string>
    <string name="av_camera_focus_infinity">Focus is set at infinity</string>
    <string name="av_camera_focus_macro">Macro (close-up) focus mode</string>
    <string name="av_camera_focus_continuous">The camera continuously tries to focus</string>
    <string name="av_photo_play_sound">Play sound on photo shot</string>
    <string name="av_photo_play_sound_descr">Choose whether to play a sound when shooting photos.</string>
    <string name="av_camera_pic_size">Camera Picture Size</string>
    <string name="av_camera_pic_size_descr">Select the internal camera picture size.</string>
    <string name="navigation_intent_invalid">Invalid format: %s</string>
    <string name="plugin_description_title">Description</string>
    <string name="plugin_install_needs_network">You need an Internet connection to install this plugin.</string>
    <string name="get_plugin">Get</string>
    <string name="use_fast_recalculation">Smart route recalculation</string>
    <string name="use_fast_recalculation_desc">For long trips, only recalculate the initial part of the route.</string>
    <string name="do_you_like_osmand">Do you like OsmAnd?</string>
    <string name="we_really_care_about_your_opinion">We care much about your opinion and it is important for us to hear you back.</string>
    <string name="rate_this_app">Rate this app</string>
    <string name="rate_this_app_long">Please give OsmAnd a score on Google Play</string>
    <string name="user_hates_app_get_feedback">Tell us why.</string>
    <string name="user_hates_app_get_feedback_long">Please tell us what would you want to change in this app.</string>
    <string name="failed_to_upload">Failed to upload</string>
    <string name="delete_change">Delete change</string>
    <string name="successfully_uploaded_pattern">Successfully uploaded {0}/{1}</string>
    <string name="try_again">Try again</string>
    <string name="error_message_pattern">Error: {0}</string>
    <string name="dahboard_options_dialog_title">Configure dashboard</string>
    <string name="shared_string_card_was_hidden">Card was hidden</string>
    <string name="shared_string_undo">UNDO</string>
    <string name="shared_string_skip">Skip</string>
    <string name="app_name_osmand">OsmAnd</string>
    <string name="offline_maps_and_navigation">Offline Maps\n&amp; Navigation</string>
    <string name="commit_poi">Commit POI</string>
    <string name="tab_title_basic">Basic</string>
    <string name="tab_title_advanced">Advanced</string>
    <string name="building_number">Building Number</string>
    <string name="next_proceed">Next</string>
    <string name="opening_at">Opening at</string>
    <string name="closing_at">Closing at</string>
    <string name="contact_info">Contact info</string>
    <string name="description">Description</string>
    <string name="add_opening_hours">Add opening hours</string>
    <string name="poi_dialog_poi_type">POI Type</string>
    <string name="number_of_rows_in_dash">Number of rows in dash %1$s</string>
    <string name="please_specify_poi_type">Please specify POI type.</string>
    <string name="working_days">Working days</string>
    <string name="recent_places">Recent places</string>
    <string name="favourites">Favorites</string>
    <string name="saved_at_time">Successfully saved at: %1$s</string>
    <string name="poi_deleted_localy">POI will be deleted once you upload your changes</string>
    <string name="show_gpx">Show GPX</string>
    <string name="count_of_lines">Count of lines</string>
    <string name="are_you_sure">Are you sure?</string>
    <string name="unsaved_changes_will_be_lost">Any unsaved changes will be lost. Continue?</string>
    <string name="downloads_left_template">%1$s downloads left</string>
    <string name="roads">Roads</string>
    <string name="downloading_number_of_files">Downloading - %1$d file</string>
    <string name="show_free_version_banner">Show free version banner</string>
    <string name="show_free_version_banner_description">Display the free version banner even in the paid version.</string>
    <string name="buy">BUY</string>
    <string name="activate_seamarks_plugin">Please activate Seamarks plugin</string>
    <string name="activate_srtm_plugin">Please activate SRTM plugin</string>
    <string name="later">Later</string>
    <string name="get_full_version">Full version</string>
    <string name="downloads">Downloads</string>
    <string name="confirm_download_roadmaps">Are you sure you want to download the roads-only map, even though you already have the standard (full) map?</string>
    <string name="value_downloaded_of_max">%1$.1f of %2$.1f MB</string>
    <string name="file_size_in_mb">%.1f MB</string>
    <string name="update_all">Update all (%1$s MB)</string>
    <string name="free_downloads_used">Free downloads used</string>
    <string name="free_downloads_used_description">Displays the used free downloads.</string>
    <string name="application_dir_description">Choose where you want to store maps and other data files.</string>
    <string name="enter_country_name">Enter country name</string>
    <string name="new_version">New version</string>
    <string name="begin_with_osmand_menu_group">First steps with OsmAnd</string>
    <string name="features_menu_group">Features</string>
    <string name="help_us_to_improve_menu_group">Help us to improve OsmAnd</string>
    <string name="other_menu_group">Other</string>
    <string name="plugins_menu_group">Plugins</string>
    <string name="first_usage_item">First use</string>
    <string name="first_usage_item_description">How to download maps, set basic settings.</string>
    <string name="navigation_item_description">Setup navigation.</string>
    <string name="planning_trip_item">Planning a trip</string>
    <string name="faq_item">FAQ</string>
    <string name="faq_item_description">Frequently asked questions</string>
    <string name="map_viewing_item">Map viewing</string>
    <string name="search_on_the_map_item">Searching the map</string>
    <string name="instalation_troubleshooting_item">Installation and troubleshooting</string>
    <string name="techical_articles_item">Technical articles</string>
    <string name="versions_item">Versions</string>
    <string name="feedback">Feedback</string>
    <string name="contact_us">Contact us</string>
    <string name="map_legend">Map legend</string>
    <string name="save_poi_too_many_uppercase">Name contains too many capital letters. Do you want to continue?</string>
    <string name="save_poi_without_poi_type_message">Do you really want to save POI without POI type?</string>
    <string name="poi_context_menu_modify_osm_change">Modify OSM change</string>
    <string name="use_dashboard_btn">Use dashboard</string>
    <string name="use_drawer_btn">Use menu</string>
    <string name="dashboard_or_drawer_title">Dashboard or menu control</string>
    <string name="dashboard_or_drawer_description">There is a new choice to primarily control the app via the flexible dashboard or a static menu. Your choice can always be changed in the dashboard settings.</string>
    <string name="update">Update</string>
    <string name="only_download_over_wifi">Only download over WiFi</string>
    <string name="live_update">Live update</string>
    <string name="update_now">Update now</string>
    <string name="missing_write_external_storage_permission">App has no permission to use the SD card</string>
    <string name="last_update">Last update: %s</string>
    <string name="update_time">Update time</string>
    <string name="updates_size">Update size</string>
    <string name="last_map_change">"Last map change: %s"</string>
    <string name="hourly">Hourly</string>
    <string name="daily">Daily</string>
    <string name="weekly">Weekly</string>
    <string name="morning">Morning</string>
    <string name="night">Night</string>
    <string name="select_month_and_country">Select month and country</string>
    <string name="number_of_contributors">Number of contributors</string>
    <string name="number_of_edits">Number of edits</string>
    <string name="reports_for">Report for</string>
    <string name="file_name_containes_illegal_char">File name contains illegal character</string>
    <string name="configure_screen_quick_action">Quick action</string>
    <string name="quick_action_item_action">Action %d</string>
    <string name="quick_action_item_screen">Screen %d</string>
    <string name="quick_action_add_marker">Add map marker</string>
    <string name="quick_action_add_poi">Add POI</string>
    <string name="quick_action_map_style">Change map style</string>
    <string name="quick_action_map_style_switch">The map style has been changed to \"%s\".</string>
    <string name="quick_action_take_audio_note">Take audio note</string>
    <string name="quick_action_take_video_note">Take video note</string>
    <string name="quick_action_take_photo_note">Take photo note</string>
    <string name="quick_action_add_osm_bug">Add OSM Note</string>
    <string name="quick_action_navigation_voice">Voice on/off</string>
    <string name="quick_action_navigation_voice_off">Voice is off</string>
    <string name="quick_action_navigation_voice_on">Voice is on</string>
    <string name="quick_action_add_gpx">Add GPX waypoint</string>
    <string name="quick_action_add_parking">Add parking place</string>
    <string name="quick_action_new_action">Add action</string>
    <string name="quick_action_edit_action">Edit action</string>
    <string name="quick_action_add_favorite">Add favorite</string>
    <string name="dialog_add_action_title">Add action</string>
    <string name="quick_actions_delete">Delete action</string>
    <string name="quick_actions_delete_text">Are you sure you want to delete the action \"%s\"?</string>
    <string name="quick_favorites_show_favorites_dialog">Show favorites dialog</string>
    <string name="quick_favorites_name_preset">Name preset</string>
    <string name="quick_action_add_marker_descr">Tapping the action button will add a map marker at the screen center location.</string>
    <string name="quick_action_add_gpx_descr">Tapping the action button will add a GPX waypoint at the screen center location.</string>
    <string name="quick_action_take_audio_note_descr">Tapping the action button will add an audio note at the screen center location.</string>
    <string name="quick_action_take_video_note_descr">Tapping the action button will add a video note at the screen center location.</string>
    <string name="quick_action_take_photo_note_descr">Tapping the action button will add a photo note at the screen center location.</string>
    <string name="quick_action_add_osm_bug_descr">Tapping the action button will add an OSM note at the screen center location.</string>
    <string name="quick_action_add_poi_descr">Tapping the action button will add a POI at the screen center location.</string>
    <string name="quick_action_navigation_voice_descr">Tapping the action button will disable or enable voice guidance during navigation.</string>
    <string name="quick_action_add_parking_descr">Tapping the action button will add a parking place at the screen center location.</string>
    <string name="quick_action_interim_dialog">Show an interim dialog</string>
    <string name="favorite_autofill_toast_text">" is saved to "</string>
    <string name="favorite_empty_place_name">Place</string>
    <string name="quick_action_duplicates">Specified quick action name already in use, was changed to %1$s to avoid duplication.</string>
    <string name="quick_action_duplicate">Quick action name duplicate</string>
    <string name="quick_action_showhide_favorites_descr">Tapping the action button will show or hide the favorite points on the map.</string>
    <string name="quick_action_showhide_poi_descr">Tapping the action button will show or hide POIs on the map.</string>
    <string name="quick_action_showhide_favorites_title">Show/hide favorites</string>
    <string name="quick_action_favorites_show">Show Favorites</string>
    <string name="quick_action_favorites_hide">Hide Favorites</string>
    <string name="quick_action_showhide_poi_title">Show/hide POI</string>
    <string name="quick_action_poi_show">Show %1$s</string>
    <string name="quick_action_poi_hide">Hide %1$s</string>
    <string name="quick_action_add_category">Add a category</string>
    <string name="quick_action_add_create_items">Create items</string>
    <string name="quick_action_add_configure_map">Configure map</string>
    <string name="quick_action_add_navigation">Navigation</string>
    <string name="quick_action_fav_name_descr">Leave blank to automatically use the address or place name.</string>
    <string name="quick_action_bug_descr">This message will be auto-completed in the comment field.</string>
    <string name="quick_action_bug_message">Message</string>
    <string name="quick_action_category_descr">Select the category to save the favorite in.</string>
    <string name="quick_action_gpx_category_descr">Select an optional category.</string>
    <string name="quick_action_poi_list">POI list</string>
    <string name="quick_action_sh_poi_descr">You can add one or more POI categories to display on the map.</string>
    <string name="quick_action_page_list_descr">Tapping the action button will page through the list below.</string>
    <string name="quick_action_map_style_action">Add a map style</string>
    <string name="quick_action_empty_param_error">Parameters should not be empty</string>
    <string name="quick_action_map_styles">Map styles</string>
    <string name="quick_action_map_overlay">Change map overlay</string>
    <string name="quick_action_map_overlay_title">Map overlays</string>
    <string name="quick_action_map_overlay_action">Add overlay</string>
    <string name="quick_action_map_overlay_switch">The map overlay has been changed to \"%s\".</string>
    <string name="quick_action_map_underlay_switch">The map underlay has been changed to \"%s\".</string>
    <string name="quick_action_map_underlay">Change map underlay</string>
    <string name="quick_action_map_underlay_title">Map underlays</string>
    <string name="quick_action_map_underlay_action">Add underlay</string>
    <string name="quick_action_map_source">Change map source</string>
    <string name="quick_action_map_source_title">Map sources</string>
    <string name="quick_action_map_source_action">Add map source</string>
    <string name="quick_action_map_source_switch">The map source has been changed to \"%s\".</string>
    <string name="quick_action_btn_tutorial_title">Change button position</string>
    <string name="quick_action_btn_tutorial_descr">Long-tap and drag the button to change its position on the screen.</string>
    <string name="shared_string_action_name">Action name</string>
    <string name="mappilary_no_internet_desc">You need internet to view photos from Mapillary.</string>
    <string name="retry">Retry</string>
    <string name="add_route_points">Add Route Points</string>
    <string name="add_waypoint">Add Waypoint</string>
    <string name="add_line">Add Line</string>
    <string name="save_gpx_waypoint">Save GPX Waypoint</string>
    <string name="save_route_point">Save Route Point</string>
    <string name="waypoint_one">Waypoint 1</string>
    <string name="route_point_one">Route Point 1</string>
    <string name="empty_state_my_tracks">Add and Record Tracks</string>
    <string name="empty_state_my_tracks_desc">Record or import tracks to view.</string>
    <string name="empty_state_favourites">Add Favorites</string>
    <string name="empty_state_favourites_desc">Add favorites on the map or import them from a file.</string>
    <string name="import_track">Import track</string>
    <string name="import_track_desc">File %1$s does not contain waypoints, import it as a track?</string>
    <string name="move_point">Move Point</string>
    <string name="add_segment_to_the_track">Add to a GPX track</string>
    <string name="osm_recipients_label">OSM recipients</string>
    <string name="total_donations">Total donations</string>
</resources><|MERGE_RESOLUTION|>--- conflicted
+++ resolved
@@ -11,19 +11,11 @@
     -->
     <string name="what_is_here">What\'s here:</string>
     <string name="parked_at">parked at</string>
-<<<<<<< HEAD
-    <string name="pick_up_till">Pick up till</string>
-    <string name="without_time_limit">Without time limit</string>
-    <string name="context_menu_read_full_article">Read full article</string>
-    <string name="context_menu_read_article">Read article</string>
-    <string name="context_menu_points_of_group">All points of group</string>
-=======
     <string name="pick_up_till">Pick up until</string>
     <string name="without_time_limit">Without time limit</string>
     <string name="context_menu_read_full_article">Read full article</string>
     <string name="context_menu_read_article">Read article</string>
     <string name="context_menu_points_of_group">All points of the group</string>
->>>>>>> acd60f00
     <string name="opened_from">Opened from</string>
     <string name="opened_till">Opened till</string>
     <string name="will_be_closed_at">Will be closed at</string>
