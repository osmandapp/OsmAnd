--- conflicted
+++ resolved
@@ -11,7 +11,13 @@
 	Thx - Hardy
 
 -->
-<<<<<<< HEAD
+    <!-- string name="shared_string_all_time">All time</string -->
+    <string name="shared_string_night_map">Night map</string>
+    <string name="details_dialog_decr">Control visibility of additional details shown on the map</string>
+    <string name="shared_string_meters">meters</string>
+    <string name="shared_string_tones">tones</string>
+    <string name="default_screen_timeout">Default screen timeout</string>
+    <string name="screen_timeout_descr">If the \"%1$s\" option is enabled, the activity time will depend on it.</string>
     <string name="speed_cameras_alert">Speed cameras alerts in some countries is prohibited by the law.</string>
     <string name="shared_string_uninstall">Uninstall</string>
     <string name="keep_active">Keep active</string>
@@ -22,15 +28,6 @@
     <string name="speed_camera_pois">Speed camera POI’s</string>
     <string name="shared_string_legal">Legal</string>
     <string name="uninstall_speed_cameras">Uninstall speed cameras</string>
-=======
-    <!-- string name="shared_string_all_time">All time</string -->
-    <string name="shared_string_night_map">Night map</string>
-    <string name="details_dialog_decr">Control visibility of additional details shown on the map</string>
-    <string name="shared_string_meters">meters</string>
-    <string name="shared_string_tones">tones</string>
-    <string name="default_screen_timeout">Default screen timeout</string>
-    <string name="screen_timeout_descr">If the \"%1$s\" option is enabled, the activity time will depend on it.</string>
->>>>>>> aa610f42
     <string name="screen_timeout">Screen timeout</string>
     <string name="delete_all_actions_message_q">Are you sure you want to irrevocably delete %d quick actions?</string>
     <string name="shared_string_delete_all_q">Delete all?</string>
