<?xml version="1.0" encoding="utf-8" standalone="no"?>
<resources>
    <!--
    	 Disclaimer:
         If you are going to translate strings, please make sure:
         1. There is no duplicate strings by name
         2. Every apostrophe (quote) is preceded by a backslash (see others).
         If you are making/correcting English translations make sure:
         3. All your modified/created strings are in the top of the file (to make easier find what\'s translated).
    PLEASE: Have a look at http://code.google.com/p/osmand/wiki/UIConsistency, it may really improve your and our work  :-)  Thx - Hardy
    -->
<<<<<<< HEAD
    <string name="purchase_cancelled_dialog_title">You have cancel OsmAnd Live subscription</string>
    <string name="purchase_cancelled_dialog_descr">Renew subscription to continue use the all features:</string>

=======
    <string name="maps_you_need_descr">You read articles: %1$s. Based on this, we suggest you download these maps:</string>
    <string name="maps_you_need">Maps you need</string>
>>>>>>> b621cecd
    <string name="osmand_team">OsmAnd team</string>
    <string name="popular_destinations">Popular destinations</string>
    <string name="paid_app">Paid app</string>
    <string name="paid_plugin">Paid plugin</string>
    <string name="travel_card_update_descr">New Wikivoyage data available, update it to enjoy.</string>
	<string name="travel_card_download_descr">Download these Wikivoyage travel guides to view articles about places around the world without a connection to the Internet.</string>
	<string name="update_is_available">Update available</string>
	<string name="download_file">Download file</string>
    <string name="start_editing_card_image_text">The free worldwide travel guide anyone can edit.</string>
    <string name="welcome_to_open_beta_description">Travel is based on Wikivoyage. Test all features during open beta testing, for free. Afterwards, Travel will be available to subscribers of OsmAnd Unlimited and owners of OsmAnd+</string>
    <string name="start_editing_card_description">You can and should edit any article on Wikivoyage. Share knowledge, experience, talent, and your attention</string>
    <string name="start_editing">Start editing</string>
    <string name="get_unlimited_access">Get unlimited access</string>
    <string name="welcome_to_open_beta">Welcome to the open beta</string>
    <string name="travel_guide">Wikivoyage Travel Guide</string>
    <string name="travel_guide_description">Guides to the most interesting places on the planet, inside OsmAnd, without a connection to the Internet.</string>
    <string name="monthly_map_updates">Map updates: <b>Every month</b></string>
    <string name="daily_map_updates">Map updates: <b>Every hour</b></string>
    <string name="in_app_purchase">In-app purchase</string>
    <string name="in_app_purchase_desc">One-time payment</string>
    <string name="in_app_purchase_desc_ex">Once purchased, it will be permanently available to you.</string>
    <string name="purchase_unlim_title">Buy - %1$s</string>
    <string name="purchase_subscription_title">Subscribe - %1$s</string>

    <string name="wikivoyage_offline">Wikivoyage offline</string>

    <string name="unlimited_downloads">Unlimited downloads</string>
    <string name="wikipedia_offline">Wikipedia offline</string>
    <string name="contour_lines_hillshade_maps">Contour lines &amp; Hillshade maps</string>
    <string name="unlock_all_features">Unlock all OsmAnd features</string>

    <string name="purchase_dialog_title">Choose plan</string>
    <string name="purchase_dialog_travel_description">Purchase one of the following to read travel articles offline:</string>
    <string name="purchase_dialog_subtitle">Choose suitable item:</string>
    <string name="shared_string_dont">Don\'t</string>
    <string name="shared_string_do">Do</string>
    <string name="shared_string_only_with_wifi">Only on Wi-Fi</string>
    <string name="wikivoyage_download_pics">Download Pictures</string>
    <string name="wikivoyage_download_pics_descr">Images from articles can be downloaded for offline use.\n
    You can always change the setting in \'Explore\' → \'Options\'.</string>
    <string name="shared_string_wifi_only">Only on Wi-Fi</string>
    <string name="select_travel_book">Select travel book</string>
    <string name="shared_string_travel_book">Travel book</string>
    <string name="online_webpage_warning">Page only available online. Open in web browser?</string>
    <string name="images_cache">Images cache</string>
    <string name="delete_search_history">Delete search history</string>
    <string name="download_images">Download images</string>
    <string name="download_maps_travel">Travel maps</string>
    <string name="shared_string_wikivoyage">Wikivoyage</string>
    <string name="article_removed">Article removed</string>
    <string name="wikivoyage_search_hint">Search: Country, city, province</string>
    <string name="shared_string_read">Read</string>
    <string name="saved_articles">Saved articles</string>
    <string name="shared_string_explore">Explore</string>
    <string name="shared_string_contents">Contents</string>
    <string name="shared_string_result">Result</string>
    <string name="use_two_digits_longitude">Use double digit longitude</string>
    <string name="shared_string_travel">Travel</string>
    <string name="waypoints_removed_from_map_markers">Waypoints removed from map markers</string>
    <string name="nothing_found_in_radius">Could not find anything:</string>
    <string name="select_waypoints_category_description">Add all of the track\'s waypoints, or select separate categories.</string>
    <string name="shared_string_total">Total</string>
    <string name="clear_all_intermediates">Clear all intermediate points</string>
    <string name="group_deleted">Group deleted</string>
    <string name="rendering_attr_whiteWaterSports_name">Whitewater sports</string>
    <string name="distance_farthest">Distance: Farthest first</string>
    <string name="distance_nearest">Distance: Nearest first</string>
    <string name="enter_lon">Enter longitude</string>
    <string name="enter_lat">Enter latitude</string>
    <string name="enter_lat_and_lon">Enter latitude and longitude</string>
	<string name="dd_mm_ss_format">DD°MM′SS″</string>
	<string name="dd_dddddd_format">DD.DDDDDD°</string>
	<string name="dd_ddddd_format">DD.DDDDD°</string>
	<string name="dd_mm_mmmm_format">DD°MM.MMMM′</string>
	<string name="dd_mm_mmm_format">DD°MM.MMM′</string>
	<string name="east_abbreviation">E</string>
	<string name="west_abbreviation">W</string>
	<string name="south_abbreviation">S</string>
	<string name="north_abbreviation">N</string>
	<string name="optional_point_name">Optional point name</string>
    <string name="transport_nearby_routes_within">Nearby routes in</string>
    <string name="transport_nearby_routes">Near</string>
    <string name="enter_the_file_name">Enter the filename.</string>
    <string name="map_import_error">Map import error</string>
    <string name="map_imported_successfully">Map imported</string>
    <string name="make_as_start_point">Make this the start point</string>
    <string name="shared_string_current">Current</string>
    <string name="last_intermediate_dest_description">Adds intermediate stop</string>
    <string name="first_intermediate_dest_description">Adds initial stop</string>
    <string name="subsequent_dest_description">Move destination up, and create it</string>
    <string name="show_closed_notes">Show closed notes</string>
    <string name="switch_osm_notes_visibility_desc">Show/Hide OSM notes on the map.</string>
    <string name="gpx_file_desc">GPX - suitable for export to JOSM or other OSM editors.</string>
    <string name="osc_file_desc">OSC - suitable for export to OpenStreetMap.</string>
    <string name="gpx_file">GPX file</string>
    <string name="osc_file">OSC file</string>
    <string name="choose_file_type">Choose file type</string>
    <string name="osm_edits_export_desc">Select the export type: OSM notes, POI, or both.</string>
    <string name="all_data">All data</string>
    <string name="osm_notes">OSM Notes</string>
    <string name="will_open_tomorrow_at">Opens tomorrow at</string>
    <string name="rendering_attr_hidePOILabels_name">POI labels</string>
    <string name="shared_string_without_name">Without name</string>
    <string name="what_is_here">What\'s here:</string>
    <string name="parked_at">parked at</string>
    <string name="pick_up_till">Pick up until</string>
    <string name="without_time_limit">Without time limit</string>
    <string name="context_menu_read_full_article">Read full article</string>
    <string name="context_menu_read_article">Read article</string>
    <string name="context_menu_points_of_group">All points of the group</string>
    <string name="open_from">Open from</string>
    <string name="open_till">Open till</string>
    <string name="will_close_at">Closes at</string>
    <string name="will_open_at">Opens at</string>
    <string name="will_open_on">Opens at</string>
    <string name="additional_actions">Additional actions</string>
    <string name="av_locations_selected_desc">GPX file with coordinates and data of the selected notes.</string>
    <string name="av_locations_all_desc">GPX file with coordinates and data of all notes.</string>
    <string name="release_3_0">
	\u2022 \n\n
	</string>
    <string name="modify_the_search_query">Modify the search query.</string>
    <string name="shared_string_actions">Actions</string>
    <string name="shared_string_marker">Marker</string>
    <string name="empty_state_osm_edits">Create or modify OSM objects</string>
    <string name="empty_state_osm_edits_descr">Create or modify OSM POI, open or comment OSM Notes, and contribute recorded GPX files.</string>
    <string name="shared_string_deleted">Deleted</string>
    <string name="shared_string_edited">Edited</string>
    <string name="shared_string_added">Added</string>
    <string name="marker_activated">Marker %s activated.</string>
    <string name="one_tap_active_descr">Tap a marker on the map to move it to the top of the active markers without opening the context menu.</string>
    <string name="one_tap_active">One tap active</string>
    <string name="empty_state_av_notes">Take notes!</string>
    <string name="empty_state_av_notes_desc">Add audio, video or photo note to every point on the map, using widget or context menu.</string>
    <string name="notes_by_date">Notes by date</string>
    <string name="by_date">By date</string>
    <string name="by_type">By type</string>
    <string name="looking_for_tracks_with_waypoints">Looking for tracks with waypoints</string>
    <string name="shared_string_more_without_dots">More</string>
    <string name="appearance_on_the_map">Appearance on the map</string>
    <string name="add_track_to_markers_descr">Waypoints can be added to markers by selecting one of these tracks that has them.</string>
    <string name="add_favourites_group_to_markers_descr">Select a favorite category to add to the markers.</string>
    <string name="track_waypoints">Track waypoints</string>
    <string name="favourites_group">Favorites category</string>
    <string name="add_group">Add a group</string>
    <string name="add_group_descr">Import groups from favorites or track waypoints.</string>
    <string name="empty_state_markers_active">Create map markers!</string>
    <string name="empty_state_markers_active_desc">Long or short tap \'Places\', then tap the marker flag button.</string>
    <string name="empty_state_markers_groups">Import groups</string>
    <string name="empty_state_markers_groups_desc">Import favorite groups or track waypoints as markers.</string>
    <string name="empty_state_markers_history">@string/shared_string_history</string>
    <string name="empty_state_markers_history_desc">Markers marked as passed will appear on this screen.</string>
    <string name="shared_string_two">Two</string>
    <string name="shared_string_one">One</string>
    <string name="show_guide_line_descr">Show directional line from your position to the active marker locations.</string>
    <string name="show_arrows_descr">Show one or two arrows indicating the direction to the active markers.</string>
    <string name="distance_indication_descr">Choose how to display the distance to active markers.</string>
    <string name="active_markers_descr">Choose the number of active markers to display.</string>
    <string name="digits_quantity">Number of decimal digits</string>
    <string name="shared_string_right">Right</string>
    <string name="shared_string_left">Left</string>
    <string name="show_number_pad">Show number pad</string>
    <string name="shared_string_paste">Paste</string>
    <string name="coordinate_input_accuracy_description">Automatically switch to the next field after entering %1$d decimal digits.</string>
    <string name="coordinate_input_accuracy">%1$d digits</string>
    <string name="go_to_next_field">Next field</string>
    <string name="rename_marker">Rename marker</string>
    <string name="tap_on_map_to_hide_interface_descr">A tap on the map toggles the control buttons and widgets.</string>
    <string name="tap_on_map_to_hide_interface">Fullscreen mode</string>
    <string name="mark_passed">Mark passed</string>
    <string name="import_gpx_file_description">can be imported as favorite, or track file.</string>
    <string name="import_as_gpx">Import as GPX file</string>
    <string name="import_as_favorites">Import as favorite</string>
    <string name="import_file">Import file</string>
	<string name="wrong_input">Wrong input</string>
	<string name="enter_new_name">Enter new name</string>
	<string name="shared_string_back">Back</string>
	<string name="view">View</string>
	<string name="waypoints_added_to_map_markers">Waypoints added to map markers</string>
	<string name="wrong_format">Wrong format</string>
    <string name="shared_string_road">Road</string>
    <string name="show_map">Show map</string>
    <string name="route_is_calculated">Route calculated</string>
    <string name="round_trip">Round trip</string>
    <string name="plan_route_no_markers_toast">You must add at least one marker to use this function.</string>
    <string name="osn_modify_dialog_error">Could not modify note</string>
    <string name="osn_modify_dialog_title">Modify note</string>
    <string name="context_menu_item_modify_note">Modify OSM note</string>
    <string name="make_round_trip_descr">Add copy of starting point as destination.</string>
    <string name="make_round_trip">Make round trip</string>
    <!-- string name="shared_string_navigate">Navigate</string-->
    <string name="shared_string_markers">Markers</string>
    <string name="coordinates_format">Coordinate format</string>
    <string name="use_system_keyboard">Use system keyboard</string>
    <string name="fast_coordinates_input_descr">Choose coordinate input format. You can always change it by tapping \'Options\'.</string>
    <string name="fast_coordinates_input">Quick coordinate input</string>
    <string name="routing_attr_avoid_ice_roads_fords_name">Avoid ice roads, fords</string>
    <string name="routing_attr_avoid_ice_roads_fords_description">Avoid ice roads and fords.</string>
    <string name="use_location">Use position</string>
    <string name="add_location_as_first_point_descr">Add your position as start point to plan the perfect route.</string>
    <string name="my_location">My position</string>
    <string name="shared_string_finish">Finish</string>
    <string name="plan_route">Plan route</string>
    <string name="shared_string_sort">Sort</string>
    <string name="coordinate_input">Coordinate input</string>
    <string name="is_saved">is saved</string>
    <string name="marker_save_as_track_descr">Export your markers to a file you can specify here:</string>
    <string name="marker_save_as_track">Save as track</string>
    <string name="move_to_history">Move to history</string>
    <string name="group_will_be_removed_after_restart">The group will be gone the next time you start the app.</string>
    <string name="show_guide_line">Show directional lines</string>
    <string name="show_arrows_on_the_map">Show arrows on the map</string>
    <string name="show_passed">Show passed</string>
    <string name="hide_passed">Hide passed</string>
    <string name="remove_from_map_markers">Remove from map markers\'</string>
    <string name="descendingly">descending</string>
    <string name="ascendingly">ascending</string>
    <string name="date_added">Date added</string>
    <string name="order_by">Order by:</string>
    <string name="marker_show_distance_descr">Select how to indicate distance and direction to map markers on the map screen:</string>
    <string name="map_orientation_change_in_accordance_with_speed">Map orientation threshold</string>
    <string name="map_orientation_change_in_accordance_with_speed_descr">Select speed of switching orientation from \'Movement direction\' to \'Compass directon\' below.</string>
    <string name="all_markers_moved_to_history">All map markers moved to history</string>
    <string name="marker_moved_to_history">Map marker moved to history</string>
    <string name="marker_moved_to_active">Map marker moved to active</string>
    <string name="shared_string_list">List</string>
    <string name="shared_string_groups">Groups</string>
    <string name="passed">Last used: %1$s</string>
    <string name="make_active">Make active</string>
    <string name="today">Today</string>
    <string name="yesterday">Yesterday</string>
    <string name="last_seven_days">Last 7 days</string>
    <string name="this_year">This year</string>
    <!-- string name="widget">Widget</string if needed should be shared_string_widget -->
    <!-- string name="top_bar">Top bar</string use shared_string_topbar -->
    <string name="move_all_to_history">Move all to history</string>
    <string name="show_direction">Distance indication</string>
    <string name="sort_by">Sort by</string>
    <string name="do_not_use_animations">No animations</string>
    <string name="do_not_use_animations_descr">Disables animations in the app.</string>
    <string name="keep_showing_on_map">Keep showing on map</string>
    <string name="exit_without_saving">Exit without saving?</string>
    <string name="line">Line</string>
    <string name="save_as_route_point">Save as route points</string>
    <string name="save_as_line">Save as line</string>
    <string name="route_point">Route point</string>
    <string name="edit_line">Edit line</string>
    <string name="add_point_before">Add point before</string>
    <string name="add_point_after">Add point after</string>
    <string name="shared_string_options">Options</string>
    <string name="measurement_tool_snap_to_road_descr">OsmAnd will connect the points with routes for the selected profile.</string>
    <string name="measurement_tool_save_as_new_track_descr">Save the points either as route points or as a line.</string>
    <string name="choose_navigation_type">Select navigation profile</string>
    <string name="none_point_error">Please add at least one point.</string>
    <string name="enter_gpx_name">GPX file name:</string>
    <string name="show_on_map_after_saving">Show on map after saving</string>
    <string name="measurement_tool_action_bar">Browse the map and add points</string>
    <string name="measurement_tool">Measure distance</string>
    <string name="quick_action_resume_pause_navigation">Pause/resume navigation</string>
    <string name="quick_action_resume_pause_navigation_descr">Tap this button to pause or resume the navigation.</string>
    <string name="quick_action_show_navigation_finish_dialog">Show \'Navigation finished\' dialog</string>
    <string name="quick_action_start_stop_navigation">Start/stop navigation</string>
    <string name="quick_action_start_stop_navigation_descr">Tap this button to start or end the navigation.</string>
    <string name="store_tracks_in_monthly_directories">Store recorded tracks in monthly folders</string>
    <string name="store_tracks_in_monthly_directories_descrp">Store recorded tracks in sub-folders per recording month (like 2018-01).</string>
    <string name="shared_string_reset">Reset</string>
    <string name="shared_string_reload">Reload</string>
    <string name="mapillary_menu_descr_tile_cache">Reload tiles to see up to date data.</string>
    <string name="mapillary_menu_title_tile_cache">Tile cache</string>
    <string name="wrong_user_name">Wrong username</string>
    <string name="shared_string_to">To</string>
    <string name="mapillary_menu_date_from">From</string>
    <string name="mapillary_menu_descr_dates">View only images added</string>
    <string name="mapillary_menu_title_dates">Date</string>
    <string name="mapillary_menu_edit_text_hint">Type username</string>
    <string name="mapillary_menu_descr_username">View only images added by</string>
    <string name="mapillary_menu_title_username">Username</string>
    <string name="mapillary_menu_filter_description">Filter images by submitter or by date. Only active in closeup zoom.</string>
    <string name="map_widget_ruler_control">Radius ruler</string>
    <string name="shared_string_permissions">Permissions</string>
    <string name="import_gpx_failed_descr">OsmAnd cannot import the file. Please check if OsmAnd has permission to read file from its location.</string>
    <string name="distance_moving">Distance corrected</string>
    <string name="mapillary_image">Mapillary image</string>
    <string name="open_mapillary">Open Mapillary</string>
    <string name="shared_string_install">Install</string>
    <string name="improve_coverage_mapillary">Improve photo coverage with Mapillary</string>
    <string name="improve_coverage_install_mapillary_desc">Install Mapillary to add one or more photos to this map location.</string>
    <string name="online_photos">Online photos</string>
    <string name="shared_string_add_photos">Add photos</string>
    <string name="no_photos_descr">We do not have photos for this location.</string>
    <string name="mapillary_action_descr">Contribute your own street-level view of this location via Mapillary.</string>
    <string name="mapillary_widget">Mapillary widget</string>
    <string name="mapillary_widget_descr">Allows quick contributions to Mapillary.</string>
    <string name="mapillary_descr">Online street-level photos for everyone. Discover places, collaborate, capture the world.</string>
    <string name="mapillary">Mapillary</string>
    <string name="plugin_mapillary_descr">Street-level photos for everyone. Discover places, collaborate, capture the world.</string>
    <string name="private_access_routing_req">Your destination is located in an area with private access. Trespass private roads for this trip?</string>
    <string name="restart_search">Restart search</string>
    <string name="increase_search_radius">Increase search radius</string>
    <string name="nothing_found">Nothing found</string>
    <string name="nothing_found_descr">Modify the search query or increase the search radius.</string>
    <string name="quick_action_showhide_osmbugs_title">Toggle OSM Notes</string>
    <string name="quick_action_osmbugs_show">Show OSM Notes</string>
    <string name="quick_action_osmbugs_hide">Hide OSM Notes</string>
    <string name="quick_action_showhide_osmbugs_descr">Tapping this action button shows or hides OSM notes on the map.</string>
    <string name="sorted_by_distance">Sorted by distance</string>
    <string name="search_favorites">Search favorites</string>
    <string name="hillshade_menu_download_descr">Download the \'Hillshade Overlay\' map to hillshade this region.</string>
    <string name="hillshade_purchase_header">Install the \'Contour Lines\' plugin to show them on the map</string>
    <string name="hide_from_zoom_level">Hide from zoom level</string>
    <string name="srtm_menu_download_descr">Download the \'Contour Line\' map for use in this region.</string>
    <string name="shared_string_plugin">Plugin</string>
    <string name="srtm_purchase_header">To see contour lines on the map, you need to buy and install the \'Contour Lines\' plugin</string>
    <string name="srtm_color_scheme">Color scheme</string>
    <string name="show_from_zoom_level">Display from zoom level</string>
    <string name="routing_attr_allow_private_name">Allow private access</string>
    <string name="routing_attr_allow_private_description">Allow access to private areas.</string>
    <string name="display_zoom_level">Display zoom level: %1$s</string>
    <string name="favorite_group_name">Group name</string>
    <string name="change_color">Change color</string>
    <string name="edit_name">Edit name</string>
    <string name="animate_my_location">Animate My Position</string>
    <string name="animate_my_location_desc">Enable animated map panning of \'My Position\' during navigation.</string>
    <string name="shared_string_overview">Overview</string>
    <string name="select_street">Select street</string>
    <string name="shared_string_in_name">in %1$s</string>
    <string name="type_address">Type address</string>
    <string name="type_city_town">Type city or town</string>
    <string name="type_postcode">Type postcode</string>
    <string name="nearest_cities">Nearest cities</string>
    <string name="select_city">Select city</string>
    <string name="select_postcode">Select postcode</string>
    <string name="quick_action_auto_zoom">Auto zoom map on/off</string>
    <string name="quick_action_auto_zoom_desc">Tapping this action button turns on/off auto zoom map according to your speed.</string>
    <string name="quick_action_auto_zoom_on">Enable auto zoom map</string>
    <string name="quick_action_auto_zoom_off">Disable auto zoom map</string>
    <string name="quick_action_add_destination">Add destination</string>
    <string name="quick_action_replace_destination">Replace destination</string>
    <string name="quick_action_add_first_intermediate">Add first intermediate</string>
    <string name="quick_action_add_destination_desc">Tapping this action button makes the screen center the route destination, any previously selected destination becomes the last intermediate destination.</string>
    <string name="quick_action_replace_destination_desc">Tapping this action button makes the screen center the new route destination, replacing the previously selected destination (if any).</string>
    <string name="quick_action_add_first_intermediate_desc">Tapping this action button makes the screen center the first intermediate destination.</string>
    <string name="no_overlay">No overlay</string>
    <string name="no_underlay">No underlay</string>
    <string name="subscribe_email_error">Error</string>
    <string name="subscribe_email_desc">Subscribe to our mailing list about app discounts and get 3 more map downloads!</string>
    <string name="depth_contour_descr">Sea depth contour lines and seamarks.</string>
    <string name="sea_depth_thanks">Thank you for purchasing \'Nautical depth contours\'</string>
    <string name="index_item_depth_contours_osmand_ext">Nautical depth contours</string>

    <string name="index_item_world_wikivoyage">Worldwide Wikivoyage articles</string>
    <string name="index_item_depth_points_southern_hemisphere">Southern hemisphere nautical depth points </string>
    <string name="index_item_depth_points_northern_hemisphere">Northern hemisphere nautical depth points</string>
    <string name="download_depth_countours">Nautical depth contours</string>
    <string name="nautical_maps">Nautical maps</string>
    <string name="analyze_on_map">Analyze on map</string>
    <string name="shared_string_visible">Visible</string>
    <string name="restore_purchases">Restore purchases</string>
    <string name="fonts_header">Map fonts</string>
    <string name="right_side_navigation">Right-hand driving</string>
    <string name="driving_region_automatic">Automatic</string>
    <string name="do_not_send_anonymous_app_usage">Don\'t send anonymous app usage statistics</string>
    <string name="do_not_send_anonymous_app_usage_desc">OsmAnd collects info about which parts of the app you open. Your location is never sent, nor is anything you enter into the app or details of areas you view, search, or download.</string>
    <string name="do_not_show_startup_messages">Don\'t show startup messages</string>
    <string name="do_not_show_startup_messages_desc">Don\'t show app discounts &amp; special local event messages.</string>
    <string name="parking_options">Parking options</string>
    <string name="full_version_thanks">Thank you for purchasing the paid version of OsmAnd.</string>
    <string name="routing_attr_relief_smoothness_factor_hills_name">Hilly</string>
    <string name="routing_attr_relief_smoothness_factor_plains_name">Less hilly</string>
    <string name="routing_attr_relief_smoothness_factor_more_plains_name">Flat</string>
    <string name="routing_attr_driving_style_speed_name">Shorter routes</string>
    <string name="routing_attr_driving_style_balance_name">Balanced</string>
    <string name="routing_attr_driving_style_safety_name">Prefer byways</string>
    <string name="relief_smoothness_factor_descr">Preferred terrain: Flat or hilly.</string>
    <string name="shared_string_slope">Slope</string>
    <string name="add_new_folder">Add new folder</string>
    <string name="points_delete_multiple_succesful">Point(s) deleted.</string>
    <string name="points_delete_multiple">You are going to delete %1$d point(s). Are you sure?</string>
    <string name="route_points_category_name">Turns to pass on this route</string>
    <string name="track_points_category_name">Prominent points on this route</string>
    <string name="gpx_track">Track</string>
    <string name="max_speed">Maximum speed</string>
    <string name="average_speed">Average speed</string>
    <string name="shared_string_time_moving">Time moving</string>
    <string name="shared_string_time_span">Time span</string>
    <string name="shared_string_max">Max</string>
    <string name="shared_string_start_time">Departure</string>
    <string name="shared_string_end_time">Arrival</string>
    <string name="shared_string_color">Color</string>
    <string name="select_gpx_folder">Select track folder</string>
    <string name="file_can_not_be_moved">File can not be moved.</string>
    <string name="shared_string_move">Move</string>
    <string name="shared_string_tracks">Tracks</string>
    <string name="routing_attr_driving_style_name">Driving style</string>
    <string name="route_altitude">Route elevation</string>
    <string name="altitude_descent">Descent</string>
    <string name="altitude_ascent">Ascent</string>
    <string name="altitude_range">Altitude range</string>
    <string name="average_altitude">Average altitude</string>
    <string name="shared_string_time">Time</string>
    <string name="total_distance">Total distance</string>
    <string name="routing_attr_relief_smoothness_factor_name">Select elevation fluctuation</string>
    <string name="routing_attr_height_obstacles_name">Use elevation data</string>
    <string name="routing_attr_height_obstacles_description">Use terrain elevation data provided by SRTM, ASTER, and EU-DEM.</string>
    <string name="rendering_attr_depthContours_description">Show depth contours and points.</string>
    <string name="rendering_attr_depthContours_name">Nautical depth contours</string>
    <string name="release_2_6">
	\u2022 New feature: Quick action button\n\n
	\u2022 Improved touch screen gesture response (e.g. concurrent panning and zooming)\n\n
	\u2022 New map fonts covering more locales\n\n
	\u2022 Support TTS for regional language variants (and accents)\n\n
	\u2022 Visibility enhancements in several map styles and Wikipedia\n\n
	\u2022 Support Open Location Code (OLC)\n\n
	\u2022 Display elevation, slope, and speed profile for recorded GPX tracks and calculated routes\n\n
	\u2022 \"Driving style\" setting and logic improvements for bicycle routing\n\n
	\u2022 Altitude data settings for bicycle routing\n\n
	\u2022 Several other improvements and bug fixes\n\n
	and more…
	</string>
    <string name="release_2_7">
	\u2022 Mapillary plugin with street-level imagery\n\n
	\u2022 Ruler widget for distance measurement\n\n
	\u2022 GPX split intervals with detailed info about your track\n\n
	\u2022 Other improvements and bug fixes\n\n
	</string>
    <string name="release_2_8">
	\u2022 Completely reworked map markers with directional lines and route planning\n\n
	\u2022 Measure distance tool offering snap to road feature and saving points as track\n\n
	\u2022 OsmAnd Live: Bug fixes, fresh data on the server every 30 minutes, updates implemented into the navigation\n\n
	</string>
    <string name="release_2_9">
	\u2022 Updated the context menu: Show when the POI opens / closes\n\n
	\u2022 Transport menu: all available routes are now at the top\n\n
	\u2022 Wikipedia: added the button to open the original article, updated the appearance of articles\n\n
	\u2022 Route: added possibility to swap start and end points in one tap\n\n
	\u2022 Notes: added sorting by type and date\n\n
	\u2022 OSM edits: Show an icon and a name of the POI category, display completed actions\n\n
	\u2022 New quick coordinate input screen for quick markers creation\n\n
    \u2022 Detection of stop signs now considers driving direction\n\n
	\u2022 New algorithm providing meaningful ascent/descent values for GPX tracks\n\n
	\u2022 Terrain (ascent) aware hiking time (Naismith\'s rule)\n\n
	</string>
    <string name="auto_split_recording_title">Auto-split recordings after gap</string>
    <string name="auto_split_recording_descr">Start new segment after gap of 6 min, new track after gap of 2 h, or new file after a longer gap if the date has changed.</string>
    <string name="rendering_attr_contourDensity_description">Contour line density</string>
    <string name="rendering_attr_contourDensity_name">Contour line density</string>
    <string name="rendering_value_high_name">High</string>
    <string name="rendering_value_medium_w_name">Medium</string>
    <string name="rendering_value_low_name">Low</string>
    <string name="rendering_attr_contourWidth_description">Contour line width</string>
    <string name="rendering_attr_contourWidth_name">Contour line width</string>
    <string name="rendering_attr_hideWaterPolygons_description">Water</string>
    <string name="rendering_attr_hideWaterPolygons_name">Hide water</string>
    <string name="legacy_search">Legacy search</string>
    <string name="show_legacy_search">Show legacy search</string>
    <string name="show_legacy_search_desc">Add the legacy search to the drawer list.</string>
    <string name="routing_attr_allow_motorway_name">Allow motorways</string>
    <string name="routing_attr_allow_motorway_description">Allow motorways.</string>
    <string name="upload_osm_note_description">Upload your OSM Note anonymously or by using your OpenStreetMap.org profile.</string>
    <string name="wiki_around">Nearby Wikipedia articles</string>
    <string name="search_map_hint">Search city or region</string>
    <string name="route_roundabout_short">Take %1$d exit and go</string>
    <string name="upload_poi">Upload POI</string>
    <string name="route_calculation">Route calculation</string>
    <string name="gpx_no_tracks_title">You do not have any tracks yet</string>
    <string name="gpx_no_tracks_title_folder">You may also add tracks to the folder</string>
    <string name="gpx_add_track">Add track</string>
    <string name="gpx_appearance">Appearance</string>
    <string name="trip_rec_notification_settings">Enable recording quick start</string>
    <string name="trip_rec_notification_settings_desc">Display a system notification allowing to start trip recording.</string>
    <string name="shared_string_notifications">Notifications</string>
    <string name="shared_string_continue">Continue</string>
    <string name="shared_string_pause">Pause</string>
    <string name="shared_string_paused">Paused</string>
    <string name="shared_string_trip">Trip</string>
    <string name="shared_string_recorded">Recorded</string>
    <string name="shared_string_record">Record</string>
    <string name="gpx_logging_no_data">No data</string>
    <string name="release_2_5">
	\u2022 Tappable icons on the map\n\n
	\u2022 Powerful POI filter search: Search, e.g. restaurants by cuisine, or campgrounds with specific facilities\n\n
	\u2022 New Topo Map style for cyclists and hikers\n\n
	\u2022 Enhanced trip recording\n\n
	\u2022 Improved navigation notifications (Android Wear)\n\n
	\u2022 Many other improvements and bug fixes\n\n
	and more…
    </string>
    <string name="rendering_attr_contourColorScheme_description">Contour lines color scheme</string>
    <string name="save_track_min_speed">Logging minimum speed</string>
    <string name="save_track_min_speed_descr">Filter: No logging of points below this speed.</string>
    <string name="save_track_min_distance">Logging minimum displacement</string>
    <string name="save_track_min_distance_descr">Filter: Set minimum distance from a point to log a new one.</string>
    <string name="save_track_precision">Logging minimum accuracy</string>
    <string name="save_track_precision_descr">Filter: No logging unless this accuracy is reached.</string>
    <string name="christmas_poi">Christmas POI</string>
    <string name="christmas_desc">Anticipating Christmas and New Year holidays, you can choose to display the POI associated with Christmas: Christmas trees, markets, etc.</string>
    <string name="christmas_desc_q">Show Christmas POI?</string>
    <string name="rendering_value_light_brown_name">Light brown</string>
    <string name="rendering_value_dark_brown_name">Dark brown</string>
    <string name="rendering_attr_contourColorScheme_name">Contour lines color scheme</string>
    <string name="rendering_attr_surfaceIntegrity_name">Road surface integrity</string>
    <string name="search_hint">Type city, address, POI name</string>
    <string name="translit_name_if_miss">Transliterate if %1$s name is missing</string>
    <string name="translit_names">Transliterate names</string>
    <string name="edit_filter">Edit categories</string>
    <string name="subcategories">Subcategories</string>
    <string name="selected_categories">Selected categories</string>
    <string name="create_custom_poi">Create custom filter</string>
    <string name="custom_search">Custom search</string>
    <string name="shared_string_filters">Filters</string>
    <string name="apply_filters">Apply filters</string>
    <string name="save_filter">Save filter</string>
    <string name="delete_filter">Delete filter</string>
    <string name="new_filter">New filter</string>
    <string name="new_filter_desc">Please enter a name for the new filter, this will be added to your \'Categories\' tab.</string>
    <string name="osm_live_payment_desc">Subscription charged per month. Cancel it on Google Play at any time.</string>
    <string name="donation_to_osm">Donation to OpenStreetMap community</string>
    <string name="donation_to_osm_desc">Part of your donation is sent to the OSM users who submit changes to OpenStreetMap. The cost of the subscription remains the same.</string>
    <string name="osm_live_subscription_desc">Subscription enables hourly, daily, weekly updates, and unlimited downloads for all maps globally.</string>
    <string name="get_it">Get it</string>
    <string name="get_for">Get for %1$s</string>
    <string name="get_for_month">Get for %1$s month</string>
    <string name="osm_live_banner_desc">Get unlimited map downloads, and map updates more than once a month: Weekly, daily, or hourly.</string>
    <string name="osmand_plus_banner_desc">Unlimited map downloads, updates, and Wikipedia plugin.</string>
    <string name="si_mi_meters">Miles/meters</string>
    <string name="skip_map_downloading">Skip downloading maps</string>
    <string name="skip_map_downloading_desc">You have no offline map installed. You may choose a map from the list or download maps later via \'Menu - %1$s\'.</string>
    <string name="search_another_country">Select another region</string>
    <string name="search_map">Searching maps…</string>
    <string name="first_usage_wizard_desc">Let OsmAnd determine your location and suggest maps to download for that region.</string>
    <string name="location_not_found">Location not found</string>
    <string name="no_inet_connection">No Internet connection</string>
    <string name="no_inet_connection_desc_map">Required to download maps.</string>
    <string name="search_location">Searching for location…</string>
    <string name="storage_free_space">Free space</string>
    <string name="storage_place_description">OsmAnd\'s data storage (for maps, tracks, etc.): %1$s.</string>
    <string name="give_permission">Grant permission</string>
    <string name="allow_access_location">Allow location access</string>
    <string name="first_usage_greeting">Get directions and discover new places without a connection to the Internet</string>
    <string name="search_my_location">Find my position</string>
    <string name="no_update_info_desc">Do not check for new versions or OsmAnd related discounts.</string>
    <string name="no_update_info">Do not show new versions</string>
    <string name="update_all_maps_now">Update all maps now?</string>
    <string name="clear_tile_data">Clear all tiles</string>
    <string name="routing_attr_short_way_name">Fuel-efficient way</string>
    <string name="routing_attr_short_way_description">Use fuel-efficient way (usually shorter).</string>
    <string name="replace_favorite_confirmation">Are you sure you want to replace favorite %1$s?</string>
    <string name="rendering_attr_hideOverground_name">Overground objects</string>
    <string name="shared_string_change">Change</string>
    <string name="get_started">Get started</string>
    <string name="route_stops_before">%1$s stops before</string>
    <string name="coords_search">Coordinates search</string>
    <string name="advanced_coords_search">Advanced coordinate search</string>
    <string name="back_to_search">Back to search</string>
    <string name="confirmation_to_delete_history_items">Remove selected items from \'History\'?</string>
    <string name="show_something_on_map">Show %1$s on the map</string>
    <string name="release_2_4">
	\u2022 New very powerful free text search\n\n
	\u2022 Car audio system / speaker phone integration via Bluetooth\n\n
	\u2022 Improved route guidance, voice prompting, and turn lane indication\n\n
	\u2022 Improved transport layer with route rendering\n\n
	\u2022 Added more locales and now support regional locales\n\n
	\u2022 Many other improvements and bug fixes\n\n
	and more…
    </string>
    <string name="dist_away_from_my_location">Search %1$s away</string>
    <string name="share_history_subject"> shared via OsmAnd</string>
    <string name="search_categories">Categories</string>
    <string name="postcode">Postcode</string>
    <string name="shared_string_from">from</string>
    <string name="city_type_district">District</string>
    <string name="city_type_neighbourhood">Neighbourhood</string>
    <string name="map_widget_search">Search</string>
    <string name="shared_string_is_open_24_7">Open 24/7</string>
    <string name="storage_directory_card">Memory card</string>
    <string name="coords_format">Coordinate format</string>
    <string name="coords_format_descr">Format for geographical coordinates.</string>
    <string name="app_mode_bus">Bus</string>
    <string name="app_mode_train">Train</string>
    <string name="current_track">Current track</string>
    <string name="map_widget_battery">Battery level</string>
    <string name="change_markers_position">Change marker position</string>
    <string name="move_marker_bottom_sheet_title">Move the map to change marker position</string>
    <!-- string name="lat_lon_pattern">Lat: %1$.5f Lon: %2$.5f</string -->
    <string name="follow_us">Follow us</string>
    <string name="access_direction_audio_feedback">Audio directions</string>
    <string name="access_direction_audio_feedback_descr">Indicate target point direction by sound.</string>
    <string name="access_direction_haptic_feedback">Haptic directions</string>
    <string name="access_direction_haptic_feedback_descr">Indicate target point direction by vibration.</string>
    <string name="use_osm_live_routing_description">Enable navigation for OsmAnd Live changes.</string>
    <string name="use_osm_live_routing">OsmAnd Live navigation</string>
    <string name="access_no_destination">Destination not set</string>
    <string name="map_widget_magnetic_bearing">Magnetic bearing</string>
    <string name="map_widget_bearing">Relative bearing</string>
    <string name="access_disable_offroute_recalc">No route recalculation after leaving it</string>
    <string name="access_disable_offroute_recalc_descr">No route recalculation after going off route.</string>
    <string name="access_disable_wrong_direction_recalc">No route recalculation for opposite direction</string>
    <string name="access_disable_wrong_direction_recalc_descr">No route recalculation while just moving in the opposite direction.</string>
    <string name="access_smart_autoannounce">Smart autoannounce</string>
    <string name="access_smart_autoannounce_descr">Notify only when direction to the target point changes.</string>
    <string name="access_autoannounce_period">Autoannounce period</string>
    <string name="access_autoannounce_period_descr">Minimal time interval between announcements.</string>
    <string name="access_default_color">Default color</string>
    <string name="access_category_choice">Choose category</string>
    <string name="access_hint_enter_name">Enter name</string>
    <string name="access_hint_enter_category">Enter category</string>
    <string name="access_hint_enter_description">Enter description.</string>
    <string name="access_map_linked_to_location">Map linked to location</string>
    <string name="access_collapsed_list">Collapsed list</string>
    <string name="access_expanded_list">Expanded list</string>
    <string name="access_empty_list">Empty list</string>
    <string name="access_tree_list">Tree list</string>
    <string name="access_shared_string_not_installed">Not installed</string>
    <string name="access_widget_expand">Expand</string>
    <string name="access_shared_string_navigate_up">Navigate up</string>
    <string name="access_sort">Sort</string>
    <string name="map_mode">Map mode</string>
    <string name="number_of_gpx_files_selected_pattern">%s GPX files selected</string>
    <string name="rendering_value_fine_name">Fine</string>
    <string name="rendering_value_thin_name">Thin</string>
    <string name="rendering_value_medium_name">Medium</string>
    <string name="rendering_value_bold_name">Bold</string>
    <string name="no_map_markers_found">Please add map markers via map</string>
    <string name="no_waypoints_found">No waypoints found</string>
    <string name="anonymous_user_hint">An anonymous user cannot:\n- Create groups;\n- Sync groups and devices with the server;\n- Manage groups and devices in a personal dashboard on the website.</string>
    <string name="report">Report</string>
    
    <string name="storage_permission_restart_is_required">The app is now allowed to write to external storage, but needs to be started again to do so.</string>
    <string name="release_2_3">
	\u2022 OSM Live. Support map contributors and developers and get hourly map updates. \n\n
	\u2022 Map markers. A new way to quickly select places on the map.\n\n
	\u2022 More detailed OSM maps with country specific road shields and lots of new map features.\n\n
	\u2022 Improved Look and Feel of Route preparation. \n\n
	\u2022 Many improvements in the map context menu such as contextual address lookup.\n\n
	and more…
        </string>
    <string name="shared_string_move_up">Move ↑</string>
    <string name="shared_string_move_down">Move ↓</string>
    <string name="finish_navigation">Finish navigation</string>
    <string name="avoid_road">Avoid road</string>
    <string name="storage_directory_readonly_desc">Switched to internal memory since the selected data storage folder is read only. Please choose a writable storage directory.</string>
    <string name="storage_directory_shared">Shared memory</string>
    <string name="shared_string_topbar">Top bar</string>
    <string name="full_report">Full report</string>
    <string name="recalculate_route">Recalculate route</string>
    <string name="open_street_map_login_and_pass">OpenStreetMap username and password</string>
    <string name="donations">Donations</string>
    <string name="number_of_recipients">Number of recipients</string>
    <string name="osm_user_stat">Edits %1$s, rank %2$s, total edits %3$s</string>
    <string name="osm_recipient_stat">Edits %1$s, sum %2$s mBTC</string>
    <string name="osm_editors_ranking">OSM Editors ranking</string>
    <string name="osm_live_subscription">OsmAnd Live subscription</string>
    <string name="osm_live_subscribe_btn">Subscribe</string>
    <string name="osm_live_email_desc">For your info about contributions.</string>
    <string name="osm_live_user_public_name">Public Name</string>
    <string name="osm_live_hide_user_name">Do not show my name in reports</string>
    <string name="osm_live_support_region">Support region</string>
    <string name="osm_live_month_cost">Month cost</string>
    <string name="osm_live_month_cost_desc">Monthly payment.</string>
    <string name="osm_live_active">Active</string>
    <string name="osm_live_not_active">Inactive</string>
    <string name="osm_live_enter_email">Please enter a valid e-mail address</string>
    <string name="osm_live_enter_user_name">Please enter public name</string>
    <string name="osm_live_thanks">Thank you for subscribing to live updates</string>
    <string name="osm_live_region_desc">Part of your donation will be sent to OSM users who submit changes to the map in that region.</string>
    <string name="osm_live_subscription_settings">Subscription settings</string>
    <string name="osm_live_ask_for_purchase">Please purchase a subscription to OsmAnd Live first</string>
    <string name="osm_live_header">This subscription enables hourly updates for all maps around the world.
        Part of the income goes back to the OSM community and is paid out for each OSM contribution. 
        If you love OsmAnd and OSM and want to support and be supported by them, this is the perfect way to do it.</string>
    <string name="select_map_marker">Select map marker</string>
    <string name="map_markers_other">Other markers</string>
    <string name="upload_anonymously">Upload anonymously</string>
    <string name="show_transparency_seekbar">Show transparency seekbar</string>
    <string name="download_files_error_not_enough_space">Not enough space!
        Storage space needed is {3} MB temporarily, {1} MB permanently.
        Available space is only {2} MB.</string>
    <string name="download_files_question_space_with_temp">Download {0} file(s)?
        Storage space used is {3} MB temporarily, {1} MB permanently.
        ({2} MB space available.)</string>
    <string name="download_files_question_space">Download {0} file(s)?
        Storage space used is {1} MB.
        (Available space is {2} MB.)</string>
    <string name="upload_osm_note">Upload OSM Note</string>
    <string name="map_marker_1st">First map marker</string>
    <string name="map_marker_2nd">Second map marker</string>
    <string name="shared_string_toolbar">Toolbar</string>
    <string name="shared_string_widgets">Widgets</string>
    <string name="add_points_to_map_markers_q">Add all points as map markers?</string>
    <string name="shared_string_add_to_map_markers">Add to map markers</string>
    <string name="select_map_markers">Select map markers</string>
    <string name="shared_string_reverse_order">Reverse order</string>
    <string name="show_map_markers_description">Activate the map markers feature.</string>
    <string name="clear_active_markers_q">Remove all active markers?</string>
    <string name="clear_markers_history_q">Clear map marker history?</string>
    <string name="active_markers">Active markers</string>
    <string name="map_markers">Map markers</string>
    <string name="map_marker">Map marker</string>
    <string name="consider_turning_polygons_off">It is recommended to turn off polygon rendering.</string>
    <string name="rendering_attr_showMtbRoutes_name">Show MTB routes</string>
    <string name="show_polygons">Show polygons</string>
    <!-- string name="underlay_transparency">Underlay transparency</string -->
    <string name="find_parking">Find parking</string>
    <string name="shared_string_status">Status</string>
    <string name="shared_string_save_changes">Save changes</string>
    <string name="shared_string_email_address">E-mail address</string>
    <string name="rendering_attr_hideUnderground_name">Underground objects</string>
    <string name="data_is_not_available">Data not available</string>
    <string name="shared_string_remove">Remove</string>
    <string name="shared_string_read_more">Read more</string>
    <string name="clear_updates_proposition_message">"Remove downloaded updates and get back to the original map edition"</string>
    <string name="add_time_span">Add time span</string>
    <string name="road_blocked">Road blocked</string>
    <string name="shared_string_select">Select</string>
    <string name="switch_start_finish">Reverse starting point &amp; destination</string>
    <string name="rendering_attr_hideIcons_name">POI icons</string>
    <string name="item_removed">Item removed</string>
    <string name="n_items_removed">items removed</string>
    <string name="shared_string_undo_all">Undo all</string>
    <string name="shared_string_type">Type</string>
    <string name="starting_point">Starting point</string>
    <string name="shared_string_not_selected">Not selected</string>
    <string name="rec_split">Recorder Split</string>
    <string name="rec_split_title">Use Recorder Split</string>
    <string name="rec_split_desc">Rewrite clips when used space exceeds the storage size.</string>
    <string name="rec_split_clip_length">Clip length</string>
    <string name="rec_split_clip_length_desc">Upper time limit for recorded clips.</string>
    <string name="rec_split_storage_size">Storage size</string>
    <string name="rec_split_storage_size_desc">Amount of space that can be occupied by all recorded clips.</string>
    <string name="live_updates">Live updates</string>
    <string name="available_maps">Available maps</string>
    <string name="select_voice_provider">Select voice guidance</string>
    <string name="select_voice_provider_descr">Select or download voice guidance for your language.</string>
    <string name="impassable_road_desc">Select roads you want to avoid during navigation.</string>
    <string name="shared_string_sound">Sound</string>
    <string name="no_location_permission">App has no permission to access location data.</string>
    <string name="no_camera_permission">App has no permission to access the camera.</string>
    <string name="no_microphone_permission">App has no permission to access the microphone.</string>
    <string name="route_distance">Distance:</string>
    <string name="route_duration">Time:</string>
    <string name="rendering_attr_horseRoutes_name">Horse routes</string>
    <string name="no_address_found">No address determined</string>
    <string name="shared_string_near">Near</string>
    <string name="shared_string_hide">Hide</string>
    <string name="av_video_quality_low">Lowest quality</string>
    <string name="av_video_quality_high">Highest quality</string>
    <string name="av_video_quality">Video output quality</string>
    <string name="av_video_quality_descr">Select video quality.</string>
    <string name="av_audio_format">Audio output format</string>
    <string name="av_audio_format_descr">Select audio output format.</string>
    <string name="av_audio_bitrate">Audio bitrate</string>
    <string name="av_audio_bitrate_descr">Select audio bitrate.</string>
    <string name="please_specify_poi_type_only_from_list">Please specify the correct POI type or skip it.</string>
    <string name="access_from_map_description">Menu button launches the dashboard rather than the menu</string>
    <string name="access_from_map">Access from map</string>
    <string name="show_on_start_description">\'Off\' directly launches the map screen.</string>
    <string name="show_on_start">Show on start</string>
    <string name="copied_to_clipboard">Copied to clipboard</string>
    <string name="release_2_2">
	\u2022 New context-sensitive UI for tapping locations on the map and on other screens\n\n
	\u2022 Map screen is now launched directly unless \'Show dashboard on app start\' is selected\n\n
	\u2022 Configure which and how cards are displayed on the dashboard\n\n
	\u2022 Bypass the dashboard if you like menu-based app control\n\n
	\u2022 To download maps, regions can be directly selected by tapping on the world map\n\n
	\u2022 POI Search now supports more specific queries\n\n
	\u2022 Improved POI and OSM editing functionality\n\n
	\u2022 Map data download structure and interface reworked\n\n
	and more…
        </string>
    <string name="osm_save_offline">Save offline</string>
    <string name="osm_edit_modified_poi">Modified OSM POI</string>
    <string name="osm_edit_deleted_poi">Deleted OSM POI</string>
    <string name="context_menu_item_open_note">Open OSM Note</string>
    <string name="osm_edit_reopened_note">Reopened OSM Note</string>
    <string name="osm_edit_commented_note">Commented OSM Note</string>
    <string name="osm_edit_removed_note">Deleted OSM Note</string>
    <string name="osm_edit_created_note">Created OSM Note</string>
    <string name="osn_bug_name">OSM Note</string>
    <string name="osn_add_dialog_title">Create note</string>
    <string name="osn_comment_dialog_title">Add comment</string>
    <string name="osn_reopen_dialog_title">Reopen note</string>
    <string name="osn_close_dialog_title">Close note</string>
    <string name="osn_add_dialog_success">Note created</string>
    <string name="osn_add_dialog_error">Could not create note</string>
    <string name="osn_close_dialog_success">Note closed</string>
    <string name="osn_close_dialog_error">Could not close note</string>
    <string name="osb_author_dialog_password">OSM password (optional)</string>
    <string name="osb_comment_dialog_message">Message</string>
    <string name="osb_comment_dialog_author">Author name</string>
    <string name="osb_comment_dialog_error">Could not add comment</string>
    <string name="osb_comment_dialog_success">Comment added</string>
    <string name="shared_string_commit">Commit</string>
    <string name="context_menu_item_delete_waypoint">Delete GPX waypoint?</string>
    <string name="context_menu_item_edit_waypoint">Edit GPX waypoint</string>
    <string name="shared_string_location">Location</string>
    <string name="share_osm_edits_subject">OSM edits shared via OsmAnd</string>
    <string name="lang_nds">Low German</string>
    <string name="lang_mk">Macedonian</string>
    <string name="lang_fy">Frysk</string>
    <string name="lang_als">Albanian (Tosk)</string>
    <string name="read_more">Read more</string>
    <string name="whats_new">What\'s new in</string>
    <string name="rendering_attr_hideProposed_name">Proposed objects</string>
    <string name="shared_string_update">Update</string>
    <string name="shared_string_upload">Upload</string>
    <string name="osm_edit_created_poi">Created OSM POI</string>
    <string name="world_map_download_descr">World basemap (covering the whole world at low zoom level) missing or outdated. Please consider downloading it for a global overview.</string>
    <string name="shared_string_qr_code">QR code</string>
    <string name="map_downloaded">Map downloaded</string>
    <string name="map_downloaded_descr">The %1$s map is ready for use.</string>
    <string name="go_to_map">Show map</string>
    <string name="simulate_initial_startup_descr">"Sets the flag indicating first app startup, keeps all other settings unchanged."</string>
    <string name="simulate_initial_startup">Simulate first app start</string>
    <string name="share_geo">geo:</string>
    <string name="share_menu_location">Share location</string>
    <string name="shared_string_send">Send</string>
    <string name="favorite_category_dublicate_message">Please use a category name that doens\'t already exist.</string>
    <string name="favorite_category_name">Category name</string>
    <string name="favorite_category_add_new_title">Add new category</string>
    <string name="regions">Regions</string>
    <string name="region_maps">Regionwide maps</string>
    <string name="world_maps">World maps</string>
    <string name="hillshade_layer_disabled">Hillshade layer disabled</string>
    <string name="srtm_plugin_disabled">Contour lines disabled</string>
    <string name="favorite_category_add_new">Add new</string>
    <string name="favorite_category_select">Select category</string>
    <string name="default_speed_system_descr">Define unit of speed.</string>
    <string name="default_speed_system">Unit of speed</string>
    <string name="nm">nmi</string>
    <string name="si_nm">Nautical miles</string>
    <string name="si_kmh">Kilometers per hour</string>
    <string name="si_mph">Miles per hour</string>
    <string name="si_m_s">Meters per second</string>
    <string name="si_min_km">Minutes per kilometer</string>
    <string name="si_min_m">Minutes per mile</string>
    <string name="si_nm_h">Nautical miles per hour (knots)</string>
    <string name="nm_h">nmi/h</string>
    <string name="min_mile">min/m</string>
    <string name="min_km">min/km</string>
    <string name="m_s">m/s</string>
    <string name="shared_string_trip_recording">Trip recording</string>
    <string name="shared_string_navigation">Navigation</string>
    <string name="osmand_running_in_background">Run in background</string>
    <string name="gps_wake_up_timer">GPS wake-up interval</string>
    <string name="favourites_edit_dialog_title">Favorite info</string>
    <string name="simulate_your_location_stop_descr">Stop simulating your position.</string>
    <string name="simulate_your_location_descr">Simulate your position using a calculated route or a recorded GPX track.</string>
    <string name="looking_up_address">Looking up address</string>
    <string name="av_locations_descr">GPX file with note locations.</string>
    <string name="av_locations">Locations</string>
    <string name="plugin_settings">Plugins</string>
    <string name="routing_attr_avoid_shuttle_train_name">Avoid shuttle train</string>
    <string name="routing_attr_avoid_shuttle_train_description">Avoid using the shuttle train</string>
    <string name="traffic_warning_hazard">Hazard</string>
    <string name="rendering_value_boldOutline_name">Bold outline</string>
    <string name="no_updates_available">No updates available</string>
    <string name="download_live_updates">Live updates</string>
    <string name="rendering_value_default13_name">Default (13)</string>
    <string name="rendering_value_defaultTranslucentCyan_name">Default (translucent cyan)</string>
    <string name="rendering_attr_currentTrackColor_name">GPX color</string>
    <string name="rendering_attr_currentTrackColor_description">GPX color</string>
    <string name="rendering_attr_currentTrackWidth_name">GPX width</string>
    <string name="rendering_attr_currentTrackWidth_description">GPX width</string>
    <string name="rendering_value_darkyellow_name">Dark yellow</string>
    <string name="rendering_value_red_name">Red</string>
    <string name="rendering_value_translucent_red_name">Translucent red</string>
    <string name="rendering_value_orange_name">Orange</string>
    <string name="rendering_value_translucent_orange_name">Translucent orange</string>
    <string name="rendering_value_yellow_name">Yellow</string>
    <string name="rendering_value_translucent_yellow_name">Translucent yellow</string>
    <string name="rendering_value_lightgreen_name">Light green</string>
    <string name="rendering_value_translucent_lightgreen_name">Translucent light green</string>
    <string name="rendering_value_green_name">Green</string>
    <string name="rendering_value_translucent_green_name">Translucent green</string>
    <string name="rendering_value_lightblue_name">Light blue</string>
    <string name="rendering_value_translucent_lightblue_name">Translucent light blue</string>
    <string name="rendering_value_blue_name">Blue</string>
    <string name="rendering_value_translucent_blue_name">Translucent blue</string>
    <string name="rendering_value_purple_name">Purple</string>
    <string name="rendering_value_pink_name">Pink</string>
    <string name="rendering_value_translucent_pink_name">Translucent pink</string>
    <string name="rendering_value_brown_name">Brown</string>
    <string name="rendering_value_translucent_purple_name">Translucent purple</string>
    <string name="restart_is_required">Restart the app manually to apply all changes.</string>
    <string name="light_theme">Light</string>
    <string name="dark_theme">Dark</string>
    <string name="lang_pms">Piedmontese</string>
    <string name="lang_bn">Bengali</string>
    <string name="lang_tl">Tagalog</string>
    <string name="lang_sh">Serbo-Croatian</string>
    <string name="lang_az">Azerbaijani</string>
    <string name="lang_br">Breton</string>
    <string name="lang_sq">Albanian</string>
    <string name="lang_is">Icelandic</string>
    <string name="lang_bpy">Bishnupriya</string>
    <string name="lang_nv">Navajo</string>
    <string name="lang_ga">Irish</string>
    <string name="lang_la">Latin</string>
    <string name="lang_ku">Kurdish</string>
    <string name="lang_ta">Tamil</string>
    <string name="lang_ml">Malayalam</string>
    <string name="lang_lb">Luxembourgish</string>
    <string name="lang_lo">Lao</string>
    <string name="lang_os">Ossetian</string>
    <string name="lang_eo">Esperanto</string>
    <string name="lang_es_us">Spanish (American)</string>
    <string name="lang_es_ar">Spanish (Argentina)</string>
    <string name="lang_nb">Norwegian Bokmål</string>
    <string name="lang_vo">Volapuk</string>
    <string name="lang_th">Thai</string>
    <string name="lang_te">Telugu</string>
    <string name="lang_nn">Norwegian Nynorsk</string>
    <string name="lang_new">Newar / Nepal Bhasa</string>
    <string name="lang_ms">Malaysian</string>
    <string name="lang_ht">Haitian</string>
    <string name="lang_gl">Galician</string>
    <string name="lang_et">Estonian</string>
    <string name="lang_ceb">Cebuano</string>
    <string name="lang_ast">Asturian</string>
    <string name="lang_hsb">Sorbian (Upper)</string>
    <string name="lang_kab">Kabyle</string>
    <string name="lang_ber">Berber</string>
    <string name="archive_wikipedia_data">You have old incompatible Wikipedia data. Archive it?</string>
    <string name="download_wikipedia_files">Download additional Wikipedia data (%1$s MB) ?</string>
    <string name="gps_network_not_enabled">Location service not enabled. Turn it on?</string>
    <string name="disable_recording_once_app_killed">Prevent standalone logging</string>
    <string name="disable_recording_once_app_killed_descrp">Will pause GPX logging when the app is killed (via recent apps). (OsmAnd background indication disappears from the Android notification bar.)</string>
    <string name="shared_string_import2osmand">Import to OsmAnd</string>
    <string name="read_full_article">Read full article (online)</string>
    <string name="shared_string_wikipedia">Wikipedia</string>
    <string name="local_indexes_cat_wiki">Wikipedia</string>
    <string name="shared_string_show_details">Show details</string>
    <string name="osm_edit_context_menu_delete">Delete OSM edit</string>
    <string name="rendering_value_disabled_name">Disabled</string>
    <string name="rendering_value_walkingRoutesScopeOSMC_name">Color by network affiliation</string>
    <string name="rendering_value_walkingRoutesOSMC_name">Color by OSMC hiking symbol</string>
    <string name="shared_string_logoff">Log Off</string>
    <string name="rendering_attr_hideHouseNumbers_name">House numbers</string>
    <string name="application_dir_change_warning3">Copy its data files to the new destination?</string>
    <string name="specified_directiory_not_writeable">Maps could not be created in specified directory</string>
    <string name="copying_osmand_file_failed">Copying files failed</string>
    <string name="storage_directory_external">External storage</string>
    <string name="storage_directory_multiuser">Multiuser storage</string>
    <string name="storage_directory_internal_app">Internal app memory</string>
    <string name="storage_directory_manual">Manually specified</string>
    <string name="storage_directory_default">Internal memory</string>
    <string name="application_dir">Data storage folder</string>
    <string name="storage_directory">Map Storage</string>
    <string name="shared_string_copy">Copy</string>
    <string name="filter_poi_hint">Filter by name</string>
    <string name="search_poi_category_hint">Type to search all</string>
    <string name="shared_string_is_open">Open now</string>
    <string name="rendering_attr_OSMMapperAssistant_name">OSM mapper assistant</string>
    <string name="agps_info">A-GPS info</string>
    <string name="shared_string_manage">Manage</string>
    <string name="shared_string_edit">Edit</string>
    <string name="shared_string_places">Places</string>
    <string name="shared_string_search">Search</string>
    <string name="shared_string_show_description">Show description.</string>
    <string name="shared_string_message">Message</string>
    <string name="agps_data_last_downloaded">A-GPS data last downloaded: %1$s</string>
    <string name="confirm_usage_speed_cameras">In many countries (Germany, France, Italy, and others) the use of speed camera warnings is illegal. OsmAnd does not assume any liability if you violate the law. Please tap \'Yes\' only if you are eligible to use this feature.</string>
    <string name="welmode_download_maps">Download maps</string>
    <string name="welcome_select_region">To correctly reflect your traffic signs and regulations, please select your driving region:</string>
    <string name="welcome_text">OsmAnd provides global offline map browsing and offline navigation.</string>
    <string name="welcome_header">Welcome</string>
    <string name="current_route">Current route</string>
    <string name="osm_changes_added_to_local_edits">OSM changes added to local changeset</string>
    <string name="mark_to_delete">Mark to delete</string>
    <string name="local_recordings_delete_all_confirm">You are going to delete %1$d notes. Are you sure?</string>
    <string name="local_osm_changes_upload_all_confirm">You are going to upload %1$d change(s) to OSM. Are you sure?</string>
    <string name="confirmation_to_clear_history">Clear history?</string>
    <string name="delay_to_start_navigation_descr">Specify wait time to remain on the route planning screen.</string>
    <string name="delay_to_start_navigation">Start turn-by-turn navigation after…</string>
    <string name="shared_string_go">Go</string>
    <string name="osmand_parking_overdue">overdue</string>
    <string name="action_create">Action create</string>
    <string name="action_modify">Action modify</string>
    <string name="action_delete">Action delete</string>
    <string name="osm_edits">OSM edits</string>
    <!-- means first letter of word *hour* -->
    <string name="osmand_parking_hour">h</string>
    <!-- means first letter of word *minute*-->
    <string name="osmand_parking_minute">min</string>
    <string name="parking_place_limited">Parking time limited to</string>
    <!-- used to describe time left, not left direction -->
    <string name="osmand_parking_time_left">left</string>
    <string name="your_edits">Your edits</string>
    <string name="waypoint_visit_after">Visit after</string>
    <string name="waypoint_visit_before">Visit before</string>
    <string name="simulate_your_location">Simulate your position</string>
    <string name="drawer">Flat list</string>
    <string name="short_location_on_map">Lat %1$s\nLon %2$s</string>
    <string name="tips_and_tricks_descr">Frequently asked questions, recent changes, and others.</string>
    <string name="routing_settings_2">Navigation settings</string>
    <string name="general_settings_2">General settings</string>
    <string name="shared_string_ellipsis">…</string>
    <string name="shared_string_ok">OK</string>
    <string name="shared_string_cancel">Cancel</string>
    <string name="shared_string_dismiss">Dismiss</string>
    <string name="shared_string_yes">Yes</string>
    <string name="shared_string_do_not_use">Don\'t use</string>
    <string name="shared_string_no">No</string>
    <string name="shared_string_on">On</string>
    <string name="shared_string_off">Off</string>
    <string name="shared_string_previous">Previous</string>
    <string name="shared_string_next">Next</string>
    <string name="shared_string_enable">Enable</string>
    <string name="shared_string_disable">Disable</string>
    <string name="shared_string_enabled">Enabled</string>
    <string name="shared_string_disabled">Disabled</string>
    <string name="shared_string_selected">Selected</string>
    <string name="shared_string_selected_lowercase">selected</string>
    <string name="shared_string_never">Never</string>
    <string name="shared_string_none">None</string>
    <string name="shared_string_and">and</string>
    <string name="shared_string_or">or</string>
    <string name="shared_string_help">Help</string>
    <string name="shared_string_settings">Settings</string>
    <string name="shared_string_history">History</string>
    <string name="shared_string_select_on_map">Select on map</string>
    <string name="shared_string_select_all">Select all</string>
    <string name="shared_string_deselect">Deselect</string>
    <string name="shared_string_deselect_all">Deselect all</string>
    <string name="shared_string_clear">Clear</string>
    <string name="shared_string_clear_all">Clear all</string>
    <string name="shared_string_save">Save</string>
    <string name="shared_string_save_as_gpx">Save as new GPX track</string>
    <string name="shared_string_rename">Rename</string>
    <string name="shared_string_delete">Delete</string>
    <string name="shared_string_delete_all">Delete all</string>
    <string name="shared_string_share">Share</string>
    <string name="shared_string_apply">Apply</string>
    <string name="shared_string_control_start">Start</string>
    <string name="shared_string_control_stop">Stop</string>
    <string name="shared_string_import">Import</string>
    <string name="shared_string_export">Export</string>
    <string name="shared_string_more">More…</string>
    <string name="shared_string_more_actions">More actions</string>
    <string name="shared_string_do_not_show_again">Do not show again</string>
    <string name="shared_string_remember_my_choice">Remember choice</string>
    <string name="shared_string_refresh">Refresh</string>
    <string name="shared_string_download">Download</string>
    <string name="shared_string_downloading">Downloading</string>
    <string name="shared_string_download_successful">Downloaded</string>
    <string name="shared_string_io_error">I/O error</string>
    <string name="shared_string_unexpected_error">Unexpected error</string>
    <string name="shared_string_action_template">Action {0}</string>
    <string name="shared_string_close">Close</string>
    <string name="shared_string_exit">Exit</string>
    <string name="shared_string_show">Show</string>
    <string name="shared_string_show_all">Show all</string>
    <string name="shared_string_collapse">Collapse</string>
    <string name="shared_string_show_on_map">Show on map</string>
    <string name="shared_string_map">Map</string>
    <string name="shared_string_favorite">Favorite</string>
    <string name="shared_string_favorites">Favorites</string>
    <string name="shared_string_address">Address</string>
    <string name="shared_string_add">Add</string>
    <string name="shared_string_add_to_favorites">Add to \'Favorites\'</string>
    <string name="shared_string_my_location">My Position</string>
    <string name="shared_string_my_places">My Places</string>
    <string name="shared_string_my_favorites">Favorites</string>
    <string name="shared_string_my_tracks">Tracks</string>
    <string name="shared_string_currently_recording_track">Currently recording track</string>
    <string name="shared_string_audio">Audio</string>
    <string name="shared_string_video">Video</string>
    <string name="shared_string_photo">Photo</string>
    <string name="route_points">Route points</string>
    <string name="track_segments">Track segments</string>
    <string name="track_points">Track points</string>
    <string name="shared_string_online_maps">Online maps</string>
    <string name="osmand_rastermaps_plugin_description">With this plugin you can access many types of online (so called tile or raster) maps, from predefined OpenStreetMap tiles (like Mapnik) to satellite images and special purpose layers like weather maps, climate maps, geological maps, hillshade layers, etc.
		\n\nAny of these maps can either be used as the main (base) map to be displayed on the OsmAnd map screen, or as an overlay or underlay to another base map (like OsmAnd\'s standard offline maps). In order to make any underlay map more visible, certain elements of the OsmAnd vector maps can easily be hidden via the \'Configure map\' menu as desired.
		\n\nTile maps can be obtained directly via online sources, or can be prepared for offline use (and manually copied to OsmAnd\'s data folder) as an SQLite database which can be produced by a variety of 3rd party map preparation tools.
	</string>
    <string name="record_plugin_name">Trip recording</string>
    <string name="record_plugin_description">This plugin activates the functionality to record and save your tracks by manually touching the GPX logging widget on the map screen, or also to automatically log all of your navigation routes to a GPX file.
		\n\nRecorded tracks can be shared with your friends or be used for OSM contributions. Athletes can use recorded tracks to monitor their trainings. Some basic track analysis can be performed directly in OsmAnd, like lap times, average speed etc., and tracks can of course also later be analyzed in special 3rd party analysis tools.
	</string>
    <string name="srtm_paid_version_title">Contour lines plugin</string>
    <string name="osmand_srtm_short_description_80_chars">OsmAnd plugin for offline contour lines</string>
    <string name="osmand_srtm_long_description_1000_chars">This plugin provides both a contour line overlay and a (relief) hillshade layer to be displayed on top of OsmAnd\'s standard maps. This functionality will be much appreciated by athletes, hikers, trekkers, and anybody interested in the relief structure of a landscape.
		\n\nThe global data (between 70 ° north and 70 ° south) is based on measurements by SRTM (Shuttle Radar Topography Mission) and ASTER (Advanced Spaceborne Thermal Emission and Reflection Radiometer), an imaging instrument onboard Terra, the flagship satellite of NASA\'s Earth Observing System. ASTER is a cooperative effort between NASA, Japan\'s Ministry of Economy, Trade and Industry (METI), and Japan Space Systems (J-spacesystems).
	</string>
    <string name="srtm_plugin_name">Contour Lines</string>
    <string name="srtm_plugin_description">This plugin provides both a contour line overlay and a (relief) hillshade layer to be displayed on top of OsmAnd\'s standard maps. This functionality will be much appreciated by athletes, hikers, trekkers, and anybody interested in the relief structure of a landscape. (Please note that contour line and/or relief data are separate, additional downloads available after activating the plugin.)
		\n\nThe global data (between 70 ° north and 70 ° south) is based on measurements by SRTM (Shuttle Radar Topography Mission) and ASTER (Advanced Spaceborne Thermal Emission and Reflection Radiometer), an imaging instrument onboard Terra, the flagship satellite of NASA\'s Earth Observing System. ASTER is a cooperative effort between NASA, Japan\'s Ministry of Economy, Trade and Industry (METI), and Japan Space Systems (J-spacesystems).
	</string>
    <string name="plugin_touringview_name">Touring map view</string>
    <string name="plugin_touringview_descr">Activating this view changes OsmAnd\'s map style to \'Touring view\', this is a special high-detail view for travelers and professional drivers.
		\n\nThis view provides, at any given map zoom, the maximum amount of travel details available in the map data (particularly roads, tracks, paths, and orientation marks).
		\n\nIt also clearly depicts all types of roads unambiguously by color coding, which is useful when e.g. driving large vehicles.
		\n\nAnd it provides special touring options like showing bicycle routes or Alpine mountain routes.
		\n\nA special map download is not needed, the view is created from our standard maps.
		\n\nThis view can be reverted by either de-activating it again here, or by changing the \'Map style\' under \'Configure map\' as desired.
	</string>
    <string name="plugin_nautical_name">Nautical map view</string>
    <string name="plugin_nautical_descr">This plugin enriches the OsmAnd map and navigation app to also produce nautical maps for boating, sailing, and other types of watersports.
		\n\nA special map add-on for OsmAnd will provide all nautical navigation marks and chart symbols, for inland  as well as for nearshore navigation. The description of each navigation mark provides the details needed to identify them and their meaning (category, shape, color, sequence, reference, etc.).
		\n\nTo return to one of OsmAnd\'s conventional map styles, simply either de-activate this plugin again, or change the \'Map style\' under \'Configure map\' as desired.
	</string>
    <string name="plugin_ski_name">Ski map view</string>
    <string name="plugin_ski_descr">This plugin for OsmAnd puts at your fingertips details of global downhill ski slopes, cross country ski runs, Alpine ski routes, cable cars and ski lifts. Routes and pistes are shown color-coded by difficulty, and depicted in a special \'Winter\' map style which assimilates a snow-colored winter landscape.
		\n\nActivating this view changes the map style to \'Winter and ski\', showing all landscape features under wintry conditions. This view can be reverted by either de-activating it again here, or by changing the \'Map style\' under \'Configure map\' as desired.
	</string>
    <string name="audionotes_plugin_name">Audio/video notes</string>
    <string name="audionotes_plugin_description">The Audio/video notes plugin provides the functionality to take audio/photography/video notes during a trip, using either a button on the map screen, or directly the context menu for any position on the map.</string>
    <string name="osmand_parking_plugin_name">Parking Position</string>
    <string name="osmand_parking_plugin_description">The parking position plugin lets you record where your car is parked and how much parking time is left (if there is a time limit).
	\nBoth the location and time are visible on the OsmAnd dashboard as well as in a widget on the map screen. An alarm can be added to the Android calendar as a reminder.</string>
    <string name="osmand_distance_planning_plugin_name">Distance calculator &amp; planning tool</string>
    <string name="osmand_distance_planning_plugin_description">This plugin provides a map screen widget allowing creation of paths by tapping the map, or by using or modifying existing GPX files, to plan a trip and measure the distance between points. The results can be saved as a GPX file, which can later be used for guidance.</string>
    <string name="shared_string_accessibility">Accessibility</string>
    <string name="osmand_accessibility_description">This plugin makes the device\'s accessibility features available directly in OsmAnd. It facilitates e.g. adjusting the speech rate for TTS voices, configuring directional-pad screen navigation, using a trackball for zoom control, or text-to-speech feedback, for example to auto announcing your position.</string>
    <string name="osm_settings">OSM editing</string>
    <string name="osm_editing_plugin_description">Via this plugin OsmAnd can be used to make OSM contributions like creating or modifying OSM POI objects, opening or commenting OSM Notes, and contributing recorded GPX files. OSM is a community driven, global public domain mapping project. For details please refer to https://openstreetmap.org. Active participation is appreciated, and contributions can be made directly from OsmAnd, if you specify your personal OSM credentials in the app.</string>
    <string name="osmand_development_plugin_description">This plugin displays settings for development and debugging features like to test or simulate routing, the screen rendering performance, or voice prompting. These settings are intended for developers and are not needed for the general user.</string>
    <string name="debugging_and_development">OsmAnd development</string>
    <string name="rename_failed">Renaming failed.</string>
    <string name="days_behind">days behind</string>
    <string name="back_to_map">Back to map</string>
    <string name="share_note">Share note</string>
    <string name="location_on_map">Location:\n Lat %1$s\n Lon %2$s</string>
    <string name="watch">Watch</string>
    <string name="notes">Notes</string>
    <string name="online_map">Online map</string>
    <string name="roads_only">Roads only</string>
    <string name="rendering_attr_pisteRoutes_name">Ski slopes</string>
    <string name="free">Free %1$s </string>
    <string name="device_memory">Device memory</string>
    <string name="rendering_attr_pisteGrooming_name">Piste grooming</string>
    <string name="world_ski_missing">In order to display ski maps, the special offline map needs to be downloaded</string>
    <string name="nautical_maps_missing">In order to display nautical maps, the special offline map needs to be downloaded</string>
    <string name="edit_group">Edit group</string>
    <string name="parking_place">Parking spot</string>
    <string name="remove_the_tag">REMOVE THE TAG</string>
    <string name="gps_status">GPS status</string>
    <string name="version_settings_descr">Download nightly builds.</string>
    <string name="version_settings">Builds</string>
    <string name="rendering_attr_streetLighting_name">Street lighting</string>
    <string name="proxy_pref_title">Proxy</string>
    <string name="proxy_pref_descr">Specify a proxy server.</string>
    <string name="settings_privacy">Privacy</string>
    <string name="points">Points</string>
    <string name="navigation_over_track">Start navigation along track?</string>
    <string name="avoid_roads_msg">Trigger an alternative route by selecting roads to avoid</string>
    <string name="speak_pedestrian">Pedestrian crosswalks</string>
    <string name="rendering_attr_roadStyle_name">Road style</string>
    <string name="rendering_attr_roadStyle_description">Road style</string>
    <string name="rendering_value__name">Default</string>
    <string name="rendering_value_default_name">Default</string>
    <string name="rendering_value_germanRoadAtlas_name">German road atlas</string>
    <string name="rendering_value_highContrastRoads_name">High contrast roads</string>
    <string name="traffic_warning_railways">Railroad crossing</string>
    <string name="traffic_warning_pedestrian">Pedestrian crosswalk</string>
    <string name="show_railway_warnings">Railroad crossings</string>
    <string name="show_pedestrian_warnings">Pedestrian crosswalks</string>
    <string name="rendering_value_americanRoadAtlas_name">American road atlas</string>
    <string name="routing_attr_no_new_routing_name">No v1.9 routing rules</string>
    <string name="routing_attr_no_new_routing_description">Do not use routing rules introduced in v1.9.</string>
    <string name="dash_download_msg_none">Download offline maps?</string>
    <string name="dash_download_msg">You have downloaded %1$s maps</string>
    <string name="dash_download_new_one">Download new map</string>
    <string name="dash_download_manage">Manage</string>
    <string name="map_locale">Map language</string>
    <string name="rendering_attr_transportStops_name">Transport stops</string>
    <string name="navigate_point_zone">Zone</string>
    <string name="navigate_point_olc">Open Location Code</string>
    <string name="navigate_point_olc_info_invalid">Invalid OLC\n</string>
    <string name="navigate_point_olc_info_short">Short OLC\nPlease provide a full code</string>
    <string name="navigate_point_olc_info_area">Valid full OLC\nRepresents area: %1$s x %2$s</string>
    <string name="navigate_point_northing">Northing</string>
    <string name="navigate_point_easting">Easting</string>
    <string name="download_tab_downloads">All Downloads</string>
    <string name="download_tab_updates">Updates</string>
    <string name="download_tab_local">Local</string>
    <string name="no_internet_connection">Unable to download, please check your Internet connection.</string>
    <string name="everything_up_to_date">All files up to date</string>
    <string name="use_opengl_render">Use OpenGL rendering</string>
    <string name="use_opengl_render_descr">Use hardware accelerated OpenGL rendering (may use more battery, or not work on very old devices).</string>
    <string name="error_avoid_specific_road">No bypass found</string>
    <string name="home_button">Home</string>
    <string name="map_update">Updates available for %1$s maps</string>
    <string name="search_for">Search for</string>
    <string name="coordinates">Coordinates</string>
    <string name="rendering_attr_publicTransportMode_name">Bus, trolleybus, shuttle routes</string>
    <string name="rendering_attr_tramTrainRoutes_name">Tram and train routes</string>
    <string name="rendering_attr_subwayMode_name">Subway routes</string>
    <string name="lock_screen_request_explanation">%1$s needs this permission to turn off the screen for the power saving feature.</string>
    <string name="wake_on_voice">Turn screen on</string>
    <string name="wake_on_voice_descr">Turn on device screen (if off) when approaching a turn.</string>
    <string name="impassable_road">Avoid roads…</string>
    <string name="rendering_attr_trainLightrailRoutes_name">Train routes</string>
    <string name="rendering_attr_tramRoutes_name">Tram routes</string>
    <string name="rendering_attr_shareTaxiRoutes_name">Share taxi routes</string>
    <string name="rendering_attr_trolleybusRoutes_name">Trolleybus routes</string>
    <string name="rendering_attr_busRoutes_name">Bus routes</string>
    <string name="rendering_category_hide">Hide</string>
    <string name="rendering_category_routes">Routes</string>
    <string name="rendering_category_details">Details</string>
    <string name="rendering_category_transport">Transport</string>
    <string name="rendering_category_others">Other map attributes</string>
    <string name="map_widget_appearance_rem">Remaining elements</string>
    <string name="map_widget_vector_attributes">Rendering attributes</string>
    <string name="map_widget_top">Status bar</string>
    <string name="map_widget_right">Right panel</string>
    <string name="map_widget_left">Left panel</string>
    <string name="configure_map">Configure map</string>
    <string name="search_radius_proximity">Within</string>
    <string name="anonymous_user">Anonymous user</string>
    <string name="logged_as">Logged in as %1$s</string>
    <string name="speed_limit_exceed">Speed limit tolerance</string>
    <string name="speed_limit_exceed_message">Select speed limit tolerance margin, above which you will receive a voice warning.</string>
    <string name="fav_point_emoticons_message">The favorite point name has been modified to %1$s to facilitate properly saving the string with emoticons to a file.</string>
    <string name="print_route">Print route</string>
    <string name="fav_point_dublicate">Favorite point name duplicate</string>
    <string name="fav_point_dublicate_message">Specified favorite name already in use, was changed to %1$s to avoid duplication.</string>
    <string name="text_size_descr">Set the text size on the map.</string>
    <string name="text_size">Text size</string>
    <string name="traffic_warning_speed_limit">Speed limit</string>
    <string name="traffic_warning_border_control">Border control</string>
    <string name="traffic_warning_payment">Toll booth</string>
    <string name="traffic_warning_stop">Stop sign</string>
    <string name="traffic_warning_calming">Traffic calming</string>
    <string name="traffic_warning_speed_camera">Speed camera</string>
    <string name="traffic_warning">Traffic warning</string>
    <string name="speak_favorites">Nearby favorites</string>
    <string name="speak_poi">Nearby POI</string>
    <string name="way_alarms">Traffic warnings</string>
    <string name="background_service_is_enabled_question">OsmAnd background service still running. Stop it, too?</string>
    <string name="sleep_mode_stop_dialog">Stop GPS background mode?</string>
    <string name="stop_navigation_service">Stop</string>
    <string name="confirm_every_run">Always ask</string>
    <string name="save_global_track_interval_descr">Choose logging interval for the general track recording (enabled via the GPX logging widget on the map).</string>
    <string name="save_global_track_interval">General logging interval</string>
    <string name="background_service_int">GPS Wake-up interval</string>
    <string name="enable_sleep_mode">Enable GPS background mode</string>
    <string name="save_track_to_gpx_globally">Log track to GPX file</string>
    <string name="save_track_to_gpx_globally_headline">On demand track logging</string>
    <string name="save_track_to_gpx_globally_descr">General position logging to a GPX file can be turned on or off using the GPX logging widget on the map screen.</string>
    <string name="save_current_track_descr">Save current track to memory card now.</string>
    <string name="save_current_track">Save current GPX track</string>
    <string name="save_track_to_gpx">Auto-record track during navigation</string>
    <string name="save_track_to_gpx_descrp">A GPX track is automatically saved to the tracks folder during navigation.</string>
    <string name="save_track_interval_globally">Logging interval</string>
    <string name="save_track_interval">Logging interval during navigation</string>
    <string name="save_track_interval_descr">Choose logging interval for track recording during navigation.</string>
    <string name="voice_provider_descr">Select the voice guidance for navigation.</string>
    <string name="voice_provider">Voice guidance</string>
    <string name="enable_proxy_title">Enable HTTP proxy</string>
    <string name="enable_proxy_descr">Configure an HTTP proxy for all network requests.</string>
    <string name="proxy_host_title">Proxy Host</string>
    <string name="proxy_host_descr">Configure your proxy\'s hostname (e.g. 127.0.0.1).</string>
    <string name="proxy_port_title">Proxy Port</string>
    <string name="proxy_port_descr">Configure your proxy\'s port number (e.g. 8118).</string>
    <string name="monitoring_settings">Trip recording</string>
    <string name="monitoring_settings_descr">Configure how to record your trips.</string>
    <string name="int_hour">h</string>
    <string name="duration">Duration</string>
    <string name="distance">Distance</string>
    <string name="average">Average</string>
    <string name="of">%1$d of %2$d</string>
    <string name="ascent_descent">Ascent/Descent</string>
    <string name="moving_time">Moving time</string>
    <string name="max_min">Max/Min</string>
    <string name="min_max">Min/Max</string>
    <string name="index_tours">Tours</string>
    <string name="shared_string_all">All</string>
    <string name="waypoints">Waypoints</string>
    <string name="targets">Destinations</string>
    <string name="announce_gpx_waypoints">GPX waypoints</string>
    <string name="download_additional_maps">Download missing maps %1$s (%2$d MB)?</string>
    <string name="rendering_value_browse_map_name">Browse map</string>
    <string name="rendering_value_car_name">Car</string>
    <string name="rendering_value_bicycle_name">Bicycle</string>
    <string name="rendering_value_pedestrian_name">Pedestrian</string>
    <string name="rendering_attr_coloredBuildings_name">Color-code buildings by type</string>
    <string name="continue_navigation">Continue Navigation</string>
    <string name="pause_navigation">Pause Navigation</string>
    <string name="keep_navigation_service">Keep</string>
    <string name="map_preferred_locale_descr">Preferred language for labels on the map (if unavailable, English or local names will be used).</string>
    <string name="map_preferred_locale">Preferred map language</string>
    <string name="local_map_names">Local names</string>
    <string name="lang_sw">Swahili</string>
    <string name="lang_he">Hebrew</string>
    <string name="forward">Forward</string>
    <string name="home">Dashboard</string>
    <string name="live_monitoring_m_descr">Send tracking data to a specified web service if GPX logging is enabled.</string>
    <string name="live_monitoring_m">Online tracking (GPX required)</string>
    <string name="live_monitoring_start">Start online tracking</string>
    <string name="live_monitoring_stop">Stop online tracking</string>
    <string name="gpx_monitoring_start">Start GPX logging</string>
    <string name="gpx_monitoring_stop">Stop GPX logging</string>
    <string name="gpx_start_new_segment">Start new segment</string>
    <string name="rendering_attr_hideBuildings_name">Buildings</string>
    <string name="rendering_attr_hideNonVehicleHighways_name">Non-vehicle highways</string>
    <string name="rendering_attr_hideText_name">Text</string>
    <string name="rendering_attr_hideWoodScrubs_name">Wood and scrubs</string>
    <string name="rendering_attr_buildings15zoom_name">Buildings on zoom 15</string>
    <string name="rendering_attr_moreDetailed_name">More details</string>
    <string name="rendering_attr_lessDetailed_name">Fewer details</string>
    <string name="rendering_attr_hideAccess_name">Access restrictions</string>
    <string name="rendering_attr_showAccess_name">Show access restrictions and toll</string>
    <string name="rendering_attr_showSurfaceGrade_name">Show road quality</string>
    <string name="rendering_attr_showSurfaces_name">Show road surface</string>
    <string name="rendering_attr_showCycleRoutes_name">Show cycle routes</string>
    <string name="no_index_file_to_download">Downloads not found, please check your connection to the Internet.</string>
    <string name="select_index_file_to_download">Nothing was found. If you can\'t find your region, you can make it yourself (see https://osmand.net).</string>
    <string name="none_selected_gpx">No GPX files selected. To select one long-tap an available track.</string>
    <string name="local_index_select_gpx_file">Select to show</string>
    <string name="gpx_split_interval">Split interval</string>
    <string name="sort_by_distance">Sort by distance</string>
    <string name="sort_by_name">Sort by name</string>
    <string name="show_zoom_buttons_navigation_descr">Show zoom buttons during navigation.</string>
    <string name="show_zoom_buttons_navigation">Show zoom buttons</string>
    <string name="save_as_favorites_points">Save as group of favorites</string>
    <string name="select_destination_and_intermediate_points">Select destinations</string>
    <string name="layer_amenity_label">POI overlay labels</string>
    <string name="loading_smth">Loading %1$s…</string>
    <string name="map_widget_plain_time">Current time</string>
    <string name="gpx_wpt">Waypoint</string>
    <string name="selected_gpx_info_show">\n\nLong-tap to view on the map</string>
    <string name="delay_navigation_start">Start turn-by-turn guidance automatically</string>
    <string name="local_index_gpx_info_show">\n\nLong-tap for options</string>
    <string name="gpx_info_subtracks">Subtracks: %1$s </string>
    <string name="gpx_info_waypoints">Waypoints: %1$s </string>
    <string name="gpx_info_distance">Distance: %1$s (%2$s points) </string>
    <string name="gpx_info_start_time">Start time: %1$tF,  %1$tT </string>
    <string name="gpx_info_end_time">End time: %1$tF,  %1$tT </string>
    <string name="gpx_info_average_speed">Average speed: %1$s </string>
    <string name="gpx_info_maximum_speed">Maximum speed: %1$s </string>
    <string name="gpx_info_avg_altitude">Average altitude: %1$s</string>
    <string name="gpx_info_diff_altitude">Altitude range: %1$s</string>
    <string name="gpx_info_asc_altitude">Descent/ascent: %1$s</string>
    <string name="gpx_timespan">Time span: %1$s</string>
    <string name="gpx_timemoving">Time moving: %1$s</string>
    <string name="gpx_selection_segment_title">Segment</string>
    <string name="gpx_selection_number_of_points"> %1$s points</string>
    <string name="gpx_selection_point">Point %1$s</string>
    <!-- string name="gpx_selection_current_track">recording</string -->
    <string name="gpx_selection_route_points">%1$s \nRoute points %2$s</string>
    <string name="gpx_selection_points">%1$s \nPoints</string>
    <string name="gpx_selection_track">%1$s \nTrack %2$s</string>
    <string name="gpx_file_is_empty">Empty GPX track</string>
    <string name="osmo_edit_color">Display color</string>
    <string name="osmo_connect_menu">Connect</string>
    <string name="osmo_group_description">Description</string>
    <string name="int_days">days</string>
    <string name="hours_ago">hours ago</string>
    <string name="minutes_ago">min ago</string>
    <string name="seconds_ago">sec ago</string>
    <string name="use_points_as_intermediates">Calculate route between points</string>
    <string name="always_center_position_on_map">Display position always in center</string>
    <string name="voice_pref_title">Voice</string>
    <string name="misc_pref_title">Misc</string>
    <string name="localization_pref_title">Localization</string>
    <string name="index_item_nation_addresses">addresses nationwide</string>
    <string name="index_item_world_altitude_correction">World altitude correction</string>
    <string name="index_item_world_seamarks">World seamarks</string>
    <string name="index_item_world_bitcoin_payments">World bitcoin payments</string>
    <string name="index_item_world_basemap">World overview map</string>
    <string name="index_item_world_ski">World ski map</string>
    <string name="lang_zh">Chinese</string>
    <string name="lang_pt_br">Portuguese (Brazil)</string>
    <string name="lang_en">English</string>
    <string name="lang_en_gb">English (United Kingdom)</string>
    <string name="lang_af">Afrikaans</string>
    <string name="lang_al">Albanian</string>
    <string name="lang_ar">Arabic</string>
    <string name="lang_hy">Armenian</string>
    <string name="lang_eu">Basque</string>
    <string name="lang_be">Belarusian</string>
    <string name="lang_be_by">Belarusian (Latin)</string>
    <string name="lang_bs">Bosnian</string>
    <string name="lang_bg">Bulgarian</string>
    <string name="lang_ca">Catalan</string>
    <string name="lang_hr">Croatian</string>
    <string name="lang_cs">Czech</string>
    <string name="lang_da">Danish</string>
    <string name="lang_nl">Dutch</string>
    <string name="lang_fi">Finnish</string>
    <string name="lang_fr">French</string>
    <string name="lang_ka">Georgian</string>
    <string name="lang_de">German</string>
    <string name="lang_el">Greek</string>
    <string name="lang_iw">Hebrew</string>
    <string name="lang_hi">Hindi</string>
    <string name="lang_hu">Hungarian</string>
    <string name="lang_hu_formal">Hungarian (formal)</string>
    <string name="lang_id">Indonesian</string>
    <string name="lang_it">Italian</string>
    <string name="lang_ja">Japanese</string>
    <string name="lang_kn">Kannada</string>
    <string name="lang_ko">Korean</string>
    <string name="lang_lv">Latvian</string>
    <string name="lang_lt">Lithuanian</string>
    <string name="lang_mr">Marathi</string>
    <string name="lang_no">Norwegian Bokmål</string>
    <string name="lang_fa">Persian</string>
    <string name="lang_pl">Polish</string>
    <string name="lang_pt">Portuguese</string>
    <string name="lang_ro">Romanian</string>
    <string name="lang_ru">Russian</string>
    <string name="lang_sc">Sardinian</string>
    <string name="lang_sr">Serbian</string>
    <string name="lang_sr_latn">Serbian (Latin)</string>
    <string name="lang_zh_cn">Chinese (Simplified)</string>
    <string name="lang_zh_hk">Chinese (Hong Kong)</string>
    <string name="lang_sk">Slovak</string>
    <string name="lang_sl">Slovenian</string>
    <string name="lang_es">Spanish</string>
    <string name="lang_sv">Swedish</string>
    <string name="lang_zh_tw">Chinese (Traditional)</string>
    <string name="lang_tr">Turkish</string>
    <string name="lang_uk">Ukrainian</string>
    <string name="lang_vi">Vietnamese</string>
    <string name="lang_cy">Welsh</string>
    <string name="index_name_canada">North America - Canada</string>
    <string name="index_name_italy">Europe - Italy</string>
    <string name="index_name_gb">Europe - Great Britain</string>
    <string name="calculate_osmand_route_without_internet">Offline calculation of OsmAnd route segment</string>
    <string name="gpx_option_calculate_first_last_segment">Calculate OsmAnd route for first and last route segment</string>
    <string name="use_displayed_track_for_navigation">Use shown track for navigation?</string>
    <string name="keep_and_add_destination_point">Add as subsequent destination</string>
    <string name="select_gpx">Select GPX…</string>
    <string name="route_descr_select_destination">Select Destination</string>
    <string name="route_preferences">Route preferences</string>
    <string name="route_info">Route info</string>
    <string name="routing_attr_prefer_motorway_name">Prefer motorways</string>
    <string name="routing_attr_prefer_motorway_description">Prefer motorways</string>
    <string name="routing_attr_avoid_toll_name">Avoid toll roads</string>
    <string name="routing_attr_avoid_toll_description">Avoid toll roads</string>
    <string name="routing_attr_avoid_unpaved_name">Avoid unpaved roads</string>
    <string name="routing_attr_avoid_unpaved_description">Avoid unpaved roads.</string>
    <string name="routing_attr_avoid_ferries_name">Avoid ferries</string>
    <string name="routing_attr_avoid_ferries_description">Avoid ferries</string>
    <string name="routing_attr_avoid_motorway_name">Avoid motorways</string>
    <string name="routing_attr_avoid_motorway_description">Avoid motorways</string>
    <string name="routing_attr_avoid_stairs_name">Avoid stairs</string>
    <string name="routing_attr_avoid_stairs_description">Avoid stairs</string>
    <string name="routing_attr_avoid_borders_name">Avoid border crossing</string>
    <string name="routing_attr_avoid_borders_description">Avoid crossing national borders</string>
    <string name="routing_attr_weight_name">Weight limit</string>
    <string name="routing_attr_weight_description">Specify permitted vehicle weight limit on routes.</string>
    <string name="routing_attr_height_name">Height limit</string>
    <string name="routing_attr_height_description">Specify vehicle height to be permitted on routes.</string>
    <string name="android_19_location_disabled">Since Android version 4.4 (KitKat) you cannot download and update maps to the old storage folder (%s). Copy all OsmAnd files to new storage location?
        \n Note 1: Your old files will remain untouched (but can be deleted manually).
        \n Note 2: In the new storage location it will not be possible to share files between OsmAnd and OsmAnd+.</string>
    <string name="copying_osmand_one_file_descr">Copying file (%s) to the new destination…</string>
    <string name="copying_osmand_files_descr">Copying OsmAnd data files to the new destination (%s)…</string>
    <string name="copying_osmand_files">Copying OsmAnd data files…</string>
    <string name="calculate_osmand_route_gpx">Offline OsmAnd route calculation</string>
    <string name="app_mode_truck">Truck</string>
    <string name="guidance_preferences_descr">Navigation preferences</string>
    <string name="routing_preferences_descr">Routing preferences</string>
    <string name="speech_rate_descr">Specify the speech rate for TTS.</string>
    <string name="speech_rate">Speech Rate</string>
    <string name="complex_route_calculation_failed">Fast route calculation failed (%s), fallback to slow calculation.</string>
    <string name="disable_complex_routing_descr">Disable two-phase routing for car navigation.</string>
    <string name="disable_complex_routing">Disable complex routing</string>
    <string name="amenity_type_seamark">Seamark</string>
    <string name="app_modes_choose_descr">Select the use profiles to be visible in the app.</string>
    <string name="app_modes_choose">App Profiles</string>
    <string name="map_widget_map_rendering">Map rendering</string>
    <string name="app_mode_hiking">Hiking</string>
    <string name="app_mode_motorcycle">Motorcycle</string>
    <string name="app_mode_boat">Boat</string>
    <string name="app_mode_aircraft">Aircraft</string>
    <string name="local_osm_changes_delete_all_confirm">You are going to delete %1$d OSM changes. Are you sure?</string>
    <string name="animate_routing_route_not_calculated">Please calculate the route first</string>
    <string name="animate_routing_route">Simulate using calculated route</string>
    <string name="animate_routing_gpx">Simulate using GPX track</string>
    <string name="route_is_too_long_v2">Please add intermediate destinations if no path is found for this long route within 10 mins.</string>
    <string name="auto_zoom_none">No auto zoom</string>
    <string name="auto_zoom_close">To close-up</string>
    <string name="auto_zoom_far">To mid-range</string>
    <string name="auto_zoom_farthest">To long-range</string>
    <string name="map_magnifier">Map magnifier</string>
    <string name="base_world_map">World basemap</string>
    <string name="about_version">Version:</string>
    <string name="shared_string_about">About</string>
    <string name="about_settings_descr">Version info, licenses, project members</string>
    <string name="local_index_tile_data_zooms">Zooms downloaded: %1$s</string>
    <string name="local_index_tile_data_expire">Expire (minutes): %1$s</string>
    <string name="local_index_tile_data_downloadable">Downloadable: %1$s</string>
    <string name="local_index_tile_data_maxzoom">Maximum zoom: %1$s</string>
    <string name="local_index_tile_data_minzoom">Minimum zoom: %1$s</string>
    <string name="local_index_tile_data_name">Tile data: %1$s</string>
    <string name="edit_tilesource_successfully">Tilesource %1$s was saved</string>
    <string name="edit_tilesource_elliptic_tile">Elliptic mercator</string>
    <string name="edit_tilesource_maxzoom">Maximum zoom</string>
    <string name="edit_tilesource_expiration_time">Expire (minutes)</string>
    <string name="edit_tilesource_minzoom">Minimum zoom</string>
    <string name="edit_tilesource_url_to_load">URL</string>
    <string name="edit_tilesource_choose_existing">Choose existing…</string>
    <string name="maps_define_edit">Define/Edit…</string>
    <string name="map_widget_fps_info">FPS debug info</string>
    <string name="driving_region_descr">Select the driving region: US, Europe, UK, Asia, and others.</string>
    <string name="driving_region">Driving region</string>
    <string name="driving_region_japan">Japan</string>
    <string name="driving_region_us">United States</string>
    <string name="driving_region_canada">Canada</string>
    <string name="driving_region_europe_asia">Europe, Asia, Latin America, &amp; similar</string>
    <string name="driving_region_uk">UK, India, &amp; similar</string>
    <string name="driving_region_australia">Australia</string>
    <string name="speak_title">Announce…</string>
    <string name="speak_descr">Configure to announce street names, traffic warnings (forced stops, speed bumps), speed camera warnings, speed limits.</string>
    <string name="speak_street_names">Street names (TTS)</string>
    <string name="speak_speed_limit">Speed limit</string>
    <string name="speak_cameras">Speed cameras</string>
    <string name="speak_traffic_warnings">Traffic warnings</string>
    <string name="osb_author_or_password_not_specified">Please specify OSM user and password in \'Settings\'</string>
    <string name="clear_intermediate_points">Clear intermediate destinations</string>
    <string name="keep_intermediate_points">Keep intermediate destinations</string>
    <string name="new_directions_point_dialog">You already have intermediate destinations set.</string>
    <string name="context_menu_item_directions_to">Directions to</string>
    <string name="context_menu_item_directions_from">Directions from</string>
    <string name="route_descr_map_location">Map: </string>
    <string name="route_descr_lat_lon">Lat %1$.3f, lon %2$.3f</string>
    <!-- string name="route_descr_current_location">Current position</string -->
    <string name="route_descr_destination">Destination</string>
    <string name="route_to">To:</string>
    <string name="route_via">Via:</string>
    <string name="route_from">From:</string>
    <string name="app_mode_default">Browse map</string>
    <string name="settings_preset">Default profile</string>
    <string name="settings_preset_descr">Map view and navigation settings are remembered per use profile. Set your default profile here.</string>
    <string name="destination_point">Destination %1$s</string>
    <string name="context_menu_item_destination_point">Set as destination</string>
    <string name="please_select_address">Select city or street first</string>
    <string name="search_street_in_neighborhood_cities">Search for street in neighborhood cities</string>
    <string name="intermediate_items_sort_return">Optimized order of intermediate destinations en-route to the destination.</string>
    <string name="intermediate_items_sort_by_distance">Sort door-to-door</string>
    <string name="local_osm_changes_backup_successful">OSM change file was generated %1$s</string>
    <string name="local_osm_changes_backup_failed">Could not back up OSM changes</string>
    <string name="local_osm_changes_backup">Back up as OSM change</string>
    <string name="delete_point">Delete Point</string>
    <string name="plugin_distance_point_time">time</string>
    <string name="plugin_distance_point_hdop">accuracy</string>
    <string name="plugin_distance_point_speed">speed</string>
    <string name="plugin_distance_point_ele">elevation</string>
    <string name="plugin_distance_point">Point</string>
    <string name="gpx_file_name">GPX file name</string>
    <string name="gpx_saved_sucessfully">GPX file saved to {0}</string>
    <string name="use_distance_measurement_help">* Tap to mark a point.\n
        * Long-tap the map to delete previous point.\n
        * Long-tap on a point to view and attach description.\n
        * Tap the measurement widget to see more actions.</string>
    <string name="distance_measurement_start_editing">Start editing</string>
    <string name="distance_measurement_finish_editing">Finish editing</string>
    <string name="distance_measurement_finish_subtrack">Begin a new subtrack</string>
    <string name="distance_measurement_clear_route">Clear all points</string>
    <string name="distance_measurement_load_gpx">Open existing GPX track</string>
    <string name="wait_current_task_finished">Please wait until current task is finished</string>
    <string name="use_kalman_filter_compass_descr">Reduces noise in compass readings but adds inertia.</string>
    <string name="use_kalman_filter_compass">Use Kalman filter</string>
    <string name="use_magnetic_sensor_descr">For the compass reading, use the magnetic sensor instead of the orientation sensor.</string>
    <string name="use_magnetic_sensor">Use magnetic sensor</string>
    <string name="other_location">Other</string>
    <string name="files_limit">%1$d files left</string>
    <string name="available_downloads_left">%1$d files left to download</string>
    <string name="install_paid">Full version</string>
    <string name="cancel_route">Dismiss route</string>
    <string name="cancel_navigation">Stop navigation</string>
    <string name="clear_destination">Clear destination</string>
    <string name="download_using_mobile_internet">Not connected to Wi-Fi. Use current connection to the Internet to download?</string>
    <string name="street_name">Street name</string>
    <string name="hno">House number</string>
    <string name="website">Website</string>
    <string name="phone">Phone</string>
    <string name="osmand_background_plugin_description">Shows settings for turning on background tracking and navigation by periodically waking up the GPS device (with the screen off).</string>
    <string name="contribution_activity">Install version</string>
    <string name="choose_osmand_theme_descr">Choose how the app looks.</string>
    <string name="choose_osmand_theme">App theme</string>
    <string name="accessibility_options">Accessibility options</string>
    <string name="select_address_activity">Select address</string>
    <string name="favourites_list_activity">Select favorite</string>
    <string name="local_openstreetmap_act_title">OSM modifications</string>
    <string name="layer_hillshade">Hillshade layer</string>
    <string name="map_widget_gps_info">GPS info</string>
    <string name="access_arrival_time">Arrival time</string>
    <string name="item_checked">checked</string>
    <string name="item_unchecked">unchecked</string>
    <string name="prefer_motorways">Prefer motorways</string>
    <string name="prefer_in_routing_title">Prefer…</string>
    <string name="prefer_in_routing_descr">Prefer motorways.</string>
    <string name="max_speed_none">none</string>
    <string name="index_name_openmaps">OpenMaps EU</string>
    <string name="download_wikipedia_maps">Wikipedia</string>
    <string name="download_hillshade_maps">Hillshades</string>
    <string name="local_indexes_cat_srtm">Contour lines</string>
    <string name="local_indexes_cat_av">Audio/Video data</string>
    <string name="stop_routing_confirm">Are you sure you want to stop the navigation?</string>
    <string name="clear_dest_confirm">Are you sure you want to clear your destination (and intermediate destinations)?</string>
    <string name="precise_routing_mode_descr">Calculate precise routes without glitches. Still distance-limited and slow.</string>
    <string name="precise_routing_mode">Precise routing (alpha)</string>
    <string name="recording_context_menu_show">Show</string>
    <string name="recording_photo_description">Photo %1$s %2$s</string>
    <string name="av_def_action_picture">Take a photo</string>
    <string name="recording_context_menu_precord">Take a photo</string>
    <string name="dropbox_plugin_description">The Dropbox plugin allows you to sync tracks and audio/video notes with your Dropbox account.</string>
    <string name="dropbox_plugin_name">Dropbox plugin</string>
    <string name="intermediate_points_change_order">Change order</string>
    <string name="srtm_paid_version_msg">Please consider paying for the \'Contour lines\' plugin to support further development.</string>
    <string name="av_def_action_choose">Select on request</string>
    <string name="av_def_action_video">Record video</string>
    <string name="av_def_action_audio">Record audio</string>
    <string name="av_widget_action_descr">Select default widget action.</string>
    <string name="av_widget_action">Default widget action</string>
    <string name="av_video_format_descr">Select the video output format.</string>
    <string name="av_video_format">Video output format</string>
    <string name="av_use_external_recorder_descr">Use system recorder for video.</string>
    <string name="av_use_external_recorder">Use system recorder</string>
    <string name="av_use_external_camera_descr">Use the system app for photos.</string>
    <string name="av_use_external_camera">Use camera app</string>
    <string name="av_settings_descr">Configure audio and video settings.</string>
    <string name="av_settings">Audio/video settings</string>
    <string name="recording_error">Recording failed</string>
    <string name="recording_camera_not_available">Camera not available</string>
    <string name="recording_is_recorded">Recording Audio/video. Stop by tapping the AV widget.</string>
    <string name="recording_playing">An audio from the specified recording is being played.\n%1$s</string>
    <string name="recording_open_external_player">Open external player</string>
    <string name="recording_delete_confirm">Delete this recording?</string>
    <string name="recording_unavailable">unavailable</string>
    <string name="recording_context_menu_arecord">Take an audio note</string>
    <string name="recording_context_menu_vrecord">Take a video note</string>
    <string name="layer_recordings">Recording layer</string>
    <string name="recording_can_not_be_played">Recording can not be played</string>
    <string name="recording_context_menu_delete">Delete recording</string>
    <string name="recording_context_menu_play">Play</string>
    <string name="recording_description">Recording %1$s %3$s %2$s</string>
    <string name="recording_default_name">Recording</string>
    <string name="map_widget_av_notes">Audio/video notes</string>
    <string name="map_widget_distancemeasurement">Distance measurement</string>
    <string name="audionotes_location_not_defined">Location to associate with the note is not defined yet. \"Use location …\" to assign a note to the location specified.</string>
    <string name="map_widget_audionotes">Audio notes</string>
    <string name="index_srtm_parts">parts</string>
    <string name="index_srtm_ele">Contour lines</string>
    <string name="download_select_map_types">Other maps</string>
    <string name="download_roads_only_item">Roads only</string>
    <string name="download_srtm_maps">Contour lines</string>
    <string name="download_regular_maps">Standard map</string>
    <string name="download_roads_only_maps">Roads-only map</string>
    <string name="rendering_attr_alpineHiking_name">Alpine hiking scale (SAC)</string>
    <string name="rendering_attr_alpineHiking_description">Render paths according to the SAC scale.</string>
    <string name="rendering_attr_hikingRoutesOSMC_name">Hiking symbol overlay</string>
    <string name="rendering_attr_hikingRoutesOSMC_description">Render paths according to OSMC traces.</string>
    <string name="rendering_attr_noAdminboundaries_name">Boundaries</string>
    <string name="rendering_attr_noAdminboundaries_description">Suppress display of regional boundaries (admin levels 5–9).</string>
    <string name="map_widget_max_speed">Speed limit</string>
    <string name="monitoring_control_start">GPX</string>
    <string name="no_buildings_found">No buildings found.</string>
    <string name="incremental_search_city">Search city incrementally</string>
    <string name="search_villages_and_postcodes">Search more villages/postcode</string>
    <string name="rendering_attr_showRoadMaps_description">Select when to display roads-only maps:</string>
    <string name="rendering_attr_showRoadMaps_name">Roads-only maps</string>
    <string name="safe_mode_description">Run the app in safe mode (using slower Android instead of native code).</string>
    <string name="safe_mode">Safe mode</string>
    <string name="native_library_not_running">The app is running in safe mode (disable it in \'Settings\').</string>
    <string name="close_changeset">Close changeset</string>
    <string name="zxing_barcode_scanner_not_found">ZXing Barcode Scanner app not installed. Search in Google Play?</string>
    <string name="rendering_attr_roadColors_description">Select a road color scheme:</string>
    <string name="rendering_attr_roadColors_name">Road color scheme</string>
    <string name="map_widget_show_destination_arrow">Show destination direction</string>
    <string name="enable_plugin_monitoring_services">Enable the Trip recording plugin to use position logging services (GPX logging, online tracking)</string>
    <string name="non_optimal_route_calculation">Calculate possibly non-optimal route over long distances</string>
    <string name="gps_not_available">Please enable GPS in the settings</string>
    <string name="map_widget_monitoring_services">Logging services</string>
    <string name="no_route">No route</string>
    <string name="delete_target_point">Remove destination</string>
    <string name="target_point">Destination %1$s</string>
    <string name="intermediate_point">Intermediate destination %1$s</string>
    <string name="context_menu_item_last_intermediate_point">Add as last intermediate destination</string>
    <string name="context_menu_item_first_intermediate_point">Add as first intermediate destination</string>
    <string name="add_as_last_destination_point">Add as last intermediate destination</string>
    <string name="add_as_first_destination_point">Add as first intermediate destination</string>
    <string name="replace_destination_point">Replace the destination</string>
    <string name="new_destination_point_dialog">You have already set a destination:</string>
    <string name="target_points">Destinations</string>
    <string name="intermediate_point_too_far">Intermediate destination %1$s is too far from the nearest road.</string>
    <string name="arrived_at_intermediate_point">You have arrived at your intermediate destination</string>
    <string name="context_menu_item_intermediate_point">Add as intermediate destination</string>
    <string name="map_widget_intermediate_distance">Intermediate destination</string>
    <string name="ending_point_too_far">Ending point too far from nearest road.</string>
    <string name="add_tag">Add Tag</string>
    <string name="btn_advanced_mode">Advanced Mode…</string>
    <string name="poi_filter_parking">Parking</string>
    <string name="poi_filter_emergency">Emergency</string>
    <string name="poi_filter_public_transport">Public transport</string>
    <string name="poi_filter_entertainment">Entertainment</string>
    <string name="poi_filter_accomodation">Accommodation</string>
    <string name="poi_filter_restaurants">Restaurants</string>
    <string name="poi_filter_sightseeing">Sightseeing</string>
    <string name="poi_filter_car_aid">Car aid</string>
    <string name="poi_filter_food_shop">Food shop</string>
    <string name="poi_filter_for_tourists">For tourists</string>
    <string name="poi_filter_fuel">Fuel</string>
    <string name="show_warnings_title">Show alerts…</string>
    <string name="show_warnings_descr">Configure traffic warnings (speed limits, forced stops, speed bumps, tunnels), speed camera warnings, and lane info.</string>
    <string name="use_compass_navigation_descr">Use the compass when no heading is detected otherwise.</string>
    <string name="use_compass_navigation">Use compass</string>
    <string name="avoid_motorway">Avoid motorways</string>
    <string name="auto_zoom_map_descr">Zoom level according to your speed (while map is synchronized with current position).</string>
    <string name="auto_zoom_map">Auto zoom map</string>
    <string name="snap_to_road_descr">Snap position to roads during navigation.</string>
    <string name="snap_to_road">Snap to road</string>
    <string name="interrupt_music_descr">Voice prompts pause, not just subdue, music playback.</string>
    <string name="interrupt_music">Pause music</string>
    <string name="osmand_play_title_30_chars">OsmAnd Maps &amp; Navigation</string>
    <string name="osmand_short_description_80_chars">Global Mobile Map Viewing &amp; Navigation for Offline and Online OSM Maps</string>
    <string name="osmand_long_description_1000_chars">
		OsmAnd (OSM Automated Navigation Directions)\n\n

		OsmAnd is an open source software navigation app with access to a wide variety of global OpenStreetMap (OSM) data. All map data (vector or tile maps) can be stored on the phone memory card for offline usage. Offline and online routing functionality is also offered, including turn-by-turn voice guidance.\n\n

		Some of the core features:\n
		- Complete offline functionality (store downloaded vector or tile maps in the device storage)\n
		- Compact offline vector maps for the whole world available\n
		- Download of country or region maps directly from the app\n
		- Overlay of several map layers possible, like GPX or navigation tracks, Points of Interest, favorites, contour lines, public transport stops, additional maps with customizable transparency\n
		- Offline search for addresses and places (POIs)\n
		- Offline routing for medium-range distances\n
		- Car, bicycle, and pedestrian modes with optional:\n
		-  Automated day/night view switching\n
		-  Speed-dependent map zooming\n
		-  Map alignment according to compass or direction of motion\n
		-  Lane guidance, speed limit display, recorded and TTS voices\n\n

		Limitations of this free version of OsmAnd:\n
		- Number of map downloads limited\n
		- No offline access to Wikipedia POIs\n\n

		OsmAnd is actively being developed and our project and its continued progress relies on financial contributions for development and testing of new functionality. Please consider buying OsmAnd+, or funding specific new features or making a general donation on https://osmand.net.
	</string>
    <string name="osmand_extended_description_part1">
    OsmAnd (OSM Automated Navigation Directions) is a map and navigation app with access to the free, worldwide, and high-quality OpenStreetMap (OSM) data.\n\n

    Enjoy voice and optical navigator, viewing POIs (points of interest), creating and managing GPX tracks, using contour lines visualization and altitude info (through plugin), a choice between driving, cycling, pedestrian modes, OSM editing and much more.
    </string>
    <string name="osmand_extended_description_part2">
        GPS navigation\n
        • Choose between offline (no roaming charges when you are abroad) or online (faster) mode\n
        • Turn-by-turn voice guidance leads you along the way (recorded and synthesized voices)\n
        • The route gets rebuilt whenever you deviate from it\n
        • Lane guidance, street names, and estimated time of arrival will help along the way\n
        • To make your trip safer, day/night mode switches automatically\n
        • Show speed limits, and get reminders if you exceed it\n
        • Map zoom adjusts to your speed\n
        • Search for destinations by address, type (e.g: Parking, restaurant, hotel, gas station, museum), or geographical coordinates\n
        • Supports intermediate points on your itinerary\n
        • Record your own or upload a GPX track and follow it\n
    </string>
    <string name="osmand_extended_description_part3">
        Map\n
        • Displays POIs (point of interests) around you\n
        • Adjusts the map to your direction of motion (or compass)\n
        • Shows your location and the direction you are looking in\n
        • Share your location so that your friends can find you\n
        • Keeps your most important places in \'Favorites\'\n
        • Allows you to choose how to display names on the map: In English, local, or phonetic spelling\n
        • Displays specialized online tiles, satellite view (from Bing), different overlays like touring/navigation GPX tracks and additional layers with customizable transparency\n
    </string>
    <string name="osmand_extended_description_part4">
        Skiing\n
        OsmAnd ski maps plugin enables you to see ski tracks with level of complexity and some additional info, like location of lifts and other facilities.
    </string>
    <string name="osmand_extended_description_part5">
        Cycling\n
        • Find cycling paths on the map\n
        • GPS navigation in cycling mode builds your route using cycling paths\n
        • See your speed and altitude\n
        • GPX recording option enables you to record your trip and share it\n
        • Via an additional plugin you can enable contour lines and hillshading
    </string>
    <string name="osmand_extended_description_part6">
        Walking, hiking, city tour\n
        • The map shows you walking and hiking paths\n
        • Wikipedia in your preferred language can tell you a lot during a city tour\n
        • Public transport stops (bus, tram, train),  including line names, help to navigate in a new city\n
        • GPS navigation in pedestrian mode builds your route using walking paths\n
        • Upload and follow a GPX route or record and share your own\n
    </string>
    <string name="osmand_extended_description_part7">
        Contribute to OSM\n
        • Report data bugs\n
        • Upload GPX tracks to OSM directly from the app\n
        • Add POIs and directly upload them to OSM (or later if offline)\n
    </string>
    <string name="osmand_extended_description_part8">
        OsmAnd is actively developed open source software. Everyone can contribute to the app by reporting bugs, improving translations or coding new features. Additionally the project relies on financial contributions to fund coding and testing of new functionalities.\n
        Approximate map coverage and quality:\n
        • Western Europe: ****\n
        • Eastern Europe: ***\n
        • Russia: ***\n
        • North America: ***\n
        • South America: **\n
        • Asia: **\n
        • Japan &amp; Korea: ***\n
        • Middle East: **\n
        • Africa: **\n
        • Antarctica: *\n
        Most countries around the globe are available for download!\n
        Get a reliable navigator in your country - be it France, Germany, Mexico, UK, Spain, Netherlands, USA, Russia, Brazil or any other.
    </string>
    <string name="osmand_plus_play_title_30_chars">OsmAnd+ Maps &amp; Navigation</string>
    <string name="osmand_plus_short_description_80_chars">Global Mobile Map Viewing &amp; Navigation for Offline and Online OSM Maps</string>
    <string name="osmand_plus_long_description_1000_chars">
		OsmAnd+ (OSM Automated Navigation Directions)\n\n

		OsmAnd+ is an open source software navigation app with access to a wide variety of global OpenStreetMap (OSM) data. All map data (vector or tile maps) can be stored on the phone memory card for offline use. Offline and online routing functionality is also offered, including turn-by-turn voice guidance.\n\n

		OsmAnd+ is the paid app version, by buying it you support the project, fund the development of new features, and receive the latest updates.\n\n

		Some of the core features:\n
		- Complete offline functionality (store downloaded vector or tile maps in the device storage)\n
		- Compact offline vector maps for the whole world available\n
		- Unlimited downloading of country or region maps directly from the app\n
		- Offline Wikipedia feature (download Wikipedia POIs), great for sightseeing\n
		- Overlay of several map layers possible, like GPX or navigation tracks, Points of Interest, favorites, contour lines, public transport stops, additional maps with customizable transparency\n\n
		- Offline search for addresses and places (POIs)\n
		- Offline routing for medium-range distances\n
		- Car, bicycle, and pedestrian modes with optional:\n
		-  Automated day/night view switching\n
		-  Speed-dependent map zooming\n
		-  Map alignment according to compass or direction of motion\n
		-  Lane guidance, speed limit display, recorded and TTS voices\n
	</string>
    <string name="osmand_plus_extended_description_part1">
        OsmAnd+ (OSM Automated Navigation Directions) is a map and navigation app with access to the free, worldwide, and high-quality OpenStreetMap (OSM) data.\n
        Enjoy voice and optical navigation, viewing POIs (points of interest), creating and managing GPX tracks, using contour lines visualization and altitude info, a choice between driving, cycling, pedestrian modes, OSM editing and much more.\n\n

        OsmAnd+ is the paid app version. By buying it, you support the project, fund the development of new features, and receive the latest updates.\n\n

        Some of the main features:
    </string>
    <string name="osmand_plus_extended_description_part2">
        Navigation\n
        • Works online (fast) or offline (no roaming charges when you are abroad)\n
        • Turn-by-turn voice guidance (recorded and synthesized voices)\n
        • Optional lane guidance, street name display, and estimated time of arrival\n
        • Supports intermediate points on your itinerary\n
        • Automatic re-routing whenever you deviate from the route\n
        • Search for places by address, by type (e.g: Restaurant, hotel, gas station, museum), or by geographical coordinates\n
    </string>
    <string name="osmand_plus_extended_description_part3">
        Map Viewing\n
        • Display your position and orientation\n
        • Optionally align the picture according to compass or your direction of motion\n
        • Save your most important places as favorites\n
        • Display POIs (point of interests) around you\n
        • Display specialized online tiles, satellite view (from Bing), different overlays like touring/navigation GPX tracks and additional layers with customizable transparency\n
        • Optionally display place names in English, local, or phonetic spelling\n
    </string>
    <string name="osmand_plus_extended_description_part4">
        Use OSM and Wikipedia Data\n
        • High-quality info from the best collaborative projects of the world\n
        • OSM data available per country or region\n
        • Wikipedia POIs, great for sightseeing\n
        • Unlimited free downloads, directly from the app\n
        • Compact offline vector maps updated at least once a month\n\n

        • Selection between complete region data and just road network (Example: All of Japan is 700 MB or 200 MB for the road network part thereof)
    </string>
    <string name="osmand_plus_extended_description_part5">
        Safety Features\n
        • Optional automated day/night view switching\n
        • Optional speed limit display, with reminder if you exceed it\n
        • Optional speed-dependent zooming\n
        • Share your location so that your friends can find you\n
    </string>
    <string name="osmand_plus_extended_description_part6">
        Bicycle and Pedestrian Features\n
        • Viewing foot, hiking, and bike paths, great for outdoor activities\n
        • Special routing and display modes for bike and pedestrian\n
        • Optional public transport stops (bus, tram, train) including line names\n
        • Optional trip recording to local GPX file or online service\n
        • Optional speed and altitude display\n
        • Display of contour lines and hillshading (via additional plugin)
    </string>
    <string name="osmand_plus_extended_description_part7">
        Contribute directly to OSM\n
        • Report data bugs\n
        • Upload GPX tracks to OSM directly from the app\n
        • Add POIs and directly upload them to OSM (or later if offline)\n
        • Optional trip recording also in background mode (while device is in sleep mode)\n
        OsmAnd is actively developed open source software. Everyone can contribute to the app by reporting bugs, improving translations or coding new features. Additionally the project relies on financial contributions to fund coding and testing of new functionalities.\n
    </string>
    <string name="osmand_plus_extended_description_part8">
        Approximate map coverage and quality:\n
        • Western Europe: ****\n
        • Eastern Europe: ***\n
        • Russia: ***\n
        • North America: ***\n
        • South America: **\n
        • Asia: **\n
        • Japan &amp; Korea: ***\n
        • Middle East: **\n
        • Africa: **\n
        • Antarctica: *\n
        Most countries around the globe available as downloads\n
        From Afghanistan to Zimbabwe, from Australia to the USA. Argentina, Brazil, Canada, France, Germany, Mexico, UK, Spain, …\n
    </string>
    <string name="filterpoi_activity">Create POI filter</string>
    <string name="recalculate_route_to_your_location">Transport mode:</string>
    <string name="select_navigation_mode">Select transport mode</string>
    <string name="day_night_info_description">Sunrise: %1$s \nSunset: %2$s</string>
    <string name="day_night_info">Day/night info</string>
    <string name="map_widget_renderer">Map style</string>
    <string name="layer_map_appearance">Configure screen</string>
    <string name="show_lanes">Lanes</string>
    <string name="avoid_unpaved">Avoid unpaved roads</string>
    <string name="avoid_ferries">Avoid ferries</string>
    <string name="avoid_in_routing_title">Avoid…</string>
    <string name="avoid_in_routing_descr">Avoid toll roads, unpaved, ferries.</string>
    <string name="map_widget_fluorescent">Fluorescent routes</string>
    <string name="map_widget_show_ruler">Ruler</string>
    <string name="map_widget_view_direction">Viewing direction</string>
    <string name="map_widget_transparent">Transparent widgets</string>
    <string name="bg_service_sleep_mode_off">Run\n app in background</string>
    <string name="bg_service_sleep_mode_on">Stop\n running in background</string>
    <string name="gps_wakeup_interval">GPS wake-up interval: %s</string>
    <string name="int_continuosly">Continuous</string>
    <string name="screen_is_locked">Tap the lock icon to unlock screen </string>
    <string name="map_widget_top_text">Street name</string>
    <string name="map_widget_config">Configure screen</string>
    <string name="map_widget_back_to_loc">Where am I</string>
    <string name="map_widget_lock_screen">Lock screen</string>
    <string name="map_widget_compass">Compass</string>
    <string name="map_widget_reset">Reset to default</string>
    <string name="map_widget_parking">Parking</string>
    <string name="map_widget_monitoring">GPX logging</string>
    <string name="map_widget_speed">Speed</string>
    <string name="map_widget_distance">Destination</string>
    <string name="map_widget_altitude">Altitude</string>
    <string name="map_widget_time">Time to go</string>
    <string name="map_widget_next_turn">Next turn</string>
    <string name="map_widget_next_turn_small">Next turn (small)</string>
    <string name="map_widget_next_next_turn">Second next turn</string>
    <string name="map_widget_mini_route">Mini route map</string>
    <string name="bg_service_screen_lock">Lock screen</string>
    <string name="bg_service_screen_unlock">Unlock screen</string>
    <string name="bg_service_screen_lock_toast">The screen is locked</string>
    <string name="bg_service_interval">Set wake-up interval:</string>
    <string name="show_cameras">Speed cameras</string>
    <string name="show_traffic_warnings">Traffic warnings</string>
    <string name="avoid_toll_roads">Avoid toll roads</string>
    <string name="continue_follow_previous_route_auto">Continue following previous unfinished navigation? (%1$s seconds)</string>
    <string name="route_updated_loc_found">Awaiting position to calculate route</string>
    <string name="osmand_parking_hours">Hours</string>
    <string name="osmand_parking_minutes">Minutes</string>
    <string name="osmand_parking_position_description_add_time">The car is parked at</string>
    <string name="select_animate_speedup">Select speed of route simulation</string>
    <string name="global_app_allocated_memory_descr">Allocated memory %1$s MB (Android limit %2$s MB, Dalvik %3$s MB).</string>
    <string name="global_app_allocated_memory">Allocated memory</string>
    <string name="native_app_allocated_memory_descr">Total native memory allocated by app %1$s MB (Dalvik %2$s MB, other %3$s MB).
		Proportional memory %4$s MB (Android limit %5$s MB, Dalvik %6$s MB).</string>
    <string name="native_app_allocated_memory">Total native memory</string>
    <string name="starting_point_too_far">Starting point too far from nearest road.</string>
    <string name="shared_location">Shared location</string>
    <string name="osmand_parking_event">Pick up the car from parking</string>
    <string name="osmand_parking_warning">Warning</string>
    <string name="osmand_parking_warning_text">A notification to pick up your car has been added to your calendar. It will remain there until you will delete it manually.</string>
    <string name="osmand_parking_time_limit_title">Set parking time limit</string>
    <string name="osmand_parking_delete_confirm">Delete the parking location marker?</string>
    <string name="osmand_parking_delete">Delete a parking marker</string>
    <string name="osmand_parking_choose_type">Choose the type of parking</string>
    <string name="osmand_parking_lim_text">Time-limited</string>
    <string name="osmand_parking_no_lim_text">Time-unlimited</string>
    <string name="osmand_parking_add_event">Add a notification to the Calendar app</string>
    <string name="osmand_parking_time_limit">Time-limited parking</string>
    <string name="osmand_parking_time_no_limit">Time-unlimited parking</string>
    <string name="osmand_parking_position_description">The location of your parked vehicle. %1$s</string>
    <string name="osmand_parking_position_description_add">To pick up the vehicle at:</string>
    <string name="osmand_parking_pm">PM</string>
    <string name="osmand_parking_am">AM</string>
    <string name="osmand_parking_position_name">Parking spot</string>
    <string name="context_menu_item_add_parking_point">Mark as parking location</string>
    <string name="context_menu_item_delete_parking_point">Delete parking marker</string>
    <string name="gpxup_public">Public</string>
    <string name="gpxup_identifiable">Identifiable</string>
    <string name="gpxup_trackable">Trackable</string>
    <string name="gpxup_private">Private</string>
    <string name="asap">ASAP</string>
    <string name="share_route_as_gpx">Share route as GPX file</string>
    <string name="share_route_subject">Route shared via OsmAnd</string>
    <string name="route_roundabout">Roundabout: Take %1$d exit and go</string>
    <string name="route_kl">Keep left and go</string>
    <string name="route_kr">Keep right and go</string>
    <string name="rendering_attr_noPolygons_description">Make all areal land features on map transparent.</string>
    <string name="rendering_attr_noPolygons_name">Polygons</string>
    <string name="rendering_attr_appMode_name">Rendering mode</string>
    <string name="rendering_attr_appMode_description">Optimize map for</string>
    <!-- string name="rendering_attr_contourLines_description">Select minimum zoom level to display in map if available. Separate contour data needed.</string -->
    <string name="rendering_attr_contourLines_description">Display from zoom level (requires contour data):</string>
    <string name="rendering_attr_contourLines_name">Show contour lines</string>
    <string name="rendering_attr_hmRendered_description">Increase amount of map detail shown.</string>
    <string name="rendering_attr_hmRendered_name">Show more map detail</string>
    <string name="local_index_routing_data">Routing data</string>
    <string name="navigate_point_format">Format</string>
    <string name="poi_search_desc">POI (Point of interest) search</string>
    <string name="address_search_desc">Address search</string>
    <string name="navpoint_search_desc">Coordinates</string>
    <string name="transport_search_desc">Public transport search</string>
    <string name="favourites_search_desc">A way to search for favorites</string>
    <string name="offline_navigation_not_available">OsmAnd offline navigation is temporarily not available.</string>
    <string name="left_side_navigation">Left-hand traffic</string>
    <string name="left_side_navigation_descr">For countries where people drive on the left side of the road.</string>
    <string name="local_index_description">Tap any existing item to see more details, long-tap to deactivate or delete. Current data on device (%1$s free):</string>
    <string name="unknown_from_location">Starting point not yet determined</string>
    <string name="unknown_location">Position not yet known</string>
    <string name="modify_transparency">Modify transparency (0 - transparent, 255 - opaque)</string>
    <string name="confirm_interrupt_download">Cancel file download?</string>
    <string name="first_time_msg">Thank you for using OsmAnd. Download regional data for offline use via \'Settings\' →  \'Manage map files\' to view maps, locate addresses, look up POIs, find public transport and more.</string>
    <string name="basemap_was_selected_to_download">Basemap is selected for download so that the app functions.</string>
    <string name="local_indexes_cat_tile">Online and cached tile maps</string>
    <string name="local_indexes_cat_map">Standard maps (vector)</string>
    <string name="index_settings_descr">Download and manage offline map files stored on your device.</string>
    <string name="map_online_plugin_is_not_installed">Enable the \'Online maps\' plugin to select different map sources</string>
    <string name="map_online_data">Online and tile maps</string>
    <string name="map_online_data_descr">Use online maps (download and cache tiles on memory card).</string>
    <string name="online_map_settings_descr">Configure online or cached tile map sources.</string>
    <string name="plugins_screen">Plugins</string>
    <string name="prefs_plugins_descr">Plugins activate advanced settings and additional functionality.</string>
    <string name="prefs_plugins">Plugins</string>
    <string name="vector_maps_may_display_faster_on_some_devices">Vector maps likely display faster. May not work well on some devices.</string>
    <string name="play_commands_of_currently_selected_voice">Select a voice and test by playing prompts</string>
    <string name="native_rendering">Native rendering</string>
    <string name="test_voice_prompts">Test voice prompts</string>
    <string name="switch_to_raster_map_to_see">No offline vector map present for this location. Download one in \'Settings\' (\'Manage map files\'), or switch to the \'Online maps\' plugin.</string>
    <string name="send_files_to_osm">Send GPX files to OSM?</string>
    <string name="gpx_visibility_txt">Visibility</string>
    <string name="gpx_tags_txt">Tags</string>
    <string name="gpx_description_txt">Description</string>
    <string name="validate_gpx_upload_name_pwd">Please specify your OSM username and password to upload GPX files.</string>
    <string name="default_buttons_support">Support</string>
    <string name="support_new_features">Support new features</string>
    <string name="support_new_features_descr">Donate to see new features implemented in the app.</string>
    <string name="show_ruler_level">Display ruler</string>
    <string name="info_button">Info</string>
    <string name="back_to_location">Return to position</string>
    <string name="accessibility_mode">Accessibility mode</string>
    <string name="accessibility_mode_descr">Turns on the features for impaired users.</string>
    <string name="accessibility_default">According to the Android system setting</string>
    <string name="backToMenu">Back to menu</string>
    <string name="zoomOut">Zoom out</string>
    <string name="zoomIn">Zoom in</string>
    <string name="zoomIs">Zoom level is</string>
    <string name="north">north</string>
    <string name="north_north_east">north-north-east</string>
    <string name="north_east">north-east</string>
    <string name="east_north_east">east-north-east</string>
    <string name="east">east</string>
    <string name="east_south_east">east-south-east</string>
    <string name="south_east">south-east</string>
    <string name="south_south_east">south-south-east</string>
    <string name="south">south</string>
    <string name="south_south_west">south-south-west</string>
    <string name="south_west">south-west</string>
    <string name="west_south_west">west-south-west</string>
    <string name="west">west</string>
    <string name="west_north_west">west-north-west</string>
    <string name="north_west">north-west</string>
    <string name="north_north_west">north-north-west</string>
    <string name="front">forward</string>
    <string name="front_right">right-forward</string>
    <string name="right">to the right</string>
    <string name="back_right">right-backward</string>
    <string name="back">backward</string>
    <string name="back_left">left-backward</string>
    <string name="left">to the left</string>
    <string name="front_left">left-forward</string>
    <string name="oclock">o\'clock</string>
    <string name="towards">toward</string>
    <string name="accuracy">Accuracy</string>
    <string name="altitude">Altitude</string>
    <string name="no_info">No info</string>
    <string name="direction_style_sidewise">Sidewise (8 sectors)</string>
    <string name="direction_style_clockwise">Clockwise (12 sectors)</string>
    <string name="settings_direction_style">Direction style</string>
    <string name="settings_direction_style_descr">Choose style to express relative directions while moving.</string>
    <string name="auto_announce_on">Start auto announcing</string>
    <string name="auto_announce_off">Stop auto announcing</string>
    <string name="i_am_here">I am here</string>
    <string name="zoom_by_trackball_descr">Change map zooming by horizontal trackball movement.</string>
    <string name="zoom_by_trackball">Use trackball for zoom control</string>
    <string name="accessibility_preferences_descr">Accessibility related preferences.</string>
    <string name="arrival_distance_factor_early">Early</string>
    <string name="arrival_distance_factor_normally">Normal</string>
    <string name="arrival_distance_factor_late">Late</string>
    <string name="arrival_distance_factor_at_last">In the last meters</string>
    <string name="arrival_distance">Arrival announcement</string>
    <string name="arrival_distance_descr">How soon do you want the arrival announcement?</string>
    <string name="rendering_out_of_memory">Not enough process memory to display selected area</string>
    <string name="use_fluorescent_overlays">Fluorescent overlays</string>
    <string name="use_fluorescent_overlays_descr">Use fluorescent colors to display tracks and routes.</string>
    <string name="offline_edition">Offline editing</string>
    <string name="offline_edition_descr">Always use offline editing.</string>
    <string name="update_poi_does_not_change_indexes">POI changes inside app do not affect downloaded map files, changes are saved as a file on your device instead.</string>
    <string name="local_openstreetmap_uploading">Uploading…</string>
    <string name="local_openstreetmap_were_uploaded">{0} POI/Notes were uploaded</string>
    <string name="local_openstreetmap_uploadall">Upload all</string>
    <string name="local_openstreetmap_upload">Upload modification to OSM</string>
    <string name="local_openstreetmap_delete">Delete modification</string>
    <string name="local_openstreetmap_descr_title">Asynchronous OSM editing:</string>
    <string name="local_openstreetmap_settings">OSM POIs/Notes saved on device</string>
    <string name="local_openstreetmap_settings_descr">Show and manage OSM POIs/Notes noted in database on device.</string>
    <string name="live_monitoring_interval_descr">Specify the online tracking interval.</string>
    <string name="live_monitoring_interval">Online tracking interval</string>
    <string name="live_monitoring_url_descr">Specify the web address with parameter syntax: lat={0}, lon={1}, timestamp={2}, hdop={3}, altitude={4}, speed={5}, bearing={6}.</string>
    <string name="live_monitoring_url">Online tracking web address</string>
    <string name="live_monitoring_max_interval_to_send">Time buffer for online tracking</string>
    <string name="live_monitoring_max_interval_to_send_desrc">Specify a time buffer to keep locations to send without connection</string>
    <string name="gpx_monitoring_disabled_warn">Log track using GPX widget or via \'Trip recording\' settings.</string>
    <string name="show_current_gpx_title">Show current track</string>
    <string name="free_version_message">This free OsmAnd version is limited to %1$s map downloads (to add or update maps) and does not support offline Wikipedia articles.</string>
    <string name="free_version_title">Free version</string>
    <string name="poi_context_menu_showdescription">Show POI description.</string>
    <string name="index_name_north_america">North America</string>
    <string name="index_name_netherlands">Europe - Netherlands</string>
    <string name="index_name_us">North America - United States</string>
    <string name="index_name_central_america">Central America</string>
    <string name="index_name_south_america">South America</string>
    <string name="index_name_europe">Europe</string>
    <string name="index_name_france">Europe - France</string>
    <string name="index_name_germany">Europe - Germany</string>
    <string name="index_name_russia">Russia</string>
    <string name="index_name_africa">Africa</string>
    <string name="index_name_asia">Asia</string>
    <string name="index_name_oceania">Australia and Oceania</string>
    <string name="index_name_other">Worldwide and topic maps</string>
    <string name="index_name_wiki">Worldwide Wikipedia POIs</string>
    <string name="index_name_voice">Voice prompts (recorded, limited features)</string>
    <string name="index_name_tts_voice">Voice prompts (TTS-synthesized, prefer)</string>
    <string name="amenity_type_osmwiki">Wikipedia (offline)</string>
    <string name="amenity_type_user_defined">User defined</string>
    <string name="fav_export_confirmation">File containing previously exported favorites already exists. Replace it?</string>
    <string name="profile_settings">Profile Specific Settings</string>
    <string name="routing_settings">Navigation</string>
    <string name="routing_settings_descr">Specify options for navigation.</string>
    <string name="global_settings">Global Settings</string>
    <string name="index_settings">Manage map files</string>
    <string name="general_settings">General</string>
    <string name="general_settings_descr">Configure display and common settings for the app.</string>
    <string name="global_app_settings">Global app settings</string>
    <string name="user_name">Your OSM username</string>
    <string name="open_street_map_login_descr">Needed for openstreetmap.org submissions.</string>
    <string name="user_password">Your OSM password</string>
    <string name="osmand_service">Background mode</string>
    <string name="osmand_service_descr">OsmAnd runs in the background with the screen off.</string>
    <string name="download_files_not_enough_space">There is not enough free space to download %1$s MB (free: %2$s).</string>
    <string name="use_transparent_map_theme">Transparent theme</string>
    <string name="native_library_not_supported">Native library not supported on this device.</string>
    <string name="init_native_library">Initializing native library…</string>
    <string name="choose_auto_follow_route">Auto-center map view</string>
    <string name="choose_auto_follow_route_descr">Time until the map view synchronizes with the current position.</string>
    <!-- string name="auto_follow_route_never">Never (tap \'Go\' to start guidance manually)</string -->
    <string name="keep_informing_never">Only manually (tap arrow)</string>
    <string name="keep_informing_descr">Re-announce navigation instructions at regular intervals.</string>
    <string name="keep_informing">Repeat navigation instructions</string>
    <string name="auto_follow_route_navigation">Auto-center nav only</string>
    <string name="auto_follow_route_navigation_descr">Auto-center map view only while navigating.</string>
    <string name="auto_follow_location_enabled">Auto-center map view in use.</string>
    <string name="pref_vector_rendering">Vector renderer specific options</string>
    <string name="pref_overlay">Overlay / underlay</string>
    <string name="pref_raster_map">Map source settings</string>
    <string name="pref_vector_map">Vector map settings</string>
    <string name="delete_confirmation_msg">Delete %1$s?</string>
    <string name="city_type_suburb">Suburb</string>
    <string name="city_type_hamlet">Hamlet</string>
    <string name="city_type_village">Village</string>
    <string name="city_type_town">Town</string>
    <string name="city_type_city">City</string>
    <string name="animate_route_off">Stop simulation</string>
    <string name="animate_route">Start simulation</string>
    <string name="file_can_not_be_renamed">File can not be renamed.</string>
    <string name="file_with_name_already_exists">File with that name already exists.</string>
    <string name="gpx_navigation">GPX route</string>
    <string name="poi_query_by_name_matches_categories">Several POI categories found matching the query:</string>
    <string name="data_to_search_poi_not_available">Local data to search POI is not present.</string>
    <string name="poi_filter_by_name">Search by name</string>
    <string name="old_poi_file_should_be_deleted">The POI data file \'%1$s\' is redundant and can be deleted.</string>
    <string name="update_poi_file_not_found">Local file to maintain POI changes not found and could not be created.</string>
    <string name="button_upgrade_osmandplus">Upgrade OsmAnd+</string>
    <string name="map_version_changed_info">Download the new version of the app to be able to use the new map files.</string>
    <string name="poi_filter_nominatim">Online Nominatim</string>
    <string name="search_position_current_location_search">Searching position…</string>
    <string name="search_position_current_location_found">My Position (found)</string>
    <string name="search_position_address">Address…</string>
    <string name="search_position_favorites">Favorites…</string>
    <string name="search_position_undefined">Undefined</string>
    <!-- string name="search_position_current_location">Current position…</string -->
    <string name="search_position_map_view">Current map center</string>
    <string name="select_search_position">Origin:</string>
    <string name="context_menu_item_search">Search nearby</string>
    <string name="route_successfully_saved_at">Route saved as \'%1$s\'.</string>
    <string name="filename_input">File name: </string>
    <string name="file_with_name_already_exist">File with same name already exists.</string>
    <string name="local_index_upload_gpx_description">Upload GPX files to the OSM community, improving the maps.</string>
    <string name="local_index_items_uploaded">%1$d of %2$d item(s) uploaded.</string>
    <string name="local_index_mi_upload_gpx">Send to OSM</string>
    <string name="show_more_map_detail">Show more map detail</string>
    <string name="show_more_map_detail_descr">Show some vector map detail (roads etc.) at lower zoom levels already.</string>
    <string name="favourites_delete_multiple_succesful">Favorite points deleted.</string>
    <string name="favorite_delete_multiple">You are going to delete %1$d favorites and %2$d favorite groups. Are you sure?</string>
    <string name="favorite_home_category">Home</string>
    <string name="favorite_friends_category">Friends</string>
    <string name="favorite_places_category">Places</string>
    <string name="shared_string_others">Others</string>
    <string name="shared_string_name">Name</string>
    <string name="favourites_edit_dialog_category">Category</string>
    <string name="shared_string_no_thanks">No, thanks</string>
    <string name="basemap_missing">Download the base world map to get an overview covering the whole world at low zoom levels.</string>
    <string name="vector_data_missing">Download (\'offline\') data to use maps offline.</string>
    <string name="shared_string_release">Released</string>
    <string name="local_index_installed">Local version</string>
    <string name="local_index_items_backuped">%1$d of %2$d item(s) deactivated.</string>
    <string name="local_index_items_deleted">%1$d of %2$d item(s) deleted.</string>
    <string name="local_index_items_restored">%1$d of %2$d item(s) activated.</string>
    <string name="local_index_no_items_to_do">No items to %1$s</string>
    <string name="local_index_action_do">You are about to %1$s %2$s item(s). Continue?</string>
    <string name="local_index_descr_title">Manage map files.</string>
    <string name="local_index_mi_restore">Activate</string>
    <string name="local_index_mi_backup">Deactivate</string>
    <string name="local_index_mi_reload">Reload from memory card</string>
    <string name="local_index_poi_data">POI data</string>
    <string name="local_index_address_data">Address data</string>
    <string name="local_index_transport_data">Public transport data</string>
    <string name="local_index_map_data">Map data</string>
    <string name="local_indexes_cat_backup">Deactivated</string>
    <string name="local_indexes_cat_tts">Voice prompts (TTS)</string>
    <string name="local_indexes_cat_voice">Voice prompts (recorded)</string>
    <!-- string name="local_indexes_cat_gpx">GPX data</string -->
    <string name="local_indexes_cat_poi">POI data</string>
    <string name="ttsvoice">TTS voice</string>
    <string name="search_offline_clear_search">New Search</string>
    <string name="map_text_size_descr">Select the text size for names on the map.</string>
    <string name="map_text_size">Map font size</string>
    <string name="trace_rendering">Rendering debug info</string>
    <string name="trace_rendering_descr">Display the rendering performance.</string>
    <string name="installing_new_resources">Unpacking new data…</string>
    <string name="internet_connection_required_for_online_route">An online navigation service is selected but you are not connected to the Internet.</string>
    <string name="tts_language_not_supported_title">Unsupported language</string>
    <string name="tts_language_not_supported">The selected language is not supported by the installed Android TTS (text-to-speech) engine. Look for another TTS engine in the market? Otherwise the preset TTS language will be used.</string>
    <string name="tts_missing_language_data_title">Missing data</string>
    <string name="tts_missing_language_data">Go to the market to download selected language?</string>
    <string name="gpx_option_reverse_route">Reverse GPX direction</string>
    <string name="gpx_option_destination_point">Use current destination</string>
    <string name="gpx_option_from_start_point">Pass along entire track</string>
    <string name="switch_to_vector_map_to_see">Offline vector map present for this location. \n\t\n\tTo use activate \'Menu\' → \'Configure map\' → \'Map Source…\' → \'Offline vector maps\'.</string>
    <string name="choose_audio_stream">Voice guidance output</string>
    <string name="choose_audio_stream_descr">Select the speaker to play the voice guidance.</string>
    <string name="voice_stream_voice_call">Phone call audio (also to interrupt car BT stereos)</string>
    <string name="voice_stream_notification">Notification audio</string>
    <string name="voice_stream_music">Media/music audio</string>
    <string name="warning_tile_layer_not_downloadable">The app cannot download the map layer %1$s, reinstalling it might help.</string>
    <string name="overlay_transparency_descr">Modify the overlay transparency.</string>
    <string name="overlay_transparency">Overlay transparency</string>
    <string name="map_transparency_descr">Modify the base map transparency.</string>
    <string name="map_transparency">Base map transparency</string>
    <string name="layer_underlay">Underlaying map…</string>
    <string name="map_underlay">Underlay map</string>
    <string name="map_underlay_descr">Choose the underlaying map.</string>
    <string name="layer_overlay">Overlay map…</string>
    <string name="map_overlay">Overlay map</string>
    <string name="map_overlay_descr">Choose the overlay map.</string>
    <string name="tile_source_already_installed">Map already installed, \'Settings\' will be updated.</string>
    <string name="select_tile_source_to_install">Select (tile) maps to install or update.</string>
    <string name="internet_not_available">Unable to perform operation without a connection to the Internet.</string>
    <string name="install_more">Install more…</string>
    <string name="level_to_switch_vector_raster_descr">Use raster maps for anything beyond this level.</string>
    <string name="level_to_switch_vector_raster">Minimum vector zoom level</string>
    <string name="create_poi_link_to_osm_doc"><u>Online OSM</u> map classification with images.</string>
    <string name="error_doing_search">Could not perform offline search.</string>
    <string name="search_offline_geo_error">Could not parse geo intent \'%s\'.</string>
    <string name="search_osm_offline">Search by geo location</string>
    <string name="system_locale">System</string>
    <string name="preferred_locale_descr">Select display language (takes effect when OsmAnd is restarted).</string>
    <string name="preferred_locale">Display language</string>
    <string name="incomplete_locale">incomplete</string>
    <string name="unit_of_length_descr">Change what distance is measured in.</string>
    <string name="unit_of_length">Units of length</string>
    <string name="si_mi_feet">Miles/feet</string>
    <string name="si_mi_yard">Miles/yards</string>
    <string name="si_km_m">Kilometers/meters</string>
    <string name="yard">yd</string>
    <string name="foot">ft</string>
    <string name="mile_per_hour">mph</string>
    <string name="mile">mi</string>
    <string name="send_location_way_choose_title">Share location using</string>
    <string name="send_location_sms_pattern">Location: %1$s\n%2$s</string>
    <string name="send_location_email_pattern">To see location follow the web link %1$s or Android intent link %2$s</string>
    <string name="send_location">Send location</string>
    <string name="context_menu_item_share_location">Share location</string>
    <string name="add_waypoint_dialog_added">GPX Waypoint \'\'{0}\'\' added</string>
    <string name="add_waypoint_dialog_title">Add waypoint to recorded GPX track</string>
    <string name="context_menu_item_add_waypoint">Add GPX waypoint</string>
    <string name="amenity_type_administrative">Administrative</string>
    <string name="amenity_type_barrier">Barrier</string>
    <string name="amenity_type_education">Education</string>
    <string name="amenity_type_emergency">Emergency</string>
    <string name="amenity_type_entertainment">Entertainment</string>
    <string name="amenity_type_finance">Finance</string>
    <string name="amenity_type_geocache">Geocache</string>
    <string name="amenity_type_healthcare">Healthcare</string>
    <string name="amenity_type_historic">Historic</string>
    <string name="amenity_type_landuse">Landuse</string>
    <string name="amenity_type_leisure">Leisure</string>
    <string name="amenity_type_man_made">Man made</string>
    <string name="amenity_type_military">Military</string>
    <string name="amenity_type_natural">Natural</string>
    <string name="amenity_type_office">Office</string>
    <string name="amenity_type_other">Other</string>
    <string name="amenity_type_shop">Shop</string>
    <string name="amenity_type_sport">Sport</string>
    <string name="amenity_type_sustenance">Sustenance</string>
    <string name="amenity_type_tourism">Tourism</string>
    <string name="amenity_type_transportation">Transport</string>
    <string name="indexing_address">Indexing address…</string>
    <string name="indexing_map">Indexing map…</string>
    <string name="indexing_poi">Indexing POI…</string>
    <string name="indexing_transport">Indexing transport…</string>
    <string name="km">km</string>
    <string name="km_h">km/h</string>
    <string name="m">m</string>
    <string name="old_map_index_is_not_supported">Deprecated map data format \'\'{0}\'\', not supported</string>
    <string name="poi_filter_closest_poi">Nearest POIs</string>
    <string name="poi_filter_custom_filter">Custom filter</string>
    <string name="poi_filter_namefinder">Online NameFinder</string>
    <string name="reading_cached_tiles">Reading cached tiles…</string>
    <string name="version_index_is_big_for_memory">The index \'\'{0}\'\' did not fit into memory</string>
    <string name="version_index_is_not_supported">The version of index \'\'{0}\'\' is not supported</string>
    <string name="osmand_routing_experimental">OsmAnd offline navigation is an experimental feature and it does not work for longer distances than about 20 km.\n\nNavigation temporarily switched to online CloudMade service.</string>
    <string name="specified_dir_doesnt_exist">Can not find the specified folder.</string>
    <string name="osmand_net_previously_installed">All offline data in the old installed app will be supported by the new one, but favorite points must be exported from the old app and then imported in the new one.</string>
    <string name="build_installed">Build {0} was installed ({1}).</string>
    <string name="downloading_build">Downloading build…</string>
    <string name="install_selected_build">Install OsmAnd - {0} of {1} {2} MB ?</string>
    <string name="loading_builds_failed">Retrieving the list of OsmAnd builds failed</string>
    <string name="loading_builds">Loading OsmAnd builds…</string>
    <string name="select_build_to_install">Select an OsmAnd build to install</string>
    <string name="gps_status_app_not_found">GPS status app not installed. Search in market?</string>
    <string name="voice_is_not_available_msg">No voice guidance available, please go to \'Settings\' → \'General\' → \'Voice guidance\' and select or download a voice prompt package.</string>
    <string name="voice_is_not_available_title">No voice guidance selected</string>
    <string name="daynight_mode_day">Day</string>
    <string name="daynight_mode_night">Night</string>
    <string name="daynight_mode_auto">Sunrise/sunset</string>
    <string name="daynight_mode_sensor">Light sensor</string>
    <string name="daynight_descr">Select rationale for switching between night and day mode.</string>
    <string name="daynight">Day/night mode</string>
    <string name="download_files_question">Download {0} file(s) ({1} MB)?</string>
    <string name="items_were_selected">{0} item(s) selected</string>
    <string name="filter_existing_indexes">Downloaded</string>
    <string name="fast_route_mode">Fastest route</string>
    <string name="fast_route_mode_descr">Enable to calculate fastest route or disable for fuel-saving route.</string>
    <string name="tiles_to_download_estimated_size">At zoom {0} download {1} tiles ({2} MB)</string>
    <string name="shared_string_download_map">Download map</string>
    <string name="select_max_zoom_preload_area">Select maximum zoom to preload</string>
    <string name="maps_could_not_be_downloaded">This map could not be downloaded</string>
    <string name="continuous_rendering">Continuous rendering</string>
    <string name="continuous_rendering_descr">Display continuous rendering instead of image-at-once.</string>
    <string name="rendering_exception">Could not draw selected area</string>
    <string name="show_point_options">Use location…</string>
    <string name="renderer_load_sucess">Renderer loaded</string>
    <string name="renderer_load_exception">Could not load renderer</string>
    <string name="renderers">Vector renderer</string>
    <string name="renderers_descr">Choose the rendering appearance.</string>
    <string name="poi_context_menu_website">Show POI website</string>
    <string name="poi_context_menu_call">Show POI phone</string>
    <string name="download_type_to_filter">type to filter</string>
    <string name="use_high_res_maps">High resolution display</string>
    <string name="use_high_res_maps_descr">Do not stretch (and blur) map tiles on high density displays.</string>
    <string name="context_menu_item_search_transport">Search public transport</string>
    <string name="transport_searching_transport">Transport results (no destination):</string>
    <string name="transport_searching_route">Transport results ({0} to destination):</string>
    <string name="transport_search_again">Reset transport search</string>
    <string name="voice">Recorded voice</string>
    <string name="voices">Voice prompts</string>
    <string name="no_vector_map_loaded">Vector maps were not loaded</string>
    <!-- string name="map_route_by_gpx">Navigate using GPX</string-->
    <string name="gpx_files_not_found">No GPX files found in the tracks folder</string>
    <string name="layer_gpx_layer">GPX track…</string>
    <string name="error_reading_gpx">Could not read GPX data</string>
    <string name="vector_data">Offline vector maps</string>
    <string name="transport_context_menu">Search transport at stop</string>
    <string name="poi_context_menu_modify">Modify POI</string>
    <string name="poi_context_menu_delete">Delete POI</string>
    <string name="rotate_map_compass_opt">Compass direction</string>
    <string name="rotate_map_bearing_opt">Movement direction</string>
    <string name="rotate_map_none_opt">No rotation (north always upwards)</string>
    <string name="rotate_map_to_bearing_descr">Select map screen alignment.</string>
    <string name="rotate_map_to_bearing">Map orientation</string>
    <string name="show_route">Route details</string>
    <string name="fav_imported_sucessfully">Favorites imported</string>
    <string name="import_file_favourites">Save data as GPX file or import waypoints to \'Favorites\'?</string>
    <string name="fav_file_to_load_not_found">GPX file containing favorites not found at {0}</string>
    <string name="fav_saved_sucessfully">Favorites saved to {0}</string>
    <string name="no_fav_to_save">No favorite points to save</string>
    <string name="share_fav_subject">Favorites shared via OsmAnd</string>
    <string name="error_occurred_loading_gpx">Could not load GPX</string>
    <string name="send_report">Send report</string>
    <string name="none_region_found">Could not find any downloaded maps on memory card.</string>
    <string name="poi_namefinder_query_empty">Type to find a POI</string>
    <string name="any_poi">Any</string>
    <string name="thanks_yandex_traffic">Thanks to Yandex for traffic info.</string>
    <string name="layer_yandex_traffic">Yandex traffic</string>
    <string name="layer_route">Route</string>
    <string name="layer_osm_bugs">OSM Notes (online)</string>
    <string name="layer_poi">POI overlay…</string>
    <string name="layer_map">Map source…</string>
    <string name="menu_layers">Map layers</string>
    <string name="context_menu_item_search_poi">Search POI</string>
    <string name="use_trackball_descr">Use a trackball device to move the map.</string>
    <string name="use_trackball">Use trackball</string>
    <string name="background_service_wait_int_descr">Sets highest waiting time allowed for each background position fix.</string>
    <string name="background_service_wait_int">Maximum wait for fix</string>
    <string name="where_am_i">Where am I?</string>
    <string name="process_navigation_service">OsmAnd navigation service</string>
    <string name="network_provider">Network</string>
    <string name="gps_provider">GPS</string>
    <string name="int_seconds">seconds</string>
    <string name="int_min">min.</string>
    <string name="background_service_int_descr">Set wake-up interval used by the background service.</string>
    <string name="background_service_provider_descr">Select location method used by the background service.</string>
    <string name="background_service_provider">Location provider</string>
    <string name="background_router_service_descr">Tracks your position while the screen is off.</string>
    <string name="background_router_service">Run OsmAnd in background</string>
    <string name="off_router_service_no_gps_available">The background navigation service requires a location provider to be turned on.</string>
    <string name="hide_poi_filter">Hide filter</string>
    <string name="show_poi_filter">Show filter</string>
    <string name="search_poi_filter">Filter</string>
    <string name="menu_mute_off">Sound is on</string>
    <string name="menu_mute_on">Sound is off</string>
    <string name="voice_data_initializing">Initializing voice data…</string>
    <string name="voice_data_not_supported">Unsupported version of voice data</string>
    <string name="voice_data_corrupted">Specified voice data is corrupted</string>
    <string name="voice_data_unavailable">Selected voice data is not available</string>
    <string name="sd_unmounted">Memory card not accessible.\nYou won\'t be able to see maps or find things.</string>
    <string name="sd_mounted_ro">Memory card read-only.\nIt is now only possible to see the preloaded map, not download new areas.</string>
    <string name="unzipping_file">Unzipping file…</string>
    <string name="route_tr">Turn right and go</string>
    <string name="route_tshr">Turn sharply right and go</string>
    <string name="route_tslr">Turn slightly right and go</string>
    <string name="route_tl">Turn left and go</string>
    <string name="route_tshl">Turn sharply left and go</string>
    <string name="route_tsll">Turn slightly left and go</string>
    <string name="route_tu">Make U-turn and go</string>
    <string name="route_head">Head</string>
    <string name="first_time_continue">Later</string>
    <string name="first_time_download">Download regions</string>
    <string name="search_poi_location">Awaiting signal…</string>
    <string name="search_near_map">Search near current map center</string>
    <string name="search_nearby">Search nearby</string>
    <string name="map_orientation_default">Same as device</string>
    <string name="map_orientation_portrait">Portrait</string>
    <string name="map_orientation_landscape">Landscape</string>
    <string name="map_screen_orientation">Screen orientation</string>
    <string name="map_screen_orientation_descr">Portrait, landscape, or device.</string>
    <string name="opening_hours_not_supported">Opening hours format can not be changed</string>
    <string name="add_new_rule">Add new rule</string>
    <string name="transport_Routes">Routes</string>
    <string name="transport_Stop">Stop</string>
    <string name="transport_stops">stops</string>
    <string name="transport_search_after">Subsequent itinerary</string>
    <string name="transport_search_before">Prior itinerary</string>
    <string name="transport_finish_search">Finish search</string>
    <string name="transport_stop_to_go_out">Choose stop to get off</string>
    <string name="transport_to_go_after">prior distance</string>
    <string name="transport_to_go_before">subsequent distance</string>
    <string name="transport_stops_to_pass">stops to pass</string>
    <string name="transport_route_distance">Itinerary distance</string>
    <string name="transport">Transport</string>
    <string name="show_transport_over_map_description">Show public transport stops on the map.</string>
    <string name="show_transport_over_map">Show transport stops</string>
    <string name="hello">OsmAnd navigation app</string>
    <string name="update_poi_success">POI data was updated ({0} were loaded)</string>
    <string name="update_poi_error_local">Could not update local POI list</string>
    <string name="update_poi_error_loading">Could not load data from server</string>
    <string name="update_poi_no_offline_poi_index">No offline POI data available for this area</string>
    <string name="update_poi_is_not_available_for_zoom">Zooming in lets you update POIs</string>
    <string name="context_menu_item_update_poi">Update POI</string>
    <string name="context_menu_item_update_map_confirm">Update local data from the Internet?</string>
    <string name="search_history_city">City: {0}</string>
    <string name="search_history_street">Street: {0}, {1}</string>
    <string name="search_history_int_streets">Intersection: {0} x {1} in {2}</string>
    <string name="search_history_building">Building: {0}, {1}, {2}</string>
    <string name="favorite">Favorite</string>
    <string name="uploading_data">Uploading data…</string>
    <string name="uploading">Uploading…</string>
    <string name="search_nothing_found">Nothing found</string>
    <string name="searching">Searching…</string>
    <string name="searching_address">Searching address…</string>
    <string name="search_osm_nominatim">Online search using OSM Nominatim</string>
    <string name="hint_search_online">Online search: House number, street, city</string>
    <string name="search_offline_address">Offline search</string>
    <string name="search_online_address">Online search</string>
    <string name="max_level_download_tile">Max. online zoom</string>
    <string name="max_level_download_tile_descr">Do not browse online map tiles for zoom levels beyond this.</string>
    <string name="route_general_information">Total distance %1$s, traveling time %2$d h %3$d min.</string>
    <string name="router_service_descr">Select an online or offline navigation service.</string>
    <string name="router_service">Navigation service</string>
    <string name="sd_dir_not_accessible">The data storage folder on the memory card is not accessible!</string>
    <string name="download_question">Download {0} - {1} ?</string>
    <string name="download_question_exist">Offline data for {0} already exists ({1}). Update it ({2})?</string>
    <string name="address">Address</string>
    <string name="downloading_list_indexes">Downloading list of available regions…</string>
    <string name="list_index_files_was_not_loaded">Could not fetch list of regions from https://osmand.net.</string>
    <string name="fav_points_edited">Favorite point was edited</string>
    <string name="fav_points_not_exist">No favorite points exist</string>
    <string name="update_existing">Replace</string>
    <string name="only_show">Display route</string>
    <string name="follow">Start navigation</string>
    <string name="mark_final_location_first">Please select destination first</string>
    <string name="get_directions">Directions</string>
    <string name="opening_hours">Opening hours</string>
    <string name="opening_changeset">Opening changeset…</string>
    <string name="closing_changeset">Closing changeset…</string>
    <string name="commiting_node">Committing node…</string>
    <string name="loading_poi_obj">Loading POI…</string>
    <string name="auth_failed">Authorization failed</string>
    <string name="failed_op">failed</string>
    <string name="converting_names">Converting local/English names…</string>
    <string name="loading_streets_buildings">Loading streets/buildings…</string>
    <string name="loading_postcodes">Loading postcodes…</string>
    <string name="loading_streets">Loading streets…</string>
    <string name="loading_cities">Loading cities…</string>
    <string name="poi">POI</string>
    <string name="error_occurred_saving_gpx">Could not save GPX track</string>
    <string name="error_calculating_route">Could not calculate route</string>
    <string name="error_calculating_route_occured">Could not calculate route</string>
    <string name="empty_route_calculated">Calculated route is empty</string>
    <string name="new_route_calculated_dist">New route calculated, distance</string>
    <string name="arrived_at_destination">You have arrived at your destination</string>
    <string name="invalid_locations">Invalid coordinates</string>
    <string name="go_back_to_osmand">Go back to OsmAnd map</string>
    <string name="loading_data">Loading data…</string>
    <string name="reading_indexes">Reading local data…</string>
    <string name="previous_run_crashed">Last OsmAnd run crashed. Log file is at {0}. Please report the issue and attach the log file.</string>
    <string name="saving_gpx_tracks">Saving GPX tracks to SD…</string>
    <string name="finished_task">Finished</string>
    <string name="use_online_routing_descr">Use the Internet to calculate a route.</string>
    <string name="use_online_routing">Use online navigation</string>
    <string name="osm_settings_descr">Specify OpenStreetMap.org (OSM) settings needed for OSM submissions.</string>
    <string name="data_settings_descr">Specify language, download/reload data.</string>
    <string name="data_settings">Data</string>
    <string name="additional_settings">Additional settings</string>
    <string name="update_tile">Update map</string>
    <string name="reload_tile">Reload tile</string>
    <string name="mark_point">Target</string>
    <string name="use_english_names_descr">Select between local and English names.</string>
    <string name="use_english_names">Use English names on maps</string>
    <string name="app_settings">App settings</string>
    <string name="search_address">Search address</string>
    <string name="choose_building">Choose building</string>
    <string name="choose_street">Choose street</string>
    <string name="choose_city">Choose city or postcode</string>
    <string name="ChooseCountry">Choose country</string>
    <string name="show_view_angle">Display viewing direction</string>
    <string name="map_view_3d_descr">Enable 3D view of the map.</string>
    <string name="map_view_3d">Map View 3D</string>
    <string name="show_poi_over_map_description">Show the last selected POI overlay on the map.</string>
    <string name="show_poi_over_map">Show POI overlay</string>
    <string name="map_tile_source_descr">Choose the source of online or cached map tiles.</string>
    <string name="map_tile_source">Tile map source</string>
    <string name="map_source">Map source</string>
    <string name="use_internet">Use the Internet</string>
    <string name="show_location">Show your position</string>
    <string name="show_gps_coordinates_text">Show GPS coordinates on the map</string>
    <string name="use_internet_to_download_tile">Download missing map tiles</string>
    <string name="app_description">Navigation app</string>
    <string name="search_button">Search</string>
    <string name="search_activity">Search</string>
    <string name="searchpoi_activity">Choose POI</string>
    <string name="search_POI_level_btn">Find more</string>
    <string name="incremental_search_street">Search street incrementally</string>
    <string name="incremental_search_building">Search building incrementally</string>
    <string name="choose_available_region">Choose region from list</string>
    <string name="choose_intersected_street">Choose intersecting street</string>
    <string name="Closest_Amenities">Closest amenities</string>
    <string name="app_mode_car">Driving</string>
    <string name="app_mode_bicycle">Cycling</string>
    <string name="app_mode_pedestrian">Walking</string>
    <string name="position_on_map_center">Center</string>
    <string name="position_on_map_bottom">Bottom</string>
    <string name="navigate_point_top_text">Input latitude &amp; longitude in the selected format (D - degrees, M - minutes, S - seconds)</string>
    <string name="navigate_point_latitude">Latitude</string>
    <string name="navigate_point_longitude">Longitude</string>
    <string name="navigate_point_format_D">DDD.DD</string>
    <string name="navigate_point_format_DM">DDD MM.MM</string>
    <string name="navigate_point_format_DMS">DDD MM SS.SS</string>
    <string name="search_address_top_text">Select address</string>
    <string name="search_address_region">Region</string>
    <string name="search_address_city">City</string>
    <string name="search_address_street">Street</string>
    <string name="search_address_building">Building</string>
    <string name="search_address_building_option">Building</string>
    <string name="search_address_street_option">Intersecting street</string>
    <!-- string name="search_tabs_location">Location</string -->
    <string name="context_menu_item_update_map">Update map</string>
    <string name="context_menu_item_create_poi">Create POI</string>
    <string name="add_favorite_dialog_top_text">Enter favorite name</string>
    <string name="add_favorite_dialog_default_favourite_name">Favorite</string>
    <string name="add_favorite_dialog_favourite_added_template">Favorite point \'\'{0}\'\' added.</string>
    <string name="favourites_context_menu_add">Add favorite</string>
    <string name="favourites_context_menu_edit">Edit favorite</string>
    <string name="favourites_context_menu_delete">Delete favorite</string>
    <string name="favourites_remove_dialog_msg">Delete favorite point \'%s\'?</string>
    <string name="favourites_remove_dialog_success">Favorite point {0} deleted.</string>
    <string name="poi_edit_title">Edit POI</string>
    <string name="poi_create_title">Create POI</string>
    <string name="poi_error_poi_not_found">Node cannot be found, or amenity consists of several nodes, which is not yet supported.</string>
    <string name="poi_remove_confirm_template">Delete {0} (enter comment)?</string>
    <string name="poi_remove_title">Delete POI</string>
    <string name="poi_remove_success">POI deleted</string>
    <string name="poi_action_add">add</string>
    <string name="poi_action_change">change</string>
    <string name="poi_action_delete">delete</string>
    <string name="poi_action_succeded_template">Action {0} completed.</string>
    <string name="poi_error_unexpected_template">Could not perform action {0}.</string>
    <string name="poi_error_io_error_template">I/O error while performing action {0}.</string>
    <string name="poi_error_info_not_loaded">Info about node was not loaded</string>
    <string name="poi_dialog_opening_hours">Open</string>
    <string name="poi_dialog_comment">Comment</string>
    <string name="poi_dialog_reopen">Reopen</string>
    <string name="poi_dialog_comment_default">POI changing</string>
    <string name="poi_dialog_other_tags_message">All other tags are preserved</string>
    <string name="default_buttons_commit">Commit</string>
    <string name="filter_current_poiButton">Filter</string>
    <string name="edit_filter_save_as_menu_item">Save As</string>
    <string name="edit_filter_delete_dialog_title">Delete selected filter?</string>
    <string name="edit_filter_delete_message">Filter {0} has been deleted</string>
    <string name="edit_filter_create_message">Filter {0} has been created</string>
    <string name="email">e-mail</string>
    <string name="av_camera_focus">Camera focus type</string>
    <string name="av_camera_focus_descr">Select the internal camera focus mode.</string>
    <string name="av_camera_focus_auto">Auto focus</string>
    <string name="av_camera_focus_hiperfocal">Hyperfocal focus</string>
    <string name="av_camera_focus_edof">Extended depth of field (EDOF)</string>
    <string name="av_camera_focus_infinity">Focus is set at infinity</string>
    <string name="av_camera_focus_macro">Macro (close-up) focus mode</string>
    <string name="av_camera_focus_continuous">The camera continuously tries to focus</string>
    <string name="av_photo_play_sound">Play sound on photo shot</string>
    <string name="av_photo_play_sound_descr">Choose whether to play a sound when shooting photos.</string>
    <string name="av_camera_pic_size">Camera Picture Size</string>
    <string name="av_camera_pic_size_descr">Select the internal camera picture size.</string>
    <string name="navigation_intent_invalid">Invalid format: %s</string>
    <string name="plugin_description_title">Description</string>
    <string name="plugin_install_needs_network">You need to be connected to the Internet to install this plugin.</string>
    <string name="get_plugin">Get</string>
    <string name="use_fast_recalculation">Smart route recalculation</string>
    <string name="use_fast_recalculation_desc">For long trips, only recalculate the initial part of the route.</string>
    <string name="do_you_like_osmand">Do you like OsmAnd?</string>
    <string name="we_really_care_about_your_opinion">We care about your opinion and your feedback is important to us.</string>
    <string name="rate_this_app">Rate this app</string>
    <string name="rate_this_app_long">Please give OsmAnd a score on Google Play</string>
    <string name="user_hates_app_get_feedback">Tell us why.</string>
    <string name="user_hates_app_get_feedback_long">Please tell us what would you want to change in this app.</string>
    <string name="failed_to_upload">Failed to upload</string>
    <string name="delete_change">Delete change</string>
    <string name="successfully_uploaded_pattern">Uploaded {0}/{1}</string>
    <string name="try_again">Try again</string>
    <string name="error_message_pattern">Error: {0}</string>
    <string name="dahboard_options_dialog_title">Configure dashboard</string>
    <string name="shared_string_card_was_hidden">Card was hidden</string>
    <string name="shared_string_undo">Undo</string>
    <string name="shared_string_skip">Skip</string>
    <string name="app_name_osmand">OsmAnd</string>
    <string name="offline_maps_and_navigation">Offline Maps\n&amp; Navigation</string>
    <string name="commit_poi">Commit POI</string>
    <string name="tab_title_basic">Basic</string>
    <string name="tab_title_advanced">Advanced</string>
    <string name="building_number">Building Number</string>
    <string name="next_proceed">Next</string>
    <string name="opening_at">Opening at</string>
    <string name="closing_at">Closing at</string>
    <string name="contact_info">Contact info</string>
    <string name="description">Description</string>
    <string name="add_opening_hours">Add opening hours</string>
    <string name="poi_dialog_poi_type">POI Type</string>
    <string name="number_of_rows_in_dash">Number of rows in dash %1$s</string>
    <string name="please_specify_poi_type">Please specify POI type.</string>
    <string name="working_days">Working days</string>
    <string name="recent_places">Recent places</string>
    <string name="favourites">Favorites</string>
    <string name="saved_at_time">Now saved at: %1$s</string>
    <string name="poi_deleted_localy">POI will be deleted once you upload your changes</string>
    <string name="show_gpx">Show GPX</string>
    <string name="count_of_lines">Count of lines</string>
    <string name="are_you_sure">Are you sure?</string>
    <string name="unsaved_changes_will_be_lost">Any unsaved changes will be lost. Continue?</string>
    <string name="downloads_left_template">%1$s downloads left</string>
    <string name="roads">Roads</string>
    <string name="downloading_number_of_files">Downloading - %1$d file</string>
    <string name="show_free_version_banner">Show free version banner</string>
    <string name="show_free_version_banner_description">Display the free version banner even in the paid version.</string>
    <string name="buy">Buy</string>
    <string name="activate_seamarks_plugin">Please activate \'Seamarks\' plugin</string>
    <string name="activate_srtm_plugin">Please activate \'SRTM\' plugin</string>
    <string name="later">Later</string>
    <string name="get_full_version">Full version</string>
    <string name="downloads">Downloads</string>
    <string name="confirm_download_roadmaps">The roads-only map is not needed, since you have the standard (full) map. Download it anyway?</string>
    <string name="value_downloaded_of_max">%1$.1f of %2$.1f MB</string>
    <string name="file_size_in_mb">%.1f MB</string>
    <string name="update_all">Update all (%1$s MB)</string>
    <string name="free_downloads_used">Free downloads used</string>
    <string name="free_downloads_used_description">Displays the amount of free downloads left.</string>
    <string name="application_dir_description">Choose where you want to store maps and other data files.</string>
    <string name="enter_country_name">Enter country name</string>
    <string name="new_version">New version</string>
    <string name="begin_with_osmand_menu_group">First steps with OsmAnd</string>
    <string name="features_menu_group">Features</string>
    <string name="help_us_to_improve_menu_group">Help improve OsmAnd</string>
    <string name="other_menu_group">Other</string>
    <string name="plugins_menu_group">Plugins</string>
    <string name="first_usage_item">First use</string>
    <string name="first_usage_item_description">How to download maps, set basic settings.</string>
    <string name="navigation_item_description">Set up navigation.</string>
    <string name="planning_trip_item">Planning a trip</string>
    <string name="faq_item">FAQ</string>
    <string name="faq_item_description">Frequently asked questions</string>
    <string name="map_viewing_item">Map viewing</string>
    <string name="search_on_the_map_item">Searching the map</string>
    <string name="instalation_troubleshooting_item">Installation and troubleshooting</string>
    <string name="techical_articles_item">Technical articles</string>
    <string name="versions_item">Versions</string>
    <string name="feedback">Feedback</string>
    <string name="contact_us">Contact</string>
    <string name="map_legend">Map legend</string>
    <string name="save_poi_too_many_uppercase">The name contains too many capital letters. Continue?</string>
    <string name="save_poi_without_poi_type_message">Do you really want to save POI without type?</string>
    <string name="poi_context_menu_modify_osm_change">Modify OSM change</string>
    <string name="use_dashboard_btn">Use dashboard</string>
    <string name="use_drawer_btn">Use menu</string>
    <string name="dashboard_or_drawer_title">Dashboard or menu control</string>
    <string name="dashboard_or_drawer_description">A choice is offered to primarily control the app via the flexible dashboard or a static menu. Your choice can always be changed in the dashboard settings.</string>
    <string name="update">Update</string>
    <string name="only_download_over_wifi">Only download on Wi-Fi</string>
    <string name="live_update">Live update</string>
    <string name="update_now">Update now</string>
    <string name="missing_write_external_storage_permission">OsmAnd lacks permission to use the memory card</string>
    <string name="last_update">Last update: %s</string>
    <string name="update_time">Update time</string>
    <string name="updates_size">Update size</string>
    <string name="last_map_change">"Last map change: %s"</string>
    <string name="hourly">Hourly</string>
    <string name="daily">Daily</string>
    <string name="weekly">Weekly</string>
    <string name="morning">Morning</string>
    <string name="night">Night</string>
    <string name="select_month_and_country">Select month and country</string>
    <string name="number_of_contributors">Number of contributors</string>
    <string name="number_of_edits">Number of edits</string>
    <string name="reports_for">Report for</string>
    <string name="file_name_containes_illegal_char">File name contains illegal character</string>
    <string name="configure_screen_quick_action">Quick action</string>
    <string name="quick_action_item_action">Action %d</string>
    <string name="quick_action_item_screen">Screen %d</string>
    <string name="quick_action_add_marker">Add map marker</string>
    <string name="quick_action_add_poi">Add POI</string>
    <string name="quick_action_map_style">Change map style</string>
    <string name="quick_action_map_style_switch">The map style has been changed to \"%s\".</string>
    <string name="quick_action_take_audio_note">New audio note</string>
    <string name="quick_action_take_video_note">New video note</string>
    <string name="quick_action_take_photo_note">New photo note</string>
    <string name="quick_action_add_osm_bug">Add OSM Note</string>
    <string name="quick_action_navigation_voice">Voice on/off</string>
    <string name="quick_action_navigation_voice_off">Voice is off</string>
    <string name="quick_action_navigation_voice_on">Voice is on</string>
    <string name="quick_action_add_gpx">Add GPX waypoint</string>
    <string name="quick_action_add_parking">Add parking place</string>
    <string name="quick_action_new_action">Add action</string>
    <string name="quick_action_edit_action">Edit action</string>
    <string name="quick_action_add_favorite">Add favorite</string>
    <string name="dialog_add_action_title">Add action</string>
    <string name="quick_actions_delete">Delete action</string>
    <string name="quick_actions_delete_text">Are you sure you want to delete the action \"%s\"?</string>
    <string name="quick_favorites_show_favorites_dialog">Show favorites dialog</string>
    <string name="quick_favorites_name_preset">Name preset</string>
    <string name="quick_action_add_marker_descr">Tapping this action button adds a map marker at the screen center location.</string>
    <string name="quick_action_add_gpx_descr">Tapping this action button will add a GPX waypoint in the middle of the screen.</string>
    <string name="quick_action_take_audio_note_descr">Tapping this action button adds an audio note in the middle of the screen.</string>
    <string name="quick_action_take_video_note_descr">Tapping this action button adds a video note in the middle of the screen.</string>
    <string name="quick_action_take_photo_note_descr">Tapping this action button adds a photo note in the middle of the screen.</string>
    <string name="quick_action_add_osm_bug_descr">Tapping this action button adds an OSM note in the middle of the screen.</string>
    <string name="quick_action_add_poi_descr">Tapping this action button adds a POI in the middle of the screen.</string>
    <string name="quick_action_navigation_voice_descr">Tapping this action button disables or enables voice guidance during navigation.</string>
    <string name="quick_action_add_parking_descr">Tapping this action button adds a parking location in the middle of the screen.</string>
    <string name="quick_action_interim_dialog">Show an interim dialog</string>
    <string name="favorite_autofill_toast_text">" is saved to "</string>
    <string name="favorite_empty_place_name">Place</string>
    <string name="quick_action_duplicates">Specified quick action name already in use, changed to %1$s to avoid duplication.</string>
    <string name="quick_action_duplicate">Quick action name duplicate</string>
    <string name="quick_action_showhide_favorites_descr">Tapping this action button shows or hides the favorite points on the map.</string>
    <string name="quick_action_showhide_poi_descr">Tapping this action button shows or hides POIs on the map.</string>
    <string name="quick_action_showhide_favorites_title">Show/hide favorites</string>
    <string name="quick_action_favorites_show">Show favorites</string>
    <string name="quick_action_favorites_hide">Hide favorites</string>
    <string name="quick_action_showhide_poi_title">Show/hide POI</string>
    <string name="quick_action_poi_show">Show %1$s</string>
    <string name="quick_action_poi_hide">Hide %1$s</string>
    <string name="quick_action_add_category">Add a category</string>
    <string name="quick_action_add_create_items">Create items</string>
    <string name="quick_action_add_configure_map">Configure map</string>
    <string name="quick_action_add_navigation">Navigation</string>
    <string name="quick_action_fav_name_descr">Leave blank to use the address or place name.</string>
    <string name="quick_action_bug_descr">This message is included in the comment field.</string>
    <string name="quick_action_bug_message">Message</string>
    <string name="quick_action_category_descr">Select the category to save the favorite in.</string>
    <string name="quick_action_gpx_category_descr">Select an optional category.</string>
    <string name="quick_action_poi_list">POI list</string>
    <string name="quick_action_sh_poi_descr">Add one or more POI categories to display on the map.</string>
    <string name="quick_action_page_list_descr">Tapping this action button pages through the list below.</string>
    <string name="quick_action_map_style_action">Add a map style</string>
    <string name="quick_action_empty_param_error">Fill out all parameters</string>
    <string name="quick_action_map_styles">Map styles</string>
    <string name="quick_action_map_overlay">Change map overlay</string>
    <string name="quick_action_map_overlay_title">Map overlays</string>
    <string name="quick_action_map_overlay_action">Add overlay</string>
    <string name="quick_action_map_overlay_switch">The map overlay has been changed to \"%s\".</string>
    <string name="quick_action_map_underlay_switch">The map underlay has been changed to \"%s\".</string>
    <string name="quick_action_map_underlay">Change map underlay</string>
    <string name="quick_action_map_underlay_title">Map underlays</string>
    <string name="quick_action_map_underlay_action">Add underlay</string>
    <string name="quick_action_map_source">Change map source</string>
    <string name="quick_action_map_source_title">Map sources</string>
    <string name="quick_action_map_source_action">Add map source</string>
    <string name="quick_action_map_source_switch">The map source has been changed to \"%s\".</string>
    <string name="quick_action_btn_tutorial_title">Change button position</string>
    <string name="quick_action_btn_tutorial_descr">Long-tapping and dragging the button changes its position on the screen.</string>
    <string name="shared_string_action_name">Action name</string>
    <string name="mappilary_no_internet_desc">You need to be connected to the Internet to view photos from Mapillary.</string>
    <string name="retry">Retry</string>
    <string name="add_route_points">Add Route Points</string>
    <string name="add_waypoint">Add Waypoint</string>
    <string name="add_line">Add Line</string>
    <string name="save_gpx_waypoint">Save GPX Waypoint</string>
    <string name="save_route_point">Save Route Point</string>
    <string name="waypoint_one">Waypoint 1</string>
    <string name="route_point_one">Route Point 1</string>
    <string name="empty_state_my_tracks">Add and Record Tracks</string>
    <string name="empty_state_my_tracks_desc">Record or import tracks to view.</string>
    <string name="empty_state_favourites">Add Favorites</string>
    <string name="empty_state_favourites_desc">Import or mark favorites on the map.</string>
    <string name="import_track">Import track</string>
    <string name="import_track_desc">File %1$s does not contain waypoints, import it as a track?</string>
    <string name="move_point">Move Point</string>
    <string name="add_segment_to_the_track">Add to a GPX track</string>
    <string name="osm_recipients_label">OSM recipients</string>
    <string name="total_donations">Total donations</string>
    <string name="day_off_label">off</string>
    <string name="winter_and_ski_renderer">Winter and ski</string>
    <string name="touring_view_renderer">Touring view (contrast and details)</string>
    <string name="nautical_renderer">Nautical</string>
    <string name="copy_location_name">Copy Point/POI name</string>
    <string name="toast_empty_name_error">Unnamed location</string>
    <string name="tunnel_warning">Tunnel ahead</string>
    <string name="show_tunnels">Tunnels</string>
    <string name="download_wikipedia_description">Download the Wikipedia articles for %1$s to read them offline.</string>
    <string name="download_wikipedia_label">Download Wikipedia data</string>
    <string name="open_in_browser_wiki">Open article online</string>
    <string name="open_in_browser_wiki_description">View article in a web browser.</string>
    <string name="download_wiki_region_placeholder">this region</string>
    <string name="wiki_article_search_text">Searching for the necessary wiki article</string>
    <string name="wiki_article_not_found">Article not found</string>
    <string name="how_to_open_wiki_title">How to open Wikipedia articles?</string>
</resources><|MERGE_RESOLUTION|>--- conflicted
+++ resolved
@@ -9,14 +9,11 @@
          3. All your modified/created strings are in the top of the file (to make easier find what\'s translated).
     PLEASE: Have a look at http://code.google.com/p/osmand/wiki/UIConsistency, it may really improve your and our work  :-)  Thx - Hardy
     -->
-<<<<<<< HEAD
     <string name="purchase_cancelled_dialog_title">You have cancel OsmAnd Live subscription</string>
     <string name="purchase_cancelled_dialog_descr">Renew subscription to continue use the all features:</string>
 
-=======
     <string name="maps_you_need_descr">You read articles: %1$s. Based on this, we suggest you download these maps:</string>
     <string name="maps_you_need">Maps you need</string>
->>>>>>> b621cecd
     <string name="osmand_team">OsmAnd team</string>
     <string name="popular_destinations">Popular destinations</string>
     <string name="paid_app">Paid app</string>
