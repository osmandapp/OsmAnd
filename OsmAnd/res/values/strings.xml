--- conflicted
+++ resolved
@@ -11,13 +11,10 @@
 	Thx - Hardy
 
 -->
-<<<<<<< HEAD
     <string name="settings_item_import_error">Could not import %1$s.</string>
     <string name="settings_item_write_error">Could not write %1$s.</string>
     <string name="settings_item_read_error">Could not read %1$s.</string>
-=======
     <string name="changes_applied_to_profile">Changes applied to %1$s profile.</string>
->>>>>>> 5522e37b
     <string name="custom_osmand_plugin">Custom OsmAnd plugin</string>
     <string name="app_mode_ski_snowmobile">Snowmobile</string>
     <string name="app_mode_ski_touring">Ski touring</string>
