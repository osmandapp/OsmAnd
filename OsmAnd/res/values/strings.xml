﻿<?xml version="1.0" encoding="utf-8" standalone="no"?>
<resources>
    <!--
    	 Disclaimer : 
         If you are going to translate strings, please make sure : 
         1. There is no duplicate strings by name
         2. Every apostrophe (quote) is preceded by a backslash (see others).
         If you are making/correcting english translations make sure :
         1. All your modified/created strings are in the top of the file (to make easier find what's translated).
    PLEASE: Have a look at http://code.google.com/p/osmand/wiki/UIConsistency, it may really improve your and our work  :-)  Thx - Hardy
    -->
<<<<<<< HEAD
    <string name="gpxup_public">Public</string>
    <string name="gpxup_identifiable">Identifiable</string>
    <string name="gpxup_trackable">Trackable</string>
    <string name="gpxup_private">Private</string>
    <string name="tip_recent_changes_0_8_1_t">Changes in 0.8.1 : </string>
    <string name="asap">ASAP</string>
    <string name="save_route_as_gpx">Save route as GPX file</string>
    <string name="route_roundabout">Roundabout : take %1$d exit and go</string>
    <string name="route_kl">Keep left and go</string>
	<string name="route_kr">Keep right and go</string>
    <string name="rendering_attr_noPolygons_description">Make all areal land features on map transparent</string>
    <string name="rendering_attr_noPolygons_name">No polygons</string>
    <string name="rendering_attr_appMode_name">Rendering mode</string>
    <string name="rendering_attr_appMode_description">Map optimization for respective User Profile</string>
    <string name="rendering_attr_contourLines_description">Select minimum zoom level to display in map if available. Separate SRTM-file may be needed.</string>
    <string name="rendering_attr_contourLines_name">Show contour lines</string>
    <string name="rendering_attr_hmRendered_description">Increase amount of map detail shown</string>
    <string name="rendering_attr_hmRendered_name">Show more map detail</string>
    <string name="local_index_routing_data">Routing data</string>
    <string name="navigate_point_format">Format :</string>
	<string name="poi_search_desc">POI (Point of interest) search</string>
	<string name="address_search_desc">Address search</string>
	<string name="navpoint_search_desc">Coordinates</string>
	<string name="transport_search_desc">Transport search</string>
	<string name="favourites_search_desc">Favorites search</string>
	<string name="history_search_desc">Search history</string>
    <string name="offline_navigation_not_available">OsmAnd offline navigation is temporarily not available.</string>
    <string name="left_side_navigation">Left-hand driving</string>
=======
    <string name="osmand_parking_event">Pick up the car from parking</string>
    <string name="osmand_parking_warning">Warning</string>
    <string name="osmand_parking_warning_text">Notification to pick up your car was previously added to your Calendar. It will remain there until you will delete it manually.</string>    
    <string name="osmand_parking_time_limit_title">Set the time limit of parking</string>
    <string name="osmand_parking_delete_confirm">Do you want to remove the location of the parked car?</string>
    <string name="osmand_parking_delete">Delete a parking marker</string>
    <string name="osmand_parking_choose_type">Choose the type of parking</string>
    <string name="osmand_parking_lim_text">Time-limited</string>
	<string name="osmand_parking_no_lim_text">Time-unlimited</string>
    <string name="osmand_parking_add_event">Add a notification to Calendar application</string>
    <string name="osmand_parking_time_limit">Time-limited parking</string>
    <string name="osmand_parking_time_no_limit">Time-unlimited parking</string>
    <string name="osmand_parking_position_description">The position of your parked car. %1$s</string>
    <string name="osmand_parking_position_description_add">To pick up the car at:</string>
    <string name="osmand_parking_pm">PM</string>
    <string name="osmand_parking_am">AM</string>
    <string name="osmand_parking_position_name">Parking point</string>
    <string name="osmand_parking_plugin_description">This plugin allows to store the location of your parked car.</string>
    <string name="osmand_parking_plugin_name">Parking Position Plugin</string>
    <string name="context_menu_item_add_parking_point">Mark as a parking position</string>
	<string name="context_menu_item_delete_parking_point">Delete a parking marker</string>
 
    <string name="offline_navigation_not_available">Osmand offline navigation is temporarily not available.</string>
    <string name="left_side_navigation">Left-Hand Driving</string>
>>>>>>> 5eb5fd96
    <string name="left_side_navigation_descr">Select for countries with left-hand traffic</string>
    <string name="download_link_and_local_description">Click here to download or update offline data. \nClick any existing item to see more details, press and hold to deactivate or delete. Current data on device (%1$s free):</string>
    <string name="unknown_from_location">Starting point is not yet determined</string>
    <string name="unknown_location">Position not yet known</string>
    <string name="context_menu_item_directions">Directions to here</string>
    <string name="modify_transparency">Modify transparency (0 - transparent, 255 - opaque)</string>
    <string name="confirm_interrupt_download">Do you want to interrupt file downloading?</string>
	<string name="first_time_msg">To use the major features of this application, you need some regional offline data, which you can download (use Settings, Offline Data). Afterwards, you will be able to search by address, look up POIs and find public transportation.</string>    
    <string name="basemap_was_selected_to_download">Basemap is required for proper application functioning and was selected to download.</string>
    <string name="select_index_file_to_download">Nothing was found. If you can\'t find your region, you can make it yourself (see http://osmand.net).</string>
    <string name="local_indexes_cat_tile">Online maps (tiles)</string>
	<string name="local_indexes_cat_map">Offline maps (vector)</string>
    <string name="gpx_index_settings_descr"> (includes GPX analyzer)</string>
    <string name="index_settings_descr">Download, view details, and manage offline maps</string>
    <string name="map_online_plugin_is_not_installed">Enable online maps plugin to select different map sources</string>
    <string name="map_online_data">Online maps (tiles)</string>
	<string name="map_online_data_descr">Use online maps (download and cache tiles on SD card)</string>
    <string name="online_map_settings">Online Maps</string>
	<string name="online_map_settings_descr">Configure online or cached tile map sources</string>
	<string name="map_settings">- Map Settings</string>
	<string name="map_settings_descr">Configure the map display</string>
	
	<string name="osmand_rastermaps_plugin_description">Show settings to configure a variety of online or cached tile maps as base map or as overlay / underlay maps. These maps can also be prepared offline and copied to the OsmAnd folder.</string>
    <string name="osmand_background_plugin_description">Show settings to enable tracking and navigation in sleep (screen off) mode via periodically waking up the GPS device.</string>
    <string name="osmand_accessibility_description">Show settings for special accessibility features.</string>
    <string name="extra_settings">Advanced settings</string>
    <string name="osmand_monitoring_description">Show settings facilitating to record your trips to GPX files or to live track using a web service.</string>
    <string name="osmand_extra_settings_description">Display settings for advanced map configuration (like increase map details) and some device-specifics.</string>
    <string name="osmand_development_plugin_description">Show settings for development and debugging features like animated navigation or rendering performance display.</string>
    <string name="plugins_screen">Plugin Manager</string>
    <string name="select_plugin_to_activate">Touch a Plugin to activate or deactivate it. (Restarting OsmAnd may be required.)</string>
    <string name="prefs_plugins_descr">Plugins enable expert mode settings and provide extra functionality like tile maps, tracking, sleep mode operation, accessibility settings, and others.</string>
    <string name="prefs_plugins">Plugin Manager</string>
    <string name="tip_recent_changes_0_8_0_t">Changes in 0.8.0 :
\n\t- *Plugin functionality*
\n\t    - Most functionality is grouped by features and can be enabled/disabled in the Plugin Manager.
You can enable (online or cached) tile map sources, tracking settings, and many other new and previously existing features.     
\n\t- *New offline map data support*
\n\t    - Map rendering becomes faster and more precise (coastline and flooded area problems are mainly fixed). 
\n\t    - You need to download completely new offline data (old data will not be supported anymore)
\n\t- *Offline Routing* 
\n\t	- Offline routing becomes more robust
\n\t  *Usability and UI experience*
\n\t	- Improved in many areas		
	</string>
    <string name="osm_editing_plugin_description">Show settings needed for OSM feedback like collecting / modifying OSM POI objects, opening / commenting OSM bugs, and contributing recorded GPX files (requires OSM credentials).</string>
	<string name="vector_maps_may_display_faster_on_some_devices">Vector maps likely display faster. May not work well on some devices.</string>
	<string name="simulate_route_progression_manually">Simulate route progression manually</string>
	<string name="play_commands_of_currently_selected_voice">Play commands of currently selected voice</string>
	<string name="debugging_and_development">OsmAnd development</string>
	<string name="native_rendering">Native rendering</string>
	<string name="animate_routing">Animate navigation</string>
	<string name="test_voice_prompts">Test voice prompts</string>    
	<string name="switch_to_raster_map_to_see">No offline vector map present for this location. You can download one in Settings (Offline data), or switch to online maps.</string>
    <string name="tip_recent_changes_0_7_2_t">Changes in 0.7.2 :
\n\t- Native rendering for all devices
\n\t- Offline POI editing
\n\t- Accessibility
\n\t- Lots of bug fixes
	</string>
    <string name="send_files_to_osm">Send GPX files to OSM?</string>
    <string name="gpx_visibility_txt">Visibility</string>
    <string name="gpx_tags_txt">Tags</string>
    <string name="gpx_description_txt">Description</string>
    <string name="validate_gpx_upload_name_pwd">Please specify OSM user name and password to upload GPX files.</string>
    
    <string name="default_buttons_support">Support</string>
	<string name="support_new_features">Support new features</string>

    <string name="show_ruler_level_descr">Display ruler on the map</string>
	<string name="show_ruler_level">Display ruler</string>
	
	<string name="info_button">Info</string>
	<string name="back_to_location">Back to location</string>
	<string name="help">Help</string>
    <string name="show_details">Show details</string>
	
	<string name="accessibility_extensions_descr">Accessibility extensions for old Android versions</string>
	<string name="accessibility_extensions">Accessibility extensions</string>
	<string name="accessibility_mode">Accessibility mode</string>
	<string name="accessibility_mode_descr">Turns on the accessibility features</string>
	<string name="accessibility_on">On</string>
	<string name="accessibility_off">Off</string>
	<string name="accessibility_default">According to the global system setting</string>
	
	<string name="backToMenu">Back To Menu</string>
	<string name="zoomOut">Zoom out</string>
	<string name="zoomIn">Zoom in</string>
	<string name="zoomIs">Zoom is</string>
	
	<string name="north">north</string>
	<string name="north_north_east">north-north-east</string>
	<string name="north_east">north-east</string>
	<string name="east_north_east">east-north-east</string>
	<string name="east">east</string>
	<string name="east_south_east">east-south-east</string>
	<string name="south_east">south-east</string>
	<string name="south_south_east">south-south-east</string>
	<string name="south">south</string>
	<string name="south_south_west">south-south-west</string>
	<string name="south_west">south-west</string>
	<string name="west_south_west">west-south-west</string>
	<string name="west">west</string>
	<string name="west_north_west">west-north-west</string>
	<string name="north_west">north-west</string>
	<string name="north_north_west">north-north-west</string>
	<string name="front">Front</string>
	<string name="front_right">Front right</string>
	<string name="right">Right</string>
	<string name="back_right">Back right</string>
	<string name="back">Back</string>
	<string name="back_left">Back left</string>
	<string name="left">Left</string>
	<string name="front_left">Front left</string>
	<string name="oclock">o\'clock</string>
	<string name="towards">towards</string>
	<string name="accuracy">Accuracy</string>
	<string name="altitude">Altitude</string>
	<string name="no_info">No info</string>
	<string name="direction_style_sidewise">Sidewise (8 sectors)</string>
	<string name="direction_style_clockwise">Clockwise (12 sectors)</string>
	<string name="settings_direction_style">Direction style</string>
	<string name="settings_direction_style_descr">Choose style to express relative directions while moving</string>
	<string name="auto_announce_on">Start autoannouncing</string>
	<string name="auto_announce_off">Stop autoannouncing</string>
	<string name="scroll_map_by_gestures_descr">Scroll map by gestures on the touchscreen</string>
	<string name="scroll_map_by_gestures">Natural map scrolling</string>
	<string name="i_am_here">I am here</string>
	<string name="zoom_by_trackball_descr">Change map zooming by horizontal trackball moves</string>
	<string name="zoom_by_trackball">Use trackball for zoom control</string>
	<string name="use_short_object_names_descr">Use short object names in touch exploration mode</string>
	<string name="use_short_object_names">Use object names</string>
	<string name="accessibility_preferences_descr">Accessibility related preferences</string>
	<string name="accessibility_preferences">Accessibility</string>
	
	<string name="rendering_out_of_memory">Not enough process memory to display selected area</string>
	<string name="use_fluorescent_overlays">Fluorescent overlays</string>
	<string name="use_fluorescent_overlays_descr">Use fluorescent colors to display tracks and routes</string>
	<string name="offline_poi_edition">Offline POI editing</string>
	<string name="offline_poi_edition_descr">Always use offline POI editing</string>

	<string name="tip_recent_changes_0_7_1_t">Changes in 0.7.1 :
\n\t- Offline POI editing 
\n\t- Live Tracking option - send coordinates to web service periodically (read how to setup your own web service in HowTo Articles)
\n\t- Show currently recorded track on map
\n\t- Direction detection: \'Make U-turn\' is indicated and announced when heading in opposite direction or after missing a turn
\n\t- New voice prompt \'Route recalculated\'
\n\t- Optical indication of an imminent turn within 100m by diretion arrow changing color
\n\t- Actuality also of deactivated index files now shown on Download screen in dark green and dark blue
\n\t- Other changes
	</string>

	<string name="update_poi_does_not_change_indexes">POI changes inside application do not affect downloaded map files, changes are saved to local file instead.</string>
	<string name="local_openstreetmap_uploading_poi">Uploading POI…</string>
	<string name="local_openstreetmap_poi_were_uploaded">{0} POI were uploaded</string>
	<string name="local_openstreetmap_uploadall">Upload all POI</string>
	<string name="local_openstreetmap_items"></string>
	<string name="local_openstreetmap_show_poi">Show POI on map</string>
	<string name="local_openstreetmap_upload">Upload modification to OSM</string>
	<string name="local_openstreetmap_delete">Delete POI modification</string>
	<string name="local_openstreetmap_descr_title">Asynchronous OSM POI Editing:</string>
	<string name="local_openstreetmap_settings">Locally saved OSM POIs</string>
	<string name="local_openstreetmap_settings_descr">Show and manage OSM POIs noted in local database</string>

	<string name="live_monitoring_descr">Send tracking to a specified web service</string>
	<string name="live_monitoring">Online live tracking</string>
	<string name="live_monitoring_interval_descr">Specify live tracking interval</string>
	<string name="live_monitoring_interval">Live tracking interval</string>
	<string name="live_monitoring_url_descr">Specify the web address with parameter syntax : lat={0}, lon={1}, timestamp={2}, hdop={3}, altitude={4}, speed={5}</string>
	<string name="live_monitoring_url">Live tracking web address</string>
	<string name="gpx_monitoring_disabled_warn">Please enable \'Log track to GPX\' Tracking settings</string>
	<string name="show_current_gpx_title">Show current track</string>
	<string name="tip_recent_changes_0_7_0_t">Changes in 0.7.0 :
	\n\t- Offline wikipedia data with articles
	\n\t- Updated maps
	\n\t- Other small features
	</string>    
	<string name="free_version_message">This free OsmAnd version is limited to %1$s downloads %2$s and does not support offline wikipedia articles.</string>
	<string name="free_version_title">Free version</string>
	<string name="poi_context_menu_showdescription">Show POI description</string>

	<string name="index_name_north_america">North America</string>
	<string name="index_name_us">North America - United States</string>
	<string name="index_name_central_america">Central America</string>
	<string name="index_name_south_america">South America</string>
	<string name="index_name_europe">Europe</string>
	<string name="index_name_france">Europe - France</string>
	<string name="index_name_germany">Europe - Germany</string>
	<string name="index_name_russia">Europe/Asia - Russia</string>
	<string name="index_name_africa">Africa</string>
	<string name="index_name_asia">Asia</string>
	<string name="index_name_oceania">Oceania</string>
	<string name="index_name_other">Worldwide and topic maps</string>
	<string name="index_name_wiki">Worldwide Wikipedia</string>
	<string name="index_name_voice">Voice packs (recorded)</string>
	<string name="index_name_tts_voice">Voice packs (TTS)</string>

	<string name="amenity_type_wikiosm">Wikipedia (offline)</string>
	<string name="amenity_type_user_defined">User defined</string>
	<string name="fav_export_confirmation">File with previously exported favorites already exists. Do you want to replace it?</string>
<!-- this block re-worked for new Preferences structure -->
	<string name="profile_settings">Profile Specific Settings</string>
	<string name="settings_preset">User Profile</string>
	<string name="settings_preset_descr">Select a user profile with custom map and navigation settings.</string>
	
	<string name="monitor_preferences">- Tracking</string>
	<string name="monitor_preferences_descr">Specify tracking settings</string>
	<string name="routing_settings">- Navigation</string>
	<string name="routing_settings_descr">Specify navigation options</string>
	<string name="global_settings">Global Settings</string>
	<string name="index_settings">Offline Data (Download)</string>
	<string name="general_settings">General Settings</string>
	<string name="general_settings_descr">Configure global settings</string>
	<string name="global_app_settings">Global app settings</string>
	<string name="user_name">Your OSM user name</string>
	<string name="user_name_descr">Needed for openstreetmap.org submissions</string>
	<string name="user_password">Your OSM password</string>
	<string name="user_password_descr">Needed for openstreetmap.org submissions</string>
	<string name="osmand_service">Sleep Mode Functionality</string>
	<string name="osmand_service_descr">Use to run OsmAnd while screen is off</string>

	 
	<string name="tip_rotation_switching">Map Orientation</string>
	<string name="tip_rotation_switching_t">\tYou can choose whether and how the map display is rotated in \'Settings\' -> \'Map appearance\' -> \'Map rotation\'.
	\n\tThe choices are:
	\n\t\'Don\'t rotate\' - Map will not be rotated. North will be always up
	\n\t\'To direction of movement\' - Map will continuously be aligned with your heading
	\n\t\'To compass\' - Map will continuously be aligned with device compass reading
	\n\tHint: To quickly change between rotation by compass and the one you selected in settings, you can simply tap on the compass needle in map view.</string>

	<string name="binary_map_download_success">Download successful.\n\t\n\tTo use activate \'Settings\' -> \'Map configuration\' -> \'Offline vector maps\'.</string>

	<string name="tip_day_night_mode">Day/Night Mode</string>
	<string name="tip_day_night_mode_t">\tThe map appearance can for some vector maps be changed between day (brighter) and night (darker).
	\n\tNight colors are safer for night driving.
	\n\tYou can set a policy for day/night switching in \'Settings\' -> \'Map appearance\' ->\'Day/night mode\'.
	\n\tChoices are:
	\n\t\'Sunrise/Sunset\' - automatic mode, controlled by position of the sun (default)
	\n\t\'Day\' - always use day mode
	\n\t\'Night\' - always use night mode 
	\n\t\'Light sensor\' - map appearance is controlled by light sensor of your device (only if equipped)</string>	

	<string name="tip_osm_improve">Improving OSM Data</string>
	<string name="tip_osm_improve_t">\tOsmAnd uses maps based on Openstreetmap.org (OSM) data and -besides map viewing and navigation- can be used to improve OSM data quality. You can easily create and upload new POI or OSM bug reports with just a few clicks!
	\n\tFor this you need to first provide your OSM login information in \'Settings\' -> \'General settings\' -> \'OSM Editing\'.
	\n\tTo add a new POI use option \'Create POI\' in the map context menu. Proceed with entering the information about the new POI in \'Create POI\' dialog and finally commit it.
	\n\tErrors in maps can immediately be reported via OSM bug, and OSM community can then faster fix this problem.
	\n\tTo add a OSM bug use option \'Open OSM bug\' in the map context menu. Then enter the detailed description of the problem and finally post it using the \'Add\' button.
	\n\tPlease note that Internet connectivity is needed for OSM POI and and OSM bug contributions.</string>
<!-- end of string changes for new Preferences structure -->

	<string name="download_files_not_enough_space">There is not enough free space to download %1$s MB (free: %2$s).</string>
	<string name="download_files_question_space">Free space now {2} MB! Download {0} file(s) ({1} MB)?</string>
	
	<string name="tip_select_destination_point">Select Destination</string>
	<string name="tip_select_destination_point_t">\tYou can select a destination directly in the map (context menu, then \'Set as destination\'), in all search activities, or via long pressing an entry in your \'List of Favorite Points\'. 
\n\tThe destination is marked as an orange disk on the map and OsmAnd displays the distance to it and the direction to it (orange triangle).</string> 

	<string name="tip_recent_changes_0_6_9_t">Changes in 0.6.9 :
\n\t- Improved offline map rendering
\n\t- Fast Native offline rendering - look in experimental features (may not work on some devices)
\n\t- Massive look and feel changes
\n\t- Altitude info
\n\t- New translations (Vienamese, Polish)
\n\t- Other small features
	</string>
	
	<string name="show_altitude_info_descr">Show current altitude information on map</string>
	<string name="show_altitude_info">Show altitude</string>
	<string name="use_transparent_map_theme_descr">Use transparent map controls</string>
	<string name="use_transparent_map_theme">Transparent theme</string>

	<string name="native_library_not_supported">Native library is not supported on this device.</string>
	<string name="init_native_library">Initializing native library&#8230;</string>
	<string name="choose_auto_follow_route">Auto-center map view</string>
	<string name="choose_auto_follow_route_descr">Time until map view synchronizes with current position</string>
	<string name="auto_follow_route_never">Never</string>
	<string name="auto_follow_route_navigation">Auto-center nav only</string>
	<string name="auto_follow_route_navigation_descr">Auto-center map view only while navigating.</string>
	<string name="auto_follow_location_enabled">Auto-center map view in use.</string>
	
	<string name="pref_vector_rendering">Vector renderer specific options</string>
	<string name="pref_overlay">Overlay / underlay</string>
	<string name="pref_raster_map">Map source settings</string>
	<string name="pref_vector_map">Vector map settings</string>
	<string name="delete_confirmation_msg">Delete %1$s?</string>
	<string name="city_type_suburb">Suburb</string>
	<string name="city_type_hamlet">Hamlet</string>
	<string name="city_type_village">Village</string>
	<string name="city_type_town">Town</string>
	<string name="city_type_city">City</string>
	<string name="layer_poi_label">POI labels</string>
	<string name="animate_route_off">Stop animation</string>
	<string name="animate_route">Start animation</string>
	
	<string name="tip_recent_changes_0_6_8_t">Changes in 0.6.8 :
\n\t- Completely redesigned search (POI, Address)! Make address search much faster and more responsive. Create one Search interface with many different options.
\n\t- Implement POI search by name in big areas (countries)  
\n\t- Fix flickering map screen for tablets (Issue 641)
\n\t- Auto-center map view option (Issue 356)
\n\t- GPX navigation moved to \'Directions\' and \'Save Directions\' moved to \'About route\'
\n\t- POI data included in .obf file (all download indexes after 01/10/11) 
\n\t- Voice prompt fixes (GPS position fix, omitting first command) 
\n\t- Small improvements
	</string>
	<string name="file_can_not_be_renamed">File can not be renamed.</string>
	<string name="file_with_name_already_exists">File with that name already exists.</string>
	<string name="gpx_navigation">GPX route</string>
	<string name="poi_query_by_name_matches_categories">Several POI categories found matching the query :</string>
	<string name="data_to_search_poi_not_available">Local data to search POI is not present.</string>
	<string name="poi_filter_by_name">Search by name</string>
	<string name="old_poi_file_should_be_deleted">The POI data file \'%1$s\' is redundant and can be deleted.</string>
	<string name="update_poi_file_not_found">Local file to maintain POI changes not found and could not be created.</string>

	<string name="button_upgrade_osmandplus">Upgrade OsmAnd+</string>
	<string name="map_version_changed_info">Server contains map files not compatible with your current version of the application. To download and use them, please upgrade the application to newer version.</string>
	
	<string name="local_index_mi_rename">Rename</string>
	<string name="show_gpx_route">Show on map</string>
	<string name="poi_filter_nominatim">Online Nominatim</string>
	<string name="search_select_point">Select</string>
	<string name="search_position_current_location_search">Searching position&#8230;</string>
	<string name="search_position_current_location_found">Position (Found)</string>
	<string name="search_position_address">Address&#8230;</string>
	<string name="search_position_favorites">Favorites&#8230;</string>
	<string name="search_position_undefined">Undefined</string>
	<string name="search_position_fixed">Fixed</string>
	<string name="search_position_current_location">Current position&#8230;</string>
	<string name="search_position_map_view">Last map view</string>
	
	<string name="select_search_position">Search near :</string>
	<string name="context_menu_item_search">Search near here</string>
	<string name="tip_recent_changes_0_6_7_t">Recent changes for 0.6.7 :
\n\t- Offline data manager (download, delete, activate / deactivate offline data directly in OsmAnd)
\n\t- Favorite points and groups (categorize, delete, manage favorites)
\n\t- GPX Explorer in application (view track detail, distance, average speed, elevation, etc.)
\n\t- GPX navigation (more options, continue navigation after crash, support roundabouts)
\n\t- Function to save route as GPX track for offline use
\n\t- Improve GPX monitoring  (filter some inaccurate position and save accuracy/elevation/speed)
\n\t- Upload GPX to OSM community (http://download.osmand.net/gpx/)
\n\t- Improve vector rendering
\n\t- Improvement of TTS engine (announce exact distance, enable miles)
\n\t- Bug fixes
	</string>
	<string name="save_route_dialog_title">Save route as GPX track</string>
	<string name="route_successfully_saved_at">Route successfully saved as \'%1$s\'.</string>
	<string name="filename_input">File name : </string>
	<string name="file_with_name_already_exist">File with same name already exists.</string>
	<string name="default_buttons_save">Save</string>
	<string name="menu_save_directions">Save directions</string>
	
	<string name="local_index_upload_gpx_description">Upload GPX files to OSM community. They will be used to improve maps.</string>
	<string name="local_index_items_uploaded">%1$d of %2$d item(s) successfully uploaded.</string>
	<string name="local_index_mi_upload_gpx">Send to OSM</string>
	
	<string name="show_more_map_detail">Show more map detail</string>
	<string name="show_more_map_detail_descr">Show some vector map detail (roads etc.) at lower zooms already</string>

	<string name="favourites_delete_multiple_succesful">Favorite point(s) deleted successfully.</string>
	<string name="favorite_delete_multiple">You are going to delete %1$d favorite(s) and %2$d favorite group(s). Are you sure?</string>
	<string name="favorite_home_category">Home</string>
	<string name="favorite_friends_category">Friends</string>
	<string name="favorite_places_category">Places</string>
	<string name="favorite_default_category">Others</string>
	
	<string name="favourites_edit_dialog_name">Name</string>
	<string name="favourites_edit_dialog_category">Category</string>

	<string name="vector_map_not_needed">No, thanks</string>
	<string name="basemap_missing">Base world map (covering the whole world at small zooms) is missing. Please consider downloading World_basemap_x.obf for a complete environment.</string>
	<string name="vector_data_missing">On board (\'offline\') data is missing on SD card. Please consider to download it in order to use maps offline.</string>
	<string name="local_index_gpx_info_show">\n\nPress and hold for options</string>
	<string name="local_index_gpx_info_speed">\nAverage speed : %1$s \nMaximum speed : %2$s</string>
	<string name="local_index_gpx_info_elevation">\nAverage altitude : %1$.0f m\nMinimum altitude : %2$.0f m\nMaximum altitude : %3$.0f m\nAscents : %4$.0f m\nDescents : %5$.0f m</string>
	<string name="local_index_gpx_info">Subtracks : %1$d\nTotal points : %2$d\nWay points : %3$d\nTotal distance : %4$s\nStart time : %5$tF,  %5$tR\nEnd time : %6$tF,  %6$tR</string>
	<string name="local_index_installed">Edition</string>
	<string name="local_index_items_backuped">%1$d of %2$d item(s) successfully deactivated.</string>
	<string name="local_index_items_deleted">%1$d of %2$d item(s) successfully deleted.</string>
	<string name="local_index_items_restored">%1$d of %2$d item(s) successfully activated.</string>
	<string name="local_index_no_items_to_do">No items to %1$s</string>
	<string name="local_index_action_do">You are about to %1$s %2$s item(s). Continue?</string>
	<string name="local_index_descr_title">Offline Data Manager</string>
	
	<string name="local_index_mi_restore">Activate</string>
	<string name="local_index_mi_backup">Deactivate</string>
	<string name="local_index_mi_delete">Delete</string>
	<string name="local_index_mi_reload">Refresh</string>
	<string name="local_index_download">Download&#8230;</string>
	<string name="local_index_tile_data">Tile data: %1$s \nMinimum zoom : %2$d\nMaximum zoom : %3$d\nDownloadable : %4$s \nZooms downloaded : %5$s</string>
	<string name="local_index_poi_data">POI data</string>
	<string name="local_index_address_data">Address data</string>
	<string name="local_index_transport_data">Transport data</string>
	<string name="local_index_map_data">Map data</string>
	<string name="local_index_items"></string>
	<string name="local_indexes_cat_backup">Deactivated</string>
	<string name="local_indexes_cat_tts">Voice data (TTS)</string>
	<string name="local_indexes_cat_voice">Voice data (recorded)</string>
	<string name="local_indexes_cat_gpx">GPX data</string>
	<string name="local_indexes_cat_poi">POI data</string>

	<string name="ttsvoice">TTS Voice</string>
	<string name="search_offline_clear_search">New Search</string>
	<string name="map_text_size_descr">Select text size for names on the map</string>
	<string name="map_text_size">Text size</string>
	<string name="trace_rendering">Rendering debug info</string>
	<string name="trace_rendering_descr">Display rendering performance</string>
	<string name="tip_recent_changes">Recent changes</string>
	<string name="tip_recent_changes_0_6_6_t">Recent changes for 0.6.6 : 
\n\t- Text To Speech engine for voice navigation
\n\t- Make map renderer more detailed
\n\t- Basemap for whole world packaged with app
\n\t- Tweak offline navigation (still experimental)
\n\t- GPX navigation options
\n\t- UI update and large bug fixing
	</string>
	<string name="voice_not_use">Do not use</string>
	<string name="voice_not_specified">None</string>
	<string name="installing_new_resources">Unpacking new data&#8230;</string>
	<string name="internet_connection_required_for_online_route">An online navigation service is selected but no internet connection is available.</string>
	<string name="tts_language_not_supported_title">Language not supported</string>
	<string name="tts_language_not_supported">The selected language is not supported by the installed Android TTS (text-to-speech) engine. Do you want to go to the Market to look for another TTS engine? Otherwise the preset TTS language will be used.</string>
	<string name="tts_missing_language_data_title">Missing data</string>
	<string name="tts_missing_language_data">No data for the selected language is installed. Do you want to go to the Market to install?</string>

	<string name="gpx_option_reverse_route">Reverse GPX direction</string>
	<string name="gpx_option_destination_point">Use current destination</string>
	<string name="gpx_option_from_start_point">Pass along entire track</string>

	<string name="switch_to_vector_map_to_see">Offline vector map present for this location. \n\t\n\tTo use activate \'Menu\' -> \'Define view\' -> \'Map Source&#8230;\' -> \'Offline vector maps\'.</string>
	<string name="choose_audio_stream">Voice guidance output</string>
	<string name="choose_audio_stream_descr">Choose channel to play voice guidance (system-dependent)</string>
	<string name="voice_stream_voice_call">Voice call audio</string>
	<string name="voice_stream_notification">Notification audio</string>
	<string name="voice_stream_music">Media/music audio</string>
	<string name="warning_tile_layer_not_downloadable">Application cannot download map layer %1$s, please try to reinstall it.</string>
	<string name="overlay_transparency_descr">Modify overlay transparency</string>
	<string name="overlay_transparency">Overlay transparency</string>
	<string name="map_transparency_descr">Modify base map transparency</string>
	<string name="map_transparency">Base map transparency</string>
	<string name="layer_underlay">Underlay map&#8230;</string>
	<string name="map_underlay">Underlay map</string>
	<string name="map_underlay_descr">Choose underlay map</string>
	<string name="layer_overlay">Overlay map&#8230;</string>
	<string name="default_none">None</string>
	<string name="map_overlay">Overlay map</string>
	<string name="map_overlay_descr">Choose overlay map</string>
	<string name="tile_source_already_installed">Map is already installed, settings will be updated</string>
	<string name="select_tile_source_to_install">Select (tile) maps to install or update</string>
	<string name="internet_not_available">Internet connection required for operation is not available</string>
	<string name="install_more">Install more&#8230;</string>

	<string name="tip_update_index">Update of Offline Data</string>
	<string name="tip_update_index_t">\tHaving up-to-date map data is essential. OsmAnd provides a download manager which can check for available offline data updates.
	\n\tTo check for updates go to \'Settings\' -> \'Offline data\' -> \'Download offline data\'. After region list is retrieved from the internet, you can select option \'Menu\' -> \'Filter downloaded\' to indicate updates only for data already on your device.
	\n\tThe availability of updates  is depicted by the following colors:
	\n\t\'Green\' - indicates data files identical on device and server
	\n\t\'Blue\' - indicates available updates on server</string>

	<string name="level_to_switch_vector_raster_descr">Minimum zoom level to use vector maps</string>
	<string name="level_to_switch_vector_raster">Min. vector zoom level</string>

	<string name="tip_location_sharing">Location Sharing</string>
	<string name="tip_location_sharing_t">\tYou can share the location of interesting places on your trip  with family or friends.
	\n\tTo share any location you want:
	\n\tUse \'Map context menu\' -> \'Share location\' menu.
	\n\tThen select a way to share your location. The choices are: E-Mail, SMS(text), or just copy location coordinates to clipboard.</string>

	<string name="tip_favorites">Favorite Points</string>
	<string name="tip_favorites_t">\tFrequently used points can be saved as Favorites.
\n\tTo save a point as Favorite go to the map context menu, select option \'Add to favorites\' and then enter a name for it. After saving a Favorite, it is accessible via \'Main Menu\' -> \'Favorites\'.
\n\tLong pressing on a Favorite in the \'Favorites\' menu provides options to set it as desination, Edit or Delete it.
\n\tTo display all Favorite points directly on the map, enable layer \'Favorites\' in \'Map context menu\' ->\'Define view\'.</string>

	<string name="create_poi_link_to_osm_doc"><u>Online OSM</u> map classification with images</string>
    <string name="error_doing_search">Error occurred in offline search</string>
    <string name="search_offline_geo_error">Could not parse geo intent \'%s\'</string>
	<string name="search_osm_offline">Search address using offline maps</string>

	<string name="system_locale">System</string>
	<string name="preferred_locale_descr">Select display language</string>
	<string name="preferred_locale">Display language</string>

	<string name="tip_map_switch">Map Source</string>
	<string name="tip_map_switch_t">\tThe fastest way to change the map source and layers displayed is pressing \'Menu\' -> \'Define view\' in map view.
\n\tUnder \'Map source&#8230;\' you can choose using the pre-loaded offline vector maps, predefined (online) tile sources, or maps manually created using e.g. OsmAndMapCreator on a PC.
\n\tOsmAnd also supports custom sources.</string>

	<string name="tip_app_mode">User Profile</string>
	<string name="tip_app_mode_t">\tOsmAnd supports different (customizable) application profiles for different use cases.
\n\tYou can change profiles in \'Menu\' -> \'Settings\' -> \'User Profile\', or when creating a route.</string>

	<string name="tip_navigation">Navigation</string>
	<string name="tip_navigation_t">\tBefore starting a navigation you need to select a destination. Afterwards press \'Menu\' -> \'Directions\' on map and select the navigation type.</string>

	<string name="tip_search">Searching</string>
	<string name="tip_search_t">\tYou can search for places directly on the map, or by address, by location, as POI, or as predefined favorite.
\n\tPressing \'Search\' in the main menu opens the search activities. For all hits a context menu offers 2 options: \'Set as destination\' or \'Show on map\'.</string>

	<string name="tip_map_context_menu">Map Context Menu</string>
	<string name="tip_map_context_menu_t">\tThe map context menu is available by pressing and holding on the map or by pressing the trackball button.
\n\tThis produces a box with point coordinates. To open the map context menu dialog, tap on it. (Or press and hold on it to hide the box again.)
\n\tThe map context menu contains all actions referring to a point (location).</string>

	<string name="tip_initial">Tips and Tricks</string>
	<string name="tip_initial_t">\tOsmAnd is a navigation application with many features. 
\n\tAs an basic introduction, some usage tips and tricks are linked on the main menu screen.</string>
	<string name="next_button">Next</string>
	<string name="previous_button">Previous</string>

	<string name="unit_of_length_descr">Change units of length and speed</string>
	<string name="unit_of_length">Unit of measure</string>
	<string name="si_mi_foots">Miles/feet</string>
	<string name="si_mi_yard">Miles/yards</string>
	<string name="si_km_m">Kilometers/meters</string>
	<string name="yard">yd</string>
	<string name="foot">ft</string>
	<string name="mile_per_hour">mph</string>
	<string name="mile">mi</string>
	<string name="send_location_way_choose_title">Share location using</string>
	<string name="send_location_sms_pattern">Location: %1$s\n%2$s</string>
	<string name="send_location_email_pattern">To see location follow the web browser link %1$s or android intent link %2$s</string>
	<string name="send_location">Send location</string>
	<string name="context_menu_item_share_location">Share location</string>
	<string name="add_waypoint_dialog_added">Waypoint \'\'{0}\'\' was successfully added</string>
	<string name="add_waypoint_dialog_title">Add waypoint to recorded GPX track</string>
	<string name="context_menu_item_add_waypoint">Add GPX waypoint</string>
	<string name="amenity_type_administrative">Administrative</string>
	<string name="amenity_type_barrier">Barrier</string>
	<string name="amenity_type_education">Education</string>
	<string name="amenity_type_emergency">Emergency</string>
	<string name="amenity_type_entertainment">Entertainment</string>
	<string name="amenity_type_finance">Finance</string>
	<string name="amenity_type_geocache">Geocache</string>
	<string name="amenity_type_healthcare">Healthcare</string>
	<string name="amenity_type_historic">Historic</string>
	<string name="amenity_type_landuse">Landuse</string>
	<string name="amenity_type_leisure">Leisure</string>
	<string name="amenity_type_manmade">Man made</string>
	<string name="amenity_type_military">Military</string>
	<string name="amenity_type_natural">Natural</string>
	<string name="amenity_type_office">Office</string>
	<string name="amenity_type_other">Other</string>
	<string name="amenity_type_shop">Shop</string>
	<string name="amenity_type_sport">Sport</string>
	<string name="amenity_type_sustenance">Sustenance</string>
	<string name="amenity_type_tourism">Tourism</string>
	<string name="amenity_type_transportation">Transportation</string>
	<string name="indexing_address">Indexing address&#8230;</string>
	<string name="indexing_map">Indexing map&#8230;</string>
	<string name="indexing_poi">Indexing POI&#8230;</string>
	<string name="indexing_transport">Indexing transport&#8230;</string>
	<string name="input_output_error">I/O error occurred</string>
	<string name="km">km</string>
	<string name="km_h">km/h</string>
	<string name="m">m</string>
	<string name="old_map_index_is_not_supported">Deprecated map data format \'\'{0}\'\' is not supported</string>
	<string name="poi_filter_car_aid">Car aid</string>
	<string name="poi_filter_closest_poi">Closest POI</string>
	<string name="poi_filter_custom_filter">Custom filter</string>
	<string name="poi_filter_food_shop">Food shop</string>
	<string name="poi_filter_for_tourists">For tourists</string>
	<string name="poi_filter_fuel">Fuel</string>
	<string name="poi_filter_namefinder">Online NameFinder</string>
	<string name="reading_cached_tiles">Reading cached tiles&#8230;</string>
	<string name="version_index_is_big_for_memory">The index \'\'{0}\'\' did not fit into memory</string>
	<string name="version_index_is_not_supported">The version of index \'\'{0}\'\' is not supported</string>

	<string name="use_osmand_routing_service">OsmAnd navigation >20km</string>
	<string name="use_osmand_routing_service_descr">Use OsmAnd offline navigation applies only to routes > 20 km (experimental)</string>
	<string name="osmand_routing_experimental">OsmAnd offline navigation is an experimental feature and it does not work for distances of more than about 20 km.\n\nNavigation service is temporarily switched to online CloudMade.</string>
	<string name="specified_dir_doesnt_exist">Can not find specified directory.</string>
	<string name="application_dir">Storage directory</string>
	<string name="application_dir_change_warning">Changing the storage directory will not move or delete the data. This must be performed separately and outside OsmAnd. Continue anyway?</string>

	<string name="osmand_net_previously_installed">A previous OsmAnd version is installed. All offline data will be supported by new the new application. But Favorite points should be exported in the old application and later imported by the new one.</string>
	<string name="build_installed">Build {0} successfully installed ({1}).</string>
	<string name="downloading_build">Downloading build&#8230;</string>
	<string name="install_selected_build">Do you want to install OsmAnd - {0} from {1} {2} MB ?</string>
	<string name="loading_builds_failed">Retrieving the list of OsmAnd builds failed</string>
	<string name="loading_builds">Loading OsmAnd builds&#8230;</string>
	<string name="select_build_to_install">Select one of the OsmAnd builds to install</string>
	<string name="contribution_activity">Special activity for contribution version</string>

	<string name="gps_status_app_not_found">GPS Status application not installed. Search in Market?</string>

	<string name="voice_is_not_available_msg">Voice guidance is not available. Please go to settings, choose preferred voice data package, and download it.</string>
	<string name="voice_is_not_available_title">No voice guidance selected</string>
	<string name="daynight_mode_day">Day</string>
	<string name="daynight_mode_night">Night</string>
	<string name="daynight_mode_auto">Sunrise/sunset</string>
	<string name="daynight_mode_sensor">Light sensor</string>
	<string name="daynight_descr">Choose day/night mode switching rule</string>
	<string name="daynight">Day/night mode</string>

	<string name="download_files_question">Download {0} file(s) ({1} MB)?</string>
	<string name="items_were_selected">{0} item(s) selected</string>
	<string name="filter_existing_indexes">Filter downloaded</string>
	<string name="deselect_all">Deselect all</string>
	<string name="select_all">Select all</string>
	<string name="reload">Refresh</string>

	<string name="fast_route_mode">Fastest route</string>
	<string name="fast_route_mode_descr">Enable to calculate fastest route or disable for shortest route </string>
	<string name="tiles_to_download_estimated_size">At zoom {0} download {1} tiles ({2} MB)</string>
	<string name="context_menu_item_download_map">Download map</string>
	<string name="select_max_zoom_preload_area">Select maximum zoom to preload</string>
	<string name="maps_could_not_be_downloaded">This map could not be downloaded</string>

	<string name="continuous_rendering">Continuous rendering</string>
	<string name="continuous_rendering_descr">Display continuous rendering instead of image-at-once</string>
	<string name="rendering_exception">Error occurred while rendering selected area</string>
	<string name="show_point_options">Location options</string>
	<string name="renderer_load_sucess">Renderer sucessfully loaded</string>
	<string name="renderer_load_exception">Exception occured: renderer was not loaded</string>
	<string name="renderers">Vector renderer</string>
	<string name="renderers_descr">Choose rendering appearance</string>

	<string name="poi_context_menu_website">Show POI website</string>
	<string name="poi_context_menu_call">Show POI phone</string>
	<string name="website">web site</string>
	<string name="phone">phone</string>
	<string name="download_type_to_filter">type to filter</string>
	<string name="use_high_res_maps">High resolution display</string>
	<string name="use_high_res_maps_descr">Do not stretch (and blur) map tiles on high density displays</string>
	<string name="download_files">Download</string>
	<string name="context_menu_item_search_transport">Search transport</string>
	<string name="transport_searching_transport">Transport results (no target):</string>
	<string name="transport_searching_route">Transport results ({0} to target):</string>
	<string name="transport_search_none">none</string>
	<string name="transport_search_again">Reset Transport search</string>

	<string name="map_index">Map</string>
	<string name="voice">Voice</string>
	<string name="no_vector_map_loaded">Vector maps were not loaded</string>
	
	<string name="map_route_by_gpx">Navigate using GPX</string>
	<string name="gpx_files_not_found">GPX files not found in /tracks directory</string>
	<string name="layer_gpx_layer">GPX track&#8230;</string>
	<string name="error_reading_gpx">Error reading GPX data</string>

	<string name="vector_data">Offline vector maps</string>
	<string name="transport_context_menu">Search transport at stop</string>
	<string name="point_on_map">Location:\n Lat %1$.5f\n Lon %2$.5f</string>
	<string name="osb_bug_name">Bug</string>
	<string name="poi_context_menu_modify">Modify POI</string>
	<string name="poi_context_menu_delete">Delete POI</string>
	<string name="rotate_map_compass_opt">To compass</string>
	<string name="rotate_map_bearing_opt">To direction of movement</string>
    <string name="rotate_map_none_opt">Don\'t rotate</string>
	<string name="rotate_map_to_bearing_descr">Select map screen alignment</string>
    <string name="rotate_map_to_bearing">Map orientation</string>
	<string name="show_route">Route details</string>
	<string name="fav_imported_sucessfully">Favorites succesfully imported</string>
	<string name="fav_file_to_load_not_found">GPX file containing favorites is not found at {0}</string>
	<string name="fav_saved_sucessfully">Favorites succesfully saved to {0}</string>
	<string name="no_fav_to_save">No favorite points to save</string>
	<string name="import_fav">Import</string>
	<string name="export_fav">Export</string>
	<string name="error_occurred_loading_gpx">Error occurred while loading GPX</string>
	<string name="send_report">Send report</string>
	<string name="none_region_found">No offline data for regions found on SD card. Download regions from the Internet.</string>
	<string name="poi_namefinder_query_empty">Input search query to find POI</string>
	<string name="any_poi">Any</string>

	<string name="layer_transport_route">Transport route</string>
	<string name="thanks_yandex_traffic">Thanks to Yandex for traffic information.</string>
	<string name="layer_yandex_traffic">Yandex traffic</string>
	<string name="layer_route">Route</string>
	<string name="layer_favorites">Favorites</string>
	<string name="layer_osm_bugs">OSM bugs</string>
	<string name="layer_transport">Transport stops</string>
	<string name="layer_poi">POI&#8230;</string>
	<string name="layer_map">Map source&#8230;</string>
	<string name="menu_layers">Define view</string>
	<string name="continue_follow_previous_route">Previous navigation was unfinished. Continue following it?</string>
	<string name="context_menu_item_search_poi">Search POI</string>
	<string name="context_menu_item_show_route">Show route from here</string>
	<string name="use_trackball_descr">Use trackball to move map</string>
	<string name="use_trackball">Use trackball</string>
	<string name="background_service_wait_int_descr">Set maximum waiting time for each background position fix</string>
	<string name="background_service_wait_int">Maximum wait for fix</string>
	<string name="service_stop_background_service">Switch off background navigation service</string>
	<string name="where_am_i">Where am I?</string>
	<string name="process_navigation_service">OsmAnd navigation service</string>
	<string name="network_provider">Network</string>
	<string name="gps_provider">GPS</string>
	<string name="int_seconds">seconds</string>
	<string name="int_min">min.</string>
	<string name="background_service_int_descr">Set wake-up interval used by background </string>
	<string name="background_service_int">Wake-up interval</string>
	<string name="background_service_provider_descr">Choose location provider while running in background mode</string>
	<string name="background_service_provider">Location provider</string>
	<string name="background_router_service_descr">Runs OsmAnd in the background to track your position while screen is off</string>
	<string name="background_router_service">Run in the background</string>
	<string name="off_router_service_no_gps_available">The background navigation service requires a location provider to be turned on.</string>
	<string name="hide_poi_filter">Hide filter</string>
	<string name="show_poi_filter">Show filter</string>
	<string name="search_poi_filter">Filter</string>
	<string name="menu_mute_off">Sound is on</string>
	<string name="menu_mute_on">Sound is off</string>
	<string name="voice_provider_descr">Select voice guidance for navigation</string>
	<string name="voice_provider">Voice guidance</string>
	<string name="voice_data_initializing">Initializing voice data&#8230;</string>
	<string name="voice_data_not_supported">Unsupported version of voice data</string>
	<string name="voice_data_corrupted">Specified voice data is corrupted</string>
	<string name="voice_data_unavailable">Selected voice data is not available</string>
	<string name="stop_routing">Stop navigtn.</string>
	<string name="sd_unmounted">SD card is not accessible.\nYou won\'t be able to see maps or find things.</string>
	<string name="sd_mounted_ro">SD card is read-only.\nYou can only see the preloaded map and can\'t download from the Internet.</string>
	<string name="unzipping_file">Unzipping file&#8230;</string>
	<string name="route_tr">Turn right and go</string>
	<string name="route_tshr">Turn sharply right and go</string>
	<string name="route_tslr">Turn slightly right and go</string>
	<string name="route_tl">Turn left and go</string>
	<string name="route_tshl">Turn sharply left and go</string>
	<string name="route_tsll">Turn slightly left and go</string>
	<string name="route_tu">Make U-turn and go</string>
	<string name="route_head">Head</string>
	<string name="first_time_continue">Later</string>
	<string name="first_time_download">Download regions</string>
	<string name="search_poi_location">Searching for signal&#8230;</string>
	<string name="search_near_map">Search near last map location</string>
	<string name="search_nearby">Search nearby</string>
	<string name="map_orientation_default">Same as device</string>
	<string name="map_orientation_portrait">Portrait</string>
	<string name="map_orientation_landscape">Landscape</string>
	<string name="map_screen_orientation">Screen orientation</string>
	<string name="map_screen_orientation_descr">Portrait, landscape, or device</string>
	<string name="opening_hours_not_supported">Opening hours format is not supported for editing</string>
	<string name="add_new_rule">Add new rule</string>
	<string name="transport_Routes">Routes</string>
	<string name="transport_Stop">Stop</string>
	<string name="transport_stops">stops</string>

	<string name="transport_search_after">Subsequent route</string>	
	<string name="transport_search_before">Prior route</string>
	<string name="transport_finish_search">Finish search</string>
	<string name="transport_stop_to_go_out">Choose stop to get off</string>
	<string name="transport_to_go_after">prior distance</string>
	<string name="transport_to_go_before">subsequent distance</string>
	<string name="transport_stops_to_pass">stops to pass</string>
	<string name="transport_route_distance">Route distance</string>
	<string name="transport">Transport</string>
	<string name="default_buttons_ok">OK</string>
	<string name="show_transport_over_map_description">Show public transport stops on map</string>
	<string name="show_transport_over_map">Show transport stops</string>
	<string name="hello">Navigation application OsmAnd</string>
	<string name="update_poi_success">POI data was updated successfully ({0} were loaded)</string>
	<string name="update_poi_error_local">Error updating local POI list</string>
	<string name="update_poi_error_loading">Error while loading data from server</string>
	<string name="update_poi_no_offline_poi_index">No offline POI data available for this area</string>
	<string name="update_poi_is_not_available_for_zoom">Updating POIs is not available for small zoom levels</string>
	<string name="context_menu_item_update_poi">Update POI</string>
	<string name="context_menu_item_update_map_confirm">Update local data via Internet?</string>
	<string name="search_history_city">City:\n {0}</string>
	<string name="search_history_street">Street:\n {0}, {1}</string>
	<string name="search_history_int_streets">Intersection: {0} x {1} in {2}</string>
	<string name="search_history_building">Building: {0}, {1}, {2}</string>
	<string name="favorite">Favorite</string>
	<string name="clear_all">Clear all</string>
	<string name="history">History</string>
	<string name="uploading_data">Uploading data&#8230;</string>
	<string name="uploading">Uploading&#8230;</string>
	<string name="search_nothing_found">Nothing found</string>
	<string name="searching">Searching&#8230;</string>
	<string name="searching_address">Searching address&#8230;</string>
	<string name="search_osm_nominatim">Search address using OSM Nominatim</string>
	<string name="hint_search_online">House number, street, city</string>
	<string name="search_offline_address">Offline</string>
	<string name="search_online_address">Internet</string>
	<string name="max_level_download_tile">Max. online zoom</string>
	<string name="max_level_download_tile_descr">Choose maximum zoom level to download for online map tiles</string>
	<string name="route_general_information">Total distance %1$s, travelling time %2$d h %3$d m.</string>
	<string name="router_service_descr">Choose an online or offline navigation service</string>
	<string name="router_service">Navigation service</string>
	<string name="sd_dir_not_accessible">Save directory on SD card not accessible</string>
	<string name="download_question">Download {0} - {1} ?</string>
	<string name="download_question_exist">Offline data for {0} already exists ({1}). Do you want to update it ({2}) ?</string>
	<string name="address">Address</string>
	<string name="download_index_success">Download successful</string>
	<string name="error_io_error">I/O error occured</string>
	<string name="downloading_file">Downloading file&#8230;</string>
	<string name="downloading">Downloading&#8230;</string>
	<string name="downloading_list_indexes">Downloading list of available regions&#8230;</string>
	<string name="list_index_files_was_not_loaded">The list of regions was not retrieved from osmand.net.</string>
	<string name="show_poi_on_map">Show on map</string>
	<string name="fav_points_edited">Favorite point was edited</string>
	<string name="fav_points_not_exist">No favorite points exist</string>
	<string name="update_existing">Replace</string>
	<string name="only_show">Only show</string>
	<string name="follow">Follow</string>
	<string name="recalculate_route_to_your_location">Select mode of transportation (optional):</string>
	<string name="mark_final_location_first">Please select destination first</string>
	<string name="get_directions">Directions</string>
    <string name="show_gps_status">Show GPS Status</string>
	<string name="opening_hours">Opening hours</string>
	<string name="opening_changeset">Opening changeset&#8230;</string>
	<string name="closing_changeset">Closing changeset&#8230;</string>
	<string name="commiting_node">Committing node&#8230;</string>
	<string name="loading_poi_obj">Loading POI&#8230;</string>
	<string name="auth_failed">Authorization failed</string>
	<string name="failed_op">failed</string>
	<string name="converting_names">Converting native/English names&#8230;</string>
	<string name="loading_streets_buildings">Loading streets/buildings&#8230;</string>
	<string name="loading_postcodes">Loading postcodes&#8230;</string>
	<string name="loading_streets">Loading streets&#8230;</string>
	<string name="loading_cities">Loading cities&#8230;</string>
	<string name="loading">Loading&#8230;</string>
	<string name="poi">POI</string>
	<string name="error_occurred_saving_gpx">Error while saving GPX</string>
	<string name="error_calculating_route">Error calculating route</string>
	<string name="error_calculating_route_occured">Error occurred while calculating route</string>
	<string name="empty_route_calculated">Error: Calculated route is empty</string>					
	<string name="new_route_calculated_dist">New route calculated, distance</string>
	<string name="arrived_at_destination">You have arrived at your destination</string>
	<string name="invalid_locations">Coordinates are invalid!</string>
	<string name="go_back_to_osmand">Go back to OsmAnd map</string>
	<string name="close">Close</string>
	<string name="loading_data">Loading data&#8230;</string>
	<string name="reading_indexes">Reading local data&#8230;</string>
	<string name="previous_run_crashed">Last OsmAnd run crashed. Log file is at {0}. Please report the issue and attach the log file.</string>
	<string name="saving_gpx_tracks">Saving GPX tracks to SD&#8230;</string>
	<string name="finished_task">Finished</string>
    <string name="reload_indexes_descr">Re-read offline vector maps and data from SD card</string>
    <string name="reload_indexes">Re-read offline data</string>
    <string name="download_indexes_descr">Download or update data for offline use from the Internet</string>
    <string name="download_indexes">Download offline data</string>
    <string name="use_online_routing_descr">Use Internet to calculate route</string>
    <string name="use_online_routing">Use online navigation</string>
    <string name="osm_settings_descr">Specify Openstreetmap.org (OSM) settings needed for OSM submissions</string>
    <string name="data_settings_descr">Specify language, download/reload data</string>
    <string name="data_settings">Data</string>
    <string name="map_preferences_descr">Specify map settings: map source, rotation, marker position, screen orientation</string>
    <string name="osm_settings">OSM Editing</string>
    <string name="auto_zoom_map_descr">Auto zoom map according to your speed</string>
    <string name="auto_zoom_map">Auto zoom map</string>
    <string name="additional_settings">Additional settings</string>
    <string name="settings">Settings</string>
    <string name="save_current_track_descr">Save current track to SD now</string>
    <string name="save_current_track">Save current track</string>
    <string name="save_track_interval">Logging interval</string>
    <string name="save_track_interval_descr">Choose positioning interval for tracks</string>
    <string name="save_track_to_gpx_descrp">Tracks will be saved to track directory grouped by days</string>
    <string name="save_track_to_gpx">Log track to GPX file</string>
    <string name="navigate_to">Set as destination</string>
    <string name="update_tile">Update map</string>
    <string name="reload_tile">Reload tile</string>
    <string name="mark_point">Target</string>
    <string name="show_osm_bugs_descr">Show OpenStreetBugs on map</string>
    <string name="show_osm_bugs">Show OpenStreetBugs</string>
    <string name="favourites_activity">Favorites</string>
    <string name="add_to_favourite">Add to Favorites</string>
    <string name="use_english_names_descr">Select between native and English names</string>
    <string name="use_english_names">Use English names in maps</string>
    <string name="app_settings">Application settings</string>
    <string name="search_address">Search address</string>
    <string name="choose_building">Choose building</string>
    <string name="choose_street">Choose street</string>
    <string name="choose_city">Choose city</string>
    <string name="ChooseCountry">Choose country</string>
    <string name="position_on_map_descr">Choose location of position marker on the map</string>
    <string name="position_on_map">Position marker</string>
    <string name="map_specify_point">Set as destination</string>
    <string name="show_view_angle_descr">Display viewing direction on the map</string>
    <string name="show_view_angle">Display viewing direction</string>
    <string name="stop_navigation">Clear destin.</string>
    <string name="navigate_to_point">Set as dest.</string>
    <string name="map_view_3d_descr">Enable 3D view of the map</string>
    <string name="map_view_3d">Map View 3D</string>
    
    <string name="show_poi_over_map_description">Show POI over map (use last chosen filter)</string>
    <string name="show_poi_over_map">Show POI</string>
    <string name="map_tile_source_descr">Choose the source of online or cached map tiles</string>
    <string name="map_tile_source">Tile map source</string>
    <string name="map_source">Map source</string>
    <string name="use_internet">Use Internet</string>
    <string name="show_location">Show location</string>
    <string name="map_preferences">Map</string>
    <string name="settings_activity">Settings</string>
    <string name="show_gps_coordinates_text">Show GPS coordinates on map</string>
    <string name="use_internet_to_download_tile">Use Internet to download missing map tiles</string>
    <string name="app_description">Navigation application</string>

<string name="exit_Button">Exit</string>
<string name="map_Button">Map</string>
<string name="settings_Button">Settings</string>
<string name="favorites_Button">Favorites</string>
<string name="search_button">Search</string>
<string name="search_activity">Search</string>

<string name="searchpoi_activity">Choose POI</string>
<string name="search_POI_level_btn">Find more</string>
<string name="incremental_search_city">Search city incrementally. To find towns/postcodes, enter the first 3 or more characters.</string>
<string name="incremental_search_street">Search street incrementally</string>
<string name="incremental_search_building">Search building incrementally</string>
<string name="choose_available_region">Choose region from list</string>
<string name="choose_intersected_street">Choose intersecting street</string>
<string name="Closest_Amenities">Closest amenities</string>
<string name="app_mode_default">Default</string>
<string name="app_mode_car">Car</string>
<string name="app_mode_bicycle">Bicycle</string>
<string name="app_mode_pedestrian">Pedestrian</string>
<string name="position_on_map_center">Center</string>
<string name="position_on_map_bottom">Bottom</string>
<string name="navigate_point_top_text">Input latitude &amp; longitude in the selected format (D - degrees, M - minutes, S - seconds)</string>
<string name="navigate_point_latitude">Latitude</string>
<string name="navigate_point_longitude">Longitude</string>
<string name="navigate_point_format_D">DDD.DD</string>
<string name="navigate_point_format_DM">DDD MM.MM</string>
<string name="navigate_point_format_DMS">DDD MM SS.SS</string>
<string name="search_shown_on_map">Show on map</string>
<string name="navigate_point_cancel">Cancel</string>
<string name="search_address_top_text">Select address</string>
<string name="search_address_region">Region</string>
<string name="search_address_city">City</string>
<string name="search_address_street">Street</string>
<string name="search_address_building">Building</string>
<string name="search_address_building_option">Building</string>
<string name="search_address_street_option">Intersecting street</string>

<string name="search_tabs_location">Location</string>

<string name="context_menu_item_navigate_point">Set as destination</string>
<string name="context_menu_item_add_favorite">Add to favorites</string>
<string name="context_menu_item_update_map">Update map</string>
<string name="context_menu_item_open_bug">Open OSM bug</string>
<string name="context_menu_item_create_poi">Create POI</string>

<string name="default_buttons_yes">Yes</string>
<string name="default_buttons_cancel">Cancel</string>
<string name="default_buttons_apply">Apply</string>
<string name="default_buttons_add">Add</string>
<string name="default_buttons_no">No</string>
<string name="add_favorite_dialog_top_text">Enter favorite name</string>
<string name="add_favorite_dialog_default_favourite_name">Favorite</string>
<string name="add_favorite_dialog_favourite_added_template">Favorite point \'\'{0}\'\' was added successfully.</string>

<string name="favourites_context_menu_navigate">Set as destination</string>
<string name="favourites_context_menu_edit">Edit favorite</string>
<string name="favourites_context_menu_delete">Delete favorite</string>

<string name="favourites_remove_dialog_msg">Remove favorite point \'%s\'?</string>
<string name="favourites_remove_dialog_success">Favorite point {0} was succesfully deleted.</string>

<string name="osb_add_dialog_title">Enter bug text</string>
<string name="osb_add_dialog_success">Bug successfully created</string>
<string name="osb_add_dialog_error">Exception occured: bug was not created</string>

<string name="osb_comment_menu_item">Add comment</string>
<string name="osb_comment_dialog_message">Message</string>
<string name="osb_comment_dialog_author">Author name</string>
<string name="osb_comment_dialog_title">Adding comment to bug</string>
<string name="osb_comment_dialog_add_button">Add comment</string>
<string name="osb_comment_dialog_success">Comment was successfully added</string>
<string name="osb_comment_dialog_error">Exception occured: comment was not added</string>

<string name="osb_close_menu_item">Close bug</string>
<string name="osb_close_dialog_title">Closing bug</string>
<string name="osb_close_dialog_close_button">Close bug</string>
<string name="osb_close_dialog_success">Bug was successfully closed</string>
<string name="osb_close_dialog_error">Exception occured: bug was not closed</string>

<string name="poi_edit_title">Edit POI</string>
<string name="poi_create_title">Create POI</string>
<string name="poi_error_poi_not_found">Node cannot be found or amenity is not a single node</string>
<string name="poi_remove_confirm_template">Delete {0} (enter comment)?</string>
<string name="poi_remove_title">Delete POI</string>
<string name="default_buttons_delete">Delete</string>
<string name="poi_remove_success">POI was successfully deleted</string>
<string name="poi_action_add">add</string>
<string name="poi_action_change">change</string>
<string name="poi_action_succeded_template">Action {0} completed successfully.</string>
<string name="poi_error_unexpected_template">Unexpected error occured while performing action {0}.</string>
<string name="poi_error_io_error_template">I/O error occured while performing action {0}.</string>

<string name="poi_error_info_not_loaded">Info about node was not loaded</string>

<string name="poi_dialog_name">Name</string>
<string name="poi_dialog_opening_hours">Open</string>
<string name="poi_dialog_comment">Comment</string>
<string name="poi_dialog_comment_default">POI changing</string>
<string name="poi_dialog_other_tags_message">All other tags are preserved</string>
<string name="default_buttons_commit">Commit</string>
<string name="default_buttons_reset">Reset</string>
<string name="filter_current_poiButton">Filter</string>
<string name="edit_filter_delete_menu_item">Delete</string>
<string name="edit_filter_save_as_menu_item">Save As</string>
<string name="edit_filter_delete_dialog_title">Delete selected filter?</string>
<string name="edit_filter_delete_message">Filter {0} has been deleted</string>
<string name="edit_filter_create_message">Filter {0} has been created</string>
<string name="default_buttons_selectall">Select All</string>
</resources><|MERGE_RESOLUTION|>--- conflicted
+++ resolved
@@ -1,4 +1,4 @@
-﻿<?xml version="1.0" encoding="utf-8" standalone="no"?>
+﻿﻿<?xml version="1.0" encoding="utf-8" standalone="no" ?>
 <resources>
     <!--
     	 Disclaimer : 
@@ -9,7 +9,28 @@
          1. All your modified/created strings are in the top of the file (to make easier find what's translated).
     PLEASE: Have a look at http://code.google.com/p/osmand/wiki/UIConsistency, it may really improve your and our work  :-)  Thx - Hardy
     -->
-<<<<<<< HEAD
+    <string name="osmand_parking_event">Pick up the car from parking</string>
+    <string name="osmand_parking_warning">Warning</string>
+    <string name="osmand_parking_warning_text">Notification to pick up your car was previously added to your Calendar. It will remain there until you will delete it manually.</string>    
+    <string name="osmand_parking_time_limit_title">Set the time limit of parking</string>
+    <string name="osmand_parking_delete_confirm">Do you want to remove the location of the parked car?</string>
+    <string name="osmand_parking_delete">Delete a parking marker</string>
+    <string name="osmand_parking_choose_type">Choose the type of parking</string>
+    <string name="osmand_parking_lim_text">Time-limited</string>
+	<string name="osmand_parking_no_lim_text">Time-unlimited</string>
+    <string name="osmand_parking_add_event">Add a notification to Calendar application</string>
+    <string name="osmand_parking_time_limit">Time-limited parking</string>
+    <string name="osmand_parking_time_no_limit">Time-unlimited parking</string>
+    <string name="osmand_parking_position_description">The position of your parked car. %1$s</string>
+    <string name="osmand_parking_position_description_add">To pick up the car at:</string>
+    <string name="osmand_parking_pm">PM</string>
+    <string name="osmand_parking_am">AM</string>
+    <string name="osmand_parking_position_name">Parking point</string>
+    <string name="osmand_parking_plugin_description">This plugin allows to store the location of your parked car.</string>
+    <string name="osmand_parking_plugin_name">Parking Position Plugin</string>
+    <string name="context_menu_item_add_parking_point">Mark as a parking position</string>
+	<string name="context_menu_item_delete_parking_point">Delete a parking marker</string>
+	
     <string name="gpxup_public">Public</string>
     <string name="gpxup_identifiable">Identifiable</string>
     <string name="gpxup_trackable">Trackable</string>
@@ -38,32 +59,6 @@
 	<string name="history_search_desc">Search history</string>
     <string name="offline_navigation_not_available">OsmAnd offline navigation is temporarily not available.</string>
     <string name="left_side_navigation">Left-hand driving</string>
-=======
-    <string name="osmand_parking_event">Pick up the car from parking</string>
-    <string name="osmand_parking_warning">Warning</string>
-    <string name="osmand_parking_warning_text">Notification to pick up your car was previously added to your Calendar. It will remain there until you will delete it manually.</string>    
-    <string name="osmand_parking_time_limit_title">Set the time limit of parking</string>
-    <string name="osmand_parking_delete_confirm">Do you want to remove the location of the parked car?</string>
-    <string name="osmand_parking_delete">Delete a parking marker</string>
-    <string name="osmand_parking_choose_type">Choose the type of parking</string>
-    <string name="osmand_parking_lim_text">Time-limited</string>
-	<string name="osmand_parking_no_lim_text">Time-unlimited</string>
-    <string name="osmand_parking_add_event">Add a notification to Calendar application</string>
-    <string name="osmand_parking_time_limit">Time-limited parking</string>
-    <string name="osmand_parking_time_no_limit">Time-unlimited parking</string>
-    <string name="osmand_parking_position_description">The position of your parked car. %1$s</string>
-    <string name="osmand_parking_position_description_add">To pick up the car at:</string>
-    <string name="osmand_parking_pm">PM</string>
-    <string name="osmand_parking_am">AM</string>
-    <string name="osmand_parking_position_name">Parking point</string>
-    <string name="osmand_parking_plugin_description">This plugin allows to store the location of your parked car.</string>
-    <string name="osmand_parking_plugin_name">Parking Position Plugin</string>
-    <string name="context_menu_item_add_parking_point">Mark as a parking position</string>
-	<string name="context_menu_item_delete_parking_point">Delete a parking marker</string>
- 
-    <string name="offline_navigation_not_available">Osmand offline navigation is temporarily not available.</string>
-    <string name="left_side_navigation">Left-Hand Driving</string>
->>>>>>> 5eb5fd96
     <string name="left_side_navigation_descr">Select for countries with left-hand traffic</string>
     <string name="download_link_and_local_description">Click here to download or update offline data. \nClick any existing item to see more details, press and hold to deactivate or delete. Current data on device (%1$s free):</string>
     <string name="unknown_from_location">Starting point is not yet determined</string>
