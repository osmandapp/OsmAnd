--- conflicted
+++ resolved
@@ -11,11 +11,8 @@
 	Thx - Hardy
 
 -->
-<<<<<<< HEAD
-    <string name="routing_profile_direct_to">Direct to point routing</string>
-=======
+    <string name="routing_profile_direct_to">Direct-to-point</string>
     <string name="clear_recorded_data">Clear recorded data</string>
->>>>>>> d761079a
     <string name="release_3_6">
     • Profiles: now you can change order, set icon for map, change all setting for base profiles and restore them back to defaults\n\n
     • Added exit number in the navigation\n\n
