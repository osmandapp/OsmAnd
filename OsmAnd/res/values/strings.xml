--- conflicted
+++ resolved
@@ -9,7 +9,6 @@
          3. All your modified/created strings are in the top of the file (to make easier find what\'s translated).
     PLEASE: Have a look at http://code.google.com/p/osmand/wiki/UIConsistency, it may really improve your and our work  :-)  Thx - Hardy
     -->
-<<<<<<< HEAD
     <string name="add_track_to_markers_descr">Select track waypoints of which OsmAnd will add to markers</string>
     <string name="add_favourites_group_to_markers_descr">Select which favourite group you want to add to markers</string>
     <string name="track_waypoints">Track waypoints</string>
@@ -22,14 +21,12 @@
     <string name="empty_state_markers_groups_desc">You can import favourite groups or track waypoints as markers.</string>
     <string name="empty_state_markers_history">@string/shared_string_history</string>
     <string name="empty_state_markers_history_desc">Markers marked as passed will appear on this screen.</string>
-=======
     <string name="shared_string_two">Two</string>
     <string name="shared_string_one">One</string>
     <string name="show_guide_line_descr">A line connecting your location to locations of the active markers will be shown on the map.</string>
     <string name="show_arrows_descr">One or two arrows indicating the direction to the active markers will be shown on the map.</string>
     <string name="distance_indication_descr">Choose how you\'d like to view the distance to the active markers.</string>
     <string name="active_markers_descr">Choose how many direction indicators you\'d like to see.</string>
->>>>>>> a9fdfd19
     <string name="digits_quantity">Digits quantity</string>
     <string name="shared_string_right">Right</string>
     <string name="shared_string_left">Left</string>
