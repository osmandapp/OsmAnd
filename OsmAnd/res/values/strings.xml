<?xml version="1.0" encoding="utf-8" standalone="no"?>
<resources>
<!--
	README:
	- The preferred way to help with translations is via https://hosted.weblate.org/engage/osmand/
	- If you edit a strings.xml file directly, please make sure:
	   1. To not produce duplicate strings (check by name if a string already exists)
	   2. Every apostrophe (quote) is preceded by a backslash.
	   3. If you modify the English strings file, please add new strings at the top of the file, this makes periodic reviews before releases easier.
	- For wording and consistency, please note https://osmand.net/help-online?id=technical-articles#Creating_a_Consistent_User_Experience
	Thx - Hardy

-->
<<<<<<< HEAD
    <string name="edit_profiles">Edit profiles</string>
    <string name="select_nav_profile_dialog_message">Navigation type affects the rules for route calculations.</string>
=======
    <string name="shared_string_downloading_formatted">Downloading %s</string>
>>>>>>> 22be792a
    <string name="distance_and_address">%1$s • %2$s</string>
    <string name="street_city">%1$s, %2$s</string>
    <string name="personal_category_name">Personal</string>
    <string name="add_new_profile_q">Add new profile \'%1$s\'?</string>
    <string name="save_heading">Include heading</string>
    <string name="save_heading_descr">Save heading to each trackpoint while recording.</string>
    <string name="profile_appearance">Profile appearance</string>
    <string name="choose_icon_color_name">Choose icon, color and name</string>
    <string name="reorder_profiles">Reorder</string>
    <string name="selected_profile">Selected profile</string>
    <string name="rendering_value_walkingRoutesOSMCNodes_name">Node networks</string>
    <string name="rendering_attr_showCycleNodeNetworkRoutes_name">Show node network cycle routes</string>
    <string name="join_segments">Join segments</string>
    <string name="download_map_dialog">Download map dialog</string>
    <string name="dialogs_and_notifications_title">Dialogs and notifications</string>
    <string name="dialogs_and_notifications_descr">Control popups, dialogs and notifications that OsmAnd show during usage.</string>
    <string name="suggested_maps">Suggested maps</string>
    <string name="suggested_maps_descr">Those maps are required to use with plugin</string>
    <string name="added_profiles">Added profiles</string>
    <string name="added_profiles_descr">Plugin adds new profile to OsmAnd</string>
    <string name="shared_string_turn_off">Turn off</string>
    <string name="new_plugin_added">New plugin added</string>
    <string name="clear_confirmation_msg">Clear %1$s?</string>
    <string name="shared_string_revert">Revert</string>
    <string name="track_saved">Track saved</string>
    <string name="empty_filename">File name is empty</string>
    <string name="default_speed_dialog_msg">Used to estimate arrival time for unknown type of roads and to limit speed for all roads (could change the route)</string>
    <string name="rendering_value_white_name">White</string>
    <string name="swap_two_places">Swap %1$s and %2$s</string>
    <string name="route_start_point">Starting point</string>
    <string name="export_profile">Export profile</string>
    <string name="exported_osmand_profile">OsmAnd profile: %1$s</string>
    <string name="overwrite_profile_q">Profile \'%1$s\' already exists. Overwrite?</string>
    <string name="export_profile_failed">Could not export profile.</string>
    <string name="profile_import">Profile import:</string>
    <string name="profile_import_descr">To import a profile, select its file on the device and open it with OsmAnd.</string>
    <string name="file_import_error">%1$s import error: %2$s</string>
    <string name="file_imported_successfully">%1$s successfully imported.</string>
    <string name="tts_initialization_error">Cannot start text-to-speech engine</string>
    <string name="layer_osm_edits">OSM Edits</string>
    <string name="quick_action_contour_lines_descr">A toggle to show or hide contour lines on the map.</string>
    <string name="quick_action_contour_lines_show">Show contour lines</string>
    <string name="quick_action_contour_lines_hide">Hide contour lines</string>
    <string name="quick_action_show_hide_contour_lines">Show/hide contour lines</string>
    <string name="quick_action_hillshade_descr">A toggle to show or hide hillshade on the map.</string>
    <string name="quick_action_hillshade_show">Show hillshade</string>
    <string name="quick_action_hillshade_hide">Hide hillshade</string>
    <string name="quick_action_show_hide_hillshade">Show/hide hillshade</string>
    <string name="apply_preference_to_all_profiles">You can apply this change to all profiles or only to the currently selected one.</string>
    <string name="shared_preference">Shared</string>
    <string name="routing_attr_driving_style_prefer_unpaved_name">Prefer unpaved roads</string>
    <string name="routing_attr_driving_style_prefer_unpaved_description">Prefer unpaved roads.</string>
    <string name="release_3_5">
    • Updated app and profile settings: Settings are now arranged by type. Each profile can be customized separately.\n\n
    • New map download dialog suggesting a map to download while browsing\n\n
    • Night theme fixes\n\n
    • Fixed several routing issues around the world\n\n
    • Updated basemap with more detailed road network\n\n
    • Fixed flooded areas around the world\n\n
    • Ski routing: Added elevation profile and route complexity to the route details\n\n
    • Other bugfixes\n\n
    </string>
    <string name="shared_string_memory_used_tb_desc">Used %1$s TB</string>
    <string name="shared_string_memory_used_gb_desc">Used %1$s GB</string>
    <string name="shared_string_memory_used_mb_desc">Used %1$s MB</string>
    <string name="shared_string_memory_used_kb_desc">Used %1$s kB</string>
    <string name="contour_lines_and_hillshade">Contour lines and hillshade</string>
    <string name="routing_attr_prefer_unpaved_name">Prefer unpaved roads</string>
    <string name="routing_attr_prefer_unpaved_description">Prefer unpaved roads.</string>
    <string name="update_all_maps">Update all maps</string>
    <string name="update_all_maps_q">Are you sure you want to update all (%1$d) maps?</string>
    <string name="track_storage_directory">Track storage folder</string>
    <string name="track_storage_directory_descrp">Tracks can be stored in the \'rec\' folder, monthly, or daily folders.</string>
    <string name="store_tracks_in_rec_directory">Record tracks to \'rec\' folder</string>
    <string name="store_tracks_in_daily_directories">Record tracks in daily folders</string>
    <string name="store_tracks_in_daily_directories_descrp">Record tracks in sub-folders per recording day (like 2018-01-01).</string>
    <string name="shared_string_calculate">Calculate</string>
    <string name="shared_string_osmand_usage">OsmAnd usage</string>
    <string name="shared_sting_tiles">Tiles</string>
    <string name="shared_string_maps">Maps</string>
    <string name="shared_string_memory_tb_desc">%1$s TB</string>
    <string name="shared_string_memory_gb_desc">%1$s GB</string>
    <string name="shared_string_memory_mb_desc">%1$s MB</string>
    <string name="shared_string_memory_kb_desc">%1$s kB</string>
    <string name="app_mode_utv">Side by Side</string>
    <string name="rendering_attr_piste_difficulty_aerialway_name">Aerialway</string>
    <string name="rendering_attr_piste_difficulty_connection_name">Connection</string>
    <string name="avoid_in_routing_descr_">Avoid certain routes and road types</string>
    <string name="change_data_storage_full_description">Move OsmAnd data files to the new destination?\n%1$s > %2$s</string>
    <string name="data_storage_preference_summary">%1$s • %2$s</string>
    <string name="data_storage_space_description">%1$s GB free (of %2$s GB)</string>
    <string name="enter_path_to_folder">Enter path to the folder</string>
    <string name="shared_string_select_folder">Folder…</string>
    <string name="paste_Osmand_data_folder_path">Paste path to the folder with OsmAnd data</string>
    <string name="change_osmand_data_folder_question">Change OsmAnd data folder?</string>
    <string name="move_maps_to_new_destination">Move to the new destination</string>
    <string name="internal_app_storage_description">Internal storage, hidden from user and other apps, exclusively accessible to OsmAnd</string>
    <string name="change_data_storage_folder">Change data storage folder</string>
    <string name="rendering_attr_piste_type_snow_park_name">Terrain park</string>
    <string name="rendering_attr_piste_type_sleigh_name">Sleigh</string>
    <string name="rendering_attr_piste_type_sled_name">Sled</string>
    <string name="rendering_attr_piste_type_hike_name">Hike</string>
    <string name="rendering_attr_piste_type_connection_name">Connection</string>
    <string name="rendering_attr_piste_type_skitour_name">Skitour</string>
    <string name="rendering_attr_piste_type_downhill_name">Downhill</string>
    <string name="rendering_attr_piste_type_nordic_name">Nordic</string>
    <string name="routeInfo_piste_type_name">Piste type</string>
    <string name="rendering_attr_piste_difficulty_novice_name">Novice</string>
    <string name="rendering_attr_piste_difficulty_easy_name">Easy</string>
    <string name="rendering_attr_piste_difficulty_intermediate_name">Intermediate</string>
    <string name="rendering_attr_piste_difficulty_advanced_name">Advanced</string>
    <string name="rendering_attr_piste_difficulty_expert_name">Expert</string>
    <string name="rendering_attr_piste_difficulty_freeride_name">Freeride</string>
    <string name="rendering_attr_piste_difficulty_extreme_name">Extreme</string>
    <string name="rendering_attr_piste_difficulty_undefined_name">Undefined</string>
    <string name="routeInfo_piste_difficulty_name">Piste difficulty</string>
    <string name="download_detailed_map">Download detailed %s map, to view this area.</string>
    <string name="shared_string_by_default">By default</string>
    <string name="plugins_settings">Plugin settings</string>
    <string name="logcat_buffer">Logcat buffer</string>
    <string name="application_profile_changed">App profile changed to \"%s\"</string>
    <string name="switch_profile">Switch profile</string>
    <string name="configure_profile">Configure profile</string>
    <string name="configure_profile_info">Settings for profile:</string>
    <string name="utm_format_descr">OsmAnd uses the UTM Standard, which is similar but not identical to the UTM NATO format.</string>
    <string name="shared_string_example">Example</string>
    <string name="navigate_point_format_utm">UTM Standard</string>
    <string name="navigate_point_format_olc">Open Location Code</string>
    <string name="coordinates_format_info">The selected format will be applied throughout the app.</string>
    <string name="pref_selected_by_default_for_profiles">This setting is selected by default for profiles: %s</string>
    <string name="change_default_settings">Change setting</string>
    <string name="discard_changes">Discard change</string>
    <string name="apply_to_current_profile">Apply only to \"%1$s\"</string>
    <string name="apply_to_all_profiles">Apply to all profiles</string>
    <string name="start_up_message_pref">Start-up message</string>
    <string name="analytics_pref_title">Analytics</string>
    <string name="turn_screen_on_info">Show map on the lock screen during navigation.</string>
    <string name="route_parameters_info">Settings for routing in the selected profile \"%1$s\".</string>
    <string name="wake_time">Wake time</string>
    <string name="units_and_formats">Units &amp; formats</string>
    <string name="appearance">Appearance</string>
    <string name="map_look_descr">Map appearance</string>
    <string name="map_look">Map look</string>
    <string name="list_of_installed_plugins">Installed plugins</string>
    <string name="configure_navigation">Configure navigation</string>
    <string name="general_settings_profile_descr">App theme, units, region</string>
    <string name="screen_alerts_descr">Alerts are shown in the bottom left during navigation.</string>
    <string name="language_and_output">Language and output</string>
    <string name="reset_to_default">Reset to default</string>
    <string name="manage_profiles_descr">Create, import, edit profiles</string>
    <string name="manage_profiles">Manage app profiles…</string>
    <string name="osmand_settings_descr">Effective for the entire app</string>
    <string name="osmand_settings">OsmAnd settings</string>
    <string name="copy_from_other_profile">Copy from another profile</string>
    <string name="turn_screen_on">Turn screen on</string>
    <string name="map_during_navigation_info">Map during navigation</string>
    <string name="map_during_navigation">Map during navigation</string>
    <string name="shared_string_other">Other</string>
    <string name="vehicle_parameters_descr">Weight, height, speed</string>
    <string name="vehicle_parameters">Vehicle parameters</string>
    <string name="voice_announces_info">Voice announcements only happen during navigation.</string>
    <string name="voice_announces_descr">Navigation instructions and announcements</string>
    <string name="voice_announces">Voice prompts</string>
    <string name="screen_alerts">Screen alerts</string>
    <string name="route_parameters_descr">Configure route parameters</string>
    <string name="route_parameters">Route parameters</string>
    <string name="day">Day</string>
    <string name="days_2_4">Days</string>
    <string name="days_5">Days</string>
    <string name="week">Week</string>
    <string name="weeks_2_4">Weeks</string>
    <string name="weeks_5">Weeks</string>
    <string name="month">Month</string>
    <string name="months_2_4">Months</string>
    <string name="months_5">Months</string>
    <string name="year">Year</string>
    <string name="years_2_4">Years</string>
    <string name="years_5">Years</string>
    <string name="months_3">Three months</string>
    <string name="price_free">Free</string>
    <string name="get_discount_title">Get %1$d %2$s at %3$s off.</string>
    <string name="get_discount_first_part">%1$s for the first %2$s</string>
    <string name="get_discount_first_few_part">%1$s for the first %2$s</string>
    <string name="get_discount_second_part">then %1$s</string>
    <string name="cancel_subscription">Cancel subscription</string>
    <string name="price_and_discount">%1$s • Save %2$s</string>
    <string name="app_mode_wagon">Wagon</string>
    <string name="app_mode_pickup_truck">Pickup truck</string>
    <string name="shared_string_default">Default</string>
    <string name="gpx_join_gaps">Join gaps</string>
    <string name="app_mode_camper">Camper</string>
    <string name="app_mode_campervan">Campervan (RV)</string>
    <string name="rendering_attr_showLez_description">Show Low Emission Zones on the map. Does not affect routing.</string>
    <string name="rendering_attr_showLez_name">Show Low Emission Zones</string>
    <string name="temporary_conditional_routing">Consider temporary limitations</string>
    <string name="turn_on_profile_desc">Please turn on at least one app profile to use this setting.</string>
    <string name="rendering_attr_winter_road_name">Winter road</string>
    <string name="rendering_attr_ice_road_name">Ice road</string>
    <string name="routeInfo_winter_ice_road_name">Winter and ice roads</string>
    <string name="rendering_attr_tracktype_grade1_name">Solid (paved)</string>
    <string name="rendering_attr_tracktype_grade2_name">Solid (unpaved)</string>
    <string name="rendering_attr_tracktype_grade3_name">Mostly solid</string>
    <string name="rendering_attr_tracktype_grade4_name">Mostly soft</string>
    <string name="rendering_attr_tracktype_grade5_name">Soft</string>
    <string name="routeInfo_tracktype_name">Surface firmness</string>
    <string name="shared_string_file_is_saved">%s is saved</string>
    <string name="shared_string_open_track">Open track</string>
    <string name="shared_string_track_is_saved">Track %s is saved</string>
    <string name="turn_screen_on_router">Wake on turn</string>
    <string name="turn_screen_on_time_descr">Adjust how long the screen should be on for.</string>
    <string name="turn_screen_on_sensor">Use proximity sensor</string>
    <string name="turn_screen_on_sensor_descr">Wave your hand over the top of the screen to turn it on while navigating.</string>
    <string name="app_mode_offroad">Offroad</string>
    <string name="edit_profile_setup_title">Set up profile</string>
    <string name="edit_profile_setup_subtitle">The profile keeps its own settings</string>
    <string name="edit_profile_setup_map_subtitle">Select map options for the profile</string>
    <string name="edit_profile_screen_options_subtitle">Select screen options for the profile</string>
    <string name="edit_profile_nav_settings_subtitle">Select navigation settings for the profile</string>
    <string name="routing_attr_max_num_changes_description">Specify upper limit of changes</string>
    <string name="routing_attr_max_num_changes_name">Number of changes</string>
    <string name="app_mode_ufo">UFO</string>
    <string name="release_3_4">
        • App profiles: Create a custom profile for your own needs, with a custom icon and color\n\n
        • Now customize any profile\'s default and min/max speeds\n\n
        • Added a widget for the current coordinates\n\n
        • Added options to show the compass and a radius ruler on the map\n\n
        • Fix background track logging\n\n
        • Improved background map downloads\n\n
        • Returned \'Turn screen on\' option\n\n
        • Fixed Wikipedia language selection\n\n
        • Fixed compass button behavior during navigation\n\n
        • Other bugfixes\n\n
    </string>
    <string name="precision_hdop_and_vdop">Horizontal precision: %1$s, vertical: %2$s</string>
    <string name="precision_hdop">Horizontal precision: %s</string>
    <string name="app_mode_personal_transporter">Personal transporter</string>
    <string name="app_mode_monowheel">Monowheel</string>
    <string name="app_mode_scooter">Scooter</string>
    <string name="shared_string_min_speed">Min. speed</string>
    <string name="shared_string_max_speed">Max. speed</string>
    <string name="default_speed_setting_title">Default speed</string>
    <string name="default_speed_setting_descr">Change default speed settings</string>
    <string name="minmax_speed_dialog_title">Set min/max speed</string>
    <string name="new_profile">New profile</string>
    <string name="shared_string_crash">Crash</string>
    <string name="last_launch_crashed">Last OsmAnd run crashed. Please help us improve OsmAnd by sharing the error message.</string>
    <string name="press_again_to_change_the_map_orientation">Tap again to change map orientation</string>
    <string name="process_downloading_service">OsmAnd downloading service</string>
    <string name="shared_string_color_magenta">Magenta</string>
    <string name="shared_string_icon">Icon</string>
    <string name="rate_dialog_descr">Please share your feedback and rate our work on Google Play.</string>
    <string name="button_rate">OK</string>
    <string name="shared_string_privacy_policy">Privacy Policy</string>
    <string name="help_us_make_osmand_better">Help us make OsmAnd better</string>
    <string name="make_osmand_better_descr">Allow OsmAnd to collect and process anonymous app usage data. No data about your position or locations you view on the map are collected.\n\nConfigure any time in \'Settings\' → \'Privacy and Security\'.</string>
    <string name="choose_data_to_share">Choose the type of data you want to share:</string>
    <string name="downloaded_maps">Maps downloaded</string>
    <string name="visited_screens">Screens visited</string>
    <string name="collected_data">Data collected</string>
    <string name="collected_data_descr">Define which data you allow OsmAnd to share.</string>
    <string name="downloaded_maps_collect_descr">Helps us understand country and region map popularity.</string>
    <string name="visited_screens_collect_descr">Helps us understand OsmAnd feature popularity.</string>
    <string name="privacy_and_security_change_descr">Tap \"Allow\" if you agree with our %1$s</string>
    <string name="settings_privacy_and_security">Privacy and security</string>
    <string name="settings_privacy_and_security_desc">Pick what data you share</string>
    <string name="shared_string_no_thank_you">No, thanks</string>
    <string name="shared_string_allow">Allow</string>
    <string name="profile_name_hint">Profile name</string>
    <string name="nav_type_hint">Navigation type</string>
    <string name="app_mode_taxi">Taxi</string>
    <string name="app_mode_shuttle_bus">Shuttle bus</string>
    <string name="app_mode_subway">Subway</string>
    <string name="app_mode_horse">Horse</string>
    <string name="app_mode_helicopter">Helicopter</string>
    <string name="osmand_routing_promo">You can add your own modified version of the file routing.xml in ..osmand/routing</string>
    <string name="app_mode_skiing">Skiing</string>
    <string name="base_profile_descr_ski">Skiing</string>
    <string name="show_compass_ruler">Show compass ruler</string>
    <string name="hide_compass_ruler">Hide compass ruler</string>
    <string name="select_icon_profile_dialog_title">Select icon</string>
    <string name="settings_routing_mode_string">Mode: %s</string>
    <string name="settings_derived_routing_mode_string">User-mode, derived from: %s</string>
    <string name="routing_profile_ski">Ski</string>
    <string name="profile_type_descr_string">Type: %s</string>
    <string name="profile_type_base_string">Base profile</string>
    <string name="profile_alert_need_routing_type_title">Select navigation type</string>
    <string name="profile_alert_need_routing_type_msg">Please select a navigation type for the new app profile</string>
    <string name="profile_alert_need_profile_name_title">Enter profile name</string>
    <string name="profile_alert_need_profile_name_msg">You must specify a profile name first.</string>
    <string name="profile_alert_duplicate_name_title">Duplicate name</string>
    <string name="profile_alert_duplicate_name_msg">There is already profile with that name</string>
    <string name="profile_alert_cant_delete_base">You cannot delete OsmAnd\'s base profiles</string>
    <string name="profile_alert_need_save_title">Save changes</string>
    <string name="profile_alert_need_save_msg">Save changes to the profile first</string>
    <string name="profile_alert_delete_title">Delete profile</string>
    <string name="profile_alert_delete_msg">Are you sure you want to delete the \"%s\" profile</string>
    <string name="select_base_profile_dialog_title">Select a base profile</string>
    <string name="select_base_profile_dialog_message">Base your custom profile on one of the default app profiles, this defines the basic setup like default visibility of widgets and units of speed and distance. These are the default app profiles, together with examples of custom profiles they may be extended to:</string>
    <string name="select_nav_profile_dialog_title">Select navigation type</string>
    <string name="base_profile_descr_car">Car, truck, motorcycle</string>
    <string name="base_profile_descr_bicycle">Mountain bike, moped, horse</string>
    <string name="base_profile_descr_pedestrian">Walking, hiking, running</string>
    <string name="base_profile_descr_public_transport">All PT types</string>
    <string name="base_profile_descr_boat">Ship, rowing, sailing</string>
    <string name="base_profile_descr_aircraft">Airplane, gliding</string>
    <string name="routing_profile_geocoding">Geocoding</string>
    <string name="routing_profile_straightline">Straight line</string>
    <string name="routing_profile_broutrer">BRouter (offline)</string>
    <string name="osmand_default_routing">OsmAnd routing</string>
    <string name="custom_routing">Custom routing profile</string>
    <string name="special_routing_type">Special routing</string>
    <string name="third_party_routing_type">Third-party routing</string>
    <string name="application_profiles_descr">Select the profiles to be visible in the app.</string>
    <string name="application_profiles">App profiles</string>
    <string name="searching_gps">Searching GPS</string>
    <string name="coordinates_widget">Coordinates widget</string>
    <string name="files_moved">Moved %1$d files (%2$s).</string>
    <string name="files_copied">Copied %1$d files (%2$s).</string>
    <string name="files_failed">Could not copy %1$d files (%2$s).</string>
    <string name="files_present">%1$d files (%2$s) are present in the previous location \'%3$s\'.</string>
    <string name="move_maps">Move maps</string>
    <string name="dont_move_maps">Don\'t move</string>
    <string name="public_transport_ped_route_title">The route on foot is approximately %1$s, and may be faster than public transport</string>
    <string name="public_transport_no_route_title">Unfortunately, OsmAnd could not find a route suitable for your settings.</string>
    <string name="public_transport_try_ped">Try navigation on foot.</string>
    <string name="public_transport_try_change_settings">Try changing the settings.</string>
    <string name="public_transport_calc_pedestrian">Calculate route on foot</string>
    <string name="public_transport_type">Transport type</string>
    <string name="send_log">Send log</string>

    <string name="routing_attr_avoid_tram_name">No trams</string>
    <string name="routing_attr_avoid_tram_description">Avoids trams</string>
    <string name="routing_attr_avoid_bus_name">No buses</string>
    <string name="routing_attr_avoid_bus_description">Avoids buses and trolleybuses</string>
    <string name="routing_attr_avoid_share_taxi_name">No share taxi</string>
    <string name="routing_attr_avoid_share_taxi_description">Avoids share taxi</string>
    <string name="routing_attr_avoid_train_name">No trains</string>
    <string name="routing_attr_avoid_train_description">Avoids trains</string>
    <string name="routing_attr_avoid_subway_name">No subways</string>
    <string name="routing_attr_avoid_subway_description">Avoids subways and lightweight rail transport</string>
    <string name="routing_attr_avoid_ferry_name">No ferries</string>
    <string name="routing_attr_avoid_ferry_description">Avoids ferries</string>
    <!-- string name="release_3_3_7">
        • Display the time between transfers in public transport\n\n
        • Corrected UI for the Route Details\n\n
        • Fixed dark theme in the \'Direction menu\' and \'Route Details\'\n\n
        • Display azimuth in \'Measure Distance\'\n\n
    </string -->
    <string name="shared_string_degrees">Degrees</string>
    <string name="shared_string_milliradians">Milliradians</string>
    <string name="angular_measeurement">Angular unit</string>
    <string name="angular_measeurement_descr">Change what azimuth is measured in.</string>
    <string name="avoid_pt_types_descr">Select public transport types to avoid for navigation:</string>
    <string name="quick_action_day_night_mode">%s mode</string>
    <string name="avoid_pt_types">Avoid transport types…</string>
    <string name="shared_string_walk">Walk</string>
    <string name="save_poi_value_exceed_length">Shorten the length of the \"%s\" tag to less than 255 characters.</string>
    <string name="save_poi_value_exceed_length_title">Length of \"%s\" value</string>
    <string name="public_transport_warning_descr_blog">Read more about OsmAnd routing on our blog.</string>
    <string name="public_transport_warning_title">Public transport navigation is currently in beta testing, expect errors and inaccuracies.</string>
    <string name="add_intermediate">Add intermediate point</string>
    <string name="transfers_size">%1$d transfers</string>
    <string name="add_start_and_end_points">Add departure and destination</string>
    <string name="route_add_start_point">Add point of departure</string>
    <string name="route_descr_select_start_point">Select point of departure</string>
    <string name="rendering_attr_surface_unpaved_name">Unpaved</string>
    <string name="rendering_attr_surface_sand_name">Sand</string>
    <string name="rendering_attr_surface_grass_name">Grass</string>
    <string name="rendering_attr_surface_grass_paver_name">Grass paver</string>
    <string name="rendering_attr_surface_ground_name">Ground</string>
    <string name="rendering_attr_surface_dirt_name">Dirt</string>
    <string name="rendering_attr_surface_mud_name">Mud</string>
    <string name="rendering_attr_surface_ice_name">Ice</string>
    <string name="rendering_attr_surface_salt_name">Salt</string>
    <string name="rendering_attr_surface_snow_name">Snow</string>
    <string name="rendering_attr_surface_asphalt_name">Asphalt</string>
    <string name="rendering_attr_surface_paved_name">Paved</string>
    <string name="rendering_attr_surface_concrete_name">Concrete</string>
    <string name="rendering_attr_surface_sett_name">Sett</string>
    <string name="rendering_attr_surface_cobblestone_name">Cobblestone</string>
    <string name="rendering_attr_surface_paving_stones_name">Paving stones</string>
    <string name="rendering_attr_surface_pebblestone_name">Pebblestone</string>
    <string name="rendering_attr_surface_stone_name">Stone</string>
    <string name="rendering_attr_surface_metal_name">Metal</string>
    <string name="rendering_attr_surface_wood_name">Wood</string>
    <string name="rendering_attr_surface_gravel_name">Gravel</string>
    <string name="rendering_attr_surface_fine_gravel_name">Fine gravel</string>
    <string name="rendering_attr_surface_compacted_name">Compacted</string>
    <string name="rendering_attr_smoothness_excellent_name">Excellent</string>
    <string name="rendering_attr_smoothness_good_name">Good</string>
    <string name="rendering_attr_smoothness_intermediate_name">Intermediate</string>
    <string name="rendering_attr_smoothness_bad_name">Bad</string>
    <string name="rendering_attr_smoothness_very_bad_name">Very bad</string>
    <string name="rendering_attr_smoothness_horrible_name">Horrible</string>
    <string name="rendering_attr_smoothness_very_horrible_name">Very horrible</string>
    <string name="rendering_attr_smoothness_impassable_name">Impassable</string>
    <string name="rendering_attr_highway_class_motorway_name">Motorway</string>
    <string name="rendering_attr_highway_class_state_road_name">State road</string>
    <string name="rendering_attr_highway_class_road_name">Road</string>
    <string name="rendering_attr_highway_class_street_name">Street</string>
    <string name="rendering_attr_highway_class_service_name">Service</string>
    <string name="rendering_attr_highway_class_footway_name">Footway</string>
    <string name="rendering_attr_highway_class_track_name">Track</string>
    <string name="rendering_attr_highway_class_bridleway_name">Bridleway</string>
    <string name="rendering_attr_highway_class_steps_name">Steps</string>
    <string name="rendering_attr_highway_class_path_name">Path</string>
    <string name="rendering_attr_highway_class_cycleway_name">Cycleway</string>
    <string name="rendering_attr_undefined_name">Undefined</string>
	<string name="rendering_attr_highway_class_track_grade1_name">Grade 1</string>
	<string name="rendering_attr_highway_class_track_grade2_name">Grade 2</string>
	<string name="rendering_attr_highway_class_track_grade3_name">Grade 3</string>
	<string name="rendering_attr_highway_class_track_grade4_name">Grade 4</string>
	<string name="rendering_attr_highway_class_track_grade5_name">Grade 5</string>
    <!-- string name="release_3_3">
        • New \'Directions\' screen: Displays Home and Work destination buttons, \'previous route\' shortcut, list of active GPX tracks and markers, search history\n\n
        • Additional info under \'Route details\': road types, surface, steepness, smoothness\n\n
        • Public transport navigation supporting all kinds of transportation: metro, bus, tram, etc.\n\n
        • New Quick action for show/hide tracks and day/night modes\n\n
        • Fixed areas displayed as flooded in Germany, South Africa, Quebec\n\n
        • Additional support for KML and KMZ import\n\n
        • Fixed crashes on opening some public transport stops\n\n
        • Removed Facebook and Firebase analytics from the free version (OsmAnd+ doesn\'t include it)\n\n
    </string -->
    <string name="use_osm_live_public_transport_description">Enable public transport for OsmAnd Live changes.</string>
    <string name="use_osm_live_public_transport">OsmAnd Live public transport</string>
    <string name="time_of_day">Time of day</string>
    <string name="by_transport_type">By %1$s</string>
    <string name="step_by_step">Turn-by-turn</string>
    <string name="routeInfo_road_types_name">Road types</string>
    <string name="exit_at">Exit at</string>
    <string name="sit_on_the_stop">Board at stop</string>
    <string name="shared_string_swap">Swap</string>
    <string name="show_more">Show more</string>
    <string name="tracks_on_map">Displayed tracks</string>
    <string name="quick_action_show_hide_gpx_tracks">Show/hide GPX tracks</string>
    <string name="quick_action_show_hide_gpx_tracks_descr">A toggle to show or hide selected GPX tracks on the map.</string>
    <string name="quick_action_gpx_tracks_hide">Hide GPX Tracks</string>
    <string name="quick_action_gpx_tracks_show">Show GPX Tracks</string>
    <string name="add_destination_query">Please set the destination first</string>
    <string name="previous_route">Previous route</string>
    <string name="add_home">Add home</string>
    <string name="add_work">Add work</string>
    <string name="work_button">Work</string>
    <string name="cubic_m">m³</string>
    <string name="metric_ton">t</string>
    <string name="shared_string_capacity">Сapacity</string>
    <string name="shared_string_width">Width</string>
    <string name="shared_string_height">Height</string>
    <string name="add_destination_point">Set destination</string>
    <string name="add_intermediate_point">Add intermediate</string>
    <string name="add_start_point">Set starting point</string>
    <string name="intermediate_waypoint">Intermediate point</string>
    <string name="transfers">Transfers</string>
    <string name="on_foot">On foot</string>
    <string name="route_way">Way</string>
    <string name="points_of_interests">Points of interest (POI)</string>
    <string name="waiting_for_route_calculation">Calculating route…</string>
    <string name="app_mode_public_transport">Public transport</string>
    <string name="avoid_roads_descr">Select a road you want to avoid during navigation, either on the map, or from the list below:</string>
    <string name="show_along_the_route">Show along the route</string>
    <string name="simulate_navigation">Simulate navigation</string>
    <string name="choose_track_file_to_follow">Select track file to follow</string>
    <string name="voice_announcements">Voice prompts</string>
    <string name="intermediate_destinations">Intermediate destinations</string>
    <string name="arrive_at_time">Arrive at %1$s</string>
    <string name="osm_live_subscriptions">Subscriptions</string>
    <string name="powered_by_osmand">By OsmAnd</string>
    <string name="osm_live_plan_pricing">Plan &amp; Pricing</string>
    <string name="osm_live_payment_monthly_title">Monthly</string>
    <string name="osm_live_payment_3_months_title">Every three months</string>
    <string name="osm_live_payment_annual_title">Annually</string>
    <string name="osm_live_payment_month_cost_descr">%1$s / month</string>
    <string name="osm_live_payment_month_cost_descr_ex">%1$.2f %2$s / month</string>
    <string name="osm_live_payment_discount_descr">Save %1$s.</string>
    <string name="osm_live_payment_current_subscription">Current subscription</string>
    <string name="osm_live_payment_renews_monthly">Renews monthly</string>
    <string name="osm_live_payment_renews_quarterly">Renews quarterly</string>
    <string name="osm_live_payment_renews_annually">Renews annually</string>
    <string name="default_price_currency_format">%1$.2f %2$s</string>
    <string name="osm_live_payment_header">Payment interval:</string>
    <string name="osm_live_payment_contribute_descr">Donations help fund OpenStreetMap cartography.</string>
    <string name="markers_remove_dialog_msg">Delete map marker \'%s\'?</string>
    <string name="edit_map_marker">Edit map marker</string>
    <string name="third_party_application">Third-party app</string>
    <string name="search_street">Search street</string>
    <string name="start_search_from_city">First specify city/town/locality</string>
    <string name="shared_string_restore">Restore</string>
    <string name="keep_passed_markers_descr">Markers added as a group of Favorites or GPX waypoints marked "Passed" will remain on the map. If the group is not active, the markers will disappear from the map.</string>
    <string name="keep_passed_markers">Keep passed markers on the map</string>
    <string name="more_transport_on_stop_hint">More transport available from this stop.</string>
    <string name="ask_for_location_permission">Please grant OsmAnd location access to continue.</string>
    <string name="thank_you_for_feedback">Thank you for your feedback</string>
    <string name="poi_cannot_be_found">Could not find node or way.</string>
    <string name="search_no_results_feedback">No search results?\nProvide feedback</string>
    <!-- string name="release_3_2_pre">
    • Fixed crash on startup that occurred on some devices\n\n
    • New Markers feature: Display already traversed markers\n\n 
    • Search history now shows previously searched categories\n\n
    • Fixed crash on startup that occurred with non-latin maps\n\n
    • Improved rendering speed issues on Android 8.0 devices\n\n
    • Support for polygon (non-amenity) objects editing\n\n
    • Measure distance: Add \"Measure\" button to Actions in the context menu\n\n
    </string -->
    <!-- string name="release_3_1">
    • Navigation: Fix progress bar, fast swapping of the start and end point of the route\n\n
    • Map markers: Fix turning on/off groups, ability to hide markers from the map\n\n
    • OSM Edit: Ability to edit tags for non-point objects and ways, fix missing comments on notes, backup of edits\n\n
    • Improved Wikipedia and Wikivoyage parsing, updated files are already available\n\n
    • Context menu: Fix transport shields color in the night mode, fix additional menu sizes\n\n
    • Boat navigation: Support for waterway fairway\n\n
    • Other bugfixes\n\n
    </string -->
    <string name="increase_search_radius_to">Extend search radius to %1$s</string>
    <string name="send_search_query_description">Your search query will be sent to: \"%1$s\", along with your location.\n\n
        Personal info is not collected, only search data needed to improve the search.</string>
    <string name="send_search_query">Send search query?</string>
    <string name="shared_string_world">World</string>
    <string name="point_deleted">Point %1$s deleted</string>
    <string name="coord_input_edit_point">Edit point</string>
    <string name="coord_input_add_point">Add point</string>
    <string name="coord_input_save_as_track">Save as track</string>
    <string name="coord_input_save_as_track_descr">You added %1$s points. Type a filename and tap \"Save\".</string>
    <string name="error_notification_desc">Please send a screenshot of this notification to support@osmand.net</string>
    <string name="quick_action_edit_actions">Edit actions</string>
    <string name="get_osmand_live">Get OsmAnd Live to unlock all features: Daily map updates with unlimited downloads, all paid and free plugins, Wikipedia, Wikivoyage and much more.</string>
    <string name="unirs_render_descr">Modification of the default style to increase contrast of pedestrian and bicycle roads. Uses legacy Mapnik colors.</string>
    <string name="shared_string_bookmark">Bookmark</string>
    <string name="hide_full_description">Hide full description</string>
    <string name="show_full_description">Show full description</string>
    <string name="off_road_render_descr">For off-road driving based on \'Topo\' style and for use with green satellite images as an underlay. Reduced main road thickness, increased thickness of tracks, paths, bicycle and other routes.</string>
    <string name="nautical_render_descr">For nautical navigation. Features buoys, lighthouses, riverways, sea lanes and marks, harbors, seamark services, and depth contours.</string>
    <string name="ski_map_render_descr">For skiing. Features pistes, ski-lifts, cross country tracks, etc. Dims secondary map objects.</string>
    <string name="light_rs_render_descr">Simple driving style. Gentle night mode, contour lines, contrasting orange styled roads, dims secondary map objects.</string>
    <string name="topo_render_descr">For hiking, trekking, and nature cycling. Readable outdoors. Contrasting roads and natural objects, different route types, advanced contour line options, extra details. Adjusting "Surface integrity" distinguishes road quality. No night mode.</string>
    <string name="mapnik_render_descr">Old default \'Mapnik\'-style. Similar colors to \'Mapnik\'.</string>
    <string name="touring_view_render_descr">Touring style with high contrast and maximum detail. Includes all options of the OsmAnd default style, while displaying as much detail as possible, in particular roads, paths, and other ways to travel. Clear \"touring atlas\" distinction between road types. Suitable for day, night, and outdoor use.</string>
    <string name="default_render_descr">General purpose style. Dense cities shown cleanly. Features contour lines, routes, surface quality, access restrictions, road shields, paths rendering according to SAC scale, whitewater sports items.</string>
    <string name="open_wikipedia_link_online">Open Wikipedia link online</string>
    <string name="open_wikipedia_link_online_description">The link will be opened in a web browser.</string>
    <string name="read_wikipedia_offline_description">Get OsmAnd Live subscription to read Wikipedia and Wikivoyage articles offline.</string>
    <string name="how_to_open_link">How to open the link?</string>
    <string name="read_wikipedia_offline">Read Wikipedia offline</string>
    <string name="download_all">Download all</string>
    <string name="shared_string_restart">App restart</string>
    <string name="show_images">Show images</string>
    <string name="purchase_cancelled_dialog_title">You have canceled your OsmAnd Live subscription</string>
    <string name="purchase_cancelled_dialog_descr">Renew subscription to continue using all the features:</string>

    <string name="maps_you_need_descr">Based on the articles you bookmarked, the following maps are recommended for you to download:</string>
    <string name="maps_you_need">Maps you need</string>
    <string name="osmand_team">OsmAnd team</string>
    <string name="popular_destinations">Popular destinations</string>
    <string name="paid_app">Paid app</string>
    <string name="paid_plugin">Paid plugin</string>
    <string name="travel_card_update_descr">New Wikivoyage data available, update it to enjoy.</string>
	<string name="travel_card_download_descr">Download Wikivoyage travel guides to view articles about places around the world without a connection to the Internet.</string>
	<string name="update_is_available">Update available</string>
	<string name="download_file">Download file</string>
    <string name="start_editing_card_image_text">The free worldwide travel guide anyone can edit.</string>
    <string name="welcome_to_open_beta_description">Travel guides are currently based on Wikivoyage. Test all features during open beta testing for free. Afterwards, travel guides will be available to subscribers of OsmAnd Unlimited and owners of OsmAnd+.</string>
    <string name="start_editing_card_description">You can and should edit any article on Wikivoyage. Share knowledge, experience, talent, and your attention.</string>
    <string name="start_editing">Start editing</string>
    <string name="get_unlimited_access">Get unlimited access</string>
    <string name="welcome_to_open_beta">Welcome to the open beta</string>
    <string name="wikivoyage_travel_guide">Travel Guides</string>
    <string name="wikivoyage_travel_guide_descr">Guides to the most interesting places on the planet, inside OsmAnd, without a connection to the Internet.</string>
    <string name="monthly_map_updates">Monthly map updates</string>
    <string name="daily_map_updates">Hourly map updates</string>
    <string name="in_app_purchase">In-app purchase</string>
    <string name="in_app_purchase_desc">One-time payment</string>
    <string name="in_app_purchase_desc_ex">Once purchased, it will be permanently available to you.</string>
    <string name="purchase_unlim_title">Buy - %1$s</string>
    <string name="wikivoyage_offline">Wikivoyage offline</string>
    <string name="unlimited_downloads">Unlimited downloads</string>
    <string name="wikipedia_offline">Wikipedia offline</string>
    <string name="contour_lines_hillshade_maps">Contour lines &amp; Hillshade maps</string>
    <string name="unlock_all_features">Unlock all OsmAnd features</string>
    <string name="purchase_dialog_title">Choose plan</string>
    <string name="purchase_dialog_travel_description">Purchase one of the following to receive the offline travel guide functionality:</string>
    <string name="purchase_dialog_subtitle">Choose suitable item</string>
    <string name="shared_string_dont">Don\'t</string>
    <string name="shared_string_do">Do</string>
    <string name="shared_string_only_with_wifi">Only on Wi-Fi</string>
    <string name="wikivoyage_download_pics">Download images</string>
    <!-- Use ← for RTL languages -->
    <string name="wikivoyage_download_pics_descr">Article images can be downloaded for offline use.\nAlways available in \'Explore\' → \'Options\'.</string>
    <string name="shared_string_wifi_only">Only on Wi-Fi</string>
    <string name="select_travel_book">Select a travel book</string>
    <string name="shared_string_travel_book">Travel book</string>
    <string name="online_webpage_warning">Page only available online. Open in web browser?</string>
    <string name="images_cache">Image cache</string>
    <string name="delete_search_history">Delete search history</string>
    <string name="download_images">Download images</string>
    <string name="download_maps_travel">Travel guides</string>
    <string name="shared_string_wikivoyage">Wikivoyage</string>
    <string name="article_removed">Article removed</string>
    <string name="wikivoyage_search_hint">Search for country, city, or province</string>
    <string name="shared_string_read">Read</string>
    <string name="saved_articles">Bookmarked articles</string>
    <string name="shared_string_explore">Explore</string>
    <string name="shared_string_contents">Contents</string>
    <string name="shared_string_result">Result</string>
    <string name="use_two_digits_longitude">Use double digit longitude</string>
    <string name="shared_string_travel_guides">Travel guides</string>
    <string name="waypoints_removed_from_map_markers">Waypoints removed from map markers</string>
    <string name="nothing_found_in_radius">Could not find anything:</string>
    <string name="select_waypoints_category_description">Add all of the track\'s waypoints, or select separate categories.</string>
    <string name="shared_string_total">Total</string>
    <string name="clear_all_intermediates">Clear all intermediate points</string>
    <string name="group_deleted">Group deleted</string>
    <string name="rendering_attr_whiteWaterSports_name">Whitewater sports</string>
    <string name="distance_farthest">Farthest first</string>
    <string name="distance_nearest">Nearest first</string>
    <string name="enter_lon">Enter longitude</string>
    <string name="enter_lat">Enter latitude</string>
    <string name="enter_lat_and_lon">Enter latitude and longitude</string>
	<string name="dd_mm_ss_format">DD°MM′SS″</string>
	<string name="dd_dddddd_format">DD.DDDDDD°</string>
	<string name="dd_ddddd_format">DD.DDDDD°</string>
	<string name="dd_mm_mmmm_format">DD°MM.MMMM′</string>
	<string name="dd_mm_mmm_format">DD°MM.MMM′</string>
	<string name="east_abbreviation">E</string>
	<string name="west_abbreviation">W</string>
	<string name="south_abbreviation">S</string>
	<string name="north_abbreviation">N</string>
	<string name="optional_point_name">Optional point name</string>
    <string name="transport_nearby_routes_within">Nearby routes within</string>
    <string name="transport_nearby_routes">Within</string>
    <string name="enter_the_file_name">Type the filename.</string>
    <string name="map_import_error">Map import error</string>
    <string name="map_imported_successfully">Map imported</string>
    <string name="make_as_start_point">Make this the point of departure</string>
    <string name="shared_string_current">Current</string>
    <string name="last_intermediate_dest_description">Adds intermediate stop</string>
    <string name="first_intermediate_dest_description">Adds initial stop</string>
    <string name="subsequent_dest_description">Move destination up, and create it</string>
    <string name="show_closed_notes">Show closed notes</string>
    <string name="switch_osm_notes_visibility_desc">Show/hide OSM notes on the map.</string>
    <string name="gpx_file_desc">GPX - suitable for export to JOSM or other OSM editors.</string>
    <string name="osc_file_desc">OSC - suitable for export to OpenStreetMap.</string>
    <string name="shared_string_gpx_file">GPX file</string>
    <string name="osc_file">OSC file</string>
    <string name="choose_file_type">Select filetype</string>
    <string name="osm_edits_export_desc">Select the export type: OSM notes, POIs, or both.</string>
    <string name="all_data">All data</string>
    <string name="osm_notes">OSM Notes</string>
    <string name="will_open_tomorrow_at">Opens tomorrow at</string>
    <string name="rendering_attr_hidePOILabels_name">POI labels</string>
    <string name="shared_string_without_name">Without name</string>
    <string name="what_is_here">What\'s here:</string>
    <string name="parked_at">parked at</string>
    <string name="pick_up_till">Pick up until</string>
    <string name="without_time_limit">Without time limit</string>
    <string name="context_menu_read_full_article">Read full article</string>
    <string name="context_menu_read_article">Read article</string>
    <string name="context_menu_points_of_group">All points of the group</string>
    <string name="open_from">Open from</string>
    <string name="open_till">Open till</string>
    <string name="will_close_at">Closes at</string>
    <string name="will_open_at">Opens at</string>
    <string name="will_open_on">Opens at</string>
    <string name="additional_actions">Additional actions</string>
    <string name="av_locations_selected_desc">GPX file with coordinates and data of the selected notes.</string>
    <string name="av_locations_all_desc">GPX file with coordinates and data of all notes.</string>
    <!-- string name="release_3_0">
• New: Support for global offline travel guides. Referenced locations are linked to the map. Initial data from Wikivoyage.\n\n
• Wikipedia: New look, active links, images now supported\n\n
• Open Track UI: Support for waypoint groups\n\n
• Map markers: Import of selected groups from GPX files, coordinate input, new look\n\n
• OsmAnd Live subscription now supports all OsmAnd features\n\n
    </string -->
    <string name="modify_the_search_query">Change your search.</string>
    <string name="shared_string_actions">Actions</string>
    <string name="shared_string_marker">Marker</string>
    <string name="empty_state_osm_edits">Create or modify OSM objects</string>
    <string name="empty_state_osm_edits_descr">Create or modify OSM POIs, open or comment OSM Notes, and contribute recorded GPX files.</string>
    <string name="shared_string_deleted">Deleted</string>
    <string name="shared_string_edited">Edited</string>
    <string name="shared_string_added">Added</string>
    <string name="marker_activated">Marker %s activated.</string>
    <string name="one_tap_active_descr">Tap a marker on the map to move it to the top of the active markers without opening the context menu.</string>
    <string name="one_tap_active">\'One tap\' active</string>
    <string name="empty_state_av_notes">Take notes!</string>
    <string name="empty_state_av_notes_desc">Add audio, video or photo note to every point on the map, using widget or context menu.</string>
    <string name="notes_by_date">Notes by date</string>
    <string name="by_date">By date</string>
    <string name="by_type">By type</string>
    <string name="looking_for_tracks_with_waypoints">Looking for tracks with waypoints</string>
    <string name="shared_string_more_without_dots">More</string>
    <string name="appearance_on_the_map">Appearance on the map</string>
    <string name="add_track_to_markers_descr">Select a track to add its waypoints to the markers.</string>
    <string name="add_favourites_group_to_markers_descr">Select a category of Favorites to add to the markers.</string>
    <string name="shared_string_gpx_waypoints">Track waypoints</string>
    <string name="favourites_group">Favorites category</string>
    <string name="add_group">Add a group</string>
    <string name="add_group_descr">Import groups from Favorites or GPX waypoints.</string>
    <string name="empty_state_markers_active">Create map markers!</string>
    <string name="empty_state_markers_active_desc">Long or short tap \'Places\', then tap the marker flag button.</string>
    <string name="empty_state_markers_groups">Import groups</string>
    <string name="empty_state_markers_groups_desc">Import Favorite groups or waypoints as markers.</string>
    <string name="empty_state_markers_history_desc">Markers marked as passed will appear on this screen.</string>
    <string name="shared_string_two">Two</string>
    <string name="shared_string_one">One</string>
    <string name="show_guide_line_descr">Show directional line from your position to the active marker locations.</string>
    <string name="show_arrows_descr">Show one or two arrows indicating the direction to the active markers.</string>
    <string name="distance_indication_descr">Choose how to display the distance to active markers.</string>
    <string name="active_markers_descr">Specify number of direction indicators:</string>
    <string name="digits_quantity">Number of decimal digits</string>
    <string name="shared_string_right">Right</string>
    <string name="shared_string_left">Left</string>
    <string name="show_number_pad">Show number pad</string>
    <string name="shared_string_paste">Paste</string>
    <string name="go_to_next_field">Next field</string>
    <string name="rename_marker">Rename marker</string>
    <string name="tap_on_map_to_hide_interface_descr">A tap on the map toggles the control buttons and widgets.</string>
    <string name="tap_on_map_to_hide_interface">Fullscreen mode</string>
    <string name="mark_passed">Mark passed</string>
    <string name="import_gpx_file_description">can be imported as Favorites or a GPX file.</string>
    <string name="import_as_gpx">Import as GPX file</string>
    <string name="import_as_favorites">Import as Favorites</string>
    <string name="import_file">Import file</string>
	<string name="wrong_input">Wrong input</string>
	<string name="enter_new_name">Enter new name</string>
	<string name="shared_string_back">Back</string>
	<string name="shared_string_view">View</string>
	<string name="waypoints_added_to_map_markers">Waypoints added to map markers</string>
	<string name="wrong_format">Wrong format</string>
    <string name="shared_string_road">Road</string>
    <string name="show_map">Show map</string>
    <string name="route_is_calculated">Route calculated</string>
    <string name="round_trip">Round trip</string>
    <string name="plan_route_no_markers_toast">You must add at least one marker to use this function.</string>
    <string name="osn_modify_dialog_error">Could not modify note.</string>
    <string name="osn_modify_dialog_title">Modify note</string>
    <string name="context_menu_item_modify_note">Modify OSM note</string>
    <string name="make_round_trip_descr">Add copy of point of departure as destination.</string>
    <string name="make_round_trip">Make round trip</string>
    <!-- string name="shared_string_navigate">Navigate</string-->
    <string name="shared_string_markers">Markers</string>
    <string name="coordinates_format">Coordinate format</string>
    <string name="use_system_keyboard">Use system keyboard</string>
    <string name="fast_coordinates_input_descr">Select coordinate input format. You can always change it by tapping \'Options\'.</string>
    <string name="fast_coordinates_input">Quick coordinate input</string>
    <string name="routing_attr_avoid_ice_roads_fords_name">No ice roads or fords</string>
    <string name="routing_attr_avoid_ice_roads_fords_description">Avoids ice roads and fords.</string>
    <string name="use_location">Use position</string>
    <string name="add_location_as_first_point_descr">Add your position as point of departure to plan the perfect route.</string>
    <string name="my_location">My position</string>
    <string name="shared_string_finish">Finish</string>
    <string name="plan_route">Plan route</string>
    <string name="shared_string_sort">Sort</string>
    <string name="coordinate_input">Coordinate input</string>
    <string name="marker_save_as_track_descr">Export your markers to the following GPX file:</string>
    <string name="marker_save_as_track">Save as GPX file</string>
    <string name="move_to_history">Move to history</string>
    <string name="group_will_be_removed_after_restart">The group will be gone the next time you start the app.</string>
    <string name="show_guide_line">Show directional lines</string>
    <string name="show_arrows_on_the_map">Show arrows on the map</string>
    <string name="show_passed">Show passed</string>
    <string name="hide_passed">Hide passed</string>
    <string name="remove_from_map_markers">Remove from \'Map markers\'</string>
    <string name="descendingly">Z-A</string>
    <string name="ascendingly">A-Z</string>
    <string name="date_added">Added</string>
    <string name="order_by">Order by:</string>
    <string name="marker_show_distance_descr">Select how to indicate distance and direction to map markers on the map screen:</string>
    <string name="map_orientation_change_in_accordance_with_speed">Map orientation threshold</string>
    <string name="map_orientation_change_in_accordance_with_speed_descr">Select speed of switching orientation from \'Movement direction\' to \'Compass directon\' below.</string>
    <string name="all_markers_moved_to_history">All map markers moved to history</string>
    <string name="marker_moved_to_history">Map marker moved to history</string>
    <string name="marker_moved_to_active">Map marker moved to active</string>
    <string name="shared_string_list">List</string>
    <string name="shared_string_groups">Groups</string>
    <string name="passed">Last used: %1$s</string>
    <string name="make_active">Make active</string>
    <string name="today">Today</string>
    <string name="yesterday">Yesterday</string>
    <string name="last_seven_days">Last 7 days</string>
    <string name="this_year">This year</string>
    <!-- string name="widget">Widget</string if needed should be shared_string_widget -->
    <!-- string name="top_bar">Top bar</string use shared_string_topbar -->
    <string name="move_all_to_history">Move all to history</string>
    <string name="show_direction">Distance indication</string>
    <string name="sort_by">Sort by</string>
    <string name="do_not_use_animations">No animations</string>
    <string name="do_not_use_animations_descr">Disables animations in the app.</string>
    <string name="keep_showing_on_map">Keep showing on map</string>
    <string name="exit_without_saving">Exit without saving?</string>
    <string name="line">Line</string>
    <string name="save_as_route_point">Save as route points</string>
    <string name="save_as_line">Save as line</string>
    <string name="route_point">Route point</string>
    <string name="edit_line">Edit line</string>
    <string name="add_point_before">Add point before</string>
    <string name="add_point_after">Add point after</string>
    <string name="shared_string_options">Options</string>
    <string name="measurement_tool_snap_to_road_descr">OsmAnd will connect the points with routes for the selected profile.</string>
    <string name="measurement_tool_save_as_new_track_descr">Save the points either as route points or as a line.</string>
    <string name="choose_navigation_type">Select navigation profile</string>
    <string name="none_point_error">Please add at least one point.</string>
    <string name="enter_gpx_name">GPX file name:</string>
    <string name="show_on_map_after_saving">Show on map after saving</string>
    <string name="measurement_tool_action_bar">Browse the map and add points</string>
    <string name="measurement_tool">Measure distance</string>
    <string name="quick_action_resume_pause_navigation">Pause/resume navigation</string>
    <string name="quick_action_resume_pause_navigation_descr">Tap this button to pause or resume the navigation.</string>
    <string name="quick_action_show_navigation_finish_dialog">Show \'Navigation finished\' dialog</string>
    <string name="quick_action_start_stop_navigation">Start/stop navigation</string>
    <string name="quick_action_start_stop_navigation_descr">Tap this button to start or end the navigation.</string>
    <string name="store_tracks_in_monthly_directories">Store recorded tracks in monthly folders</string>
    <string name="store_tracks_in_monthly_directories_descrp">Store recorded tracks in sub-folders per recording month (like 2018-01).</string>
    <string name="shared_string_reset">Reset</string>
    <string name="shared_string_reload">Reload</string>
    <string name="mapillary_menu_descr_tile_cache">Reload tiles to see up to date data.</string>
    <string name="mapillary_menu_title_tile_cache">Tile cache</string>
    <string name="wrong_user_name">Wrong username</string>
    <string name="shared_string_to">To</string>
    <string name="mapillary_menu_date_from">From</string>
    <string name="mapillary_menu_descr_dates">Only view added images</string>
    <string name="mapillary_menu_title_dates">Date</string>
    <string name="mapillary_menu_edit_text_hint">Type username</string>
    <string name="mapillary_menu_descr_username">View only images added by</string>
    <string name="mapillary_menu_title_username">Username</string>
    <string name="mapillary_menu_filter_description">Filter images by submitter, by date or by type. Only active in closeup zoom.</string>
    <string name="mapillary_menu_title_pano">Display only 360° images</string>
    <string name="map_widget_ruler_control">Radius ruler</string>
    <string name="shared_string_permissions">Permissions</string>
    <string name="import_gpx_failed_descr">Could not import file. Please ensure OsmAnd has permission to read it.</string>
    <string name="distance_moving">Distance corrected</string>
    <string name="mapillary_image">Mapillary image</string>
    <string name="open_mapillary">Open Mapillary</string>
    <string name="shared_string_install">Install</string>
    <string name="improve_coverage_mapillary">Improve photo coverage with Mapillary</string>
    <string name="improve_coverage_install_mapillary_desc">Install Mapillary to add one or more photos to this map location.</string>
    <string name="online_photos">Online photos</string>
    <string name="shared_string_add_photos">Add photos</string>
    <string name="no_photos_descr">No photos here.</string>
    <string name="mapillary_action_descr">Share your street-level view via Mapillary.</string>
    <string name="mapillary_widget">Mapillary widget</string>
    <string name="mapillary_widget_descr">Allows quick contributions to Mapillary.</string>
    <string name="mapillary_descr">Online street-level photos for everyone. Discover places, collaborate, capture the world.</string>
    <string name="mapillary">Mapillary</string>
    <string name="plugin_mapillary_descr">Street-level photos for everyone. Discover places, collaborate, capture the world.</string>
    <string name="private_access_routing_req">Your destination is located in an area with private access. Allow using private roads for this trip?</string>
    <string name="restart_search">Restart search</string>
    <string name="increase_search_radius">Increase search radius</string>
    <string name="nothing_found">Nothing found</string>
    <string name="nothing_found_descr">Change the search or increase its radius.</string>
    <string name="quick_action_showhide_osmbugs_title">Toggle OSM Notes</string>
    <string name="quick_action_osmbugs_show">Show OSM Notes</string>
    <string name="quick_action_osmbugs_hide">Hide OSM Notes</string>
    <string name="quick_action_showhide_osmbugs_descr">A toggle to show or hide OSM Notes on the map.</string>
    <string name="sorted_by_distance">Sorted by distance</string>
    <string name="search_favorites">Search in Favorites</string>
    <string name="hillshade_menu_download_descr">Download the \'Hillshade Overlay\' map to show vertical shading.</string>
    <string name="hillshade_purchase_header">Install the \'Contour lines\' plugin to show graded vertical areas.</string>
    <string name="hide_from_zoom_level">Hide starting from zoom level</string>
    <string name="srtm_menu_download_descr">Download the \'Contour line\' map for use in this region.</string>
    <string name="shared_string_plugin">Plugin</string>
    <string name="srtm_purchase_header">Buy and install the \'Contour lines\' plugin to show graded vertical areas.</string>
    <string name="srtm_color_scheme">Color scheme</string>
    <string name="show_from_zoom_level">Display starting at zoom level</string>
    <string name="routing_attr_allow_private_name">Allow private access</string>
    <string name="routing_attr_allow_private_description">Allow access to private areas.</string>
    <string name="display_zoom_level">Display zoom level: %1$s</string>
    <string name="favorite_group_name">Group name</string>
    <string name="change_color">Change color</string>
    <string name="edit_name">Edit name</string>
    <string name="animate_my_location">Animate own position</string>
    <string name="animate_my_location_desc">Turn on animated map panning of \'My position\' during navigation.</string>
    <string name="shared_string_overview">Overview</string>
    <string name="select_street">Select street</string>
    <string name="shared_string_in_name">in %1$s</string>
    <string name="type_address">Type address</string>
    <string name="type_city_town">Type city/town/locality</string>
    <string name="type_postcode">Type postcode</string>
    <string name="nearest_cities">Nearest cities</string>
    <string name="select_city">Select city</string>
    <string name="select_postcode">Postcode search</string>
    <string name="quick_action_auto_zoom">Auto zoom map on/off</string>
    <string name="quick_action_auto_zoom_desc">A toggle to turn on/off auto map zoom according to your speed.</string>
    <string name="quick_action_auto_zoom_on">Enable auto zoom map</string>
    <string name="quick_action_auto_zoom_off">Disable auto zoom map</string>
    <string name="quick_action_add_destination">Set destination</string>
    <string name="quick_action_replace_destination">Replace destination</string>
    <string name="quick_action_add_first_intermediate">Add first intermediate</string>
    <string name="quick_action_add_destination_desc">A button to make the screen center the route destination, any previously selected destination becomes the last intermediate destination.</string>
    <string name="quick_action_directions_from_desc">A button to make the screen center the point of departure and calculate route to the destination or open a dialog to select destination if the destination marker is not on the map.</string>
    <string name="quick_action_replace_destination_desc">Tapping this action button makes the screen center the new route destination, replacing the previously selected destination (if any).</string>
    <string name="quick_action_add_first_intermediate_desc">A button to make the screen center the first intermediate destination.</string>
    <string name="no_overlay">No overlay</string>
    <string name="no_underlay">No underlay</string>
    <string name="subscribe_email_error">Error</string>
    <string name="subscribe_email_desc">Subscribe to our mailing list about app discounts and get 3 more map downloads!</string>
    <string name="depth_contour_descr">Sea depth contour lines and seamarks.</string>
    <string name="sea_depth_thanks">Thank you for purchasing \'Nautical depth contours\'</string>
    <string name="index_item_depth_contours_osmand_ext">Nautical depth contours</string>

    <string name="index_item_world_wikivoyage">Worldwide Wikivoyage articles</string>
    <string name="index_item_depth_points_southern_hemisphere">Southern hemisphere nautical depth points</string>
    <string name="index_item_depth_points_northern_hemisphere">Northern hemisphere nautical depth points</string>
    <string name="download_depth_countours">Nautical depth contours</string>
    <string name="nautical_maps">Nautical maps</string>
    <string name="analyze_on_map">Analyze on map</string>
    <string name="shared_string_visible">Visible</string>
    <string name="restore_purchases">Restore purchases</string>
    <string name="fonts_header">Map fonts</string>
    <string name="right_side_navigation">Right-hand traffic</string>
    <string name="driving_region_automatic">Automatic</string>
    <string name="do_not_send_anonymous_app_usage">Don\'t send anonymous app usage statistics</string>
    <string name="do_not_send_anonymous_app_usage_desc">OsmAnd collects info about which parts of the app you open. Your location is never sent, nor is anything you enter into the app or details of areas you view, search, or download.</string>
    <string name="do_not_show_startup_messages">Don\'t show startup messages</string>
    <string name="do_not_show_startup_messages_desc">Don\'t show app discounts &amp; special local event messages.</string>
    <string name="parking_options">Parking options</string>
    <string name="full_version_thanks">Thank you for purchasing the paid version of OsmAnd.</string>
    <string name="routing_attr_relief_smoothness_factor_hills_name">Hilly</string>
    <string name="routing_attr_relief_smoothness_factor_plains_name">Less hilly</string>
    <string name="routing_attr_relief_smoothness_factor_more_plains_name">Flat</string>
    <string name="routing_attr_driving_style_speed_name">Shorter routes</string>
    <string name="routing_attr_driving_style_balance_name">Balanced</string>
    <string name="routing_attr_driving_style_safety_name">Prefer byways</string>
    <string name="relief_smoothness_factor_descr">Preferred terrain: flat or hilly.</string>
    <string name="shared_string_slope">Slope</string>
    <string name="add_new_folder">Add new folder</string>
    <string name="points_delete_multiple_succesful">Point(s) deleted.</string>
    <string name="points_delete_multiple">Are you sure you want to delete %1$d point(s)?</string>
    <string name="route_points_category_name">Turns to pass on this route</string>
    <string name="track_points_category_name">Waypoints, points of interest, named features</string>
    <string name="shared_string_gpx_track">Track</string>
    <string name="max_speed">Maximum speed</string>
    <string name="average_speed">Average speed</string>
    <string name="shared_string_time_moving">Time moving</string>
    <string name="shared_string_time_span">Time span</string>
    <string name="shared_string_max">Max</string>
    <string name="shared_string_start_time">Start time</string>
    <string name="shared_string_end_time">End time</string>
    <string name="shared_string_color">Color</string>
    <string name="select_gpx_folder">Select GPX file folder</string>
    <string name="file_can_not_be_moved">Could not move file.</string>
    <string name="shared_string_move">Move</string>
    <string name="shared_string_gpx_tracks">Tracks</string>
    <string name="routing_attr_driving_style_name">Driving style</string>
    <string name="route_altitude">Route elevation</string>
    <string name="altitude_descent">Descent</string>
    <string name="altitude_ascent">Ascent</string>
    <string name="altitude_range">Altitude range</string>
    <string name="average_altitude">Average altitude</string>
    <string name="shared_string_time">Time</string>
    <string name="total_distance">Total distance</string>
    <string name="routing_attr_relief_smoothness_factor_name">Select elevation fluctuation</string>
    <string name="routing_attr_height_obstacles_name">Use elevation data</string>
    <string name="routing_attr_height_obstacles_description">Factor in terrain elevation (via SRTM, ASTER, and EU-DEM data).</string>
    <string name="rendering_attr_depthContours_description">Show depth contours and points.</string>
    <string name="rendering_attr_depthContours_name">Nautical depth contours</string>
    <!-- string name="release_2_6">
	\u2022 New feature: Quick action button\n\n
	\u2022 Improved touch screen gesture response (e.g. concurrent panning and zooming)\n\n
	\u2022 New map fonts covering more locales\n\n
	\u2022 Support text-to-speech for regional language variants (and accents)\n\n
	\u2022 Visibility enhancements in several map styles and Wikipedia\n\n
	\u2022 Support Open Location Code (OLC)\n\n
	\u2022 Display elevation, slope, and speed profile for recorded GPX tracks and calculated routes\n\n
	\u2022 \"Driving style\" setting and logic improvements for bicycle routing\n\n
	\u2022 Altitude data settings for bicycle routing\n\n
	\u2022 Several other improvements and bug fixes\n\n
	and more…
	</string -->
    <!-- string name="release_2_7">
	\u2022 Mapillary plugin with street-level imagery\n\n
	\u2022 Ruler widget for distance measurement\n\n
	\u2022 GPX split intervals with detailed info about your track\n\n
	\u2022 Other improvements and bug fixes\n\n
	</string -->
    <!-- string name="release_2_8">
	\u2022 Completely reworked map markers with directional lines and route planning\n\n
	\u2022 Measure distance tool offering snap to road feature and saving points as track\n\n
	\u2022 OsmAnd Live: Bug fixes, fresh data on the server every 30 minutes, updates implemented into the navigation\n\n
	</string -->
    <!-- string name="release_2_9">
	\u2022 Updated the context menu: Show when the POI opens / closes\n\n
	\u2022 Transport menu: all available routes are now at the top\n\n
	\u2022 Wikipedia: added the button to open the original article, updated the appearance of articles\n\n
	\u2022 Route: added possibility to swap start and end points in one tap\n\n
	\u2022 Notes: added sorting by type and date\n\n
	\u2022 OSM edits: Show an icon and a name of the POI category, display completed actions\n\n
	\u2022 New quick coordinate input screen for quick markers creation\n\n
    \u2022 Detection of stop signs now considers driving direction\n\n
	\u2022 New algorithm providing meaningful ascent/descent values for GPX tracks\n\n
	\u2022 Terrain (ascent) aware hiking time (Naismith\'s rule)\n\n
	</string -->
    <string name="auto_split_recording_title">Auto-split recordings after gap</string>
    <string name="auto_split_recording_descr">Start new segment after gap of 6 min, new track after gap of 2 h, or new file after a longer gap if the date has changed.</string>
    <string name="rendering_attr_contourDensity_description">Contour line density</string>
    <string name="rendering_attr_contourDensity_name">Contour line density</string>
    <string name="rendering_value_high_name">High</string>
    <string name="rendering_value_medium_w_name">Medium</string>
    <string name="rendering_value_low_name">Low</string>
    <string name="rendering_attr_contourWidth_description">Contour line width</string>
    <string name="rendering_attr_contourWidth_name">Contour line width</string>
    <string name="rendering_attr_hideWaterPolygons_description">Water</string>
    <string name="rendering_attr_hideWaterPolygons_name">Hide water</string>
    <string name="routing_attr_allow_motorway_name">Use motorways</string>
    <string name="routing_attr_allow_motorway_description">Allows motorways.</string>
    <string name="upload_osm_note_description">Upload your OSM Note anonymously or by using your OpenStreetMap.org profile.</string>
    <string name="wiki_around">Nearby Wikipedia articles</string>
    <string name="search_map_hint">City or region</string>
    <string name="route_roundabout_short">Take %1$d exit and go</string>
    <string name="upload_poi">Upload POI</string>
    <string name="route_calculation">Route calculation</string>
    <string name="gpx_no_tracks_title">You do not have any GPX files yet</string>
    <string name="gpx_no_tracks_title_folder">You may also add GPX files to the folder</string>
    <string name="gpx_add_track">Add more…</string>
    <string name="gpx_appearance">Appearance</string>
    <string name="trip_rec_notification_settings">Turn on quick recording</string>
    <string name="trip_rec_notification_settings_desc">Display a system notification allowing trip recording.</string>
    <string name="shared_string_notifications">Notifications</string>
    <string name="shared_string_continue">Continue</string>
    <string name="shared_string_pause">Pause</string>
    <string name="shared_string_paused">Paused</string>
    <string name="shared_string_trip">Trip</string>
    <string name="shared_string_recorded">Recorded</string>
    <string name="shared_string_record">Record</string>
    <string name="gpx_logging_no_data">No data</string>
    <!-- string name="release_2_5">
	\u2022 Tappable icons on the map\n\n
	\u2022 Powerful POI filter search: Search, e.g. restaurants by cuisine, or campgrounds with specific facilities\n\n
	\u2022 New Topo Map style for cyclists and hikers\n\n
	\u2022 Enhanced trip recording\n\n
	\u2022 Improved navigation notifications (Android Wear)\n\n
	\u2022 Many other improvements and bug fixes\n\n
	and more…
    </string -->
    <string name="rendering_attr_contourColorScheme_description">Contour lines color scheme</string>
    <string name="save_track_min_speed">Logging minimum speed</string>
    <string name="save_track_min_speed_descr">Filter: No logging of points below this speed.</string>
    <string name="save_track_min_distance">Logging minimum displacement</string>
    <string name="save_track_min_distance_descr">Filter: Set minimum distance from a point to log a new one.</string>
    <string name="save_track_precision">Logging minimum accuracy</string>
    <string name="save_track_precision_descr">Filter: No logging unless this accuracy is reached.</string>
    <string name="christmas_poi">Christmas POI</string>
    <string name="christmas_desc">Anticipating Christmas and New Year holidays, you can choose to display associated POIs like Christmas trees and markets, etc.</string>
    <string name="christmas_desc_q">Show Christmas holiday POIs?</string>
    <string name="rendering_value_light_brown_name">Light brown</string>
    <string name="rendering_value_dark_brown_name">Dark brown</string>
    <string name="rendering_attr_contourColorScheme_name">Contour lines color scheme</string>
    <string name="rendering_attr_surfaceIntegrity_name">Road surface integrity</string>
    <string name="search_hint">Type city, address, POI name</string>
    <string name="translit_name_if_miss">Transliterate if %1$s name is missing</string>
    <string name="translit_names">Transliterate names</string>
    <string name="edit_filter">Edit categories</string>
    <string name="subcategories">Subcategories</string>
    <string name="selected_categories">Selected categories</string>
    <string name="create_custom_poi">Create custom filter</string>
    <string name="custom_search">Custom search</string>
    <string name="shared_string_filters">Filters</string>
    <string name="apply_filters">Apply filters</string>
    <string name="save_filter">Save filter</string>
    <string name="delete_filter">Delete filter</string>
    <string name="new_filter">New filter</string>
    <string name="new_filter_desc">Please enter a name for the new filter, this will be added to your \'Categories\' tab.</string>
    <string name="osm_live_payment_desc">Subscription charged per month. Cancel it on Google Play at any time.</string>
    <string name="donation_to_osm">Donation to OpenStreetMap community</string>
    <string name="donation_to_osm_desc">Part of your donation is sent to the OSM users who submit changes to OpenStreetMap. The cost of the subscription remains the same.</string>
    <string name="osm_live_subscription_desc">Subscription enables hourly, daily, weekly updates, and unlimited downloads for all maps globally.</string>
    <string name="get_it">Get it</string>
    <string name="get_for">Get for %1$s</string>
    <string name="osm_live_banner_desc">Get unlimited map downloads, adding weekly, daily, or even hourly updates.</string>
    <string name="osmand_plus_banner_desc">Unlimited map downloads, updates, and Wikipedia plugin.</string>
    <string name="si_mi_meters">Miles/meters</string>
    <string name="skip_map_downloading">Skip downloading maps</string>
    <string name="skip_map_downloading_desc">You have no offline map installed. You may select a map from the list or download maps later via \'Menu - %1$s\'.</string>
    <string name="search_another_country">Select another region</string>
    <string name="search_map">Searching maps…</string>
    <string name="first_usage_wizard_desc">Let OsmAnd determine your location and suggest maps to download for that region.</string>
    <string name="location_not_found">Location not found</string>
    <string name="no_inet_connection">No Internet connection</string>
    <string name="no_inet_connection_desc_map">Required to download maps.</string>
    <string name="search_location">Searching for location…</string>
    <string name="storage_free_space">Free space</string>
    <string name="storage_place_description">OsmAnd\'s data storage (for maps, GPX files, etc.): %1$s.</string>
    <string name="give_permission">Grant permission</string>
    <string name="allow_access_location">Allow location access</string>
    <string name="first_usage_greeting">Get directions and discover new places without an Internet connection</string>
    <string name="search_my_location">Find my position</string>
    <string name="update_all_maps_now">Update all maps now?</string>
    <string name="clear_tile_data">Clear all tiles</string>
    <string name="routing_attr_short_way_name">Fuel-efficient way</string>
    <string name="routing_attr_short_way_description">Use fuel-efficient way (usually shorter).</string>
    <string name="replace_favorite_confirmation">Are you sure you want to replace Favorite %1$s?</string>
    <string name="rendering_attr_hideOverground_name">Overground objects</string>
    <string name="shared_string_change">Change</string>
    <string name="get_started">Get started</string>
    <string name="route_stops_before">%1$s stops before</string>
    <string name="coords_search">Coordinates search</string>
    <string name="advanced_coords_search">Advanced coordinates search</string>
    <string name="back_to_search">Back to search</string>
    <string name="confirmation_to_delete_history_items">Remove selected items from \'History\'?</string>
    <string name="show_something_on_map">Show %1$s on the map</string>
    <!-- string name="release_2_4">
	\u2022 New very powerful free text search\n\n
	\u2022 Car audio system / speaker phone integration via Bluetooth\n\n
	\u2022 Improved route guidance, voice prompting, and turn lane indication\n\n
	\u2022 Improved transport layer with route rendering\n\n
	\u2022 Added more locales and now support regional locales\n\n
	\u2022 Many other improvements and bugfixes\n\n
	and more…
    </string -->
    <string name="dist_away_from_my_location">Search %1$s away</string>
    <string name="share_history_subject"> shared via OsmAnd</string>
    <string name="search_categories">Categories</string>
    <string name="postcode">Postcode</string>
    <string name="shared_string_from">from</string>
    <string name="city_type_district">District</string>
    <string name="city_type_neighbourhood">Neighbourhood</string>
    <string name="map_widget_search">Search</string>
    <string name="shared_string_is_open_24_7">Open 24/7</string>
    <string name="storage_directory_card">Memory card</string>
    <string name="coords_format">Coordinate format</string>
    <string name="coords_format_descr">Format for geographical coordinates.</string>
    <string name="app_mode_bus">Bus</string>
    <string name="app_mode_train">Train</string>
    <string name="current_track">Current track</string>
    <string name="map_widget_battery">Battery level</string>
    <string name="change_markers_position">Change marker position</string>
    <string name="move_marker_bottom_sheet_title">Move the map to change marker position</string>
    <!-- string name="lat_lon_pattern">Lat: %1$.5f Lon: %2$.5f</string -->
    <string name="follow_us">Follow us</string>
    <string name="access_direction_audio_feedback">Audio directions</string>
    <string name="access_direction_audio_feedback_descr">Indicate target point direction by sound.</string>
    <string name="access_direction_haptic_feedback">Haptic directions</string>
    <string name="access_direction_haptic_feedback_descr">Indicate target point direction by vibration.</string>
    <string name="use_osm_live_routing_description">Enable navigation for OsmAnd Live changes.</string>
    <string name="use_osm_live_routing">OsmAnd Live navigation</string>
    <string name="access_no_destination">Destination not set</string>
    <string name="map_widget_magnetic_bearing">Magnetic bearing</string>
    <string name="map_widget_bearing">Relative bearing</string>
    <string name="access_disable_offroute_recalc">No route recalculation after leaving it</string>
    <string name="access_disable_offroute_recalc_descr">No route recalculation after going off route.</string>
    <string name="access_disable_wrong_direction_recalc">No route recalculation for opposite direction</string>
    <string name="access_disable_wrong_direction_recalc_descr">No route recalculation while just moving in the opposite direction.</string>
    <string name="access_smart_autoannounce">Smart autoannounce</string>
    <string name="access_smart_autoannounce_descr">Notify only when direction to the target point changes.</string>
    <string name="access_autoannounce_period">Autoannounce period</string>
    <string name="access_autoannounce_period_descr">Minimal time interval between announcements.</string>
    <string name="access_default_color">Default color</string>
    <string name="access_category_choice">Choose category</string>
    <string name="access_hint_enter_name">Enter name</string>
    <string name="access_hint_enter_category">Enter category</string>
    <string name="access_hint_enter_description">Enter description.</string>
    <string name="access_map_linked_to_location">Map linked to location</string>
    <string name="access_collapsed_list">Collapsed list</string>
    <string name="access_expanded_list">Expanded list</string>
    <string name="access_empty_list">Empty list</string>
    <string name="access_tree_list">Tree list</string>
    <string name="access_shared_string_not_installed">Not installed</string>
    <string name="access_widget_expand">Expand</string>
    <string name="access_shared_string_navigate_up">Navigate up</string>
    <string name="access_sort">Sort</string>
    <string name="map_mode">Map mode</string>
    <string name="number_of_gpx_files_selected_pattern">%s GPX files selected</string>
    <string name="rendering_value_fine_name">Fine</string>
    <string name="rendering_value_thin_name">Thin</string>
    <string name="rendering_value_medium_name">Medium</string>
    <string name="rendering_value_bold_name">Bold</string>
    <string name="no_map_markers_found">Please add map markers via map</string>
    <string name="no_waypoints_found">No waypoints found</string>
    <string name="anonymous_user_hint">Anonymous users cannot:\n- Create groups;\n- Sync groups and devices with the server;\n- Manage groups and devices in a personal dashboard on the website.</string>
    <string name="report">Report</string>
    
    <string name="storage_permission_restart_is_required">The app is now allowed to write to external storage, but needs to be started again to do so.</string>
    <!-- string name="release_2_3">
	\u2022 OSM Live. Support map contributors and developers and get hourly map updates. \n\n
	\u2022 Map markers. A new way to quickly select places on the map.\n\n
	\u2022 More detailed OSM maps with country specific road shields and lots of new map features.\n\n
	\u2022 Improved Look and Feel of Route preparation. \n\n
	\u2022 Many improvements in the map context menu such as contextual address lookup.\n\n
	and more…
        </string -->
    <string name="shared_string_move_up">Move ↑</string>
    <string name="shared_string_move_down">Move ↓</string>
    <string name="finish_navigation">Finish navigation</string>
    <string name="avoid_road">Avoid road</string>
    <string name="storage_directory_readonly_desc">Switched to internal memory since the selected data storage folder is read only. Please select a writable storage directory.</string>
    <string name="storage_directory_shared">Shared memory</string>
    <string name="shared_string_topbar">Top bar</string>
    <string name="full_report">Full report</string>
    <string name="recalculate_route">Recalculate route</string>
    <string name="open_street_map_login_and_pass">OpenStreetMap username and password</string>
    <string name="donations">Donations</string>
    <string name="number_of_recipients">Number of recipients</string>
    <string name="osm_user_stat">Edits %1$s, rank %2$s, total edits %3$s</string>
    <string name="osm_recipient_stat">Edits %1$s, sum %2$s mBTC</string>
    <string name="osm_editors_ranking">OSM Editor ranking</string>
    <string name="osm_live_subscription">OsmAnd Live subscription</string>
    <string name="osm_live_subscribe_btn">Subscribe</string>
    <string name="osm_live_email_desc">Needed to update you about your contributions.</string>
    <string name="osm_live_user_public_name">Public name</string>
    <string name="osm_live_hide_user_name">Do not show my name in reports</string>
    <string name="osm_live_support_region">Support region</string>
    <string name="osm_live_month_cost">Cost per month</string>
    <string name="osm_live_month_cost_desc">Monthly payment</string>
    <string name="osm_live_active">Active</string>
    <string name="osm_live_not_active">Inactive</string>
    <string name="osm_live_enter_email">Please enter a valid e-mail address</string>
    <string name="osm_live_enter_user_name">Please enter a public name</string>
    <string name="osm_live_thanks">Thank you for supporting OsmAnd!\nTo activate all new features you need to restart OsmAnd.</string>
    <string name="osm_live_region_desc">Part of your donation will be sent to OSM users who submit changes to the map in that region.</string>
    <string name="osm_live_subscription_settings">Subscription settings</string>
    <string name="osm_live_ask_for_purchase">Please purchase a subscription to OsmAnd Live first</string>
    <string name="osm_live_header">This subscription enables hourly updates for all maps around the world.
        Part of the income goes back to the OSM community and is paid out for each OSM contribution. 
        If you love OsmAnd and OSM and want to support and be supported by them, this is the perfect way to do it.</string>
    <string name="select_map_marker">Select map marker</string>
    <string name="map_markers_other">Other markers</string>
    <string name="upload_anonymously">Upload anonymously</string>
    <string name="show_transparency_seekbar">Show transparency seekbar</string>
    <string name="download_files_error_not_enough_space">Not enough space!
        {3} MB is needed temporarily, {1} MB permanently.
        (Only {2} MB available.)</string>
    <string name="download_files_question_space_with_temp">Download {0} file(s)?
        {3} MB is used temporarily, {1} MB permanently. (Of {2} MB.)</string>
    <string name="download_files_question_space">Download {0} file(s)?
        {1} MB (of {2} MB) will be used.</string>
    <string name="upload_osm_note">Upload OSM Note</string>
    <string name="map_marker_1st">First map marker</string>
    <string name="map_marker_2nd">Second map marker</string>
    <string name="shared_string_toolbar">Toolbar</string>
    <string name="shared_string_widgets">Widgets</string>
    <string name="add_points_to_map_markers_q">Add all points as map markers?</string>
    <string name="shared_string_add_to_map_markers">Add to map markers</string>
    <string name="select_map_markers">Select map markers</string>
    <string name="shared_string_reverse_order">Reverse order</string>
    <string name="show_map_markers_description">Activate the map markers feature.</string>
    <string name="clear_active_markers_q">Remove all active markers?</string>
    <string name="clear_markers_history_q">Clear map marker history?</string>
    <string name="active_markers">Active markers</string>
    <string name="map_markers">Map markers</string>
    <string name="map_marker">Map marker</string>
    <string name="consider_turning_polygons_off">It is recommended to turn off polygon rendering.</string>
    <string name="rendering_attr_showMtbRoutes_name">Show mountain bike trails</string>
    <string name="show_polygons">Show polygons</string>
    <!-- string name="underlay_transparency">Underlay transparency</string -->
    <string name="find_parking">Find parking</string>
    <string name="shared_string_status">Status</string>
    <string name="shared_string_save_changes">Save changes</string>
    <string name="shared_string_email_address">E-mail address</string>
    <string name="rendering_attr_hideUnderground_name">Underground objects</string>
    <string name="data_is_not_available">Data not available</string>
    <string name="shared_string_remove">Remove</string>
    <string name="shared_string_read_more">Read more</string>
    <string name="clear_updates_proposition_message">"Remove downloaded updates and get back to the original map edition"</string>
    <string name="add_time_span">Add time span</string>
    <string name="road_blocked">Road blocked</string>
    <string name="shared_string_select">Select</string>
    <string name="switch_start_finish">Reverse starting point &amp; destination</string>
    <string name="rendering_attr_hideIcons_name">POI icons</string>
    <string name="item_removed">Item removed</string>
    <string name="n_items_removed">items removed</string>
    <string name="shared_string_undo_all">Undo all</string>
    <string name="shared_string_type">Type</string>
    <string name="starting_point">Starting point</string>
    <string name="shared_string_not_selected">Not selected</string>
    <string name="rec_split">Recorder Split</string>
    <string name="rec_split_title">Use Recorder Split</string>
    <string name="rec_split_desc">Rewrite clips when used space exceeds the storage size.</string>
    <string name="rec_split_clip_length">Clip length</string>
    <string name="rec_split_clip_length_desc">Upper time limit for recorded clips.</string>
    <string name="rec_split_storage_size">Storage size</string>
    <string name="rec_split_storage_size_desc">Amount of space that can be occupied by all recorded clips.</string>
    <string name="live_updates">Live updates</string>
    <string name="available_maps">Available maps</string>
    <string name="select_voice_provider">Select voice guidance</string>
    <string name="select_voice_provider_descr">Select or download voice guidance for your language.</string>
    <string name="impassable_road_desc">Select roads you want to avoid during navigation.</string>
    <string name="shared_string_sound">Sound</string>
    <string name="no_location_permission">Grant location data access.</string>
    <string name="no_camera_permission">Grant camera access.</string>
    <string name="no_microphone_permission">Grant mic access.</string>
    <string name="route_distance">Distance:</string>
    <string name="route_duration">Time:</string>
    <string name="rendering_attr_horseRoutes_name">Horse routes</string>
    <string name="no_address_found">No address determined</string>
    <string name="shared_string_near">Near</string>
    <string name="shared_string_hide">Hide</string>
    <string name="av_video_quality_low">Lowest quality</string>
    <string name="av_video_quality_high">Highest quality</string>
    <string name="av_video_quality">Video output quality</string>
    <string name="av_video_quality_descr">Select video quality.</string>
    <string name="av_audio_format">Audio output format</string>
    <string name="av_audio_format_descr">Select audio output format.</string>
    <string name="av_audio_bitrate">Audio bitrate</string>
    <string name="av_audio_bitrate_descr">Select audio bitrate.</string>
    <string name="please_specify_poi_type_only_from_list">Please specify the correct POI type or skip it.</string>
    <string name="access_from_map_description">Menu button launches the dashboard rather than the menu</string>
    <string name="access_from_map">Access from map</string>
    <string name="show_on_start_description">\'Off\' launches the map directly.</string>
    <string name="show_on_start">Show on start</string>
    <string name="copied_to_clipboard">Copied to clipboard</string>
    <!-- string name="release_2_2">
	\u2022 New context-sensitive UI for tapping locations on the map and on other screens\n\n
	\u2022 Map screen is now launched directly unless \'Show dashboard on app start\' is selected\n\n
	\u2022 Set up which and how cards are displayed on the dashboard\n\n
	\u2022 Bypass the dashboard if you like menu-based app control\n\n
	\u2022 To download maps, regions can be directly selected by tapping on the world map\n\n
	\u2022 POI Search now supports more specific queries\n\n
	\u2022 Improved POI and OSM editing functionality\n\n
	\u2022 Map data download structure and interface reworked\n\n
	and more…
        </string -->
    <string name="osm_save_offline">Save offline</string>
    <string name="osm_edit_modified_poi">Modified OSM POI</string>
    <string name="osm_edit_deleted_poi">Deleted OSM POI</string>
    <string name="context_menu_item_open_note">Open OSM Note</string>
    <string name="osm_edit_reopened_note">Reopened OSM Note</string>
    <string name="osm_edit_commented_note">Commented OSM Note</string>
    <string name="osm_edit_removed_note">Deleted OSM Note</string>
    <string name="osm_edit_created_note">Created OSM Note</string>
    <string name="osn_bug_name">OSM Note</string>
    <string name="osn_add_dialog_title">Create note</string>
    <string name="osn_comment_dialog_title">Add comment</string>
    <string name="osn_reopen_dialog_title">Reopen note</string>
    <string name="osn_close_dialog_title">Close note</string>
    <string name="osn_add_dialog_success">Note created</string>
    <string name="osn_add_dialog_error">Could not create note.</string>
    <string name="osn_close_dialog_success">Note closed</string>
    <string name="osn_close_dialog_error">Could not close note.</string>
    <string name="osb_author_dialog_password">OSM password (optional)</string>
    <string name="osb_comment_dialog_message">Message</string>
    <string name="osb_comment_dialog_author">Author name</string>
    <string name="osb_comment_dialog_error">Could not add comment.</string>
    <string name="osb_comment_dialog_success">Comment added</string>
    <string name="shared_string_commit">Commit</string>
    <string name="context_menu_item_delete_waypoint">Delete GPX waypoint?</string>
    <string name="context_menu_item_edit_waypoint">Edit GPX waypoint</string>
    <string name="shared_string_location">Location</string>
    <string name="share_osm_edits_subject">OSM edits shared via OsmAnd</string>
    <string name="lang_nds">Low German</string>
    <string name="lang_mk">Macedonian</string>
    <string name="lang_fy">Frysk</string>
    <string name="lang_als">Albanian (Tosk)</string>
    <string name="read_more">Read more</string>
    <string name="whats_new">What\'s new in</string>
    <string name="rendering_attr_hideProposed_name">Proposed objects</string>
    <string name="shared_string_update">Update</string>
    <string name="shared_string_upload">Upload</string>
    <string name="osm_edit_created_poi">Created OSM POI</string>
    <string name="world_map_download_descr">World basemap (covering the whole world at low zoom level) missing or outdated. Please consider downloading it for a global overview.</string>
    <string name="shared_string_qr_code">QR code</string>
    <string name="map_downloaded">Map downloaded</string>
    <string name="map_downloaded_descr">The %1$s map is ready for use.</string>
    <string name="go_to_map">Show map</string>
    <string name="simulate_initial_startup_descr">"Sets the flag indicating first app startup, keeps all other settings unchanged."</string>
    <string name="simulate_initial_startup">Simulate first app start</string>
    <string name="share_geo">geo:</string>
    <string name="share_menu_location">Share location</string>
    <string name="shared_string_send">Send</string>
    <string name="favorite_category_dublicate_message">Please use a category name that doesn\'t already exist.</string>
    <string name="favorite_category_name">Category name</string>
    <string name="favorite_category_add_new_title">Add new category</string>
    <string name="regions">Regions</string>
    <string name="region_maps">Regionwide maps</string>
    <string name="world_maps">World maps</string>
    <string name="hillshade_layer_disabled">Hillshade layer disabled</string>
    <string name="srtm_plugin_disabled">Contour lines disabled</string>
    <string name="favorite_category_add_new">Add new</string>
    <string name="favorite_category_select">Choose category</string>
    <string name="default_speed_system_descr">Define unit of speed.</string>
    <string name="default_speed_system">Unit of speed</string>
    <string name="nm">nmi</string>
    <string name="si_nm">Nautical miles</string>
    <string name="si_kmh">Kilometers per hour</string>
    <string name="si_mph">Miles per hour</string>
    <string name="si_m_s">Meters per second</string>
    <string name="si_min_km">Minutes per kilometer</string>
    <string name="si_min_m">Minutes per mile</string>
    <string name="si_nm_h">Nautical miles per hour (knots)</string>
    <string name="nm_h">kn</string>
    <string name="min_mile">min/m</string>
    <string name="min_km">min/km</string>
    <string name="m_s">m/s</string>
    <string name="shared_string_trip_recording">Trip recording</string>
    <string name="shared_string_navigation">Navigation</string>
    <string name="osmand_running_in_background">Run in background</string>
    <string name="gps_wake_up_timer">GPS wake-up interval</string>
    <string name="favourites_edit_dialog_title">Favorite info</string>
    <string name="simulate_your_location_stop_descr">Stop simulating your position.</string>
    <string name="simulate_your_location_descr">Simulate your position using a calculated route or a recorded GPX track.</string>
    <string name="simulate_your_location_gpx_descr">Simulate your position using a recorded GPX track.</string>
    <string name="looking_up_address">Looking up address</string>
    <string name="av_locations_descr">GPX file with locations.</string>
    <string name="av_locations">Locations</string>
    <string name="plugin_settings">Plugins</string>
    <string name="routing_attr_avoid_shuttle_train_name">No shuttle train</string>
    <string name="routing_attr_avoid_shuttle_train_description">Avoids using shuttle trains</string>
    <string name="traffic_warning_hazard">Hazard</string>
    <string name="rendering_value_boldOutline_name">Bold outline</string>
    <string name="no_updates_available">No updates available</string>
    <string name="download_live_updates">Live updates</string>
    <string name="rendering_value_default13_name">Default (13)</string>
    <string name="rendering_value_defaultTranslucentCyan_name">Default (translucent cyan)</string>
    <string name="rendering_attr_currentTrackColor_name">GPX color</string>
    <string name="rendering_attr_currentTrackColor_description">GPX color</string>
    <string name="rendering_attr_currentTrackWidth_name">GPX width</string>
    <string name="rendering_attr_currentTrackWidth_description">GPX width</string>
    <string name="rendering_value_darkyellow_name">Dark yellow</string>
    <string name="rendering_value_red_name">Red</string>
    <string name="rendering_value_translucent_red_name">Translucent red</string>
    <string name="rendering_value_orange_name">Orange</string>
    <string name="rendering_value_translucent_orange_name">Translucent orange</string>
    <string name="rendering_value_yellow_name">Yellow</string>
    <string name="rendering_value_translucent_yellow_name">Translucent yellow</string>
    <string name="rendering_value_lightgreen_name">Light green</string>
    <string name="rendering_value_translucent_lightgreen_name">Translucent light green</string>
    <string name="rendering_value_green_name">Green</string>
    <string name="rendering_value_translucent_green_name">Translucent green</string>
    <string name="rendering_value_lightblue_name">Light blue</string>
    <string name="rendering_value_translucent_lightblue_name">Translucent light blue</string>
    <string name="rendering_value_blue_name">Blue</string>
    <string name="rendering_value_translucent_blue_name">Translucent blue</string>
    <string name="rendering_value_purple_name">Purple</string>
    <string name="rendering_value_pink_name">Pink</string>
    <string name="rendering_value_translucent_pink_name">Translucent pink</string>
    <string name="rendering_value_brown_name">Brown</string>
    <string name="rendering_value_black_name">Black</string>
    <string name="rendering_value_translucent_purple_name">Translucent purple</string>
    <string name="restart_is_required">A restart is required to apply the change.</string>
    <string name="light_theme">Light</string>
    <string name="dark_theme">Dark</string>
    <string name="lang_pms">Piedmontese</string>
    <string name="lang_bn">Bengali</string>
    <string name="lang_tl">Tagalog</string>
    <string name="lang_sh">Serbo-Croatian</string>
    <string name="lang_az">Azerbaijani</string>
    <string name="lang_br">Breton</string>
    <string name="lang_sq">Albanian</string>
    <string name="lang_is">Icelandic</string>
    <string name="lang_bpy">Bishnupriya</string>
    <string name="lang_nv">Navajo</string>
    <string name="lang_ga">Irish</string>
    <string name="lang_la">Latin</string>
    <string name="lang_ku">Kurdish</string>
    <string name="lang_ta">Tamil</string>
    <string name="lang_ml">Malayalam</string>
    <string name="lang_lb">Luxembourgish</string>
    <string name="lang_lo">Lao</string>
    <string name="lang_os">Ossetian</string>
    <string name="lang_eo">Esperanto</string>
    <string name="lang_es_us">Spanish (American)</string>
    <string name="lang_es_ar">Spanish (Argentina)</string>
    <string name="lang_nb">Norwegian Bokmål</string>
    <string name="lang_vo">Volapuk</string>
    <string name="lang_th">Thai</string>
    <string name="lang_te">Telugu</string>
    <string name="lang_nn">Norwegian Nynorsk</string>
    <string name="lang_oc">Occitan</string>
    <string name="lang_new">Newar / Nepal Bhasa</string>
    <string name="lang_ms">Malaysian</string>
    <string name="lang_ht">Haitian</string>
    <string name="lang_gl">Galician</string>
    <string name="lang_et">Estonian</string>
    <string name="lang_ceb">Cebuano</string>
    <string name="lang_ast">Asturian</string>
    <string name="lang_hsb">Sorbian (Upper)</string>
    <string name="lang_kab">Kabyle</string>
    <string name="lang_ber">Berber</string>
    <string name="archive_wikipedia_data">You have old incompatible Wikipedia data. Archive it?</string>
    <string name="download_wikipedia_files">Download additional Wikipedia data (%1$s MB)?</string>
    <string name="gps_network_not_enabled">Location service is off. Turn it on?</string>
    <string name="disable_recording_once_app_killed">Prevent standalone logging</string>
    <string name="disable_recording_once_app_killed_descrp">Will pause GPX logging when the app is killed (via recent apps). (OsmAnd background indication disappears from the Android notification bar.)</string>
    <string name="shared_string_import2osmand">Import to OsmAnd</string>
    <string name="read_full_article">Read full article (online)</string>
    <string name="shared_string_wikipedia">Wikipedia</string>
    <string name="local_indexes_cat_wiki">Wikipedia</string>
    <string name="shared_string_show_details">Show details</string>
    <string name="osm_edit_context_menu_delete">Delete OSM edit</string>
    <string name="rendering_value_disabled_name">Disabled</string>
    <string name="rendering_value_walkingRoutesScopeOSMC_name">Color by network affiliation</string>
    <string name="rendering_value_walkingRoutesOSMC_name">Color by OSMC hiking symbol</string>
    <string name="shared_string_logoff">Log Off</string>
    <string name="rendering_attr_hideHouseNumbers_name">House numbers</string>
    <string name="application_dir_change_warning3">Move OsmAnd data files to the new destination?</string>
    <string name="specified_directiory_not_writeable">Maps could not be created in specified directory</string>
    <string name="copying_osmand_file_failed">Moving files failed</string>
    <string name="storage_directory_external">External storage</string>
    <string name="storage_directory_multiuser">Multiuser storage</string>
    <string name="storage_directory_internal_app">Internal app memory</string>
    <string name="storage_directory_manual">Manually specified</string>
    <string name="storage_directory_default">Internal memory</string>
    <string name="application_dir">Data storage folder</string>
    <string name="storage_directory">Map Storage</string>
    <string name="shared_string_copy">Copy</string>
    <string name="filter_poi_hint">Filter by name</string>
    <string name="search_poi_category_hint">Type to search all</string>
    <string name="shared_string_is_open">Open now</string>
    <string name="rendering_attr_OSMMapperAssistant_name">OSM mapper assistant</string>
    <string name="agps_info">A-GPS info</string>
    <string name="shared_string_manage">Manage</string>
    <string name="shared_string_edit">Edit</string>
    <string name="shared_string_places">Places</string>
    <string name="shared_string_search">Search</string>
    <string name="shared_string_show_description">Show description.</string>
    <string name="shared_string_message">Message</string>
    <string name="agps_data_last_downloaded">A-GPS data last downloaded: %1$s</string>
    <string name="confirm_usage_speed_cameras">In many countries (Germany, France, Italy, and others) the use of speed camera warnings is illegal. OsmAnd does not assume any liability if you violate the law. Please tap \'Yes\' only if you are eligible to use this feature.</string>
    <string name="welmode_download_maps">Download maps</string>
    <string name="welcome_select_region">To correctly reflect your traffic signs and regulations, please select your driving region:</string>
    <string name="welcome_text">OsmAnd provides global offline map browsing and offline navigation.</string>
    <string name="welcome_header">Welcome</string>
    <string name="current_route">Current route</string>
    <string name="osm_changes_added_to_local_edits">OSM changes added to local changeset</string>
    <string name="mark_to_delete">Mark to delete</string>
    <string name="local_recordings_delete_all_confirm">Are you sure you want to delete %1$d notes?</string>
    <string name="local_osm_changes_upload_all_confirm">Are you sure you want to upload %1$d change(s) to OSM?</string>
    <string name="confirmation_to_clear_history">Clear history?</string>
    <string name="delay_to_start_navigation_descr">Specify wait time to remain on the route planning screen.</string>
    <string name="delay_to_start_navigation">Start turn-by-turn guidance after…</string>
    <string name="shared_string_go">Go</string>
    <string name="osmand_parking_overdue">overdue</string>
    <string name="action_create">Action create</string>
    <string name="action_modify">Action modify</string>
    <string name="action_delete">Action delete</string>
    <string name="osm_edits">OSM edits</string>
    <!-- means first letter of word *hour* -->
    <string name="osmand_parking_hour">h</string>
    <!-- means first letter of word *minute*-->
    <string name="osmand_parking_minute">min</string>
    <string name="parking_place_limited">Parking time limited to</string>
    <!-- used to describe time left, not left direction -->
    <string name="osmand_parking_time_left">left</string>
    <string name="your_edits">Your edits</string>
    <string name="waypoint_visit_after">Visit after</string>
    <string name="waypoint_visit_before">Visit before</string>
    <string name="simulate_your_location">Simulate your position</string>
    <string name="drawer">Flat list</string>
    <string name="short_location_on_map">Lat %1$s\nLon %2$s</string>
    <string name="tips_and_tricks_descr">Frequently asked questions, recent changes, and others.</string>
    <string name="routing_settings_2">Navigation settings</string>
    <string name="general_settings_2">General settings</string>
    <string name="shared_string_ellipsis">…</string>
    <string name="shared_string_ok">OK</string>
    <string name="shared_string_cancel">Cancel</string>
    <string name="shared_string_dismiss">Dismiss</string>
    <string name="shared_string_yes">Yes</string>
    <string name="shared_string_do_not_use">Don\'t use</string>
    <string name="shared_string_no">No</string>
    <string name="shared_string_on">On</string>
    <string name="shared_string_off">Off</string>
    <string name="shared_string_previous">Previous</string>
    <string name="shared_string_next">Next</string>
    <string name="shared_string_enable">Enable</string>
    <string name="shared_string_disable">Disable</string>
    <string name="shared_string_enabled">Enabled</string>
    <string name="shared_string_disabled">Disabled</string>
    <string name="shared_string_selected">Selected</string>
    <string name="shared_string_selected_lowercase">selected</string>
    <string name="shared_string_never">Never</string>
    <string name="shared_string_none">None</string>
    <string name="shared_string_and">and</string>
    <string name="shared_string_or">or</string>
    <string name="shared_string_help">Help</string>
    <string name="shared_string_settings">Settings</string>
    <string name="shared_string_history">History</string>
    <string name="shared_string_select_on_map">Select on map</string>
    <string name="shared_string_select_all">Select all</string>
    <string name="shared_string_deselect">Deselect</string>
    <string name="shared_string_deselect_all">Deselect all</string>
    <string name="shared_string_clear">Clear</string>
    <string name="shared_string_clear_all">Clear all</string>
    <string name="shared_string_save">Save</string>
    <string name="shared_string_save_as_gpx">Save as new GPX file</string>
    <string name="shared_string_rename">Rename</string>
    <string name="shared_string_delete">Delete</string>
    <string name="shared_string_delete_all">Delete all</string>
    <string name="shared_string_share">Share</string>
    <string name="shared_string_apply">Apply</string>
    <string name="shared_string_control_start">Start</string>
    <string name="shared_string_control_stop">Stop</string>
    <string name="shared_string_import">Import</string>
    <string name="shared_string_export">Export</string>
    <string name="shared_string_more">More…</string>
    <string name="shared_string_more_actions">More actions</string>
    <string name="shared_string_do_not_show_again">Do not show again</string>
    <string name="shared_string_remember_my_choice">Remember choice</string>
    <string name="shared_string_refresh">Refresh</string>
    <string name="shared_string_download">Download</string>
    <string name="shared_string_downloading">Downloading…</string>
    <string name="shared_string_download_successful">Downloaded</string>
    <string name="shared_string_io_error">I/O error</string>
    <string name="shared_string_unexpected_error">Unexpected error</string>
    <string name="shared_string_action_template">Action {0}</string>
    <string name="shared_string_close">Close</string>
    <string name="shared_string_exit">Exit</string>
    <string name="shared_string_show">Show</string>
    <string name="shared_string_show_all">Show all</string>
    <string name="shared_string_collapse">Collapse</string>
    <string name="shared_string_show_on_map">Show on map</string>
    <string name="shared_string_map">Map</string>
    <string name="shared_string_favorite">Favorite</string>
    <string name="shared_string_favorites">Favorites</string>
    <string name="shared_string_address">Address</string>
    <string name="shared_string_add">Add</string>
    <string name="shared_string_add_to_favorites">Add to \'Favorites\'</string>
    <string name="shared_string_my_location">My Position</string>
    <string name="shared_string_my_places">My Places</string>
    <string name="shared_string_my_favorites">Favorites</string>
    <string name="shared_string_tracks">Tracks</string>
    <string name="shared_string_gpx_files">GPX files</string>
    <string name="shared_string_currently_recording_track">Currently recording track</string>
    <string name="shared_string_audio">Audio</string>
    <string name="shared_string_video">Video</string>
    <string name="shared_string_photo">Photo</string>
    <string name="shared_string_launch">Launch</string>
    <string name="route_points">Route points</string>
    <string name="track_segments">Track segments</string>
    <string name="track_points">Track points</string>
    <string name="shared_string_online_maps">Online maps</string>
    <string name="osmand_rastermaps_plugin_description">With this plugin you can access many types of online (so called tile or raster) maps, from predefined OpenStreetMap tiles (like Mapnik) to satellite images and special purpose layers like weather maps, climate maps, geological maps, hillshade layers, etc.
		\n\nAny of these maps can either be used as the main (base) map to be displayed on the OsmAnd map, or as an overlay or underlay to another base map (like OsmAnd\'s standard offline maps). In order to make any underlay map more visible, certain elements of the OsmAnd vector maps can easily be hidden via the \'Configure map\' menu as desired.
		\n\nTile maps can be obtained directly via online sources, or can be prepared for offline use (and manually copied to OsmAnd\'s data folder) as an SQLite database which can be produced by a variety of 3rd party map preparation tools.
	</string>
    <string name="record_plugin_name">Trip recording</string>
    <string name="record_plugin_description">This plugin activates the functionality to record and save your tracks by manually touching the GPX logging widget on the map, or also to automatically log all of your navigation routes to a GPX file.
		\n\nRecorded tracks can be shared with your friends or be used for OSM contributions. Athletes can use recorded tracks to monitor their trainings. Some basic track analysis can be performed directly in OsmAnd, like lap times, average speed etc., and tracks can of course also later be analyzed in special 3rd party analysis tools.
	</string>
    <string name="srtm_paid_version_title">Contour lines plugin</string>
    <string name="osmand_srtm_short_description_80_chars">OsmAnd plugin for offline contour lines</string>
    <string name="osmand_srtm_long_description_1000_chars">This plugin provides both a contour line overlay and a (relief) hillshade layer to be displayed on top of OsmAnd\'s standard maps. This functionality will be much appreciated by athletes, hikers, trekkers, and anybody interested in the relief structure of a landscape.
		\n\nThe global data (between 70 ° north and 70 ° south) is based on measurements by SRTM (Shuttle Radar Topography Mission) and ASTER (Advanced Spaceborne Thermal Emission and Reflection Radiometer), an imaging instrument onboard Terra, the flagship satellite of NASA\'s Earth Observing System. ASTER is a cooperative effort between NASA, Japan\'s Ministry of Economy, Trade and Industry (METI), and Japan Space Systems (J-spacesystems).
	</string>
    <string name="srtm_plugin_name">Contour lines</string>
    <string name="srtm_plugin_description">This plugin provides both a contour line overlay and a (relief) hillshade layer to be displayed on top of OsmAnd\'s standard maps. This functionality will be much appreciated by athletes, hikers, trekkers, and anybody interested in the relief structure of a landscape. (Please note that contour line and/or relief data are separate, additional downloads available after activating the plugin.)
		\n\nThe global data (between 70 ° north and 70 ° south) is based on measurements by SRTM (Shuttle Radar Topography Mission) and ASTER (Advanced Spaceborne Thermal Emission and Reflection Radiometer), an imaging instrument onboard Terra, the flagship satellite of NASA\'s Earth Observing System. ASTER is a cooperative effort between NASA, Japan\'s Ministry of Economy, Trade and Industry (METI), and Japan Space Systems (J-spacesystems).
	</string>
    <string name="plugin_touringview_name">Touring map view</string>
    <string name="plugin_touringview_descr">Activating this view changes OsmAnd\'s map style to \'Touring view\', this is a special high-detail view for travelers and professional drivers.
		\n\nThis view provides, at any given map zoom, the maximum amount of travel details available in the map data (particularly roads, tracks, paths, and orientation marks).
		\n\nIt also clearly depicts all types of roads unambiguously by color coding, which is useful when e.g. driving large vehicles.
		\n\nAnd it provides special touring options like showing bicycle routes or Alpine mountain routes.
		\n\nA special map download is not needed, the view is created from our standard maps.
		\n\nThis view can be reverted by either de-activating it again here, or by changing the \'Map style\' under \'Configure map\' as desired.
	</string>
    <string name="plugin_nautical_name">Nautical map view</string>
    <string name="plugin_nautical_descr">This plugin enriches the OsmAnd map and navigation app to also produce nautical maps for boating, sailing, and other types of watersports.
		\n\nA special map add-on for OsmAnd will provide all nautical navigation marks and chart symbols, for inland as well as for nearshore navigation. The description of each navigation mark provides the details needed to identify them and their meaning (category, shape, color, sequence, reference, etc.).
		\n\nTo return to one of OsmAnd\'s conventional map styles, simply either de-activate this plugin again, or change the \'Map style\' under \'Configure map\' as desired.
	</string>
    <string name="plugin_ski_name">Ski map view</string>
    <string name="plugin_ski_descr">This plugin for OsmAnd puts at your fingertips details of global downhill ski slopes, cross country ski runs, Alpine ski routes, cable cars and ski lifts. Routes and pistes are shown color-coded by difficulty, and depicted in a special \'Winter\' map style which assimilates a snow-colored winter landscape.
		\n\nActivating this view changes the map style to \'Winter and ski\', showing all landscape features under wintry conditions. This view can be reverted by either de-activating it again here, or by changing the \'Map style\' under \'Configure map\' as desired.
	</string>
    <string name="audionotes_plugin_name">Audio/video notes</string>
    <string name="audionotes_plugin_description">The Audio/video notes plugin provides the functionality to take audio/photography/video notes during a trip, using either a button on the map, or directly the context menu for any position on the map.</string>
    <string name="osmand_parking_plugin_name">Parking position</string>
    <string name="osmand_parking_plugin_description">The parking position plugin lets you record where your car is parked and how much parking time is left (if there is a time limit).
	\nBoth the location and time are visible on the OsmAnd dashboard as well as in a widget on the map. An alarm can be added to the Android calendar as a reminder.</string>
    <string name="osmand_distance_planning_plugin_name">Distance calculator &amp; planning tool</string>
    <string name="osmand_distance_planning_plugin_description">This plugin provides a map widget allowing creation of paths by tapping the map, or by using or modifying existing GPX files, to plan a trip and measure the distance between points. The results can be saved as a GPX file, which can later be used for guidance.</string>
    <string name="shared_string_accessibility">Accessibility</string>
    <string name="osmand_accessibility_description">This plugin makes the device\'s accessibility features available directly in OsmAnd. It facilitates e.g. adjusting the speech rate for text-to-speech voices, configuring directional-pad screen navigation, using a trackball for zoom control, or text-to-speech feedback, for example to auto announcing your position.</string>
    <string name="osm_settings">OSM editing</string>
    <string name="osm_editing_plugin_description">Via this plugin OsmAnd can be used to make OSM contributions like creating or modifying OSM POI objects, opening or commenting OSM Notes, and contributing recorded GPX files. OSM is a community driven, global public domain mapping project. For details please refer to https://openstreetmap.org. Active participation is appreciated, and contributions can be made directly from OsmAnd, if you specify your personal OSM credentials in the app.</string>
    <string name="osmand_development_plugin_description">This plugin displays settings for development and debugging features like to test or simulate routing, the rendering performance, or voice prompting. These settings are intended for developers and are not needed for the general user.</string>
    <string name="debugging_and_development">OsmAnd development</string>
    <string name="rename_failed">Renaming failed.</string>
    <string name="days_behind">days behind</string>
    <string name="back_to_map">Back to map</string>
    <string name="share_note">Share note</string>
    <string name="location_on_map">Location:\n Lat %1$s\n Lon %2$s</string>
    <string name="watch">Watch</string>
    <string name="notes">Notes</string>
    <string name="online_map">Online map</string>
    <string name="roads_only">Roads only</string>
    <string name="rendering_attr_pisteRoutes_name">Ski slopes</string>
    <string name="free">Free %1$s </string>
    <string name="device_memory">Device memory</string>
    <string name="rendering_attr_pisteGrooming_name">Piste grooming</string>
    <string name="world_ski_missing">In order to display ski maps, the special offline map needs to be downloaded</string>
    <string name="nautical_maps_missing">In order to display nautical maps, the special offline map needs to be downloaded</string>
    <string name="edit_group">Edit group</string>
    <string name="parking_place">Parking spot</string>
    <string name="remove_the_tag">REMOVE THE TAG</string>
    <string name="gps_status">GPS status</string>
    <string name="version_settings_descr">Download nightly builds.</string>
    <string name="version_settings">Builds</string>
    <string name="rendering_attr_streetLighting_name">Street lighting</string>
    <string name="proxy_pref_title">Proxy</string>
    <string name="proxy_pref_descr">Specify a proxy server.</string>
    <string name="settings_privacy">Privacy</string>
    <string name="shared_string_gpx_points">Points</string>
    <string name="navigation_over_track">Start navigation along track?</string>
    <string name="avoid_roads_msg">Trigger an alternative route by selecting roads to avoid</string>
    <string name="speak_pedestrian">Pedestrian crosswalks</string>
    <string name="rendering_attr_roadStyle_name">Road style</string>
    <string name="rendering_attr_roadStyle_description">Road style</string>
    <string name="rendering_value__name">Default</string>
    <string name="rendering_value_default_name">Default</string>
    <string name="rendering_value_germanRoadAtlas_name">German road atlas</string>
    <string name="rendering_value_highContrastRoads_name">High contrast roads</string>
    <string name="traffic_warning_railways">Railroad crossing</string>
    <string name="traffic_warning_pedestrian">Pedestrian crosswalk</string>
    <string name="show_railway_warnings">Railroad crossings</string>
    <string name="show_pedestrian_warnings">Pedestrian crosswalks</string>
    <string name="rendering_value_americanRoadAtlas_name">American road atlas</string>
    <string name="routing_attr_no_new_routing_name">No v1.9 routing rules</string>
    <string name="routing_attr_no_new_routing_description">Do not use routing rules introduced in v1.9.</string>
    <string name="dash_download_msg_none">Download offline maps?</string>
    <string name="dash_download_msg">You have downloaded %1$s maps</string>
    <string name="dash_download_new_one">Download new map</string>
    <string name="dash_download_manage">Manage</string>
    <string name="map_locale">Map language</string>
    <string name="rendering_attr_transportStops_name">Transport stops</string>
    <string name="navigate_point_zone">Zone</string>
    <!-- (OLC) is a geocode system -->
    <string name="navigate_point_olc">Open Location Code</string>
    <string name="navigate_point_olc_info_invalid">Invalid OLC\n</string>
    <string name="navigate_point_olc_info_short">Short OLC\nPlease provide a full code</string>
    <string name="navigate_point_olc_info_area">Valid full OLC\nRepresents area: %1$s x %2$s</string>
    <string name="navigate_point_northing">Northing</string>
    <string name="navigate_point_easting">Easting</string>
    <string name="download_tab_downloads">All Downloads</string>
    <string name="download_tab_updates">Updates</string>
    <string name="download_tab_local">Local</string>
    <string name="no_internet_connection">Unable to download, please check your Internet connection.</string>
    <string name="everything_up_to_date">All files up to date</string>
    <string name="use_opengl_render">Use OpenGL rendering</string>
    <string name="use_opengl_render_descr">Use hardware accelerated OpenGL rendering (may use more battery, or not work on very old devices).</string>
    <string name="error_avoid_specific_road">No bypass found</string>
    <string name="home_button">Home</string>
    <string name="map_update">Updates available for %1$s maps</string>
    <string name="search_for">Search for</string>
    <string name="coordinates">Coordinates</string>
    <string name="rendering_attr_publicTransportMode_name">Bus, trolleybus, shuttle routes</string>
    <string name="rendering_attr_tramTrainRoutes_name">Tram and train routes</string>
    <string name="rendering_attr_subwayMode_name">Subway routes</string>
    <string name="lock_screen_request_explanation">%1$s needs this permission to turn off the screen for the power saving feature.</string>
    <string name="wake_on_voice">Turn screen on</string>
    <string name="wake_on_voice_descr">Turn on device screen (if off) when approaching a turn.</string>
    <string name="impassable_road">Avoid roads…</string>
    <string name="rendering_attr_trainLightrailRoutes_name">Train routes</string>
    <string name="rendering_attr_tramRoutes_name">Tram routes</string>
    <string name="rendering_attr_shareTaxiRoutes_name">Share taxi routes</string>
    <string name="rendering_attr_trolleybusRoutes_name">Trolleybus routes</string>
    <string name="rendering_attr_busRoutes_name">Bus routes</string>
    <string name="rendering_category_hide">Hide</string>
    <string name="rendering_category_routes">Routes</string>
    <!--string name="shared_string_details">Details</string> use rendering_category_details -->
    <string name="rendering_category_details">Details</string>
    <string name="rendering_category_transport">Transport</string>
    <string name="rendering_category_others">Other map attributes</string>
    <string name="map_widget_appearance_rem">Remaining elements</string>
    <string name="map_widget_vector_attributes">Rendering attributes</string>
    <string name="map_widget_top">Status bar</string>
    <string name="map_widget_right">Right panel</string>
    <string name="map_widget_left">Left panel</string>
    <string name="configure_map">Configure map</string>
    <string name="search_radius_proximity">Within</string>
    <string name="anonymous_user">Anonymous user</string>
    <string name="logged_as">Logged in as %1$s</string>
    <string name="speed_limit_exceed">Speed limit tolerance</string>
    <string name="speed_limit_exceed_message">Choose speed limit tolerance margin, above which you will receive a voice warning.</string>
    <string name="fav_point_emoticons_message">Favorite renamed to \'%1$s\' to save the string containing emoticons to a file.</string>
    <string name="print_route">Print route</string>
    <string name="fav_point_dublicate">Duplicate Favorite name specified</string>
    <string name="fav_point_dublicate_message">Favorite renamed to %1$s to avoid duplication.</string>
    <string name="text_size_descr">Set the text size on the map.</string>
    <string name="text_size">Text size</string>
    <string name="traffic_warning_speed_limit">Speed limit</string>
    <string name="traffic_warning_border_control">Border control</string>
    <string name="traffic_warning_payment">Toll booth</string>
    <string name="traffic_warning_stop">Stop sign</string>
    <string name="traffic_warning_calming">Traffic calming</string>
    <string name="traffic_warning_speed_camera">Speed camera</string>
    <string name="traffic_warning">Traffic warning</string>
    <string name="speak_favorites">Favorites nearby</string>
    <string name="speak_poi">Nearby POI</string>
    <string name="way_alarms">Traffic warnings</string>
    <string name="background_service_is_enabled_question">OsmAnd background service still running. Stop it, too?</string>
    <string name="sleep_mode_stop_dialog">Stop GPS background mode?</string>
    <string name="stop_navigation_service">Stop</string>
    <string name="confirm_every_run">Always ask</string>
    <string name="save_global_track_interval_descr">Specify the logging interval for the general track recording (enabled via the GPX logging widget on the map).</string>
    <string name="save_global_track_interval">General logging interval</string>
    <string name="background_service_int">GPS Wake-up interval</string>
    <string name="enable_sleep_mode">Enable GPS background mode</string>
    <string name="save_track_to_gpx_globally">Log track to GPX file</string>
    <string name="save_track_to_gpx_globally_headline">On demand track logging</string>
    <string name="save_track_to_gpx_globally_descr">General position logging to a GPX file can be turned on or off using the GPX logging widget on the map.</string>
    <string name="save_current_track_descr">Save current track as GPX file now.</string>
    <string name="save_current_track">Save current track</string>
    <string name="save_track_to_gpx">Auto-record track during navigation</string>
    <string name="save_track_to_gpx_descrp">A GPX track is automatically saved to the tracks folder during navigation.</string>
    <string name="save_track_interval_globally">Logging interval</string>
    <string name="save_track_interval">Logging interval during navigation</string>
    <string name="save_track_interval_descr">Specify the logging interval for track recording during navigation</string>
    <string name="voice_provider_descr">Select the voice guidance for navigation.</string>
    <string name="voice_provider">Voice guidance</string>
    <string name="enable_proxy_title">Enable HTTP proxy</string>
    <string name="enable_proxy_descr">Configure an HTTP proxy for all network requests.</string>
    <string name="proxy_host_title">Proxy Host</string>
    <string name="proxy_host_descr">Specify your proxy\'s hostname (e.g. 127.0.0.1).</string>
    <string name="proxy_port_title">Proxy Port</string>
    <string name="proxy_port_descr">Specify your proxy\'s port number (e.g. 8118).</string>
    <string name="monitoring_settings">Trip recording</string>
    <string name="monitoring_settings_descr">Set up how to record your trips.</string>
    <string name="int_hour">h</string>
    <string name="duration">Duration</string>
    <string name="distance">Distance</string>
    <string name="average">Average</string>
    <string name="of">%1$d of %2$d</string>
    <string name="ascent_descent">Ascent/Descent</string>
    <string name="moving_time">Moving time</string>
    <string name="max_min">Max/Min</string>
    <string name="min_max">Min/Max</string>
    <string name="index_tours">Tours</string>
    <string name="shared_string_all">All</string>
    <string name="shared_string_waypoints">Waypoints</string>
    <string name="download_additional_maps">Download missing maps %1$s (%2$d MB)?</string>
    <string name="rendering_value_browse_map_name">Browse map</string>
    <string name="rendering_value_car_name">Car</string>
    <string name="rendering_value_bicycle_name">Bicycle</string>
    <string name="rendering_value_pedestrian_name">On foot</string>
    <string name="rendering_attr_coloredBuildings_name">Color-code buildings by type</string>
    <string name="continue_navigation">Continue Navigation</string>
    <string name="pause_navigation">Pause Navigation</string>
    <string name="keep_navigation_service">Keep</string>
    <string name="map_preferred_locale_descr">Preferred language for labels on the map (if unavailable, English or local names will be used).</string>
    <string name="map_preferred_locale">Preferred map language</string>
    <string name="local_map_names">Local names</string>
    <string name="lang_sw">Swahili</string>
    <string name="lang_he">Hebrew</string>
    <string name="forward">Forward</string>
    <string name="home">Dashboard</string>
    <string name="live_monitoring_m_descr">Send tracking data to a specified web service if GPX logging is on.</string>
    <string name="live_monitoring_m">Online tracking (GPX required)</string>
    <string name="live_monitoring_start">Start online tracking</string>
    <string name="live_monitoring_stop">Stop online tracking</string>
    <string name="gpx_monitoring_start">Start GPX logging</string>
    <string name="gpx_monitoring_stop">Stop GPX logging</string>
    <string name="gpx_start_new_segment">Start new segment</string>
    <string name="rendering_attr_hideBuildings_name">Buildings</string>
    <string name="rendering_attr_hideNonVehicleHighways_name">Non-vehicle highways</string>
    <string name="rendering_attr_hideText_name">Text</string>
    <string name="rendering_attr_hideWoodScrubs_name">Wood and scrubs</string>
    <string name="rendering_attr_buildings15zoom_name">Buildings on zoom 15</string>
    <string name="rendering_attr_moreDetailed_name">More details</string>
    <string name="rendering_attr_lessDetailed_name">Fewer details</string>
    <string name="rendering_attr_hideAccess_name">Access restrictions</string>
    <string name="rendering_attr_showAccess_name">Show access restrictions and toll</string>
    <string name="rendering_attr_showSurfaceGrade_name">Show road quality</string>
    <string name="rendering_attr_showSurfaces_name">Show road surface</string>
    <string name="rendering_attr_showCycleRoutes_name">Show cycle routes</string>
    <string name="no_index_file_to_download">Downloads not found, please check your connection to the Internet.</string>
    <string name="select_index_file_to_download">Nothing was found. If you can\'t find your region, you can make it yourself (see https://osmand.net).</string>
    <string name="none_selected_gpx">Specify a GPX file by long-tapping first.</string>
    <string name="local_index_select_gpx_file">Select a track</string>
    <string name="gpx_split_interval">Split interval</string>
    <string name="sort_by_distance">Sort by distance</string>
    <string name="sort_by_name">Sort by name</string>
    <string name="show_zoom_buttons_navigation_descr">Show zoom buttons during navigation.</string>
    <string name="show_zoom_buttons_navigation">Show zoom buttons</string>
    <string name="save_as_favorites_points">Save as group of Favorites</string>
    <string name="select_destination_and_intermediate_points">Set destinations</string>
    <string name="layer_amenity_label">POI overlay labels</string>
    <string name="loading_smth">Loading %1$s…</string>
    <string name="map_widget_plain_time">Current time</string>
    <string name="shared_string_waypoint">Waypoint</string>
    <string name="selected_gpx_info_show">\n\nLong-tap to view on the map</string>
    <string name="delay_navigation_start">Start turn-by-turn guidance automatically</string>
    <string name="local_index_gpx_info_show">\n\nLong-tap for options</string>
    <string name="gpx_info_subtracks">Subtracks: %1$s </string>
    <string name="gpx_info_waypoints">Waypoints: %1$s </string>
    <string name="gpx_info_distance">Distance: %1$s (%2$s points) </string>
    <string name="gpx_info_start_time">Start time: %1$tF, %1$tT </string>
    <string name="gpx_info_end_time">End time: %1$tF, %1$tT </string>
    <string name="gpx_info_average_speed">Average speed: %1$s </string>
    <string name="gpx_info_maximum_speed">Maximum speed: %1$s </string>
    <string name="gpx_info_avg_altitude">Average altitude: %1$s</string>
    <string name="gpx_info_diff_altitude">Altitude range: %1$s</string>
    <string name="gpx_info_asc_altitude">Descent/ascent: %1$s</string>
    <string name="gpx_timespan">Time span: %1$s</string>
    <string name="gpx_timemoving">Time moving: %1$s</string>
    <string name="gpx_selection_segment_title">Segment</string>
    <string name="gpx_selection_number_of_points"> %1$s points</string>
    <string name="gpx_selection_point">Point %1$s</string>
    <!-- string name="gpx_selection_current_track">recording</string -->
    <string name="gpx_selection_route_points">%1$s \nRoute points %2$s</string>
    <string name="gpx_selection_points">%1$s \nPoints</string>
    <string name="gpx_selection_track">%1$s \nTrack %2$s</string>
    <string name="gpx_file_is_empty">Empty GPX file</string>
    <string name="osmo_edit_color">Display color</string>
    <string name="osmo_connect_menu">Connect</string>
    <string name="int_days">days</string>
    <string name="use_points_as_intermediates">Calculate route between points</string>
    <string name="always_center_position_on_map">Display position always in center</string>
    <string name="voice_pref_title">Voice</string>
    <string name="misc_pref_title">Misc</string>
    <string name="localization_pref_title">Localization</string>
    <string name="index_item_nation_addresses">addresses nationwide</string>
    <string name="index_item_world_altitude_correction">World altitude correction</string>
    <string name="index_item_world_seamarks">World seamarks</string>
    <string name="index_item_world_bitcoin_payments">World bitcoin payments</string>
    <string name="index_item_world_basemap">World overview map</string>
    <string name="index_item_world_ski">World ski map</string>
    <string name="lang_zh">Chinese</string>
    <string name="lang_pt_br">Portuguese (Brazil)</string>
    <string name="lang_en">English</string>
    <string name="lang_en_gb">English (United Kingdom)</string>
    <string name="lang_af">Afrikaans</string>
    <string name="lang_al">Albanian</string>
    <string name="lang_ar">Arabic</string>
    <string name="lang_hy">Armenian</string>
    <string name="lang_eu">Basque</string>
    <string name="lang_be">Belarusian</string>
    <string name="lang_be_by">Belarusian (Latin)</string>
    <string name="lang_bs">Bosnian</string>
    <string name="lang_bg">Bulgarian</string>
    <string name="lang_ca">Catalan</string>
    <string name="lang_hr">Croatian</string>
    <string name="lang_cs">Czech</string>
    <string name="lang_da">Danish</string>
    <string name="lang_nl">Dutch</string>
    <string name="lang_fi">Finnish</string>
    <string name="lang_fr">French</string>
    <string name="lang_ka">Georgian</string>
    <string name="lang_de">German</string>
    <string name="lang_el">Greek</string>
    <string name="lang_iw">Hebrew</string>
    <string name="lang_hi">Hindi</string>
    <string name="lang_hu">Hungarian</string>
    <string name="lang_hu_formal">Hungarian (formal)</string>
    <string name="lang_id">Indonesian</string>
    <string name="lang_it">Italian</string>
    <string name="lang_ja">Japanese</string>
    <string name="lang_kn">Kannada</string>
    <string name="lang_ko">Korean</string>
    <string name="lang_lv">Latvian</string>
    <string name="lang_lt">Lithuanian</string>
    <string name="lang_mr">Marathi</string>
    <string name="lang_no">Norwegian Bokmål</string>
    <string name="lang_fa">Persian</string>
    <string name="lang_pl">Polish</string>
    <string name="lang_pt">Portuguese</string>
    <string name="lang_ro">Romanian</string>
    <string name="lang_ru">Russian</string>
    <string name="lang_sc">Sardinian</string>
    <string name="lang_sr">Serbian (cyrillic)</string>
    <string name="lang_sr_latn">Serbian (latin)</string>
    <string name="lang_zh_cn">Chinese (Simplified)</string>
    <string name="lang_zh_hk">Chinese (Hong Kong)</string>
    <string name="lang_sk">Slovak</string>
    <string name="lang_sl">Slovenian</string>
    <string name="lang_es">Spanish</string>
    <string name="lang_sv">Swedish</string>
    <string name="lang_zh_tw">Chinese (Traditional)</string>
    <string name="lang_tr">Turkish</string>
    <string name="lang_uk">Ukrainian</string>
    <string name="lang_vi">Vietnamese</string>
    <string name="lang_cy">Welsh</string>
    <string name="lang_gn_py">Guaraní</string>
    <string name="index_name_canada">North America - Canada</string>
    <string name="index_name_italy">Europe - Italy</string>
    <string name="index_name_gb">Europe - Great Britain</string>
    <string name="calculate_osmand_route_without_internet">Offline calculation of OsmAnd route segment</string>
    <string name="gpx_option_calculate_first_last_segment">Calculate OsmAnd route for first and last route segment</string>
    <string name="use_displayed_track_for_navigation">Use shown track for navigation?</string>
    <string name="keep_and_add_destination_point">Add as subsequent destination</string>
    <string name="select_gpx">Select GPX…</string>
    <string name="route_descr_select_destination">Set destination</string>
    <string name="route_preferences">Route preferences</string>
    <string name="route_info">Route info</string>
    <string name="routing_attr_prefer_motorway_name">Prefer motorways</string>
    <string name="routing_attr_prefer_motorway_description">Prefer motorways</string>
    <string name="routing_attr_avoid_toll_name">No toll roads</string>
    <string name="routing_attr_avoid_toll_description">Avoids toll roads</string>
    <string name="routing_attr_avoid_unpaved_name">No unpaved roads</string>
    <string name="routing_attr_avoid_unpaved_description">Avoids unpaved roads</string>
    <string name="routing_attr_avoid_ferries_name">No ferries</string>
    <string name="routing_attr_avoid_ferries_description">Avoids ferries</string>
    <string name="routing_attr_avoid_motorway_name">No motorways</string>
    <string name="routing_attr_avoid_motorway_description">Avoids motorways</string>
    <string name="routing_attr_avoid_stairs_name">No stairs</string>
    <string name="routing_attr_avoid_stairs_description">Avoids stairs</string>
    <string name="routing_attr_avoid_borders_name">No border crossings</string>
    <string name="routing_attr_avoid_borders_description">Avoids crossing national borders</string>
    <string name="routing_attr_weight_name">Weight limit</string>
    <string name="routing_attr_weight_description">Specify permitted vehicle weight limit on routes.</string>
    <string name="routing_attr_width_name">Width limit</string>
    <string name="routing_attr_width_description">Specify permitted vehicle width limit on routes.</string>
    <string name="routing_attr_height_name">Height limit</string>
    <string name="routing_attr_height_description">Specify vehicle height to be permitted on routes.</string>
    <string name="android_19_location_disabled">On Android 4.4 (KitKat) onwards, the old storage folder (%s) is deprecated. Copy all OsmAnd files to new storage location?
        \n Note 1: Your old files will remain untouched (but can be deleted manually).
        \n Note 2: In the new storage location it will not be possible to share files between OsmAnd and OsmAnd+.</string>
    <string name="copying_osmand_one_file_descr">Copying file (%s) to the new destination…</string>
    <string name="copying_osmand_files_descr">Copying OsmAnd data files to the new destination (%s)…</string>
    <string name="copying_osmand_files">Copying OsmAnd data files…</string>
    <string name="calculate_osmand_route_gpx">Offline OsmAnd route calculation</string>
    <string name="app_mode_truck">Truck</string>
    <string name="guidance_preferences_descr">Navigation preferences</string>
    <string name="routing_preferences_descr">Routing preferences</string>
    <string name="speech_rate_descr">Specify the speech rate for text-to-speech.</string>
    <string name="speech_rate">Speech Rate</string>
    <string name="complex_route_calculation_failed">Fast route calculation failed (%s), fallback to slow calculation.</string>
    <string name="disable_complex_routing_descr">Disable two-phase routing for car navigation.</string>
    <string name="disable_complex_routing">Disable complex routing</string>
    <string name="amenity_type_seamark">Seamark</string>
    <string name="app_modes_choose_descr">Select shown profiles.</string>
    <string name="app_modes_choose">App profiles</string>
    <string name="map_widget_map_rendering">Map rendering</string>
    <string name="app_mode_hiking">Hiking</string>
    <string name="app_mode_motorcycle">Motorcycle</string>
    <string name="app_mode_boat">Boat</string>
    <string name="app_mode_aircraft">Aircraft</string>
    <string name="local_osm_changes_delete_all_confirm">Are you sure you want to delete %1$d OSM changes?</string>
    <string name="animate_routing_route_not_calculated">Please calculate the route first</string>
    <string name="animate_routing_route">Simulate using calculated route</string>
    <string name="animate_routing_gpx">Simulate using GPX track</string>
    <string name="route_is_too_long_v2">For long distances: Please add intermediate destinations if no route is found within 10 minutes.</string>
    <string name="auto_zoom_none">No auto zoom</string>
    <string name="auto_zoom_close">To close-up</string>
    <string name="auto_zoom_far">To mid-range</string>
    <string name="auto_zoom_farthest">To long-range</string>
    <string name="map_magnifier">Map magnifier</string>
    <string name="base_world_map">World basemap</string>
    <string name="about_version">Version:</string>
    <string name="shared_string_about">About</string>
    <string name="about_settings_descr">Version info, licenses, project members</string>
    <string name="local_index_tile_data_zooms">Zooms downloaded: %1$s</string>
    <string name="local_index_tile_data_expire">Expire (minutes): %1$s</string>
    <string name="local_index_tile_data_downloadable">Downloadable: %1$s</string>
    <string name="local_index_tile_data_maxzoom">Maximum zoom: %1$s</string>
    <string name="local_index_tile_data_minzoom">Minimum zoom: %1$s</string>
    <string name="local_index_tile_data_name">Tile data: %1$s</string>
    <string name="edit_tilesource_successfully">Tilesource %1$s was saved</string>
    <string name="edit_tilesource_elliptic_tile">Elliptic mercator</string>
    <string name="edit_tilesource_maxzoom">Maximum zoom</string>
    <string name="edit_tilesource_expiration_time">Expire (minutes)</string>
    <string name="edit_tilesource_minzoom">Minimum zoom</string>
    <string name="edit_tilesource_url_to_load">URL</string>
    <string name="edit_tilesource_choose_existing">Select existing…</string>
    <string name="maps_define_edit">Define/Edit…</string>
    <string name="map_widget_fps_info">FPS debug info</string>
    <string name="driving_region_descr">Select driving region: US, Europe, UK, Asia, and others.</string>
    <string name="driving_region">Driving region</string>
    <string name="driving_region_japan">Japan</string>
    <string name="driving_region_us">United States</string>
    <string name="driving_region_canada">Canada</string>
    <string name="driving_region_europe_asia">Europe, Asia, Latin America, &amp; similar</string>
    <string name="driving_region_uk">UK, India, &amp; similar</string>
    <string name="driving_region_australia">Australia</string>
    <string name="speak_title">Announce…</string>
    <string name="speak_descr">Set up announcement of street names, traffic warnings (forced stops, speed bumps), speed camera warnings, speed limits.</string>
    <string name="speak_street_names">Street names (TTS)</string>
    <string name="speak_speed_limit">Speed limit</string>
    <string name="speak_cameras">Speed cameras</string>
    <string name="speak_traffic_warnings">Traffic warnings</string>
    <string name="osb_author_or_password_not_specified">Please specify OSM user and password in \'Settings\'</string>
    <string name="clear_intermediate_points">Clear intermediate destinations</string>
    <string name="keep_intermediate_points">Keep intermediate destinations</string>
    <string name="new_directions_point_dialog">You already have intermediate destinations set.</string>
    <string name="context_menu_item_directions_to">Directions to</string>
    <string name="context_menu_item_directions_from">Directions from</string>
    <string name="route_descr_map_location">Map: </string>
    <string name="route_descr_lat_lon">Lat %1$.3f, lon %2$.3f</string>
    <!-- string name="route_descr_current_location">Current position</string -->
    <string name="route_descr_destination">Destination</string>
    <string name="route_to">To:</string>
    <string name="route_via">Via:</string>
    <string name="route_from">From:</string>
    <string name="app_mode_default">Browse map</string>
    <string name="settings_preset">Default profile</string>
    <string name="settings_preset_descr">Map view and navigation settings are remembered per use profile. Set your default profile here.</string>
    <string name="destination_point">Destination %1$s</string>
    <string name="context_menu_item_destination_point">Set as destination</string>
    <string name="please_select_address">Set city or street first</string>
    <string name="search_street_in_neighborhood_cities">Search for street in neighborhood cities</string>
    <string name="intermediate_items_sort_return">Optimized order of intermediate destinations en-route to the destination.</string>
    <string name="intermediate_items_sort_by_distance">Sort door-to-door</string>
    <string name="local_osm_changes_backup_successful">OSM change file was generated %1$s</string>
    <string name="local_osm_changes_backup_failed">Could not back up OSM changes.</string>
    <string name="local_osm_changes_backup">Back up as OSM change</string>
    <string name="delete_point">Delete Point</string>
    <string name="plugin_distance_point_time">time</string>
    <string name="plugin_distance_point_hdop">accuracy</string>
    <string name="plugin_distance_point_speed">speed</string>
    <string name="plugin_distance_point_ele">elevation</string>
    <string name="plugin_distance_point">Point</string>
    <string name="gpx_file_name">GPX filename</string>
    <string name="gpx_saved_sucessfully">GPX file saved to {0}</string>
    <string name="use_distance_measurement_help">* Tap to mark a point.\n
        * Long-tap the map to delete previous point.\n
        * Long-tap on a point to view and attach description.\n
        * Tap the measurement widget to see more actions.</string>
    <string name="distance_measurement_start_editing">Start editing</string>
    <string name="distance_measurement_finish_editing">Finish editing</string>
    <string name="distance_measurement_finish_subtrack">Begin a new subtrack</string>
    <string name="distance_measurement_clear_route">Clear all points</string>
    <string name="distance_measurement_load_gpx">Open existing GPX file</string>
    <string name="wait_current_task_finished">Please wait until current task is finished</string>
    <string name="use_kalman_filter_compass_descr">Reduces noise in compass readings but adds inertia.</string>
    <string name="use_kalman_filter_compass">Use Kalman filter</string>
    <string name="use_magnetic_sensor_descr">For the compass reading, use the magnetic sensor instead of the orientation sensor.</string>
    <string name="use_magnetic_sensor">Use magnetic sensor</string>
    <string name="other_location">Other</string>
    <string name="files_limit">%1$d files left</string>
    <string name="available_downloads_left">%1$d files left to download</string>
    <string name="install_paid">Full version</string>
    <string name="cancel_route">Dismiss route</string>
    <string name="cancel_navigation">Stop navigation</string>
    <string name="clear_destination">Clear destination</string>
    <string name="download_using_mobile_internet">Not connected to Wi-Fi. Use current connection to the Internet to download?</string>
    <string name="street_name">Street name</string>
    <string name="hno">House number</string>
    <string name="website">Website</string>
    <string name="phone">Phone</string>
    <string name="osmand_background_plugin_description">Shows settings for turning on background tracking and navigation by periodically waking up the GPS device (with the screen off).</string>
    <string name="contribution_activity">Install version</string>
    <string name="choose_osmand_theme_descr">Customize app appearance.</string>
    <string name="choose_osmand_theme">App theme</string>
    <string name="external_input_device">External input devices</string>
    <string name="external_input_device_descr">Select an external control device, such as a keyboard or WunderLINQ.</string>
    <string name="sett_no_ext_input">None</string>
    <string name="sett_generic_ext_input">Keyboard</string>
    <string name="sett_wunderlinq_ext_input">WunderLINQ</string>
    <string name="sett_parrot_ext_input">Parrot</string>
    <string name="accessibility_options">Accessibility options</string>
    <string name="select_address_activity">Specify address</string>
    <string name="favourites_list_activity">Select Favorite</string>
    <string name="local_openstreetmap_act_title">OSM modifications</string>
    <string name="layer_hillshade">Hillshade layer</string>
    <string name="map_widget_gps_info">GPS info</string>
    <string name="access_arrival_time">Arrival time</string>
    <string name="access_intermediate_arrival_time">Intermediate arrival time</string>
    <string name="item_checked">checked</string>
    <string name="item_unchecked">unchecked</string>
    <string name="prefer_motorways">Prefer motorways</string>
    <string name="prefer_in_routing_title">Prefer…</string>
    <string name="prefer_in_routing_descr">Prefer motorways.</string>
    <string name="max_speed_none">none</string>
    <string name="index_name_openmaps">OpenMaps EU</string>
    <string name="download_wikipedia_maps">Wikipedia</string>
    <string name="download_hillshade_maps">Hillshades</string>
    <string name="local_indexes_cat_srtm">Contour lines</string>
    <string name="local_indexes_cat_av">Audio/Video data</string>
    <string name="stop_routing_confirm">Are you sure you want to stop the navigation?</string>
    <string name="clear_dest_confirm">Are you sure you want to clear your destination (and intermediate destinations)?</string>
    <string name="precise_routing_mode_descr">Calculate precise routes without glitches. Still distance-limited and slow.</string>
    <string name="precise_routing_mode">Precise routing (alpha)</string>
    <string name="recording_context_menu_show">Show</string>
    <string name="recording_photo_description">Photo %1$s %2$s</string>
    <string name="av_def_action_picture">Take a photo</string>
    <string name="recording_context_menu_precord">Take a photo</string>
    <string name="dropbox_plugin_description">The Dropbox plugin allows you to sync tracks and audio/video notes with your Dropbox account.</string>
    <string name="dropbox_plugin_name">Dropbox plugin</string>
    <string name="intermediate_points_change_order">Change order</string>
    <string name="srtm_paid_version_msg">Please consider paying for the \'Contour lines\' plugin to support further development.</string>
    <string name="av_def_action_choose">On request?</string>
    <string name="av_def_action_video">Record video</string>
    <string name="av_def_action_audio">Record audio</string>
    <string name="av_widget_action_descr">Default widget action:</string>
    <string name="av_widget_action">Default widget action</string>
    <string name="av_video_format_descr">Video output format:</string>
    <string name="av_video_format">Video output format</string>
    <string name="av_use_external_recorder_descr">Use system recorder for video.</string>
    <string name="av_use_external_recorder">Use system recorder</string>
    <string name="av_use_external_camera_descr">Use the system app for photos.</string>
    <string name="av_use_external_camera">Use camera app</string>
    <string name="av_settings_descr">Set up audio and video settings.</string>
    <string name="av_settings">Audio/video settings</string>
    <string name="recording_error">Recording failed</string>
    <string name="recording_camera_not_available">Camera not available</string>
    <string name="recording_is_recorded">Recording audio/video. Stop by tapping the AV widget.</string>
    <string name="recording_playing">An audio from the specified recording is being played.\n%1$s</string>
    <string name="recording_open_external_player">Open external player</string>
    <string name="recording_delete_confirm">Delete this item?</string>
    <string name="recording_unavailable">unavailable</string>
    <string name="recording_context_menu_arecord">Take an audio note</string>
    <string name="recording_context_menu_vrecord">Take a video note</string>
    <string name="layer_recordings">Recording layer</string>
    <string name="recording_can_not_be_played">Could not play recording.</string>
    <string name="recording_context_menu_delete">Delete recording</string>
    <string name="recording_context_menu_play">Play</string>
    <string name="recording_description">Recording %1$s %3$s %2$s</string>
    <string name="recording_default_name">Recording</string>
    <string name="map_widget_av_notes">Audio/video notes</string>
    <string name="map_widget_distancemeasurement">Distance measurement</string>
    <string name="audionotes_location_not_defined">Tap \'Use location…\' to add a note to the location.</string>
    <string name="map_widget_audionotes">Audio notes</string>
    <string name="index_srtm_parts">parts</string>
    <string name="index_srtm_ele">Contour lines</string>
    <string name="download_select_map_types">Other maps</string>
    <string name="download_roads_only_item">Roads only</string>
    <string name="download_srtm_maps">Contour lines</string>
    <string name="download_regular_maps">Standard map</string>
    <string name="download_roads_only_maps">Roads-only map</string>
    <string name="rendering_attr_alpineHiking_name">Alpine hiking scale (SAC)</string>
    <string name="rendering_attr_alpineHiking_description">Render paths according to the SAC scale.</string>
    <string name="rendering_attr_hikingRoutesOSMC_name">Hiking symbol overlay</string>
    <string name="rendering_attr_hikingRoutesOSMC_description">Render paths according to OSMC traces.</string>
    <string name="rendering_attr_noAdminboundaries_name">Boundaries</string>
    <string name="rendering_attr_noAdminboundaries_description">Suppress display of regional boundaries (admin levels 5–9).</string>
    <string name="map_widget_max_speed">Speed limit</string>
    <string name="monitoring_control_start">GPX</string>
    <string name="no_buildings_found">No buildings found.</string>
    <string name="incremental_search_city">Search city incrementally</string>
    <string name="search_villages_and_postcodes">Search for more villages/postcodes</string>
    <string name="rendering_attr_showRoadMaps_description">Choose when to display roads-only maps:</string>
    <string name="rendering_attr_showRoadMaps_name">Roads-only maps</string>
    <string name="safe_mode_description">Run the app in safe mode (using slower Android instead of native code).</string>
    <string name="safe_mode">Safe mode</string>
    <string name="native_library_not_running">The app is running in safe mode (turn it off in \'Settings\').</string>
    <string name="close_changeset">Close changeset</string>
    <string name="zxing_barcode_scanner_not_found">ZXing Barcode Scanner app not installed. Search in Google Play?</string>
    <string name="rendering_attr_roadColors_description">Select a road color scheme:</string>
    <string name="rendering_attr_roadColors_name">Road color scheme</string>
    <string name="map_widget_show_destination_arrow">Show destination direction</string>
    <string name="enable_plugin_monitoring_services">Enable the \"Trip recording\" plugin to use position logging services (GPX logging, online tracking)</string>
    <string name="non_optimal_route_calculation">Calculate possibly non-optimal route over long distances</string>
    <string name="gps_not_available">Please enable GPS in the settings</string>
    <string name="map_widget_monitoring_services">Logging services</string>
    <string name="no_route">No route</string>
    <string name="delete_target_point">Remove destination</string>
    <string name="target_point">Destination %1$s</string>
    <string name="intermediate_point">Intermediate destination %1$s</string>
    <string name="context_menu_item_last_intermediate_point">Add as last intermediate destination</string>
    <string name="context_menu_item_first_intermediate_point">Add as first intermediate destination</string>
    <string name="add_as_last_destination_point">Add as last intermediate destination</string>
    <string name="add_as_first_destination_point">Add as first intermediate destination</string>
    <string name="replace_destination_point">Replace the destination</string>
    <string name="new_destination_point_dialog">You have already set a destination:</string>
    <string name="shared_string_target_points">Destinations</string>
    <string name="intermediate_point_too_far">Intermediate destination %1$s is too far from the nearest road.</string>
    <string name="arrived_at_intermediate_point">Intermediate destination reached</string>
    <string name="context_menu_item_intermediate_point">Add as intermediate destination</string>
    <string name="map_widget_intermediate_distance">Intermediate destination</string>
    <string name="map_widget_intermediate_time">Intermediate time</string>
    <string name="ending_point_too_far">Ending point too far from nearest road.</string>
    <string name="add_tag">Add Tag</string>
    <string name="btn_advanced_mode">Advanced Mode…</string>
    <string name="poi_filter_parking">Parking</string>
    <string name="poi_filter_emergency">Emergency</string>
    <string name="poi_filter_public_transport">Public transport</string>
    <string name="poi_filter_entertainment">Entertainment</string>
    <string name="poi_filter_accomodation">Accommodation</string>
    <string name="poi_filter_restaurants">Restaurants</string>
    <string name="poi_filter_sightseeing">Sightseeing</string>
    <string name="poi_filter_car_aid">Car aid</string>
    <string name="poi_filter_food_shop">Food shop</string>
    <string name="poi_filter_for_tourists">For tourists</string>
    <string name="poi_filter_fuel">Fuel</string>
    <string name="show_warnings_title">Show alerts…</string>
    <string name="show_warnings_descr">Set up traffic warnings (speed limits, forced stops, speed bumps, tunnels), speed camera warnings, and lane info.</string>
    <string name="use_compass_navigation_descr">Use the compass when no heading is detected otherwise.</string>
    <string name="use_compass_navigation">Use compass</string>
    <string name="avoid_motorway">No motorways</string>
    <string name="auto_zoom_map_descr">Zoom level according to your speed (while map is synchronized with current position).</string>
    <string name="auto_zoom_map">Auto zoom map</string>
    <string name="snap_to_road_descr">Snap position to roads during navigation.</string>
    <string name="snap_to_road">Snap to road</string>
    <string name="interrupt_music_descr">Voice prompts pause music playback.</string>
    <string name="interrupt_music">Pause music</string>
    <string name="osmand_play_title_30_chars">OsmAnd Maps &amp; Navigation</string>
    <string name="osmand_short_description_80_chars">Global mobile map viewing and navigation for offline and online OSM maps</string>
    <string name="osmand_long_description_1000_chars">
		OsmAnd (OSM Automated Navigation Directions)\n\n

		OsmAnd is an open source software navigation app with access to a wide variety of global OpenStreetMap (OSM) data. All map data (vector or tile maps) can be stored on the phone memory card for offline usage. Offline and online routing functionality is also offered, including turn-by-turn voice guidance.\n\n

		Some of the core features:\n
		- Complete offline functionality (store downloaded vector or tile maps in the device storage)\n
		- Compact offline vector maps for the whole world available\n
		- Download country or region maps directly from the app\n
		- Overlay of several map layers possible, like GPX or navigation tracks, points of interest, Favorites, contour lines, public transport stops, additional maps with customizable transparency\n
		- Offline search for addresses and places (POIs)\n
		- Offline routing for medium-range distances\n
		- Car, bicycle, and pedestrian modes with optional:\n
		-  Automated day/night view switching\n
		-  Speed-dependent map zooming\n
		-  Map alignment according to compass or direction of motion\n
		-  Lane guidance, speed limit display, recorded and text-to-speech voices\n\n

		Limitations of this free version of OsmAnd:\n
		- Number of map downloads limited\n
		- No offline access to Wikipedia POIs\n\n

		OsmAnd is actively being developed and our project and its continued progress relies on financial contributions for development and testing of new functionality. Please consider buying OsmAnd+, or funding specific new features or making a general donation on https://osmand.net.
	</string>
    <string name="osmand_extended_description_part1">
    OsmAnd (OSM Automated Navigation Directions) is a map and navigation app with access to the free, worldwide, and high-quality OpenStreetMap (OSM) data.\n\n

    Enjoy voice and optical navigator, viewing POIs (points of interest), creating and managing GPX tracks, using contour lines visualization and altitude info (through plugin), a choice between driving, cycling, pedestrian modes, OSM editing and much more.
    </string>
    <string name="osmand_extended_description_part2">
        GPS navigation\n
        • Choose between offline (no roaming charges when you are abroad) or online (faster) mode\n
        • Turn-by-turn voice guidance leads you along the way (recorded and synthesized voices)\n
        • The route gets rebuilt whenever you deviate from it\n
        • Lane guidance, street names, and estimated time of arrival will help along the way\n
        • To make your trip safer, day/night mode switches automatically\n
        • Show speed limits, and get reminders if you exceed it\n
        • Map zoom adjusts to your speed\n
        • Search for destinations by address, type (e.g: Parking, restaurant, hotel, gas station, museum), or geographical coordinates\n
        • Supports intermediate points on your itinerary\n
        • Record your own or upload a GPX track and follow it\n
    </string>
    <string name="osmand_extended_description_part3">
        Map\n
        • Displays POIs (point of interests) around you\n
        • Adjusts the map to your direction of motion (or compass)\n
        • Shows your location and the direction you are looking in\n
        • Share your location so that your friends can find you\n
        • Keeps your most important places in \'Favorites\'\n
        • Allows you to choose how to display names on the map: In English, local, or phonetic spelling\n
        • Displays specialized online tiles, satellite view (from Bing), different overlays like touring/navigation GPX tracks and additional layers with customizable transparency\n
    </string>
    <string name="osmand_extended_description_part4">
        Skiing\n
        OsmAnd ski maps plugin enables you to see ski tracks with level of complexity and some additional info, like location of lifts and other facilities.
    </string>
    <string name="osmand_extended_description_part5">
        Cycling\n
        • Find cycle paths on the map\n
        • GPS navigation in cycling mode builds your route using cycle paths\n
        • See your speed and altitude\n
        • GPX recording option enables you to record your trip and share it\n
        • Via an additional plugin you can enable contour lines and hillshading
    </string>
    <string name="osmand_extended_description_part6">
        Walking, hiking, city tour\n
        • The map shows you walking and hiking paths\n
        • Wikipedia in your preferred language can tell you a lot during a city tour\n
        • Public transport stops (bus, tram, train), including line names, help to navigate in a new city\n
        • GPS navigation in pedestrian mode builds your route using walking paths\n
        • Upload and follow a GPX route or record and share your own\n
    </string>
    <string name="osmand_extended_description_part7">
        Contribute to OSM\n
        • Report data bugs\n
        • Upload GPX tracks to OSM directly from the app\n
        • Add POIs and directly upload them to OSM (or later if offline)\n
    </string>
    <string name="osmand_extended_description_part8">
        OsmAnd is actively developed open source software. Everyone can contribute to the app by reporting bugs, improving translations or coding new features. Additionally the project relies on financial contributions to fund coding and testing of new functionalities.\n
        Approximate map coverage and quality:\n
        • Western Europe: ****\n
        • Eastern Europe: ***\n
        • Russia: ***\n
        • North America: ***\n
        • South America: **\n
        • Asia: **\n
        • Japan &amp; Korea: ***\n
        • Middle East: **\n
        • Africa: **\n
        • Antarctica: *\n
        Most countries around the globe are available for download!\n
        Get a reliable navigator in your country - be it France, Germany, Mexico, UK, Spain, Netherlands, USA, Russia, Brazil or any other.
    </string>
    <string name="osmand_plus_play_title_30_chars">OsmAnd+ Maps &amp; Navigation</string>
    <string name="osmand_plus_short_description_80_chars">Global Mobile Map Viewing &amp; Navigation for Offline and Online OSM Maps</string>
    <string name="osmand_plus_long_description_1000_chars">
		OsmAnd+ (OSM Automated Navigation Directions)\n\n

		OsmAnd+ is an open source software navigation app with access to a wide variety of global OpenStreetMap (OSM) data. All map data (vector or tile maps) can be stored on the phone memory card for offline use. Offline and online routing functionality is also offered, including turn-by-turn voice guidance.\n\n

		OsmAnd+ is the paid app version, by buying it you support the project, fund the development of new features, and receive the latest updates.\n\n

		Some of the core features:\n
		- Complete offline functionality (store downloaded vector or tile maps in the device storage)\n
		- Compact offline vector maps for the whole world available\n
		- Unlimited downloading of country or region maps directly from the app\n
		- Offline Wikipedia feature (download Wikipedia POIs), great for sightseeing\n
		- Overlay of several map layers possible, like GPX or navigation tracks, points of interest, Favorites, contour lines, public transport stops, additional maps with customizable transparency\n\n
		- Offline search for addresses and places (POIs)\n
		- Offline routing for medium-range distances\n
		- Car, bicycle, and pedestrian modes with optional:\n
		-  Automated day/night view switching\n
		-  Speed-dependent map zooming\n
		-  Map alignment according to compass or direction of motion\n
		-  Lane guidance, speed limit display, recorded and text-to-speech voices\n
	</string>
    <string name="osmand_plus_extended_description_part1">
        OsmAnd+ (OSM Automated Navigation Directions) is a map and navigation app with access to the free, worldwide, and high-quality OpenStreetMap (OSM) data.\n
        Enjoy voice and optical navigation, viewing POIs (points of interest), creating and managing GPX tracks, using contour lines visualization and altitude info, a choice between driving, cycling, pedestrian modes, OSM editing and much more.\n\n

        OsmAnd+ is the paid app version. By buying it, you support the project, fund the development of new features, and receive the latest updates.\n\n

        Some of the main features:
    </string>
    <string name="osmand_plus_extended_description_part2">
        Navigation\n
        • Works online (fast) or offline (no roaming charges when you are abroad)\n
        • Turn-by-turn voice guidance (recorded and synthesized voices)\n
        • Optional lane guidance, street name display, and estimated time of arrival\n
        • Supports intermediate points on your itinerary\n
        • Automatic re-routing whenever you deviate from the route\n
        • Search for places by address, by type (e.g: Restaurant, hotel, gas station, museum), or by geographical coordinates\n
    </string>
    <string name="osmand_plus_extended_description_part3">
        Map Viewing\n
        • Display your position and orientation\n
        • Optionally align the picture according to compass or your direction of motion\n
        • Save your most important places as Favorites\n
        • Display POIs (points of interest) around you\n
        • Display specialized online tiles, satellite view (from Bing), different overlays like touring/navigation GPX tracks and additional layers with customizable transparency\n
        • Optionally display place names in English, local, or phonetic spelling\n
    </string>
    <string name="osmand_plus_extended_description_part4">
        Use OSM and Wikipedia Data\n
        • High-quality info from the best collaborative projects of the world\n
        • OSM data available per country or region\n
        • Wikipedia POIs, great for sightseeing\n
        • Unlimited free downloads, directly from the app\n
        • Compact offline vector maps updated at least once a month\n\n

        • Choice between complete region data and just road network (Example: All of Japan is 700 MB or 200 MB for the road network part thereof)
    </string>
    <string name="osmand_plus_extended_description_part5">
        Safety Features\n
        • Optional automated day/night view switching\n
        • Optional speed limit display, with reminder if you exceed it\n
        • Optional speed-dependent zooming\n
        • Share your location so that your friends can find you\n
    </string>
    <string name="osmand_plus_extended_description_part6">
        Bicycle and Pedestrian Features\n
        • Viewing foot, hiking, and bike paths, great for outdoor activities\n
        • Special routing and display modes for bike and pedestrian\n
        • Optional public transport stops (bus, tram, train) including line names\n
        • Optional trip recording to local GPX file or online service\n
        • Optional speed and altitude display\n
        • Display of contour lines and hillshading (via additional plugin)
    </string>
    <string name="osmand_plus_extended_description_part7">
        Contribute directly to OSM\n
        • Report data bugs\n
        • Upload GPX tracks to OSM directly from the app\n
        • Add POIs and directly upload them to OSM (or later if offline)\n
        • Optional trip recording also in background mode (while device is in sleep mode)\n
        OsmAnd is actively developed open source software. Everyone can contribute to the app by reporting bugs, improving translations or coding new features. Additionally the project relies on financial contributions to fund coding and testing of new functionalities.\n
    </string>
    <string name="osmand_plus_extended_description_part8">
        Approximate map coverage and quality:\n
        • Western Europe: ****\n
        • Eastern Europe: ***\n
        • Russia: ***\n
        • North America: ***\n
        • South America: **\n
        • Asia: **\n
        • Japan &amp; Korea: ***\n
        • Middle East: **\n
        • Africa: **\n
        • Antarctica: *\n
        Most countries around the globe available as downloads\n
        From Afghanistan to Zimbabwe, from Australia to the USA. Argentina, Brazil, Canada, France, Germany, Mexico, UK, Spain, …\n
    </string>
    <string name="filterpoi_activity">Create POI filter</string>
    <string name="recalculate_route_to_your_location">Transport mode:</string>
    <string name="select_navigation_mode">Transport mode:</string>
    <string name="day_night_info_description">Sunrise: %1$s \nSunset: %2$s</string>
    <string name="day_night_info">Day/night info</string>
    <string name="map_widget_renderer">Map style</string>
    <string name="layer_map_appearance">Configure screen</string>
    <string name="show_lanes">Lanes</string>
    <string name="avoid_unpaved">No unpaved roads</string>
    <string name="avoid_ferries">No ferries</string>
    <string name="avoid_in_routing_title">Avoid…</string>
    <string name="map_widget_fluorescent">Fluorescent routes</string>
    <string name="map_widget_show_ruler">Ruler</string>
    <string name="map_widget_view_direction">Viewing direction</string>
    <string name="map_widget_transparent">Transparent widgets</string>
    <string name="bg_service_sleep_mode_off">Run\n app in background</string>
    <string name="bg_service_sleep_mode_on">Stop\n running in background</string>
    <string name="int_continuosly">Continuous</string>
    <string name="screen_is_locked">Tap the lock icon to unlock</string>
    <string name="map_widget_top_text">Street name</string>
    <string name="map_widget_config">Configure screen</string>
    <string name="map_widget_back_to_loc">Where am I</string>
    <string name="map_widget_lock_screen">Lock</string>
    <string name="map_widget_compass">Compass</string>
    <string name="map_widget_reset">Reset to default</string>
    <string name="map_widget_parking">Parking</string>
    <string name="map_widget_monitoring">GPX logging</string>
    <string name="map_widget_speed">Speed</string>
    <string name="map_widget_distance">Destination</string>
    <string name="map_widget_altitude">Altitude</string>
    <string name="map_widget_time">Time to go</string>
    <string name="map_widget_next_turn">Next turn</string>
    <string name="map_widget_next_turn_small">Next turn (small)</string>
    <string name="map_widget_next_next_turn">Second next turn</string>
    <string name="map_widget_mini_route">Mini route map</string>
    <string name="bg_service_screen_lock">Lock</string>
    <string name="bg_service_screen_unlock">Unlock</string>
    <string name="bg_service_screen_lock_toast">The screen is locked</string>
    <string name="bg_service_interval">Set wake-up interval:</string>
    <string name="show_cameras">Speed cameras</string>
    <string name="show_traffic_warnings">Traffic warnings</string>
    <string name="avoid_toll_roads">No toll roads</string>
    <string name="continue_follow_previous_route_auto">Continue following previous unfinished navigation? (%1$s seconds)</string>
    <string name="route_updated_loc_found">Awaiting position to calculate route</string>
    <string name="osmand_parking_hours">Hours</string>
    <string name="osmand_parking_minutes">Minutes</string>
    <string name="osmand_parking_position_description_add_time">The car is parked at</string>
    <string name="select_animate_speedup">Route simulation speed:</string>
    <string name="global_app_allocated_memory_descr">Allocated memory %1$s MB (Android limit %2$s MB, Dalvik %3$s MB).</string>
    <string name="global_app_allocated_memory">Allocated memory</string>
    <string name="native_app_allocated_memory_descr">Total native memory allocated by app %1$s MB (Dalvik %2$s MB, other %3$s MB).
		Proportional memory %4$s MB (Android limit %5$s MB, Dalvik %6$s MB).</string>
    <string name="native_app_allocated_memory">Total native memory</string>
    <string name="starting_point_too_far">Point of departure too far from nearest road.</string>
    <string name="shared_location">Shared location</string>
    <string name="osmand_parking_event">Pick up the car from parking</string>
    <string name="osmand_parking_warning">Warning</string>
    <string name="osmand_parking_warning_text">A notification to pick up your car has been added to your calendar and can be edited or removed there.</string>
    <string name="osmand_parking_time_limit_title">Set parking time limit</string>
    <string name="osmand_parking_delete_confirm">Delete the parking location marker?</string>
    <string name="osmand_parking_delete">Delete a parking marker</string>
    <string name="osmand_parking_choose_type">Select parking type</string>
    <string name="osmand_parking_lim_text">Time-limited</string>
    <string name="osmand_parking_no_lim_text">Time-unlimited</string>
    <string name="osmand_parking_add_event">Add a notification to the Calendar app</string>
    <string name="osmand_parking_time_limit">Time-limited parking</string>
    <string name="osmand_parking_time_no_limit">Time-unlimited parking</string>
    <string name="osmand_parking_position_description">The location of your parked vehicle. %1$s</string>
    <string name="osmand_parking_position_description_add">To pick up the vehicle at:</string>
    <string name="osmand_parking_pm">PM</string>
    <string name="osmand_parking_am">AM</string>
    <string name="osmand_parking_position_name">Parking spot</string>
    <string name="context_menu_item_add_parking_point">Mark as parking location</string>
    <string name="context_menu_item_delete_parking_point">Delete parking marker</string>
    <string name="gpxup_public">Public</string>
    <string name="gpxup_identifiable">Identifiable</string>
    <string name="gpxup_trackable">Trackable</string>
    <string name="gpxup_private">Private</string>
    <string name="asap">ASAP</string>
    <string name="share_route_as_gpx">Share route as GPX file</string>
    <string name="share_route_subject">Route shared via OsmAnd</string>
    <string name="route_roundabout">Roundabout: Take %1$d exit and go</string>
    <string name="route_kl">Keep left and go</string>
    <string name="route_kr">Keep right and go</string>
    <string name="rendering_attr_noPolygons_description">Make all areal land features on map transparent.</string>
    <string name="rendering_attr_noPolygons_name">Polygons</string>
    <string name="rendering_attr_appMode_name">Rendering mode</string>
    <string name="rendering_attr_appMode_description">Optimize map for</string>
    <!-- string name="rendering_attr_contourLines_description">Select minimum zoom level to display in map if available. Separate contour data needed.</string -->
    <string name="rendering_attr_contourLines_description">Display from zoom level (requires contour data):</string>
    <string name="rendering_attr_contourLines_name">Show contour lines</string>
    <string name="rendering_attr_hmRendered_description">Increase amount of map detail shown.</string>
    <string name="rendering_attr_hmRendered_name">Show more map detail</string>
    <string name="local_index_routing_data">Routing data</string>
    <string name="navigate_point_format">Format</string>
    <string name="poi_search_desc">POI (Point of interest) search</string>
    <string name="address_search_desc">Address search</string>
    <string name="navpoint_search_desc">Coordinates</string>
    <string name="transport_search_desc">Search for public transport</string>
    <string name="favourites_search_desc">A way to search for Favorites</string>
    <string name="offline_navigation_not_available">OsmAnd offline navigation is temporarily not available.</string>
    <string name="left_side_navigation">Left-hand traffic</string>
    <string name="left_side_navigation_descr">For countries where people drive on the left side of the road.</string>
    <string name="local_index_description">Tap any existing item to see more details, long-tap to deactivate or delete. Current data on device (%1$s free):</string>
    <string name="unknown_from_location">Point of departure not yet determined</string>
    <string name="unknown_location">Position not yet known</string>
    <string name="modify_transparency">Set transparency (0 - transparent, 255 - opaque)</string>
    <!-- A file is downloaded -->
    <string name="confirm_interrupt_download">Cancel download?</string>
    <!-- Use ← for RTL languages -->
    <string name="first_time_msg">Thank you for using OsmAnd. Download regional data for offline use via \'Settings\' → \'Manage map files\' to view maps, locate addresses, look up POIs, find public transport and more.</string>
    <string name="basemap_was_selected_to_download">The basemap needed to provide basic functionality is in the download queue.</string>
    <string name="local_indexes_cat_tile">Online and cached tile maps</string>
    <string name="local_indexes_cat_map">Standard maps (vector)</string>
    <string name="index_settings_descr">Download and manage offline map files stored on your device.</string>
    <string name="map_online_plugin_is_not_installed">Enable the \'Online maps\' plugin to select different map sources</string>
    <string name="map_online_data">Online and tile maps</string>
    <string name="map_online_data_descr">Use online maps (download and cache tiles on memory card).</string>
    <string name="online_map_settings_descr">Select online or cached tile map sources.</string>
    <string name="plugins_screen">Plugins</string>
    <string name="prefs_plugins_descr">Plugins activate advanced settings and additional functionality.</string>
    <string name="prefs_plugins">Plugins</string>
    <string name="vector_maps_may_display_faster_on_some_devices">Vector maps likely display faster. May not work well on some devices.</string>
    <string name="play_commands_of_currently_selected_voice">Select a voice and test by playing announcements:</string>
    <string name="native_rendering">Native rendering</string>
    <string name="test_voice_prompts">Test voice prompts</string>
    <string name="switch_to_raster_map_to_see">Download an offline vector map for this location in \'Settings\' (\'Manage map files\'), or switch to the \'Online maps\' plugin.</string>
    <string name="send_files_to_osm">Send GPX files to OSM?</string>
    <string name="gpx_visibility_txt">Visibility</string>
    <string name="gpx_tags_txt">Tags</string>
    <string name="shared_string_description">Description</string>
    <string name="validate_gpx_upload_name_pwd">Please specify your OSM username and password to upload GPX files.</string>
    <string name="default_buttons_support">Support</string>
    <string name="support_new_features">Support new features</string>
    <string name="support_new_features_descr">Donate to see new features implemented in the app.</string>
    <string name="show_ruler_level">Display ruler</string>
    <string name="info_button">Info</string>
    <string name="back_to_location">Return to position</string>
    <string name="accessibility_mode">Accessibility mode</string>
    <string name="accessibility_mode_descr">Turns on the features for impaired users.</string>
    <string name="accessibility_default">According to the Android system setting</string>
    <string name="backToMenu">Back to menu</string>
    <string name="zoomOut">Zoom out</string>
    <string name="zoomIn">Zoom in</string>
    <string name="zoomIs">Zoom level is</string>
    <string name="north">north</string>
    <string name="north_north_east">north-northeast</string>
    <string name="north_east">northeast</string>
    <string name="east_north_east">east-northeast</string>
    <string name="east">east</string>
    <string name="east_south_east">east-southeast</string>
    <string name="south_east">south-east</string>
    <string name="south_south_east">south-southeast</string>
    <string name="south">south</string>
    <string name="south_south_west">south-southwest</string>
    <string name="south_west">southwest</string>
    <string name="west_south_west">west-southwest</string>
    <string name="west">west</string>
    <string name="west_north_west">west-northwest</string>
    <string name="north_west">northwest</string>
    <string name="north_north_west">north-northwest</string>
    <string name="front">forward</string>
    <string name="front_right">right-forward</string>
    <string name="right">to the right</string>
    <string name="back_right">right-backward</string>
    <string name="back">backward</string>
    <string name="back_left">left-backward</string>
    <string name="left">to the left</string>
    <string name="front_left">left-forward</string>
    <string name="oclock">o\'clock</string>
    <string name="towards">toward</string>
    <string name="accuracy">Accuracy</string>
    <string name="altitude">Altitude</string>
    <string name="no_info">No info</string>
    <string name="direction_style_sidewise">Sidewise (8 sectors)</string>
    <string name="direction_style_clockwise">Clockwise (12 sectors)</string>
    <string name="settings_direction_style">Direction style</string>
    <string name="settings_direction_style_descr">Choose style to express relative directions while moving</string>
    <string name="auto_announce_on">Start auto announcing</string>
    <string name="auto_announce_off">Stop auto announcing</string>
    <string name="i_am_here">I am here</string>
    <string name="zoom_by_trackball_descr">Change map zooming by horizontal trackball movement.</string>
    <string name="zoom_by_trackball">Use trackball for zoom control</string>
    <string name="accessibility_preferences_descr">Accessibility related preferences.</string>
    <string name="arrival_distance_factor_early">Early</string>
    <string name="arrival_distance_factor_normally">Normal</string>
    <string name="arrival_distance_factor_late">Late</string>
    <string name="arrival_distance_factor_at_last">In the last meters</string>
    <string name="arrival_distance">Arrival announcement</string>
    <string name="arrival_distance_descr">How soon do you want the arrival announcement?</string>
    <string name="rendering_out_of_memory">Not enough process memory to display selected area</string>
    <string name="use_fluorescent_overlays">Fluorescent overlays</string>
    <string name="use_fluorescent_overlays_descr">Use fluorescent colors to display tracks and routes.</string>
    <string name="offline_edition">Offline editing</string>
    <string name="offline_edition_descr">Always use offline editing.</string>
    <string name="update_poi_does_not_change_indexes">POI changes inside app do not affect downloaded map files, changes are saved as a file on your device instead.</string>
    <string name="local_openstreetmap_uploading">Uploading…</string>
    <string name="local_openstreetmap_were_uploaded">{0} POI/Notes were uploaded</string>
    <string name="local_openstreetmap_uploadall">Upload all</string>
    <string name="local_openstreetmap_upload">Upload edit to OSM</string>
    <string name="local_openstreetmap_delete">Delete edit</string>
    <string name="local_openstreetmap_descr_title">Asynchronous OSM editing:</string>
    <string name="local_openstreetmap_settings">OSM POIs/Notes saved on device</string>
    <string name="local_openstreetmap_settings_descr">Show and manage OSM POIs/Notes noted in database on device.</string>
    <string name="live_monitoring_interval_descr">Specify the online tracking interval.</string>
    <string name="live_monitoring_interval">Online tracking interval</string>
    <string name="live_monitoring_url_descr">Specify the web address with parameter syntax: lat={0}, lon={1}, timestamp={2}, hdop={3}, altitude={4}, speed={5}, bearing={6}.</string>
    <string name="live_monitoring_url">Online tracking web address</string>
    <string name="live_monitoring_max_interval_to_send">Time buffer for online tracking</string>
    <string name="live_monitoring_max_interval_to_send_desrc">Specify a time buffer to keep locations to send without connection</string>
    <string name="gpx_monitoring_disabled_warn">Log track using GPX widget or via \'Trip recording\' settings.</string>
    <string name="show_current_gpx_title">Show current track</string>
    <string name="free_version_message">You can download or update %1$s maps.</string>
    <string name="free_version_title">Free version</string>
    <string name="poi_context_menu_showdescription">Show POI description.</string>
    <string name="index_name_north_america">North America</string>
    <string name="index_name_netherlands">Europe - Netherlands</string>
    <string name="index_name_us">North America - United States</string>
    <string name="index_name_central_america">Central America</string>
    <string name="index_name_south_america">South America</string>
    <string name="index_name_europe">Europe</string>
    <string name="index_name_france">Europe - France</string>
    <string name="index_name_germany">Europe - Germany</string>
    <string name="index_name_russia">Russia</string>
    <string name="index_name_africa">Africa</string>
    <string name="index_name_asia">Asia</string>
    <string name="index_name_oceania">Australia and Oceania</string>
    <string name="index_name_other">Worldwide and topic maps</string>
    <string name="index_name_wiki">Worldwide Wikipedia POIs</string>
    <string name="index_name_voice">Voice prompts (recorded, limited features)</string>
    <string name="index_name_tts_voice">Voice prompts (TTS, preferred)</string>
    <string name="amenity_type_osmwiki">Wikipedia (offline)</string>
    <string name="amenity_type_user_defined">User defined</string>
    <string name="fav_export_confirmation">File containing previously exported Favorites already exists. Replace it?</string>
    <string name="profile_settings">Profile Specific Settings</string>
    <string name="routing_settings">Navigation</string>
    <string name="routing_settings_descr">Specify options for navigation.</string>
    <string name="global_settings">Global Settings</string>
    <string name="index_settings">Manage map files</string>
    <string name="general_settings">General</string>
    <string name="general_settings_descr">Set up display and common settings for the app.</string>
    <string name="global_app_settings">Global app settings</string>
    <string name="user_name">Your OSM username</string>
    <string name="open_street_map_login_descr">Needed for openstreetmap.org submissions.</string>
    <string name="user_password">Your OSM password</string>
    <string name="osmand_service">Background mode</string>
    <string name="osmand_service_descr">OsmAnd runs in the background with the screen off.</string>
    <string name="download_files_not_enough_space">There is not enough free space to download %1$s MB (free: %2$s).</string>
    <string name="use_transparent_map_theme">Transparent theme</string>
    <string name="native_library_not_supported">Native library not supported on this device.</string>
    <string name="init_native_library">Initializing native library…</string>
    <string name="choose_auto_follow_route">Auto-center map view</string>
    <string name="choose_auto_follow_route_descr">Time until the map view synchronizes with the current position.</string>
    <!-- string name="auto_follow_route_never">Never (tap \'Go\' to start guidance manually)</string -->
    <string name="keep_informing_never">Only manually (tap arrow)</string>
    <string name="keep_informing_descr">Re-announce navigation instructions at regular intervals.</string>
    <string name="keep_informing">Repeat navigation instructions</string>
    <string name="auto_follow_route_navigation">Auto-center nav only</string>
    <string name="auto_follow_route_navigation_descr">Auto-center map view only while navigating.</string>
    <string name="auto_follow_location_enabled">Auto-center map view in use.</string>
    <string name="pref_vector_rendering">Vector renderer specific options</string>
    <string name="pref_overlay">Overlay / underlay</string>
    <string name="pref_raster_map">Map source settings</string>
    <string name="pref_vector_map">Vector map settings</string>
    <string name="delete_confirmation_msg">Delete %1$s?</string>
    <string name="city_type_suburb">Suburb</string>
    <string name="city_type_hamlet">Hamlet</string>
    <string name="city_type_village">Village</string>
    <string name="city_type_town">Town</string>
    <string name="city_type_city">City</string>
    <string name="animate_route_off">Stop simulation</string>
    <string name="animate_route">Start simulation</string>
    <string name="file_can_not_be_renamed">Could not rename file.</string>
    <string name="file_with_name_already_exists">A file with that name already exists.</string>
    <string name="shared_string_gpx_route">GPX route</string>
    <string name="poi_query_by_name_matches_categories">Found several related POI categories.</string>
    <string name="data_to_search_poi_not_available">Download offline data to search for POIs.</string>
    <string name="poi_filter_by_name">Search by name</string>
    <string name="old_poi_file_should_be_deleted">The POI data file \'%1$s\' is redundant and can be deleted.</string>
    <string name="update_poi_file_not_found">Local file to maintain POI changes not found and could not be created.</string>
    <string name="button_upgrade_osmandplus">Upgrade OsmAnd+</string>
    <string name="map_version_changed_info">Download the new version of the app to be able to use the new map files.</string>
    <string name="poi_filter_nominatim">Online Nominatim</string>
    <string name="search_position_current_location_search">Searching position…</string>
    <string name="search_position_current_location_found">My Position (found)</string>
    <string name="search_position_address">Address…</string>
    <string name="search_position_favorites">Favorites…</string>
    <string name="search_position_undefined">Undefined</string>
    <!-- string name="search_position_current_location">Current position…</string -->
    <string name="search_position_map_view">Current map center</string>
    <string name="select_search_position">Origin:</string>
    <string name="context_menu_item_search">Search nearby</string>
    <string name="route_successfully_saved_at">Route saved as \'%1$s\'.</string>
    <string name="filename_input">Filename: </string>
    <string name="file_with_name_already_exist">File with same name already exists.</string>
    <string name="local_index_upload_gpx_description">Upload GPX files to the OSM community, improving the maps.</string>
    <string name="local_index_items_uploaded">%1$d of %2$d item(s) uploaded.</string>
    <string name="local_index_mi_upload_gpx">Send to OSM</string>
    <string name="show_more_map_detail">Show more map detail</string>
    <string name="show_more_map_detail_descr">Show some vector map detail (roads etc.) at lower zoom levels already.</string>
    <string name="favourites_delete_multiple_succesful">Favorite points deleted.</string>
    <string name="favorite_delete_multiple">Are you sure you want to delete %1$d Favorites and %2$d Favorite groups?</string>
    <string name="favorite_home_category">Home</string>
    <string name="favorite_friends_category">Friends</string>
    <string name="favorite_places_category">Places</string>
    <string name="shared_string_others">Others</string>
    <string name="shared_string_name">Name</string>
    <string name="favourites_edit_dialog_category">Category</string>
    <string name="shared_string_no_thanks">No, thanks</string>
    <string name="basemap_missing">Download the base world map to get an overview covering the whole world at low zoom levels.</string>
    <string name="vector_data_missing">Download (\'offline\') data to use maps offline.</string>
    <string name="shared_string_release">Released</string>
    <string name="local_index_installed">Local version</string>
    <string name="local_index_items_backuped">%1$d of %2$d item(s) deactivated.</string>
    <string name="local_index_items_deleted">%1$d of %2$d item(s) deleted.</string>
    <string name="local_index_items_restored">%1$d of %2$d item(s) activated.</string>
    <string name="local_index_no_items_to_do">No items to %1$s</string>
    <string name="local_index_action_do">You are about to %1$s %2$s item(s). Continue?</string>
    <string name="local_index_descr_title">Manage map files.</string>
    <string name="local_index_mi_restore">Activate</string>
    <string name="local_index_mi_backup">Deactivate</string>
    <string name="local_index_poi_data">POI data</string>
    <string name="local_index_address_data">Address data</string>
    <string name="local_index_transport_data">Public transport data</string>
    <string name="local_index_map_data">Map data</string>
    <string name="local_indexes_cat_backup">Deactivated</string>
    <string name="local_indexes_cat_tts">Voice prompts (TTS)</string>
    <string name="local_indexes_cat_voice">Voice prompts (recorded)</string>
    <!-- string name="local_indexes_cat_gpx">GPX data</string -->
    <string name="local_indexes_cat_poi">POI data</string>
    <string name="ttsvoice">TTS voice</string>
    <string name="search_offline_clear_search">New Search</string>
    <string name="map_text_size_descr">Text size for names on the map:</string>
    <string name="map_text_size">Map font size</string>
    <string name="trace_rendering">Rendering debug info</string>
    <string name="trace_rendering_descr">Display the rendering performance.</string>
    <string name="installing_new_resources">Unpacking new data…</string>
    <string name="internet_connection_required_for_online_route">Online navigation does not work offline.</string>
    <string name="tts_language_not_supported_title">Unsupported language</string>
    <string name="tts_language_not_supported">The selected language is not supported by the Android TTS (text-to-speech) engine installed, its preset TTS language will be used instead. Look for another TTS engine in the market?</string>
    <string name="tts_missing_language_data_title">Missing data</string>
    <string name="tts_missing_language_data">Go to the market to download selected language?</string>
    <string name="gpx_option_reverse_route">Reverse GPX direction</string>
    <string name="gpx_option_destination_point">Use current destination</string>
    <string name="gpx_option_from_start_point">Pass along entire track</string>
    <!-- Use ← for RTL languages -->
    <string name="switch_to_vector_map_to_see">Offline vector map present for this location. \n\t\n\tTo use activate \'Menu\' → \'Configure map\' → \'Map Source…\' → \'Offline vector maps\'.</string>
    <string name="choose_audio_stream">Voice guidance output</string>
    <string name="choose_audio_stream_descr">Select loudspeaker for voice guidance.</string>
    <string name="voice_stream_voice_call">Phone call audio (to interrupt car Bluetooth stereos)</string>
    <string name="voice_stream_notification">Notification audio</string>
    <string name="voice_stream_music">Media/navigation audio</string>
    <string name="warning_tile_layer_not_downloadable">The app cannot download the map layer %1$s, reinstalling it might help.</string>
    <string name="overlay_transparency_descr">Adjust overlay transparency.</string>
    <string name="overlay_transparency">Overlay transparency</string>
    <string name="map_transparency_descr">Adjust base map transparency.</string>
    <string name="map_transparency">Base map transparency</string>
    <string name="layer_underlay">Underlay map…</string>
    <string name="map_underlay">Underlay map</string>
    <string name="map_underlay_descr">Choose underlay map</string>
    <string name="layer_overlay">Overlay map…</string>
    <string name="map_overlay">Overlay map</string>
    <string name="map_overlay_descr">Choose the overlay map</string>
    <string name="tile_source_already_installed">Map already installed, \'Settings\' will be updated.</string>
    <string name="select_tile_source_to_install">Choose (tile) maps to install or update.</string>
    <string name="internet_not_available">Unable to perform operation without a connection to the Internet.</string>
    <string name="install_more">Install more…</string>
    <string name="level_to_switch_vector_raster_descr">Use raster maps for anything beyond this level.</string>
    <string name="level_to_switch_vector_raster">Minimum vector zoom level</string>
    <string name="create_poi_link_to_osm_doc"><u>Online OSM</u> map classification with images.</string>
    <string name="error_doing_search">Could not perform offline search.</string>
    <string name="search_osm_offline">Search by geo location</string>
    <string name="system_locale">System</string>
    <string name="preferred_locale_descr">App display language (used after OsmAnd is restarted).</string>
    <string name="preferred_locale">Display language</string>
    <string name="incomplete_locale">incomplete</string>
    <string name="unit_of_length_descr">Change what distance is measured in.</string>
    <string name="unit_of_length">Units of length</string>
    <string name="si_mi_feet">Miles/feet</string>
    <string name="si_mi_yard">Miles/yards</string>
    <string name="si_km_m">Kilometers/meters</string>
    <string name="yard">yd</string>
    <string name="foot">ft</string>
    <string name="mile_per_hour">mph</string>
    <string name="mile">mi</string>
    <string name="send_location_way_choose_title">Share location using</string>
    <string name="send_location_sms_pattern">Location: %1$s\n%2$s</string>
    <string name="send_location_email_pattern">To see location follow the web link %1$s or Android intent link %2$s</string>
    <string name="send_location">Send location</string>
    <string name="context_menu_item_share_location">Share location</string>
    <string name="add_waypoint_dialog_added">GPX waypoint \'\'{0}\'\' added</string>
    <string name="add_waypoint_dialog_title">Add waypoint to recorded GPX track</string>
    <string name="context_menu_item_add_waypoint">Add GPX waypoint</string>
    <string name="amenity_type_administrative">Administrative</string>
    <string name="amenity_type_barrier">Barrier</string>
    <string name="amenity_type_education">Education</string>
    <string name="amenity_type_emergency">Emergency</string>
    <string name="amenity_type_entertainment">Entertainment</string>
    <string name="amenity_type_finance">Finance</string>
    <string name="amenity_type_geocache">Geocache</string>
    <string name="amenity_type_healthcare">Healthcare</string>
    <string name="amenity_type_historic">Historic</string>
    <string name="amenity_type_landuse">Landuse</string>
    <string name="amenity_type_leisure">Leisure</string>
    <string name="amenity_type_man_made">Man made</string>
    <string name="amenity_type_military">Military</string>
    <string name="amenity_type_natural">Natural</string>
    <string name="amenity_type_office">Office</string>
    <string name="amenity_type_other">Other</string>
    <string name="amenity_type_shop">Shop</string>
    <string name="amenity_type_sport">Sport</string>
    <string name="amenity_type_sustenance">Sustenance</string>
    <string name="amenity_type_tourism">Tourism</string>
    <string name="amenity_type_transportation">Transport</string>
    <string name="indexing_address">Indexing address…</string>
    <string name="indexing_map">Indexing map…</string>
    <string name="indexing_poi">Indexing POI…</string>
    <string name="indexing_transport">Indexing transport…</string>
    <string name="km">km</string>
    <string name="km_h">km/h</string>
    <string name="m">m</string>
    <string name="old_map_index_is_not_supported">Deprecated map data format \'\'{0}\'\', not supported</string>
    <string name="poi_filter_closest_poi">Nearest POIs</string>
    <string name="poi_filter_custom_filter">Custom filter</string>
    <string name="poi_filter_namefinder">Online NameFinder</string>
    <string name="reading_cached_tiles">Reading cached tiles…</string>
    <string name="version_index_is_big_for_memory">The index \'\'{0}\'\' did not fit into memory</string>
    <string name="version_index_is_not_supported">The version of index \'\'{0}\'\' is not supported</string>
    <string name="osmand_routing_experimental">OsmAnd offline navigation is an experimental feature and it does not work for longer distances than about 20 km.\n\nNavigation temporarily switched to online CloudMade service.</string>
    <string name="specified_dir_doesnt_exist">Could not find the specified folder.</string>
    <string name="osmand_net_previously_installed">All offline data in the old installed app will be supported by the new one, but Favorite points must be exported from the old app and then imported in the new one.</string>
    <string name="build_installed">Build {0} was installed ({1}).</string>
    <string name="downloading_build">Downloading build…</string>
    <string name="install_selected_build">Install OsmAnd - {0} of {1} {2} MB ?</string>
    <string name="loading_builds_failed">Retrieving the list of OsmAnd builds failed</string>
    <string name="loading_builds">Loading OsmAnd builds…</string>
    <string name="select_build_to_install">Select the OsmAnd build to install</string>
    <string name="gps_status_app_not_found">GPS status app not installed. Search in market?</string>
    <!-- Use ← for RTL languages -->
    <string name="voice_is_not_available_msg">No voice guidance available, please go to \'Settings\' → \'Navigation settings\', select the profile → \'Voice guidance\' and select or download a voice prompt package.</string>
    <string name="voice_is_not_available_title">Select a voice prompt package</string>
    <string name="daynight_mode_day">Day</string>
    <string name="daynight_mode_night">Night</string>
    <string name="daynight_mode_auto">Sunrise/sunset</string>
    <string name="daynight_mode_sensor">Light sensor</string>
    <string name="daynight_descr">Adjust switching between night and day mode.</string>
    <string name="daynight">Day/night mode</string>
    <string name="download_files_question">Download {0} file(s) ({1} MB)?</string>
    <string name="items_were_selected">{0} item(s) selected</string>
    <string name="filter_existing_indexes">Downloaded</string>
    <string name="fast_route_mode">Fastest route</string>
    <string name="fast_route_mode_descr">Enable to calculate fastest route or disable for fuel-saving route.</string>
    <string name="tiles_to_download_estimated_size">At zoom {0} download {1} tiles ({2} MB)</string>
    <string name="shared_string_download_map">Download map</string>
    <string name="select_max_zoom_preload_area">Maximum zoom to preload</string>
    <string name="maps_could_not_be_downloaded">This map could not be downloaded</string>
    <string name="continuous_rendering">Continuous rendering</string>
    <string name="continuous_rendering_descr">Display continuous rendering instead of image-at-once.</string>
    <string name="rendering_exception">Could not draw chosen area.</string>
    <string name="show_point_options">Use location…</string>
    <string name="renderer_load_sucess">Renderer loaded</string>
    <string name="renderer_load_exception">Could not load renderer.</string>
    <string name="renderers">Vector renderer</string>
    <string name="renderers_descr">Choose rendering appearance</string>
    <string name="poi_context_menu_website">Show POI website</string>
    <string name="poi_context_menu_call">Show POI phone</string>
    <string name="download_type_to_filter">type to filter</string>
    <string name="use_high_res_maps">High resolution display</string>
    <string name="use_high_res_maps_descr">Do not stretch (and blur) map tiles on high density displays.</string>
    <string name="context_menu_item_search_transport">Search public transport</string>
    <string name="transport_searching_transport">Transport results (no destination):</string>
    <string name="transport_searching_route">Transport results ({0} to destination):</string>
    <string name="transport_search_again">Reset transport search</string>
    <string name="voice">Recorded voice</string>
    <string name="voices">Voice prompts</string>
    <string name="no_vector_map_loaded">Vector maps were not loaded</string>
    <!-- string name="map_route_by_gpx">Navigate using GPX</string-->
    <string name="gpx_files_not_found">No GPX files found in the tracks folder</string>
    <string name="layer_gpx_layer">GPX files…</string>
    <string name="error_reading_gpx">Could not read GPX data.</string>
    <string name="vector_data">Offline vector maps</string>
    <string name="transport_context_menu">Search for transport at stop</string>
    <string name="poi_context_menu_modify">Modify POI</string>
    <string name="poi_context_menu_delete">Delete POI</string>
    <string name="rotate_map_compass_opt">Compass direction</string>
    <string name="rotate_map_bearing_opt">Movement direction</string>
    <string name="rotate_map_none_opt">No rotation (north always upwards)</string>
    <string name="rotate_map_to_bearing_descr">Map alignment:</string>
    <string name="rotate_map_to_bearing">Map orientation</string>
    <string name="show_route">Route details</string>
    <string name="fav_imported_sucessfully">Favorites imported</string>
    <string name="import_file_favourites">Save data as GPX file or import waypoints to \'Favorites\'?</string>
    <string name="fav_file_to_load_not_found">GPX file containing Favorites not found at {0}</string>
    <string name="fav_saved_sucessfully">Favorites saved to {0}</string>
    <string name="no_fav_to_save">No Favorite points to save</string>
    <string name="share_fav_subject">Favorites shared via OsmAnd</string>
    <string name="error_occurred_loading_gpx">Could not load GPX.</string>
    <string name="send_report">Send report</string>
    <string name="none_region_found">Could not find any downloaded maps on memory card.</string>
    <string name="poi_namefinder_query_empty">Type to find a POI</string>
    <string name="any_poi">Any</string>
    <string name="thanks_yandex_traffic">Thanks to Yandex for traffic info.</string>
    <string name="layer_yandex_traffic">Yandex traffic</string>
    <string name="layer_route">Route</string>
    <string name="layer_osm_bugs">OSM Notes (online)</string>
    <string name="layer_poi">POI overlay…</string>
    <string name="layer_map">Map source…</string>
    <string name="menu_layers">Map layers</string>
    <string name="context_menu_item_search_poi">Search for POI</string>
    <string name="use_trackball_descr">Use a trackball device to move the map.</string>
    <string name="use_trackball">Use trackball</string>
    <string name="background_service_wait_int_descr">Sets highest waiting time allowed for each background position fix.</string>
    <string name="background_service_wait_int">Maximum wait for fix</string>
    <string name="where_am_i">Where am I?</string>
    <string name="process_navigation_service">OsmAnd navigation service</string>
    <string name="network_provider">Network</string>
    <string name="gps_provider">GPS</string>
    <string name="int_seconds">seconds</string>
    <string name="int_min">min.</string>
    <string name="background_service_int_descr">Wake-up interval used by the background service:</string>
    <string name="background_service_provider_descr">Location method used by the background service:</string>
    <string name="background_service_provider">Location provider</string>
    <string name="background_router_service_descr">Tracks your position while the screen is off.</string>
    <string name="background_router_service">Run OsmAnd in background</string>
    <string name="off_router_service_no_gps_available">The background navigation service requires a location provider to be turned on.</string>
    <string name="hide_poi_filter">Hide filter</string>
    <string name="show_poi_filter">Show filter</string>
    <string name="search_poi_filter">Filter</string>
    <string name="menu_mute_off">Sound is on</string>
    <string name="menu_mute_on">Sound is off</string>
    <string name="voice_data_initializing">Initializing voice data…</string>
    <string name="voice_data_not_supported">Unsupported version of voice data</string>
    <string name="voice_data_corrupted">Specified voice data is corrupted</string>
    <string name="voice_data_unavailable">Selected voice prompt package is not available</string>
    <string name="sd_unmounted">Memory card not accessible.\nYou won\'t be able to see maps or find things.</string>
    <string name="sd_mounted_ro">Memory card read-only.\nIt is now only possible to see the preloaded map, not download new areas.</string>
    <string name="unzipping_file">Unzipping file…</string>
    <string name="route_tr">Turn right and go</string>
    <string name="route_tshr">Turn sharply right and go</string>
    <string name="route_tslr">Turn slightly right and go</string>
    <string name="route_tl">Turn left and go</string>
    <string name="route_tshl">Turn sharply left and go</string>
    <string name="route_tsll">Turn slightly left and go</string>
    <string name="route_tu">Make U-turn and go</string>
    <string name="route_head">Head</string>
    <string name="first_time_continue">Later</string>
    <string name="first_time_download">Download regions</string>
    <string name="search_poi_location">Awaiting signal…</string>
    <string name="search_near_map">Search near current map center</string>
    <string name="search_nearby">Search nearby</string>
    <string name="map_orientation_default">Same as device</string>
    <string name="map_orientation_portrait">Portrait</string>
    <string name="map_orientation_landscape">Landscape</string>
    <string name="map_screen_orientation">Screen orientation</string>
    <string name="map_screen_orientation_descr">Portrait, landscape, or device.</string>
    <string name="opening_hours_not_supported">Cannot change opening hours format.</string>
    <string name="add_new_rule">Add new rule</string>
    <string name="transport_Routes">Routes</string>
    <string name="transport_Stop">Stop</string>
    <string name="transport_stops">stops</string>
    <string name="transport_search_after">Subsequent itinerary</string>
    <string name="transport_search_before">Prior itinerary</string>
    <string name="transport_finish_search">Finish search</string>
    <string name="transport_stop_to_go_out">Choose stop to get off</string>
    <string name="transport_to_go_after">prior distance</string>
    <string name="transport_to_go_before">subsequent distance</string>
    <string name="transport_stops_to_pass">stops to pass</string>
    <string name="transport_route_distance">Itinerary distance</string>
    <string name="transport">Transport</string>
    <string name="show_transport_over_map_description">Show public transport stops on the map.</string>
    <string name="show_transport_over_map">Show transport stops</string>
    <string name="hello">OsmAnd navigation app</string>
    <string name="update_poi_success">POI data was updated ({0} were loaded)</string>
    <string name="update_poi_error_local">Could not update local POI list.</string>
    <string name="update_poi_error_loading">Could not load data from server.</string>
    <string name="update_poi_no_offline_poi_index">No offline POI data available for this area</string>
    <string name="update_poi_is_not_available_for_zoom">Zooming in lets you update POIs</string>
    <string name="context_menu_item_update_poi">Update POI</string>
    <string name="context_menu_item_update_map_confirm">Update local data from the Internet?</string>
    <string name="search_history_city">City: {0}</string>
    <string name="search_history_street">Street: {0}, {1}</string>
    <string name="search_history_int_streets">Intersection: {0} x {1} in {2}</string>
    <string name="search_history_building">Building: {0}, {1}, {2}</string>
    <string name="favorite">Favorite</string>
    <string name="uploading_data">Uploading data…</string>
    <string name="uploading">Uploading…</string>
    <string name="search_nothing_found">Nothing found</string>
    <string name="searching">Searching…</string>
    <string name="searching_address">Searching address…</string>
    <string name="search_osm_nominatim">Online search using OSM Nominatim</string>
    <string name="hint_search_online">Online search: House number, street, city</string>
    <string name="search_offline_address">Offline search</string>
    <string name="search_online_address">Online search</string>
    <string name="max_level_download_tile">Max. online zoom</string>
    <string name="max_level_download_tile_descr">Do not browse online map tiles for zoom levels beyond this.</string>
    <string name="route_general_information">Total distance %1$s, traveling time %2$d h %3$d min.</string>
    <string name="router_service_descr">Online or offline navigation service.</string>
    <string name="router_service">Navigation service</string>
    <string name="sd_dir_not_accessible">The data storage folder on the memory card is not accessible!</string>
    <string name="download_question">Download {0} - {1} ?</string>
    <string name="download_question_exist">Offline data for {0} already exists ({1}). Update it ({2})?</string>
    <string name="address">Address</string>
    <string name="downloading_list_indexes">Downloading list of available regions…</string>
    <string name="list_index_files_was_not_loaded">Could not fetch list of regions from https://osmand.net.</string>
    <string name="fav_points_edited">Favorite point was edited</string>
    <string name="fav_points_not_exist">No Favorite points exist</string>
    <string name="update_existing">Replace</string>
    <string name="only_show">Display route</string>
    <string name="follow">Start guidance</string>
    <string name="mark_final_location_first">Please set the destination first</string>
    <string name="get_directions">Directions</string>
    <string name="opening_hours">Opening hours</string>
    <string name="opening_changeset">Opening changeset…</string>
    <string name="closing_changeset">Closing changeset…</string>
    <string name="commiting_node">Committing node…</string>
    <string name="loading_poi_obj">Loading POI…</string>
    <string name="auth_failed">Authorization failed</string>
    <string name="failed_op">failed</string>
    <string name="converting_names">Converting local/English names…</string>
    <string name="loading_streets_buildings">Loading streets/buildings…</string>
    <string name="loading_postcodes">Loading postcodes…</string>
    <string name="loading_streets">Loading streets…</string>
    <string name="loading_cities">Loading cities…</string>
    <string name="poi">POI</string>
    <string name="error_occurred_saving_gpx">Could not save GPX file.</string>
    <string name="error_calculating_route">Could not calculate route.</string>
    <string name="error_calculating_route_occured">Could not calculate route.</string>
    <string name="empty_route_calculated">The calculated route is empty.</string>
    <string name="new_route_calculated_dist_dbg">Route: distance %s, router time %s \nCalculation: %.1f sec, %d roads, %d tiles)</string>
    <string name="arrived_at_destination">You have arrived.</string>
    <string name="invalid_locations">Invalid coordinates</string>
    <string name="go_back_to_osmand">Go back to map</string>
    <string name="loading_data">Loading data…</string>
    <string name="reading_indexes">Reading local data…</string>
    <string name="previous_run_crashed">Last OsmAnd run crashed. Log file is at {0}. Please report the issue and attach the log file.</string>
    <string name="saving_gpx_tracks">Saving GPX file…</string>
    <string name="finished_task">Finished</string>
    <string name="use_online_routing_descr">Use the Internet to calculate a route.</string>
    <string name="use_online_routing">Use online navigation</string>
    <string name="osm_settings_descr">Specify OpenStreetMap.org (OSM) settings needed for OSM submissions.</string>
    <string name="data_settings_descr">Specify language, download/reload data.</string>
    <string name="data_settings">Data</string>
    <string name="additional_settings">Additional settings</string>
    <string name="update_tile">Update map</string>
    <string name="reload_tile">Reload tile</string>
    <string name="mark_point">Target</string>
    <string name="use_english_names_descr">Select between local and English names.</string>
    <string name="use_english_names">Use English names on maps</string>
    <string name="app_settings">App settings</string>
    <string name="search_address">Search address</string>
    <string name="choose_building">Choose building</string>
    <string name="choose_street">Choose street</string>
    <string name="choose_city">Choose city or postcode</string>
    <string name="ChooseCountry">Choose country</string>
    <string name="show_view_angle">Display viewing direction</string>
    <string name="map_view_3d_descr">Enable 3D view of the map.</string>
    <string name="map_view_3d">Map View 3D</string>
    <string name="show_poi_over_map_description">Show the last used POI overlay.</string>
    <string name="show_poi_over_map">Show POI overlay</string>
    <string name="map_tile_source_descr">Choose source of online or cached map tiles</string>
    <string name="map_tile_source">Tile map source</string>
    <string name="map_source">Map source</string>
    <string name="use_internet">Use the Internet</string>
    <string name="show_location">Show your position</string>
    <string name="show_gps_coordinates_text">Show GPS coordinates on the map</string>
    <string name="use_internet_to_download_tile">Download missing map tiles</string>
    <string name="app_description">Navigation app</string>
    <string name="search_button">Search</string>
    <string name="search_activity">Search</string>
    <string name="searchpoi_activity">Choose POI</string>
    <string name="search_POI_level_btn">Find more</string>
    <string name="incremental_search_street">Search street incrementally</string>
    <string name="incremental_search_building">Search building incrementally</string>
    <string name="choose_available_region">Select region from list</string>
    <string name="choose_intersected_street">Select intersecting street</string>
    <string name="Closest_Amenities">Nearest amenities</string>
    <string name="app_mode_car">Driving</string>
    <string name="app_mode_bicycle">Cycling</string>
    <string name="app_mode_pedestrian">Walking</string>
    <string name="position_on_map_center">Center</string>
    <string name="position_on_map_bottom">Bottom</string>
    <string name="navigate_point_top_text">Input latitude &amp; longitude in the selected format (D - degrees, M - minutes, S - seconds)</string>
    <string name="navigate_point_latitude">Latitude</string>
    <string name="navigate_point_longitude">Longitude</string>
    <string name="navigate_point_format_D">DDD.DDDDD</string>
    <string name="navigate_point_format_DM">DDD MM.MMM</string>
    <string name="navigate_point_format_DMS">DDD MM SS.S</string>
    <string name="search_address_top_text">Address</string>
    <string name="search_address_region">Region</string>
    <string name="search_address_city">City</string>
    <string name="search_address_street">Street</string>
    <string name="search_address_building">Building</string>
    <string name="search_address_building_option">Building</string>
    <string name="search_address_street_option">Intersecting street</string>
    <!-- string name="search_tabs_location">Location</string -->
    <string name="context_menu_item_update_map">Update map</string>
    <string name="context_menu_item_create_poi">Create POI</string>
    <string name="add_favorite_dialog_top_text">Enter Favorite name</string>
    <string name="add_favorite_dialog_default_favourite_name">Favorite</string>
    <string name="add_favorite_dialog_favourite_added_template">Favorite point \'\'{0}\'\' added.</string>
    <string name="favourites_context_menu_add">Add Favorite</string>
    <string name="favourites_context_menu_edit">Edit Favorite</string>
    <string name="favourites_context_menu_delete">Delete Favorite</string>
    <string name="favourites_remove_dialog_msg">Delete Favorite point \'%s\'?</string>
    <string name="favourites_remove_dialog_success">Favorite point {0} deleted.</string>
    <string name="poi_edit_title">Edit POI</string>
    <string name="poi_create_title">Create POI</string>
    <string name="poi_remove_confirm_template">Delete {0} (comment)?</string>
    <string name="poi_remove_title">Delete POI</string>
    <string name="poi_remove_success">Deleted</string>
    <string name="poi_action_add">add</string>
    <string name="poi_action_change">change</string>
    <string name="poi_action_delete">delete</string>
    <string name="poi_action_succeded_template">Action {0} completed.</string>
    <string name="poi_error_unexpected_template">Could not perform action {0}.</string>
    <string name="poi_error_io_error_template">I/O error while performing action {0}.</string>
    <string name="poi_error_info_not_loaded">Info about node was not loaded</string>
    <string name="poi_dialog_opening_hours">Open</string>
    <string name="poi_dialog_comment">Comment</string>
    <string name="poi_dialog_reopen">Reopen</string>
    <string name="poi_dialog_comment_default">POI changing</string>
    <string name="poi_dialog_other_tags_message">All other tags are preserved</string>
    <string name="default_buttons_commit">Commit</string>
    <string name="filter_current_poiButton">Filter</string>
    <string name="edit_filter_save_as_menu_item">Save As</string>
    <string name="edit_filter_delete_dialog_title">Delete this filter?</string>
    <string name="edit_filter_delete_message">\'{0}\' filter deleted</string>
    <string name="edit_filter_create_message">\'{0}\' filter created</string>
    <string name="email">e-mail</string>
    <string name="av_camera_focus">Camera focus type</string>
    <string name="av_camera_focus_descr">Camera focus mode:</string>
    <string name="av_camera_focus_auto">Autofocus</string>
    <string name="av_camera_focus_hiperfocal">Hyperfocal focus</string>
    <string name="av_camera_focus_edof">Extended depth of field (EDOF)</string>
    <string name="av_camera_focus_infinity">Focus is set to infinity</string>
    <string name="av_camera_focus_macro">Macro (close-up) focus mode</string>
    <string name="av_camera_focus_continuous">The camera continuously tries to focus</string>
    <string name="av_photo_play_sound">Play camera shutter sound</string>
    <string name="av_photo_play_sound_descr">Set sound or silence for photo shutter.</string>
    <string name="av_camera_pic_size">Camera picture size</string>
    <string name="av_camera_pic_size_descr">Set camera picture size</string>
    <string name="navigation_intent_invalid">Invalid format: %s</string>
    <string name="plugin_install_needs_network">You need to be online to install this plugin.</string>
    <string name="get_plugin">Get</string>
    <string name="use_fast_recalculation">Smart route recalculation</string>
    <string name="use_fast_recalculation_desc">For long trips, only recalculate the initial part of the route.</string>
    <string name="do_you_like_osmand">Do you like OsmAnd?</string>
    <string name="we_really_care_about_your_opinion">Your opinion and feedback is valued.</string>
    <string name="rate_this_app">Rate this app</string>
    <string name="rate_this_app_long">Please give OsmAnd a score on Google Play</string>
    <string name="user_hates_app_get_feedback">Tell us why.</string>
    <string name="user_hates_app_get_feedback_long">Please let us know any suggestions.</string>
    <string name="failed_to_upload">Could not upload</string>
    <string name="delete_change">Delete change</string>
    <string name="successfully_uploaded_pattern">Uploaded {0}/{1}</string>
    <string name="try_again">Try again</string>
    <string name="error_message_pattern">Error: {0}</string>
    <string name="dahboard_options_dialog_title">Configure dashboard</string>
    <string name="shared_string_card_was_hidden">Card was hidden</string>
    <string name="shared_string_undo">Undo</string>
    <string name="shared_string_skip">Skip</string>
    <string name="app_name_osmand">OsmAnd</string>
    <string name="offline_maps_and_navigation">Offline Maps\n&amp; Navigation</string>
    <string name="commit_poi">Commit POI</string>
    <string name="tab_title_basic">Basic</string>
    <string name="tab_title_advanced">Advanced</string>
    <string name="building_number">Building Number</string>
    <string name="next_proceed">Next</string>
    <string name="opening_at">Opening at</string>
    <string name="closing_at">Closing at</string>
    <string name="contact_info">Contact info</string>
    <string name="add_opening_hours">Add opening hours</string>
    <string name="poi_dialog_poi_type">POI Type</string>
    <string name="number_of_rows_in_dash">Number of rows in dash %1$s</string>
    <string name="please_specify_poi_type">Please specify POI type.</string>
    <string name="working_days">Working days</string>
    <string name="recent_places">Recent places</string>
    <string name="favourites">Favorites</string>
    <string name="saved_at_time">Now saved at: %1$s</string>
    <string name="poi_deleted_localy">POI will be deleted once you upload your changes</string>
    <string name="show_gpx">Show GPX data</string>
    <string name="count_of_lines">Count of lines</string>
    <string name="are_you_sure">Are you sure?</string>
    <string name="unsaved_changes_will_be_lost">Any unsaved changes will be lost. Continue?</string>
    <string name="downloads_left_template">%1$s downloads left</string>
    <string name="roads">Roads</string>
    <string name="downloading_number_of_files">Downloading - %1$d file</string>
    <string name="show_free_version_banner">Show free version banner</string>
    <string name="show_free_version_banner_description">Display the free version banner even in the paid version.</string>
    <string name="buy">Buy</string>
    <string name="activate_seamarks_plugin">Please activate the \'Nautical map view\' plugin</string>
    <string name="activate_srtm_plugin">Please activate the \'Contour lines\' plugin</string>
    <string name="later">Later</string>
    <string name="get_full_version">Full version</string>
    <string name="downloads">Downloads</string>
    <string name="confirm_download_roadmaps">The roads-only map is not needed, since you have the standard (full) map. Download it anyway?</string>
    <string name="value_downloaded_of_max">%1$.1f of %2$.1f MB</string>
    <string name="file_size_in_mb">%.1f MB</string>
    <string name="update_all">Update all (%1$s MB)</string>
    <string name="free_downloads_used">Free downloads used</string>
    <string name="free_downloads_used_description">Displays the amount of free downloads left.</string>
    <string name="application_dir_description">Choose where you want to store maps and other data files.</string>
    <string name="enter_country_name">Enter country name</string>
    <string name="new_version">New version</string>
    <string name="begin_with_osmand_menu_group">First steps with OsmAnd</string>
    <string name="features_menu_group">Features</string>
    <string name="help_us_to_improve_menu_group">Help improve OsmAnd</string>
    <string name="other_menu_group">Other</string>
    <string name="plugins_menu_group">Plugins</string>
    <string name="first_usage_item">First use</string>
    <string name="first_usage_item_description">How to download maps, set basic settings.</string>
    <string name="navigation_item_description">Set up navigation.</string>
    <string name="planning_trip_item">Planning a trip</string>
    <string name="faq_item">FAQ</string>
    <string name="faq_item_description">Frequently asked questions</string>
    <string name="map_viewing_item">Map viewing</string>
    <string name="search_on_the_map_item">Searching the map</string>
    <string name="instalation_troubleshooting_item">Installation and troubleshooting</string>
    <string name="techical_articles_item">Technical articles</string>
    <string name="versions_item">Versions</string>
    <string name="feedback">Feedback</string>
    <string name="contact_us">Contact</string>
    <string name="map_legend">Map legend</string>
    <string name="save_poi_too_many_uppercase">The name contains too many capital letters. Continue?</string>
    <string name="save_poi_without_poi_type_message">Do you really want to save POI without type?</string>
    <string name="poi_context_menu_modify_osm_change">Modify OSM change</string>
    <string name="use_dashboard_btn">Use dashboard</string>
    <string name="use_drawer_btn">Use menu</string>
    <string name="dashboard_or_drawer_title">Dashboard or menu control</string>
    <string name="dashboard_or_drawer_description">A choice is offered to primarily control the app via the flexible dashboard or a static menu. Your choice can always be changed in the dashboard settings.</string>
    <string name="update">Update</string>
    <string name="only_download_over_wifi">Only download on Wi-Fi</string>
    <string name="live_update">Live update</string>
    <string name="update_now">Update now</string>
    <string name="missing_write_external_storage_permission">OsmAnd lacks permission to use the memory card</string>
    <string name="last_update">Last update: %s</string>
    <string name="update_time">Update time</string>
    <string name="updates_size">Update size</string>
    <string name="last_map_change">"Last map change: %s"</string>
    <string name="hourly">Hourly</string>
    <string name="daily">Daily</string>
    <string name="weekly">Weekly</string>
    <string name="morning">Morning</string>
    <string name="night">Night</string>
    <string name="select_month_and_country">Month and country:</string>
    <string name="number_of_contributors">Number of contributors</string>
    <string name="number_of_edits">Number of edits</string>
    <string name="reports_for">Report for</string>
    <string name="file_name_containes_illegal_char">File name contains illegal character</string>
    <string name="configure_screen_quick_action">Quick action</string>
    <string name="quick_action_item_action">Action %d</string>
    <string name="quick_action_item_screen">Screen %d</string>
    <string name="quick_action_add_marker">Add map marker</string>
    <string name="quick_action_add_poi">Add POI</string>
    <string name="quick_action_map_style">Change map style</string>
    <string name="quick_action_map_style_switch">Map style changed to \"%s\".</string>
    <string name="quick_action_take_audio_note">New audio note</string>
    <string name="quick_action_take_video_note">New video note</string>
    <string name="quick_action_take_photo_note">New photo note</string>
    <string name="quick_action_add_osm_bug">Add OSM Note</string>
    <string name="quick_action_navigation_voice">Voice on/off</string>
    <string name="quick_action_navigation_voice_off">Unmute Voice</string>
    <string name="quick_action_navigation_voice_on">Mute Voice</string>
    <string name="quick_action_add_gpx">Add GPX waypoint</string>
    <string name="quick_action_add_parking">Add parking place</string>
    <string name="quick_action_new_action">Add action</string>
    <string name="quick_action_edit_action">Edit action</string>
    <string name="quick_action_add_favorite">Add Favorite</string>
    <string name="dialog_add_action_title">Add action</string>
    <string name="quick_actions_delete">Delete action</string>
    <string name="quick_actions_delete_text">Are you sure you want to delete the action \"%s\"?</string>
    <string name="quick_favorites_show_favorites_dialog">Show Favorites dialog</string>
    <string name="quick_favorites_name_preset">Name preset</string>
    <string name="quick_action_add_marker_descr">A button to add a map marker at the screen center location.</string>
    <string name="quick_action_add_gpx_descr">A button to add a GPX waypoint in the middle of the screen.</string>
    <string name="quick_action_take_audio_note_descr">A button to add an audio note in the middle of the screen.</string>
    <string name="quick_action_take_video_note_descr">A button to add a video note in the middle of the screen.</string>
    <string name="quick_action_take_photo_note_descr">A button to add a photo note in the middle of the screen.</string>
    <string name="quick_action_add_osm_bug_descr">A button to add an OSM note in the middle of the screen.</string>
    <string name="quick_action_add_poi_descr">A button to add a POI in the middle of the screen.</string>
    <string name="quick_action_navigation_voice_descr">A toggle to disable or enable voice guidance during navigation.</string>
    <string name="quick_action_add_parking_descr">A button to add a parking location in the middle of the screen.</string>
    <string name="quick_action_switch_day_night_descr">A toggle to switch between day and night modes for OsmAnd.</string>
    <string name="quick_action_switch_day_mode">Day mode</string>
    <string name="quick_action_switch_night_mode">Night mode</string>
    <string name="quick_action_day_night_switch_mode">Switch day/night mode</string>
    <string name="quick_action_interim_dialog">Show an interim dialog</string>
    <string name="favorite_autofill_toast_text">" saved to "</string>
    <string name="favorite_empty_place_name">Place</string>
    <string name="quick_action_duplicates">Quick action renamed to %1$s to avoid duplication.</string>
    <string name="quick_action_duplicate">Quick action name duplicate</string>
    <string name="quick_action_showhide_favorites_descr">A toggle to show or hide the Favorite points on the map.</string>
    <string name="quick_action_showhide_poi_descr">A toggle to show or hide POIs on the map.</string>
    <string name="quick_action_showhide_favorites_title">Show/hide Favorites</string>
    <string name="quick_action_favorites_show">Show Favorites</string>
    <string name="quick_action_favorites_hide">Hide Favorites</string>
    <string name="quick_action_showhide_poi_title">Show/hide POI</string>
    <string name="quick_action_poi_show">Show %1$s</string>
    <string name="quick_action_poi_hide">Hide %1$s</string>
    <string name="quick_action_add_category">Add a category</string>
    <string name="quick_action_add_create_items">Create items</string>
    <string name="quick_action_add_configure_map">Configure map</string>
    <string name="quick_action_add_navigation">Navigation</string>
    <string name="quick_action_fav_name_descr">Leave blank to use the address or place name.</string>
    <string name="quick_action_bug_descr">This message is included in the comment field.</string>
    <string name="quick_action_bug_message">Message</string>
    <string name="quick_action_category_descr">Category to save the Favorite in:</string>
    <string name="quick_action_gpx_category_descr">Choose an optional category.</string>
    <string name="quick_action_poi_list">POI list</string>
    <string name="quick_action_sh_poi_descr">Add one or more POI categories to display on the map.</string>
    <string name="quick_action_page_list_descr">A button to page through the list below.</string>
    <string name="quick_action_map_style_action">Add a map style</string>
    <string name="quick_action_empty_param_error">Fill out all parameters</string>
    <string name="quick_action_map_styles">Map styles</string>
    <string name="quick_action_map_overlay">Change map overlay</string>
    <string name="quick_action_map_overlay_title">Map overlays</string>
    <string name="quick_action_map_overlay_action">Add overlay</string>
    <string name="quick_action_map_overlay_switch">Map overlay changed to \"%s\".</string>
    <string name="quick_action_map_underlay_switch">Map underlay changed to \"%s\".</string>
    <string name="quick_action_map_underlay">Change map underlay</string>
    <string name="quick_action_map_underlay_title">Map underlays</string>
    <string name="quick_action_map_underlay_action">Add underlay</string>
    <string name="quick_action_map_source">Change map source</string>
    <string name="quick_action_map_source_title">Map sources</string>
    <string name="quick_action_map_source_action">Add map source</string>
    <string name="quick_action_map_source_switch">Map source changed to \"%s\".</string>
    <string name="quick_action_btn_tutorial_title">Change button position</string>
    <string name="quick_action_btn_tutorial_descr">Long-tapping and dragging the button changes its position on the screen.</string>
    <string name="shared_string_action_name">Action name</string>
    <string name="mappilary_no_internet_desc">Photos from Mapillary are only available online.</string>
    <string name="retry">Retry</string>
    <string name="add_route_points">Add Route Points</string>
    <string name="add_waypoint">Add Waypoint</string>
    <string name="add_line">Add Line</string>
    <string name="save_gpx_waypoint">Save GPX waypoint</string>
    <string name="save_route_point">Save route point</string>
    <string name="waypoint_one">Waypoint 1</string>
    <string name="route_point_one">Route Point 1</string>
    <string name="empty_state_my_tracks">Add GPX files</string>
    <string name="empty_state_my_tracks_desc">Import GPX files, or record tracks.</string>
    <string name="empty_state_favourites">Add Favorites</string>
    <string name="empty_state_favourites_desc">Import Favorites, or add by marking points on the map.</string>
    <string name="import_track">Import GPX file</string>
    <string name="import_track_desc">File %1$s does not contain waypoints, import it as a track?</string>
    <string name="move_point">Move Point</string>
    <string name="add_segment_to_the_track">Add to a GPX file</string>
    <string name="osm_recipients_label">OSM recipients</string>
    <string name="total_donations">Total donations</string>
    <string name="day_off_label">off</string>
    <string name="winter_and_ski_renderer">Winter and ski</string>
    <string name="touring_view_renderer">Touring view</string>
    <string name="nautical_renderer">Nautical</string>
    <string name="copy_location_name">Copy location/POI name</string>
    <string name="toast_empty_name_error">Unnamed location</string>
    <string name="tunnel_warning">Tunnel ahead</string>
    <string name="show_tunnels">Tunnels</string>
    <string name="download_wikipedia_description">Download the Wikipedia articles for %1$s to read them offline.</string>
    <string name="download_wikipedia_label">Download Wikipedia data</string>
    <string name="open_in_browser_wiki">Open article online</string>
    <string name="open_in_browser_wiki_description">View article in a web browser.</string>
    <string name="download_wiki_region_placeholder">this region</string>
    <string name="wiki_article_search_text">Searching for the corresponding wiki article</string>
    <string name="wiki_article_not_found">Article not found</string>
    <string name="how_to_open_wiki_title">How to open Wikipedia articles?</string>
    <string name="test_voice_desrc">Tap a button and listen to its corresponding voice prompt to hear if it is missing or faulty</string>
    <string name="routeInfo_roadClass_name">Road type</string>
    <string name="routeInfo_surface_name">Surface</string>
    <string name="routeInfo_smoothness_name">Smoothness</string>
    <string name="routeInfo_steepness_name">Steepness</string>
    <string name="run_full_osmand_msg">You are using {0} Map which is powered by OsmAnd. Do you want to launch OsmAnd full version?</string>
    <string name="run_full_osmand_header">Launch OsmAnd?</string>
    <string name="routing_attr_avoid_sett_name">No cobblestone or sett</string>
    <string name="routing_attr_avoid_sett_description">Avoids cobblestone and sett</string>
    <string name="quick_action_need_to_add_item_to_list">Add at least one item to the list in the \'Quick action\' settings</string>
    <string name="routing_attr_piste_type_downhill_name">Alpine/downhill ski</string>
    <string name="routing_attr_piste_type_downhill_description">Slopes for alpine or downhill skiing and access to ski lifts.</string>
    <string name="routing_attr_piste_type_nordic_name">Cross country/nordic ski</string>
    <string name="routing_attr_piste_type_nordic_description">Trails for nordic or cross-country skiing.</string>
    <string name="routing_attr_piste_type_skitour_name">Ski touring</string>
    <string name="routing_attr_piste_type_skitour_description">Routes for ski touring.</string>
    <string name="routing_attr_piste_type_sled_name">Sled</string>
    <string name="routing_attr_piste_type_sled_description">Slopes for sled usage.</string>
    <string name="routing_attr_allow_intermediate_name">Allow intermediate routes</string>
    <string name="routing_attr_allow_intermediate_description">More difficult routes with steeper sections. Generally some obstacles that should be avoided.</string>
    <string name="routing_attr_allow_advanced_name">Allow advanced routes</string>
    <string name="routing_attr_allow_advanced_description">Difficult routes, with dangerous obstacles and steep sections.</string>
    <string name="routing_attr_allow_expert_name">Allow expert routes</string>
    <string name="routing_attr_allow_expert_description">Extremely difficult routes, with dangerous obstacles and surroundings.</string>
    <string name="routing_attr_allow_skating_only_name">Allow skating only routes</string>
    <string name="routing_attr_allow_skating_only_description">Routes groomed for freestyle or skating only without classic tracks.</string>
    <string name="routing_attr_allow_classic_only_name">Allow classic only routes</string>
    <string name="routing_attr_allow_classic_only_description">Routes groomed for classic style only without skating trails. This includes routes groomed by a smaller snowmobile with looser piste and tracks made manually by skiers.</string>
    <string name="routing_attr_difficulty_preference_name">Prefered difficulty</string>
    <string name="routing_attr_difficulty_preference_description">Prefer routes of this difficulty, although routing over harder or easier pistes is still possible if shorter.</string>
    <string name="routing_attr_freeride_policy_name">Off-piste</string>
    <string name="routing_attr_freeride_policy_description">Freeride and offpiste are unofficial routes and passages. Typically ungroomed, unmainted by the officials and not checked in the evening. Enter at your own risk.</string>


</resources><|MERGE_RESOLUTION|>--- conflicted
+++ resolved
@@ -11,12 +11,9 @@
 	Thx - Hardy
 
 -->
-<<<<<<< HEAD
+    <string name="shared_string_downloading_formatted">Downloading %s</string>
     <string name="edit_profiles">Edit profiles</string>
     <string name="select_nav_profile_dialog_message">Navigation type affects the rules for route calculations.</string>
-=======
-    <string name="shared_string_downloading_formatted">Downloading %s</string>
->>>>>>> 22be792a
     <string name="distance_and_address">%1$s • %2$s</string>
     <string name="street_city">%1$s, %2$s</string>
     <string name="personal_category_name">Personal</string>
