﻿<?xml version='1.0' encoding='utf-8'?>
<resources>
    <!--
    	 Disclaimer:
         If you are going to translate strings, please make sure:
         1. There is no duplicate strings by name
         2. Every apostrophe (quote) is preceded by a backslash (see others).
         If you are making/correcting English translations make sure:
         3. All your modified/created strings are in the top of the file (to make easier find what\'s translated).
    PLEASE: Have a look at http://code.google.com/p/osmand/wiki/UIConsistency, it may really improve your and our work  :-)  Thx - Hardy
    -->
<<<<<<< HEAD
    <string name="favorite_category_add_new">Add new</string>
    <string name="favorite_category_select">Select category</string>
=======
    <string name="default_speed_system_descr">Define speed measurement system</string>
    <string name="default_speed_system">Speed measurement</string>
    <string name="nm">nm</string>
    <string name="si_nm">Nautical miles</string>
    <string name="si_kmh">Kilometers per hour</string>
    <string name="si_mph">Miles per hour</string>
    <string name="si_m_s">Meters per second</string>
    <string name="si_min_km">Minutes per kilometer</string>
    <string name="si_min_m">Minutes per mile</string>
    <string name="si_nm_h">Nautical miles per hour (knot)</string>
    <string name="nm_h">nmh</string>
    <string name="min_mile">min/m</string>
    <string name="min_km">min/km</string>
    <string name="m_s">m/s</string>
    
>>>>>>> ff881803
    <string name="shared_string_trip_recording">Trip recording</string>
    <string name="shared_string_navigation">Navigation</string>
    <string name="osmand_running_in_background">Running in background</string>
    <string name="gps_wake_up_timer">GPS wake-up interval</string>
	<string name="favourites_edit_dialog_title">Favorite information</string>
    <string name="simulate_your_location_stop_descr">Stop simulating your position</string>
    <string name="simulate_your_location_descr">Simulate using recorded GPX or calculated route</string>
    <string name="address_unknown">Address is not known yet</string>
    <string name="av_locations_descr">GPX file with note locations</string>
    <string name="av_locations">Locations</string>
    <string name="plugin_settings">Plugins</string>
	<string name="routing_attr_avoid_shuttle_train_name">Avoid shuttle train</string>
	<string name="routing_attr_avoid_shuttle_train_description">Avoid shuttle train</string>
    <string name="traffic_warning_hazard">Hazard</string>
    <string name="rendering_value_boldOutline_name">Bold outline</string>
    <string name="no_updates_available">No updates available</string>
    <string name="download_live_updates">Live updates</string>
	<string name="rendering_value_default13_name">Default (13)</string>
	<string name="rendering_value_defaultTranslucentCyan_name">Default (translucent cyan)</string>
    <string name="rendering_attr_currentTrackColor_name">GPX color</string>
    <string name="rendering_attr_currentTrackWidth_name">GPX width</string>
    <string name="rendering_value_red_name">Red</string>
    <string name="rendering_value_translucent_red_name">Translucent red</string>
    <string name="rendering_value_orange_name">Orange</string>
    <string name="rendering_value_translucent_orange_name">Translucent orange</string>
    <string name="rendering_value_yellow_name">Yellow</string>
    <string name="rendering_value_translucent_yellow_name">Translucent yellow</string>
    <string name="rendering_value_lightgreen_name">Light green</string>
    <string name="rendering_value_translucent_lightgreen_name">Translucent light green</string>
    <string name="rendering_value_green_name">Green</string>
    <string name="rendering_value_translucent_green_name">Translucent green</string>
    <string name="rendering_value_lightblue_name">Light blue</string>
    <string name="rendering_value_translucent_lightblue_name">Translucent light blue</string>
    <string name="rendering_value_blue_name">Blue</string>
    <string name="rendering_value_translucent_blue_name">Translucent blue</string>
    <string name="rendering_value_purple_name">Purple</string>
    <string name="rendering_value_translucent_purple_name">Translucent purple</string>
    <string name="restart_is_required">In order to fully apply the changes, a manual application restart is required.</string>
    <string name="light_theme">Light</string>
    <string name="dark_theme">Dark</string>
    <string name="lang_pms">Piedmontese</string>
    <string name="lang_bn">Bengali</string>
    <string name="lang_tl">Tagalog</string>
    <string name="lang_sh">Serbo-Croatian</string>
    <string name="lang_az">Azeri</string>
    <string name="lang_br">Breton</string>
    <string name="lang_sq">Albanian</string>
    <string name="lang_is">Icelandic</string>
    <string name="lang_bpy">Bishnupriya</string>
    <string name="lang_nv">Navajo</string>
    <string name="lang_ga">Irish</string>
    <string name="lang_la">Latin</string>
    <string name="lang_ku">Kurdish</string>
    <string name="lang_ta">Tamil</string>
    <string name="lang_ml">Malayalam</string>
    <string name="lang_lb">Luxembourgish</string>
    <string name="lang_os">Ossetian</string>
    <string name="lang_eo">Esperanto</string>
    <string name="lang_es_ar">Argentinean Spanish</string>
    <string name="lang_nb">Norwegian Bokmål</string>
    <string name="lang_vo">Volapuk</string>
    <string name="lang_th">Thai</string>
    <string name="lang_te">Telugu</string>
    <string name="lang_nn">Norwegian (Nynorsk)</string>
    <string name="lang_new">Newar / Nepal Bhasa</string>
    <string name="lang_ms">Malaysian</string>
    <string name="lang_ht">Haitian</string>
    <string name="lang_gl">Galician</string>
    <string name="lang_et">Estonian</string>
    <string name="lang_ceb">Cebuano</string>
    <string name="archive_wikipedia_data">You have old incompatible Wikipedia data downloaded. Do you want to archive it?</string>
    <string name="download_wikipedia_files">Do you want to download additional Wikipedia data (%1$s MB) ?</string>
    <string name="gps_network_not_enabled">Location service is not enabled. Do you want to turn it on?</string>
    <string name="disable_recording_once_app_killed">Prevent standalone logging</string>
    <string name="disable_recording_once_app_killed_descrp">Will pause GPX logging when the app is killed (via recent apps). (OsmAnd background indication disappears from the Android notification bar.)</string>
    <string name="shared_string_import2osmand">Import to OsmAnd</string>
    <string name="read_full_article">Read full article (online)</string>
    <string name="shared_string_wikipedia">Wikipedia</string>
    <string name="local_indexes_cat_wiki">Wikipedia</string>
    <string name="shared_string_show_details">Show details</string>
    <string name="osm_edit_context_menu_delete">Delete OSM Edit</string>
    <string name="rendering_value_disabled_name">Disabled</string>
    <string name="rendering_value_walkingRoutesScopeOSMC_name">Coloring according to route scope</string>
    <string name="rendering_value_walkingRoutesOSMC_name">Coloring according to OSMC</string>
    <string name="osmo_share_my_location">Share my location</string>
    <string name="shared_string_logoff">Log Off</string>
    <string name="rendering_attr_hideHouseNumbers_name">Hide house numbers</string>
    <string name="application_dir_change_warning3">Do you want OsmAnd to also copy its data files to the new destination?</string>
    <string name="specified_directiory_not_writeable">Maps could not be created in specified directory</string>
    <string name="copying_osmand_file_failed">Copying files failed</string>
    <string name="storage_directory_external">External storage</string>
    <string name="storage_directory_multiuser">Multiuser storage</string>
    <string name="storage_directory_internal_app">Internal application memory</string>
    <string name="storage_directory_manual">Manually specified</string>
    <string name="storage_directory_default">Internal memory</string>
    <string name="application_dir">Data storage folder</string>
    <string name="storage_directory">Map Storage</string>
    <string name="shared_string_copy">Copy</string>
    <string name="filter_poi_hint">Filter by name</string>
    <string name="search_poi_category_hint">Type to search all</string>
    <string name="shared_string_open">Open</string>
    <string name="rendering_attr_OSMMapperAssistant_name">OSM mapper assistant</string>
	<string name="agps_info">A-GPS info</string>
	<string name="shared_string_manage">Manage</string>
	<string name="shared_string_edit">Edit</string>
	<string name="shared_string_places">Places</string>
	<string name="shared_string_search">Search</string>
	<string name="shared_string_show_description">Show description</string>
	<string name="shared_string_message">Message</string>
	<string name="agps_data_last_downloaded">A-GPS data last downloaded: %1$s</string>
    <string name="confirm_usage_speed_cameras">In many countries (Germany, France, Italy, and others) the use of speed camera warnings is not permitted by law. OsmAnd does not assume any liability if you violate the law. Please click yes only if you are eligible to use this feature.</string>
	<string name="welmode_download_maps">Download maps</string>
	<string name="welcome_select_region">To correctly reflect your traffic signs and regulations, please select your driving region:</string>
	<string name="welcome_text">OsmAnd provides global offline map browsing, and global offline navigation!</string>
	<string name="welcome_header">Welcome</string>
    <string name="current_route">Current route</string>
    <string name="osm_changes_added_to_local_edits">OSM changes added to local changeset</string>
   	<string name="mark_to_delete">Mark to delete</string>
	<string name="osmo_grop_name_length_alert">Group name should be at least 3 characters long!</string>
	<string name="local_recordings_delete_all_confirm">You are going to delete %1$d notes. Are you sure?</string>
	<string name="local_osm_changes_upload_all_confirm">You are going to upload %1$d changes to OSM. Are you sure?</string>
    <string name="confirmation_to_clear_history">Do you want to clear the history?</string>
    <string name="delay_to_start_navigation_descr">Specify wait time to remain on the route planning screen</string>
    <string name="delay_to_start_navigation">Start turn-by-turn navigation after…</string>
    <string name="shared_string_go">Go</string>
	<string name="osmand_parking_overdue">overdue</string>
	<string name="action_create">Action create</string>
	<string name="action_modify">Action modify</string>
	<string name="action_delete">Action delete</string>
	<string name="osm_edits">OSM edits</string>
	<!-- means first letter of word *hour* -->
	<string name="osmand_parking_hour">h</string>
	<!-- means first letter of word *minute*-->
	<string name="osmand_parking_minute">min</string>
	<string name="parking_place_limited">Parking time limited to</string>
	<!-- used to describe time left, not left direction -->
	<string name="osmand_parking_time_left">left</string>
	<string name="your_edits">Your edits</string>
    <string name="waypoint_visit_after">Visit after</string>
    <string name="waypoint_visit_before">Visit before</string>
    <string name="simulate_your_location">Simulate your position</string>
    <string name="drawer">Flat list</string>
    <string name="short_location_on_map">Lat %1$s\n Lon %2$s</string>
    <string name="tips_and_tricks_descr">Frequently asked questions, recent changes, and others</string>
    <string name="routing_settings_2">Navigation settings</string>
    <string name="general_settings_2">General settings</string>
	<string name="shared_string_ellipsis">…</string>
	<string name="shared_string_ok">OK</string>
	<string name="shared_string_cancel">Cancel</string>
	<string name="shared_string_dismiss">Dismiss</string>
	<string name="shared_string_yes">Yes</string>
	<string name="shared_string_do_not_use">Do not use</string>
	<string name="shared_string_no">No</string>
	<string name="shared_string_on">On</string>
	<string name="shared_string_off">Off</string>
	<string name="shared_string_previous">Previous</string>
	<string name="shared_string_next">Next</string>
	<string name="shared_string_enable">Enable</string>
	<string name="shared_string_disable">Disable</string>
	<string name="shared_string_enabled">Enabled</string>
	<string name="shared_string_disabled">Disabled</string>
	<string name="shared_string_selected">Selected</string>
	<string name="shared_string_selected_lowercase">selected</string>
	<string name="shared_string_never">Never</string>
	<string name="shared_string_none">None</string>
	<string name="shared_string_and">and</string>
	<string name="shared_string_or">or</string>
	<string name="shared_string_help">Help</string>
	<string name="shared_string_settings">Settings</string>
	<string name="shared_string_history">History</string>
	<string name="shared_string_select_on_map">Select on map</string>
	<string name="shared_string_select_all">Select all</string>
	<string name="shared_string_deselect">Deselect</string>
	<string name="shared_string_deselect_all">Deselect all</string>
	<string name="shared_string_clear">Clear</string>
	<string name="shared_string_clear_all">Clear all</string>
	<string name="shared_string_save">Save</string>
	<string name="shared_string_save_as_gpx">Save as GPX track</string>
	<string name="shared_string_rename">Rename</string>
	<string name="shared_string_delete">Delete</string>
	<string name="shared_string_delete_all">Delete all</string>
	<string name="shared_string_share">Share</string>
	<string name="shared_string_apply">Apply</string>
	<string name="shared_string_control_start">Start</string>
	<string name="shared_string_control_stop">Stop</string>
	<string name="shared_string_import">Import</string>
	<string name="shared_string_export">Export</string>
	<string name="shared_string_more">More…</string>
	<string name="shared_string_more_actions">More actions</string>
	<string name="shared_string_do_not_show_again">Do not show again</string>
	<string name="shared_string_remember_my_choice">Remember my choice</string>
	<string name="shared_string_refresh">Refresh</string>
	<string name="shared_string_download">Download</string>
	<string name="shared_string_downloading">Downloading</string>
	<string name="shared_string_download_successful">Download successful</string>
	<string name="shared_string_io_error">I/O error occurred</string>
	<string name="shared_string_unexpected_error">Unexpected error occurred</string>
	<string name="shared_string_action_template">Action {0}</string>
	<string name="shared_string_close">Close</string>
	<string name="shared_string_exit">Exit</string>
	<string name="shared_string_show">Show</string>
	<string name="shared_string_show_all">Show all</string>
	<string name="shared_string_collapse">Collapse</string>
	<string name="shared_string_show_on_map">Show on map</string>
	<string name="shared_string_map">Map</string>
	<string name="shared_string_favorite">Favorite</string>
	<string name="shared_string_favorites">Favorites</string>
	<string name="shared_string_address">Address</string>
	<string name="shared_string_add">Add</string>
	<string name="shared_string_add_to_favorites">Add to Favorites</string>
	<string name="shared_string_my_location">My Location</string>
	<string name="shared_string_my_places">My Places</string>
	<string name="shared_string_my_favorites">My Favorites</string>
	<string name="shared_string_my_tracks">My Tracks</string>
	<string name="shared_string_currently_recording_track">Currently recording track</string>
	<string name="shared_string_audio">Audio</string>
	<string name="shared_string_video">Video</string>
	<string name="shared_string_photo">Photo</string>
	<string name="route_points">Route points</string>
	<string name="track_segments">Track segments</string>
	<string name="track_points">Track points</string>
	<string name="online_map_settings">Online maps</string>
	<string name="osmand_rastermaps_plugin_description">With this plugin you can access many types of online (so called tile or raster) maps, from predefined Openstreetmap tiles (like Mapnik) to satellite images and special purpose layers like weather maps, climate maps, geological maps, hillshade layers, etc.
		\n\nAny of these maps can either be used as the main (base) map to be displayed on the OsmAnd map screen, or as an overlay or underlay to another base map (like OsmAnd\'s regular offline maps). In order to make any underlay map more visible, certain elements of the OsmAnd vector maps can easily be hidden via the \'Configure map\' menu as desired.
		\n\nTile maps can be obtained directly via online sources, or can be prepared for offline use (and manually copied to OsmAnd\'s data folder) as an sqlite database which can be produced by a variety of 3rd party map preparation tools.
	</string>
	<string name="record_plugin_name">Trip recording</string>
	<string name="record_plugin_description">This plugin activates the functionality to record and save your tracks by manually touching the GPX logging widget on the map screen, or also to automatically log all of your navigation routes to a GPX file.
		\n\nRecorded tracks can be shared with your friends or be used for OSM contributions. Athletes can use recorded tracks to monitor their trainings. Some basic track analysis can be performed directly in OsmAnd, like lap times, average speed etc., and tracks can of course also later be analyzed in special 3rd party analysis tools.
	</string>
	<string name="osmo_plugin_name">OsMo (OSM Monitoring)</string>
	<string name="osmo_plugin_description">This Plugin provides the functionality of the so-called OsMo advanced live monitoring, see http://osmo.mobi.
		\n\nYou can track all devices of a participating group in real time, and communicate with each other. Comes with various options for session tracking or permanent tracking.
		\n\nAnonymous groups can be created spontaneously for a specified number of days and are limited to defined features, i.e. there is no remote control and no group administrator.
		Fully functional groups, on the other hand, can be created on the website and only registered users have access to them.
	</string>
	<string name="srtm_paid_version_title">Contour lines plugin</string>
	<string name="osmand_srtm_short_description_80_chars">OsmAnd plugin for offline contour lines</string>
	<string name="osmand_srtm_long_description_1000_chars">This plugin provides both a contour line overlay and a (relief) hillshade layer to be displayed on top of OsmAnd\'s offline maps. This functionality will be much appreciated by athletes, hikers, trekkers, and anybody interested in the relief structure of a landscape.
		\n\nThe global data (between 70 degrees north and 70 degrees south) is based on measurements by SRTM (Shuttle Radar Topography Mission) and ASTER (Advanced Spaceborne Thermal Emission and Reflection Radiometer), an imaging instrument onboard Terra, the flagship satellite of NASA\'s Earth Observing System. ASTER is a cooperative effort between NASA, Japan\'s Ministry of Economy, Trade and Industry (METI), and Japan Space Systems (J-spacesystems).
	</string>
	<string name="srtm_plugin_name">Contour Lines</string>
	<string name="srtm_plugin_description">This plugin provides both a contour line overlay and a (relief) hillshade layer to be displayed on top of OsmAnd\'s offline maps. This functionality will be much appreciated by athletes, hikers, trekkers, and anybody interested in the relief structure of a landscape.
		\n\nThe global data (between 70 degrees north and 70 degrees south) is based on measurements by SRTM (Shuttle Radar Topography Mission) and ASTER (Advanced Spaceborne Thermal Emission and Reflection Radiometer), an imaging instrument onboard Terra, the flagship satellite of NASA\'s Earth Observing System. ASTER is a cooperative effort between NASA, Japan\'s Ministry of Economy, Trade and Industry (METI), and Japan Space Systems (J-spacesystems).
	</string>
	<string name="plugin_touringview_name">Touring map view</string>
	<string name="plugin_touringview_descr">Activating this view changes OsmAnd\'s map style to \'Touring view\', this is a special high-detail view for travelers and professional drivers.
		\n\nThis view provides, at any given map zoom, the maximum amount of travel details available in the map data (particularly roads, tracks, paths, and orientation marks).
		\n\nIt also clearly depicts all types of roads unambiguously by color coding, which is useful when e.g. driving large vehicles.
		\n\nAnd it provides special touring options like showing bicycle routes or Alpine mountain routes.
		\n\nA special map download is not needed, the view is created from our standard maps.
		\n\nThis view can be reverted by either de-activating it again here, or by changing the \'Map style\' under \'Configure map\' as desired.
	</string>
	<string name="plugin_nautical_name">Nautical map view</string>
	<string name="plugin_nautical_descr">This plugin enriches the OsmAnd map and navigation app to also produce nautical maps for boating, sailing, and other types of watersports.
		\n\nA special map add-on for OsmAnd will provide all nautical navigation marks and chart symbols, for inland  as well as for nearshore navigation. The description of each navigation mark provides the details needed to identify them and their meaning (category, shape, color, sequence, reference, etc.).
		\n\nTo return to one of OsmAnd\'s conventional map styles, simply either de-activate this plugin again, or change the \'Map style\' under \'Configure map\' as desired.
	</string>
	<string name="plugin_ski_name">Ski map view</string>
	<string name="plugin_ski_descr">This plugin for OsmAnd puts at your fingertips details of global downhill ski slopes, cross country ski runs, Alpine ski routes, cable cars and ski lifts. Routes and pistes are shown color-coded by difficulty, and depicted in a special \'Winter\' map style which assimilates a snow-colored winter landscape.
		\n\nActivating this view changes the map style to \'Winter and ski\', showing all landscape features under wintry conditions. This view can be reverted by either de-activating it again here, or by changing the \'Map style\' under \'Configure map\' as desired.
	</string>
	<string name="audionotes_plugin_name">Audio/video notes</string>
	<string name="audionotes_plugin_description">The Audio/video notes plugin provides the functionality to take audio/photography/video notes during a trip, using either a button on the map screen, or directly the context menu for any position on the map.</string>
	<string name="osmand_parking_plugin_name">Parking Position</string>
	<string name="osmand_parking_plugin_description">The parking position plugin lets you memorize when your car is parked and how much parking time is left (if there is a time limit).
	\nBoth the location and time are visible on the OsmAnd dashboard as well as in widget on the map screen. An alarm can be added to the Android calendar as a reminder.</string>
	<string name="osmand_distance_planning_plugin_name">Distance calculator &amp; planning tool</string>
	<string name="osmand_distance_planning_plugin_description">This plugin provides a map screen widget allowing to create paths by tapping on the map, or use or modify existing GPX files, to plan a trip and measure the distance between points. The results can be saved as a GPX file, which can later be used for guidance.</string>
	<string name="accessibility_preferences">Accessibility</string>
	<string name="osmand_accessibility_description">This plugin makes the device\'s accessibility features available directly in OsmAnd. It facilitates e.g. adjusting the speech rate for TTS voices, configuring directional-pad screen navigation, using a trackball for zoom control, or using text-to-speech feedback, like for auto announcing your position.</string>
	<string name="osm_settings">OSM editing</string>
	<string name="osm_editing_plugin_description">Via this plugin OsmAnd can be used to make OSM contributions like creating or modifying OSM POI objects, opening or commenting OSM bugs, and contributing recorded GPX files. OSM is a community driven, global public domain mapping project. For details please refer to http://openstreetmap.org. Active participation is appreciated, and contributions can be made directly from OsmAnd, if you specify your personal OSM credentials in the app.</string>
	<string name="osmand_development_plugin_description">This plugin displays settings for development and debugging features like to test or simulate routing, the screen rendering performance, or voice prompting. These settings are intended for developers and are not needed for the general user.</string>
	<string name="debugging_and_development">OsmAnd development</string>
	<string name="rename_failed">Rename failed.</string>
	<string name="days_behind">days behind</string>
	<string name="back_to_map">Back to map</string>
	<string name="share_note">Share note</string>
    <string name="location_on_map">Location:\n Lat %1$s\n Lon %2$s</string>
	<string name="watch">Watch</string>
	<string name="notes">Notes</string>
	<string name="online_map">Online map</string>
	<string name="roads_only">Roads only</string>
    <string name="rendering_attr_pisteRoutes_name">Ski slopes</string>
	<string name="free">Free %1$s </string>
	<string name="device_memory">Device memory</string>
    <string name="rendering_attr_pisteGrooming_name">Piste grooming</string>
    <string name="world_ski_missing">In order to display ski maps, the special offline map needs to be downloaded</string>
    <string name="nautical_maps_missing">In order to display nautical maps, the special offline map needs to be downloaded</string>
	<string name="edit_group">Edit group</string>
    <string name="parking_place">Parking place</string>
    <string name="remove_the_tag">REMOVE THE TAG</string>
    <string name="gps_status">GPS status</string>
    <string name="version_settings_descr">Download nightly builds</string>
    <string name="version_settings">Builds</string>
    <string name="rendering_attr_streetLighting_name">Street lighting</string>
    <string name="proxy_pref_title">Proxy</string>
    <string name="proxy_pref_descr">Setup a proxy internet communication</string>
    <string name="settings_privacy">Privacy</string>
    <string name="points">Points</string>
	<string name="navigation_over_track">Start navigation along track?</string>
	<string name="avoid_roads_msg">You can trigger an alternative route by selecting roads to avoid</string>
	<string name="speak_pedestrian">Pedestrian crosswalks</string>
    <string name="rendering_attr_roadStyle_name">Road style</string>
    <string name="rendering_value__name">Default</string>
    <string name="rendering_value_default_name">Default</string>
    <string name="rendering_value_germanRoadAtlas_name">German road atlas</string>
    <string name="rendering_value_highContrastRoads_name">High contrast roads</string>
	<string name="traffic_warning_railways">Railroad crossing</string>
	<string name="traffic_warning_pedestrian">Pedestrian crosswalk</string>
	<string name="show_railway_warnings">Show railroad crossings</string>
	<string name="show_pedestrian_warnings">Show pedestrian crosswalks</string>
    <string name="rendering_value_americanRoadAtlas_name">American road atlas</string>
    <string name="routing_attr_no_new_routing_name">No v1.9 routing rules</string>
    <string name="routing_attr_no_new_routing_description">Do not use routing rules introduced in v1.9</string>
    <string name="dash_download_msg_none">Do you want to download offline maps?</string>
    <string name="dash_download_msg">You have downloaded %1$s maps</string>
    <string name="dash_download_new_one">Download new map</string>
    <string name="dash_download_manage">Manage</string>
    <string name="map_locale">Map language</string>
    <string name="rendering_attr_transportStops_name">Transport stops</string>

    <string name="navigate_point_zone">Zone</string>
    <string name="navigate_point_northing">Northing</string>
    <string name="navigate_point_easting">Easting</string>
    <string name="download_tab_downloads">All Downloads</string>
    <string name="download_tab_updates">Updates</string>
    <string name="download_tab_local">Local</string>
	<string name="no_internet_connection">Downloading not possible, please check your Internet connection.</string>
    <string name="everything_up_to_date">All files up to date</string>
    <string name="use_opengl_render">Use OpenGL rendering</string>
    <string name="use_opengl_render_descr">Use hardware accelerated OpenGL rendering (may not work on some devices)</string>
    <string name="error_avoid_specific_road">No bypass found</string>
    <string name="home_button">Home</string>
    <string name="osmo_use_https_descr">Use secure connection to server</string>
    <string name="osmo_use_https">Use HTTPS</string>
	<string name="map_update">Updates available for %1$s maps</string>
	<string name="search_for">Search for</string>
	<string name="coordinates">Coordinates</string>
	<string name="rendering_attr_publicTransportMode_name">Bus, trolleybus, shuttle routes</string>
	<string name="rendering_attr_tramTrainRoutes_name">Tram and train routes</string>
	<string name="rendering_attr_subwayMode_name">Subway routes</string>
    <string name="lock_screen_request_explanation">%1$s needs this permission to turn off the screen for the power saving feature.</string>
    <string name="wake_on_voice">Turn screen on</string>
    <string name="wake_on_voice_descr">Turn on device screen (if off) when approaching a turn</string>
    <string name="impassable_road">Avoid roads…</string>
    <string name="rendering_attr_trainLightrailRoutes_name">Train routes</string>
    <string name="rendering_attr_tramRoutes_name">Tram routes</string>
    <string name="rendering_attr_shareTaxiRoutes_name">Share taxi routes</string>
    <string name="rendering_attr_trolleybusRoutes_name">Trolleybus routes</string>
    <string name="rendering_attr_busRoutes_name">Bus routes</string>
    <string name="rendering_category_hide">Hide</string>
    <string name="rendering_category_routes">Routes</string>
    <string name="rendering_category_details">Details</string>
    <string name="rendering_category_transport">Transport</string>
    <string name="rendering_category_others">Other map attributes</string>
    <string name="map_widget_appearance_rem">Remaining elements</string>
    <string name="map_widget_vector_attributes">Rendering attributes</string>
    <string name="map_widget_top">Status bar</string>
	<string name="map_widget_right">Right panel</string>
	<string name="map_widget_left">Left panel</string>
	<string name="configure_map">Configure map</string>
    <string name="search_radius_proximity">In proximity of</string>
    <string name="osmo_device_not_found">Device not found</string>
    <string name="osmo_no_connection_msg">OsMo service is not available:\n- check the connection;\n- check the settings;\n- check out our Twitter: https://twitter.com/OsMomobi</string>
    <string name="anonymous_user_hint">An anonymous user can not:\n- create groups;\n- synchronize groups and devices with the server;\n- manage groups and devices in a private office.</string>
    <string name="anonymous_user">Anonymous user</string>
    <string name="logged_as">Logged in as %1$s</string>
	<string name="speed_limit_exceed">Speed limit tolerance</string>
	<string name="speed_limit_exceed_message">Select speed limit tolerance margin, above which you will receive a voice warning.</string>
	<string name="fav_point_emoticons_message">The favorite point name has been modified to %1$s to facilitate properly saving the string with emoticons to a file.</string>
    <string name="print_route">Print route</string>
    <string name="fav_point_dublicate">Favorite point name duplicate</string>
    <string name="fav_point_dublicate_message">Specified favorite name already in use, was changed to %1$s to avoid duplication.</string>
    <string name="text_size_descr">Set the text size on the map.</string>
    <string name="text_size">Text size</string>
    <string name="traffic_warning_speed_limit">Speed limit</string>
    <string name="traffic_warning_border_control">Border control</string>
    <string name="traffic_warning_payment">Toll booth</string>
    <string name="traffic_warning_stop">Stop sign</string>
    <string name="traffic_warning_calming">Traffic calming</string>
    <string name="traffic_warning_speed_camera">Speed camera</string>
    <string name="traffic_warning">Traffic warning</string>
	<string name="speak_favorites">Nearby Favorites</string>
	<string name="speak_poi">Nearby POI</string>
	<string name="way_alarms">Traffic warnings</string>
	<string name="background_service_is_enabled_question">OsmAnd background service is still running. Do you want to interrupt it, too?</string>
	<string name="sleep_mode_stop_dialog">Interrupt GPS background mode?</string>
	<string name="stop_navigation_service">Interrupt</string>
	<string name="confirm_every_run">Always ask</string>
	<string name="save_global_track_interval_descr">Choose logging interval for the general track recording (enabled via the GPX logging widget on the map)</string>
	<string name="save_global_track_interval">General logging interval</string>
	<string name="background_service_int">GPS Wake-up interval</string>
	<string name="enable_sleep_mode">Enable GPS background mode</string>
	<string name="save_track_to_gpx_globally">Log track to GPX file</string>
	<string name="save_track_to_gpx_globally_headline">On demand track logging</string>
	<string name="save_track_to_gpx_globally_descr">General position logging to a GPX file can be turned on or off using the GPX logging widget on the map screen</string>
	<string name="save_current_track_descr">Save current track to SD now</string>
	<string name="save_current_track">Save current GPX track</string>
	<string name="save_track_to_gpx">Log track to GPX file during navigation</string>
	<string name="save_track_to_gpx_descrp">Tracks will be saved to the tracks folder during navigation</string>
	<string name="save_track_interval_globally">Logging interval</string>
	<string name="save_track_interval">Logging interval during navigation</string>
	<string name="save_track_interval_descr">Choose logging interval for track recording during navigation</string>
	<string name="voice_provider_descr">Select voice guidance for navigation</string>
	<string name="voice_provider">Voice guidance</string>

	<string name="enable_proxy_title">Enable HTTP Proxy</string>
	<string name="enable_proxy_descr">Configure HTTP Proxy for all network requests</string>
	<string name="proxy_host_title">Proxy Host</string>
	<string name="proxy_host_descr">Configure your proxy\'s hostname (e.g. 127.0.0.1)</string>
	<string name="proxy_port_title">Proxy Port</string>
	<string name="proxy_port_descr">Configure your proxy\'s port number (e.g. 8118)</string>
    <string name="monitoring_settings">Trip recording</string>
    <string name="monitoring_settings_descr">Configure how to record your trips</string>
    <string name="int_hour">h</string>
    <string name="duration">Duration</string>
    <string name="distance">Distance</string>
    <string name="index_tours">Tours</string>
    <string name="shared_string_all">All</string>
    <string name="waypoints">Waypoints</string>
    <string name="targets">Destinations</string>
    <string name="announce_gpx_waypoints">GPX waypoints</string>
    <string name="download_additional_maps">Download missing maps %1$s (%2$d MB)?</string>
    <string name="rendering_value_browse_map_name">Browse map</string>
    <string name="rendering_value_car_name">Car</string>
    <string name="rendering_value_bicycle_name">Bicycle</string>
    <string name="rendering_value_pedestrian_name">Pedestrian</string>
    <string name="rendering_attr_coloredBuildings_name">Color-code buildings by type</string>
    <string name="osmo_invite">Invite…</string>
    <string name="osmo_leave_confirmation_msg">Do you want to leave group %1$s?</string>
    <string name="osmo_specify_tracker_id">Please specify id</string>
    <string name="continue_navigation">Continue Navigation</string>
    <string name="pause_navigation">Pause Navigation</string>
 	<string name="keep_navigation_service">Keep</string>
	<string name="map_preferred_locale_descr">Preferred language for labels on the map (if it is not available will switch to English or to local names)</string>
    <string name="map_preferred_locale">Map preferred language</string>
    <string name="local_map_names">Local names</string>
    <string name="lang_sw">Swahili</string>
    <string name="lang_he">Hebrew</string>
    <string name="forward">Forward</string>
    <string name="home">Dashboard</string>
    <string name="live_monitoring_m_descr">Send tracking data to a specified web service if GPX logging is enabled.</string>
	<string name="live_monitoring_m">Online tracking (GPX required)</string>
    <string name="live_monitoring_start">Start online tracking</string>
	<string name="live_monitoring_stop">Stop online tracking</string>
	<string name="gpx_monitoring_start">Start GPX logging</string>
	<string name="gpx_monitoring_stop">Stop GPX logging</string>
    <string name="gpx_start_new_segment">Start new segment</string>
    <string name="rendering_attr_hideBuildings_name">Hide buildings</string>
    <string name="rendering_attr_hideNonVehicleHighways_name">Hide non-vehicle highways</string>
    <string name="rendering_attr_hideText_name">Hide text</string>
    <string name="rendering_attr_hideWoodScrubs_name">Hide wood and scrubs</string>
    <string name="rendering_attr_buildings15zoom_name">Buildings on zoom 15</string>
    <string name="rendering_attr_moreDetailed_name">More details</string>
    <string name="rendering_attr_lessDetailed_name">Fewer details</string>
    <string name="rendering_attr_hideAccess_name">Hide access restrictions</string>
    <string name="rendering_attr_showAccess_name">Show access restrictions</string>
    <string name="rendering_attr_showSurfaceGrade_name">Show road quality</string>
    <string name="rendering_attr_showSurfaces_name">Show road surface</string>
    <string name="rendering_attr_showCycleRoutes_name">Show cycle routes</string>
    <string name="osmo_auth_error_short">Authorization failed</string>
    <string name="osmo_auth_error">OsMo authorization error encountered : %1$s.\n
        It could be a temporary service down or your registration expired.\n
        Do you want to proceed with new registration?</string>
    <string name="osmo_group_by_invite">Enter by invite</string>
    <string name="osmo_group_information_desc">
        - All created groups are public! If you want to be anonymous, connect devices directly via Tracker ids.\n
        - Private groups are limited to 8 persons \n
        - In case of inactivity or only 1 person activity for 2 weeks, group will be deleted.\n
        - You can restrict group entrance, as only by invite, but to control group you need to go to admin console.\n
        - If you need to create a group, but with other conditions please contact http://osmo.mobi</string>
    <string name="osmo_group_information">Please read before creating a group!</string>
    <string name="osmo_not_signed_in">OsMo login failed</string>
    <string name="osmo_gpx_points_downloaded">OsMo points %1$s downloaded.</string>
    <string name="osmo_auto_connect_descr">Automatically connect to the service after application startup</string>
    <string name="osmo_auto_connect">Auto-connect</string>
    <string name="osmo_start_service">OsMo service</string>
    <string name="osmo_gpx_track_downloaded">OsMo track %1$s downloaded.</string>
    <string name="no_index_file_to_download">Downloads not found, please check your Internet connection.</string>
    <string name="select_index_file_to_download">Nothing was found. If you can\'t find your region, you can make it yourself (see http://osmand.net).</string>
    <string name="none_selected_gpx">No GPX files selected. In order to select press and hold on available track.</string>
    <string name="local_index_select_gpx_file">Select to show</string>
    <string name="gpx_split_interval">Split interval</string>
    <string name="sort_by_distance">Sort by distance</string>
    <string name="sort_by_name">Sort by name</string>
    <string name="show_zoom_buttons_navigation_descr">Show zoom buttons during navigation</string>
    <string name="show_zoom_buttons_navigation">Show zoom buttons</string>
    <string name="save_as_favorites_points">Save as group of favorites</string>
    <string name="select_destination_and_intermediate_points">Select waypoints</string>
    <string name="layer_amenity_label">Point labels</string>
    <string name="loading_smth">Loading %1$s…</string>
    <string name="map_widget_plain_time">Current time</string>
    <string name="gpx_wpt">Waypoint</string>
    <string name="selected_gpx_info_show">\n\nPress and hold to see on map</string>
    <string name="delay_navigation_start">Start turn-by-turn guidance automatically</string>
    <string name="local_index_gpx_info_show">\n\nPress and hold for options</string>
	<string name="gpx_info_subtracks">Subtracks: %1$s </string>
	<string name="gpx_info_waypoints">Waypoints: %1$s </string>
	<string name="gpx_info_distance">Distance: %1$s (%2$s points) </string>
	<string name="gpx_info_start_time">Start time: %1$tF,  %1$tT </string>
	<string name="gpx_info_end_time">End time: %1$tF,  %1$tT </string>
	<string name="gpx_info_average_speed">Average speed: %1$s </string>
	<string name="gpx_info_maximum_speed">Maximum speed: %1$s </string>
	<string name="gpx_info_avg_altitude">Average altitude: %1$s</string>
	<string name="gpx_info_diff_altitude">Altitude range: %1$s</string>
	<string name="gpx_info_asc_altitude">Descent/ascent: %1$s</string>
    <string name="gpx_timespan">Time span: %1$s</string>
	<string name="gpx_timemoving">Time moving: %1$s</string>
    <string name="gpx_selection_segment_title">Segment</string>
    <string name="gpx_selection_number_of_points"> %1$s points</string>
    <string name="gpx_selection_point">Point %1$s</string>
    <!-- string name="gpx_selection_current_track">recording</string -->
    <string name="gpx_selection_route_points">%1$s \nRoute points %2$s</string>
    <string name="gpx_selection_points">%1$s \nPoints</string>
    <string name="gpx_selection_track">%1$s \nTrack %2$s</string>
    <string name="gpx_file_is_empty">GPX track is empty</string>
    <string name="osmo_user_joined">User %1$s joined group %2$s</string>
    <string name="osmo_user_left">User %1$s left group %2$s</string>
    <string name="osmo_show_group_notifications">Show group notifications</string>
    <string name="osmo_show_group_notifications_descr">Show toast messages when user joins or leaves the group</string>
    <string name="osmo_follow">Follow</string>
    <string name="osmo_sign_in">Sign in</string>
    <string name="osmo_create_groups_confirm">In order to create groups you need to be a registered user of OsMo.</string>
    <string name="osmo_credentials_not_valid">Your OsMo credentials are not valid.</string>
    <string name="osmo_regenerate_login_ids_confirm">Are you sure about regenerating personal ids? All devices, connected to you, won\'t be able to track you any more.</string>
    <string name="osmo_regenerate_login_ids">Regenerate user id</string>
    <string name="osmo_cancel_moving_target">Cancel moving target</string>
    <string name="osmo_center_location">Center on the screen</string>
    <string name="osmo_set_moving_target">Set as moving target</string>
    <string name="osmo_use_server_name">Registered name</string>
    <string name="osmo_connect_to_my_nickname">My nickname</string>
    <string name="osmo_user_name">User</string>
	<string name="color_red">red</string>
	<string name="color_pink">pink</string>
	<string name="color_orange">orange</string>
	<string name="color_brown">brown</string>
	<string name="color_yellow">yellow</string>
	<string name="color_lightblue">light blue</string>
	<string name="color_blue">blue</string>
	<string name="color_green">green</string>

    <string name="osmo_edit_device">Change user properties</string>
    <string name="osmo_edit_color">Display color</string>
    <string name="osmo_group_info">Info</string>
    <string name="osmo_group">OsMo group</string>
    <string name="osmo_group_share">In order to Connect to the group %2$s, specify group id (%1$s) or click %3$s.</string>
    <string name="osmo_share_connect_device">Let permanently follow this device</string>
    <string name="osmo_share_current_session">Share current session in browser</string>
    <string name="osmo_session_not_available">Session not available, please check that \'Send locations\' is on.</string>
    <string name="osmo_share_session">Share session</string>
    <string name="osmo_session_id_share">Session url to track device (%1$s)</string>
    <string name="osmo_tracker_id_share">In order to Connect to the target device %2$s, click on the link %3$s or specify tracker id (%1$s)</string>
    <string name="osmo_track_interval">Logging interval</string>
	<string name="osmo_track_interval_descr">Choose time interval to send location</string>
    <string name="int_days">days</string>
    <string name="osmo_connect_menu">Connect</string>
    <string name="osmo_expire_group">Expires in</string>
    <string name="osmo_group_description">Description</string>
    <string name="osmo_group_policy">Policy</string>
    <string name="osmo_connect_to_device_tracker_id">Tracker id</string>
    <string name="osmo_connect_to_device_name">User name</string>
    <string name="osmo_connect_to_group_id">Group id</string>
    <string name="osmo_group_name">Group name</string>
    <string name="osmo_connect_to_device">Link with device</string>
    <string name="osmo_connect_to_group">Link with group</string>
    <string name="osmo_connect">Connect to</string>
    <string name="osmo_create_group">Create group</string>
    <string name="osmo_server_operation_failed">OsMo Server operation failed</string>
    <string name="osmo_activity">OpenStreetMap Monitoring</string>
    <string name="osmo_enable_tracker">Send my locations</string>
    <string name="osmo_control">OsMo quick access</string>
    <string name="hours_ago">hours ago</string>
    <string name="minutes_ago">min ago</string>
    <string name="seconds_ago">sec ago</string>
    <string name="osmo_connected_devices">Connected devices</string>
    <string name="osmo_groups">OsMo Groups/Devices</string>
    <string name="osmo_auto_send_locations_descr">Automatically start tracker session and send locations after application startup</string>
    <string name="osmo_auto_send_locations">Automatically start tracker session</string>
    <string name="osmo_tracker_id">Personal tracker id</string>
    <string name="osmo_tracker_id_descr">Click to view or share tracker id.
        Using tracker id connected devices will be able to monitor all movements of this device! To disconnect select Regenerate option.</string>
    <string name="osmo_session_token">Session token: %1$s</string>
    <string name="osmo_auth_pending">Waiting for authorization…</string>
    <string name="osmo_locations_sent">Locations sent %1$d (in buffer %2$d) </string>
    <string name="osmo_conn_successfull">Connection established: %1$s </string>
    <string name="osmo_io_error">OsMo connection problem: </string>
    <string name="osmo_settings_uuid">Unique device id</string>
    <string name="use_points_as_intermediates">Calculate route between points</string>
    <string name="osmo_mode_restart">Restart OsMo session</string>
    <string name="osmo_mode_on">Stop OsMo session</string>
    <string name="osmo_mode_off">Start OsMo session</string>
    <string name="osmo_settings_debug">Debug information</string>
    <string name="osmo_settings_descr">Configure monitoring settings and setup personal monitoring channel</string>
    <string name="osmo_settings">OsMo</string>
   	<string name="always_center_position_on_map">Display position always in center</string>
    <string name="voice_pref_title">Voice</string>
    <string name="misc_pref_title">Miscellaneous</string>
    <string name="localization_pref_title">Localization</string>
    <string name="index_item_nation_addresses">addresses nationwide</string>
	<string name="index_item_world_altitude_correction">World altitude correction</string>
	<string name="index_item_world_seamarks">World seamarks</string>
	<string name="index_item_world_bitcoin_payments">World bitcoin payments</string>
	<string name="index_item_world_basemap">World overview map</string>
    <string name="index_item_world_ski">World ski map</string>
    <string name="lang_zh">Chinese</string>
    <string name="lang_pt_br">Portuguese (Brazil)</string>
    <string name="lang_en">English</string>
	<string name="lang_af">Afrikaans</string>
	<string name="lang_al">Albanian</string>
	<string name="lang_ar">Arabic</string>
	<string name="lang_hy">Armenian</string>
	<string name="lang_eu">Basque</string>
	<string name="lang_be">Belarusian</string>
	<string name="lang_bs">Bosnian</string>
	<string name="lang_bg">Bulgarian</string>
	<string name="lang_ca">Catalan</string>
	<string name="lang_hr">Croatian</string>
	<string name="lang_cs">Czech</string>
	<string name="lang_da">Danish</string>
	<string name="lang_nl">Dutch</string>
	<string name="lang_fi">Finnish</string>
	<string name="lang_fr">French</string>
	<string name="lang_ka">Georgian</string>
	<string name="lang_de">German</string>
	<string name="lang_el">Greek</string>
	<string name="lang_iw">Hebrew</string>
	<string name="lang_hi">Hindi</string>
	<string name="lang_hu">Hungarian</string>
	<string name="lang_id">Indonesian</string>
	<string name="lang_it">Italian</string>
	<string name="lang_ja">Japanese</string>
	<string name="lang_ko">Korean</string>
	<string name="lang_lv">Latvian</string>
	<string name="lang_lt">Lithuanian</string>
	<string name="lang_mr">Marathi</string>
	<string name="lang_no">Norwegian</string>
	<string name="lang_fa">Persian</string>
	<string name="lang_pl">Polish</string>
	<string name="lang_pt">Portuguese</string>
	<string name="lang_ro">Romanian</string>
	<string name="lang_ru">Russian</string>
	<string name="lang_sc">Sardinian</string>
	<string name="lang_sr">Serbian</string>
	<string name="lang_zh_CN">Simplified Chinese</string>
	<string name="lang_sk">Slovak</string>
	<string name="lang_sl">Slovenian</string>
	<string name="lang_es">Spanish</string>
	<string name="lang_sv">Swedish</string>
	<string name="lang_zh_TW">Traditional Chinese</string>
	<string name="lang_tr">Turkish</string>
	<string name="lang_uk">Ukrainian</string>
	<string name="lang_vi">Vietnamese</string>
	<string name="lang_cy">Welsh</string>
	<string name="index_name_canada">North America - Canada</string>
    <string name="index_name_italy">Europe - Italy</string>
    <string name="index_name_gb">Europe - Great Britain</string>
    <string name="calculate_osmand_route_without_internet">Calculate OsmAnd route segment without Internet</string>
    <string name="gpx_option_calculate_first_last_segment">Calculate OsmAnd route for first and last route segment</string>
    <string name="use_displayed_track_for_navigation">Do you want to use displayed track for navigation?</string>
    <string name="keep_and_add_destination_point">Add as destination point</string>
    <string name="select_gpx">Select GPX…</string>
    <string name="route_descr_select_destination">Select Destination</string>
    <string name="route_preferences">Route preferences</string>
    <string name="route_info">Route information</string>
    <string name="routing_attr_prefer_motorway_name">Prefer motorways</string>
	<string name="routing_attr_prefer_motorway_description">Prefer motorways</string>
	<string name="routing_attr_short_way_name">Shortest way</string>
	<string name="routing_attr_short_way_description">Use shortest way</string>
	<string name="routing_attr_avoid_toll_name">Avoid toll roads</string>
	<string name="routing_attr_avoid_toll_description">Avoid toll roads</string>
	<string name="routing_attr_avoid_unpaved_name">Avoid unpaved roads</string>
	<string name="routing_attr_avoid_unpaved_description">Avoid unpaved roads</string>
	<string name="routing_attr_avoid_ferries_name">Avoid ferries</string>
	<string name="routing_attr_avoid_ferries_description">Avoid ferries</string>
	<string name="routing_attr_avoid_motorway_name">Avoid motorways</string>
	<string name="routing_attr_avoid_motorway_description">Avoid motorways</string>
	<string name="routing_attr_avoid_borders_name">Avoid border crossing</string>
	<string name="routing_attr_avoid_borders_description">Avoid crossing a border into another country</string>
	<string name="routing_attr_weight_name">Weight limit</string>
	<string name="routing_attr_weight_description">Specify vehicle weight to be permitted on routes</string>
	<string name="routing_attr_height_name">Height limit</string>
	<string name="routing_attr_height_description">Specify vehicle height to be permitted on routes</string>
    <string name="android_19_location_disabled">Since Android version 4.4 (KitKat) you cannot download and update maps to the previous storage folder (%s). Do you want to change to the permitted storage location and copy all OsmAnd files there?
        \n Note 1: Your old files will remain untouched (but can be deleted manually).
        \n Note 2: In the new storage location it will not be possible to share files between OsmAnd and OsmAnd+.</string>
    <string name="copying_osmand_one_file_descr">Copying file (%s) to the new destination…</string>
    <string name="copying_osmand_files_descr">Copying OsmAnd data files to the new destination (%s)…</string>
    <string name="copying_osmand_files">Copying OsmAnd data files…</string>
    <string name="calculate_osmand_route_gpx">Calculate OsmAnd offline route</string>
    <string name="app_mode_truck">Truck</string>
    <string name="guidance_preferences_descr">Navigation preferences</string>
    <string name="routing_preferences_descr">Routing preferences</string>
    <string name="speech_rate_descr">Specify speech rate for TTS</string>
    <string name="speech_rate">Speech Rate</string>
    <string name="complex_route_calculation_failed">Fast route calculation failed (%s), fallback to slow calculation.</string>
    <string name="disable_complex_routing_descr">Disable 2-phase routing for car navigation</string>
    <string name="disable_complex_routing">Disable complex routing</string>
    <string name="amenity_type_seamark">Seamark</string>
    <string name="app_modes_choose_descr">Choose use profiles visible in application</string>
    <string name="app_modes_choose">Application Profiles</string>
	<string name="map_widget_map_rendering">Map rendering</string>
    <string name="app_mode_hiking">Hiking</string>
    <string name="app_mode_motorcycle">Motorcycle</string>
    <string name="app_mode_boat">Boat</string>
    <string name="app_mode_aircraft">Aircraft</string>
    <string name="local_osm_changes_delete_all_confirm">You are going to delete %1$d OSM changes. Are you sure?</string>
    <string name="animate_routing_route_not_calculated">Please calculate the route first</string>
    <string name="animate_routing_route">Simulate using calculated route </string>
    <string name="animate_routing_gpx">Simulate using GPX track</string>
	<string name="route_is_too_long">OsmAnd offline routing may take very long (or sometimes not work) for points more than 200km apart. You may want to add intermediate waypoints for better performance.</string>
	<string name="auto_zoom_none">No auto zoom</string>
	<string name="auto_zoom_close">To close-up</string>
	<string name="auto_zoom_far">To mid-range</string>
	<string name="auto_zoom_farthest">To long-range</string>
	<string name="map_magnifier">Map magnifier</string>
	<string name="base_world_map">World basemap</string>
    <string name="about_version">Version :</string>
    <string name="about_settings">About</string>
    <string name="about_settings_descr">Version info, licenses, project members</string>
    <string name="local_index_tile_data_zooms">Zooms downloaded: %1$s</string>
    <string name="local_index_tile_data_expire">Expire (minutes): %1$s</string>
    <string name="local_index_tile_data_downloadable">Downloadable: %1$s</string>
    <string name="local_index_tile_data_maxzoom">Maximum zoom: %1$s</string>
    <string name="local_index_tile_data_minzoom">Minimum zoom: %1$s</string>
    <string name="local_index_tile_data_name">Tile data: %1$s</string>
    <string name="edit_tilesource_successfully">Tilesource %1$s is successfully saved</string>
    <string name="edit_tilesource_elliptic_tile">Elliptic mercator</string>
    <string name="edit_tilesource_maxzoom">Max zoom</string>
    <string name="edit_tilesource_expiration_time">Expire (minutes)</string>
    <string name="edit_tilesource_minzoom">Min zoom</string>
    <string name="edit_tilesource_url_to_load">URL</string>
    <string name="edit_tilesource_choose_existing">Choose existing…</string>
    <string name="edit_tilesource_name">Name</string>
    <string name="maps_define_edit">Define/Edit…</string>
	<string name="map_widget_fps_info">FPS debug info</string>
	<string name="driving_region_descr">Select driving region: US, Europe, UK, Asia, and Others</string>
	<string name="driving_region">Driving region</string>
	<string name="driving_region_japan">Japan</string>
	<string name="driving_region_us">United States</string>
	<string name="driving_region_canada">Canada</string>
	<string name="driving_region_europe_asia">Europe &amp; Asia</string>
	<string name="driving_region_uk">UK, India, Australia &amp; Others</string>
    <string name="speak_title">Announce…</string>
	<string name="speak_descr">Configure to announce street names, traffic warnings (forced stops, speed bumps), speed camera warnings, speed limits</string>
	<string name="speak_street_names">Street names (TTS)</string>
    <string name="speak_speed_limit">Speed limit</string>
    <string name="speak_cameras">Speed cameras</string>
	<string name="speak_traffic_warnings">Traffic warnings</string>
    <string name="osb_author_or_password_not_specified">Please specify OSM user and password in Settings</string>
    <string name="clear_intermediate_points">Clear intermediate points</string>
    <string name="keep_intermediate_points">Keep intermediate points</string>
    <string name="new_directions_point_dialog">You already have intermediate points set.</string>
    <string name="context_menu_item_directions_to">Directions to</string>
    <string name="context_menu_item_directions_from">Directions from</string>
    <string name="route_descr_map_location">Map: </string>
    <string name="route_descr_lat_lon">Lat %1$.3f, lon %2$.3f</string>
    <string name="route_descr_current_location">Current position</string>
    <string name="route_descr_destination">Destination</string>
    <string name="route_to">To:</string>
    <string name="route_via">Via:</string>
    <string name="route_from">From:</string>

	<string name="app_mode_default">Browse map</string>
	<string name="settings_preset">Default profile</string>
	<string name="settings_preset_descr">Map view and navigation settings are remembered per use profile. Set your default profile here.</string>
    <string name="destination_point">Destination %1$s</string>
    <string name="context_menu_item_destination_point">Set as destination</string>
    <string name="please_select_address">Select city or street first</string>
    <string name="search_street_in_neighborhood_cities">Search street in neighborhood cities</string>
    <string name="intermediate_items_sort_return">Intermediate waypoints resorted to optimize their order on the way from current location to the destination.</string>
    <string name="intermediate_items_sort_by_distance">Sort (door-to-door)</string>
    <string name="local_osm_changes_backup_successful">OSM change file successfully generated %1$s</string>
    <string name="local_osm_changes_backup_failed">Backup OSM changes failed</string>
    <string name="local_osm_changes_backup">Backup as OSM change</string>
    <string name="delete_point">Delete Point</string>
    <string name="plugin_distance_point_time">time</string>
    <string name="plugin_distance_point_hdop">precision</string>
    <string name="plugin_distance_point_speed">speed</string>
    <string name="plugin_distance_point_ele">elevation</string>
    <string name="plugin_distance_point">Point</string>
    <string name="gpx_file_name">GPX file name</string>
    <string name="gpx_saved_sucessfully">GPX file successfully saved to {0}</string>
    <string name="use_distance_measurement_help">* Tap to mark a point.\n
        * Press and hold on the map to delete previous point.\n
        * Press and hold on point to view and attach description.\n
        * Click on measurement widget to see more actions.</string>
    <string name="distance_measurement_start_editing">Start editing</string>
    <string name="distance_measurement_finish_editing">Finish editing</string>
    <string name="distance_measurement_finish_subtrack">Begin a new subtrack</string>
    <string name="distance_measurement_clear_route">Clear all points</string>
    <string name="distance_measurement_load_gpx">Open existing GPX</string>
    <string name="wait_current_task_finished">Please wait until current task is finished</string>
    <string name="use_kalman_filter_compass_descr">Reduces noise in compass readings but adds inertia</string>
    <string name="use_kalman_filter_compass">Use Kalman filter</string>
    <string name="access_mark_final_location_first">Accessibility mode: please select destination first</string>
    <string name="use_magnetic_sensor_descr">Use magnetic sensor to determine compass value instead of orientation sensor</string>
    <string name="use_magnetic_sensor">Use magnetic sensor</string>
    <string name="other_location">Other</string>
    <string name="files_limit">%1$d files left</string>
    <string name="available_downloads_left">Available %1$d files to download</string>
    <string name="install_paid">Full version</string>
    <string name="cancel_route">Dismiss route</string>
    <string name="cancel_navigation">Stop navigation</string>
    <string name="clear_destination">Clear destination</string>
    <string name="download_using_mobile_internet">Wi-Fi is currently not connected. Do you want to use the current Internet connection for downloading?</string>
    <string name="street_name">Street name</string>
	<string name="hno">House number</string>
    <string name="website">Web site</string>
	<string name="phone">Phone</string>
    <string name="osmand_background_plugin_description">Shows the settings to enable tracking and navigation in background (screen off) mode via periodically waking up the GPS device.</string>
    <string name="contribution_activity">Install version</string>
    <string name="choose_osmand_theme_descr">Choose application theme</string>
    <string name="choose_osmand_theme">App theme</string>
    <string name="accessibility_options">Accessibility options</string>
    <string name="select_address_activity">Select address</string>
    <string name="favourites_list_activity">Select favorite</string>
    <string name="local_openstreetmap_act_title">OSM modifications</string>
    <string name="layer_hillshade">Hillshade layer</string>
    <string name="map_widget_gps_info">GPS info</string>
    <string name="access_arrival_time">Arrival time</string>
    <string name="item_checked">checked</string>
    <string name="item_unchecked">unchecked</string>
    <string name="prefer_motorways">Prefer motorways</string>
	<string name="prefer_in_routing_title">Prefer…</string>
	<string name="prefer_in_routing_descr">Prefer motorways</string>
    <string name="max_speed_none">none</string>
    <string name="index_name_openmaps">OpenMaps EU</string>
    <string name="download_hillshade_item">Hillshade</string>
    <string name="download_wikipedia_maps">Wikipedia</string>
    <string name="download_hillshade_maps">Hillshade overlays</string>
    <string name="local_indexes_cat_srtm">Contour lines data</string>
    <string name="local_indexes_cat_av">Audio/Video data</string>
    <string name="stop_routing_confirm">Are you sure you want to stop the navigation?</string>
    <string name="clear_dest_confirm">Are you sure you want to clear your destination point (and waypoints)?</string>
    <string name="precise_routing_mode_descr">Enable to calculate precise routes without glitches. Still distance-limited and slow.</string>
    <string name="precise_routing_mode">Precise routing (alpha)</string>
    <string name="recording_context_menu_show">Show</string>
    <string name="recording_photo_description">Photo %1$s %2$s</string>
    <string name="av_def_action_picture">Take a photo</string>
    <string name="recording_context_menu_precord">Take a photo</string>
    <string name="dropbox_plugin_description">Dropbox plugin allows to synchronize tracks and audio/video notes with your dropbox account.</string>
    <string name="dropbox_plugin_name">Dropbox plugin</string>
    <string name="intermediate_points_change_order">Change order</string>
    <string name="srtm_paid_version_msg">Please consider to buy the Contour lines plugin in the Market to support further development.</string>
    <string name="av_def_action_choose">Select on request</string>
    <string name="av_def_action_video">Record video</string>
    <string name="av_def_action_audio">Record audio</string>
    <string name="av_widget_action_descr">Select default widget action</string>
    <string name="av_widget_action">Default widget action</string>
    <string name="av_video_format_descr">Select video output format</string>
    <string name="av_video_format">Video output format</string>
    <string name="av_use_external_recorder_descr">Use system recorder for video</string>
    <string name="av_use_external_recorder">Use system recorder</string>
    <string name="av_use_external_camera_descr">Use system application for photo</string>
    <string name="av_use_external_camera">Use camera app</string>
    <string name="av_settings_descr">Configure audio and video settings</string>
    <string name="av_settings">Audio/video settings </string>
    <string name="recording_error">Error occurred while recording </string>
    <string name="recording_camera_not_available">Camera is not available</string>
    <string name="recording_is_recorded">Audio/video is being recorded. To stop it press the AV widget.</string>
    <string name="recording_playing">An audio from the specified recording is being played.\n%1$s</string>
    <string name="recording_open_external_player">Open external player</string>
    <string name="recording_delete_confirm">Do you want to remove this recording?</string>
    <string name="recording_unavailable">unavailable</string>
    <string name="recording_context_menu_arecord">Take an audio note</string>
    <string name="recording_context_menu_vrecord">Take a video note</string>
    <string name="layer_recordings">Recording layer</string>
    <string name="recording_can_not_be_played">Recording can not be played</string>
    <string name="recording_context_menu_delete">Delete recording</string>
    <string name="recording_context_menu_play">Play</string>
    <string name="recording_description">Recording %1$s %3$s %2$s</string>
    <string name="recording_default_name">Recording</string>
    <string name="map_widget_av_notes">Audio/video notes</string>
    <string name="map_widget_distancemeasurement">Distance measurement</string>
    <string name="audionotes_location_not_defined">Location to associate with the note is not defined yet. \"Use location …\" to assign a note to the specified location</string>
    <string name="map_widget_audionotes">Audio notes</string>
    <string name="index_srtm_parts">parts</string>
    <string name="index_srtm_ele">Contour lines</string>
    <string name="download_select_map_types">Other maps</string>
    <string name="download_roads_only_item">Roads only</string>
    <string name="download_srtm_maps">Contour lines</string>
    <string name="download_regular_maps">Regular maps</string>
    <string name="download_roads_only_maps">Roads-only maps</string>
    <string name="rendering_attr_alpineHiking_name">Alpine hiking scale (SAC)</string>
    <string name="rendering_attr_alpineHiking_description">Render paths according to SAC scale</string>
    <string name="rendering_attr_hikingRoutesOSMC_name">Hiking symbol overlay</string>
    <string name="rendering_attr_hikingRoutesOSMC_description">Render paths according to OSMC traces</string>

	<string name="rendering_attr_noAdminboundaries_name">Hide boundaries</string>
	<string name="rendering_attr_noAdminboundaries_description">Suppress display of regional boundaries (admin levels 5-9)</string>
    <string name="map_widget_max_speed">Speed limit</string>
    <string name="monitoring_control_start">GPX</string>
    <string name="no_buildings_found">No buildings found.</string>
    <string name="incremental_search_city">Search city incrementally</string>
    <string name="search_villages_and_postcodes">Search more villages/postcode</string>
	<string name="rendering_attr_showRoadMaps_description">Select when to display roads-only maps:</string>
	<string name="rendering_attr_showRoadMaps_name">Roads-only maps</string>
    <string name="safe_mode_description">Run the application in safe mode (using slower Android instead of native code).</string>
    <string name="safe_mode">Safe mode</string>
    <string name="native_library_not_running">The application is running in safe mode (disable it in the Settings).</string>
    <string name="close_changeset">Close changeset</string>
	<string name="zxing_barcode_scanner_not_found">ZXing Barcode Scanner application not installed. Search in Market?</string>
	<string name="rendering_attr_roadColors_description">Select a road color scheme:</string>
	<string name="rendering_attr_roadColors_name">Road color scheme</string>
    <string name="map_widget_show_destination_arrow">Show destination direction</string>
    <string name="enable_plugin_monitoring_services">Enable the Trip recording plugin to use position logging services (GPX logging, online tracking)</string>
    <string name="non_optimal_route_calculation">Calculate possibly non-optimal route over long distances</string>
	<string name="gps_not_available">Please enable GPS in the settings</string>
	<string name="map_widget_monitoring_services">Logging services</string>
	<string name="no_route">No route</string>
	<string name="delete_target_point">Remove waypoint</string>
	<string name="target_point">Waypoint %1$s</string>
    <string name="intermediate_point">Waypoint %1$s</string>
    <string name="context_menu_item_last_intermediate_point">Add as last waypoint</string>
    <string name="context_menu_item_first_intermediate_point">Add as first waypoint</string>
    <string name="add_as_last_destination_point">Add as last waypoint</string>
    <string name="add_as_first_destination_point">Add as first waypoint</string>

    <string name="replace_destination_point">Replace destination point</string>
    <string name="new_destination_point_dialog">You already have the destination point set.</string>
    <string name="target_points">Waypoints</string>
    <string name="intermediate_point_too_far">Waypoint %1$s too far from nearest road.</string>
    <string name="arrived_at_intermediate_point">You have arrived at your waypoint</string>
    <string name="context_menu_item_intermediate_point">Add as waypoint</string>
    <string name="map_widget_intermediate_distance">Waypoint</string>
    <string name="ending_point_too_far">Ending point too far from nearest road.</string>
    <string name="add_tag">Add Tag</string>
    <string name="btn_advanced_mode">Advanced Mode…</string>
    <string name="poi_filter_parking">Parking</string>
    <string name="poi_filter_emergency">Emergency</string>
    <string name="poi_filter_public_transport">Public transport</string>
    <string name="poi_filter_entertainment">Entertainment</string>
    <string name="poi_filter_accomodation">Accommodation</string>
    <string name="poi_filter_restaurants">Restaurants</string>
    <string name="poi_filter_sightseeing">Sightseeing</string>
    <string name="poi_filter_car_aid">Car aid</string>
	<string name="poi_filter_food_shop">Food shop</string>
	<string name="poi_filter_for_tourists">For tourists</string>
	<string name="poi_filter_fuel">Fuel</string>
	<string name="show_warnings_title">Show alarms…</string>
	<string name="show_warnings_descr">Configure traffic warnings (speed limits, forced stops, speed bumps), speed camera warnings, and lane information</string>
	<string name="use_compass_navigation_descr">Use the compass when no heading is detected otherwise</string>
	<string name="use_compass_navigation">Use compass</string>
	<string name="avoid_motorway">Avoid motorways</string>
	<string name="auto_zoom_map_descr">Auto zoom map according to your speed (while map is synchronized with current position)</string>
	<string name="auto_zoom_map">Auto zoom map</string>
	<string name="snap_to_road_descr">Snap position to roads during navigation</string>
	<string name="snap_to_road">Snap to road</string>
	<string name="interrupt_music_descr">Interrupt music when making announcement</string>
	<string name="interrupt_music">Interrupt music</string>
	<string name="osmand_play_title_30_chars">OsmAnd Maps &amp; Navigation</string>
	<string name="osmand_short_description_80_chars">Global Mobile Map Viewing &amp; Navigation for Offline and Online OSM Maps</string>
	<string name="osmand_long_description_1000_chars">
		OsmAnd (OSM Automated Navigation Directions)

		OsmAnd is an open source navigation application with access to a wide variety of global OpenStreetMap (OSM) data. All map data (vector or tile maps) can be stored on the phone memory card for offline usage. OsmAnd also offers offline and online routing functionality including turn-by-turn voice guidance.

		Some of the core features:
		- Complete offline functionality (store downloaded vector or tile maps in the device storage)
		- Compact offline vector maps for the whole world available
		- Download of country or region maps directly from the app
		- Overlay of several map layers possible, like GPX or navigation tracks, Points of Interest, favorites, contour lines, public transport stops, additional maps with customizable transparency
		- Offline search for addresses and places (POIs)
		- Offline routing for short distances (experimental)
		- Car, bicycle, and pedestrian modes with:
		-  optional automated day/night view switching
		-  optional speed-dependent map zooming
		-  optional map alignment according to compass or direction of motion
		-  optional lane guidance, speed limit display, recorded and TTS voices

		Limitations of this free version of OsmAnd:
		- Number of map downloads limited
		- No access to Wikipedia offline POIs

		OsmAnd is actively being developed and our project and its further progress relies on financial contributions to fund the development and testdriving new functionality. Please consider buying OsmAnd+, or funding specific new features or making a general donation on osmand.net.
	</string>
	<string name="osmand_extended_description_4000_chars">
OsmAnd (OSM Automated Navigation Directions) is a map and navigation application with access to the free, worldwide, and high-quality OpenStreetMap (OSM) data. All map data can be stored on your device\'s memory card for offline use. Via your device\'s GPS, OsmAnd offers routing, with optical and voice guidance, for car, bike, and pedestrian. All the main functionalities work both online and offline (no Internet needed).

Some of the main features:

Navigation
 - Works online (fast) or offline (no roaming charges when you are abroad)
 - Turn-by-turn voice guidance (recorded and synthesized voices)
 - Optional lane guidance, street name display, and estimated time of arrival
 - Supports intermediate points on your itinerary
 - Automatic re-routing whenever you deviate from the route
 - Search for places by address, by type (e.g.: restaurant, hotel, gas station, museum), or by geographical coordinates

Map Viewing
 - Display your position and orientation on the map
 - Optionally align the map according to compass or your direction of motion
 - Save your most important places as Favorites
 - Display POIs (point of interests) around you
 - Can display specialized online tile maps
 - Can display satellite view (from Bing)
 - Can display different overlays like touring/navigation GPX tracks and additional maps with customizable transparency
 - Optionally display place names in English, local, or phonetic spelling

Use OpenStreetMap and Wikipedia Data:
 - High quality information from the best collaborative projects of the world
 - Global maps from OpenStreetMap, available per country or region
 - Wikipedia POIs, great for sightseeing (not available in free version)
 - Unlimited free download, directly from the app (download limit 16 map files in free version)
 - Always up-to-date maps (updated at least once a month)
 - Compact offline vector maps
 - Select between complete map data and just road network (Example: All of Japan is 700 MB, or 200 MB for the road network only)
 - Also supports online or cached tile maps

Safety Features
 - Optional automated day/night view switching
 - Optional speed limit display, with reminder if you exceed it
 - Optional speed-dependent map zooming
 - Share your location so that your friends can find you

Bicycle and Pedestrian Features
 - The maps include foot, hiking, and bike paths, great for outdoor activities
 - Special routing and display modes for bike and pedestrian
 - Optional public transport stops (bus, tram, train) including line names
 - Optional trip recording to local GPX file or online service
 - Optional speed and altitude display
 - Display of contour lines and hill-shading (via additional plugin)

Directly Contribute to OpenStreetMap
 - Report map bugs
 - Upload GPX tracks to OSM directly from the app
 - Add POIs and directly upload them to OSM (or later if offline)
 - Optional trip recording also in background mode (while device is in sleep mode)

OsmAnd is open source and actively being developed. Everyone can contribute to the application by reporting bugs, improving translations, or coding new features. The project is in a lively state of continuous improvement by all these forms of developer and user interaction. The project progress also relies on financial contributions to fund the development, coding, and testing of new functionalities. By buying OsmAnd+ you help the application to be even more awesome! It is also possible to fund specific new features, or to make a general donation on osmand.net.


Approximate map coverage and quality:
 - Western Europe: ****
 - Eastern Europe: ***
 - Russia: ***
 - North America: ***
 - South America: **
 - Asia: **
 - Japan &amp; Korea: ***
 - Middle East: **
 - Africa: **
 - Antarctica: *

List of countries supported (basically world wide!):
Afghanistan, Albania, Algeria, Andorra, Angola, Anguilla, Antigua and Barbuda, Argentina, Armenia, Aruba, Australia, Austria, Azerbaijan, Bahamas, Bahrain, Bangladesh, Barbados, Belarus, Belgium, Belize, Benin, Bermuda, Bhutan, Bolivia, Bonaire, Bosnia and Herzegovina, Botswana, Brazil, British Virgin Islands, Brunei, Bulgaria, Burkina Faso, Burundi, Cambodia, Cameroon, Canada, Cape Verde, Central African Republic, Chad, Chile, China, Colombia, Comoros, Congo, Costa Rica, Ivory Coast, Croatia, Cuba, Curaçao, Cyprus, Czech Republic, Denmark, Djibouti, Dominica, Dominican Republic, Ecuador, Egypt, El Salvador, Equatorial Guinea, Eritrea, Estonia, Ethiopia, Fiji, Finland, France, French Guiana, French Polynesia, Gabon, Gambia, Georgia, Germany, Ghana, Gibraltar, Greece, Greenland, Grenada, Guadeloupe, Guam, Guatemala, Guernsey, Guinea, Guinea-Bissau, Guyana, Haiti, Vatican, Honduras, Hong Kong, Hungary, Iceland, India, Indonesia, Iran, Iraq, Ireland, Isle of Man, Israel, Italy, Jamaica, Japan, Jersey, Jordan, Kazakhstan, Kenya, Kiribati, North Korea and South Korea, Kuwait, Kyrgyzstan, Laos, Latvia, Lebanon, Lesotho, Liberia, Libya, Liechtenstein, Lithuania, Luxembourg, Macao, Macedonia, Madagascar, Malawi, Malaysia, Maldives, Mali, Malta, Martinique, Mauritania, Mauritius, Mayotte, Mexico, Micronesia, Moldova, Monaco, Mongolia, Montenegro, Montserrat, Morocco, Mozambique, Myanmar, Namibia, Nauru, Nepal, Netherlands, Netherlands Antilles, New Caledonia, New Zealand, Nicaragua, Niger, Nigeria, Norway, Oman, Pakistan, Palau, Palestinian Territory, Panama, Papua New Guinea, Paraguay, Peru, Philippines, Poland, Portugal, Puerto Rico, Qatar, Romania, Russia, Rwanda, Saint Barthelemy, Saint Helena, Saint Kitts and Nevis, Saint Lucia, Saint Martin, Saint Pierre and Miquelon, Saint Vincent and the Grenadines, Samoa, San Marino, Saudi Arabia, Senegal, Serbia, Seychelles, Sierra Leone, Singapore, Slovakia, Slovenia, Somalia, South Africa, South Georgia, South Sudan, Spain, Sri Lanka, Sudan, Suriname, Swaziland, Sweden, Switzerland, Syria, Taiwan, Tajikistan, Tanzania, Thailand, Timor-Leste, Togo, Tokelau, Tonga, Trinidad and Tobago, Tunisia, Turkey, Turkmenistan, Tuvalu, Uganda, Ukraine, United Arab Emirates, United Kingdom (UK), United States of America (USA), Uruguay, Uzbekistan, Vanuatu, Venezuela, Vietnam, Wallis and Futuna, Western Sahara, Yemen, Zambia, Zimbabwe.
	</string>
	<string name="osmand_plus_play_title_30_chars">OsmAnd+ Maps &amp; Navigation</string>
	<string name="osmand_plus_short_description_80_chars">Global Mobile Map Viewing &amp; Navigation for Offline and Online OSM Maps</string>
	<string name="osmand_plus_long_description_1000_chars">
		OsmAnd+ (OSM Automated Navigation Directions)

		OsmAnd+ is an open source navigation application with access to a wide variety of global OpenStreetMap (OSM) data. All map data (vector or tile maps) can be stored on the phone memory card for offline usage. OsmAnd also offers offline and online routing functionality including turn-by-turn voice guidance.

		OsmAnd+ is the paid application version, by buying it you support the project, fund the development of new features, and receive the latest updates.

		Some of the core features:
		- Complete offline functionality (store downloaded vector or tile maps in the device storage)
		- Compact offline vector maps for the whole world available
		- Unlimited downloading of country or region maps directly from the app
		- Offline Wikipedia feature (download Wikipedia POIs), great for sightseeing
		- Overlay of several map layers possible, like GPX or navigation tracks, Points of Interest, favorites, contour lines, public transport stops, additional maps with customizable transparency
		- Offline search for addresses and places (POIs)
		- Offline routing for short distances (experimental)
		- Car, bicycle, and pedestrian modes with:
		-  optional automated day/night view switching
		-  optional speed-dependent map zooming
		-  optional map alignment according to compass or direction of motion
		-  optional lane guidance, speed limit display, recorded and TTS voices
	</string>
	<string name="osmand_plus_extended_description_4000_chars">
OsmAnd (OSM Automated Navigation Directions) is a map and navigation application with access to the free, worldwide, and high-quality OpenStreetMap (OSM) data. All map data can be stored on your device\'s memory card for offline use. Via your device\'s GPS, OsmAnd offers routing, with optical and voice guidance, for car, bike, and pedestrian. All the main functionalities work both online and offline (no Internet needed).

OsmAnd+ is the paid application version. By buying it you support the project, fund the development of new features, and receive the latest updates. You can test the application before buying by installing the free version called OsmAnd.

Some of the main features:

Navigation
 - Works online (fast) or offline (no roaming charges when you are abroad)
 - Turn-by-turn voice guidance (recorded and synthesized voices)
 - Optional lane guidance, street name display, and estimated time of arrival
 - Supports intermediate points on your itinerary
 - Automatic re-routing whenever you deviate from the route
 - Search for places by address, by type (e.g.: restaurant, hotel, gas station, museum), or by geographical coordinates

Map Viewing
 - Display your position and orientation on the map
 - Optionally align the map according to compass or your direction of motion
 - Save your most important places as Favorites
 - Display POIs (point of interests) around you
 - Can display specialized online tile maps
 - Can display satellite view (from Bing)
 - Can display different overlays like touring/navigation GPX tracks and additional maps with customizable transparency
 - Optionally display place names in English, local, or phonetic spelling

Use OpenStreetMap and Wikipedia Data:
 - High quality information from the best collaborative projects of the world
 - Global maps from OpenStreetMap, available per country or region
 - Wikipedia POIs, great for sightseeing
 - Unlimited free download, directly from the app
 - Always up-to-date maps (updated at least once a month)
 - Compact offline vector maps
 - Select between complete map data and just road network (Example: All of Japan is 700 MB, or 200 MB for the road network only)
 - Also supports online or cached tile maps

Safety Features
 - Optional automated day/night view switching
 - Optional speed limit display, with reminder if you exceed it
 - Optional speed-dependent map zooming
 - Share your location so that your friends can find you

Bicycle and Pedestrian Features
 - The maps include foot, hiking, and bike paths, great for outdoor activities
 - Special routing and display modes for bike and pedestrian
 - Optional public transport stops (bus, tram, train) including line names
 - Optional trip recording to local GPX file or online service
 - Optional speed and altitude display
 - Display of contour lines and hill-shading (via additional plugin)

Directly Contribute to OpenStreetMap
 - Report map bugs
 - Upload GPX tracks to OSM directly from the app
 - Add POIs and directly upload them to OSM (or later if offline)
 - Optional trip recording also in background mode (while device is in sleep mode)

OsmAnd is open source and actively being developed. Everyone can contribute to the application by reporting bugs, improving translations, or coding new features. The project is in a lively state of continuous improvement by all these forms of developer and user interaction. The project progress also relies on financial contributions to fund the development, coding, and testing of new functionalities. By buying OsmAnd+ you help the application to be even more awesome! It is also possible to fund specific new features, or to make a general donation on osmand.net.


Approximate map coverage and quality:
 - Western Europe: ****
 - Eastern Europe: ***
 - Russia: ***
 - North America: ***
 - South America: **
 - Asia: **
 - Japan &amp; Korea: ***
 - Middle East: **
 - Africa: **
 - Antarctica: *

List of countries supported (basically world wide!):
Afghanistan, Albania, Algeria, Andorra, Angola, Anguilla, Antigua and Barbuda, Argentina, Armenia, Aruba, Australia, Austria, Azerbaijan, Bahamas, Bahrain, Bangladesh, Barbados, Belarus, Belgium, Belize, Benin, Bermuda, Bhutan, Bolivia, Bonaire, Bosnia and Herzegovina, Botswana, Brazil, British Virgin Islands, Brunei, Bulgaria, Burkina Faso, Burundi, Cambodia, Cameroon, Canada, Cape Verde, Central African Republic, Chad, Chile, China, Colombia, Comoros, Congo, Costa Rica, Ivory Coast, Croatia, Cuba, Curaçao, Cyprus, Czech Republic, Denmark, Djibouti, Dominica, Dominican Republic, Ecuador, Egypt, El Salvador, Equatorial Guinea, Eritrea, Estonia, Ethiopia, Fiji, Finland, France, French Guiana, French Polynesia, Gabon, Gambia, Georgia, Germany, Ghana, Gibraltar, Greece, Greenland, Grenada, Guadeloupe, Guam, Guatemala, Guernsey, Guinea, Guinea-Bissau, Guyana, Haiti, Vatican, Honduras, Hong Kong, Hungary, Iceland, India, Indonesia, Iran, Iraq, Ireland, Isle of Man, Israel, Italy, Jamaica, Japan, Jersey, Jordan, Kazakhstan, Kenya, Kiribati, North Korea and South Korea, Kuwait, Kyrgyzstan, Laos, Latvia, Lebanon, Lesotho, Liberia, Libya, Liechtenstein, Lithuania, Luxembourg, Macao, Macedonia, Madagascar, Malawi, Malaysia, Maldives, Mali, Malta, Martinique, Mauritania, Mauritius, Mayotte, Mexico, Micronesia, Moldova, Monaco, Mongolia, Montenegro, Montserrat, Morocco, Mozambique, Myanmar, Namibia, Nauru, Nepal, Netherlands, Netherlands Antilles, New Caledonia, New Zealand, Nicaragua, Niger, Nigeria, Norway, Oman, Pakistan, Palau, Palestinian Territory, Panama, Papua New Guinea, Paraguay, Peru, Philippines, Poland, Portugal, Puerto Rico, Qatar, Romania, Russia, Rwanda, Saint Barthelemy, Saint Helena, Saint Kitts and Nevis, Saint Lucia, Saint Martin, Saint Pierre and Miquelon, Saint Vincent and the Grenadines, Samoa, San Marino, Saudi Arabia, Senegal, Serbia, Seychelles, Sierra Leone, Singapore, Slovakia, Slovenia, Somalia, South Africa, South Georgia, South Sudan, Spain, Sri Lanka, Sudan, Suriname, Swaziland, Sweden, Switzerland, Syria, Taiwan, Tajikistan, Tanzania, Thailand, Timor-Leste, Togo, Tokelau, Tonga, Trinidad and Tobago, Tunisia, Turkey, Turkmenistan, Tuvalu, Uganda, Ukraine, United Arab Emirates, United Kingdom (UK), United States of America (USA), Uruguay, Uzbekistan, Vanuatu, Venezuela, Vietnam, Wallis and Futuna, Western Sahara, Yemen, Zambia, Zimbabwe.
	</string>
	<string name="filterpoi_activity">Create POI filter</string>
	<string name="recalculate_route_to_your_location">Transport mode:</string>
	<string name="select_navigation_mode">Select transport mode</string>
	<string name="day_night_info_description">Sunrise: %1$s \nSunset: %2$s</string>
	<string name="day_night_info">Day/night info</string>
	<string name="map_widget_day_night">Day/night map</string>
	<string name="map_widget_renderer">Map style</string>
	<string name="layer_map_appearance">Configure screen</string>
	<string name="show_lanes">Show lanes</string>
	<string name="avoid_unpaved">Avoid unpaved roads</string>
	<string name="avoid_ferries">Avoid ferries</string>
	<string name="avoid_in_routing_title">Avoid…</string>
	<string name="avoid_in_routing_descr">Avoid toll roads, unpaved, ferries</string>
	<string name="map_widget_fluorescent">Fluorescent routes</string>
	<string name="map_widget_show_ruler">Ruler</string>
	<string name="map_widget_view_direction">Viewing direction</string>
	<string name="map_widget_transparent">Transparent skin</string>
	<string name="bg_service_sleep_mode_off">Run\n app in background</string>
	<string name="bg_service_sleep_mode_on">Stop\n running in background</string>
	<string name="gps_wakeup_interval">GPS wake-up interval: %s</string>
	<string name="int_continuosly">Continuous</string>
	<string name="screen_is_locked">To unlock screen press lock icon</string>
	<string name="map_widget_top_text">Street name</string>
	<string name="map_widget_config">Configure screen</string>
	<string name="map_widget_back_to_loc">Where am I</string>
	<string name="map_widget_lock_screen">Lock screen</string>
	<string name="map_widget_compass">Compass</string>
	<string name="map_widget_reset">Reset to default</string>
	<string name="map_widget_parking">Parking</string>
	<string name="map_widget_monitoring">GPX logging</string>
	<string name="map_widget_speed">Speed</string>
	<string name="map_widget_distance">Destination</string>
	<string name="map_widget_altitude">Altitude</string>
	<string name="map_widget_time">Time to go</string>
	<string name="map_widget_next_turn">Next turn</string>
	<string name="map_widget_next_turn_small">Next turn (small)</string>
	<string name="map_widget_next_next_turn">Second next turn</string>
	<string name="map_widget_mini_route">Mini route map</string>
	<string name="bg_service_screen_lock">Lock screen</string>
	<string name="bg_service_screen_unlock">Unlock screen</string>
	<string name="bg_service_screen_lock_toast">The screen is locked</string>
	<string name="bg_service_interval">Set wake-up interval:</string>
	<string name="show_cameras">Show speed cameras</string>
	<string name="show_traffic_warnings">Show traffic warnings</string>
	<string name="avoid_toll_roads">Avoid toll roads</string>
	<string name="continue_follow_previous_route_auto">Previous navigation was unfinished. Continue following it? (%1$s seconds)</string>
	<string name="route_updated_loc_found">Route will be calculated once position is found</string>
	<string name="osmand_parking_hours">Hours</string>
	<string name="osmand_parking_minutes">Minutes</string>
	<string name="osmand_parking_position_description_add_time">The car was parked at:</string>
	<string name="select_animate_speedup">Select speed of route simulation</string>
    	<string name="global_app_allocated_memory_descr">Allocated memory %1$s MB (Android limit %2$s MB, Dalvik %3$s MB).</string>
	<string name="global_app_allocated_memory">Allocated memory</string>
	<string name="native_app_allocated_memory_descr">Total native memory allocated by app %1$s MB (Dalvik %2$s MB, other %3$s MB).
		Proportional memory %4$s MB (Android limit %5$s MB, Dalvik %6$s MB).</string>
	<string name="native_app_allocated_memory">Total native memory</string>
	<string name="starting_point_too_far">Starting point too far from nearest road.</string>
	<string name="shared_location">Shared location</string>
	<string name="osmand_parking_event">Pick up the car from parking</string>
	<string name="osmand_parking_warning">Warning</string>
	<string name="osmand_parking_warning_text">Notification to pick up your car was previously added to your Calendar. It will remain there until you will delete it manually.</string>
	<string name="osmand_parking_time_limit_title">Set the time limit of parking</string>
	<string name="osmand_parking_delete_confirm">Do you want to remove the location of the parked car?</string>
	<string name="osmand_parking_delete">Delete a parking marker</string>
	<string name="osmand_parking_choose_type">Choose the type of parking</string>
	<string name="osmand_parking_lim_text">Time-limited</string>
	<string name="osmand_parking_no_lim_text">Time-unlimited</string>
	<string name="osmand_parking_add_event">Add a notification to Calendar application</string>
	<string name="osmand_parking_time_limit">Time-limited parking</string>
	<string name="osmand_parking_time_no_limit">Time-unlimited parking</string>
	<string name="osmand_parking_position_description">The position of your parked car. %1$s</string>
	<string name="osmand_parking_position_description_add">To pick up the car at:</string>
	<string name="osmand_parking_pm">PM</string>
	<string name="osmand_parking_am">AM</string>
	<string name="osmand_parking_position_name">Parking point</string>
	<string name="context_menu_item_add_parking_point">Mark as a parking position</string>
	<string name="context_menu_item_delete_parking_point">Delete a parking marker</string>
	<string name="gpxup_public">Public</string>
	<string name="gpxup_identifiable">Identifiable</string>
	<string name="gpxup_trackable">Trackable</string>
	<string name="gpxup_private">Private</string>
	<string name="asap">ASAP</string>
	<string name="share_route_as_gpx">Share route as GPX file</string>
	<string name="share_route_subject">Route shared via OsmAnd</string>
	<string name="route_roundabout">Roundabout: take %1$d exit and go</string>
	<string name="route_kl">Keep left and go</string>
	<string name="route_kr">Keep right and go</string>
	<string name="rendering_attr_noPolygons_description">Make all areal land features on map transparent</string>
	<string name="rendering_attr_noPolygons_name">Hide polygons</string>
	<string name="rendering_attr_appMode_name">Rendering mode</string>
	<string name="rendering_attr_appMode_description">Optimize map for</string>
	<!-- string name="rendering_attr_contourLines_description">Select minimum zoom level to display in map if available. Separate contour data needed.</string -->
	<string name="rendering_attr_contourLines_description">Display from zoom level (requires contour data):</string>
	<string name="rendering_attr_contourLines_name">Show contour lines</string>
	<string name="rendering_attr_hmRendered_description">Increase amount of map detail shown</string>
	<string name="rendering_attr_hmRendered_name">Show more map detail</string>
	<string name="local_index_routing_data">Routing data</string>
	<string name="navigate_point_format">Format</string>
	<string name="poi_search_desc">POI (Point of interest) search</string>
	<string name="address_search_desc">Address search</string>
	<string name="navpoint_search_desc">Coordinates</string>
	<string name="transport_search_desc">Public transport search</string>
	<string name="favourites_search_desc">Favorites search</string>
	<string name="offline_navigation_not_available">OsmAnd offline navigation is temporarily not available.</string>
	<string name="left_side_navigation">Left-hand driving</string>
	<string name="left_side_navigation_descr">Select for countries with left-hand traffic</string>
	<string name="local_index_description">Click any existing item to see more details, press and hold to deactivate or delete. Current data on device (%1$s free):</string>
	<string name="unknown_from_location">Starting point is not yet determined</string>
	<string name="unknown_location">Position not yet known</string>
	<string name="modify_transparency">Modify transparency (0 - transparent, 255 - opaque)</string>
	<string name="confirm_interrupt_download">Do you want to interrupt file downloading?</string>
	<string name="first_time_msg">Thank you for using OsmAnd. For many features of this application you need some regional offline data which you can download via \'Settings\' →  \'Manage map files\'. Afterwards you will be able to view maps, locate addresses, look up POIs, and find public transport.</string>
	<string name="basemap_was_selected_to_download">Basemap is required for proper application functioning and was selected to download.</string>
	<string name="local_indexes_cat_tile">Online and tile maps</string>
	<string name="local_indexes_cat_map">Offline maps (vector)</string>
	<string name="index_settings_descr">Download and manage offline map files stored on your device</string>
	<string name="map_online_plugin_is_not_installed">Enable the Online maps plugin to select different map sources</string>
	<string name="map_online_data">Online and tile maps</string>
	<string name="map_online_data_descr">Use online maps (download and cache tiles on SD card)</string>
	<string name="online_map_settings_descr">Configure online or cached tile map sources</string>
	<string name="plugins_screen">Plugins</string>
	<string name="prefs_plugins_descr">Plugins activate advanced settings and additional functionality</string>
	<string name="prefs_plugins">Plugins</string>
	<string name="vector_maps_may_display_faster_on_some_devices">Vector maps likely display faster. May not work well on some devices.</string>
	<string name="play_commands_of_currently_selected_voice">Play commands of selected voice</string>
	<string name="native_rendering">Native rendering</string>
	<string name="test_voice_prompts">Test voice prompts</string>
	<string name="switch_to_raster_map_to_see">No offline vector map present for this location. You can download one in Settings (Manage map files), or switch to online maps (enable online maps plugin for this).</string>
	<string name="send_files_to_osm">Send GPX files to OSM?</string>
	<string name="gpx_visibility_txt">Visibility</string>
	<string name="gpx_tags_txt">Tags</string>
	<string name="gpx_description_txt">Description</string>
	<string name="validate_gpx_upload_name_pwd">Please specify OSM user name and password to upload GPX files.</string>
    	<string name="default_buttons_support">Support</string>
	<string name="support_new_features">Support new features</string>
	<string name="support_new_features_descr">Donate to see new features implemented in the application</string>
	<string name="show_ruler_level">Display ruler</string>
	<string name="info_button">Info</string>
	<string name="back_to_location">Back to position</string>

	<string name="accessibility_extensions_descr">Accessibility extensions for old Android versions</string>
	<string name="accessibility_extensions">Accessibility extensions</string>
	<string name="accessibility_mode">Accessibility mode</string>
	<string name="accessibility_mode_descr">Turns on the accessibility features</string>
	<string name="accessibility_default">According to the global system setting</string>
	<string name="backToMenu">Back To Menu</string>
	<string name="zoomOut">Zoom out</string>
	<string name="zoomIn">Zoom in</string>
	<string name="zoomIs">Zoom level is</string>
	<string name="north">north</string>
	<string name="north_north_east">north-north-east</string>
	<string name="north_east">north-east</string>
	<string name="east_north_east">east-north-east</string>
	<string name="east">east</string>
	<string name="east_south_east">east-south-east</string>
	<string name="south_east">south-east</string>
	<string name="south_south_east">south-south-east</string>
	<string name="south">south</string>
	<string name="south_south_west">south-south-west</string>
	<string name="south_west">south-west</string>
	<string name="west_south_west">west-south-west</string>
	<string name="west">west</string>
	<string name="west_north_west">west-north-west</string>
	<string name="north_west">north-west</string>
	<string name="north_north_west">north-north-west</string>
	<string name="front">forward</string>
	<string name="front_right">right-forward</string>
	<string name="right">to the right</string>
	<string name="back_right">right-backward</string>
	<string name="back">backward</string>
	<string name="back_left">left-backward</string>
	<string name="left">to the left</string>
	<string name="front_left">left-forward</string>
	<string name="oclock">o\'clock</string>
	<string name="towards">towards</string>
	<string name="accuracy">Accuracy</string>
	<string name="altitude">Altitude</string>
	<string name="no_info">No info</string>
	<string name="direction_style_sidewise">Sidewise (8 sectors)</string>
	<string name="direction_style_clockwise">Clockwise (12 sectors)</string>
	<string name="settings_direction_style">Direction style</string>
	<string name="settings_direction_style_descr">Choose style to express relative directions while moving</string>
	<string name="auto_announce_on">Start auto announcing</string>
	<string name="auto_announce_off">Stop auto announcing</string>
	<string name="scroll_map_by_gestures_descr">Scroll map by gestures on the touchscreen</string>
	<string name="scroll_map_by_gestures">Natural map scrolling</string>
	<string name="i_am_here">I am here</string>
	<string name="zoom_by_trackball_descr">Change map zooming by horizontal trackball moves</string>
	<string name="zoom_by_trackball">Use trackball for zoom control</string>
	<string name="use_short_object_names_descr">Use short object names in touch exploration mode</string>
	<string name="use_short_object_names">Use object names</string>
	<string name="accessibility_preferences_descr">Accessibility related preferences</string>
    <string name="arrival_distance_factor_early">Early</string>
    <string name="arrival_distance_factor_normally">Normal</string>
    <string name="arrival_distance_factor_late">Late</string>
    <string name="arrival_distance_factor_at_last">In the last meters</string>
    <string name="arrival_distance">Arrival announcement</string>
    <string name="arrival_distance_descr">How soon do you want the arrival announcement?</string>
    <string name="rendering_out_of_memory">Not enough process memory to display selected area</string>
	<string name="use_fluorescent_overlays">Fluorescent overlays</string>
	<string name="use_fluorescent_overlays_descr">Use fluorescent colors to display tracks and routes</string>
	<string name="offline_edition">Offline editing</string>
	<string name="offline_edition_descr">Always use offline editing</string>
	<string name="update_poi_does_not_change_indexes">POI changes inside application do not affect downloaded map files, changes are saved to local file instead.</string>
	<string name="local_openstreetmap_uploading">Uploading …</string>
	<string name="local_openstreetmap_were_uploaded">{0} POI/Notes were uploaded</string>
	<string name="local_openstreetmap_uploadall">Upload all</string>
	<string name="local_openstreetmap_upload">Upload modification to OSM</string>
	<string name="local_openstreetmap_delete">Delete modification</string>
	<string name="local_openstreetmap_descr_title">Asynchronous OSM editing:</string>
	<string name="local_openstreetmap_settings">Locally saved OSM POIs/Notes</string>
	<string name="local_openstreetmap_settings_descr">Show and manage OSM POIs/Notes noted in local database</string>
	<string name="live_monitoring_interval_descr">Specify online tracking interval</string>
	<string name="live_monitoring_interval">Online tracking interval</string>
	<string name="live_monitoring_url_descr">Specify the web address with parameter syntax: lat={0}, lon={1}, timestamp={2}, hdop={3}, altitude={4}, speed={5}, bearing={6}</string>
	<string name="live_monitoring_url">Online tracking web address</string>
	<string name="gpx_monitoring_disabled_warn">Log track using GPX widget or via \'Trip recording\' settings.</string>
	<string name="show_current_gpx_title">Show current track</string>
	<string name="free_version_message">This free OsmAnd version is limited to %1$s downloads and does not support offline Wikipedia articles.</string>
	<string name="free_version_title">Free version</string>
	<string name="poi_context_menu_showdescription">Show POI description</string>
	<string name="index_name_north_america">North America</string>
	<string name="index_name_netherlands">Europe - Netherlands</string>
	<string name="index_name_us">North America - United States</string>
	<string name="index_name_central_america">Central America</string>
	<string name="index_name_south_america">South America</string>
	<string name="index_name_europe">Europe</string>
	<string name="index_name_france">Europe - France</string>
	<string name="index_name_germany">Europe - Germany</string>
	<string name="index_name_russia">Europe/Asia - Russia</string>
	<string name="index_name_africa">Africa</string>
	<string name="index_name_asia">Asia</string>
	<string name="index_name_oceania">Oceania</string>
	<string name="index_name_other">Worldwide and topic maps</string>
	<string name="index_name_wiki">Worldwide Wikipedia POIs</string>
	<string name="index_name_voice">Voice prompts (recorded, limited features)</string>
	<string name="index_name_tts_voice">Voice prompts (TTS-synthesized, prefer)</string>
	<string name="amenity_type_osmwiki">Wikipedia (offline)</string>
	<string name="amenity_type_user_defined">User defined</string>
	<string name="fav_export_confirmation">File with previously exported favorites already exists. Do you want to replace it?</string>
	<string name="profile_settings">Profile Specific Settings</string>
	<string name="routing_settings">Navigation</string>
	<string name="routing_settings_descr">Specify options for the navigation</string>
	<string name="global_settings">Global Settings</string>
	<string name="index_settings">Manage map files</string>
	<string name="general_settings">General</string>
	<string name="general_settings_descr">Configure display and common settings for the application</string>
	<string name="global_app_settings">Global app settings</string>
	<string name="user_name">Your OSM user name</string>
	<string name="user_name_descr">Needed for openstreetmap.org submissions</string>
	<string name="user_password">Your OSM password</string>
	<string name="user_password_descr">Needed for openstreetmap.org submissions</string>
	<string name="osmand_service">Background mode</string>
	<string name="osmand_service_descr">OsmAnd runs in background while screen is off</string>
	<string name="download_files_not_enough_space">There is not enough free space to download %1$s MB (free: %2$s).</string>
	<string name="download_files_question_space">Free space now {2} MB! Download {0} file(s) ({1} MB)?</string>
	<string name="use_transparent_map_theme">Transparent theme</string>
	<string name="native_library_not_supported">Native library is not supported on this device.</string>
	<string name="init_native_library">Initializing native library…</string>
	<string name="choose_auto_follow_route">Auto-center map view</string>
	<string name="choose_auto_follow_route_descr">Time until map view synchronizes with current position</string>
	<string name="auto_follow_route_never">Never (tap \'Go\' to start guidance manually)</string>
	<string name="keep_informing_never">Only manually (tap arrow)</string>
    <string name="keep_informing_descr">Re-announce navigation instructions at regular intervals</string>
    <string name="keep_informing">Repeat navigation instructions</string>
	<string name="auto_follow_route_navigation">Auto-center nav only</string>
	<string name="auto_follow_route_navigation_descr">Auto-center map view only while navigating.</string>
	<string name="auto_follow_location_enabled">Auto-center map view in use.</string>
	<string name="pref_vector_rendering">Vector renderer specific options</string>
	<string name="pref_overlay">Overlay / underlay</string>
	<string name="pref_raster_map">Map source settings</string>
	<string name="pref_vector_map">Vector map settings</string>
	<string name="delete_confirmation_msg">Delete %1$s?</string>
	<string name="city_type_suburb">Suburb</string>
	<string name="city_type_hamlet">Hamlet</string>
	<string name="city_type_village">Village</string>
	<string name="city_type_town">Town</string>
	<string name="city_type_city">City</string>

	<string name="animate_route_off">Stop simulation</string>
	<string name="animate_route">Start simulation</string>
	<string name="file_can_not_be_renamed">File can not be renamed.</string>
	<string name="file_with_name_already_exists">File with that name already exists.</string>
	<string name="gpx_navigation">GPX route</string>
	<string name="poi_query_by_name_matches_categories">Several POI categories found matching the query:</string>
	<string name="data_to_search_poi_not_available">Local data to search POI is not present.</string>
	<string name="poi_filter_by_name">Search by name</string>
	<string name="old_poi_file_should_be_deleted">The POI data file \'%1$s\' is redundant and can be deleted.</string>
	<string name="update_poi_file_not_found">Local file to maintain POI changes not found and could not be created.</string>
	<string name="button_upgrade_osmandplus">Upgrade OsmAnd+</string>
	<string name="map_version_changed_info">Server contains map files not compatible with your current version of the application. To download and use them, please upgrade the application to newer version.</string>
	<string name="poi_filter_nominatim">Online Nominatim</string>
	<string name="search_position_current_location_search">Searching position…</string>
	<string name="search_position_current_location_found">Position (found)</string>
	<string name="search_position_address">Address…</string>
	<string name="search_position_favorites">Favorites…</string>
	<string name="search_position_undefined">Undefined</string>
	<string name="search_position_current_location">Current position…</string>
	<string name="search_position_map_view">Current map center</string>
	<string name="select_search_position">Origin:</string>
	<string name="context_menu_item_search">Search near here</string>
	<string name="route_successfully_saved_at">Route successfully saved as \'%1$s\'.</string>
	<string name="filename_input">File name: </string>
	<string name="file_with_name_already_exist">File with same name already exists.</string>
	<string name="local_index_upload_gpx_description">Upload GPX files to OSM community. They will be used to improve maps.</string>
	<string name="local_index_items_uploaded">%1$d of %2$d item(s) successfully uploaded.</string>
	<string name="local_index_mi_upload_gpx">Send to OSM</string>
	<string name="show_more_map_detail">Show more map detail</string>
	<string name="show_more_map_detail_descr">Show some vector map detail (roads etc.) at lower zooms already</string>
	<string name="favourites_delete_multiple_succesful">Favorite point(s) deleted successfully.</string>
	<string name="favorite_delete_multiple">You are going to delete %1$d favorite(s) and %2$d favorite group(s). Are you sure?</string>
	<string name="favorite_home_category">Home</string>
	<string name="favorite_friends_category">Friends</string>
	<string name="favorite_places_category">Places</string>
	<string name="shared_string_others">Others</string>
	<string name="favourites_edit_dialog_name">Name</string>
	<string name="favourites_edit_dialog_category">Category</string>
	<string name="shared_string_no_thanks">No, thanks</string>
	<string name="basemap_missing">Base world map (covering the whole world at small zooms) is missing. Please consider downloading World_basemap_x.obf for a complete environment.</string>
	<string name="vector_data_missing">On board (\'offline\') data is missing on SD card. Please consider to download it in order to use maps offline.</string>
	<string name="shared_string_release">Released</string>
	<string name="local_index_installed">Local version</string>
	<string name="local_index_items_backuped">%1$d of %2$d item(s) successfully deactivated.</string>
	<string name="local_index_items_deleted">%1$d of %2$d item(s) successfully deleted.</string>
	<string name="local_index_items_restored">%1$d of %2$d item(s) successfully activated.</string>
	<string name="local_index_no_items_to_do">No items to %1$s</string>
	<string name="local_index_action_do">You are about to %1$s %2$s item(s). Continue?</string>
	<string name="local_index_descr_title">Manage map files</string>
	<string name="local_index_mi_restore">Activate</string>
	<string name="local_index_mi_backup">Deactivate</string>
	<string name="local_index_mi_reload">Reload from sdcard</string>
	<string name="local_index_poi_data">POI data</string>
	<string name="local_index_address_data">Address data</string>
	<string name="local_index_transport_data">Public transport data</string>
	<string name="local_index_map_data">Map data</string>
	<string name="local_indexes_cat_backup">Deactivated</string>
	<string name="local_indexes_cat_tts">Voice data (TTS)</string>
	<string name="local_indexes_cat_voice">Voice data (recorded)</string>
	<!-- string name="local_indexes_cat_gpx">GPX data</string -->
	<string name="local_indexes_cat_poi">POI data</string>
	<string name="ttsvoice">TTS voice</string>
	<string name="search_offline_clear_search">New Search</string>
	<string name="map_text_size_descr">Select text size for names on the map</string>
	<string name="map_text_size">Map font size</string>
	<string name="trace_rendering">Rendering debug info</string>
	<string name="trace_rendering_descr">Display rendering performance</string>
	<string name="installing_new_resources">Unpacking new data…</string>
	<string name="internet_connection_required_for_online_route">An online navigation service is selected but no Internet connection is available.</string>
	<string name="tts_language_not_supported_title">Language not supported</string>
	<string name="tts_language_not_supported">The selected language is not supported by the installed Android TTS (text-to-speech) engine. Do you want to look for another TTS engine in Market? Otherwise the preset TTS language will be used.</string>
	<string name="tts_missing_language_data_title">Missing data</string>
	<string name="tts_missing_language_data">No data for the selected language is installed. Do you want to go to Market to install?</string>
	<string name="gpx_option_reverse_route">Reverse GPX direction</string>
	<string name="gpx_option_destination_point">Use current destination</string>
	<string name="gpx_option_from_start_point">Pass along entire track</string>
	<string name="switch_to_vector_map_to_see">Offline vector map present for this location. \n\t\n\tTo use activate \'Menu\' → \'Configure map\' → \'Map Source…\' → \'Offline vector maps\'.</string>
	<string name="choose_audio_stream">Voice guidance output</string>
	<string name="choose_audio_stream_descr">Choose channel to play voice guidance (system-dependent)</string>
	<string name="voice_stream_voice_call">Voice call audio</string>
	<string name="voice_stream_notification">Notification audio</string>
	<string name="voice_stream_music">Media/music audio</string>
	<string name="warning_tile_layer_not_downloadable">Application cannot download map layer %1$s, please try to reinstall it.</string>
	<string name="overlay_transparency_descr">Modify overlay transparency</string>
	<string name="overlay_transparency">Overlay transparency</string>
	<string name="map_transparency_descr">Modify base map transparency</string>
	<string name="map_transparency">Base map transparency</string>
	<string name="layer_underlay">Underlay map…</string>
	<string name="map_underlay">Underlay map</string>
	<string name="map_underlay_descr">Choose underlay map</string>
	<string name="layer_overlay">Overlay map…</string>
	<string name="map_overlay">Overlay map</string>
	<string name="map_overlay_descr">Choose overlay map</string>
	<string name="tile_source_already_installed">Map is already installed, settings will be updated</string>
	<string name="select_tile_source_to_install">Select (tile) maps to install or update</string>
	<string name="internet_not_available">An Internet connection is required for this operation but is not available</string>
	<string name="install_more">Install more…</string>
	<string name="level_to_switch_vector_raster_descr">Minimum zoom level to use vector maps</string>
	<string name="level_to_switch_vector_raster">Min. vector zoom level</string>
	<string name="create_poi_link_to_osm_doc"><u>Online OSM</u> map classification with images</string>
	<string name="error_doing_search">Error occurred in offline search</string>
	<string name="search_offline_geo_error">Could not parse geo intent \'%s\'</string>
	<string name="search_osm_offline">Search geo location</string>
	<string name="system_locale">System</string>
	<string name="preferred_locale_descr">Select display language (please restart OsmAnd after changing)</string>
	<string name="preferred_locale">Display language</string>
	<string name="incomplete_locale">incomplete</string>
	<string name="unit_of_length_descr">Change units of length and speed</string>
	<string name="unit_of_length">Unit of measure</string>
	<string name="si_mi_foots">Miles/feet</string>
	<string name="si_mi_yard">Miles/yards</string>
	<string name="si_km_m">Kilometers/meters</string>
	<string name="yard">yd</string>
	<string name="foot">ft</string>
	<string name="mile_per_hour">mph</string>
	<string name="mile">mi</string>
	<string name="send_location_way_choose_title">Share location using</string>
	<string name="send_location_sms_pattern">Location: %1$s\n%2$s</string>
	<string name="send_location_email_pattern">To see location follow the web browser link %1$s or android intent link %2$s</string>
	<string name="send_location">Send location</string>
	<string name="context_menu_item_share_location">Share location</string>
	<string name="add_waypoint_dialog_added">GPX Waypoint \'\'{0}\'\' was successfully added</string>
	<string name="add_waypoint_dialog_title">Add waypoint to recorded GPX track</string>
	<string name="context_menu_item_add_waypoint">Add GPX waypoint</string>
	<string name="amenity_type_administrative">Administrative</string>
	<string name="amenity_type_barrier">Barrier</string>
	<string name="amenity_type_education">Education</string>
	<string name="amenity_type_emergency">Emergency</string>
	<string name="amenity_type_entertainment">Entertainment</string>
	<string name="amenity_type_finance">Finance</string>
	<string name="amenity_type_geocache">Geocache</string>
	<string name="amenity_type_healthcare">Healthcare</string>
	<string name="amenity_type_historic">Historic</string>
	<string name="amenity_type_landuse">Landuse</string>
	<string name="amenity_type_leisure">Leisure</string>
	<string name="amenity_type_man_made">Man made</string>
	<string name="amenity_type_military">Military</string>
	<string name="amenity_type_natural">Natural</string>
	<string name="amenity_type_office">Office</string>
	<string name="amenity_type_other">Other</string>
	<string name="amenity_type_shop">Shop</string>
	<string name="amenity_type_sport">Sport</string>
	<string name="amenity_type_sustenance">Sustenance</string>
	<string name="amenity_type_tourism">Tourism</string>
	<string name="amenity_type_transportation">Transport</string>
	<string name="indexing_address">Indexing address…</string>
	<string name="indexing_map">Indexing map…</string>
	<string name="indexing_poi">Indexing POI…</string>
	<string name="indexing_transport">Indexing transport…</string>
	<string name="km">km</string>
	<string name="km_h">km/h</string>
	<string name="m">m</string>
	<string name="old_map_index_is_not_supported">Deprecated map data format \'\'{0}\'\' is not supported</string>
	<string name="poi_filter_closest_poi">Nearest POIs</string>
	<string name="poi_filter_custom_filter">Custom filter</string>
	<string name="poi_filter_namefinder">Online NameFinder</string>
	<string name="reading_cached_tiles">Reading cached tiles…</string>
	<string name="version_index_is_big_for_memory">The index \'\'{0}\'\' did not fit into memory</string>
	<string name="version_index_is_not_supported">The version of index \'\'{0}\'\' is not supported</string>
	<string name="use_osmand_routing_service">OsmAnd navigation &gt;20km</string>
	<string name="use_osmand_routing_service_descr">Use OsmAnd offline navigation applies only to routes &gt; 20 km (experimental)</string>
	<string name="osmand_routing_experimental">OsmAnd offline navigation is an experimental feature and it does not work for distances of more than about 20 km.\n\nNavigation service is temporarily switched to online CloudMade.</string>
	<string name="specified_dir_doesnt_exist">Can not find the specified folder.</string>


	<string name="osmand_net_previously_installed">A previous OsmAnd version is installed. All offline data will be supported by the new application. But Favorite points should be exported in the old application and later imported by the new one.</string>
	<string name="build_installed">Build {0} successfully installed ({1}).</string>
	<string name="downloading_build">Downloading build…</string>
	<string name="install_selected_build">Do you want to install OsmAnd - {0} from {1} {2} MB ?</string>
	<string name="loading_builds_failed">Retrieving the list of OsmAnd builds failed</string>
	<string name="loading_builds">Loading OsmAnd builds…</string>
	<string name="select_build_to_install">Select an OsmAnd build to install</string>
	<string name="gps_status_app_not_found">GPS status application not installed. Search in Market?</string>
	<string name="voice_is_not_available_msg">No voice guidance available, please go to \'Settings\' → \'General\' → \'Voice guidance\' and select or download a voice prompt package.</string>
	<string name="voice_is_not_available_title">No voice guidance selected</string>
	<string name="daynight_mode_day">Day</string>
	<string name="daynight_mode_night">Night</string>
	<string name="daynight_mode_auto">Sunrise/sunset</string>
	<string name="daynight_mode_sensor">Light sensor</string>
	<string name="daynight_descr">Choose day/night mode switching rule</string>
	<string name="daynight">Day/night mode</string>
	<string name="download_files_question">Download {0} file(s) ({1} MB)?</string>
	<string name="items_were_selected">{0} item(s) selected</string>
	<string name="filter_existing_indexes">Downloaded</string>
	<string name="fast_route_mode">Fastest route</string>
	<string name="fast_route_mode_descr">Enable to calculate fastest route or disable for shortest route </string>
	<string name="tiles_to_download_estimated_size">At zoom {0} download {1} tiles ({2} MB)</string>
	<string name="shared_string_download_map">Download map</string>
	<string name="select_max_zoom_preload_area">Select maximum zoom to preload</string>
	<string name="maps_could_not_be_downloaded">This map could not be downloaded</string>
	<string name="continuous_rendering">Continuous rendering</string>
	<string name="continuous_rendering_descr">Display continuous rendering instead of image-at-once</string>
	<string name="rendering_exception">Error occurred while rendering selected area</string>
	<string name="show_point_options">Use location …</string>
	<string name="renderer_load_sucess">Renderer successfully loaded</string>
	<string name="renderer_load_exception">Exception occurred: renderer was not loaded</string>
	<string name="renderers">Vector renderer</string>
	<string name="renderers_descr">Choose rendering appearance</string>
	<string name="poi_context_menu_website">Show POI website</string>
	<string name="poi_context_menu_call">Show POI phone</string>
	<string name="download_type_to_filter">type to filter</string>
	<string name="use_high_res_maps">High resolution display</string>
	<string name="use_high_res_maps_descr">Do not stretch (and blur) map tiles on high density displays</string>
	<string name="context_menu_item_search_transport">Search public transport</string>
	<string name="transport_searching_transport">Transport results (no destination):</string>
	<string name="transport_searching_route">Transport results ({0} to destination):</string>
	<string name="transport_search_again">Reset transport search</string>
	<string name="voice">Recorded voice</string>
	<string name="voices">Voice prompts</string>
	<string name="no_vector_map_loaded">Vector maps were not loaded</string>
	<string name="map_route_by_gpx">Navigate using GPX</string>
	<string name="gpx_files_not_found">No GPX files found in the tracks folder</string>
	<string name="layer_gpx_layer">GPX track…</string>
	<string name="error_reading_gpx">Error reading GPX data</string>
	<string name="vector_data">Offline vector maps</string>
	<string name="transport_context_menu">Search transport at stop</string>
	<string name="osb_bug_name">Bug</string>
	<string name="poi_context_menu_modify">Modify POI</string>
	<string name="poi_context_menu_delete">Delete POI</string>
	<string name="rotate_map_compass_opt">To compass</string>
	<string name="rotate_map_bearing_opt">To direction of movement</string>
	<string name="rotate_map_none_opt">Don\'t rotate (north is up)</string>
	<string name="rotate_map_to_bearing_descr">Select map screen alignment</string>
	<string name="rotate_map_to_bearing">Map orientation</string>
	<string name="show_route">Route details</string>
	<string name="fav_imported_sucessfully">Favorites successfully imported</string>
	<string name="import_file_favourites">Save points as GPX file or import them into favorites?</string>
	<string name="fav_file_to_load_not_found">GPX file containing favorites is not found at {0}</string>
	<string name="fav_saved_sucessfully">Favorites successfully saved to {0}</string>
	<string name="no_fav_to_save">No favorite points to save</string>
	<string name="share_fav_subject">Favorites shared via OsmAnd</string>
	<string name="error_occurred_loading_gpx">Error occurred while loading GPX</string>
	<string name="send_report">Send report</string>
	<string name="none_region_found">No offline data for regions found on SD card. Download regions from the Internet.</string>
	<string name="poi_namefinder_query_empty">Input search query to find POI</string>
	<string name="any_poi">Any</string>
	<string name="layer_transport_route">Transport route</string>
	<string name="thanks_yandex_traffic">Thanks to Yandex for traffic information.</string>
	<string name="layer_yandex_traffic">Yandex traffic</string>
	<string name="layer_route">Route</string>
	<string name="layer_osm_bugs">OSM Notes (online)</string>
	<string name="layer_transport">Transport stops</string>
	<string name="layer_poi">POI…</string>
	<string name="layer_map">Map source…</string>
	<string name="menu_layers">Map layers</string>
	<string name="context_menu_item_search_poi">Search POI</string>
	<string name="use_trackball_descr">Use trackball to move map</string>
	<string name="use_trackball">Use trackball</string>
	<string name="background_service_wait_int_descr">Set maximum waiting time for each background position fix</string>
	<string name="background_service_wait_int">Maximum wait for fix</string>
	<string name="where_am_i">Where am I?</string>
	<string name="process_navigation_service">OsmAnd navigation service</string>
	<string name="network_provider">Network</string>
	<string name="gps_provider">GPS</string>
	<string name="int_seconds">seconds</string>
	<string name="int_min">min.</string>
	<string name="background_service_int_descr">Set wake-up interval used by background service</string>
	<string name="background_service_provider_descr">Choose location provider used by background service</string>
	<string name="background_service_provider">Location provider</string>
	<string name="background_router_service_descr">Runs OsmAnd in the background to track your position while screen is off</string>
	<string name="background_router_service">Run OsmAnd in background</string>
	<string name="off_router_service_no_gps_available">The background navigation service requires a location provider to be turned on.</string>
	<string name="hide_poi_filter">Hide filter</string>
	<string name="show_poi_filter">Show filter</string>
	<string name="search_poi_filter">Filter</string>
	<string name="menu_mute_off">Sound is on</string>
	<string name="menu_mute_on">Sound is off</string>
	<string name="voice_data_initializing">Initializing voice data…</string>
	<string name="voice_data_not_supported">Unsupported version of voice data</string>
	<string name="voice_data_corrupted">Specified voice data is corrupted</string>
	<string name="voice_data_unavailable">Selected voice data is not available</string>
	<string name="sd_unmounted">SD card is not accessible.\nYou won\'t be able to see maps or find things.</string>
	<string name="sd_mounted_ro">SD card is read-only.\nYou can only see the preloaded map and can\'t download from the Internet.</string>
	<string name="unzipping_file">Unzipping file…</string>
	<string name="route_tr">Turn right and go</string>
	<string name="route_tshr">Turn sharply right and go</string>
	<string name="route_tslr">Turn slightly right and go</string>
	<string name="route_tl">Turn left and go</string>
	<string name="route_tshl">Turn sharply left and go</string>
	<string name="route_tsll">Turn slightly left and go</string>
	<string name="route_tu">Make U-turn and go</string>
	<string name="route_head">Head</string>
	<string name="first_time_continue">Later</string>
	<string name="first_time_download">Download regions</string>
	<string name="search_poi_location">Searching for signal…</string>
	<string name="search_near_map">Search near current map center</string>
	<string name="search_nearby">Search nearby</string>
	<string name="map_orientation_default">Same as device</string>
	<string name="map_orientation_portrait">Portrait</string>
	<string name="map_orientation_landscape">Landscape</string>
	<string name="map_screen_orientation">Screen orientation</string>
	<string name="map_screen_orientation_descr">Portrait, landscape, or device</string>
	<string name="opening_hours_not_supported">Opening hours format is not supported for editing</string>
	<string name="add_new_rule">Add new rule</string>
	<string name="transport_Routes">Routes</string>
	<string name="transport_Stop">Stop</string>
	<string name="transport_stops">stops</string>
	<string name="transport_search_after">Subsequent itinerary</string>
	<string name="transport_search_before">Prior itinerary</string>
	<string name="transport_finish_search">Finish search</string>
	<string name="transport_stop_to_go_out">Choose stop to get off</string>
	<string name="transport_to_go_after">prior distance</string>
	<string name="transport_to_go_before">subsequent distance</string>
	<string name="transport_stops_to_pass">stops to pass</string>
	<string name="transport_route_distance">Itinerary distance</string>
	<string name="transport">Transport</string>
	<string name="show_transport_over_map_description">Show public transport stops on map</string>
	<string name="show_transport_over_map">Show transport stops</string>
	<string name="hello">Navigation application OsmAnd</string>
	<string name="update_poi_success">POI data was updated successfully ({0} were loaded)</string>
	<string name="update_poi_error_local">Error updating local POI list</string>
	<string name="update_poi_error_loading">Error while loading data from server</string>
	<string name="update_poi_no_offline_poi_index">No offline POI data available for this area</string>
	<string name="update_poi_is_not_available_for_zoom">Updating POIs is not available for small zoom levels</string>
	<string name="context_menu_item_update_poi">Update POI</string>
	<string name="context_menu_item_update_map_confirm">Update local data via Internet?</string>
	<string name="search_history_city">City: {0}</string>
	<string name="search_history_street">Street: {0}, {1}</string>
	<string name="search_history_int_streets">Intersection: {0} x {1} in {2}</string>
	<string name="search_history_building">Building: {0}, {1}, {2}</string>
	<string name="favorite">Favorite</string>
	<string name="uploading_data">Uploading data…</string>
	<string name="uploading">Uploading…</string>
	<string name="search_nothing_found">Nothing found</string>
	<string name="searching">Searching…</string>
	<string name="searching_address">Searching address…</string>
	<string name="search_osm_nominatim">Online search using OSM Nominatim</string>
	<string name="hint_search_online">Online search: House number, street, city</string>
	<string name="search_offline_address">Offline search</string>
	<string name="search_online_address">Online search</string>
	<string name="max_level_download_tile">Max. online zoom</string>
	<string name="max_level_download_tile_descr">Choose maximum zoom level to download for online map tiles</string>
	<string name="route_general_information">Total distance %1$s, travelling time %2$d h %3$d m.</string>
	<string name="router_service_descr">Choose an online or offline navigation service</string>
	<string name="router_service">Navigation service</string>
	<string name="sd_dir_not_accessible">The data storage folder on the SD card is not accessible!</string>
	<string name="download_question">Download {0} - {1} ?</string>
	<string name="download_question_exist">Offline data for {0} already exists ({1}). Do you want to update it ({2}) ?</string>
	<string name="address">Address</string>
	<string name="downloading_list_indexes">Downloading list of available regions…</string>
	<string name="list_index_files_was_not_loaded">The list of regions was not retrieved from osmand.net.</string>
	<string name="fav_points_edited">Favorite point was edited</string>
	<string name="fav_points_not_exist">No favorite points exist</string>
	<string name="update_existing">Replace</string>
	<string name="only_show">Display route</string>
	<string name="follow">Start navigation</string>
	<string name="mark_final_location_first">Please select destination first</string>
	<string name="get_directions">Directions</string>
	<string name="opening_hours">Opening hours</string>
	<string name="opening_changeset">Opening changeset…</string>
	<string name="closing_changeset">Closing changeset…</string>
	<string name="commiting_node">Committing node…</string>
	<string name="loading_poi_obj">Loading POI…</string>
	<string name="auth_failed">Authorization failed</string>
	<string name="failed_op">failed</string>
	<string name="converting_names">Converting native/English names…</string>
	<string name="loading_streets_buildings">Loading streets/buildings…</string>
	<string name="loading_postcodes">Loading postcodes…</string>
	<string name="loading_streets">Loading streets…</string>
	<string name="loading_cities">Loading cities…</string>
	<string name="poi">POI</string>
	<string name="error_occurred_saving_gpx">Error while saving GPX</string>
	<string name="error_calculating_route">Error calculating route</string>
	<string name="error_calculating_route_occured">Error occurred while calculating route</string>
	<string name="empty_route_calculated">Error: Calculated route is empty</string>
	<string name="new_route_calculated_dist">New route calculated, distance</string>
	<string name="arrived_at_destination">You have arrived at your destination</string>
	<string name="invalid_locations">Coordinates are invalid!</string>
	<string name="go_back_to_osmand">Go back to OsmAnd map</string>
	<string name="loading_data">Loading data…</string>
	<string name="reading_indexes">Reading local data…</string>
	<string name="previous_run_crashed">Last OsmAnd run crashed. Log file is at {0}. Please report the issue and attach the log file.</string>
	<string name="saving_gpx_tracks">Saving GPX tracks to SD…</string>
	<string name="finished_task">Finished</string>
	<string name="use_online_routing_descr">Use Internet to calculate route</string>
	<string name="use_online_routing">Use online navigation</string>
	<string name="osm_settings_descr">Specify Openstreetmap.org (OSM) settings needed for OSM submissions</string>
	<string name="data_settings_descr">Specify language, download/reload data</string>
	<string name="data_settings">Data</string>
	<string name="additional_settings">Additional settings</string>
	<string name="update_tile">Update map</string>
	<string name="reload_tile">Reload tile</string>
	<string name="mark_point">Target</string>
	<string name="use_english_names_descr">Select between native and English names</string>
	<string name="use_english_names">Use English names in maps</string>
	<string name="app_settings">Application settings</string>
	<string name="search_address">Search address</string>
	<string name="choose_building">Choose building</string>
	<string name="choose_street">Choose street</string>
	<string name="choose_city">Choose city</string>
	<string name="ChooseCountry">Choose country</string>
	<string name="show_view_angle">Display viewing direction</string>
	<string name="map_view_3d_descr">Enable 3D view of the map</string>
	<string name="map_view_3d">Map View 3D</string>
	<string name="show_poi_over_map_description">Show POI over map (use last chosen filter)</string>
	<string name="show_poi_over_map">Show POI</string>
	<string name="map_tile_source_descr">Choose the source of online or cached map tiles</string>
	<string name="map_tile_source">Tile map source</string>
	<string name="map_source">Map source</string>
	<string name="use_internet">Use Internet</string>
	<string name="show_location">Show your position</string>
	<string name="show_gps_coordinates_text">Show GPS coordinates on map</string>
	<string name="use_internet_to_download_tile">Use Internet to download missing map tiles</string>
	<string name="app_description">Navigation application</string>
	<string name="search_button">Search</string>
	<string name="search_activity">Search</string>
	<string name="searchpoi_activity">Choose POI</string>
	<string name="search_POI_level_btn">Find more</string>
	<string name="incremental_search_street">Search street incrementally</string>
	<string name="incremental_search_building">Search building incrementally</string>
	<string name="choose_available_region">Choose region from list</string>
	<string name="choose_intersected_street">Choose intersecting street</string>
	<string name="Closest_Amenities">Closest amenities</string>
	<string name="app_mode_car">Car</string>
	<string name="app_mode_bicycle">Bicycle</string>
	<string name="app_mode_pedestrian">Pedestrian</string>
	<string name="position_on_map_center">Center</string>
	<string name="position_on_map_bottom">Bottom</string>
	<string name="navigate_point_top_text">Input latitude &amp; longitude in the selected format (D - degrees, M - minutes, S - seconds)</string>
	<string name="navigate_point_latitude">Latitude</string>
	<string name="navigate_point_longitude">Longitude</string>
	<string name="navigate_point_format_D">DDD.DD</string>
	<string name="navigate_point_format_DM">DDD MM.MM</string>
	<string name="navigate_point_format_DMS">DDD MM SS.SS</string>
	<string name="search_address_top_text">Select address</string>
	<string name="search_address_region">Region</string>
	<string name="search_address_city">City</string>
	<string name="search_address_street">Street</string>
	<string name="search_address_building">Building</string>
	<string name="search_address_building_option">Building</string>
	<string name="search_address_street_option">Intersecting street</string>
	<string name="search_tabs_location">Location</string>
	<string name="context_menu_item_update_map">Update map</string>
	<string name="context_menu_item_open_bug">Open OSM bug</string>
	<string name="context_menu_item_create_poi">Create POI</string>
	<string name="add_favorite_dialog_top_text">Enter favorite name</string>
	<string name="add_favorite_dialog_default_favourite_name">Favorite</string>
	<string name="add_favorite_dialog_favourite_added_template">Favorite point \'\'{0}\'\' was added successfully.</string>
	<string name="favourites_context_menu_add">Add favorite</string>
	<string name="favourites_context_menu_edit">Edit favorite</string>
	<string name="favourites_context_menu_delete">Delete favorite</string>
	<string name="favourites_remove_dialog_msg">Remove favorite point \'%s\'?</string>
	<string name="favourites_remove_dialog_success">Favorite point {0} was successfully deleted.</string>
	<string name="osb_add_dialog_title">Enter bug text</string>
	<string name="osb_add_dialog_success">Bug successfully created</string>
	<string name="osb_add_dialog_error">Exception occurred: bug was not created</string>
	<string name="osb_author_dialog_password">OSM password (optional)</string>
	<string name="osb_comment_menu_item">Add comment</string>
	<string name="osb_comment_dialog_message">Message</string>
	<string name="osb_comment_dialog_author">Author name</string>
	<string name="osb_comment_dialog_title">Adding comment to bug</string>
	<string name="osb_comment_dialog_add_button">Add comment</string>
	<string name="osb_comment_dialog_success">Comment was successfully added</string>
	<string name="osb_comment_dialog_error">Exception occurred: comment was not added</string>
	<string name="osb_close_menu_item">Close bug</string>
	<string name="osb_close_dialog_title">Closing bug</string>
	<string name="osb_close_dialog_close_button">Close bug</string>
	<string name="osb_close_dialog_success">Bug was successfully closed</string>
	<string name="osb_close_dialog_error">Exception occurred: bug was not closed</string>
	<string name="poi_edit_title">Edit POI</string>
	<string name="poi_create_title">Create POI</string>
	<string name="poi_error_poi_not_found">Node cannot be found or amenity is not a single node</string>
	<string name="poi_remove_confirm_template">Delete {0} (enter comment)?</string>
	<string name="poi_remove_title">Delete POI</string>
	<string name="poi_remove_success">POI was successfully deleted</string>
	<string name="poi_action_add">add</string>
	<string name="poi_action_change">change</string>
	<string name="poi_action_delete">delete</string>
	<string name="poi_action_succeded_template">Action {0} completed successfully.</string>
	<string name="poi_error_unexpected_template">Unexpected error occurred while performing action {0}.</string>
	<string name="poi_error_io_error_template">I/O error occurred while performing action {0}.</string>
	<string name="poi_error_info_not_loaded">Info about node was not loaded</string>
	<string name="poi_dialog_name">Name</string>
	<string name="poi_dialog_opening_hours">Open</string>
	<string name="poi_dialog_comment">Comment</string>
	<string name="poi_dialog_comment_default">POI changing</string>
	<string name="poi_dialog_other_tags_message">All other tags are preserved</string>
	<string name="default_buttons_commit">Commit</string>
	<string name="filter_current_poiButton">Filter</string>
	<string name="edit_filter_save_as_menu_item">Save As</string>
	<string name="edit_filter_delete_dialog_title">Delete selected filter?</string>
	<string name="edit_filter_delete_message">Filter {0} has been deleted</string>
	<string name="edit_filter_create_message">Filter {0} has been created</string>
	<string name="email">email</string>
	<string name="av_camera_focus">Camera focus type</string>
	<string name="av_camera_focus_descr">Select internal camera focus type</string>
	<string name="av_camera_focus_auto">Auto focus</string>
	<string name="av_camera_focus_hiperfocal">Hyperfocal focus</string>
	<string name="av_camera_focus_edof">Extended depth of field (EDOF)</string>
	<string name="av_camera_focus_infinity">Focus is set at infinity</string>
	<string name="av_camera_focus_macro">Macro (close-up) focus mode</string>
	<string name="av_camera_focus_continuous">The camera continuously tries to focus</string>
	<string name="av_photo_play_sound">Play sound on photo shot</string>
	<string name="av_photo_play_sound_descr">Choose whether to play a sound when shooting photos</string>
	<string name="av_camera_pic_size">Camera Picture Size</string>
	<string name="av_camera_pic_size_descr">Select internal camera Picture Size</string>
    <string name="navigation_intent_invalid">Invalid format: %s</string>
	<string name="plugin_description_title">Description</string>
	<string name="plugin_install_needs_network">You need an Internet connection to install this plugin.</string>
	<string name="get_plugin">Get</string>
	<string name="use_fast_recalculation">Smart route recalculation</string>
	<string name="use_fast_recalculation_desc">Recalculate only initial part of the route for long trips</string>
	<string name="do_you_like_osmand">Do you like OsmAnd?</string>
	<string name="we_really_care_about_your_opinion">We care much about your opinion and it is important for us to hear you back.</string>
	<string name="rate_this_app">Rate this app</string>
	<string name="rate_this_app_long">Please give OsmAnd a score on Google Play</string>
	<string name="user_hates_app_get_feedback">Tell us why.</string>
	<string name="user_hates_app_get_feedback_long">Please tell us what would you want to change in this app.</string>
	<string name="failed_to_upload">Failed to upload</string>
	<string name="delete_change">Delete change</string>
	<string name="successfully_uploaded_pattern">Successfully uploaded {0}/{1}</string>
	<string name="try_again">Try again</string>
	<string name="error_message_pattern">Error: {0}</string>
	<string name="dahboard_options_dialog_title">Configure dashboard</string>
	<string name="show_on_start">Show on start</string>
	<string name="shared_string_card_was_hidden">Card was hidden</string>
	<string name="shared_string_undo">UNDO</string>
	<string name="shared_string_skip">Skip</string>
	<string name="app_name_osmand">OsmAnd</string>
	<string name="offline_maps_and_navigation"><![CDATA[Offline Maps\n& Navigation]]></string>
	<string name="commit_poi">Commit POI</string>
	<string name="tab_title_basic">Basic</string>
	<string name="tab_title_advanced">Advanced</string>
	<string name="building_number">Building Number</string>
	<string name="next_proceed">Next</string>
	<string name="opening_at">Opening at</string>
	<string name="closing_at">Closing at</string>
	<string name="tag_poi_name">name</string>
	<string name="tag_poi_amenity">amenity</string>
	<string name="contact_info">Contact info</string>
	<string name="description">Description</string>
	<string name="add_opening_hours">Add opening hours</string>
	<string name="poi_dialog_poi_type">POI Type</string>
	<string name="number_of_rows_in_dash">Number of rows in dash %1$s</string>
	<string name="please_specify_poi_type">Please specify POI type.</string>
	<string name="working_days">Working days</string>
	<string name="recent_places">Recent places</string>
	<string name="favourites">Favorites</string>
	<string name="saved_at_time">Successfully saved at: %1$s</string>
	<string name="poi_deleted_localy">POI will be deleted once you upload your changes</string>
	<string name="show_gpx">Show GPX</string>
	<string name="count_of_lines">Count of lines</string>
	<string name="are_you_sure">Are you sure?</string>
	<string name="unsaved_changes_will_be_lost">Any unsaved changes will be lost. Continue?</string>
	<string name="downloads_left_template">%1$s downloads left</string>
	<string name="roads">Roads</string>
</resources><|MERGE_RESOLUTION|>--- conflicted
+++ resolved
@@ -1,4 +1,4 @@
-﻿<?xml version='1.0' encoding='utf-8'?>
+<?xml version='1.0' encoding='utf-8'?>
 <resources>
     <!--
     	 Disclaimer:
@@ -9,10 +9,8 @@
          3. All your modified/created strings are in the top of the file (to make easier find what\'s translated).
     PLEASE: Have a look at http://code.google.com/p/osmand/wiki/UIConsistency, it may really improve your and our work  :-)  Thx - Hardy
     -->
-<<<<<<< HEAD
     <string name="favorite_category_add_new">Add new</string>
     <string name="favorite_category_select">Select category</string>
-=======
     <string name="default_speed_system_descr">Define speed measurement system</string>
     <string name="default_speed_system">Speed measurement</string>
     <string name="nm">nm</string>
@@ -28,7 +26,6 @@
     <string name="min_km">min/km</string>
     <string name="m_s">m/s</string>
     
->>>>>>> ff881803
     <string name="shared_string_trip_recording">Trip recording</string>
     <string name="shared_string_navigation">Navigation</string>
     <string name="osmand_running_in_background">Running in background</string>
