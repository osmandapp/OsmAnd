<?xml version="1.0" encoding="utf-8" standalone="no"?>
<resources>
<!--
	README:
	- The preferred way to help with translations is via https://hosted.weblate.org/engage/osmand/
	- If you edit a strings.xml file directly, please make sure:
	   1. To not produce duplicate strings (check by name if a string already exists)
	   2. Every apostrophe (quote) is preceded by a backslash.
	   3. If you modify the English strings file, please add new strings at the top of the file, this makes periodic reviews before releases easier.
	- For wording and consistency, please note https://osmand.net/help-online?id=technical-articles#Creating_a_Consistent_User_Experience
	Thx - Hardy

-->
<<<<<<< HEAD
    <string name="profile_alert_need_routing_type_title">Select Routing Type</string>
    <string name="profile_alert_need_routing_type_msg">You need to select Routing Type to create New Application Profile</string>
    <string name="profile_alert_need_profile_name_title">Enter Profile Name</string>
    <string name="profile_alert_need_profile_name_msg">Profile name shouldn\'t be empty!</string>
    <string name="profile_alert_duplicate_name_title">Duplicate Name</string>
    <string name="profile_alert_duplicate_name_msg">There is already profile with such name</string>
    <string name="profile_alert_cant_delete_base">You cannot delete OsmAnd base profiles</string>
    <string name="profile_alert_need_save_title">Save Changes</string>
    <string name="profile_alert_need_save_msg">You need to save changes to Profile before proceed</string>
    <string name="profile_alert_delete_title">Delete Profile</string>
    <string name="profile_alert_delete_msg">Are you sure you want to delete %s profile</string>
    <string name="select_base_profile_dialog_title">Select base profile</string>
    <string name="select_base_profile_dialog_message">The new Application Profile should be based on one of the default App Profiles. Selected Profile defines basic settings: setup of Widgets, units of speed and distance. In string below Profile\'s name, you could learn which Navigation Profiles are suitable for each Application Profile.</string>
    <string name="select_nav_profile_dialog_title">Select navigation type</string>
    <string name="base_profile_descr_car">Car, Truck, Motorcycle</string>
    <string name="base_profile_descr_bicycle">MBT, Moped, Skiing, Horse</string>
    <string name="base_profile_descr_pedestrian">Walking, Hiking, Running</string>
    <string name="base_profile_descr_public_transport">All PT types</string>
    <string name="base_profile_descr_boat">Ship, Rowing, Sailing</string>
    <string name="base_profile_descr_aircraft">Airplane, Gliding</string>
    <string name="routing_profile_geocoding">Geocoding</string>
    <string name="routing_profile_straightline">Straight Line</string>
    <string name="routing_profile_broutrer">BRouter (Offline)</string>
    <string name="osmand_default_routing">OsmAnd routing</string>
    <string name="custom_routing">Custom routing profile</string>
    <string name="special_routing_type">Special routing</string>
    <string name="third_party_routing_type">3rd-party routing</string>

=======
    <string name="searching_gps">Searching GPS</string>
    <string name="coordinates_widget">Coordinates widget</string>
>>>>>>> 5578f07c
    <string name="files_moved">Moved %1$d files (%2$s).</string>
    <string name="files_copied">Copied %1$d files (%2$s).</string>
    <string name="files_failed">Failed to copy %1$d files (%2$s).</string>
    <string name="files_present">%1$d files (%2$s) are present at previous location \'%3$s\'.</string>
    <string name="move_maps">Move maps</string>
    <string name="dont_move_maps">Don\'t move</string>
    <string name="public_transport_ped_route_title">The route by foot is approximately %1$s and it could be faster than by public transport</string>
    <string name="public_transport_no_route_title">Unfortunately, OsmAnd could not find a route suitable for your settings.</string>
    <string name="public_transport_try_ped">Try the pedestrian navigation.</string>
    <string name="public_transport_try_change_settings">Try changing the settings.</string>
    <string name="public_transport_calc_pedestrian">Calculate pedestrian route</string>
    <string name="public_transport_type">Transport type</string>
    <string name="send_log">Send log</string>
    <string name="application_profiles_descr">Select the profiles to be visible in the app.</string>
    <string name="application_profiles">Application profiles</string>
    <string name="routing_attr_avoid_tram_name">Avoid trams</string>
    <string name="routing_attr_avoid_tram_description">Avoid trams</string>
    <string name="routing_attr_avoid_bus_name">Avoid buses</string>
    <string name="routing_attr_avoid_bus_description">Avoid buses and trolleybuses</string>
    <string name="routing_attr_avoid_share_taxi_name">Avoid share taxi</string>
    <string name="routing_attr_avoid_share_taxi_description">Avoid share taxi</string>
    <string name="routing_attr_avoid_train_name">Avoid trains</string>
    <string name="routing_attr_avoid_train_description">Avoid trains</string>
    <string name="routing_attr_avoid_subway_name">Avoid subways</string>
    <string name="routing_attr_avoid_subway_description">Avoid subways and lightweight rail transport</string>
    <string name="routing_attr_avoid_ferry_name">Avoid ferries</string>
    <string name="routing_attr_avoid_ferry_description">Avoid ferries</string>
    <string name="release_3_3_7">
        • Display the time between transfers in public transport\n\n
        • Corrected UI for the Route Details\n\n
        • Fixed dark theme in the Direction menu and Route Details\n\n
        • Display azimuth in Measure Distance\n\n
    </string>
    <string name="shared_string_degrees">Degrees</string>
    <string name="shared_string_milliradians">Milliradians</string>
    <string name="angular_measeurement">Angular unit</string>
    <string name="angular_measeurement_descr">Change what azimuth is measured in.</string>
    <string name="avoid_pt_types_descr">Select public transport types to avoid for navigation:</string>
    <string name="quick_action_day_night_mode">%s mode</string>
    <string name="avoid_pt_types">Avoid transport types…</string>
    <string name="shared_string_walk">Walk</string>
    <string name="save_poi_value_exceed_length">The maximum length of tag \"%s\" is 255 characters. \nPlease shorten to continue.</string>
    <string name="save_poi_value_exceed_length_title">Length of \"%s\" value</string>
    <string name="public_transport_warning_descr_blog">Learn more about how OsmAnd calculates routes in our blog.</string>
    <string name="public_transport_warning_title">Public transport navigation is currently in beta testing, expect errors and inaccuracies.</string>
    <string name="add_intermediate">Add intermediate point</string>
    <string name="transfers_size">%1$d transfers</string>
    <string name="add_start_and_end_points">Add start and end points</string>
    <string name="route_add_start_point">Add start point</string>
    <string name="route_descr_select_start_point">Select start point</string>
    <string name="rendering_attr_surface_unpaved_name">Unpaved</string>
    <string name="rendering_attr_surface_sand_name">Sand</string>
    <string name="rendering_attr_surface_grass_name">Grass</string>
    <string name="rendering_attr_surface_grass_paver_name">Grass paver</string>
    <string name="rendering_attr_surface_ground_name">Ground</string>
    <string name="rendering_attr_surface_dirt_name">Dirt</string>
    <string name="rendering_attr_surface_mud_name">Mud</string>
    <string name="rendering_attr_surface_ice_name">Ice</string>
    <string name="rendering_attr_surface_salt_name">Salt</string>
    <string name="rendering_attr_surface_snow_name">Snow</string>
    <string name="rendering_attr_surface_asphalt_name">Asphalt</string>
    <string name="rendering_attr_surface_paved_name">Paved</string>
    <string name="rendering_attr_surface_concrete_name">Concrete</string>
    <string name="rendering_attr_surface_sett_name">Sett</string>
    <string name="rendering_attr_surface_cobblestone_name">Cobblestone</string>
    <string name="rendering_attr_surface_paving_stones_name">Paving stones</string>
    <string name="rendering_attr_surface_pebblestone_name">Pebblestone</string>
    <string name="rendering_attr_surface_stone_name">Stone</string>
    <string name="rendering_attr_surface_metal_name">Metal</string>
    <string name="rendering_attr_surface_wood_name">Wood</string>
    <string name="rendering_attr_surface_gravel_name">Gravel</string>
    <string name="rendering_attr_surface_fine_gravel_name">Fine gravel</string>
    <string name="rendering_attr_surface_compacted_name">Compacted</string>
    <string name="rendering_attr_smoothness_excellent_name">Excellent</string>
    <string name="rendering_attr_smoothness_good_name">Good</string>
    <string name="rendering_attr_smoothness_intermediate_name">Intermediate</string>
    <string name="rendering_attr_smoothness_bad_name">Bad</string>
    <string name="rendering_attr_smoothness_very_bad_name">Very bad</string>
    <string name="rendering_attr_smoothness_horrible_name">Horrible</string>
    <string name="rendering_attr_smoothness_very_horrible_name">Very horrible</string>
    <string name="rendering_attr_smoothness_impassable_name">Impassable</string>
    <string name="rendering_attr_highway_class_motorway_name">Motorway</string>
    <string name="rendering_attr_highway_class_state_road_name">State road</string>
    <string name="rendering_attr_highway_class_road_name">Road</string>
    <string name="rendering_attr_highway_class_street_name">Street</string>
    <string name="rendering_attr_highway_class_service_name">Service</string>
    <string name="rendering_attr_highway_class_footway_name">Footway</string>
    <string name="rendering_attr_highway_class_track_name">Track</string>
    <string name="rendering_attr_highway_class_bridleway_name">Bridleway</string>
    <string name="rendering_attr_highway_class_steps_name">Steps</string>
    <string name="rendering_attr_highway_class_path_name">Path</string>
    <string name="rendering_attr_highway_class_cycleway_name">Cycleway</string>
    <string name="rendering_attr_undefined_name">Undefined</string>
    <string name="release_3_3">
        • New \'Directions\' screen: Displays Home and Work destination buttons, \'previous route\' shortcut, list of active GPX tracks and markers, search history\n\n
        • Additional info under \'Route details\': road types, surface, steepness, smoothness\n\n
        • Public transport navigation supporting all kinds of transportation: metro, bus, tram, etc.\n\n
        • New Quick action for show/hide tracks and day/night modes\n\n
        • Fixed areas displayed as flooded in Germany, South Africa, Quebec\n\n
        • Additional support for KML and KMZ import\n\n
        • Fixed crashes on opening some public transport stops\n\n
        • Removed Facebook and Firebase analytics from the free version (OsmAnd+ doesn\'t include it)\n\n
    </string>
    <string name="use_osm_live_public_transport_description">Enable public transport for OsmAnd Live changes.</string>
    <string name="use_osm_live_public_transport">OsmAnd Live public transport</string>
    <string name="time_of_day">Time of day</string>
    <string name="by_transport_type">By %1$s</string>
    <string name="step_by_step">Step by step</string>
    <string name="road_types">Road types</string>
    <string name="exit_at">Exit at</string>
    <string name="sit_on_the_stop">Board at stop</string>
    <string name="shared_string_swap">Swap</string>
    <string name="show_more">Show more</string>
    <string name="tracks_on_map">Displayed tracks</string>
    <string name="quick_action_show_hide_gpx_tracks">Show/Hide GPX Tracks</string>
    <string name="quick_action_show_hide_gpx_tracks_descr">Tapping this action button shows or hides selected GPX tracks on the map</string>
    <string name="quick_action_gpx_tracks_hide">Hide GPX Tracks</string>
    <string name="quick_action_gpx_tracks_show">Show GPX Tracks</string>
    <string name="add_destination_query">Please add Destination first</string>
    <string name="previous_route">Previous route</string>
    <string name="add_home">Add home</string>
    <string name="add_work">Add work</string>
    <string name="work_button">Work</string>
    <string name="cubic_m">m³</string>
    <string name="metric_ton">t</string>
    <string name="shared_string_capacity">Сapacity</string>
    <string name="shared_string_width">Width</string>
    <string name="shared_string_height">Height</string>
    <string name="swap_start_and_destination">Swap start and destination</string>
    <string name="add_destination_point">Add destination</string>
    <string name="add_intermediate_point">Add intermediate</string>
    <string name="add_start_point">Add starting point</string>
    <string name="intermediate_waypoint">Intermediate point</string>
    <string name="transfers">Transfers</string>
    <string name="on_foot">On foot</string>
    <string name="route_way">Way</string>
    <string name="points_of_interests">Points of interest (POI)</string>
    <string name="waiting_for_route_calculation">Calculating route…</string>
    <string name="app_mode_public_transport">Public transport</string>
    <string name="avoid_roads_descr">Select a road you want to avoid during navigation, either on the map, or from the list below:</string>
    <string name="show_along_the_route">Show along the route</string>
    <string name="simulate_navigation">Simulate navigation</string>
    <string name="choose_track_file_to_follow">Choose track file to follow</string>
    <string name="voice_announcements">Voice announcements</string>
    <string name="intermediate_destinations">Intermediate destinations</string>
    <string name="arrive_at_time">Arrive at %1$s</string>
    <string name="osm_live_subscriptions">Subscriptions</string>
    <string name="powered_by_osmand">By OsmAnd</string>
    <string name="osm_live_plan_pricing">Plan &amp; Pricing</string>
    <string name="osm_live_payment_monthly_title">Monthly</string>
    <string name="osm_live_payment_3_months_title">Every three months</string>
    <string name="osm_live_payment_annual_title">Annually</string>
    <string name="osm_live_payment_month_cost_descr">%1$s / month</string>
    <string name="osm_live_payment_month_cost_descr_ex">%1$.2f %2$s / month</string>
    <string name="osm_live_payment_discount_descr">Save %1$s.</string>
	<string name="osm_live_payment_current_subscription">Current subscription</string>
    <string name="osm_live_payment_renews_monthly">Renews monthly</string>
    <string name="osm_live_payment_renews_quarterly">Renews quarterly</string>
    <string name="osm_live_payment_renews_annually">Renews annually</string>
    <string name="default_price_currency_format">%1$.2f %2$s</string>
    <string name="osm_live_payment_header">Select the payment period convenient for you:</string>
    <string name="osm_live_payment_contribute_descr">Part of the income goes to OpenStreetMap contributors.</string>
    <string name="markers_remove_dialog_msg">Delete map marker \'%s\'?</string>
    <string name="edit_map_marker">Edit map marker</string>
    <string name="third_party_application">Third-party app</string>
    <string name="search_street">Search street</string>
    <string name="start_search_from_city">Select the city first</string>
    <string name="shared_string_restore">Restore</string>
    <string name="keep_passed_markers_descr">Markers added as a group of Favorites or GPX waypoints marked "Passed" will remain on the map. If the group is not active, the markers will disappear from the map.</string>
    <string name="keep_passed_markers">Keep passed markers on the map</string>
    <string name="more_transport_on_stop_hint">There is more transport on this stop.</string>
    <string name="ask_for_location_permission">Please grant OsmAnd location access to continue.</string>
    <string name="thank_you_for_feedback">Thank you for your feedback</string>
    <string name="poi_cannot_be_found">Node or way cannot be found.</string>
    <string name="search_no_results_feedback">No search results?\nGive us feedback</string>
    <!-- string name="release_3_2_pre">
    • Fixed crash on startup that occurred on some devices\n\n
    • New Markers feature: Display already traversed markers\n\n 
    • Search history now shows previously searched categories\n\n
    • Fixed crash on startup that occurred with non-latin maps\n\n
    • Improve rendering speed issues on Android 8.0 devices\n\n
    • Support for polygon (non-amenity) objects editing\n\n
    • Measure distance: Add \"Measure\" button to Actions in the context menu\n\n
    </string -->
    <!-- string name="release_3_1">
    • Navigation: Fix progress bar, fast swapping of the start and end point of the route\n\n
    • Map markers: Fix turning on/off groups, ability to hide markers from the map\n\n
    • OSM Edit: Ability to edit tags for non-point objects and ways, fix missing comments on notes, backup of edits\n\n
    • Improve Wikipedia and Wikivoyage parsing, updated files are already available\n\n
    • Context menu: Fix transport shields color in the night mode, fix additional menu sizes\n\n
    • Boat navigation: Support for waterway fairway\n\n
    • Other bugfixes\n\n
    </string -->
    <string name="increase_search_radius_to">Increase search radius to %1$s</string>
    <string name="send_search_query_description"><![CDATA[We will send your search query: <b>\"%1$s\"</b>, as well as your location.<br/><br/>
        No personal info is collected, search data is only used to improve the search algorithm.<br/>]]></string>
    <string name="send_search_query">Send search query?</string>
    <string name="shared_string_world">World</string>
    <string name="point_deleted">Point %1$s deleted</string>
    <string name="coord_input_edit_point">Edit point</string>
    <string name="coord_input_add_point">Add point</string>
    <string name="coord_input_save_as_track">Save as track</string>
    <string name="coord_input_save_as_track_descr">You added %1$s points. Type a filename and tap \"Save\".</string>
    <string name="error_notification_desc">Please send a screenshot of this notification to support@osmand.net</string>
    <string name="quick_action_edit_actions">Edit actions</string>
    <string name="get_osmand_live">Get OsmAnd Live to unlock all features: Daily map updates with unlimited downloads, all paid and free plugins, Wikipedia, Wikivoyage and much more.</string>
    <string name="unirs_render_descr">Modification of the default style to increase contrast of pedestrian and bicycle roads. Uses legacy Mapnik colors.</string>
    <string name="shared_string_bookmark">Bookmark</string>
    <string name="hide_full_description">Hide full description</string>
    <string name="show_full_description">Show full description</string>
    <string name="off_road_render_descr">Suitable for use during off-road driving. Suitable for use with green satellite images as an underlay map. Key points: Reduced main road thickness, increased thickness of tracks, paths, bicycle and other routes. Based on \'Topo\' style.</string>
    <string name="nautical_render_descr">Nautical navigation style. Key features: Buoys, lighthouses, riverways, sea lanes and marks, harbours, seamark services, depth contours.</string>
    <string name="ski_map_render_descr">Skiing style. Key features: Renders pistes, ski-lifts and other ski features in a convenient way. Less distracting secondary map objects.</string>
    <string name="light_rs_render_descr">Simple and contrasting style for car navigation. Gentle on the eyes in the night mode. Key features: Contour lines, contrasting orange styled roads, less distracting secondary map objects.</string>
    <string name="topo_render_descr">Contrast style designed primarily for hiking, trekking and cycling in nature. Good readability in complex external lighting. Key features: Contrasting roads and natural objects, different types of routes, contour lines with advanced settings, more details at corresponding zoom levels than the "default" style. "Surface integrity" option allows distinguishing road surface quality. No night mode.</string>
    <string name="mapnik_render_descr">Old \'Mapnik\'-style default rendering style. Key features: Colors are similar to \'Mapnik\' style.</string>
    <string name="touring_view_render_descr">High detail style for touring purposes. Includes all configuration options of default style, in addition: Displays as much detail as possible, in particular all roads, paths, and other ways to travel. Clear visual distinction between all different road types, reminiscent of many touring atlases. High contrast color scheme for outdoor use, day and night mode.</string>
    <string name="default_render_descr">General purpose style. Simplified cleaner rendering in densely populated cities. Key features: Contour lines, routes, surface quality, access restrictions, road shields, paths rendering according to SAC scale, whitewater sport features.</string>
    <string name="open_wikipedia_link_online">Open Wikipedia link online</string>
    <string name="open_wikipedia_link_online_description">The link will be opened in a web browser.</string>
    <string name="read_wikipedia_offline_description">Get OsmAnd Live subscription to read Wikipedia and Wikivoyage articles offline.</string>
    <string name="how_to_open_link">How to open the link?</string>
    <string name="read_wikipedia_offline">Read Wikipedia offline</string>
    <string name="download_all">Download all</string>
    <string name="shared_string_restart">App restart</string>
    <string name="show_images">Show images</string>
    <string name="purchase_cancelled_dialog_title">You have canceled your OsmAnd Live subscription</string>
    <string name="purchase_cancelled_dialog_descr">Renew subscription to continue using all the features:</string>

    <string name="maps_you_need_descr">Based on the articles you bookmarked, the following maps are recommended for you to download:</string>
    <string name="maps_you_need">Maps you need</string>
    <string name="osmand_team">OsmAnd team</string>
    <string name="popular_destinations">Popular destinations</string>
    <string name="paid_app">Paid app</string>
    <string name="paid_plugin">Paid plugin</string>
    <string name="travel_card_update_descr">New Wikivoyage data available, update it to enjoy.</string>
	<string name="travel_card_download_descr">Download Wikivoyage travel guides to view articles about places around the world without a connection to the Internet.</string>
	<string name="update_is_available">Update available</string>
	<string name="download_file">Download file</string>
    <string name="start_editing_card_image_text">The free worldwide travel guide anyone can edit.</string>
    <string name="welcome_to_open_beta_description">Travel guides are currently based on Wikivoyage. Test all features during open beta testing for free. Afterwards, travel guides will be available to subscribers of OsmAnd Unlimited and owners of OsmAnd+.</string>
    <string name="start_editing_card_description">You can and should edit any article on Wikivoyage. Share knowledge, experience, talent, and your attention</string>
    <string name="start_editing">Start editing</string>
    <string name="get_unlimited_access">Get unlimited access</string>
    <string name="welcome_to_open_beta">Welcome to the open beta</string>
    <string name="wikivoyage_travel_guide">Travel Guides</string>
    <string name="wikivoyage_travel_guide_descr">Guides to the most interesting places on the planet, inside OsmAnd, without a connection to the Internet.</string>
    <string name="monthly_map_updates">Map updates: <b>every month</b></string>
    <string name="daily_map_updates">Map updates: <b>every hour</b></string>
    <string name="in_app_purchase">In-app purchase</string>
    <string name="in_app_purchase_desc">One-time payment</string>
    <string name="in_app_purchase_desc_ex">Once purchased, it will be permanently available to you.</string>
    <string name="purchase_unlim_title">Buy - %1$s</string>
    <string name="purchase_subscription_title">Subscribe - %1$s</string>
    <string name="wikivoyage_offline">Wikivoyage offline</string>
    <string name="unlimited_downloads">Unlimited downloads</string>
    <string name="wikipedia_offline">Wikipedia offline</string>
    <string name="contour_lines_hillshade_maps">Contour lines &amp; Hillshade maps</string>
    <string name="unlock_all_features">Unlock all OsmAnd features</string>
    <string name="purchase_dialog_title">Choose plan</string>
    <string name="purchase_dialog_travel_description">Purchase one of the following to receive the offline travel guide functionality:</string>
    <string name="purchase_dialog_subtitle">Choose suitable item:</string>
    <string name="shared_string_dont">Don\'t</string>
    <string name="shared_string_do">Do</string>
    <string name="shared_string_only_with_wifi">Only on Wi-Fi</string>
    <string name="wikivoyage_download_pics">Download images</string>
    <!-- Use ← for RTL languages -->
    <string name="wikivoyage_download_pics_descr">Article images can be downloaded for offline use.\nAlways available in \'Explore\' → \'Options\'.</string>
    <string name="shared_string_wifi_only">Only on Wi-Fi</string>
    <string name="select_travel_book">Select a travel book</string>
    <string name="shared_string_travel_book">Travel book</string>
    <string name="online_webpage_warning">Page only available online. Open in web browser?</string>
    <string name="images_cache">Image cache</string>
    <string name="delete_search_history">Delete search history</string>
    <string name="download_images">Download images</string>
    <string name="download_maps_travel">Travel guides</string>
    <string name="shared_string_wikivoyage">Wikivoyage</string>
    <string name="article_removed">Article removed</string>
    <string name="wikivoyage_search_hint">Search: country, city, province</string>
    <string name="shared_string_read">Read</string>
    <string name="saved_articles">Bookmarked articles</string>
    <string name="shared_string_explore">Explore</string>
    <string name="shared_string_contents">Contents</string>
    <string name="shared_string_result">Result</string>
    <string name="use_two_digits_longitude">Use double digit longitude</string>
    <string name="shared_string_travel_guides">Travel guides</string>
    <string name="waypoints_removed_from_map_markers">Waypoints removed from map markers</string>
    <string name="nothing_found_in_radius">Could not find anything:</string>
    <string name="select_waypoints_category_description">Add all of the track\'s waypoints, or select separate categories.</string>
    <string name="shared_string_total">Total</string>
    <string name="clear_all_intermediates">Clear all intermediate points</string>
    <string name="group_deleted">Group deleted</string>
    <string name="rendering_attr_whiteWaterSports_name">Whitewater sports</string>
    <string name="distance_farthest">Distance: farthest first</string>
    <string name="distance_nearest">Distance: nearest first</string>
    <string name="enter_lon">Enter longitude</string>
    <string name="enter_lat">Enter latitude</string>
    <string name="enter_lat_and_lon">Enter latitude and longitude</string>
	<string name="dd_mm_ss_format">DD°MM′SS″</string>
	<string name="dd_dddddd_format">DD.DDDDDD°</string>
	<string name="dd_ddddd_format">DD.DDDDD°</string>
	<string name="dd_mm_mmmm_format">DD°MM.MMMM′</string>
	<string name="dd_mm_mmm_format">DD°MM.MMM′</string>
	<string name="east_abbreviation">E</string>
	<string name="west_abbreviation">W</string>
	<string name="south_abbreviation">S</string>
	<string name="north_abbreviation">N</string>
	<string name="optional_point_name">Optional point name</string>
    <string name="transport_nearby_routes_within">Nearby routes within</string>
    <string name="transport_nearby_routes">Within</string>
    <string name="enter_the_file_name">Type the filename.</string>
    <string name="map_import_error">Map import error</string>
    <string name="map_imported_successfully">Map imported</string>
    <string name="make_as_start_point">Make this the start point</string>
    <string name="shared_string_current">Current</string>
    <string name="last_intermediate_dest_description">Adds intermediate stop</string>
    <string name="first_intermediate_dest_description">Adds initial stop</string>
    <string name="subsequent_dest_description">Move destination up, and create it</string>
    <string name="show_closed_notes">Show closed notes</string>
    <string name="switch_osm_notes_visibility_desc">Show/Hide OSM notes on the map.</string>
    <string name="gpx_file_desc">GPX - suitable for export to JOSM or other OSM editors.</string>
    <string name="osc_file_desc">OSC - suitable for export to OpenStreetMap.</string>
    <string name="shared_string_gpx_file">GPX file</string>
    <string name="osc_file">OSC file</string>
    <string name="choose_file_type">Choose file type</string>
    <string name="osm_edits_export_desc">Select the export type: OSM notes, POI, or both.</string>
    <string name="all_data">All data</string>
    <string name="osm_notes">OSM Notes</string>
    <string name="will_open_tomorrow_at">Opens tomorrow at</string>
    <string name="rendering_attr_hidePOILabels_name">POI labels</string>
    <string name="shared_string_without_name">Without name</string>
    <string name="what_is_here">What\'s here:</string>
    <string name="parked_at">parked at</string>
    <string name="pick_up_till">Pick up until</string>
    <string name="without_time_limit">Without time limit</string>
    <string name="context_menu_read_full_article">Read full article</string>
    <string name="context_menu_read_article">Read article</string>
    <string name="context_menu_points_of_group">All points of the group</string>
    <string name="open_from">Open from</string>
    <string name="open_till">Open till</string>
    <string name="will_close_at">Closes at</string>
    <string name="will_open_at">Opens at</string>
    <string name="will_open_on">Opens at</string>
    <string name="additional_actions">Additional actions</string>
    <string name="av_locations_selected_desc">GPX file with coordinates and data of the selected notes.</string>
    <string name="av_locations_all_desc">GPX file with coordinates and data of all notes.</string>
    <!-- string name="release_3_0">
• New: Support for global offline travel guides. Referenced locations are linked to the map. Initial data from Wikivoyage.\n\n
• Wikipedia: New look, active links, images now supported\n\n
• Open Track UI: Support for waypoint groups\n\n
• Map markers: Import of selected groups from GPX files, coordinate input, new look\n\n
• OsmAnd Live subscription now supports all OsmAnd features\n\n
    </string -->
    <string name="modify_the_search_query">Modify the search query.</string>
    <string name="shared_string_actions">Actions</string>
    <string name="shared_string_marker">Marker</string>
    <string name="empty_state_osm_edits">Create or modify OSM objects</string>
    <string name="empty_state_osm_edits_descr">Create or modify OSM POI, open or comment OSM Notes, and contribute recorded GPX files.</string>
    <string name="shared_string_deleted">Deleted</string>
    <string name="shared_string_edited">Edited</string>
    <string name="shared_string_added">Added</string>
    <string name="marker_activated">Marker %s activated.</string>
    <string name="one_tap_active_descr">Tap a marker on the map to move it to the top of the active markers without opening the context menu.</string>
    <string name="one_tap_active">\'One tap\' active</string>
    <string name="empty_state_av_notes">Take notes!</string>
    <string name="empty_state_av_notes_desc">Add audio, video or photo note to every point on the map, using widget or context menu.</string>
    <string name="notes_by_date">Notes by date</string>
    <string name="by_date">By date</string>
    <string name="by_type">By type</string>
    <string name="looking_for_tracks_with_waypoints">Looking for tracks with waypoints</string>
    <string name="shared_string_more_without_dots">More</string>
    <string name="appearance_on_the_map">Appearance on the map</string>
    <string name="add_track_to_markers_descr">Select a track to add its waypoints to the markers.</string>
    <string name="add_favourites_group_to_markers_descr">Select a Favorites category to add to the markers.</string>
    <string name="shared_string_gpx_waypoints">Track waypoints</string>
    <string name="favourites_group">Favorites category</string>
    <string name="add_group">Add a group</string>
    <string name="add_group_descr">Import groups from Favorites or GPX waypoints.</string>
    <string name="empty_state_markers_active">Create map markers!</string>
    <string name="empty_state_markers_active_desc">Long or short tap \'Places\', then tap the marker flag button.</string>
    <string name="empty_state_markers_groups">Import groups</string>
    <string name="empty_state_markers_groups_desc">Import Favorite groups or waypoints as markers.</string>
    <string name="empty_state_markers_history_desc">Markers marked as passed will appear on this screen.</string>
    <string name="shared_string_two">Two</string>
    <string name="shared_string_one">One</string>
    <string name="show_guide_line_descr">Show directional line from your position to the active marker locations.</string>
    <string name="show_arrows_descr">Show one or two arrows indicating the direction to the active markers.</string>
    <string name="distance_indication_descr">Choose how to display the distance to active markers.</string>
    <string name="active_markers_descr">Choose how many direction indicators to display.</string>
    <string name="digits_quantity">Number of decimal digits</string>
    <string name="shared_string_right">Right</string>
    <string name="shared_string_left">Left</string>
    <string name="show_number_pad">Show number pad</string>
    <string name="shared_string_paste">Paste</string>
    <string name="coordinate_input_accuracy_description">Automatically switch to the next field after entering %1$d decimal digits.</string>
    <string name="coordinate_input_accuracy">%1$d digits</string>
    <string name="go_to_next_field">Next field</string>
    <string name="rename_marker">Rename marker</string>
    <string name="tap_on_map_to_hide_interface_descr">A tap on the map toggles the control buttons and widgets.</string>
    <string name="tap_on_map_to_hide_interface">Fullscreen mode</string>
    <string name="mark_passed">Mark passed</string>
    <string name="import_gpx_file_description">can be imported as Favorites or a GPX file.</string>
    <string name="import_as_gpx">Import as GPX file</string>
    <string name="import_as_favorites">Import as Favorites</string>
    <string name="import_file">Import file</string>
	<string name="wrong_input">Wrong input</string>
	<string name="enter_new_name">Enter new name</string>
	<string name="shared_string_back">Back</string>
	<string name="shared_string_view">View</string>
	<string name="waypoints_added_to_map_markers">Waypoints added to map markers</string>
	<string name="wrong_format">Wrong format</string>
    <string name="shared_string_road">Road</string>
    <string name="show_map">Show map</string>
    <string name="route_is_calculated">Route calculated</string>
    <string name="round_trip">Round trip</string>
    <string name="plan_route_no_markers_toast">You must add at least one marker to use this function.</string>
    <string name="osn_modify_dialog_error">Could not modify note</string>
    <string name="osn_modify_dialog_title">Modify note</string>
    <string name="context_menu_item_modify_note">Modify OSM note</string>
    <string name="make_round_trip_descr">Add copy of starting point as destination.</string>
    <string name="make_round_trip">Make round trip</string>
    <!-- string name="shared_string_navigate">Navigate</string-->
    <string name="shared_string_markers">Markers</string>
    <string name="coordinates_format">Coordinate format</string>
    <string name="use_system_keyboard">Use system keyboard</string>
    <string name="fast_coordinates_input_descr">Choose coordinate input format. You can always change it by tapping \'Options\'.</string>
    <string name="fast_coordinates_input">Quick coordinate input</string>
    <string name="routing_attr_avoid_ice_roads_fords_name">Avoid ice roads, fords</string>
    <string name="routing_attr_avoid_ice_roads_fords_description">Avoid ice roads and fords.</string>
    <string name="use_location">Use position</string>
    <string name="add_location_as_first_point_descr">Add your position as start point to plan the perfect route.</string>
    <string name="my_location">My position</string>
    <string name="shared_string_finish">Finish</string>
    <string name="plan_route">Plan route</string>
    <string name="shared_string_sort">Sort</string>
    <string name="coordinate_input">Coordinate input</string>
    <string name="is_saved">is saved</string>
    <string name="marker_save_as_track_descr">Export your markers to the following GPX file:</string>
    <string name="marker_save_as_track">Save as GPX file</string>
    <string name="move_to_history">Move to history</string>
    <string name="group_will_be_removed_after_restart">The group will be gone the next time you start the app.</string>
    <string name="show_guide_line">Show directional lines</string>
    <string name="show_arrows_on_the_map">Show arrows on the map</string>
    <string name="show_passed">Show passed</string>
    <string name="hide_passed">Hide passed</string>
    <string name="remove_from_map_markers">Remove from map markers\'</string>
    <string name="descendingly">descending</string>
    <string name="ascendingly">ascending</string>
    <string name="date_added">Date added</string>
    <string name="order_by">Order by:</string>
    <string name="marker_show_distance_descr">Select how to indicate distance and direction to map markers on the map screen:</string>
    <string name="map_orientation_change_in_accordance_with_speed">Map orientation threshold</string>
    <string name="map_orientation_change_in_accordance_with_speed_descr">Select speed of switching orientation from \'Movement direction\' to \'Compass directon\' below.</string>
    <string name="all_markers_moved_to_history">All map markers moved to history</string>
    <string name="marker_moved_to_history">Map marker moved to history</string>
    <string name="marker_moved_to_active">Map marker moved to active</string>
    <string name="shared_string_list">List</string>
    <string name="shared_string_groups">Groups</string>
    <string name="passed">Last used: %1$s</string>
    <string name="make_active">Make active</string>
    <string name="today">Today</string>
    <string name="yesterday">Yesterday</string>
    <string name="last_seven_days">Last 7 days</string>
    <string name="this_year">This year</string>
    <!-- string name="widget">Widget</string if needed should be shared_string_widget -->
    <!-- string name="top_bar">Top bar</string use shared_string_topbar -->
    <string name="move_all_to_history">Move all to history</string>
    <string name="show_direction">Distance indication</string>
    <string name="sort_by">Sort by</string>
    <string name="do_not_use_animations">No animations</string>
    <string name="do_not_use_animations_descr">Disables animations in the app.</string>
    <string name="keep_showing_on_map">Keep showing on map</string>
    <string name="exit_without_saving">Exit without saving?</string>
    <string name="line">Line</string>
    <string name="save_as_route_point">Save as route points</string>
    <string name="save_as_line">Save as line</string>
    <string name="route_point">Route point</string>
    <string name="edit_line">Edit line</string>
    <string name="add_point_before">Add point before</string>
    <string name="add_point_after">Add point after</string>
    <string name="shared_string_options">Options</string>
    <string name="measurement_tool_snap_to_road_descr">OsmAnd will connect the points with routes for the selected profile.</string>
    <string name="measurement_tool_save_as_new_track_descr">Save the points either as route points or as a line.</string>
    <string name="choose_navigation_type">Select navigation profile</string>
    <string name="none_point_error">Please add at least one point.</string>
    <string name="enter_gpx_name">GPX file name:</string>
    <string name="show_on_map_after_saving">Show on map after saving</string>
    <string name="measurement_tool_action_bar">Browse the map and add points</string>
    <string name="measurement_tool">Measure distance</string>
    <string name="quick_action_resume_pause_navigation">Pause/resume navigation</string>
    <string name="quick_action_resume_pause_navigation_descr">Tap this button to pause or resume the navigation.</string>
    <string name="quick_action_show_navigation_finish_dialog">Show \'Navigation finished\' dialog</string>
    <string name="quick_action_start_stop_navigation">Start/stop navigation</string>
    <string name="quick_action_start_stop_navigation_descr">Tap this button to start or end the navigation.</string>
    <string name="store_tracks_in_monthly_directories">Store recorded tracks in monthly folders</string>
    <string name="store_tracks_in_monthly_directories_descrp">Store recorded tracks in sub-folders per recording month (like 2018-01).</string>
    <string name="shared_string_reset">Reset</string>
    <string name="shared_string_reload">Reload</string>
    <string name="mapillary_menu_descr_tile_cache">Reload tiles to see up to date data.</string>
    <string name="mapillary_menu_title_tile_cache">Tile cache</string>
    <string name="wrong_user_name">Wrong username</string>
    <string name="shared_string_to">To</string>
    <string name="mapillary_menu_date_from">From</string>
    <string name="mapillary_menu_descr_dates">View only images added</string>
    <string name="mapillary_menu_title_dates">Date</string>
    <string name="mapillary_menu_edit_text_hint">Type username</string>
    <string name="mapillary_menu_descr_username">View only images added by</string>
    <string name="mapillary_menu_title_username">Username</string>
    <string name="mapillary_menu_filter_description">Filter images by submitter, by date or by type. Only active in closeup zoom.</string>
    <string name="mapillary_menu_title_pano">Display only 360° images</string>
    <string name="map_widget_ruler_control">Radius ruler</string>
    <string name="shared_string_permissions">Permissions</string>
    <string name="import_gpx_failed_descr">OsmAnd cannot import the file. Please check if OsmAnd has permission to read file from its location.</string>
    <string name="distance_moving">Distance corrected</string>
    <string name="mapillary_image">Mapillary image</string>
    <string name="open_mapillary">Open Mapillary</string>
    <string name="shared_string_install">Install</string>
    <string name="improve_coverage_mapillary">Improve photo coverage with Mapillary</string>
    <string name="improve_coverage_install_mapillary_desc">Install Mapillary to add one or more photos to this map location.</string>
    <string name="online_photos">Online photos</string>
    <string name="shared_string_add_photos">Add photos</string>
    <string name="no_photos_descr">We do not have photos for this location.</string>
    <string name="mapillary_action_descr">Contribute your own street-level view of this location via Mapillary.</string>
    <string name="mapillary_widget">Mapillary widget</string>
    <string name="mapillary_widget_descr">Allows quick contributions to Mapillary.</string>
    <string name="mapillary_descr">Online street-level photos for everyone. Discover places, collaborate, capture the world.</string>
    <string name="mapillary">Mapillary</string>
    <string name="plugin_mapillary_descr">Street-level photos for everyone. Discover places, collaborate, capture the world.</string>
    <string name="private_access_routing_req">Your destination is located in an area with private access. Allow access to the private roads for this trip?</string>
    <string name="restart_search">Restart search</string>
    <string name="increase_search_radius">Increase search radius</string>
    <string name="nothing_found">Nothing found</string>
    <string name="nothing_found_descr">Modify the search query or increase the search radius.</string>
    <string name="quick_action_showhide_osmbugs_title">Toggle OSM Notes</string>
    <string name="quick_action_osmbugs_show">Show OSM Notes</string>
    <string name="quick_action_osmbugs_hide">Hide OSM Notes</string>
    <string name="quick_action_showhide_osmbugs_descr">Tapping this action button shows or hides OSM Notes on the map.</string>
    <string name="sorted_by_distance">Sorted by distance</string>
    <string name="search_favorites">Search Favorites</string>
    <string name="hillshade_menu_download_descr">To see relief hillshading on the map, download the hillshade overlay map of this region.</string>
    <string name="hillshade_purchase_header">To see relief hillshading on the map, you need to buy and install the \'Contour Lines\' plugin</string>
    <string name="hide_from_zoom_level">Hide from zoom level</string>
    <string name="srtm_menu_download_descr">Download the \'Contour Line\' map for use in this region.</string>
    <string name="shared_string_plugin">Plugin</string>
    <string name="srtm_purchase_header">To see contour lines on the map, you need to buy and install the \'Contour Lines\' plugin</string>
    <string name="srtm_color_scheme">Color scheme</string>
    <string name="show_from_zoom_level">Display from zoom level</string>
    <string name="routing_attr_allow_private_name">Allow private access</string>
    <string name="routing_attr_allow_private_description">Allow access to private areas.</string>
    <string name="display_zoom_level">Display zoom level: %1$s</string>
    <string name="favorite_group_name">Group name</string>
    <string name="change_color">Change color</string>
    <string name="edit_name">Edit name</string>
    <string name="animate_my_location">Animate My Position</string>
    <string name="animate_my_location_desc">Enable animated map panning of \'My Position\' during navigation.</string>
    <string name="shared_string_overview">Overview</string>
    <string name="select_street">Select street</string>
    <string name="shared_string_in_name">in %1$s</string>
    <string name="type_address">Type address</string>
    <string name="type_city_town">Type city or town</string>
    <string name="type_postcode">Type postcode</string>
    <string name="nearest_cities">Nearest cities</string>
    <string name="select_city">Select city</string>
    <string name="select_postcode">Select postcode</string>
    <string name="quick_action_auto_zoom">Auto zoom map on/off</string>
    <string name="quick_action_auto_zoom_desc">Tapping this action button turns on/off auto zoom map according to your speed.</string>
    <string name="quick_action_auto_zoom_on">Enable auto zoom map</string>
    <string name="quick_action_auto_zoom_off">Disable auto zoom map</string>
    <string name="quick_action_add_destination">Add destination</string>
    <string name="quick_action_replace_destination">Replace destination</string>
    <string name="quick_action_add_first_intermediate">Add first intermediate</string>
    <string name="quick_action_add_destination_desc">Tapping this action button makes the screen center the route destination, any previously selected destination becomes the last intermediate destination.</string>
    <string name="quick_action_replace_destination_desc">Tapping this action button makes the screen center the new route destination, replacing the previously selected destination (if any).</string>
    <string name="quick_action_add_first_intermediate_desc">Tapping this action button makes the screen center the first intermediate destination.</string>
    <string name="no_overlay">No overlay</string>
    <string name="no_underlay">No underlay</string>
    <string name="subscribe_email_error">Error</string>
    <string name="subscribe_email_desc">Subscribe to our mailing list about app discounts and get 3 more map downloads!</string>
    <string name="depth_contour_descr">Sea depth contour lines and seamarks.</string>
    <string name="sea_depth_thanks">Thank you for purchasing \'Nautical depth contours\'</string>
    <string name="index_item_depth_contours_osmand_ext">Nautical depth contours</string>

    <string name="index_item_world_wikivoyage">Worldwide Wikivoyage articles</string>
    <string name="index_item_depth_points_southern_hemisphere">Southern hemisphere nautical depth points</string>
    <string name="index_item_depth_points_northern_hemisphere">Northern hemisphere nautical depth points</string>
    <string name="download_depth_countours">Nautical depth contours</string>
    <string name="nautical_maps">Nautical maps</string>
    <string name="analyze_on_map">Analyze on map</string>
    <string name="shared_string_visible">Visible</string>
    <string name="restore_purchases">Restore purchases</string>
    <string name="fonts_header">Map fonts</string>
    <string name="right_side_navigation">Right-hand driving</string>
    <string name="driving_region_automatic">Automatic</string>
    <string name="do_not_send_anonymous_app_usage">Don\'t send anonymous app usage statistics</string>
    <string name="do_not_send_anonymous_app_usage_desc">OsmAnd collects info about which parts of the app you open. Your location is never sent, nor is anything you enter into the app or details of areas you view, search, or download.</string>
    <string name="do_not_show_startup_messages">Don\'t show startup messages</string>
    <string name="do_not_show_startup_messages_desc">Don\'t show app discounts &amp; special local event messages.</string>
    <string name="parking_options">Parking options</string>
    <string name="full_version_thanks">Thank you for purchasing the paid version of OsmAnd.</string>
    <string name="routing_attr_relief_smoothness_factor_hills_name">Hilly</string>
    <string name="routing_attr_relief_smoothness_factor_plains_name">Less hilly</string>
    <string name="routing_attr_relief_smoothness_factor_more_plains_name">Flat</string>
    <string name="routing_attr_driving_style_speed_name">Shorter routes</string>
    <string name="routing_attr_driving_style_balance_name">Balanced</string>
    <string name="routing_attr_driving_style_safety_name">Prefer byways</string>
    <string name="relief_smoothness_factor_descr">Preferred terrain: flat or hilly.</string>
    <string name="shared_string_slope">Slope</string>
    <string name="add_new_folder">Add new folder</string>
    <string name="points_delete_multiple_succesful">Point(s) deleted.</string>
    <string name="points_delete_multiple">You are going to delete %1$d point(s). Are you sure?</string>
    <string name="route_points_category_name">Turns to pass on this route</string>
    <string name="track_points_category_name">Waypoints, points of interest, named features</string>
    <string name="shared_string_gpx_track">Track</string>
    <string name="max_speed">Maximum speed</string>
    <string name="average_speed">Average speed</string>
    <string name="shared_string_time_moving">Time moving</string>
    <string name="shared_string_time_span">Time span</string>
    <string name="shared_string_max">Max</string>
    <string name="shared_string_start_time">Start time</string>
    <string name="shared_string_end_time">End time</string>
    <string name="shared_string_color">Color</string>
    <string name="select_gpx_folder">Select GPX file folder</string>
    <string name="file_can_not_be_moved">File can not be moved.</string>
    <string name="shared_string_move">Move</string>
    <string name="shared_string_gpx_tracks">Tracks</string>
    <string name="routing_attr_driving_style_name">Driving style</string>
    <string name="route_altitude">Route elevation</string>
    <string name="altitude_descent">Descent</string>
    <string name="altitude_ascent">Ascent</string>
    <string name="altitude_range">Altitude range</string>
    <string name="average_altitude">Average altitude</string>
    <string name="shared_string_time">Time</string>
    <string name="total_distance">Total distance</string>
    <string name="routing_attr_relief_smoothness_factor_name">Select elevation fluctuation</string>
    <string name="routing_attr_height_obstacles_name">Use elevation data</string>
    <string name="routing_attr_height_obstacles_description">Factor in terrain elevation (via SRTM, ASTER, and EU-DEM data).</string>
    <string name="rendering_attr_depthContours_description">Show depth contours and points.</string>
    <string name="rendering_attr_depthContours_name">Nautical depth contours</string>
    <!-- string name="release_2_6">
	\u2022 New feature: Quick action button\n\n
	\u2022 Improved touch screen gesture response (e.g. concurrent panning and zooming)\n\n
	\u2022 New map fonts covering more locales\n\n
	\u2022 Support TTS for regional language variants (and accents)\n\n
	\u2022 Visibility enhancements in several map styles and Wikipedia\n\n
	\u2022 Support Open Location Code (OLC)\n\n
	\u2022 Display elevation, slope, and speed profile for recorded GPX tracks and calculated routes\n\n
	\u2022 \"Driving style\" setting and logic improvements for bicycle routing\n\n
	\u2022 Altitude data settings for bicycle routing\n\n
	\u2022 Several other improvements and bug fixes\n\n
	and more…
	</string -->
    <!-- string name="release_2_7">
	\u2022 Mapillary plugin with street-level imagery\n\n
	\u2022 Ruler widget for distance measurement\n\n
	\u2022 GPX split intervals with detailed info about your track\n\n
	\u2022 Other improvements and bug fixes\n\n
	</string -->
    <!-- string name="release_2_8">
	\u2022 Completely reworked map markers with directional lines and route planning\n\n
	\u2022 Measure distance tool offering snap to road feature and saving points as track\n\n
	\u2022 OsmAnd Live: Bug fixes, fresh data on the server every 30 minutes, updates implemented into the navigation\n\n
	</string -->
    <!-- string name="release_2_9">
	\u2022 Updated the context menu: Show when the POI opens / closes\n\n
	\u2022 Transport menu: all available routes are now at the top\n\n
	\u2022 Wikipedia: added the button to open the original article, updated the appearance of articles\n\n
	\u2022 Route: added possibility to swap start and end points in one tap\n\n
	\u2022 Notes: added sorting by type and date\n\n
	\u2022 OSM edits: Show an icon and a name of the POI category, display completed actions\n\n
	\u2022 New quick coordinate input screen for quick markers creation\n\n
    \u2022 Detection of stop signs now considers driving direction\n\n
	\u2022 New algorithm providing meaningful ascent/descent values for GPX tracks\n\n
	\u2022 Terrain (ascent) aware hiking time (Naismith\'s rule)\n\n
	</string -->
    <string name="auto_split_recording_title">Auto-split recordings after gap</string>
    <string name="auto_split_recording_descr">Start new segment after gap of 6 min, new track after gap of 2 h, or new file after a longer gap if the date has changed.</string>
    <string name="rendering_attr_contourDensity_description">Contour line density</string>
    <string name="rendering_attr_contourDensity_name">Contour line density</string>
    <string name="rendering_value_high_name">High</string>
    <string name="rendering_value_medium_w_name">Medium</string>
    <string name="rendering_value_low_name">Low</string>
    <string name="rendering_attr_contourWidth_description">Contour line width</string>
    <string name="rendering_attr_contourWidth_name">Contour line width</string>
    <string name="rendering_attr_hideWaterPolygons_description">Water</string>
    <string name="rendering_attr_hideWaterPolygons_name">Hide water</string>
    <string name="routing_attr_allow_motorway_name">Allow motorways</string>
    <string name="routing_attr_allow_motorway_description">Allow motorways.</string>
    <string name="upload_osm_note_description">Upload your OSM Note anonymously or by using your OpenStreetMap.org profile.</string>
    <string name="wiki_around">Nearby Wikipedia articles</string>
    <string name="search_map_hint">Search city or region</string>
    <string name="route_roundabout_short">Take %1$d exit and go</string>
    <string name="upload_poi">Upload POI</string>
    <string name="route_calculation">Route calculation</string>
    <string name="gpx_no_tracks_title">You do not have any GPX files yet</string>
    <string name="gpx_no_tracks_title_folder">You may also add GPX files to the folder</string>
    <string name="gpx_add_track">Add more…</string>
    <string name="gpx_appearance">Appearance</string>
    <string name="trip_rec_notification_settings">Enable recording quick start</string>
    <string name="trip_rec_notification_settings_desc">Display a system notification allowing to start trip recording.</string>
    <string name="shared_string_notifications">Notifications</string>
    <string name="shared_string_continue">Continue</string>
    <string name="shared_string_pause">Pause</string>
    <string name="shared_string_paused">Paused</string>
    <string name="shared_string_trip">Trip</string>
    <string name="shared_string_recorded">Recorded</string>
    <string name="shared_string_record">Record</string>
    <string name="gpx_logging_no_data">No data</string>
    <!-- string name="release_2_5">
	\u2022 Tappable icons on the map\n\n
	\u2022 Powerful POI filter search: Search, e.g. restaurants by cuisine, or campgrounds with specific facilities\n\n
	\u2022 New Topo Map style for cyclists and hikers\n\n
	\u2022 Enhanced trip recording\n\n
	\u2022 Improved navigation notifications (Android Wear)\n\n
	\u2022 Many other improvements and bug fixes\n\n
	and more…
    </string -->
    <string name="rendering_attr_contourColorScheme_description">Contour lines color scheme</string>
    <string name="save_track_min_speed">Logging minimum speed</string>
    <string name="save_track_min_speed_descr">Filter: No logging of points below this speed.</string>
    <string name="save_track_min_distance">Logging minimum displacement</string>
    <string name="save_track_min_distance_descr">Filter: Set minimum distance from a point to log a new one.</string>
    <string name="save_track_precision">Logging minimum accuracy</string>
    <string name="save_track_precision_descr">Filter: No logging unless this accuracy is reached.</string>
    <string name="christmas_poi">Christmas POI</string>
    <string name="christmas_desc">Anticipating Christmas and New Year holidays, you can choose to display the POI associated with Christmas: Christmas trees, markets, etc.</string>
    <string name="christmas_desc_q">Show Christmas POI?</string>
    <string name="rendering_value_light_brown_name">Light brown</string>
    <string name="rendering_value_dark_brown_name">Dark brown</string>
    <string name="rendering_attr_contourColorScheme_name">Contour lines color scheme</string>
    <string name="rendering_attr_surfaceIntegrity_name">Road surface integrity</string>
    <string name="search_hint">Type city, address, POI name</string>
    <string name="translit_name_if_miss">Transliterate if %1$s name is missing</string>
    <string name="translit_names">Transliterate names</string>
    <string name="edit_filter">Edit categories</string>
    <string name="subcategories">Subcategories</string>
    <string name="selected_categories">Selected categories</string>
    <string name="create_custom_poi">Create custom filter</string>
    <string name="custom_search">Custom search</string>
    <string name="shared_string_filters">Filters</string>
    <string name="apply_filters">Apply filters</string>
    <string name="save_filter">Save filter</string>
    <string name="delete_filter">Delete filter</string>
    <string name="new_filter">New filter</string>
    <string name="new_filter_desc">Please enter a name for the new filter, this will be added to your \'Categories\' tab.</string>
    <string name="osm_live_payment_desc">Subscription charged per month. Cancel it on Google Play at any time.</string>
    <string name="donation_to_osm">Donation to OpenStreetMap community</string>
    <string name="donation_to_osm_desc">Part of your donation is sent to the OSM users who submit changes to OpenStreetMap. The cost of the subscription remains the same.</string>
    <string name="osm_live_subscription_desc">Subscription enables hourly, daily, weekly updates, and unlimited downloads for all maps globally.</string>
    <string name="get_it">Get it</string>
    <string name="get_for">Get for %1$s</string>
    <string name="get_for_month">Get for %1$s month</string>
    <string name="osm_live_banner_desc">Get unlimited map downloads, and map updates more than once a month: weekly, daily, or hourly.</string>
    <string name="osmand_plus_banner_desc">Unlimited map downloads, updates, and Wikipedia plugin.</string>
    <string name="si_mi_meters">Miles/meters</string>
    <string name="skip_map_downloading">Skip downloading maps</string>
    <string name="skip_map_downloading_desc">You have no offline map installed. You may choose a map from the list or download maps later via \'Menu - %1$s\'.</string>
    <string name="search_another_country">Select another region</string>
    <string name="search_map">Searching maps…</string>
    <string name="first_usage_wizard_desc">Let OsmAnd determine your location and suggest maps to download for that region.</string>
    <string name="location_not_found">Location not found</string>
    <string name="no_inet_connection">No Internet connection</string>
    <string name="no_inet_connection_desc_map">Required to download maps.</string>
    <string name="search_location">Searching for location…</string>
    <string name="storage_free_space">Free space</string>
    <string name="storage_place_description">OsmAnd\'s data storage (for maps, GPX files, etc.): %1$s.</string>
    <string name="give_permission">Grant permission</string>
    <string name="allow_access_location">Allow location access</string>
    <string name="first_usage_greeting">Get directions and discover new places without an Internet connection</string>
    <string name="search_my_location">Find my position</string>
    <string name="update_all_maps_now">Update all maps now?</string>
    <string name="clear_tile_data">Clear all tiles</string>
    <string name="routing_attr_short_way_name">Fuel-efficient way</string>
    <string name="routing_attr_short_way_description">Use fuel-efficient way (usually shorter).</string>
    <string name="replace_favorite_confirmation">Are you sure you want to replace Favorite %1$s?</string>
    <string name="rendering_attr_hideOverground_name">Overground objects</string>
    <string name="shared_string_change">Change</string>
    <string name="get_started">Get started</string>
    <string name="route_stops_before">%1$s stops before</string>
    <string name="coords_search">Coordinates search</string>
    <string name="advanced_coords_search">Advanced coordinates search</string>
    <string name="back_to_search">Back to search</string>
    <string name="confirmation_to_delete_history_items">Remove selected items from \'History\'?</string>
    <string name="show_something_on_map">Show %1$s on the map</string>
    <!-- string name="release_2_4">
	\u2022 New very powerful free text search\n\n
	\u2022 Car audio system / speaker phone integration via Bluetooth\n\n
	\u2022 Improved route guidance, voice prompting, and turn lane indication\n\n
	\u2022 Improved transport layer with route rendering\n\n
	\u2022 Added more locales and now support regional locales\n\n
	\u2022 Many other improvements and bug fixes\n\n
	and more…
    </string -->
    <string name="dist_away_from_my_location">Search %1$s away</string>
    <string name="share_history_subject"> shared via OsmAnd</string>
    <string name="search_categories">Categories</string>
    <string name="postcode">Postcode</string>
    <string name="shared_string_from">from</string>
    <string name="city_type_district">District</string>
    <string name="city_type_neighbourhood">Neighbourhood</string>
    <string name="map_widget_search">Search</string>
    <string name="shared_string_is_open_24_7">Open 24/7</string>
    <string name="storage_directory_card">Memory card</string>
    <string name="coords_format">Coordinate format</string>
    <string name="coords_format_descr">Format for geographical coordinates.</string>
    <string name="app_mode_bus">Bus</string>
    <string name="app_mode_train">Train</string>
    <string name="current_track">Current track</string>
    <string name="map_widget_battery">Battery level</string>
    <string name="change_markers_position">Change marker position</string>
    <string name="move_marker_bottom_sheet_title">Move the map to change marker position</string>
    <!-- string name="lat_lon_pattern">Lat: %1$.5f Lon: %2$.5f</string -->
    <string name="follow_us">Follow us</string>
    <string name="access_direction_audio_feedback">Audio directions</string>
    <string name="access_direction_audio_feedback_descr">Indicate target point direction by sound.</string>
    <string name="access_direction_haptic_feedback">Haptic directions</string>
    <string name="access_direction_haptic_feedback_descr">Indicate target point direction by vibration.</string>
    <string name="use_osm_live_routing_description">Enable navigation for OsmAnd Live changes.</string>
    <string name="use_osm_live_routing">OsmAnd Live navigation</string>
    <string name="access_no_destination">Destination not set</string>
    <string name="map_widget_magnetic_bearing">Magnetic bearing</string>
    <string name="map_widget_bearing">Relative bearing</string>
    <string name="access_disable_offroute_recalc">No route recalculation after leaving it</string>
    <string name="access_disable_offroute_recalc_descr">No route recalculation after going off route.</string>
    <string name="access_disable_wrong_direction_recalc">No route recalculation for opposite direction</string>
    <string name="access_disable_wrong_direction_recalc_descr">No route recalculation while just moving in the opposite direction.</string>
    <string name="access_smart_autoannounce">Smart autoannounce</string>
    <string name="access_smart_autoannounce_descr">Notify only when direction to the target point changes.</string>
    <string name="access_autoannounce_period">Autoannounce period</string>
    <string name="access_autoannounce_period_descr">Minimal time interval between announcements.</string>
    <string name="access_default_color">Default color</string>
    <string name="access_category_choice">Choose category</string>
    <string name="access_hint_enter_name">Enter name</string>
    <string name="access_hint_enter_category">Enter category</string>
    <string name="access_hint_enter_description">Enter description.</string>
    <string name="access_map_linked_to_location">Map linked to location</string>
    <string name="access_collapsed_list">Collapsed list</string>
    <string name="access_expanded_list">Expanded list</string>
    <string name="access_empty_list">Empty list</string>
    <string name="access_tree_list">Tree list</string>
    <string name="access_shared_string_not_installed">Not installed</string>
    <string name="access_widget_expand">Expand</string>
    <string name="access_shared_string_navigate_up">Navigate up</string>
    <string name="access_sort">Sort</string>
    <string name="map_mode">Map mode</string>
    <string name="number_of_gpx_files_selected_pattern">%s GPX files selected</string>
    <string name="rendering_value_fine_name">Fine</string>
    <string name="rendering_value_thin_name">Thin</string>
    <string name="rendering_value_medium_name">Medium</string>
    <string name="rendering_value_bold_name">Bold</string>
    <string name="no_map_markers_found">Please add map markers via map</string>
    <string name="no_waypoints_found">No waypoints found</string>
    <string name="anonymous_user_hint">An anonymous user cannot:\n- Create groups;\n- Sync groups and devices with the server;\n- Manage groups and devices in a personal dashboard on the website.</string>
    <string name="report">Report</string>
    
    <string name="storage_permission_restart_is_required">The app is now allowed to write to external storage, but needs to be started again to do so.</string>
    <!-- string name="release_2_3">
	\u2022 OSM Live. Support map contributors and developers and get hourly map updates. \n\n
	\u2022 Map markers. A new way to quickly select places on the map.\n\n
	\u2022 More detailed OSM maps with country specific road shields and lots of new map features.\n\n
	\u2022 Improved Look and Feel of Route preparation. \n\n
	\u2022 Many improvements in the map context menu such as contextual address lookup.\n\n
	and more…
        </string -->
    <string name="shared_string_move_up">Move ↑</string>
    <string name="shared_string_move_down">Move ↓</string>
    <string name="finish_navigation">Finish navigation</string>
    <string name="avoid_road">Avoid road</string>
    <string name="storage_directory_readonly_desc">Switched to internal memory since the selected data storage folder is read only. Please choose a writable storage directory.</string>
    <string name="storage_directory_shared">Shared memory</string>
    <string name="shared_string_topbar">Top bar</string>
    <string name="full_report">Full report</string>
    <string name="recalculate_route">Recalculate route</string>
    <string name="open_street_map_login_and_pass">OpenStreetMap username and password</string>
    <string name="donations">Donations</string>
    <string name="number_of_recipients">Number of recipients</string>
    <string name="osm_user_stat">Edits %1$s, rank %2$s, total edits %3$s</string>
    <string name="osm_recipient_stat">Edits %1$s, sum %2$s mBTC</string>
    <string name="osm_editors_ranking">OSM Editors ranking</string>
    <string name="osm_live_subscription">OsmAnd Live subscription</string>
    <string name="osm_live_subscribe_btn">Subscribe</string>
    <string name="osm_live_email_desc">Needed to provide you information about contributions.</string>
    <string name="osm_live_user_public_name">Public Name</string>
    <string name="osm_live_hide_user_name">Do not show my name in reports</string>
    <string name="osm_live_support_region">Support region</string>
    <string name="osm_live_month_cost">Month cost</string>
    <string name="osm_live_month_cost_desc">Monthly payment</string>
    <string name="osm_live_active">Active</string>
    <string name="osm_live_not_active">Inactive</string>
    <string name="osm_live_enter_email">Please enter a valid e-mail address</string>
    <string name="osm_live_enter_user_name">Please enter public name</string>
    <string name="osm_live_thanks">Thank you for supporting OsmAnd!\nTo activate all new features you need to restart OsmAnd.</string>
    <string name="osm_live_region_desc">Part of your donation will be sent to OSM users who submit changes to the map in that region.</string>
    <string name="osm_live_subscription_settings">Subscription settings</string>
    <string name="osm_live_ask_for_purchase">Please purchase a subscription to OsmAnd Live first</string>
    <string name="osm_live_header">This subscription enables hourly updates for all maps around the world.
        Part of the income goes back to the OSM community and is paid out for each OSM contribution. 
        If you love OsmAnd and OSM and want to support and be supported by them, this is the perfect way to do it.</string>
    <string name="select_map_marker">Select map marker</string>
    <string name="map_markers_other">Other markers</string>
    <string name="upload_anonymously">Upload anonymously</string>
    <string name="show_transparency_seekbar">Show transparency seekbar</string>
    <string name="download_files_error_not_enough_space">Not enough space!
        Storage space needed is {3} MB temporarily, {1} MB permanently.
        Available space is only {2} MB.</string>
    <string name="download_files_question_space_with_temp">Download {0} file(s)?
        Storage space used is {3} MB temporarily, {1} MB permanently.
        ({2} MB space available.)</string>
    <string name="download_files_question_space">Download {0} file(s)?
        Storage space used is {1} MB.
        (Available space is {2} MB.)</string>
    <string name="upload_osm_note">Upload OSM Note</string>
    <string name="map_marker_1st">First map marker</string>
    <string name="map_marker_2nd">Second map marker</string>
    <string name="shared_string_toolbar">Toolbar</string>
    <string name="shared_string_widgets">Widgets</string>
    <string name="add_points_to_map_markers_q">Add all points as map markers?</string>
    <string name="shared_string_add_to_map_markers">Add to map markers</string>
    <string name="select_map_markers">Select map markers</string>
    <string name="shared_string_reverse_order">Reverse order</string>
    <string name="show_map_markers_description">Activate the map markers feature.</string>
    <string name="clear_active_markers_q">Remove all active markers?</string>
    <string name="clear_markers_history_q">Clear map marker history?</string>
    <string name="active_markers">Active markers</string>
    <string name="map_markers">Map markers</string>
    <string name="map_marker">Map marker</string>
    <string name="consider_turning_polygons_off">It is recommended to turn off polygon rendering.</string>
    <string name="rendering_attr_showMtbRoutes_name">Show MTB routes</string>
    <string name="show_polygons">Show polygons</string>
    <!-- string name="underlay_transparency">Underlay transparency</string -->
    <string name="find_parking">Find parking</string>
    <string name="shared_string_status">Status</string>
    <string name="shared_string_save_changes">Save changes</string>
    <string name="shared_string_email_address">E-mail address</string>
    <string name="rendering_attr_hideUnderground_name">Underground objects</string>
    <string name="data_is_not_available">Data not available</string>
    <string name="shared_string_remove">Remove</string>
    <string name="shared_string_read_more">Read more</string>
    <string name="clear_updates_proposition_message">"Remove downloaded updates and get back to the original map edition"</string>
    <string name="add_time_span">Add time span</string>
    <string name="road_blocked">Road blocked</string>
    <string name="shared_string_select">Select</string>
    <string name="switch_start_finish">Reverse starting point &amp; destination</string>
    <string name="rendering_attr_hideIcons_name">POI icons</string>
    <string name="item_removed">Item removed</string>
    <string name="n_items_removed">items removed</string>
    <string name="shared_string_undo_all">Undo all</string>
    <string name="shared_string_type">Type</string>
    <string name="starting_point">Starting point</string>
    <string name="shared_string_not_selected">Not selected</string>
    <string name="rec_split">Recorder Split</string>
    <string name="rec_split_title">Use Recorder Split</string>
    <string name="rec_split_desc">Rewrite clips when used space exceeds the storage size.</string>
    <string name="rec_split_clip_length">Clip length</string>
    <string name="rec_split_clip_length_desc">Upper time limit for recorded clips.</string>
    <string name="rec_split_storage_size">Storage size</string>
    <string name="rec_split_storage_size_desc">Amount of space that can be occupied by all recorded clips.</string>
    <string name="live_updates">Live updates</string>
    <string name="available_maps">Available maps</string>
    <string name="select_voice_provider">Select voice guidance</string>
    <string name="select_voice_provider_descr">Select or download voice guidance for your language.</string>
    <string name="impassable_road_desc">Select roads you want to avoid during navigation.</string>
    <string name="shared_string_sound">Sound</string>
    <string name="no_location_permission">App has no permission to access location data.</string>
    <string name="no_camera_permission">App has no permission to access the camera.</string>
    <string name="no_microphone_permission">App has no permission to access the microphone.</string>
    <string name="route_distance">Distance:</string>
    <string name="route_duration">Time:</string>
    <string name="rendering_attr_horseRoutes_name">Horse routes</string>
    <string name="no_address_found">No address determined</string>
    <string name="shared_string_near">Near</string>
    <string name="shared_string_hide">Hide</string>
    <string name="av_video_quality_low">Lowest quality</string>
    <string name="av_video_quality_high">Highest quality</string>
    <string name="av_video_quality">Video output quality</string>
    <string name="av_video_quality_descr">Select video quality.</string>
    <string name="av_audio_format">Audio output format</string>
    <string name="av_audio_format_descr">Select audio output format.</string>
    <string name="av_audio_bitrate">Audio bitrate</string>
    <string name="av_audio_bitrate_descr">Select audio bitrate.</string>
    <string name="please_specify_poi_type_only_from_list">Please specify the correct POI type or skip it.</string>
    <string name="access_from_map_description">Menu button launches the dashboard rather than the menu</string>
    <string name="access_from_map">Access from map</string>
    <string name="show_on_start_description">\'Off\' directly launches the map screen.</string>
    <string name="show_on_start">Show on start</string>
    <string name="copied_to_clipboard">Copied to clipboard</string>
    <!-- string name="release_2_2">
	\u2022 New context-sensitive UI for tapping locations on the map and on other screens\n\n
	\u2022 Map screen is now launched directly unless \'Show dashboard on app start\' is selected\n\n
	\u2022 Configure which and how cards are displayed on the dashboard\n\n
	\u2022 Bypass the dashboard if you like menu-based app control\n\n
	\u2022 To download maps, regions can be directly selected by tapping on the world map\n\n
	\u2022 POI Search now supports more specific queries\n\n
	\u2022 Improved POI and OSM editing functionality\n\n
	\u2022 Map data download structure and interface reworked\n\n
	and more…
        </string -->
    <string name="osm_save_offline">Save offline</string>
    <string name="osm_edit_modified_poi">Modified OSM POI</string>
    <string name="osm_edit_deleted_poi">Deleted OSM POI</string>
    <string name="context_menu_item_open_note">Open OSM Note</string>
    <string name="osm_edit_reopened_note">Reopened OSM Note</string>
    <string name="osm_edit_commented_note">Commented OSM Note</string>
    <string name="osm_edit_removed_note">Deleted OSM Note</string>
    <string name="osm_edit_created_note">Created OSM Note</string>
    <string name="osn_bug_name">OSM Note</string>
    <string name="osn_add_dialog_title">Create note</string>
    <string name="osn_comment_dialog_title">Add comment</string>
    <string name="osn_reopen_dialog_title">Reopen note</string>
    <string name="osn_close_dialog_title">Close note</string>
    <string name="osn_add_dialog_success">Note created</string>
    <string name="osn_add_dialog_error">Could not create note</string>
    <string name="osn_close_dialog_success">Note closed</string>
    <string name="osn_close_dialog_error">Could not close note</string>
    <string name="osb_author_dialog_password">OSM password (optional)</string>
    <string name="osb_comment_dialog_message">Message</string>
    <string name="osb_comment_dialog_author">Author name</string>
    <string name="osb_comment_dialog_error">Could not add comment</string>
    <string name="osb_comment_dialog_success">Comment added</string>
    <string name="shared_string_commit">Commit</string>
    <string name="context_menu_item_delete_waypoint">Delete GPX waypoint?</string>
    <string name="context_menu_item_edit_waypoint">Edit GPX waypoint</string>
    <string name="shared_string_location">Location</string>
    <string name="share_osm_edits_subject">OSM edits shared via OsmAnd</string>
    <string name="lang_nds">Low German</string>
    <string name="lang_mk">Macedonian</string>
    <string name="lang_fy">Frysk</string>
    <string name="lang_als">Albanian (Tosk)</string>
    <string name="read_more">Read more</string>
    <string name="whats_new">What\'s new in</string>
    <string name="rendering_attr_hideProposed_name">Proposed objects</string>
    <string name="shared_string_update">Update</string>
    <string name="shared_string_upload">Upload</string>
    <string name="osm_edit_created_poi">Created OSM POI</string>
    <string name="world_map_download_descr">World basemap (covering the whole world at low zoom level) missing or outdated. Please consider downloading it for a global overview.</string>
    <string name="shared_string_qr_code">QR code</string>
    <string name="map_downloaded">Map downloaded</string>
    <string name="map_downloaded_descr">The %1$s map is ready for use.</string>
    <string name="go_to_map">Show map</string>
    <string name="simulate_initial_startup_descr">"Sets the flag indicating first app startup, keeps all other settings unchanged."</string>
    <string name="simulate_initial_startup">Simulate first app start</string>
    <string name="share_geo">geo:</string>
    <string name="share_menu_location">Share location</string>
    <string name="shared_string_send">Send</string>
    <string name="favorite_category_dublicate_message">Please use a category name that doesn\'t already exist.</string>
    <string name="favorite_category_name">Category name</string>
    <string name="favorite_category_add_new_title">Add new category</string>
    <string name="regions">Regions</string>
    <string name="region_maps">Regionwide maps</string>
    <string name="world_maps">World maps</string>
    <string name="hillshade_layer_disabled">Hillshade layer disabled</string>
    <string name="srtm_plugin_disabled">Contour lines disabled</string>
    <string name="favorite_category_add_new">Add new</string>
    <string name="favorite_category_select">Select category</string>
    <string name="default_speed_system_descr">Define unit of speed.</string>
    <string name="default_speed_system">Unit of speed</string>
    <string name="nm">nmi</string>
    <string name="si_nm">Nautical miles</string>
    <string name="si_kmh">Kilometers per hour</string>
    <string name="si_mph">Miles per hour</string>
    <string name="si_m_s">Meters per second</string>
    <string name="si_min_km">Minutes per kilometer</string>
    <string name="si_min_m">Minutes per mile</string>
    <string name="si_nm_h">Nautical miles per hour (knots)</string>
    <string name="nm_h">kn</string>
    <string name="min_mile">min/m</string>
    <string name="min_km">min/km</string>
    <string name="m_s">m/s</string>
    <string name="shared_string_trip_recording">Trip recording</string>
    <string name="shared_string_navigation">Navigation</string>
    <string name="osmand_running_in_background">Run in background</string>
    <string name="gps_wake_up_timer">GPS wake-up interval</string>
    <string name="favourites_edit_dialog_title">Favorite info</string>
    <string name="simulate_your_location_stop_descr">Stop simulating your position.</string>
    <string name="simulate_your_location_descr">Simulate your position using a calculated route or a recorded GPX track.</string>
    <string name="looking_up_address">Looking up address</string>
    <string name="av_locations_descr">GPX file with note locations.</string>
    <string name="av_locations">Locations</string>
    <string name="plugin_settings">Plugins</string>
    <string name="routing_attr_avoid_shuttle_train_name">Avoid shuttle train</string>
    <string name="routing_attr_avoid_shuttle_train_description">Avoid using shuttle trains</string>
    <string name="traffic_warning_hazard">Hazard</string>
    <string name="rendering_value_boldOutline_name">Bold outline</string>
    <string name="no_updates_available">No updates available</string>
    <string name="download_live_updates">Live updates</string>
    <string name="rendering_value_default13_name">Default (13)</string>
    <string name="rendering_value_defaultTranslucentCyan_name">Default (translucent cyan)</string>
    <string name="rendering_attr_currentTrackColor_name">GPX color</string>
    <string name="rendering_attr_currentTrackColor_description">GPX color</string>
    <string name="rendering_attr_currentTrackWidth_name">GPX width</string>
    <string name="rendering_attr_currentTrackWidth_description">GPX width</string>
    <string name="rendering_value_darkyellow_name">Dark yellow</string>
    <string name="rendering_value_red_name">Red</string>
    <string name="rendering_value_translucent_red_name">Translucent red</string>
    <string name="rendering_value_orange_name">Orange</string>
    <string name="rendering_value_translucent_orange_name">Translucent orange</string>
    <string name="rendering_value_yellow_name">Yellow</string>
    <string name="rendering_value_translucent_yellow_name">Translucent yellow</string>
    <string name="rendering_value_lightgreen_name">Light green</string>
    <string name="rendering_value_translucent_lightgreen_name">Translucent light green</string>
    <string name="rendering_value_green_name">Green</string>
    <string name="rendering_value_translucent_green_name">Translucent green</string>
    <string name="rendering_value_lightblue_name">Light blue</string>
    <string name="rendering_value_translucent_lightblue_name">Translucent light blue</string>
    <string name="rendering_value_blue_name">Blue</string>
    <string name="rendering_value_translucent_blue_name">Translucent blue</string>
    <string name="rendering_value_purple_name">Purple</string>
    <string name="rendering_value_pink_name">Pink</string>
    <string name="rendering_value_translucent_pink_name">Translucent pink</string>
    <string name="rendering_value_brown_name">Brown</string>
    <string name="rendering_value_black_name">Black</string>
    <string name="rendering_value_translucent_purple_name">Translucent purple</string>
    <string name="restart_is_required">Restart the app manually to apply all changes.</string>
    <string name="light_theme">Light</string>
    <string name="dark_theme">Dark</string>
    <string name="lang_pms">Piedmontese</string>
    <string name="lang_bn">Bengali</string>
    <string name="lang_tl">Tagalog</string>
    <string name="lang_sh">Serbo-Croatian</string>
    <string name="lang_az">Azerbaijani</string>
    <string name="lang_br">Breton</string>
    <string name="lang_sq">Albanian</string>
    <string name="lang_is">Icelandic</string>
    <string name="lang_bpy">Bishnupriya</string>
    <string name="lang_nv">Navajo</string>
    <string name="lang_ga">Irish</string>
    <string name="lang_la">Latin</string>
    <string name="lang_ku">Kurdish</string>
    <string name="lang_ta">Tamil</string>
    <string name="lang_ml">Malayalam</string>
    <string name="lang_lb">Luxembourgish</string>
    <string name="lang_lo">Lao</string>
    <string name="lang_os">Ossetian</string>
    <string name="lang_eo">Esperanto</string>
    <string name="lang_es_us">Spanish (American)</string>
    <string name="lang_es_ar">Spanish (Argentina)</string>
    <string name="lang_nb">Norwegian Bokmål</string>
    <string name="lang_vo">Volapuk</string>
    <string name="lang_th">Thai</string>
    <string name="lang_te">Telugu</string>
    <string name="lang_nn">Norwegian Nynorsk</string>
    <string name="lang_new">Newar / Nepal Bhasa</string>
    <string name="lang_ms">Malaysian</string>
    <string name="lang_ht">Haitian</string>
    <string name="lang_gl">Galician</string>
    <string name="lang_et">Estonian</string>
    <string name="lang_ceb">Cebuano</string>
    <string name="lang_ast">Asturian</string>
    <string name="lang_hsb">Sorbian (Upper)</string>
    <string name="lang_kab">Kabyle</string>
    <string name="lang_ber">Berber</string>
    <string name="archive_wikipedia_data">You have old incompatible Wikipedia data. Archive it?</string>
    <string name="download_wikipedia_files">Download additional Wikipedia data (%1$s MB) ?</string>
    <string name="gps_network_not_enabled">Location service not enabled. Turn it on?</string>
    <string name="disable_recording_once_app_killed">Prevent standalone logging</string>
    <string name="disable_recording_once_app_killed_descrp">Will pause GPX logging when the app is killed (via recent apps). (OsmAnd background indication disappears from the Android notification bar.)</string>
    <string name="shared_string_import2osmand">Import to OsmAnd</string>
    <string name="read_full_article">Read full article (online)</string>
    <string name="shared_string_wikipedia">Wikipedia</string>
    <string name="local_indexes_cat_wiki">Wikipedia</string>
    <string name="shared_string_show_details">Show details</string>
    <string name="osm_edit_context_menu_delete">Delete OSM edit</string>
    <string name="rendering_value_disabled_name">Disabled</string>
    <string name="rendering_value_walkingRoutesScopeOSMC_name">Color by network affiliation</string>
    <string name="rendering_value_walkingRoutesOSMC_name">Color by OSMC hiking symbol</string>
    <string name="shared_string_logoff">Log Off</string>
    <string name="rendering_attr_hideHouseNumbers_name">House numbers</string>
    <string name="application_dir_change_warning3">Move OsmAnd data files to the new destination?</string>
    <string name="specified_directiory_not_writeable">Maps could not be created in specified directory</string>
    <string name="copying_osmand_file_failed">Moving files failed</string>
    <string name="storage_directory_external">External storage</string>
    <string name="storage_directory_multiuser">Multiuser storage</string>
    <string name="storage_directory_internal_app">Internal app memory</string>
    <string name="storage_directory_manual">Manually specified</string>
    <string name="storage_directory_default">Internal memory</string>
    <string name="application_dir">Data storage folder</string>
    <string name="storage_directory">Map Storage</string>
    <string name="shared_string_copy">Copy</string>
    <string name="filter_poi_hint">Filter by name</string>
    <string name="search_poi_category_hint">Type to search all</string>
    <string name="shared_string_is_open">Open now</string>
    <string name="rendering_attr_OSMMapperAssistant_name">OSM mapper assistant</string>
    <string name="agps_info">A-GPS info</string>
    <string name="shared_string_manage">Manage</string>
    <string name="shared_string_edit">Edit</string>
    <string name="shared_string_places">Places</string>
    <string name="shared_string_search">Search</string>
    <string name="shared_string_show_description">Show description.</string>
    <string name="shared_string_message">Message</string>
    <string name="agps_data_last_downloaded">A-GPS data last downloaded: %1$s</string>
    <string name="confirm_usage_speed_cameras">In many countries (Germany, France, Italy, and others) the use of speed camera warnings is illegal. OsmAnd does not assume any liability if you violate the law. Please tap \'Yes\' only if you are eligible to use this feature.</string>
    <string name="welmode_download_maps">Download maps</string>
    <string name="welcome_select_region">To correctly reflect your traffic signs and regulations, please select your driving region:</string>
    <string name="welcome_text">OsmAnd provides global offline map browsing and offline navigation.</string>
    <string name="welcome_header">Welcome</string>
    <string name="current_route">Current route</string>
    <string name="osm_changes_added_to_local_edits">OSM changes added to local changeset</string>
    <string name="mark_to_delete">Mark to delete</string>
    <string name="local_recordings_delete_all_confirm">You are going to delete %1$d notes. Are you sure?</string>
    <string name="local_osm_changes_upload_all_confirm">You are going to upload %1$d change(s) to OSM. Are you sure?</string>
    <string name="confirmation_to_clear_history">Clear history?</string>
    <string name="delay_to_start_navigation_descr">Specify wait time to remain on the route planning screen.</string>
    <string name="delay_to_start_navigation">Start turn-by-turn guidance after…</string>
    <string name="shared_string_go">Go</string>
    <string name="osmand_parking_overdue">overdue</string>
    <string name="action_create">Action create</string>
    <string name="action_modify">Action modify</string>
    <string name="action_delete">Action delete</string>
    <string name="osm_edits">OSM edits</string>
    <!-- means first letter of word *hour* -->
    <string name="osmand_parking_hour">h</string>
    <!-- means first letter of word *minute*-->
    <string name="osmand_parking_minute">min</string>
    <string name="parking_place_limited">Parking time limited to</string>
    <!-- used to describe time left, not left direction -->
    <string name="osmand_parking_time_left">left</string>
    <string name="your_edits">Your edits</string>
    <string name="waypoint_visit_after">Visit after</string>
    <string name="waypoint_visit_before">Visit before</string>
    <string name="simulate_your_location">Simulate your position</string>
    <string name="drawer">Flat list</string>
    <string name="short_location_on_map">Lat %1$s\nLon %2$s</string>
    <string name="tips_and_tricks_descr">Frequently asked questions, recent changes, and others.</string>
    <string name="routing_settings_2">Navigation settings</string>
    <string name="general_settings_2">General settings</string>
    <string name="shared_string_ellipsis">…</string>
    <string name="shared_string_ok">OK</string>
    <string name="shared_string_cancel">Cancel</string>
    <string name="shared_string_dismiss">Dismiss</string>
    <string name="shared_string_yes">Yes</string>
    <string name="shared_string_do_not_use">Don\'t use</string>
    <string name="shared_string_no">No</string>
    <string name="shared_string_on">On</string>
    <string name="shared_string_off">Off</string>
    <string name="shared_string_previous">Previous</string>
    <string name="shared_string_next">Next</string>
    <string name="shared_string_enable">Enable</string>
    <string name="shared_string_disable">Disable</string>
    <string name="shared_string_enabled">Enabled</string>
    <string name="shared_string_disabled">Disabled</string>
    <string name="shared_string_selected">Selected</string>
    <string name="shared_string_selected_lowercase">selected</string>
    <string name="shared_string_never">Never</string>
    <string name="shared_string_none">None</string>
    <string name="shared_string_and">and</string>
    <string name="shared_string_or">or</string>
    <string name="shared_string_help">Help</string>
    <string name="shared_string_settings">Settings</string>
    <string name="shared_string_history">History</string>
    <string name="shared_string_select_on_map">Select on map</string>
    <string name="shared_string_select_all">Select all</string>
    <string name="shared_string_deselect">Deselect</string>
    <string name="shared_string_deselect_all">Deselect all</string>
    <string name="shared_string_clear">Clear</string>
    <string name="shared_string_clear_all">Clear all</string>
    <string name="shared_string_save">Save</string>
    <string name="shared_string_save_as_gpx">Save as new GPX file</string>
    <string name="shared_string_rename">Rename</string>
    <string name="shared_string_delete">Delete</string>
    <string name="shared_string_delete_all">Delete all</string>
    <string name="shared_string_share">Share</string>
    <string name="shared_string_apply">Apply</string>
    <string name="shared_string_control_start">Start</string>
    <string name="shared_string_control_stop">Stop</string>
    <string name="shared_string_import">Import</string>
    <string name="shared_string_export">Export</string>
    <string name="shared_string_more">More…</string>
    <string name="shared_string_more_actions">More actions</string>
    <string name="shared_string_do_not_show_again">Do not show again</string>
    <string name="shared_string_remember_my_choice">Remember choice</string>
    <string name="shared_string_refresh">Refresh</string>
    <string name="shared_string_download">Download</string>
    <string name="shared_string_downloading">Downloading</string>
    <string name="shared_string_download_successful">Downloaded</string>
    <string name="shared_string_io_error">I/O error</string>
    <string name="shared_string_unexpected_error">Unexpected error</string>
    <string name="shared_string_action_template">Action {0}</string>
    <string name="shared_string_close">Close</string>
    <string name="shared_string_exit">Exit</string>
    <string name="shared_string_show">Show</string>
    <string name="shared_string_show_all">Show all</string>
    <string name="shared_string_collapse">Collapse</string>
    <string name="shared_string_show_on_map">Show on map</string>
    <string name="shared_string_map">Map</string>
    <string name="shared_string_favorite">Favorite</string>
    <string name="shared_string_favorites">Favorites</string>
    <string name="shared_string_address">Address</string>
    <string name="shared_string_add">Add</string>
    <string name="shared_string_add_to_favorites">Add to \'Favorites\'</string>
    <string name="shared_string_my_location">My Position</string>
    <string name="shared_string_my_places">My Places</string>
    <string name="shared_string_my_favorites">Favorites</string>
    <string name="shared_string_tracks">Tracks</string>
    <string name="shared_string_gpx_files">GPX files</string>
    <string name="shared_string_currently_recording_track">Currently recording track</string>
    <string name="shared_string_audio">Audio</string>
    <string name="shared_string_video">Video</string>
    <string name="shared_string_photo">Photo</string>
    <string name="shared_string_launch">Launch</string>
    <string name="route_points">Route points</string>
    <string name="track_segments">Track segments</string>
    <string name="track_points">Track points</string>
    <string name="shared_string_online_maps">Online maps</string>
    <string name="osmand_rastermaps_plugin_description">With this plugin you can access many types of online (so called tile or raster) maps, from predefined OpenStreetMap tiles (like Mapnik) to satellite images and special purpose layers like weather maps, climate maps, geological maps, hillshade layers, etc.
		\n\nAny of these maps can either be used as the main (base) map to be displayed on the OsmAnd map screen, or as an overlay or underlay to another base map (like OsmAnd\'s standard offline maps). In order to make any underlay map more visible, certain elements of the OsmAnd vector maps can easily be hidden via the \'Configure map\' menu as desired.
		\n\nTile maps can be obtained directly via online sources, or can be prepared for offline use (and manually copied to OsmAnd\'s data folder) as an SQLite database which can be produced by a variety of 3rd party map preparation tools.
	</string>
    <string name="record_plugin_name">Trip recording</string>
    <string name="record_plugin_description">This plugin activates the functionality to record and save your tracks by manually touching the GPX logging widget on the map screen, or also to automatically log all of your navigation routes to a GPX file.
		\n\nRecorded tracks can be shared with your friends or be used for OSM contributions. Athletes can use recorded tracks to monitor their trainings. Some basic track analysis can be performed directly in OsmAnd, like lap times, average speed etc., and tracks can of course also later be analyzed in special 3rd party analysis tools.
	</string>
    <string name="srtm_paid_version_title">Contour lines plugin</string>
    <string name="osmand_srtm_short_description_80_chars">OsmAnd plugin for offline contour lines</string>
    <string name="osmand_srtm_long_description_1000_chars">This plugin provides both a contour line overlay and a (relief) hillshade layer to be displayed on top of OsmAnd\'s standard maps. This functionality will be much appreciated by athletes, hikers, trekkers, and anybody interested in the relief structure of a landscape.
		\n\nThe global data (between 70 ° north and 70 ° south) is based on measurements by SRTM (Shuttle Radar Topography Mission) and ASTER (Advanced Spaceborne Thermal Emission and Reflection Radiometer), an imaging instrument onboard Terra, the flagship satellite of NASA\'s Earth Observing System. ASTER is a cooperative effort between NASA, Japan\'s Ministry of Economy, Trade and Industry (METI), and Japan Space Systems (J-spacesystems).
	</string>
    <string name="srtm_plugin_name">Contour Lines</string>
    <string name="srtm_plugin_description">This plugin provides both a contour line overlay and a (relief) hillshade layer to be displayed on top of OsmAnd\'s standard maps. This functionality will be much appreciated by athletes, hikers, trekkers, and anybody interested in the relief structure of a landscape. (Please note that contour line and/or relief data are separate, additional downloads available after activating the plugin.)
		\n\nThe global data (between 70 ° north and 70 ° south) is based on measurements by SRTM (Shuttle Radar Topography Mission) and ASTER (Advanced Spaceborne Thermal Emission and Reflection Radiometer), an imaging instrument onboard Terra, the flagship satellite of NASA\'s Earth Observing System. ASTER is a cooperative effort between NASA, Japan\'s Ministry of Economy, Trade and Industry (METI), and Japan Space Systems (J-spacesystems).
	</string>
    <string name="plugin_touringview_name">Touring map view</string>
    <string name="plugin_touringview_descr">Activating this view changes OsmAnd\'s map style to \'Touring view\', this is a special high-detail view for travelers and professional drivers.
		\n\nThis view provides, at any given map zoom, the maximum amount of travel details available in the map data (particularly roads, tracks, paths, and orientation marks).
		\n\nIt also clearly depicts all types of roads unambiguously by color coding, which is useful when e.g. driving large vehicles.
		\n\nAnd it provides special touring options like showing bicycle routes or Alpine mountain routes.
		\n\nA special map download is not needed, the view is created from our standard maps.
		\n\nThis view can be reverted by either de-activating it again here, or by changing the \'Map style\' under \'Configure map\' as desired.
	</string>
    <string name="plugin_nautical_name">Nautical map view</string>
    <string name="plugin_nautical_descr">This plugin enriches the OsmAnd map and navigation app to also produce nautical maps for boating, sailing, and other types of watersports.
		\n\nA special map add-on for OsmAnd will provide all nautical navigation marks and chart symbols, for inland  as well as for nearshore navigation. The description of each navigation mark provides the details needed to identify them and their meaning (category, shape, color, sequence, reference, etc.).
		\n\nTo return to one of OsmAnd\'s conventional map styles, simply either de-activate this plugin again, or change the \'Map style\' under \'Configure map\' as desired.
	</string>
    <string name="plugin_ski_name">Ski map view</string>
    <string name="plugin_ski_descr">This plugin for OsmAnd puts at your fingertips details of global downhill ski slopes, cross country ski runs, Alpine ski routes, cable cars and ski lifts. Routes and pistes are shown color-coded by difficulty, and depicted in a special \'Winter\' map style which assimilates a snow-colored winter landscape.
		\n\nActivating this view changes the map style to \'Winter and ski\', showing all landscape features under wintry conditions. This view can be reverted by either de-activating it again here, or by changing the \'Map style\' under \'Configure map\' as desired.
	</string>
    <string name="audionotes_plugin_name">Audio/video notes</string>
    <string name="audionotes_plugin_description">The Audio/video notes plugin provides the functionality to take audio/photography/video notes during a trip, using either a button on the map screen, or directly the context menu for any position on the map.</string>
    <string name="osmand_parking_plugin_name">Parking Position</string>
    <string name="osmand_parking_plugin_description">The parking position plugin lets you record where your car is parked and how much parking time is left (if there is a time limit).
	\nBoth the location and time are visible on the OsmAnd dashboard as well as in a widget on the map screen. An alarm can be added to the Android calendar as a reminder.</string>
    <string name="osmand_distance_planning_plugin_name">Distance calculator &amp; planning tool</string>
    <string name="osmand_distance_planning_plugin_description">This plugin provides a map screen widget allowing creation of paths by tapping the map, or by using or modifying existing GPX files, to plan a trip and measure the distance between points. The results can be saved as a GPX file, which can later be used for guidance.</string>
    <string name="shared_string_accessibility">Accessibility</string>
    <string name="osmand_accessibility_description">This plugin makes the device\'s accessibility features available directly in OsmAnd. It facilitates e.g. adjusting the speech rate for TTS voices, configuring directional-pad screen navigation, using a trackball for zoom control, or text-to-speech feedback, for example to auto announcing your position.</string>
    <string name="osm_settings">OSM editing</string>
    <string name="osm_editing_plugin_description">Via this plugin OsmAnd can be used to make OSM contributions like creating or modifying OSM POI objects, opening or commenting OSM Notes, and contributing recorded GPX files. OSM is a community driven, global public domain mapping project. For details please refer to https://openstreetmap.org. Active participation is appreciated, and contributions can be made directly from OsmAnd, if you specify your personal OSM credentials in the app.</string>
    <string name="osmand_development_plugin_description">This plugin displays settings for development and debugging features like to test or simulate routing, the screen rendering performance, or voice prompting. These settings are intended for developers and are not needed for the general user.</string>
    <string name="debugging_and_development">OsmAnd development</string>
    <string name="rename_failed">Renaming failed.</string>
    <string name="days_behind">days behind</string>
    <string name="back_to_map">Back to map</string>
    <string name="share_note">Share note</string>
    <string name="location_on_map">Location:\n Lat %1$s\n Lon %2$s</string>
    <string name="watch">Watch</string>
    <string name="notes">Notes</string>
    <string name="online_map">Online map</string>
    <string name="roads_only">Roads only</string>
    <string name="rendering_attr_pisteRoutes_name">Ski slopes</string>
    <string name="free">Free %1$s </string>
    <string name="device_memory">Device memory</string>
    <string name="rendering_attr_pisteGrooming_name">Piste grooming</string>
    <string name="world_ski_missing">In order to display ski maps, the special offline map needs to be downloaded</string>
    <string name="nautical_maps_missing">In order to display nautical maps, the special offline map needs to be downloaded</string>
    <string name="edit_group">Edit group</string>
    <string name="parking_place">Parking spot</string>
    <string name="remove_the_tag">REMOVE THE TAG</string>
    <string name="gps_status">GPS status</string>
    <string name="version_settings_descr">Download nightly builds.</string>
    <string name="version_settings">Builds</string>
    <string name="rendering_attr_streetLighting_name">Street lighting</string>
    <string name="proxy_pref_title">Proxy</string>
    <string name="proxy_pref_descr">Specify a proxy server.</string>
    <string name="settings_privacy">Privacy</string>
    <string name="shared_string_gpx_points">Points</string>
    <string name="navigation_over_track">Start navigation along track?</string>
    <string name="avoid_roads_msg">Trigger an alternative route by selecting roads to avoid</string>
    <string name="speak_pedestrian">Pedestrian crosswalks</string>
    <string name="rendering_attr_roadStyle_name">Road style</string>
    <string name="rendering_attr_roadStyle_description">Road style</string>
    <string name="rendering_value__name">Default</string>
    <string name="rendering_value_default_name">Default</string>
    <string name="rendering_value_germanRoadAtlas_name">German road atlas</string>
    <string name="rendering_value_highContrastRoads_name">High contrast roads</string>
    <string name="traffic_warning_railways">Railroad crossing</string>
    <string name="traffic_warning_pedestrian">Pedestrian crosswalk</string>
    <string name="show_railway_warnings">Railroad crossings</string>
    <string name="show_pedestrian_warnings">Pedestrian crosswalks</string>
    <string name="rendering_value_americanRoadAtlas_name">American road atlas</string>
    <string name="routing_attr_no_new_routing_name">No v1.9 routing rules</string>
    <string name="routing_attr_no_new_routing_description">Do not use routing rules introduced in v1.9.</string>
    <string name="dash_download_msg_none">Download offline maps?</string>
    <string name="dash_download_msg">You have downloaded %1$s maps</string>
    <string name="dash_download_new_one">Download new map</string>
    <string name="dash_download_manage">Manage</string>
    <string name="map_locale">Map language</string>
    <string name="rendering_attr_transportStops_name">Transport stops</string>
    <string name="navigate_point_zone">Zone</string>
    <string name="navigate_point_olc">Open Location Code</string>
    <string name="navigate_point_olc_info_invalid">Invalid OLC\n</string>
    <string name="navigate_point_olc_info_short">Short OLC\nPlease provide a full code</string>
    <string name="navigate_point_olc_info_area">Valid full OLC\nRepresents area: %1$s x %2$s</string>
    <string name="navigate_point_northing">Northing</string>
    <string name="navigate_point_easting">Easting</string>
    <string name="download_tab_downloads">All Downloads</string>
    <string name="download_tab_updates">Updates</string>
    <string name="download_tab_local">Local</string>
    <string name="no_internet_connection">Unable to download, please check your Internet connection.</string>
    <string name="everything_up_to_date">All files up to date</string>
    <string name="use_opengl_render">Use OpenGL rendering</string>
    <string name="use_opengl_render_descr">Use hardware accelerated OpenGL rendering (may use more battery, or not work on very old devices).</string>
    <string name="error_avoid_specific_road">No bypass found</string>
    <string name="home_button">Home</string>
    <string name="map_update">Updates available for %1$s maps</string>
    <string name="search_for">Search for</string>
    <string name="coordinates">Coordinates</string>
    <string name="rendering_attr_publicTransportMode_name">Bus, trolleybus, shuttle routes</string>
    <string name="rendering_attr_tramTrainRoutes_name">Tram and train routes</string>
    <string name="rendering_attr_subwayMode_name">Subway routes</string>
    <string name="lock_screen_request_explanation">%1$s needs this permission to turn off the screen for the power saving feature.</string>
    <string name="wake_on_voice">Turn screen on</string>
    <string name="wake_on_voice_descr">Turn on device screen (if off) when approaching a turn.</string>
    <string name="impassable_road">Avoid roads…</string>
    <string name="rendering_attr_trainLightrailRoutes_name">Train routes</string>
    <string name="rendering_attr_tramRoutes_name">Tram routes</string>
    <string name="rendering_attr_shareTaxiRoutes_name">Share taxi routes</string>
    <string name="rendering_attr_trolleybusRoutes_name">Trolleybus routes</string>
    <string name="rendering_attr_busRoutes_name">Bus routes</string>
    <string name="rendering_category_hide">Hide</string>
    <string name="rendering_category_routes">Routes</string>
    <!--string name="shared_string_details">Details</string> use rendering_category_details -->
    <string name="rendering_category_details">Details</string>
    <string name="rendering_category_transport">Transport</string>
    <string name="rendering_category_others">Other map attributes</string>
    <string name="map_widget_appearance_rem">Remaining elements</string>
    <string name="map_widget_vector_attributes">Rendering attributes</string>
    <string name="map_widget_top">Status bar</string>
    <string name="map_widget_right">Right panel</string>
    <string name="map_widget_left">Left panel</string>
    <string name="configure_map">Configure map</string>
    <string name="search_radius_proximity">Within</string>
    <string name="anonymous_user">Anonymous user</string>
    <string name="logged_as">Logged in as %1$s</string>
    <string name="speed_limit_exceed">Speed limit tolerance</string>
    <string name="speed_limit_exceed_message">Select speed limit tolerance margin, above which you will receive a voice warning.</string>
    <string name="fav_point_emoticons_message">The Favorite name has been modified to %1$s to facilitate properly saving the string with emoticons to a file.</string>
    <string name="print_route">Print route</string>
    <string name="fav_point_dublicate">Favorite point name duplicate</string>
    <string name="fav_point_dublicate_message">Specified Favorite name already in use, was changed to %1$s to avoid duplication.</string>
    <string name="text_size_descr">Set the text size on the map.</string>
    <string name="text_size">Text size</string>
    <string name="traffic_warning_speed_limit">Speed limit</string>
    <string name="traffic_warning_border_control">Border control</string>
    <string name="traffic_warning_payment">Toll booth</string>
    <string name="traffic_warning_stop">Stop sign</string>
    <string name="traffic_warning_calming">Traffic calming</string>
    <string name="traffic_warning_speed_camera">Speed camera</string>
    <string name="traffic_warning">Traffic warning</string>
    <string name="speak_favorites">Nearby Favorites</string>
    <string name="speak_poi">Nearby POI</string>
    <string name="way_alarms">Traffic warnings</string>
    <string name="background_service_is_enabled_question">OsmAnd background service still running. Stop it, too?</string>
    <string name="sleep_mode_stop_dialog">Stop GPS background mode?</string>
    <string name="stop_navigation_service">Stop</string>
    <string name="confirm_every_run">Always ask</string>
    <string name="save_global_track_interval_descr">Choose logging interval for the general track recording (enabled via the GPX logging widget on the map).</string>
    <string name="save_global_track_interval">General logging interval</string>
    <string name="background_service_int">GPS Wake-up interval</string>
    <string name="enable_sleep_mode">Enable GPS background mode</string>
    <string name="save_track_to_gpx_globally">Log track to GPX file</string>
    <string name="save_track_to_gpx_globally_headline">On demand track logging</string>
    <string name="save_track_to_gpx_globally_descr">General position logging to a GPX file can be turned on or off using the GPX logging widget on the map screen.</string>
    <string name="save_current_track_descr">Save current track as GPX file now.</string>
    <string name="save_current_track">Save current track</string>
    <string name="save_track_to_gpx">Auto-record track during navigation</string>
    <string name="save_track_to_gpx_descrp">A GPX track is automatically saved to the tracks folder during navigation.</string>
    <string name="save_track_interval_globally">Logging interval</string>
    <string name="save_track_interval">Logging interval during navigation</string>
    <string name="save_track_interval_descr">Choose logging interval for track recording during navigation.</string>
    <string name="voice_provider_descr">Select the voice guidance for navigation.</string>
    <string name="voice_provider">Voice guidance</string>
    <string name="enable_proxy_title">Enable HTTP proxy</string>
    <string name="enable_proxy_descr">Configure an HTTP proxy for all network requests.</string>
    <string name="proxy_host_title">Proxy Host</string>
    <string name="proxy_host_descr">Configure your proxy\'s hostname (e.g. 127.0.0.1).</string>
    <string name="proxy_port_title">Proxy Port</string>
    <string name="proxy_port_descr">Configure your proxy\'s port number (e.g. 8118).</string>
    <string name="monitoring_settings">Trip recording</string>
    <string name="monitoring_settings_descr">Configure how to record your trips.</string>
    <string name="int_hour">h</string>
    <string name="duration">Duration</string>
    <string name="distance">Distance</string>
    <string name="average">Average</string>
    <string name="of">%1$d of %2$d</string>
    <string name="ascent_descent">Ascent/Descent</string>
    <string name="moving_time">Moving time</string>
    <string name="max_min">Max/Min</string>
    <string name="min_max">Min/Max</string>
    <string name="index_tours">Tours</string>
    <string name="shared_string_all">All</string>
    <string name="shared_string_waypoints">Waypoints</string>
    <string name="download_additional_maps">Download missing maps %1$s (%2$d MB)?</string>
    <string name="rendering_value_browse_map_name">Browse map</string>
    <string name="rendering_value_car_name">Car</string>
    <string name="rendering_value_bicycle_name">Bicycle</string>
    <string name="rendering_value_pedestrian_name">Pedestrian</string>
    <string name="rendering_attr_coloredBuildings_name">Color-code buildings by type</string>
    <string name="continue_navigation">Continue Navigation</string>
    <string name="pause_navigation">Pause Navigation</string>
    <string name="keep_navigation_service">Keep</string>
    <string name="map_preferred_locale_descr">Preferred language for labels on the map (if unavailable, English or local names will be used).</string>
    <string name="map_preferred_locale">Preferred map language</string>
    <string name="local_map_names">Local names</string>
    <string name="lang_sw">Swahili</string>
    <string name="lang_he">Hebrew</string>
    <string name="forward">Forward</string>
    <string name="home">Dashboard</string>
    <string name="live_monitoring_m_descr">Send tracking data to a specified web service if GPX logging is enabled.</string>
    <string name="live_monitoring_m">Online tracking (GPX required)</string>
    <string name="live_monitoring_start">Start online tracking</string>
    <string name="live_monitoring_stop">Stop online tracking</string>
    <string name="gpx_monitoring_start">Start GPX logging</string>
    <string name="gpx_monitoring_stop">Stop GPX logging</string>
    <string name="gpx_start_new_segment">Start new segment</string>
    <string name="rendering_attr_hideBuildings_name">Buildings</string>
    <string name="rendering_attr_hideNonVehicleHighways_name">Non-vehicle highways</string>
    <string name="rendering_attr_hideText_name">Text</string>
    <string name="rendering_attr_hideWoodScrubs_name">Wood and scrubs</string>
    <string name="rendering_attr_buildings15zoom_name">Buildings on zoom 15</string>
    <string name="rendering_attr_moreDetailed_name">More details</string>
    <string name="rendering_attr_lessDetailed_name">Fewer details</string>
    <string name="rendering_attr_hideAccess_name">Access restrictions</string>
    <string name="rendering_attr_showAccess_name">Show access restrictions and toll</string>
    <string name="rendering_attr_showSurfaceGrade_name">Show road quality</string>
    <string name="rendering_attr_showSurfaces_name">Show road surface</string>
    <string name="rendering_attr_showCycleRoutes_name">Show cycle routes</string>
    <string name="no_index_file_to_download">Downloads not found, please check your connection to the Internet.</string>
    <string name="select_index_file_to_download">Nothing was found. If you can\'t find your region, you can make it yourself (see https://osmand.net).</string>
    <string name="none_selected_gpx">No GPX files selected. Select one by long-tapping.</string>
    <string name="local_index_select_gpx_file">Select to show</string>
    <string name="gpx_split_interval">Split interval</string>
    <string name="sort_by_distance">Sort by distance</string>
    <string name="sort_by_name">Sort by name</string>
    <string name="show_zoom_buttons_navigation_descr">Show zoom buttons during navigation.</string>
    <string name="show_zoom_buttons_navigation">Show zoom buttons</string>
    <string name="save_as_favorites_points">Save as group of Favorites</string>
    <string name="select_destination_and_intermediate_points">Select destinations</string>
    <string name="layer_amenity_label">POI overlay labels</string>
    <string name="loading_smth">Loading %1$s…</string>
    <string name="map_widget_plain_time">Current time</string>
    <string name="shared_string_waypoint">Waypoint</string>
    <string name="selected_gpx_info_show">\n\nLong-tap to view on the map</string>
    <string name="delay_navigation_start">Start turn-by-turn guidance automatically</string>
    <string name="local_index_gpx_info_show">\n\nLong-tap for options</string>
    <string name="gpx_info_subtracks">Subtracks: %1$s </string>
    <string name="gpx_info_waypoints">Waypoints: %1$s </string>
    <string name="gpx_info_distance">Distance: %1$s (%2$s points) </string>
    <string name="gpx_info_start_time">Start time: %1$tF,  %1$tT </string>
    <string name="gpx_info_end_time">End time: %1$tF,  %1$tT </string>
    <string name="gpx_info_average_speed">Average speed: %1$s </string>
    <string name="gpx_info_maximum_speed">Maximum speed: %1$s </string>
    <string name="gpx_info_avg_altitude">Average altitude: %1$s</string>
    <string name="gpx_info_diff_altitude">Altitude range: %1$s</string>
    <string name="gpx_info_asc_altitude">Descent/ascent: %1$s</string>
    <string name="gpx_timespan">Time span: %1$s</string>
    <string name="gpx_timemoving">Time moving: %1$s</string>
    <string name="gpx_selection_segment_title">Segment</string>
    <string name="gpx_selection_number_of_points"> %1$s points</string>
    <string name="gpx_selection_point">Point %1$s</string>
    <!-- string name="gpx_selection_current_track">recording</string -->
    <string name="gpx_selection_route_points">%1$s \nRoute points %2$s</string>
    <string name="gpx_selection_points">%1$s \nPoints</string>
    <string name="gpx_selection_track">%1$s \nTrack %2$s</string>
    <string name="gpx_file_is_empty">Empty GPX file</string>
    <string name="osmo_edit_color">Display color</string>
    <string name="osmo_connect_menu">Connect</string>
    <string name="int_days">days</string>
    <string name="use_points_as_intermediates">Calculate route between points</string>
    <string name="always_center_position_on_map">Display position always in center</string>
    <string name="voice_pref_title">Voice</string>
    <string name="misc_pref_title">Misc</string>
    <string name="localization_pref_title">Localization</string>
    <string name="index_item_nation_addresses">addresses nationwide</string>
    <string name="index_item_world_altitude_correction">World altitude correction</string>
    <string name="index_item_world_seamarks">World seamarks</string>
    <string name="index_item_world_bitcoin_payments">World bitcoin payments</string>
    <string name="index_item_world_basemap">World overview map</string>
    <string name="index_item_world_ski">World ski map</string>
    <string name="lang_zh">Chinese</string>
    <string name="lang_pt_br">Portuguese (Brazil)</string>
    <string name="lang_en">English</string>
    <string name="lang_en_gb">English (United Kingdom)</string>
    <string name="lang_af">Afrikaans</string>
    <string name="lang_al">Albanian</string>
    <string name="lang_ar">Arabic</string>
    <string name="lang_hy">Armenian</string>
    <string name="lang_eu">Basque</string>
    <string name="lang_be">Belarusian</string>
    <string name="lang_be_by">Belarusian (Latin)</string>
    <string name="lang_bs">Bosnian</string>
    <string name="lang_bg">Bulgarian</string>
    <string name="lang_ca">Catalan</string>
    <string name="lang_hr">Croatian</string>
    <string name="lang_cs">Czech</string>
    <string name="lang_da">Danish</string>
    <string name="lang_nl">Dutch</string>
    <string name="lang_fi">Finnish</string>
    <string name="lang_fr">French</string>
    <string name="lang_ka">Georgian</string>
    <string name="lang_de">German</string>
    <string name="lang_el">Greek</string>
    <string name="lang_iw">Hebrew</string>
    <string name="lang_hi">Hindi</string>
    <string name="lang_hu">Hungarian</string>
    <string name="lang_hu_formal">Hungarian (formal)</string>
    <string name="lang_id">Indonesian</string>
    <string name="lang_it">Italian</string>
    <string name="lang_ja">Japanese</string>
    <string name="lang_kn">Kannada</string>
    <string name="lang_ko">Korean</string>
    <string name="lang_lv">Latvian</string>
    <string name="lang_lt">Lithuanian</string>
    <string name="lang_mr">Marathi</string>
    <string name="lang_no">Norwegian Bokmål</string>
    <string name="lang_fa">Persian</string>
    <string name="lang_pl">Polish</string>
    <string name="lang_pt">Portuguese</string>
    <string name="lang_ro">Romanian</string>
    <string name="lang_ru">Russian</string>
    <string name="lang_sc">Sardinian</string>
    <string name="lang_sr">Serbian</string>
    <string name="lang_sr_latn">Serbian (Latin)</string>
    <string name="lang_zh_cn">Chinese (Simplified)</string>
    <string name="lang_zh_hk">Chinese (Hong Kong)</string>
    <string name="lang_sk">Slovak</string>
    <string name="lang_sl">Slovenian</string>
    <string name="lang_es">Spanish</string>
    <string name="lang_sv">Swedish</string>
    <string name="lang_zh_tw">Chinese (Traditional)</string>
    <string name="lang_tr">Turkish</string>
    <string name="lang_uk">Ukrainian</string>
    <string name="lang_vi">Vietnamese</string>
    <string name="lang_cy">Welsh</string>
    <string name="lang_gn_py">Guaraní</string>
    <string name="index_name_canada">North America - Canada</string>
    <string name="index_name_italy">Europe - Italy</string>
    <string name="index_name_gb">Europe - Great Britain</string>
    <string name="calculate_osmand_route_without_internet">Offline calculation of OsmAnd route segment</string>
    <string name="gpx_option_calculate_first_last_segment">Calculate OsmAnd route for first and last route segment</string>
    <string name="use_displayed_track_for_navigation">Use shown track for navigation?</string>
    <string name="keep_and_add_destination_point">Add as subsequent destination</string>
    <string name="select_gpx">Select GPX…</string>
    <string name="route_descr_select_destination">Select Destination</string>
    <string name="route_preferences">Route preferences</string>
    <string name="route_info">Route info</string>
    <string name="routing_attr_prefer_motorway_name">Prefer motorways</string>
    <string name="routing_attr_prefer_motorway_description">Prefer motorways</string>
    <string name="routing_attr_avoid_toll_name">Avoid toll roads</string>
    <string name="routing_attr_avoid_toll_description">Avoid toll roads</string>
    <string name="routing_attr_avoid_unpaved_name">Avoid unpaved roads</string>
    <string name="routing_attr_avoid_unpaved_description">Avoid unpaved roads.</string>
    <string name="routing_attr_avoid_ferries_name">Avoid ferries</string>
    <string name="routing_attr_avoid_ferries_description">Avoid ferries</string>
    <string name="routing_attr_avoid_motorway_name">Avoid motorways</string>
    <string name="routing_attr_avoid_motorway_description">Avoid motorways</string>
    <string name="routing_attr_avoid_stairs_name">Avoid stairs</string>
    <string name="routing_attr_avoid_stairs_description">Avoid stairs</string>
    <string name="routing_attr_avoid_borders_name">Avoid border crossings</string>
    <string name="routing_attr_avoid_borders_description">Avoid crossing national borders</string>
    <string name="routing_attr_weight_name">Weight limit</string>
    <string name="routing_attr_weight_description">Specify permitted vehicle weight limit on routes.</string>
    <string name="routing_attr_height_name">Height limit</string>
    <string name="routing_attr_height_description">Specify vehicle height to be permitted on routes.</string>
    <string name="android_19_location_disabled">Since Android version 4.4 (KitKat) you cannot download and update maps to the old storage folder (%s). Copy all OsmAnd files to new storage location?
        \n Note 1: Your old files will remain untouched (but can be deleted manually).
        \n Note 2: In the new storage location it will not be possible to share files between OsmAnd and OsmAnd+.</string>
    <string name="copying_osmand_one_file_descr">Copying file (%s) to the new destination…</string>
    <string name="copying_osmand_files_descr">Copying OsmAnd data files to the new destination (%s)…</string>
    <string name="copying_osmand_files">Copying OsmAnd data files…</string>
    <string name="calculate_osmand_route_gpx">Offline OsmAnd route calculation</string>
    <string name="app_mode_truck">Truck</string>
    <string name="guidance_preferences_descr">Navigation preferences</string>
    <string name="routing_preferences_descr">Routing preferences</string>
    <string name="speech_rate_descr">Specify the speech rate for TTS.</string>
    <string name="speech_rate">Speech Rate</string>
    <string name="complex_route_calculation_failed">Fast route calculation failed (%s), fallback to slow calculation.</string>
    <string name="disable_complex_routing_descr">Disable two-phase routing for car navigation.</string>
    <string name="disable_complex_routing">Disable complex routing</string>
    <string name="amenity_type_seamark">Seamark</string>
    <string name="app_modes_choose_descr">Select the profiles to be visible in the app.</string>
    <string name="app_modes_choose">App Profiles</string>
    <string name="map_widget_map_rendering">Map rendering</string>
    <string name="app_mode_hiking">Hiking</string>
    <string name="app_mode_motorcycle">Motorcycle</string>
    <string name="app_mode_boat">Boat</string>
    <string name="app_mode_aircraft">Aircraft</string>
    <string name="local_osm_changes_delete_all_confirm">You are going to delete %1$d OSM changes. Are you sure?</string>
    <string name="animate_routing_route_not_calculated">Please calculate the route first</string>
    <string name="animate_routing_route">Simulate using calculated route</string>
    <string name="animate_routing_gpx">Simulate using GPX track</string>
    <string name="route_is_too_long_v2">For long distances: Please add intermediate destinations if no route is found within 10 minutes.</string>
    <string name="auto_zoom_none">No auto zoom</string>
    <string name="auto_zoom_close">To close-up</string>
    <string name="auto_zoom_far">To mid-range</string>
    <string name="auto_zoom_farthest">To long-range</string>
    <string name="map_magnifier">Map magnifier</string>
    <string name="base_world_map">World basemap</string>
    <string name="about_version">Version:</string>
    <string name="shared_string_about">About</string>
    <string name="about_settings_descr">Version info, licenses, project members</string>
    <string name="local_index_tile_data_zooms">Zooms downloaded: %1$s</string>
    <string name="local_index_tile_data_expire">Expire (minutes): %1$s</string>
    <string name="local_index_tile_data_downloadable">Downloadable: %1$s</string>
    <string name="local_index_tile_data_maxzoom">Maximum zoom: %1$s</string>
    <string name="local_index_tile_data_minzoom">Minimum zoom: %1$s</string>
    <string name="local_index_tile_data_name">Tile data: %1$s</string>
    <string name="edit_tilesource_successfully">Tilesource %1$s was saved</string>
    <string name="edit_tilesource_elliptic_tile">Elliptic mercator</string>
    <string name="edit_tilesource_maxzoom">Maximum zoom</string>
    <string name="edit_tilesource_expiration_time">Expire (minutes)</string>
    <string name="edit_tilesource_minzoom">Minimum zoom</string>
    <string name="edit_tilesource_url_to_load">URL</string>
    <string name="edit_tilesource_choose_existing">Choose existing…</string>
    <string name="maps_define_edit">Define/Edit…</string>
    <string name="map_widget_fps_info">FPS debug info</string>
    <string name="driving_region_descr">Select the driving region: US, Europe, UK, Asia, and others.</string>
    <string name="driving_region">Driving region</string>
    <string name="driving_region_japan">Japan</string>
    <string name="driving_region_us">United States</string>
    <string name="driving_region_canada">Canada</string>
    <string name="driving_region_europe_asia">Europe, Asia, Latin America, &amp; similar</string>
    <string name="driving_region_uk">UK, India, &amp; similar</string>
    <string name="driving_region_australia">Australia</string>
    <string name="speak_title">Announce…</string>
    <string name="speak_descr">Configure to announce street names, traffic warnings (forced stops, speed bumps), speed camera warnings, speed limits.</string>
    <string name="speak_street_names">Street names (TTS)</string>
    <string name="speak_speed_limit">Speed limit</string>
    <string name="speak_cameras">Speed cameras</string>
    <string name="speak_traffic_warnings">Traffic warnings</string>
    <string name="osb_author_or_password_not_specified">Please specify OSM user and password in \'Settings\'</string>
    <string name="clear_intermediate_points">Clear intermediate destinations</string>
    <string name="keep_intermediate_points">Keep intermediate destinations</string>
    <string name="new_directions_point_dialog">You already have intermediate destinations set.</string>
    <string name="context_menu_item_directions_to">Directions to</string>
    <string name="context_menu_item_directions_from">Directions from</string>
    <string name="route_descr_map_location">Map: </string>
    <string name="route_descr_lat_lon">Lat %1$.3f, lon %2$.3f</string>
    <!-- string name="route_descr_current_location">Current position</string -->
    <string name="route_descr_destination">Destination</string>
    <string name="route_to">To:</string>
    <string name="route_via">Via:</string>
    <string name="route_from">From:</string>
    <string name="app_mode_default">Browse map</string>
    <string name="settings_preset">Default profile</string>
    <string name="settings_preset_descr">Map view and navigation settings are remembered per use profile. Set your default profile here.</string>
    <string name="destination_point">Destination %1$s</string>
    <string name="context_menu_item_destination_point">Set as destination</string>
    <string name="please_select_address">Select city or street first</string>
    <string name="search_street_in_neighborhood_cities">Search for street in neighborhood cities</string>
    <string name="intermediate_items_sort_return">Optimized order of intermediate destinations en-route to the destination.</string>
    <string name="intermediate_items_sort_by_distance">Sort door-to-door</string>
    <string name="local_osm_changes_backup_successful">OSM change file was generated %1$s</string>
    <string name="local_osm_changes_backup_failed">Could not back up OSM changes</string>
    <string name="local_osm_changes_backup">Back up as OSM change</string>
    <string name="delete_point">Delete Point</string>
    <string name="plugin_distance_point_time">time</string>
    <string name="plugin_distance_point_hdop">accuracy</string>
    <string name="plugin_distance_point_speed">speed</string>
    <string name="plugin_distance_point_ele">elevation</string>
    <string name="plugin_distance_point">Point</string>
    <string name="gpx_file_name">GPX file name</string>
    <string name="gpx_saved_sucessfully">GPX file saved to {0}</string>
    <string name="use_distance_measurement_help">* Tap to mark a point.\n
        * Long-tap the map to delete previous point.\n
        * Long-tap on a point to view and attach description.\n
        * Tap the measurement widget to see more actions.</string>
    <string name="distance_measurement_start_editing">Start editing</string>
    <string name="distance_measurement_finish_editing">Finish editing</string>
    <string name="distance_measurement_finish_subtrack">Begin a new subtrack</string>
    <string name="distance_measurement_clear_route">Clear all points</string>
    <string name="distance_measurement_load_gpx">Open existing GPX file</string>
    <string name="wait_current_task_finished">Please wait until current task is finished</string>
    <string name="use_kalman_filter_compass_descr">Reduces noise in compass readings but adds inertia.</string>
    <string name="use_kalman_filter_compass">Use Kalman filter</string>
    <string name="use_magnetic_sensor_descr">For the compass reading, use the magnetic sensor instead of the orientation sensor.</string>
    <string name="use_magnetic_sensor">Use magnetic sensor</string>
    <string name="other_location">Other</string>
    <string name="files_limit">%1$d files left</string>
    <string name="available_downloads_left">%1$d files left to download</string>
    <string name="install_paid">Full version</string>
    <string name="cancel_route">Dismiss route</string>
    <string name="cancel_navigation">Stop navigation</string>
    <string name="clear_destination">Clear destination</string>
    <string name="download_using_mobile_internet">Not connected to Wi-Fi. Use current connection to the Internet to download?</string>
    <string name="street_name">Street name</string>
    <string name="hno">House number</string>
    <string name="website">Website</string>
    <string name="phone">Phone</string>
    <string name="osmand_background_plugin_description">Shows settings for turning on background tracking and navigation by periodically waking up the GPS device (with the screen off).</string>
    <string name="contribution_activity">Install version</string>
    <string name="choose_osmand_theme_descr">Choose how the app looks.</string>
    <string name="choose_osmand_theme">App theme</string>
    <string name="accessibility_options">Accessibility options</string>
    <string name="select_address_activity">Select address</string>
    <string name="favourites_list_activity">Select Favorite</string>
    <string name="local_openstreetmap_act_title">OSM modifications</string>
    <string name="layer_hillshade">Hillshade layer</string>
    <string name="map_widget_gps_info">GPS info</string>
    <string name="access_arrival_time">Arrival time</string>
    <string name="access_intermediate_arrival_time">Intermediate arrival time</string>
    <string name="item_checked">checked</string>
    <string name="item_unchecked">unchecked</string>
    <string name="prefer_motorways">Prefer motorways</string>
    <string name="prefer_in_routing_title">Prefer…</string>
    <string name="prefer_in_routing_descr">Prefer motorways.</string>
    <string name="max_speed_none">none</string>
    <string name="index_name_openmaps">OpenMaps EU</string>
    <string name="download_wikipedia_maps">Wikipedia</string>
    <string name="download_hillshade_maps">Hillshades</string>
    <string name="local_indexes_cat_srtm">Contour lines</string>
    <string name="local_indexes_cat_av">Audio/Video data</string>
    <string name="stop_routing_confirm">Are you sure you want to stop the navigation?</string>
    <string name="clear_dest_confirm">Are you sure you want to clear your destination (and intermediate destinations)?</string>
    <string name="precise_routing_mode_descr">Calculate precise routes without glitches. Still distance-limited and slow.</string>
    <string name="precise_routing_mode">Precise routing (alpha)</string>
    <string name="recording_context_menu_show">Show</string>
    <string name="recording_photo_description">Photo %1$s %2$s</string>
    <string name="av_def_action_picture">Take a photo</string>
    <string name="recording_context_menu_precord">Take a photo</string>
    <string name="dropbox_plugin_description">The Dropbox plugin allows you to sync tracks and audio/video notes with your Dropbox account.</string>
    <string name="dropbox_plugin_name">Dropbox plugin</string>
    <string name="intermediate_points_change_order">Change order</string>
    <string name="srtm_paid_version_msg">Please consider paying for the \'Contour lines\' plugin to support further development.</string>
    <string name="av_def_action_choose">Select on request</string>
    <string name="av_def_action_video">Record video</string>
    <string name="av_def_action_audio">Record audio</string>
    <string name="av_widget_action_descr">Select default widget action.</string>
    <string name="av_widget_action">Default widget action</string>
    <string name="av_video_format_descr">Select the video output format.</string>
    <string name="av_video_format">Video output format</string>
    <string name="av_use_external_recorder_descr">Use system recorder for video.</string>
    <string name="av_use_external_recorder">Use system recorder</string>
    <string name="av_use_external_camera_descr">Use the system app for photos.</string>
    <string name="av_use_external_camera">Use camera app</string>
    <string name="av_settings_descr">Configure audio and video settings.</string>
    <string name="av_settings">Audio/video settings</string>
    <string name="recording_error">Recording failed</string>
    <string name="recording_camera_not_available">Camera not available</string>
    <string name="recording_is_recorded">Recording Audio/video. Stop by tapping the AV widget.</string>
    <string name="recording_playing">An audio from the specified recording is being played.\n%1$s</string>
    <string name="recording_open_external_player">Open external player</string>
    <string name="recording_delete_confirm">Delete this item?</string>
    <string name="recording_unavailable">unavailable</string>
    <string name="recording_context_menu_arecord">Take an audio note</string>
    <string name="recording_context_menu_vrecord">Take a video note</string>
    <string name="layer_recordings">Recording layer</string>
    <string name="recording_can_not_be_played">Recording can not be played</string>
    <string name="recording_context_menu_delete">Delete recording</string>
    <string name="recording_context_menu_play">Play</string>
    <string name="recording_description">Recording %1$s %3$s %2$s</string>
    <string name="recording_default_name">Recording</string>
    <string name="map_widget_av_notes">Audio/video notes</string>
    <string name="map_widget_distancemeasurement">Distance measurement</string>
    <string name="audionotes_location_not_defined">Location to associate with the note is not defined yet. \"Use location…\" to assign a note to the location specified.</string>
    <string name="map_widget_audionotes">Audio notes</string>
    <string name="index_srtm_parts">parts</string>
    <string name="index_srtm_ele">Contour lines</string>
    <string name="download_select_map_types">Other maps</string>
    <string name="download_roads_only_item">Roads only</string>
    <string name="download_srtm_maps">Contour lines</string>
    <string name="download_regular_maps">Standard map</string>
    <string name="download_roads_only_maps">Roads-only map</string>
    <string name="rendering_attr_alpineHiking_name">Alpine hiking scale (SAC)</string>
    <string name="rendering_attr_alpineHiking_description">Render paths according to the SAC scale.</string>
    <string name="rendering_attr_hikingRoutesOSMC_name">Hiking symbol overlay</string>
    <string name="rendering_attr_hikingRoutesOSMC_description">Render paths according to OSMC traces.</string>
    <string name="rendering_attr_noAdminboundaries_name">Boundaries</string>
    <string name="rendering_attr_noAdminboundaries_description">Suppress display of regional boundaries (admin levels 5–9).</string>
    <string name="map_widget_max_speed">Speed limit</string>
    <string name="monitoring_control_start">GPX</string>
    <string name="no_buildings_found">No buildings found.</string>
    <string name="incremental_search_city">Search city incrementally</string>
    <string name="search_villages_and_postcodes">Search more villages/postcode</string>
    <string name="rendering_attr_showRoadMaps_description">Select when to display roads-only maps:</string>
    <string name="rendering_attr_showRoadMaps_name">Roads-only maps</string>
    <string name="safe_mode_description">Run the app in safe mode (using slower Android instead of native code).</string>
    <string name="safe_mode">Safe mode</string>
    <string name="native_library_not_running">The app is running in safe mode (turn it off in \'Settings\').</string>
    <string name="close_changeset">Close changeset</string>
    <string name="zxing_barcode_scanner_not_found">ZXing Barcode Scanner app not installed. Search in Google Play?</string>
    <string name="rendering_attr_roadColors_description">Select a road color scheme:</string>
    <string name="rendering_attr_roadColors_name">Road color scheme</string>
    <string name="map_widget_show_destination_arrow">Show destination direction</string>
    <string name="enable_plugin_monitoring_services">Enable the \"Trip recording\" plugin to use position logging services (GPX logging, online tracking)</string>
    <string name="non_optimal_route_calculation">Calculate possibly non-optimal route over long distances</string>
    <string name="gps_not_available">Please enable GPS in the settings</string>
    <string name="map_widget_monitoring_services">Logging services</string>
    <string name="no_route">No route</string>
    <string name="delete_target_point">Remove destination</string>
    <string name="target_point">Destination %1$s</string>
    <string name="intermediate_point">Intermediate destination %1$s</string>
    <string name="context_menu_item_last_intermediate_point">Add as last intermediate destination</string>
    <string name="context_menu_item_first_intermediate_point">Add as first intermediate destination</string>
    <string name="add_as_last_destination_point">Add as last intermediate destination</string>
    <string name="add_as_first_destination_point">Add as first intermediate destination</string>
    <string name="replace_destination_point">Replace the destination</string>
    <string name="new_destination_point_dialog">You have already set a destination:</string>
    <string name="shared_string_target_points">Destinations</string>
    <string name="intermediate_point_too_far">Intermediate destination %1$s is too far from the nearest road.</string>
    <string name="arrived_at_intermediate_point">Intermediate destination reached</string>
    <string name="context_menu_item_intermediate_point">Add as intermediate destination</string>
    <string name="map_widget_intermediate_distance">Intermediate destination</string>
    <string name="map_widget_intermediate_time">Intermediate time</string>
    <string name="ending_point_too_far">Ending point too far from nearest road.</string>
    <string name="add_tag">Add Tag</string>
    <string name="btn_advanced_mode">Advanced Mode…</string>
    <string name="poi_filter_parking">Parking</string>
    <string name="poi_filter_emergency">Emergency</string>
    <string name="poi_filter_public_transport">Public transport</string>
    <string name="poi_filter_entertainment">Entertainment</string>
    <string name="poi_filter_accomodation">Accommodation</string>
    <string name="poi_filter_restaurants">Restaurants</string>
    <string name="poi_filter_sightseeing">Sightseeing</string>
    <string name="poi_filter_car_aid">Car aid</string>
    <string name="poi_filter_food_shop">Food shop</string>
    <string name="poi_filter_for_tourists">For tourists</string>
    <string name="poi_filter_fuel">Fuel</string>
    <string name="show_warnings_title">Show alerts…</string>
    <string name="show_warnings_descr">Configure traffic warnings (speed limits, forced stops, speed bumps, tunnels), speed camera warnings, and lane info.</string>
    <string name="use_compass_navigation_descr">Use the compass when no heading is detected otherwise.</string>
    <string name="use_compass_navigation">Use compass</string>
    <string name="avoid_motorway">Avoid motorways</string>
    <string name="auto_zoom_map_descr">Zoom level according to your speed (while map is synchronized with current position).</string>
    <string name="auto_zoom_map">Auto zoom map</string>
    <string name="snap_to_road_descr">Snap position to roads during navigation.</string>
    <string name="snap_to_road">Snap to road</string>
    <string name="interrupt_music_descr">Voice prompts pause, not just subdue, music playback.</string>
    <string name="interrupt_music">Pause music</string>
    <string name="osmand_play_title_30_chars">OsmAnd Maps &amp; Navigation</string>
    <string name="osmand_short_description_80_chars">Global Mobile Map Viewing &amp; Navigation for Offline and Online OSM Maps</string>
    <string name="osmand_long_description_1000_chars">
		OsmAnd (OSM Automated Navigation Directions)\n\n

		OsmAnd is an open source software navigation app with access to a wide variety of global OpenStreetMap (OSM) data. All map data (vector or tile maps) can be stored on the phone memory card for offline usage. Offline and online routing functionality is also offered, including turn-by-turn voice guidance.\n\n

		Some of the core features:\n
		- Complete offline functionality (store downloaded vector or tile maps in the device storage)\n
		- Compact offline vector maps for the whole world available\n
		- Download of country or region maps directly from the app\n
		- Overlay of several map layers possible, like GPX or navigation tracks, Points of Interest, Favorites, contour lines, public transport stops, additional maps with customizable transparency\n
		- Offline search for addresses and places (POIs)\n
		- Offline routing for medium-range distances\n
		- Car, bicycle, and pedestrian modes with optional:\n
		-  Automated day/night view switching\n
		-  Speed-dependent map zooming\n
		-  Map alignment according to compass or direction of motion\n
		-  Lane guidance, speed limit display, recorded and TTS voices\n\n

		Limitations of this free version of OsmAnd:\n
		- Number of map downloads limited\n
		- No offline access to Wikipedia POIs\n\n

		OsmAnd is actively being developed and our project and its continued progress relies on financial contributions for development and testing of new functionality. Please consider buying OsmAnd+, or funding specific new features or making a general donation on https://osmand.net.
	</string>
    <string name="osmand_extended_description_part1">
    OsmAnd (OSM Automated Navigation Directions) is a map and navigation app with access to the free, worldwide, and high-quality OpenStreetMap (OSM) data.\n\n

    Enjoy voice and optical navigator, viewing POIs (points of interest), creating and managing GPX tracks, using contour lines visualization and altitude info (through plugin), a choice between driving, cycling, pedestrian modes, OSM editing and much more.
    </string>
    <string name="osmand_extended_description_part2">
        GPS navigation\n
        • Choose between offline (no roaming charges when you are abroad) or online (faster) mode\n
        • Turn-by-turn voice guidance leads you along the way (recorded and synthesized voices)\n
        • The route gets rebuilt whenever you deviate from it\n
        • Lane guidance, street names, and estimated time of arrival will help along the way\n
        • To make your trip safer, day/night mode switches automatically\n
        • Show speed limits, and get reminders if you exceed it\n
        • Map zoom adjusts to your speed\n
        • Search for destinations by address, type (e.g: Parking, restaurant, hotel, gas station, museum), or geographical coordinates\n
        • Supports intermediate points on your itinerary\n
        • Record your own or upload a GPX track and follow it\n
    </string>
    <string name="osmand_extended_description_part3">
        Map\n
        • Displays POIs (point of interests) around you\n
        • Adjusts the map to your direction of motion (or compass)\n
        • Shows your location and the direction you are looking in\n
        • Share your location so that your friends can find you\n
        • Keeps your most important places in \'Favorites\'\n
        • Allows you to choose how to display names on the map: In English, local, or phonetic spelling\n
        • Displays specialized online tiles, satellite view (from Bing), different overlays like touring/navigation GPX tracks and additional layers with customizable transparency\n
    </string>
    <string name="osmand_extended_description_part4">
        Skiing\n
        OsmAnd ski maps plugin enables you to see ski tracks with level of complexity and some additional info, like location of lifts and other facilities.
    </string>
    <string name="osmand_extended_description_part5">
        Cycling\n
        • Find cycle paths on the map\n
        • GPS navigation in cycling mode builds your route using cycle paths\n
        • See your speed and altitude\n
        • GPX recording option enables you to record your trip and share it\n
        • Via an additional plugin you can enable contour lines and hillshading
    </string>
    <string name="osmand_extended_description_part6">
        Walking, hiking, city tour\n
        • The map shows you walking and hiking paths\n
        • Wikipedia in your preferred language can tell you a lot during a city tour\n
        • Public transport stops (bus, tram, train),  including line names, help to navigate in a new city\n
        • GPS navigation in pedestrian mode builds your route using walking paths\n
        • Upload and follow a GPX route or record and share your own\n
    </string>
    <string name="osmand_extended_description_part7">
        Contribute to OSM\n
        • Report data bugs\n
        • Upload GPX tracks to OSM directly from the app\n
        • Add POIs and directly upload them to OSM (or later if offline)\n
    </string>
    <string name="osmand_extended_description_part8">
        OsmAnd is actively developed open source software. Everyone can contribute to the app by reporting bugs, improving translations or coding new features. Additionally the project relies on financial contributions to fund coding and testing of new functionalities.\n
        Approximate map coverage and quality:\n
        • Western Europe: ****\n
        • Eastern Europe: ***\n
        • Russia: ***\n
        • North America: ***\n
        • South America: **\n
        • Asia: **\n
        • Japan &amp; Korea: ***\n
        • Middle East: **\n
        • Africa: **\n
        • Antarctica: *\n
        Most countries around the globe are available for download!\n
        Get a reliable navigator in your country - be it France, Germany, Mexico, UK, Spain, Netherlands, USA, Russia, Brazil or any other.
    </string>
    <string name="osmand_plus_play_title_30_chars">OsmAnd+ Maps &amp; Navigation</string>
    <string name="osmand_plus_short_description_80_chars">Global Mobile Map Viewing &amp; Navigation for Offline and Online OSM Maps</string>
    <string name="osmand_plus_long_description_1000_chars">
		OsmAnd+ (OSM Automated Navigation Directions)\n\n

		OsmAnd+ is an open source software navigation app with access to a wide variety of global OpenStreetMap (OSM) data. All map data (vector or tile maps) can be stored on the phone memory card for offline use. Offline and online routing functionality is also offered, including turn-by-turn voice guidance.\n\n

		OsmAnd+ is the paid app version, by buying it you support the project, fund the development of new features, and receive the latest updates.\n\n

		Some of the core features:\n
		- Complete offline functionality (store downloaded vector or tile maps in the device storage)\n
		- Compact offline vector maps for the whole world available\n
		- Unlimited downloading of country or region maps directly from the app\n
		- Offline Wikipedia feature (download Wikipedia POIs), great for sightseeing\n
		- Overlay of several map layers possible, like GPX or navigation tracks, Points of Interest, Favorites, contour lines, public transport stops, additional maps with customizable transparency\n\n
		- Offline search for addresses and places (POIs)\n
		- Offline routing for medium-range distances\n
		- Car, bicycle, and pedestrian modes with optional:\n
		-  Automated day/night view switching\n
		-  Speed-dependent map zooming\n
		-  Map alignment according to compass or direction of motion\n
		-  Lane guidance, speed limit display, recorded and TTS voices\n
	</string>
    <string name="osmand_plus_extended_description_part1">
        OsmAnd+ (OSM Automated Navigation Directions) is a map and navigation app with access to the free, worldwide, and high-quality OpenStreetMap (OSM) data.\n
        Enjoy voice and optical navigation, viewing POIs (points of interest), creating and managing GPX tracks, using contour lines visualization and altitude info, a choice between driving, cycling, pedestrian modes, OSM editing and much more.\n\n

        OsmAnd+ is the paid app version. By buying it, you support the project, fund the development of new features, and receive the latest updates.\n\n

        Some of the main features:
    </string>
    <string name="osmand_plus_extended_description_part2">
        Navigation\n
        • Works online (fast) or offline (no roaming charges when you are abroad)\n
        • Turn-by-turn voice guidance (recorded and synthesized voices)\n
        • Optional lane guidance, street name display, and estimated time of arrival\n
        • Supports intermediate points on your itinerary\n
        • Automatic re-routing whenever you deviate from the route\n
        • Search for places by address, by type (e.g: Restaurant, hotel, gas station, museum), or by geographical coordinates\n
    </string>
    <string name="osmand_plus_extended_description_part3">
        Map Viewing\n
        • Display your position and orientation\n
        • Optionally align the picture according to compass or your direction of motion\n
        • Save your most important places as Favorites\n
        • Display POIs (point of interests) around you\n
        • Display specialized online tiles, satellite view (from Bing), different overlays like touring/navigation GPX tracks and additional layers with customizable transparency\n
        • Optionally display place names in English, local, or phonetic spelling\n
    </string>
    <string name="osmand_plus_extended_description_part4">
        Use OSM and Wikipedia Data\n
        • High-quality info from the best collaborative projects of the world\n
        • OSM data available per country or region\n
        • Wikipedia POIs, great for sightseeing\n
        • Unlimited free downloads, directly from the app\n
        • Compact offline vector maps updated at least once a month\n\n

        • Selection between complete region data and just road network (Example: All of Japan is 700 MB or 200 MB for the road network part thereof)
    </string>
    <string name="osmand_plus_extended_description_part5">
        Safety Features\n
        • Optional automated day/night view switching\n
        • Optional speed limit display, with reminder if you exceed it\n
        • Optional speed-dependent zooming\n
        • Share your location so that your friends can find you\n
    </string>
    <string name="osmand_plus_extended_description_part6">
        Bicycle and Pedestrian Features\n
        • Viewing foot, hiking, and bike paths, great for outdoor activities\n
        • Special routing and display modes for bike and pedestrian\n
        • Optional public transport stops (bus, tram, train) including line names\n
        • Optional trip recording to local GPX file or online service\n
        • Optional speed and altitude display\n
        • Display of contour lines and hillshading (via additional plugin)
    </string>
    <string name="osmand_plus_extended_description_part7">
        Contribute directly to OSM\n
        • Report data bugs\n
        • Upload GPX tracks to OSM directly from the app\n
        • Add POIs and directly upload them to OSM (or later if offline)\n
        • Optional trip recording also in background mode (while device is in sleep mode)\n
        OsmAnd is actively developed open source software. Everyone can contribute to the app by reporting bugs, improving translations or coding new features. Additionally the project relies on financial contributions to fund coding and testing of new functionalities.\n
    </string>
    <string name="osmand_plus_extended_description_part8">
        Approximate map coverage and quality:\n
        • Western Europe: ****\n
        • Eastern Europe: ***\n
        • Russia: ***\n
        • North America: ***\n
        • South America: **\n
        • Asia: **\n
        • Japan &amp; Korea: ***\n
        • Middle East: **\n
        • Africa: **\n
        • Antarctica: *\n
        Most countries around the globe available as downloads\n
        From Afghanistan to Zimbabwe, from Australia to the USA. Argentina, Brazil, Canada, France, Germany, Mexico, UK, Spain, …\n
    </string>
    <string name="filterpoi_activity">Create POI filter</string>
    <string name="recalculate_route_to_your_location">Transport mode:</string>
    <string name="select_navigation_mode">Select transport mode</string>
    <string name="day_night_info_description">Sunrise: %1$s \nSunset: %2$s</string>
    <string name="day_night_info">Day/night info</string>
    <string name="map_widget_renderer">Map style</string>
    <string name="layer_map_appearance">Configure screen</string>
    <string name="show_lanes">Lanes</string>
    <string name="avoid_unpaved">Avoid unpaved roads</string>
    <string name="avoid_ferries">Avoid ferries</string>
    <string name="avoid_in_routing_title">Avoid…</string>
    <string name="avoid_in_routing_descr">Avoid e.g. toll roads, unpaved, ferries.</string>
    <string name="map_widget_fluorescent">Fluorescent routes</string>
    <string name="map_widget_show_ruler">Ruler</string>
    <string name="map_widget_view_direction">Viewing direction</string>
    <string name="map_widget_transparent">Transparent widgets</string>
    <string name="bg_service_sleep_mode_off">Run\n app in background</string>
    <string name="bg_service_sleep_mode_on">Stop\n running in background</string>
    <string name="gps_wakeup_interval">GPS wake-up interval: %s</string>
    <string name="int_continuosly">Continuous</string>
    <string name="screen_is_locked">Tap the lock icon to unlock screen </string>
    <string name="map_widget_top_text">Street name</string>
    <string name="map_widget_config">Configure screen</string>
    <string name="map_widget_back_to_loc">Where am I</string>
    <string name="map_widget_lock_screen">Lock screen</string>
    <string name="map_widget_compass">Compass</string>
    <string name="map_widget_reset">Reset to default</string>
    <string name="map_widget_parking">Parking</string>
    <string name="map_widget_monitoring">GPX logging</string>
    <string name="map_widget_speed">Speed</string>
    <string name="map_widget_distance">Destination</string>
    <string name="map_widget_altitude">Altitude</string>
    <string name="map_widget_time">Time to go</string>
    <string name="map_widget_next_turn">Next turn</string>
    <string name="map_widget_next_turn_small">Next turn (small)</string>
    <string name="map_widget_next_next_turn">Second next turn</string>
    <string name="map_widget_mini_route">Mini route map</string>
    <string name="bg_service_screen_lock">Lock screen</string>
    <string name="bg_service_screen_unlock">Unlock screen</string>
    <string name="bg_service_screen_lock_toast">The screen is locked</string>
    <string name="bg_service_interval">Set wake-up interval:</string>
    <string name="show_cameras">Speed cameras</string>
    <string name="show_traffic_warnings">Traffic warnings</string>
    <string name="avoid_toll_roads">Avoid toll roads</string>
    <string name="continue_follow_previous_route_auto">Continue following previous unfinished navigation? (%1$s seconds)</string>
    <string name="route_updated_loc_found">Awaiting position to calculate route</string>
    <string name="osmand_parking_hours">Hours</string>
    <string name="osmand_parking_minutes">Minutes</string>
    <string name="osmand_parking_position_description_add_time">The car is parked at</string>
    <string name="select_animate_speedup">Select speed of route simulation</string>
    <string name="global_app_allocated_memory_descr">Allocated memory %1$s MB (Android limit %2$s MB, Dalvik %3$s MB).</string>
    <string name="global_app_allocated_memory">Allocated memory</string>
    <string name="native_app_allocated_memory_descr">Total native memory allocated by app %1$s MB (Dalvik %2$s MB, other %3$s MB).
		Proportional memory %4$s MB (Android limit %5$s MB, Dalvik %6$s MB).</string>
    <string name="native_app_allocated_memory">Total native memory</string>
    <string name="starting_point_too_far">Starting point too far from nearest road.</string>
    <string name="shared_location">Shared location</string>
    <string name="osmand_parking_event">Pick up the car from parking</string>
    <string name="osmand_parking_warning">Warning</string>
    <string name="osmand_parking_warning_text">A notification to pick up your car has been added to your calendar. It will remain there until you will delete it manually.</string>
    <string name="osmand_parking_time_limit_title">Set parking time limit</string>
    <string name="osmand_parking_delete_confirm">Delete the parking location marker?</string>
    <string name="osmand_parking_delete">Delete a parking marker</string>
    <string name="osmand_parking_choose_type">Choose the type of parking</string>
    <string name="osmand_parking_lim_text">Time-limited</string>
    <string name="osmand_parking_no_lim_text">Time-unlimited</string>
    <string name="osmand_parking_add_event">Add a notification to the Calendar app</string>
    <string name="osmand_parking_time_limit">Time-limited parking</string>
    <string name="osmand_parking_time_no_limit">Time-unlimited parking</string>
    <string name="osmand_parking_position_description">The location of your parked vehicle. %1$s</string>
    <string name="osmand_parking_position_description_add">To pick up the vehicle at:</string>
    <string name="osmand_parking_pm">PM</string>
    <string name="osmand_parking_am">AM</string>
    <string name="osmand_parking_position_name">Parking spot</string>
    <string name="context_menu_item_add_parking_point">Mark as parking location</string>
    <string name="context_menu_item_delete_parking_point">Delete parking marker</string>
    <string name="gpxup_public">Public</string>
    <string name="gpxup_identifiable">Identifiable</string>
    <string name="gpxup_trackable">Trackable</string>
    <string name="gpxup_private">Private</string>
    <string name="asap">ASAP</string>
    <string name="share_route_as_gpx">Share route as GPX file</string>
    <string name="share_route_subject">Route shared via OsmAnd</string>
    <string name="route_roundabout">Roundabout: Take %1$d exit and go</string>
    <string name="route_kl">Keep left and go</string>
    <string name="route_kr">Keep right and go</string>
    <string name="rendering_attr_noPolygons_description">Make all areal land features on map transparent.</string>
    <string name="rendering_attr_noPolygons_name">Polygons</string>
    <string name="rendering_attr_appMode_name">Rendering mode</string>
    <string name="rendering_attr_appMode_description">Optimize map for</string>
    <!-- string name="rendering_attr_contourLines_description">Select minimum zoom level to display in map if available. Separate contour data needed.</string -->
    <string name="rendering_attr_contourLines_description">Display from zoom level (requires contour data):</string>
    <string name="rendering_attr_contourLines_name">Show contour lines</string>
    <string name="rendering_attr_hmRendered_description">Increase amount of map detail shown.</string>
    <string name="rendering_attr_hmRendered_name">Show more map detail</string>
    <string name="local_index_routing_data">Routing data</string>
    <string name="navigate_point_format">Format</string>
    <string name="poi_search_desc">POI (Point of interest) search</string>
    <string name="address_search_desc">Address search</string>
    <string name="navpoint_search_desc">Coordinates</string>
    <string name="transport_search_desc">Public transport search</string>
    <string name="favourites_search_desc">A way to search for Favorites</string>
    <string name="offline_navigation_not_available">OsmAnd offline navigation is temporarily not available.</string>
    <string name="left_side_navigation">Left-hand traffic</string>
    <string name="left_side_navigation_descr">For countries where people drive on the left side of the road.</string>
    <string name="local_index_description">Tap any existing item to see more details, long-tap to deactivate or delete. Current data on device (%1$s free):</string>
    <string name="unknown_from_location">Starting point not yet determined</string>
    <string name="unknown_location">Position not yet known</string>
    <string name="modify_transparency">Modify transparency (0 - transparent, 255 - opaque)</string>
    <string name="confirm_interrupt_download">Cancel file download?</string>
    <!-- Use ← for RTL languages -->
    <string name="first_time_msg">Thank you for using OsmAnd. Download regional data for offline use via \'Settings\' →  \'Manage map files\' to view maps, locate addresses, look up POIs, find public transport and more.</string>
    <string name="basemap_was_selected_to_download">Basemap is selected for download so that the app functions.</string>
    <string name="local_indexes_cat_tile">Online and cached tile maps</string>
    <string name="local_indexes_cat_map">Standard maps (vector)</string>
    <string name="index_settings_descr">Download and manage offline map files stored on your device.</string>
    <string name="map_online_plugin_is_not_installed">Enable the \'Online maps\' plugin to select different map sources</string>
    <string name="map_online_data">Online and tile maps</string>
    <string name="map_online_data_descr">Use online maps (download and cache tiles on memory card).</string>
    <string name="online_map_settings_descr">Configure online or cached tile map sources.</string>
    <string name="plugins_screen">Plugins</string>
    <string name="prefs_plugins_descr">Plugins activate advanced settings and additional functionality.</string>
    <string name="prefs_plugins">Plugins</string>
    <string name="vector_maps_may_display_faster_on_some_devices">Vector maps likely display faster. May not work well on some devices.</string>
    <string name="play_commands_of_currently_selected_voice">Select a voice and test by playing prompts</string>
    <string name="native_rendering">Native rendering</string>
    <string name="test_voice_prompts">Test voice prompts</string>
    <string name="switch_to_raster_map_to_see">No offline vector map present for this location. Download one in \'Settings\' (\'Manage map files\'), or switch to the \'Online maps\' plugin.</string>
    <string name="send_files_to_osm">Send GPX files to OSM?</string>
    <string name="gpx_visibility_txt">Visibility</string>
    <string name="gpx_tags_txt">Tags</string>
    <string name="shared_string_description">Description</string>
    <string name="validate_gpx_upload_name_pwd">Please specify your OSM username and password to upload GPX files.</string>
    <string name="default_buttons_support">Support</string>
    <string name="support_new_features">Support new features</string>
    <string name="support_new_features_descr">Donate to see new features implemented in the app.</string>
    <string name="show_ruler_level">Display ruler</string>
    <string name="info_button">Info</string>
    <string name="back_to_location">Return to position</string>
    <string name="accessibility_mode">Accessibility mode</string>
    <string name="accessibility_mode_descr">Turns on the features for impaired users.</string>
    <string name="accessibility_default">According to the Android system setting</string>
    <string name="backToMenu">Back to menu</string>
    <string name="zoomOut">Zoom out</string>
    <string name="zoomIn">Zoom in</string>
    <string name="zoomIs">Zoom level is</string>
    <string name="north">north</string>
    <string name="north_north_east">north-north-east</string>
    <string name="north_east">north-east</string>
    <string name="east_north_east">east-north-east</string>
    <string name="east">east</string>
    <string name="east_south_east">east-south-east</string>
    <string name="south_east">south-east</string>
    <string name="south_south_east">south-south-east</string>
    <string name="south">south</string>
    <string name="south_south_west">south-south-west</string>
    <string name="south_west">south-west</string>
    <string name="west_south_west">west-south-west</string>
    <string name="west">west</string>
    <string name="west_north_west">west-north-west</string>
    <string name="north_west">north-west</string>
    <string name="north_north_west">north-north-west</string>
    <string name="front">forward</string>
    <string name="front_right">right-forward</string>
    <string name="right">to the right</string>
    <string name="back_right">right-backward</string>
    <string name="back">backward</string>
    <string name="back_left">left-backward</string>
    <string name="left">to the left</string>
    <string name="front_left">left-forward</string>
    <string name="oclock">o\'clock</string>
    <string name="towards">toward</string>
    <string name="accuracy">Accuracy</string>
    <string name="altitude">Altitude</string>
    <string name="no_info">No info</string>
    <string name="direction_style_sidewise">Sidewise (8 sectors)</string>
    <string name="direction_style_clockwise">Clockwise (12 sectors)</string>
    <string name="settings_direction_style">Direction style</string>
    <string name="settings_direction_style_descr">Choose style to express relative directions while moving.</string>
    <string name="auto_announce_on">Start auto announcing</string>
    <string name="auto_announce_off">Stop auto announcing</string>
    <string name="i_am_here">I am here</string>
    <string name="zoom_by_trackball_descr">Change map zooming by horizontal trackball movement.</string>
    <string name="zoom_by_trackball">Use trackball for zoom control</string>
    <string name="accessibility_preferences_descr">Accessibility related preferences.</string>
    <string name="arrival_distance_factor_early">Early</string>
    <string name="arrival_distance_factor_normally">Normal</string>
    <string name="arrival_distance_factor_late">Late</string>
    <string name="arrival_distance_factor_at_last">In the last meters</string>
    <string name="arrival_distance">Arrival announcement</string>
    <string name="arrival_distance_descr">How soon do you want the arrival announcement?</string>
    <string name="rendering_out_of_memory">Not enough process memory to display selected area</string>
    <string name="use_fluorescent_overlays">Fluorescent overlays</string>
    <string name="use_fluorescent_overlays_descr">Use fluorescent colors to display tracks and routes.</string>
    <string name="offline_edition">Offline editing</string>
    <string name="offline_edition_descr">Always use offline editing.</string>
    <string name="update_poi_does_not_change_indexes">POI changes inside app do not affect downloaded map files, changes are saved as a file on your device instead.</string>
    <string name="local_openstreetmap_uploading">Uploading…</string>
    <string name="local_openstreetmap_were_uploaded">{0} POI/Notes were uploaded</string>
    <string name="local_openstreetmap_uploadall">Upload all</string>
    <string name="local_openstreetmap_upload">Upload modification to OSM</string>
    <string name="local_openstreetmap_delete">Delete modification</string>
    <string name="local_openstreetmap_descr_title">Asynchronous OSM editing:</string>
    <string name="local_openstreetmap_settings">OSM POIs/Notes saved on device</string>
    <string name="local_openstreetmap_settings_descr">Show and manage OSM POIs/Notes noted in database on device.</string>
    <string name="live_monitoring_interval_descr">Specify the online tracking interval.</string>
    <string name="live_monitoring_interval">Online tracking interval</string>
    <string name="live_monitoring_url_descr">Specify the web address with parameter syntax: lat={0}, lon={1}, timestamp={2}, hdop={3}, altitude={4}, speed={5}, bearing={6}.</string>
    <string name="live_monitoring_url">Online tracking web address</string>
    <string name="live_monitoring_max_interval_to_send">Time buffer for online tracking</string>
    <string name="live_monitoring_max_interval_to_send_desrc">Specify a time buffer to keep locations to send without connection</string>
    <string name="gpx_monitoring_disabled_warn">Log track using GPX widget or via \'Trip recording\' settings.</string>
    <string name="show_current_gpx_title">Show current track</string>
    <string name="free_version_message">You can download or update %1$s maps.</string>
    <string name="free_version_title">Free version</string>
    <string name="poi_context_menu_showdescription">Show POI description.</string>
    <string name="index_name_north_america">North America</string>
    <string name="index_name_netherlands">Europe - Netherlands</string>
    <string name="index_name_us">North America - United States</string>
    <string name="index_name_central_america">Central America</string>
    <string name="index_name_south_america">South America</string>
    <string name="index_name_europe">Europe</string>
    <string name="index_name_france">Europe - France</string>
    <string name="index_name_germany">Europe - Germany</string>
    <string name="index_name_russia">Russia</string>
    <string name="index_name_africa">Africa</string>
    <string name="index_name_asia">Asia</string>
    <string name="index_name_oceania">Australia and Oceania</string>
    <string name="index_name_other">Worldwide and topic maps</string>
    <string name="index_name_wiki">Worldwide Wikipedia POIs</string>
    <string name="index_name_voice">Voice prompts (recorded, limited features)</string>
    <string name="index_name_tts_voice">Voice prompts (TTS-synthesized, prefer)</string>
    <string name="amenity_type_osmwiki">Wikipedia (offline)</string>
    <string name="amenity_type_user_defined">User defined</string>
    <string name="fav_export_confirmation">File containing previously exported Favorites already exists. Replace it?</string>
    <string name="profile_settings">Profile Specific Settings</string>
    <string name="routing_settings">Navigation</string>
    <string name="routing_settings_descr">Specify options for navigation.</string>
    <string name="global_settings">Global Settings</string>
    <string name="index_settings">Manage map files</string>
    <string name="general_settings">General</string>
    <string name="general_settings_descr">Configure display and common settings for the app.</string>
    <string name="global_app_settings">Global app settings</string>
    <string name="user_name">Your OSM username</string>
    <string name="open_street_map_login_descr">Needed for openstreetmap.org submissions.</string>
    <string name="user_password">Your OSM password</string>
    <string name="osmand_service">Background mode</string>
    <string name="osmand_service_descr">OsmAnd runs in the background with the screen off.</string>
    <string name="download_files_not_enough_space">There is not enough free space to download %1$s MB (free: %2$s).</string>
    <string name="use_transparent_map_theme">Transparent theme</string>
    <string name="native_library_not_supported">Native library not supported on this device.</string>
    <string name="init_native_library">Initializing native library…</string>
    <string name="choose_auto_follow_route">Auto-center map view</string>
    <string name="choose_auto_follow_route_descr">Time until the map view synchronizes with the current position.</string>
    <!-- string name="auto_follow_route_never">Never (tap \'Go\' to start guidance manually)</string -->
    <string name="keep_informing_never">Only manually (tap arrow)</string>
    <string name="keep_informing_descr">Re-announce navigation instructions at regular intervals.</string>
    <string name="keep_informing">Repeat navigation instructions</string>
    <string name="auto_follow_route_navigation">Auto-center nav only</string>
    <string name="auto_follow_route_navigation_descr">Auto-center map view only while navigating.</string>
    <string name="auto_follow_location_enabled">Auto-center map view in use.</string>
    <string name="pref_vector_rendering">Vector renderer specific options</string>
    <string name="pref_overlay">Overlay / underlay</string>
    <string name="pref_raster_map">Map source settings</string>
    <string name="pref_vector_map">Vector map settings</string>
    <string name="delete_confirmation_msg">Delete %1$s?</string>
    <string name="city_type_suburb">Suburb</string>
    <string name="city_type_hamlet">Hamlet</string>
    <string name="city_type_village">Village</string>
    <string name="city_type_town">Town</string>
    <string name="city_type_city">City</string>
    <string name="animate_route_off">Stop simulation</string>
    <string name="animate_route">Start simulation</string>
    <string name="file_can_not_be_renamed">File can not be renamed.</string>
    <string name="file_with_name_already_exists">File with that name already exists.</string>
    <string name="shared_string_gpx_route">GPX route</string>
    <string name="poi_query_by_name_matches_categories">Several POI categories found matching the query:</string>
    <string name="data_to_search_poi_not_available">Local data to search POI is not present.</string>
    <string name="poi_filter_by_name">Search by name</string>
    <string name="old_poi_file_should_be_deleted">The POI data file \'%1$s\' is redundant and can be deleted.</string>
    <string name="update_poi_file_not_found">Local file to maintain POI changes not found and could not be created.</string>
    <string name="button_upgrade_osmandplus">Upgrade OsmAnd+</string>
    <string name="map_version_changed_info">Download the new version of the app to be able to use the new map files.</string>
    <string name="poi_filter_nominatim">Online Nominatim</string>
    <string name="search_position_current_location_search">Searching position…</string>
    <string name="search_position_current_location_found">My Position (found)</string>
    <string name="search_position_address">Address…</string>
    <string name="search_position_favorites">Favorites…</string>
    <string name="search_position_undefined">Undefined</string>
    <!-- string name="search_position_current_location">Current position…</string -->
    <string name="search_position_map_view">Current map center</string>
    <string name="select_search_position">Origin:</string>
    <string name="context_menu_item_search">Search nearby</string>
    <string name="route_successfully_saved_at">Route saved as \'%1$s\'.</string>
    <string name="filename_input">Filename: </string>
    <string name="file_with_name_already_exist">File with same name already exists.</string>
    <string name="local_index_upload_gpx_description">Upload GPX files to the OSM community, improving the maps.</string>
    <string name="local_index_items_uploaded">%1$d of %2$d item(s) uploaded.</string>
    <string name="local_index_mi_upload_gpx">Send to OSM</string>
    <string name="show_more_map_detail">Show more map detail</string>
    <string name="show_more_map_detail_descr">Show some vector map detail (roads etc.) at lower zoom levels already.</string>
    <string name="favourites_delete_multiple_succesful">Favorite points deleted.</string>
    <string name="favorite_delete_multiple">You are going to delete %1$d Favorites and %2$d Favorite groups. Are you sure?</string>
    <string name="favorite_home_category">Home</string>
    <string name="favorite_friends_category">Friends</string>
    <string name="favorite_places_category">Places</string>
    <string name="shared_string_others">Others</string>
    <string name="shared_string_name">Name</string>
    <string name="favourites_edit_dialog_category">Category</string>
    <string name="shared_string_no_thanks">No, thanks</string>
    <string name="basemap_missing">Download the base world map to get an overview covering the whole world at low zoom levels.</string>
    <string name="vector_data_missing">Download (\'offline\') data to use maps offline.</string>
    <string name="shared_string_release">Released</string>
    <string name="local_index_installed">Local version</string>
    <string name="local_index_items_backuped">%1$d of %2$d item(s) deactivated.</string>
    <string name="local_index_items_deleted">%1$d of %2$d item(s) deleted.</string>
    <string name="local_index_items_restored">%1$d of %2$d item(s) activated.</string>
    <string name="local_index_no_items_to_do">No items to %1$s</string>
    <string name="local_index_action_do">You are about to %1$s %2$s item(s). Continue?</string>
    <string name="local_index_descr_title">Manage map files.</string>
    <string name="local_index_mi_restore">Activate</string>
    <string name="local_index_mi_backup">Deactivate</string>
    <string name="local_index_poi_data">POI data</string>
    <string name="local_index_address_data">Address data</string>
    <string name="local_index_transport_data">Public transport data</string>
    <string name="local_index_map_data">Map data</string>
    <string name="local_indexes_cat_backup">Deactivated</string>
    <string name="local_indexes_cat_tts">Voice prompts (TTS)</string>
    <string name="local_indexes_cat_voice">Voice prompts (recorded)</string>
    <!-- string name="local_indexes_cat_gpx">GPX data</string -->
    <string name="local_indexes_cat_poi">POI data</string>
    <string name="ttsvoice">TTS voice</string>
    <string name="search_offline_clear_search">New Search</string>
    <string name="map_text_size_descr">Select the text size for names on the map.</string>
    <string name="map_text_size">Map font size</string>
    <string name="trace_rendering">Rendering debug info</string>
    <string name="trace_rendering_descr">Display the rendering performance.</string>
    <string name="installing_new_resources">Unpacking new data…</string>
    <string name="internet_connection_required_for_online_route">An online navigation service is selected but you are not connected to the Internet.</string>
    <string name="tts_language_not_supported_title">Unsupported language</string>
    <string name="tts_language_not_supported">The selected language is not supported by the installed Android TTS (text-to-speech) engine. Look for another TTS engine in the market? Otherwise the preset TTS language will be used.</string>
    <string name="tts_missing_language_data_title">Missing data</string>
    <string name="tts_missing_language_data">Go to the market to download selected language?</string>
    <string name="gpx_option_reverse_route">Reverse GPX direction</string>
    <string name="gpx_option_destination_point">Use current destination</string>
    <string name="gpx_option_from_start_point">Pass along entire track</string>
    <!-- Use ← for RTL languages -->
    <string name="switch_to_vector_map_to_see">Offline vector map present for this location. \n\t\n\tTo use activate \'Menu\' → \'Configure map\' → \'Map Source…\' → \'Offline vector maps\'.</string>
    <string name="choose_audio_stream">Voice guidance output</string>
    <string name="choose_audio_stream_descr">Select the speaker to play the voice guidance.</string>
    <string name="voice_stream_voice_call">Phone call audio (also to interrupt car BT stereos)</string>
    <string name="voice_stream_notification">Notification audio</string>
    <string name="voice_stream_music">Media/music audio</string>
    <string name="warning_tile_layer_not_downloadable">The app cannot download the map layer %1$s, reinstalling it might help.</string>
    <string name="overlay_transparency_descr">Modify the overlay transparency.</string>
    <string name="overlay_transparency">Overlay transparency</string>
    <string name="map_transparency_descr">Modify the base map transparency.</string>
    <string name="map_transparency">Base map transparency</string>
    <string name="layer_underlay">Underlay map…</string>
    <string name="map_underlay">Underlay map</string>
    <string name="map_underlay_descr">Choose the underlay map.</string>
    <string name="layer_overlay">Overlay map…</string>
    <string name="map_overlay">Overlay map</string>
    <string name="map_overlay_descr">Choose the overlay map.</string>
    <string name="tile_source_already_installed">Map already installed, \'Settings\' will be updated.</string>
    <string name="select_tile_source_to_install">Select (tile) maps to install or update.</string>
    <string name="internet_not_available">Unable to perform operation without a connection to the Internet.</string>
    <string name="install_more">Install more…</string>
    <string name="level_to_switch_vector_raster_descr">Use raster maps for anything beyond this level.</string>
    <string name="level_to_switch_vector_raster">Minimum vector zoom level</string>
    <string name="create_poi_link_to_osm_doc"><u>Online OSM</u> map classification with images.</string>
    <string name="error_doing_search">Could not perform offline search.</string>
    <string name="search_offline_geo_error">Could not parse geo intent \'%s\'.</string>
    <string name="search_osm_offline">Search by geo location</string>
    <string name="system_locale">System</string>
    <string name="preferred_locale_descr">Select display language (takes effect when OsmAnd is restarted).</string>
    <string name="preferred_locale">Display language</string>
    <string name="incomplete_locale">incomplete</string>
    <string name="unit_of_length_descr">Change what distance is measured in.</string>
    <string name="unit_of_length">Units of length</string>
    <string name="si_mi_feet">Miles/feet</string>
    <string name="si_mi_yard">Miles/yards</string>
    <string name="si_km_m">Kilometers/meters</string>
    <string name="yard">yd</string>
    <string name="foot">ft</string>
    <string name="mile_per_hour">mph</string>
    <string name="mile">mi</string>
    <string name="send_location_way_choose_title">Share location using</string>
    <string name="send_location_sms_pattern">Location: %1$s\n%2$s</string>
    <string name="send_location_email_pattern">To see location follow the web link %1$s or Android intent link %2$s</string>
    <string name="send_location">Send location</string>
    <string name="context_menu_item_share_location">Share location</string>
    <string name="add_waypoint_dialog_added">GPX Waypoint \'\'{0}\'\' added</string>
    <string name="add_waypoint_dialog_title">Add waypoint to recorded GPX track</string>
    <string name="context_menu_item_add_waypoint">Add GPX waypoint</string>
    <string name="amenity_type_administrative">Administrative</string>
    <string name="amenity_type_barrier">Barrier</string>
    <string name="amenity_type_education">Education</string>
    <string name="amenity_type_emergency">Emergency</string>
    <string name="amenity_type_entertainment">Entertainment</string>
    <string name="amenity_type_finance">Finance</string>
    <string name="amenity_type_geocache">Geocache</string>
    <string name="amenity_type_healthcare">Healthcare</string>
    <string name="amenity_type_historic">Historic</string>
    <string name="amenity_type_landuse">Landuse</string>
    <string name="amenity_type_leisure">Leisure</string>
    <string name="amenity_type_man_made">Man made</string>
    <string name="amenity_type_military">Military</string>
    <string name="amenity_type_natural">Natural</string>
    <string name="amenity_type_office">Office</string>
    <string name="amenity_type_other">Other</string>
    <string name="amenity_type_shop">Shop</string>
    <string name="amenity_type_sport">Sport</string>
    <string name="amenity_type_sustenance">Sustenance</string>
    <string name="amenity_type_tourism">Tourism</string>
    <string name="amenity_type_transportation">Transport</string>
    <string name="indexing_address">Indexing address…</string>
    <string name="indexing_map">Indexing map…</string>
    <string name="indexing_poi">Indexing POI…</string>
    <string name="indexing_transport">Indexing transport…</string>
    <string name="km">km</string>
    <string name="km_h">km/h</string>
    <string name="m">m</string>
    <string name="old_map_index_is_not_supported">Deprecated map data format \'\'{0}\'\', not supported</string>
    <string name="poi_filter_closest_poi">Nearest POIs</string>
    <string name="poi_filter_custom_filter">Custom filter</string>
    <string name="poi_filter_namefinder">Online NameFinder</string>
    <string name="reading_cached_tiles">Reading cached tiles…</string>
    <string name="version_index_is_big_for_memory">The index \'\'{0}\'\' did not fit into memory</string>
    <string name="version_index_is_not_supported">The version of index \'\'{0}\'\' is not supported</string>
    <string name="osmand_routing_experimental">OsmAnd offline navigation is an experimental feature and it does not work for longer distances than about 20 km.\n\nNavigation temporarily switched to online CloudMade service.</string>
    <string name="specified_dir_doesnt_exist">Can not find the specified folder.</string>
    <string name="osmand_net_previously_installed">All offline data in the old installed app will be supported by the new one, but Favorite points must be exported from the old app and then imported in the new one.</string>
    <string name="build_installed">Build {0} was installed ({1}).</string>
    <string name="downloading_build">Downloading build…</string>
    <string name="install_selected_build">Install OsmAnd - {0} of {1} {2} MB ?</string>
    <string name="loading_builds_failed">Retrieving the list of OsmAnd builds failed</string>
    <string name="loading_builds">Loading OsmAnd builds…</string>
    <string name="select_build_to_install">Select an OsmAnd build to install</string>
    <string name="gps_status_app_not_found">GPS status app not installed. Search in market?</string>
    <!-- Use ← for RTL languages -->
    <string name="voice_is_not_available_msg">No voice guidance available, please go to \'Settings\' → \'Navigation settings\' → \'Voice guidance\' and select or download a voice prompt package.</string>
    <string name="voice_is_not_available_title">No voice guidance selected</string>
    <string name="daynight_mode_day">Day</string>
    <string name="daynight_mode_night">Night</string>
    <string name="daynight_mode_auto">Sunrise/sunset</string>
    <string name="daynight_mode_sensor">Light sensor</string>
    <string name="daynight_descr">Select rationale for switching between night and day mode.</string>
    <string name="daynight">Day/night mode</string>
    <string name="download_files_question">Download {0} file(s) ({1} MB)?</string>
    <string name="items_were_selected">{0} item(s) selected</string>
    <string name="filter_existing_indexes">Downloaded</string>
    <string name="fast_route_mode">Fastest route</string>
    <string name="fast_route_mode_descr">Enable to calculate fastest route or disable for fuel-saving route.</string>
    <string name="tiles_to_download_estimated_size">At zoom {0} download {1} tiles ({2} MB)</string>
    <string name="shared_string_download_map">Download map</string>
    <string name="select_max_zoom_preload_area">Select maximum zoom to preload</string>
    <string name="maps_could_not_be_downloaded">This map could not be downloaded</string>
    <string name="continuous_rendering">Continuous rendering</string>
    <string name="continuous_rendering_descr">Display continuous rendering instead of image-at-once.</string>
    <string name="rendering_exception">Could not draw selected area</string>
    <string name="show_point_options">Use location…</string>
    <string name="renderer_load_sucess">Renderer loaded</string>
    <string name="renderer_load_exception">Could not load renderer</string>
    <string name="renderers">Vector renderer</string>
    <string name="renderers_descr">Choose the rendering appearance.</string>
    <string name="poi_context_menu_website">Show POI website</string>
    <string name="poi_context_menu_call">Show POI phone</string>
    <string name="download_type_to_filter">type to filter</string>
    <string name="use_high_res_maps">High resolution display</string>
    <string name="use_high_res_maps_descr">Do not stretch (and blur) map tiles on high density displays.</string>
    <string name="context_menu_item_search_transport">Search public transport</string>
    <string name="transport_searching_transport">Transport results (no destination):</string>
    <string name="transport_searching_route">Transport results ({0} to destination):</string>
    <string name="transport_search_again">Reset transport search</string>
    <string name="voice">Recorded voice</string>
    <string name="voices">Voice prompts</string>
    <string name="no_vector_map_loaded">Vector maps were not loaded</string>
    <!-- string name="map_route_by_gpx">Navigate using GPX</string-->
    <string name="gpx_files_not_found">No GPX files found in the tracks folder</string>
    <string name="layer_gpx_layer">GPX files…</string>
    <string name="error_reading_gpx">Could not read GPX data</string>
    <string name="vector_data">Offline vector maps</string>
    <string name="transport_context_menu">Search transport at stop</string>
    <string name="poi_context_menu_modify">Modify POI</string>
    <string name="poi_context_menu_delete">Delete POI</string>
    <string name="rotate_map_compass_opt">Compass direction</string>
    <string name="rotate_map_bearing_opt">Movement direction</string>
    <string name="rotate_map_none_opt">No rotation (north always upwards)</string>
    <string name="rotate_map_to_bearing_descr">Select map screen alignment.</string>
    <string name="rotate_map_to_bearing">Map orientation</string>
    <string name="show_route">Route details</string>
    <string name="fav_imported_sucessfully">Favorites imported</string>
    <string name="import_file_favourites">Save data as GPX file or import waypoints to \'Favorites\'?</string>
    <string name="fav_file_to_load_not_found">GPX file containing Favorites not found at {0}</string>
    <string name="fav_saved_sucessfully">Favorites saved to {0}</string>
    <string name="no_fav_to_save">No Favorite points to save</string>
    <string name="share_fav_subject">Favorites shared via OsmAnd</string>
    <string name="error_occurred_loading_gpx">Could not load GPX</string>
    <string name="send_report">Send report</string>
    <string name="none_region_found">Could not find any downloaded maps on memory card.</string>
    <string name="poi_namefinder_query_empty">Type to find a POI</string>
    <string name="any_poi">Any</string>
    <string name="thanks_yandex_traffic">Thanks to Yandex for traffic info.</string>
    <string name="layer_yandex_traffic">Yandex traffic</string>
    <string name="layer_route">Route</string>
    <string name="layer_osm_bugs">OSM Notes (online)</string>
    <string name="layer_poi">POI overlay…</string>
    <string name="layer_map">Map source…</string>
    <string name="menu_layers">Map layers</string>
    <string name="context_menu_item_search_poi">Search POI</string>
    <string name="use_trackball_descr">Use a trackball device to move the map.</string>
    <string name="use_trackball">Use trackball</string>
    <string name="background_service_wait_int_descr">Sets highest waiting time allowed for each background position fix.</string>
    <string name="background_service_wait_int">Maximum wait for fix</string>
    <string name="where_am_i">Where am I?</string>
    <string name="process_navigation_service">OsmAnd navigation service</string>
    <string name="network_provider">Network</string>
    <string name="gps_provider">GPS</string>
    <string name="int_seconds">seconds</string>
    <string name="int_min">min.</string>
    <string name="background_service_int_descr">Set wake-up interval used by the background service.</string>
    <string name="background_service_provider_descr">Select location method used by the background service.</string>
    <string name="background_service_provider">Location provider</string>
    <string name="background_router_service_descr">Tracks your position while the screen is off.</string>
    <string name="background_router_service">Run OsmAnd in background</string>
    <string name="off_router_service_no_gps_available">The background navigation service requires a location provider to be turned on.</string>
    <string name="hide_poi_filter">Hide filter</string>
    <string name="show_poi_filter">Show filter</string>
    <string name="search_poi_filter">Filter</string>
    <string name="menu_mute_off">Sound is on</string>
    <string name="menu_mute_on">Sound is off</string>
    <string name="voice_data_initializing">Initializing voice data…</string>
    <string name="voice_data_not_supported">Unsupported version of voice data</string>
    <string name="voice_data_corrupted">Specified voice data is corrupted</string>
    <string name="voice_data_unavailable">Selected voice data is not available</string>
    <string name="sd_unmounted">Memory card not accessible.\nYou won\'t be able to see maps or find things.</string>
    <string name="sd_mounted_ro">Memory card read-only.\nIt is now only possible to see the preloaded map, not download new areas.</string>
    <string name="unzipping_file">Unzipping file…</string>
    <string name="route_tr">Turn right and go</string>
    <string name="route_tshr">Turn sharply right and go</string>
    <string name="route_tslr">Turn slightly right and go</string>
    <string name="route_tl">Turn left and go</string>
    <string name="route_tshl">Turn sharply left and go</string>
    <string name="route_tsll">Turn slightly left and go</string>
    <string name="route_tu">Make U-turn and go</string>
    <string name="route_head">Head</string>
    <string name="first_time_continue">Later</string>
    <string name="first_time_download">Download regions</string>
    <string name="search_poi_location">Awaiting signal…</string>
    <string name="search_near_map">Search near current map center</string>
    <string name="search_nearby">Search nearby</string>
    <string name="map_orientation_default">Same as device</string>
    <string name="map_orientation_portrait">Portrait</string>
    <string name="map_orientation_landscape">Landscape</string>
    <string name="map_screen_orientation">Screen orientation</string>
    <string name="map_screen_orientation_descr">Portrait, landscape, or device.</string>
    <string name="opening_hours_not_supported">Opening hours format can not be changed</string>
    <string name="add_new_rule">Add new rule</string>
    <string name="transport_Routes">Routes</string>
    <string name="transport_Stop">Stop</string>
    <string name="transport_stops">stops</string>
    <string name="transport_search_after">Subsequent itinerary</string>
    <string name="transport_search_before">Prior itinerary</string>
    <string name="transport_finish_search">Finish search</string>
    <string name="transport_stop_to_go_out">Choose stop to get off</string>
    <string name="transport_to_go_after">prior distance</string>
    <string name="transport_to_go_before">subsequent distance</string>
    <string name="transport_stops_to_pass">stops to pass</string>
    <string name="transport_route_distance">Itinerary distance</string>
    <string name="transport">Transport</string>
    <string name="show_transport_over_map_description">Show public transport stops on the map.</string>
    <string name="show_transport_over_map">Show transport stops</string>
    <string name="hello">OsmAnd navigation app</string>
    <string name="update_poi_success">POI data was updated ({0} were loaded)</string>
    <string name="update_poi_error_local">Could not update local POI list</string>
    <string name="update_poi_error_loading">Could not load data from server</string>
    <string name="update_poi_no_offline_poi_index">No offline POI data available for this area</string>
    <string name="update_poi_is_not_available_for_zoom">Zooming in lets you update POIs</string>
    <string name="context_menu_item_update_poi">Update POI</string>
    <string name="context_menu_item_update_map_confirm">Update local data from the Internet?</string>
    <string name="search_history_city">City: {0}</string>
    <string name="search_history_street">Street: {0}, {1}</string>
    <string name="search_history_int_streets">Intersection: {0} x {1} in {2}</string>
    <string name="search_history_building">Building: {0}, {1}, {2}</string>
    <string name="favorite">Favorite</string>
    <string name="uploading_data">Uploading data…</string>
    <string name="uploading">Uploading…</string>
    <string name="search_nothing_found">Nothing found</string>
    <string name="searching">Searching…</string>
    <string name="searching_address">Searching address…</string>
    <string name="search_osm_nominatim">Online search using OSM Nominatim</string>
    <string name="hint_search_online">Online search: House number, street, city</string>
    <string name="search_offline_address">Offline search</string>
    <string name="search_online_address">Online search</string>
    <string name="max_level_download_tile">Max. online zoom</string>
    <string name="max_level_download_tile_descr">Do not browse online map tiles for zoom levels beyond this.</string>
    <string name="route_general_information">Total distance %1$s, traveling time %2$d h %3$d min.</string>
    <string name="router_service_descr">Select an online or offline navigation service.</string>
    <string name="router_service">Navigation service</string>
    <string name="sd_dir_not_accessible">The data storage folder on the memory card is not accessible!</string>
    <string name="download_question">Download {0} - {1} ?</string>
    <string name="download_question_exist">Offline data for {0} already exists ({1}). Update it ({2})?</string>
    <string name="address">Address</string>
    <string name="downloading_list_indexes">Downloading list of available regions…</string>
    <string name="list_index_files_was_not_loaded">Could not fetch list of regions from https://osmand.net.</string>
    <string name="fav_points_edited">Favorite point was edited</string>
    <string name="fav_points_not_exist">No Favorite points exist</string>
    <string name="update_existing">Replace</string>
    <string name="only_show">Display route</string>
    <string name="follow">Start guidance</string>
    <string name="mark_final_location_first">Please select destination first</string>
    <string name="get_directions">Directions</string>
    <string name="opening_hours">Opening hours</string>
    <string name="opening_changeset">Opening changeset…</string>
    <string name="closing_changeset">Closing changeset…</string>
    <string name="commiting_node">Committing node…</string>
    <string name="loading_poi_obj">Loading POI…</string>
    <string name="auth_failed">Authorization failed</string>
    <string name="failed_op">failed</string>
    <string name="converting_names">Converting local/English names…</string>
    <string name="loading_streets_buildings">Loading streets/buildings…</string>
    <string name="loading_postcodes">Loading postcodes…</string>
    <string name="loading_streets">Loading streets…</string>
    <string name="loading_cities">Loading cities…</string>
    <string name="poi">POI</string>
    <string name="error_occurred_saving_gpx">Could not save GPX file</string>
    <string name="error_calculating_route">Could not calculate route</string>
    <string name="error_calculating_route_occured">Could not calculate route</string>
    <string name="empty_route_calculated">Calculated route is empty</string>
    <string name="new_route_calculated_dist">New route calculated, distance</string>
    <string name="arrived_at_destination">You have arrived at your destination</string>
    <string name="invalid_locations">Invalid coordinates</string>
    <string name="go_back_to_osmand">Go back to OsmAnd map</string>
    <string name="loading_data">Loading data…</string>
    <string name="reading_indexes">Reading local data…</string>
    <string name="previous_run_crashed">Last OsmAnd run crashed. Log file is at {0}. Please report the issue and attach the log file.</string>
    <string name="saving_gpx_tracks">Saving GPX file…</string>
    <string name="finished_task">Finished</string>
    <string name="use_online_routing_descr">Use the Internet to calculate a route.</string>
    <string name="use_online_routing">Use online navigation</string>
    <string name="osm_settings_descr">Specify OpenStreetMap.org (OSM) settings needed for OSM submissions.</string>
    <string name="data_settings_descr">Specify language, download/reload data.</string>
    <string name="data_settings">Data</string>
    <string name="additional_settings">Additional settings</string>
    <string name="update_tile">Update map</string>
    <string name="reload_tile">Reload tile</string>
    <string name="mark_point">Target</string>
    <string name="use_english_names_descr">Select between local and English names.</string>
    <string name="use_english_names">Use English names on maps</string>
    <string name="app_settings">App settings</string>
    <string name="search_address">Search address</string>
    <string name="choose_building">Choose building</string>
    <string name="choose_street">Choose street</string>
    <string name="choose_city">Choose city or postcode</string>
    <string name="ChooseCountry">Choose country</string>
    <string name="show_view_angle">Display viewing direction</string>
    <string name="map_view_3d_descr">Enable 3D view of the map.</string>
    <string name="map_view_3d">Map View 3D</string>
    <string name="show_poi_over_map_description">Show the last selected POI overlay on the map.</string>
    <string name="show_poi_over_map">Show POI overlay</string>
    <string name="map_tile_source_descr">Choose the source of online or cached map tiles.</string>
    <string name="map_tile_source">Tile map source</string>
    <string name="map_source">Map source</string>
    <string name="use_internet">Use the Internet</string>
    <string name="show_location">Show your position</string>
    <string name="show_gps_coordinates_text">Show GPS coordinates on the map</string>
    <string name="use_internet_to_download_tile">Download missing map tiles</string>
    <string name="app_description">Navigation app</string>
    <string name="search_button">Search</string>
    <string name="search_activity">Search</string>
    <string name="searchpoi_activity">Choose POI</string>
    <string name="search_POI_level_btn">Find more</string>
    <string name="incremental_search_street">Search street incrementally</string>
    <string name="incremental_search_building">Search building incrementally</string>
    <string name="choose_available_region">Choose region from list</string>
    <string name="choose_intersected_street">Choose intersecting street</string>
    <string name="Closest_Amenities">Closest amenities</string>
    <string name="app_mode_car">Driving</string>
    <string name="app_mode_bicycle">Cycling</string>
    <string name="app_mode_pedestrian">Walking</string>
    <string name="position_on_map_center">Center</string>
    <string name="position_on_map_bottom">Bottom</string>
    <string name="navigate_point_top_text">Input latitude &amp; longitude in the selected format (D - degrees, M - minutes, S - seconds)</string>
    <string name="navigate_point_latitude">Latitude</string>
    <string name="navigate_point_longitude">Longitude</string>
    <string name="navigate_point_format_D">DDD.DD</string>
    <string name="navigate_point_format_DM">DDD MM.MM</string>
    <string name="navigate_point_format_DMS">DDD MM SS.SS</string>
    <string name="search_address_top_text">Select address</string>
    <string name="search_address_region">Region</string>
    <string name="search_address_city">City</string>
    <string name="search_address_street">Street</string>
    <string name="search_address_building">Building</string>
    <string name="search_address_building_option">Building</string>
    <string name="search_address_street_option">Intersecting street</string>
    <!-- string name="search_tabs_location">Location</string -->
    <string name="context_menu_item_update_map">Update map</string>
    <string name="context_menu_item_create_poi">Create POI</string>
    <string name="add_favorite_dialog_top_text">Enter Favorite name</string>
    <string name="add_favorite_dialog_default_favourite_name">Favorite</string>
    <string name="add_favorite_dialog_favourite_added_template">Favorite point \'\'{0}\'\' added.</string>
    <string name="favourites_context_menu_add">Add Favorite</string>
    <string name="favourites_context_menu_edit">Edit Favorite</string>
    <string name="favourites_context_menu_delete">Delete Favorite</string>
    <string name="favourites_remove_dialog_msg">Delete Favorite point \'%s\'?</string>
    <string name="favourites_remove_dialog_success">Favorite point {0} deleted.</string>
    <string name="poi_edit_title">Edit POI</string>
    <string name="poi_create_title">Create POI</string>
    <string name="poi_remove_confirm_template">Delete {0} (comment)?</string>
    <string name="poi_remove_title">Delete POI</string>
    <string name="poi_remove_success">POI deleted</string>
    <string name="poi_action_add">add</string>
    <string name="poi_action_change">change</string>
    <string name="poi_action_delete">delete</string>
    <string name="poi_action_succeded_template">Action {0} completed.</string>
    <string name="poi_error_unexpected_template">Could not perform action {0}.</string>
    <string name="poi_error_io_error_template">I/O error while performing action {0}.</string>
    <string name="poi_error_info_not_loaded">Info about node was not loaded</string>
    <string name="poi_dialog_opening_hours">Open</string>
    <string name="poi_dialog_comment">Comment</string>
    <string name="poi_dialog_reopen">Reopen</string>
    <string name="poi_dialog_comment_default">POI changing</string>
    <string name="poi_dialog_other_tags_message">All other tags are preserved</string>
    <string name="default_buttons_commit">Commit</string>
    <string name="filter_current_poiButton">Filter</string>
    <string name="edit_filter_save_as_menu_item">Save As</string>
    <string name="edit_filter_delete_dialog_title">Delete selected filter?</string>
    <string name="edit_filter_delete_message">Filter {0} has been deleted</string>
    <string name="edit_filter_create_message">Filter {0} has been created</string>
    <string name="email">e-mail</string>
    <string name="av_camera_focus">Camera focus type</string>
    <string name="av_camera_focus_descr">Select the internal camera focus mode.</string>
    <string name="av_camera_focus_auto">Auto focus</string>
    <string name="av_camera_focus_hiperfocal">Hyperfocal focus</string>
    <string name="av_camera_focus_edof">Extended depth of field (EDOF)</string>
    <string name="av_camera_focus_infinity">Focus is set at infinity</string>
    <string name="av_camera_focus_macro">Macro (close-up) focus mode</string>
    <string name="av_camera_focus_continuous">The camera continuously tries to focus</string>
    <string name="av_photo_play_sound">Play sound on photo shot</string>
    <string name="av_photo_play_sound_descr">Choose whether to play a sound when shooting photos.</string>
    <string name="av_camera_pic_size">Camera Picture Size</string>
    <string name="av_camera_pic_size_descr">Select the internal camera picture size.</string>
    <string name="navigation_intent_invalid">Invalid format: %s</string>
    <string name="plugin_install_needs_network">You need to be connected to the Internet to install this plugin.</string>
    <string name="get_plugin">Get</string>
    <string name="use_fast_recalculation">Smart route recalculation</string>
    <string name="use_fast_recalculation_desc">For long trips, only recalculate the initial part of the route.</string>
    <string name="do_you_like_osmand">Do you like OsmAnd?</string>
    <string name="we_really_care_about_your_opinion">We care about your opinion and your feedback is important to us.</string>
    <string name="rate_this_app">Rate this app</string>
    <string name="rate_this_app_long">Please give OsmAnd a score on Google Play</string>
    <string name="user_hates_app_get_feedback">Tell us why.</string>
    <string name="user_hates_app_get_feedback_long">Please tell us what would you want to change in this app.</string>
    <string name="failed_to_upload">Failed to upload</string>
    <string name="delete_change">Delete change</string>
    <string name="successfully_uploaded_pattern">Uploaded {0}/{1}</string>
    <string name="try_again">Try again</string>
    <string name="error_message_pattern">Error: {0}</string>
    <string name="dahboard_options_dialog_title">Configure dashboard</string>
    <string name="shared_string_card_was_hidden">Card was hidden</string>
    <string name="shared_string_undo">Undo</string>
    <string name="shared_string_skip">Skip</string>
    <string name="app_name_osmand">OsmAnd</string>
    <string name="offline_maps_and_navigation">Offline Maps\n&amp; Navigation</string>
    <string name="commit_poi">Commit POI</string>
    <string name="tab_title_basic">Basic</string>
    <string name="tab_title_advanced">Advanced</string>
    <string name="building_number">Building Number</string>
    <string name="next_proceed">Next</string>
    <string name="opening_at">Opening at</string>
    <string name="closing_at">Closing at</string>
    <string name="contact_info">Contact info</string>
    <string name="add_opening_hours">Add opening hours</string>
    <string name="poi_dialog_poi_type">POI Type</string>
    <string name="number_of_rows_in_dash">Number of rows in dash %1$s</string>
    <string name="please_specify_poi_type">Please specify POI type.</string>
    <string name="working_days">Working days</string>
    <string name="recent_places">Recent places</string>
    <string name="favourites">Favorites</string>
    <string name="saved_at_time">Now saved at: %1$s</string>
    <string name="poi_deleted_localy">POI will be deleted once you upload your changes</string>
    <string name="show_gpx">Show GPX data</string>
    <string name="count_of_lines">Count of lines</string>
    <string name="are_you_sure">Are you sure?</string>
    <string name="unsaved_changes_will_be_lost">Any unsaved changes will be lost. Continue?</string>
    <string name="downloads_left_template">%1$s downloads left</string>
    <string name="roads">Roads</string>
    <string name="downloading_number_of_files">Downloading - %1$d file</string>
    <string name="show_free_version_banner">Show free version banner</string>
    <string name="show_free_version_banner_description">Display the free version banner even in the paid version.</string>
    <string name="buy">Buy</string>
    <string name="activate_seamarks_plugin">Please activate the \'Nautical map view\' plugin</string>
    <string name="activate_srtm_plugin">Please activate the \'Contour lines\' plugin</string>
    <string name="later">Later</string>
    <string name="get_full_version">Full version</string>
    <string name="downloads">Downloads</string>
    <string name="confirm_download_roadmaps">The roads-only map is not needed, since you have the standard (full) map. Download it anyway?</string>
    <string name="value_downloaded_of_max">%1$.1f of %2$.1f MB</string>
    <string name="file_size_in_mb">%.1f MB</string>
    <string name="update_all">Update all (%1$s MB)</string>
    <string name="free_downloads_used">Free downloads used</string>
    <string name="free_downloads_used_description">Displays the amount of free downloads left.</string>
    <string name="application_dir_description">Choose where you want to store maps and other data files.</string>
    <string name="enter_country_name">Enter country name</string>
    <string name="new_version">New version</string>
    <string name="begin_with_osmand_menu_group">First steps with OsmAnd</string>
    <string name="features_menu_group">Features</string>
    <string name="help_us_to_improve_menu_group">Help improve OsmAnd</string>
    <string name="other_menu_group">Other</string>
    <string name="plugins_menu_group">Plugins</string>
    <string name="first_usage_item">First use</string>
    <string name="first_usage_item_description">How to download maps, set basic settings.</string>
    <string name="navigation_item_description">Set up navigation.</string>
    <string name="planning_trip_item">Planning a trip</string>
    <string name="faq_item">FAQ</string>
    <string name="faq_item_description">Frequently asked questions</string>
    <string name="map_viewing_item">Map viewing</string>
    <string name="search_on_the_map_item">Searching the map</string>
    <string name="instalation_troubleshooting_item">Installation and troubleshooting</string>
    <string name="techical_articles_item">Technical articles</string>
    <string name="versions_item">Versions</string>
    <string name="feedback">Feedback</string>
    <string name="contact_us">Contact</string>
    <string name="map_legend">Map legend</string>
    <string name="save_poi_too_many_uppercase">The name contains too many capital letters. Continue?</string>
    <string name="save_poi_without_poi_type_message">Do you really want to save POI without type?</string>
    <string name="poi_context_menu_modify_osm_change">Modify OSM change</string>
    <string name="use_dashboard_btn">Use dashboard</string>
    <string name="use_drawer_btn">Use menu</string>
    <string name="dashboard_or_drawer_title">Dashboard or menu control</string>
    <string name="dashboard_or_drawer_description">A choice is offered to primarily control the app via the flexible dashboard or a static menu. Your choice can always be changed in the dashboard settings.</string>
    <string name="update">Update</string>
    <string name="only_download_over_wifi">Only download on Wi-Fi</string>
    <string name="live_update">Live update</string>
    <string name="update_now">Update now</string>
    <string name="missing_write_external_storage_permission">OsmAnd lacks permission to use the memory card</string>
    <string name="last_update">Last update: %s</string>
    <string name="update_time">Update time</string>
    <string name="updates_size">Update size</string>
    <string name="last_map_change">"Last map change: %s"</string>
    <string name="hourly">Hourly</string>
    <string name="daily">Daily</string>
    <string name="weekly">Weekly</string>
    <string name="morning">Morning</string>
    <string name="night">Night</string>
    <string name="select_month_and_country">Select month and country</string>
    <string name="number_of_contributors">Number of contributors</string>
    <string name="number_of_edits">Number of edits</string>
    <string name="reports_for">Report for</string>
    <string name="file_name_containes_illegal_char">File name contains illegal character</string>
    <string name="configure_screen_quick_action">Quick action</string>
    <string name="quick_action_item_action">Action %d</string>
    <string name="quick_action_item_screen">Screen %d</string>
    <string name="quick_action_add_marker">Add map marker</string>
    <string name="quick_action_add_poi">Add POI</string>
    <string name="quick_action_map_style">Change map style</string>
    <string name="quick_action_map_style_switch">The map style has been changed to \"%s\".</string>
    <string name="quick_action_take_audio_note">New audio note</string>
    <string name="quick_action_take_video_note">New video note</string>
    <string name="quick_action_take_photo_note">New photo note</string>
    <string name="quick_action_add_osm_bug">Add OSM Note</string>
    <string name="quick_action_navigation_voice">Voice on/off</string>
    <string name="quick_action_navigation_voice_off">Unmute Voice</string>
    <string name="quick_action_navigation_voice_on">Mute Voice</string>
    <string name="quick_action_add_gpx">Add GPX waypoint</string>
    <string name="quick_action_add_parking">Add parking place</string>
    <string name="quick_action_new_action">Add action</string>
    <string name="quick_action_edit_action">Edit action</string>
    <string name="quick_action_add_favorite">Add Favorite</string>
    <string name="dialog_add_action_title">Add action</string>
    <string name="quick_actions_delete">Delete action</string>
    <string name="quick_actions_delete_text">Are you sure you want to delete the action \"%s\"?</string>
    <string name="quick_favorites_show_favorites_dialog">Show Favorites dialog</string>
    <string name="quick_favorites_name_preset">Name preset</string>
    <string name="quick_action_add_marker_descr">Tapping this action button adds a map marker at the screen center location.</string>
    <string name="quick_action_add_gpx_descr">Tapping this action button will add a GPX waypoint in the middle of the screen.</string>
    <string name="quick_action_take_audio_note_descr">Tapping this action button adds an audio note in the middle of the screen.</string>
    <string name="quick_action_take_video_note_descr">Tapping this action button adds a video note in the middle of the screen.</string>
    <string name="quick_action_take_photo_note_descr">Tapping this action button adds a photo note in the middle of the screen.</string>
    <string name="quick_action_add_osm_bug_descr">Tapping this action button adds an OSM note in the middle of the screen.</string>
    <string name="quick_action_add_poi_descr">Tapping this action button adds a POI in the middle of the screen.</string>
    <string name="quick_action_navigation_voice_descr">Tapping this action button disables or enables voice guidance during navigation.</string>
    <string name="quick_action_add_parking_descr">Tapping this action button adds a parking location in the middle of the screen.</string>
    <string name="quick_action_switch_day_night_descr">Tapping this action button switch between Day and Night modes for OsmAnd</string>
    <string name="quick_action_switch_day_mode">Day Mode</string>
    <string name="quick_action_switch_night_mode">Night Mode</string>
    <string name="quick_action_day_night_switch_mode">Switch Day/Night mode</string>
    <string name="quick_action_interim_dialog">Show an interim dialog</string>
    <string name="favorite_autofill_toast_text">" is saved to "</string>
    <string name="favorite_empty_place_name">Place</string>
    <string name="quick_action_duplicates">Specified quick action name already in use, changed to %1$s to avoid duplication.</string>
    <string name="quick_action_duplicate">Quick action name duplicate</string>
    <string name="quick_action_showhide_favorites_descr">Tapping this action button shows or hides the Favorite points on the map.</string>
    <string name="quick_action_showhide_poi_descr">Tapping this action button shows or hides POIs on the map.</string>
    <string name="quick_action_showhide_favorites_title">Show/hide Favorites</string>
    <string name="quick_action_favorites_show">Show Favorites</string>
    <string name="quick_action_favorites_hide">Hide Favorites</string>
    <string name="quick_action_showhide_poi_title">Show/hide POI</string>
    <string name="quick_action_poi_show">Show %1$s</string>
    <string name="quick_action_poi_hide">Hide %1$s</string>
    <string name="quick_action_add_category">Add a category</string>
    <string name="quick_action_add_create_items">Create items</string>
    <string name="quick_action_add_configure_map">Configure map</string>
    <string name="quick_action_add_navigation">Navigation</string>
    <string name="quick_action_fav_name_descr">Leave blank to use the address or place name.</string>
    <string name="quick_action_bug_descr">This message is included in the comment field.</string>
    <string name="quick_action_bug_message">Message</string>
    <string name="quick_action_category_descr">Select the category to save the Favorite in.</string>
    <string name="quick_action_gpx_category_descr">Select an optional category.</string>
    <string name="quick_action_poi_list">POI list</string>
    <string name="quick_action_sh_poi_descr">Add one or more POI categories to display on the map.</string>
    <string name="quick_action_page_list_descr">Tapping this action button pages through the list below.</string>
    <string name="quick_action_map_style_action">Add a map style</string>
    <string name="quick_action_empty_param_error">Fill out all parameters</string>
    <string name="quick_action_map_styles">Map styles</string>
    <string name="quick_action_map_overlay">Change map overlay</string>
    <string name="quick_action_map_overlay_title">Map overlays</string>
    <string name="quick_action_map_overlay_action">Add overlay</string>
    <string name="quick_action_map_overlay_switch">The map overlay has been changed to \"%s\".</string>
    <string name="quick_action_map_underlay_switch">The map underlay has been changed to \"%s\".</string>
    <string name="quick_action_map_underlay">Change map underlay</string>
    <string name="quick_action_map_underlay_title">Map underlays</string>
    <string name="quick_action_map_underlay_action">Add underlay</string>
    <string name="quick_action_map_source">Change map source</string>
    <string name="quick_action_map_source_title">Map sources</string>
    <string name="quick_action_map_source_action">Add map source</string>
    <string name="quick_action_map_source_switch">The map source has been changed to \"%s\".</string>
    <string name="quick_action_btn_tutorial_title">Change button position</string>
    <string name="quick_action_btn_tutorial_descr">Long-tapping and dragging the button changes its position on the screen.</string>
    <string name="shared_string_action_name">Action name</string>
    <string name="mappilary_no_internet_desc">You need to be connected to the Internet to view photos from Mapillary.</string>
    <string name="retry">Retry</string>
    <string name="add_route_points">Add Route Points</string>
    <string name="add_waypoint">Add Waypoint</string>
    <string name="add_line">Add Line</string>
    <string name="save_gpx_waypoint">Save GPX Waypoint</string>
    <string name="save_route_point">Save Route Point</string>
    <string name="waypoint_one">Waypoint 1</string>
    <string name="route_point_one">Route Point 1</string>
    <string name="empty_state_my_tracks">Add GPX files</string>
    <string name="empty_state_my_tracks_desc">Import GPX files, or record tracks.</string>
    <string name="empty_state_favourites">Add Favorites</string>
    <string name="empty_state_favourites_desc">Import Favorites, or add via marking points on the map.</string>
    <string name="import_track">Import GPX file</string>
    <string name="import_track_desc">File %1$s does not contain waypoints, import it as a track?</string>
    <string name="move_point">Move Point</string>
    <string name="add_segment_to_the_track">Add to a GPX file</string>
    <string name="osm_recipients_label">OSM recipients</string>
    <string name="total_donations">Total donations</string>
    <string name="day_off_label">off</string>
    <string name="winter_and_ski_renderer">Winter and ski</string>
    <string name="touring_view_renderer">Touring view</string>
    <string name="nautical_renderer">Nautical</string>
    <string name="copy_location_name">Copy Point/POI name</string>
    <string name="toast_empty_name_error">Unnamed location</string>
    <string name="tunnel_warning">Tunnel ahead</string>
    <string name="show_tunnels">Tunnels</string>
    <string name="download_wikipedia_description">Download the Wikipedia articles for %1$s to read them offline.</string>
    <string name="download_wikipedia_label">Download Wikipedia data</string>
    <string name="open_in_browser_wiki">Open article online</string>
    <string name="open_in_browser_wiki_description">View article in a web browser.</string>
    <string name="download_wiki_region_placeholder">this region</string>
    <string name="wiki_article_search_text">Searching for the corresponding wiki article</string>
    <string name="wiki_article_not_found">Article not found</string>
    <string name="how_to_open_wiki_title">How to open Wikipedia articles?</string>
    <string name="test_voice_desrc">Tap a button and listen to the corresponding voice prompt to identify missing or faulty prompts.</string>
    <string name="route_class_stat_container">Class</string>
    <string name="route_surface_stat_container">Surface</string>
    <string name="route_smoothness_stat_container">Smoothness</string>
    <string name="route_steepness_stat_container">Steepness</string>
    <string name="run_full_osmand_msg">You are using {0} Map which is powered by OsmAnd. Do you want to launch OsmAnd full version?</string>
    <string name="run_full_osmand_header">Launch OsmAnd?</string>
    <string name="routing_attr_avoid_sett_name">Avoid cobblestone and sett</string>
    <string name="routing_attr_avoid_sett_description">Avoid cobblestone and sett</string>



</resources><|MERGE_RESOLUTION|>--- conflicted
+++ resolved
@@ -11,7 +11,6 @@
 	Thx - Hardy
 
 -->
-<<<<<<< HEAD
     <string name="profile_alert_need_routing_type_title">Select Routing Type</string>
     <string name="profile_alert_need_routing_type_msg">You need to select Routing Type to create New Application Profile</string>
     <string name="profile_alert_need_profile_name_title">Enter Profile Name</string>
@@ -39,11 +38,10 @@
     <string name="custom_routing">Custom routing profile</string>
     <string name="special_routing_type">Special routing</string>
     <string name="third_party_routing_type">3rd-party routing</string>
-
-=======
+  <string name="application_profiles_descr">Select the profiles to be visible in the app.</string>
+  <string name="application_profiles">Application profiles</string>
     <string name="searching_gps">Searching GPS</string>
     <string name="coordinates_widget">Coordinates widget</string>
->>>>>>> 5578f07c
     <string name="files_moved">Moved %1$d files (%2$s).</string>
     <string name="files_copied">Copied %1$d files (%2$s).</string>
     <string name="files_failed">Failed to copy %1$d files (%2$s).</string>
@@ -57,8 +55,7 @@
     <string name="public_transport_calc_pedestrian">Calculate pedestrian route</string>
     <string name="public_transport_type">Transport type</string>
     <string name="send_log">Send log</string>
-    <string name="application_profiles_descr">Select the profiles to be visible in the app.</string>
-    <string name="application_profiles">Application profiles</string>
+
     <string name="routing_attr_avoid_tram_name">Avoid trams</string>
     <string name="routing_attr_avoid_tram_description">Avoid trams</string>
     <string name="routing_attr_avoid_bus_name">Avoid buses</string>
@@ -3152,6 +3149,4 @@
     <string name="routing_attr_avoid_sett_name">Avoid cobblestone and sett</string>
     <string name="routing_attr_avoid_sett_description">Avoid cobblestone and sett</string>
 
-
-
 </resources>