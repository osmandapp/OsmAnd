--- conflicted
+++ resolved
@@ -93,12 +93,7 @@
     <string name="shared_string_by_default">By default</string>
     <string name="plugins_settings">Plugin settings</string>
     <string name="logcat_buffer">Logcat buffer</string>
-<<<<<<< HEAD
-    <string name="download_detaile_map">Download detailed %s map, to view this area.</string>
     <string name="application_profile_changed">App profile changed to \"%s\"</string>
-=======
-    <string name="application_profile_changed">Application profile changed to \"%s\"</string>
->>>>>>> 333164bc
     <string name="switch_profile">Switch profile</string>
     <string name="configure_profile">Configure profile</string>
     <string name="configure_profile_info">Settings for the selected profile:</string>
