--- conflicted
+++ resolved
@@ -17,7 +17,12 @@
     <string name="restore_all_profile_settings">Restore all profile settings?</string>
     <string name="saving_new_profile">Saving new profile</string>
     <string name="profile_backup_failed">Could not back up profile.</string>
-<<<<<<< HEAD
+    <string name="importing_from">Importing data from %1$s</string>
+    <string name="shared_string_importing">Importing</string>
+    <string name="checking_for_duplicate_description">OsmAnd check %1$s for duplicates with existing items in the application.\n\nIt may take some time.</string>
+    <string name="items_added">Items added</string>
+    <string name="shared_string_import_complete">Import complete</string>
+    <string name="import_complete_description">All data from the %1$s is imported, you can use buttons below to open needed part of the application to manage it.</string>
     <string name="shared_string_hillshade">Hillshade</string>
     <string name="terrain_empty_state_text">Enable to view hillshade or slope map. You can read more about this map types on our site</string>
     <string name="shared_string_legend">Legend</string>
@@ -30,14 +35,6 @@
     <string name="slope_description">Slope is colorized visualisations on terrain.</string>
     <string name="hillshade_description">Hillshade map using dark shades to show slopes, peaks and lowlands.</string>
     <string name="shared_string_terrain">Terrain</string>
-=======
-    <string name="importing_from">Importing data from %1$s</string>
-    <string name="shared_string_importing">Importing</string>
-    <string name="checking_for_duplicate_description">OsmAnd check %1$s for duplicates with existing items in the application.\n\nIt may take some time.</string>
-    <string name="items_added">Items added</string>
-    <string name="shared_string_import_complete">Import complete</string>
-    <string name="import_complete_description">All data from the %1$s is imported, you can use buttons below to open needed part of the application to manage it.</string>
->>>>>>> 7af5e971
     <string name="import_rendering_file">Import rendering file</string>
     <string name="profile_type_custom_string">Custom profile</string>
     <string name="shared_string_angle_param">Angle: %s°</string>
