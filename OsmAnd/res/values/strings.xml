--- conflicted
+++ resolved
@@ -11,7 +11,7 @@
 	Thx - Hardy
 
 -->
-<<<<<<< HEAD
+    <string name="default_screen_timeout">Default screen timeout</string>
     <string name="tiles_storage_descr">Choose how downloaded tiles will be stored.</string>
     <string name="expire_time_descr">Expiration time in minutes. Cached tiles will be reloaded after specified time.
         Leave this field empty to never refresh tiles for this source.
@@ -29,9 +29,6 @@
     <string name="sqlite_db_file">SQLiteDB file</string>
     <string name="one_image_per_tile">One image file per tile</string>
     <string name="pseudo_mercator_projection">Pseudo-Mercator projection</string>
-=======
-    <string name="default_screen_timeout">Default screen timeout</string>
->>>>>>> af134335
     <string name="screen_timeout_descr">If the \"%1$s\" option is enabled, the activity time will depend on it.</string>
     <string name="keep_screen_off">Keep screen off</string>
     <string name="keep_screen_on">Keep screen on</string>
