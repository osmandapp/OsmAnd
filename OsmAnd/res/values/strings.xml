--- conflicted
+++ resolved
@@ -9,15 +9,12 @@
          3. All your modified/created strings are in the top of the file (to make easier find what\'s translated).
     PLEASE: Have a look at http://code.google.com/p/osmand/wiki/UIConsistency, it may really improve your and our work  :-)  Thx - Hardy
     -->
-<<<<<<< HEAD
     <string name="osn_modify_dialog_error">Exception occurred: note was not modified</string>
     <string name="osn_modify_dialog_title">Modify note</string>
     <string name="context_menu_item_modify_note">Modify OSM note</string>
-=======
     <string name="make_round_trip_descr">Add copy of start point as destination.</string>
     <string name="make_round_trip">Make round trip</string>
     <string name="shared_string_navigate">Navigate</string>
->>>>>>> 0eaaf789
     <string name="shared_string_markers">Markers</string>
     <string name="coordinates_format">Coordinates format</string>
     <string name="use_system_keyboard">Use system keyboard</string>
