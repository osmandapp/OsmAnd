--- conflicted
+++ resolved
@@ -11,13 +11,8 @@
 	Thx - Hardy
 
 -->
-<<<<<<< HEAD
     <string name="apply_preference_to_all_profiles">You can apply this change to all profiles or only to selected.</string>
     <string name="shared_preference">Shared</string>
-=======
-    <string name="routing_attr_driving_style_prefer_unpaved_name">Prefer unpaved roads</string>
-    <string name="routing_attr_driving_style_prefer_unpaved_description">Prefer unpaved roads.</string>
->>>>>>> 8fa3b2df
     <string name="release_3_5">
     • Updated application and profile Settings: Settings are now arrangement by type. Each profile can be customized separately.\n\n
     • New map download dialog which suggests a map to download while browsing\n\n
