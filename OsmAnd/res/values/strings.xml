<?xml version="1.0" encoding="utf-8" standalone="no"?>
<resources>
	<string name="tip_recent_changes_0_6_7_t">Recent changes for 0.6.7 :
\n\t- Offline data manager (download, delete, backup offline data directly in Osmand)
\n\t- Favorite points and groups (categorize, delete, manage favorites)
\n\t- GPX Explorer in application (see tracks, distance, average speed, elevation, etc.)
\n\t- GPX navigation (useful options, continue navigation after crash, supports roundabouts)
\n\t- Function to save route as GPX track to use it offline
\n\t- Improve GPX monitoring  (filter some inaccurate location and save accuracy/elevation/speed)
\n\t- Upload GPX for OSM community (http://download.osmand.net/gpx/)
\n\t- Improve vector rendering
\n\t- Improvement of TTS engine (pronounce exact distance, enable miles)
\n\t- Bug fixing
	</string>
	<string name="save_route_dialog_title">Save route as GPX track</string>
	<string name="route_successfully_saved_at">Route successfully saved as \'%1$s\'.</string>
	<string name="filename_input">File name : </string>
	<string name="file_with_name_already_exist">File with same name already exists.</string>
	<string name="default_buttons_save">Save</string>
	<string name="menu_save_directions">Save directions</string>
	<string name="local_index_upload_gpx_description">Upload GPX files to OSM community. They will be used to improve maps.</string>
	<string name="local_index_items_uploaded">%1$d of %2$d item(s) successfully uploaded.</string>
	<string name="local_index_mi_upload_gpx">Send to OSM...</string>
	
	<string name="show_more_map_detail">Show more map detail</string>
	<string name="show_more_map_detail_descr">Show some vector map detail (roads etc.) at lower zooms already</string>

	<string name="favourites_delete_multiple_succesful">Favorite point(s) deleted successfully.</string>
	<string name="favorite_delete_multiple">You are going to delete %1$d favorite(s) and %2$d favorite group(s). Are you sure?</string>
	<string name="favorite_home_category">Home</string>
	<string name="favorite_friends_category">Friends</string>
	<string name="favorite_places_category">Places</string>
	<string name="favorite_default_category">Others</string>

	<string name="vector_map_not_needed">Not needed</string>
	<string name="basemap_missing">Base world map (covering whole world at small zooms) is missing. Please consider downloading World_basemap_x.obf for a complete environment.</string>
	<string name="vector_data_missing">On board (\'offline\') data is missing on SD card. Please consider to download it in order to use maps offline.</string>
	<string name="local_index_gpx_info_show">\n\nLong click to show on map</string>
	<string name="local_index_gpx_info_speed">\nAverage speed : %1$s \nMaximum speed : %2$s</string>
	<string name="local_index_gpx_info_elevation">\nAverage altitude : %1$.0f m\nMinimum altitude : %2$.0f m\nMaximum altitude : %3$.0f m\nAscents : %4$.0f m\nDescents : %5$.0f m</string>
	<string name="local_index_gpx_info">Subtracks : %1$d\nTotal points : %2$d\nWay points : %3$d\nTotal distance : %4$s\nStart time : %5$tD %5$tR\nEnd time : %6$tD %6$tR</string>
	<string name="local_index_installed">Installed</string>
	<string name="local_index_items_backuped">%1$d of %2$d item(s) successfully backed up.</string>
	<string name="local_index_items_deleted">%1$d of %2$d item(s) successfully deleted.</string>
	<string name="local_index_items_restored">%1$d of %2$d item(s) successfully restored.</string>
	<string name="local_index_no_items_to_do">No items to %1$s</string>
	<string name="local_index_action_do">You are about to %1$s %2$s item(s). Continue?</string>
	<string name="local_index_descr_title">Offline Data Manager:</string>
	<string name="local_index_description">Download new, or move to backup or delete existing data.\nCurrent offline data on device:</string>
	<string name="local_index_mi_restore">Restore...</string>
	<string name="local_index_mi_backup">Backup...</string>
	<string name="local_index_mi_delete">Delete...</string>
	<string name="local_index_mi_reload">Refresh...</string>
	<string name="local_index_download">Download</string>
	<string name="local_index_tile_data">Tile data: %1$s \nMinimum zoom : %2$d\nMaximum zoom : %3$d\nDownloadable : %4$s \nZooms downloaded : %5$s</string>
	<string name="local_index_poi_data">POI data</string>
	<string name="local_index_address_data">Address data</string>
	<string name="local_index_transport_data">Transport data</string>
	<string name="local_index_map_data">Map data</string>
	<string name="local_index_items"></string>
	<string name="local_indexes_cat_backup">Backup</string>
	<string name="local_indexes_cat_tts">Voice data (TTS)</string>
	<string name="local_indexes_cat_voice">Voice data (media)</string>
	<string name="local_indexes_cat_gpx">GPX data</string>
	<string name="local_indexes_cat_tile">Map data (tiles)</string>
	<string name="local_indexes_cat_map">Map data (vector)</string>
	<string name="local_indexes_cat_poi">POI data</string>

	<string name="ttsvoice">TTS Voice</string>
	<string name="search_offline_clear_search">New Search</string>
	<string name="map_text_size_descr">Select text size for names on the map</string>
	<string name="map_text_size">Text size</string>
	<string name="trace_rendering">Rendering debug info</string>
	<string name="trace_rendering_descr">Show rendering performance data for debugging purposes</string>
	<string name="tip_recent_changes">Recent changes</string>
	<string name="tip_recent_changes_0_6_6_t">Recent changes for 0.6.6 : 
\n\t- Text To Speech engine for voice navigation
\n\t- Make map renderer more detailed
\n\t- Basemap for whole world packaged with app
\n\t- Tweak offline routing (still experimental)
\n\t- GPX routing options
\n\t- UI update and large bug fixing
	</string>
	<string name="voice_not_use">Do not use</string>
	<string name="voice_not_specified">None</string>
	<string name="installing_new_resources">Unpacking new data...</string>
	<string name="internet_connection_required_for_online_route">You are about to use an online routing service but there is no internet connection. You can try the (still experimental) OsmAnd offline routing service (select in \'Settings\' -> \'Navigation\'.</string>
	<string name="tts_language_not_supported_title">Language not supported</string>
	<string name="tts_language_not_supported">The selected language is not supported by the installed Android TTS (text-to-speech) engine. Do you want to go to the Market to look for another TTS engine? Otherwise the preset TTS language will be used.</string>
	<string name="tts_missing_language_data_title">Missing data</string>
	<string name="tts_missing_language_data">No data for the selected language is installed. Do you want to go to the Market to install?</string>

	<string name="gpx_option_reverse_route">Reverse GPX direction</string>
	<string name="gpx_option_destination_point">Use current destination point</string>
	<string name="gpx_option_from_start_point">Pass along entire track</string>

	<string name="tip_rotation_switching">Map Rotation</string>
	<string name="tip_rotation_switching_t">\tYou can choose whether and how the map display is rotated in \'Settings\' -> \'General Settings\' -> \'Map rotation\'.
	\n\tThe choices are:
	\n\t\'Don\'t rotate\' - Map will not be rotated. North will be always up
	\n\t\'To direction of movement\' - Map will continuously be aligned with your heading
	\n\t\'To compass\' - Map will continuously be aligned with device compass reading
	\n\tHint: To quickly change between rotation by compass and the one you selected in settings, you can simply tap on the compass needle in map view.</string>

	<string name="switch_to_raster_map_to_see">Current position not covered in your offline vector maps, you can switch map source in menu \'Define view\' -> \'Map Source...\' or need to download additional vector map.</string>
	<string name="switch_to_vector_map_to_see">You can switch to offline vector maps using menu (Define view -> Map Source... -> Offline vector maps) to see the map.</string>
	<string name="binary_map_download_success">Successful. You can switch to offline vector maps on menu  Define view -> Map Source... -> Offline vector maps.</string>
	<string name="choose_audio_stream">Voice guidance output</string>
	<string name="choose_audio_stream_descr">Choose channel to play voice guidance (system-dependent)</string>
	<string name="voice_stream_voice_call">Voice call audio</string>
	<string name="voice_stream_notification">Notification audio</string>
	<string name="voice_stream_music">Media/music audio</string>
	<string name="warning_tile_layer_not_downloadable">Application cannot download map layer %1$s, please try to reinstall it.</string>
	<string name="overlay_transparency_descr">Modify overlay transparency</string>
	<string name="overlay_transparency">Overlay transparency</string>
	<string name="map_transparency_descr">Modify base map transparency</string>
	<string name="map_transparency">Base map transparency</string>
	<string name="modify_transparency">Modify transparency</string>
	<string name="layer_underlay">Underlay map...</string>
	<string name="map_underlay">Underlay map</string>
	<string name="map_underlay_descr">Choose underlay map</string>
	<string name="layer_overlay">Overlay map...</string>
	<string name="default_none">None</string>
	<string name="map_overlay">Overlay map</string>
	<string name="map_overlay_descr">Choose overlay map</string>
	<string name="map_vector_data">Offline vector maps</string>
	<string name="map_vector_data_descr">Use downloaded vector maps</string>
	<string name="tile_source_already_installed">Map is already installed, settings will be updated</string>
	<string name="select_tile_source_to_install">Select (tile) maps to install or update</string>
	<string name="internet_not_available">Internet connection required for operation is not available</string>
	<string name="install_more">Install more...</string>

	<string name="tip_update_index">Update of Offline Data</string>
	<string name="tip_update_index_t">\tHaving up-to-date map data is essential. OsmAnd provides a download manager which can check for available offline data updates.
	\n\tTo check for updates go to \'Main Menu\' -> \'Settings\' -> \'Offline data\' -> \'Download offline data\'. After region list is retrieved from the internet, you can select option \'Menu\' -> \'Filter downloaded\' to indicate updates only for data already on your device.
	\n\tThe availability of updates  is depicted by the following colors:
	\n\t\'Green\' - indicates data files identical on device and server
	\n\t\'Blue\' - indicates available updates on server</string>

	<string name="level_to_switch_vector_raster_descr">Minimum zoom level to use vector rendering instead of map tiles</string>
	<string name="level_to_switch_vector_raster">Min. vector zoom level</string>

	<string name="tip_day_night_mode">Day/Night Mode</string>
	<string name="tip_day_night_mode_t">\tThe map appearance can for some vector maps be changed between day (brighter) and night (darker).
	\n\tNight colors are safer for night driving.
	\n\tYou can set a policy for day/night switching in \'Main Menu\' -> \'Settings\' -> \'Map appearance\' ->\'Day/night mode\'.
	\n\tChoices are:
	\n\t\'Sunrise/Sunset\' - automatic mode, controlled by position of the sun (default)
	\n\t\'Day\' - always use day mode
	\n\t\'Night\' - always use night mode 
	\n\t\'Light sensor\' - map appearance is controlled by light sensor of your device (only if equipped)</string>	
	<string name="tip_location_sharing">Location Sharing</string>
	<string name="tip_location_sharing_t">\tYou can share the location of interesting places on your trip  with family or friends.
	\n\tTo share any location you want:
	\n\tUse \'Map context menu\' -> \'Share location\' menu.
	\n\tThen select a way to share your location. The choices are: E-Mail, SMS(text), or just copy location coordinates to clipboard.</string>

	<string name="tip_favorites">Favorite Points</string>
	<string name="tip_favorites_t">\tFrequently used points can be saved as Favorites.
	\n\tTo save a point as Favorite go to the map context menu, select option \'Add to favorites\' and then enter a name for it. After saving a Favorite, it is accessible via \'Main Menu\' -> \'Favorites\'.
	\n\tLong pressing on a Favorite in the \'Favorites\' menu provides options to Navigate to, Edit or Delete it.
	\n\tTo display all Favorite points directly on the map, enable layer \'Favorites\' in \'Map context menu\' ->\'Define view\'.</string>

	<string name="tip_osm_improve">Improving OSM Data</string>
	<string name="tip_osm_improve_t">\tOsmAnd uses maps based on Openstreetmap.org (OSM) data and -besides map viewing and routing- can be used to improve OSM data quality. You can easily create and upload new POI or OSM bug reports with just a few clicks!
\n\tFor this you need to first provide your OSM login information in \'Main Menu\' -> \'Settings\' -> \'OSM\'.
\n\tTo add a new POI use option \'Create POI\' in the map context menu. Proceed with entering the information about the new POI in \'Create POI\' dialog and finally commit it.
\n\tErrors in maps can immediately be reported via OSM bug, and OSM community can then faster fix this problem.
\n\tTo add a OSM bug use option \'Open OSM bug\' in the map context menu. Then enter the detailed description of the problem and finally post it using the \'Add\' button.
\n\tPlease note that Internet connectivity is needed for OSM POI and and OSM bug contributions.</string>
	<string name="create_poi_link_to_osm_doc"><u>Online OSM</u> map classification with images</string>
    <string name="error_doing_search">Error occurred in offline search</string>
    <string name="search_offline_geo_error">Could not parse geo intent {0}</string>
	<string name="search_osm_offline">Search address using offline maps</string>

	<string name="system_locale">System</string>
	<string name="preferred_locale_descr">Select display language</string>
	<string name="preferred_locale">Display language</string>

	<string name="tip_map_switch">Map Source</string>
	<string name="tip_map_switch_t">\tThe fastest way to change the map source and layers displayed is pressing \'Menu\' -> \'Define view\' in map view.
\n\tUnder \'Map source...\' you can choose using the pre-loaded offline vector maps, predefined (online) tile sources, or maps manually created using e.g. OsmAndMapCreator on a PC.
\n\tOsmAnd also supports custom sources.</string>

	<string name="tip_app_mode">Application Mode</string>
	<string name="tip_app_mode_t">\tOsmAnd supports different (customizable) application profiles for different use cases.
\n\tYou can change profiles in \'Menu\' -> \'Settings\' -> \'Application mode\', or when creating a route.</string>

	<string name="tip_navigation">Navigation</string>
	<string name="tip_navigation_t">\tBefore starting navigation (routing) you need to select a destination point first. After that press \'Menu\' -> \'Directions\' on map and select navigation type.</string>

	<string name="tip_select_destination_point">Select Destination Point</string>
	<string name="tip_select_destination_point_t">\tYou can select a destination point directly in the map (context menu, then \'Navigate to\'), or in all search activities.
\n\tYou can also navigate to any favorite point via long pressing it in \'Favorites\'.</string>

	<string name="tip_search">Searching</string>
	<string name="tip_search_t">\tYou can search for places directly on the map, or by address, by location, as POI, or as predefined favorite.
\n\tPressing \'Search\' in the main menu opens the search activities. For all hits a context menu offers 2 options: \'Navigate to\' or \'Show on map\'.</string>

	<string name="tip_map_context_menu">Map Context Menu</string>
	<string name="tip_map_context_menu_t">\tThe map context menu is available by long pressing on the map or by pressing the trackball button.
\n\tThis produces a box with point coordinates. To open the map context menu dialog, tap on it. (Or long press on it to hide the box again.)
\n\tThe map context menu contains all actions referring to a point (location).</string>

	<string name="tip_desctination_point">Destination Point</string>
	<string name="tip_desctination_point_t">\tA key element in OsmAnd is the destination point, marked as a red disk on the map.
\n\tOsmAnd displays the distance to it and the direction to it (red arrow) on the map.
\n\tTo mark any point as destination select \'Navigate to\'. This option is available on all search hits and in the map context menu (long press on any map item).</string>

	<string name="tip_initial">Tips and Tricks</string>
	<string name="tip_initial_t">\tOsmAndAccess is a navigation application with many features. 
\n\tAs an basic introduction, some usage tips and tricks are linked on the main menu screen.</string>
	<string name="next_button">Next</string>
	<string name="previous_button">Previous</string>
	<string name="info_button">Info</string>

	<string name="unit_of_length_descr">Change units of length and speed</string>
	<string name="unit_of_length">Unit of length</string>
	<string name="si_mi_foots">Miles/feet</string>
	<string name="si_mi_yard">Miles/yards</string>
	<string name="si_km_m">Kilometers/meters</string>
	<string name="yard">yd</string>
	<string name="foot">ft</string>
	<string name="mile_per_hour">mph</string>
	<string name="mile">mi</string>
	<string name="send_location_way_choose_title">Share location using</string>
	<string name="send_location_sms_pattern">I\'m here: {0}\n{1}</string>
	<string name="send_location_email_pattern">To see location follow the web browser link {0} or android intent link {1}</string>
	<string name="send_location">Send location</string>
	<string name="context_menu_item_share_location">Share location</string>
	<string name="add_waypoint_dialog_added">Waypoint \'\'{0}\'\' was successfully added</string>
	<string name="add_waypoint_dialog_title">Add waypoint to recorded GPX track</string>
	<string name="context_menu_item_add_waypoint">Add GPX waypoint</string>
	<string name="amenity_type_administrative">Administrative</string>
	<string name="amenity_type_barrier">Barrier</string>
	<string name="amenity_type_education">Education</string>
	<string name="amenity_type_emergency">Emergency</string>
	<string name="amenity_type_entertainment">Entertainment</string>
	<string name="amenity_type_finance">Finance</string>
	<string name="amenity_type_geocache">Geocache</string>
	<string name="amenity_type_healthcare">Healthcare</string>
	<string name="amenity_type_historic">Historic</string>
	<string name="amenity_type_landuse">Landuse</string>
	<string name="amenity_type_leisure">Leisure</string>
	<string name="amenity_type_manmade">Man made</string>
	<string name="amenity_type_military">Military</string>
	<string name="amenity_type_natural">Natural</string>
	<string name="amenity_type_office">Office</string>
	<string name="amenity_type_other">Other</string>
	<string name="amenity_type_shop">Shop</string>
	<string name="amenity_type_sport">Sport</string>
	<string name="amenity_type_sustenance">Sustenance</string>
	<string name="amenity_type_tourism">Tourism</string>
	<string name="amenity_type_transportation">Transportation</string>
	<string name="indexing_address">Indexing address...</string>
	<string name="indexing_map">Indexing map...</string>
	<string name="indexing_poi">Indexing POI...</string>
	<string name="indexing_transport">Indexing transport...</string>
	<string name="input_output_error">I/O error occurred</string>
	<string name="km">km</string>
	<string name="km_h">km/h</string>
	<string name="m">m</string>
	<string name="old_map_index_is_not_supported">Deprecated map data format \'\'{0}\'\' is not supported</string>
	<string name="poi_filter_car_aid">Car aid</string>
	<string name="poi_filter_closest_poi">Closest POI</string>
	<string name="poi_filter_custom_filter">Custom filter</string>
	<string name="poi_filter_food_shop">Food shop</string>
	<string name="poi_filter_for_tourists">For tourists</string>
	<string name="poi_filter_fuel">Fuel</string>
	<string name="poi_filter_namefinder">Online NameFinder</string>
	<string name="reading_cached_tiles">Reading cached tiles...</string>
	<string name="version_index_is_big_for_memory">The index \'\'{0}\'\' did not fit into memory</string>
	<string name="version_index_is_not_supported">The version of index \'\'{0}\'\' is not supported</string>

	<string name="use_osmand_routing_service">OsmAnd routing</string>
	<string name="use_osmand_routing_service_descr">Use OsmAnd offline routing for long distances (experimental)</string>
	<string name="osmand_routing_experimental">OsmAnd offline routing is an experimental feature and it doesn\'t work for distances of more than about 20 km.\n Routing service is automatically switched to online Cloudmade.</string>
	<string name="specified_dir_doesnt_exist">Can not find specified directory.</string>
	<string name="application_dir">Storage directory</string>
	<string name="application_dir_change_warning">Changing the storage directory will not move or delete the data. This must be performed separately and outside OsmAnd. Continue anyway?</string>

	<string name="osmand_net_previously_installed">A previous OsmAnd version is installed. All offline data will be supported by new the new application. But Favorite points should be exported in the old application and later imported by the new one.</string>
	<string name="build_installed">Build {0} successfully installed ({1}).</string>
	<string name="downloading_build">Downloading build...</string>
<<<<<<< HEAD
	<string name="install_selected_build">Are you sure to install OsmAndAccess - {0} from {1} {2} MB.</string>
	<string name="loading_builds_failed">Retrieving the list of OsmAndAccess builds failed</string>
	<string name="loading_builds">Loading OsmAndAccess builds...</string>
	<string name="select_build_to_install">Select one of the OsmAndAccess builds to install</string>
=======
	<string name="install_selected_build">Continue to install OsmAnd - {0} from {1} {2} MB ?</string>
	<string name="loading_builds_failed">Retrieving the list of OsmAnd builds failed</string>
	<string name="loading_builds">Loading OsmAnd builds...</string>
	<string name="select_build_to_install">Select one of the OsmAnd builds to install</string>
>>>>>>> 8249b34d
	<string name="contribution_activity">Special activity for contribution version</string>

	<string name="gps_status_app_not_found">GPS Status application not installed. Search in Market?</string>

	<string name="voice_is_not_available_msg">Voice guidance is not available. Please go to settings, choose preferred voice data package, and download it.</string>
	<string name="voice_is_not_available_title">No voice guidance selected</string>
	<string name="daynight_mode_day">Day</string>
	<string name="daynight_mode_night">Night</string>
	<string name="daynight_mode_auto">Sunrise/sunset</string>
	<string name="daynight_mode_sensor">Light sensor</string>
	<string name="daynight_descr">Choose day/night mode switching rule</string>
	<string name="daynight">Day/night mode</string>

	<string name="download_files_question">Download {0} file(s) ({1} MB)?</string>
	<string name="items_were_selected">{0} item(s) selected</string>
	<string name="filter_existing_indexes">Filter downloaded</string>
	<string name="deselect_all">Deselect all</string>
	<string name="select_all">Select all</string>
	<string name="reload">Refresh</string>

	<string name="general_settings_descr">Configure internet use, display options, and more</string>
    <string name="general_settings">General Settings</string>
	<string name="rendering_settings_descr">Configure map source and appearance</string>
    <string name="rendering_settings">Maps</string>
    <string name="index_settings_descr">Download/manage offline maps and data</string>
    <string name="index_settings">Offline data</string>
	<string name="osmand_service">Background service</string>
	<string name="osmand_service_descr">Run background service to use OsmAndAccess while screen is off</string>
	<string name="fast_route_mode">Fastest route</string>
	<string name="fast_route_mode_descr">Enable to calculate fastest route or disable for shortest route </string>
	<string name="tiles_to_download_estimated_size">At zoom {0} download {1} tiles ({2} MB)</string>
	<string name="context_menu_item_download_map">Download map</string>
	<string name="select_max_zoom_preload_area">Select maximum zoom to preload</string>
	<string name="maps_could_not_be_downloaded">This map could not be downloaded</string>

	<string name="continuous_rendering">Continuous rendering</string>
	<string name="continuous_rendering_descr">Display continuous rendering instead of image-at-once</string>
	<string name="rendering_exception">Error occurred while rendering selected area</string>
	<string name="rendering_out_of_memory">Not enough memory to display selected area</string>
	<string name="show_point_options">Point options</string>
	<string name="renderer_load_sucess">Renderer sucessfully loaded</string>
	<string name="renderer_load_exception">Exception occured: renderer was not loaded</string>
	<string name="renderers">Vector renderer</string>
	<string name="renderers_descr">Choose (offline) vector map appearance</string>

	<string name="poi_context_menu_website">Show POI website</string>
	<string name="poi_context_menu_call">Show POI phone</string>
	<string name="website">web site</string>
	<string name="phone">phone</string>
	<string name="download_type_to_filter">type to filter</string>
	<string name="use_high_res_maps">High resolution display</string>
	<string name="use_high_res_maps_descr">Improve map display quality for high density devices</string>
	<string name="unknown_location">Position unknown yet</string>
	<string name="download_files">Download</string>
	<string name="context_menu_item_search_transport">Search transport</string>
	<string name="transport_searching_transport">Transport results (no target):</string>
	<string name="transport_searching_route">Transport results ({0} to target):</string>
	<string name="transport_search_none">none</string>
	<string name="transport_search_again">Search transport again</string>

	<string name="map_index">Map</string>
	<string name="voice">Voice</string>
	<string name="no_vector_map_loaded">Vector maps were not loaded</string>
	
	<string name="map_route_by_gpx">Route using GPX</string>
	<string name="gpx_files_not_found">GPX files not found in /tracks directory</string>
	<string name="layer_gpx_layer">GPX tracks...</string>
	<string name="error_reading_gpx">Error reading GPX data</string>

	<string name="vector_data">Offline vector maps</string>
	<string name="transport_context_menu">Search transport at stop</string>
	<string name="point_on_map">Point on map:\n Lat {0,number,#.####}\n Lon {1,number,#.####}</string>
	<string name="osb_bug_name">Bug</string>
	<string name="poi_context_menu_modify">Modify POI</string>
	<string name="poi_context_menu_delete">Delete POI</string>
	<string name="rotate_map_compass_opt">To compass</string>
	<string name="rotate_map_bearing_opt">To direction of movement</string>
    <string name="rotate_map_none_opt">Don\'t rotate</string>
	<string name="rotate_map_to_bearing_descr">Select how to rotate map</string>
    <string name="rotate_map_to_bearing">Map rotation</string>
	<string name="show_route">Show route</string>
	<string name="fav_imported_sucessfully">Favorites succesfully imported</string>
	<string name="fav_file_to_load_not_found">GPX file containing favorites is not found at {0}</string>
	<string name="fav_saved_sucessfully">Favorites succesfully saved to {0}</string>
	<string name="no_fav_to_save">No favorite points to save</string>
	<string name="import_fav">Import</string>
	<string name="export_fav">Export</string>
	<string name="error_occurred_loading_gpx">Error occurred while loading GPX</string>
	<string name="send_report">Send report</string>
	<string name="none_region_found">No offline data for regions found on SD card. Download regions from the Internet.</string>
	<string name="poi_namefinder_query_empty">Input search query to find POI</string>
	<string name="any_poi">Any</string>

	<string name="back_to_location">Back to location</string>
	<string name="layer_transport_route">Transport route</string>
	<string name="thanks_yandex_traffic">Thanks to Yandex for traffic information.</string>
	<string name="layer_yandex_traffic">Yandex traffic</string>
	<string name="layer_route">Route</string>
	<string name="layer_favorites">Favorites</string>
	<string name="layer_osm_bugs">OSM bugs</string>
	<string name="layer_transport">Transport stops</string>
	<string name="layer_poi">POI...</string>
	<string name="layer_map">Map source...</string>
	<string name="menu_layers">Define view</string>
	<string name="continue_follow_previous_route">Previous route was unfinished. Continue following it?</string>
	<string name="context_menu_item_search_poi">Search POI</string>
	<string name="context_menu_item_show_route">Route from</string>
	<string name="use_trackball_descr">Use trackball to move map</string>
	<string name="use_trackball">Use trackball</string>
	<string name="background_service_wait_int_descr">Set waiting time for position fix</string>
	<string name="background_service_wait_int">Waiting time</string>
	<string name="service_stop_background_service">Switch off background navigation service</string>
	<string name="where_am_i">Where am I?</string>
	<string name="process_navigation_service">OsmAnd navigation service</string>
	<string name="network_provider">Network</string>
	<string name="gps_provider">GPS</string>
	<string name="int_seconds">seconds</string>
	<string name="int_min">min.</string>
	<string name="background_service_int_descr">Set interval for location determination by background service</string>
	<string name="background_service_int">Positioning interval</string>
	<string name="background_service_provider_descr">Choose location provider for background service</string>
	<string name="background_service_provider">Location provider</string>
	<string name="background_router_service_descr">Enable background service to track position over long time periods</string>
	<string name="background_router_service">Use background service</string>
	<string name="off_router_service_no_gps_available">The background routing service requires a location source to be turned on.</string>
	<string name="routing_settings_descr">Specify routing options</string>
	<string name="routing_settings">Navigation</string>
	<string name="hide_poi_filter">Hide filter</string>
	<string name="show_poi_filter">Show filter</string>
	<string name="search_poi_filter">Filter</string>
	<string name="menu_mute_off">Sound is on</string>
	<string name="menu_mute_on">Sound is off</string>
	<string name="voice_provider_descr">Select voice guidance for routing</string>
	<string name="voice_provider">Voice guidance</string>
	<string name="voice_data_initializing">Initializing voice data...</string>
	<string name="voice_data_not_supported">Unsupported version of voice data</string>
	<string name="voice_data_corrupted">Specified voice data is corrupted</string>
	<string name="voice_data_unavailable">Selected voice data is not available</string>
	<string name="stop_routing">Stop routing</string>
	<string name="sd_unmounted">SD card is not accessible.\nYou won\'t be able to see maps or find things.</string>
	<string name="sd_mounted_ro">SD card is read-only.\nYou can only see the preloaded map and can\'t download from the Internet.</string>
	<string name="unzipping_file">Unzipping file...</string>
	<string name="route_tr">Turn right and go</string>
	<string name="route_tshr">Turn sharply right and go</string>
	<string name="route_tslr">Turn slightly right and go</string>
	<string name="route_tl">Turn left and go</string>
	<string name="route_tshl">Turn sharply left and go</string>
	<string name="route_tsll">Turn slightly left and go</string>
	<string name="route_tu">Make U-turn and go</string>
	<string name="route_head">Head</string>
	<string name="first_time_continue">Continue</string>
	<string name="first_time_download">Download regions</string>
<<<<<<< HEAD
	<string name="first_time_msg">Thank you for choosing OsmAndAccess. \nTo use all features of the application you need some regional offline data, which you can download (Settings -&gt; Data) or prepare yourself. Afterwards, you will be able to search by address, search for POIs, and search for public transport.</string>
=======
	<string name="first_time_msg">Thank you for choosing OsmAnd. \nTo use all features of the application you need some regional offline data, which you can download (Settings, Offline Data) or prepare yourself. Afterwards, you will be able to search by address, search for POIs, and search for public transport.</string>
>>>>>>> 8249b34d
	<string name="search_poi_location">Searching signal...</string>
	<string name="search_near_map">Search near last map location</string>
	<string name="search_nearby">Search nearby</string>
	<string name="map_orientation_default">Same as device</string>
	<string name="map_orientation_portrait">Portrait</string>
	<string name="map_orientation_landscape">Landscape</string>
	<string name="map_screen_orientation">Map screen orientation</string>
	<string name="map_screen_orientation_descr">Choose screen orientation</string>
	<string name="opening_hours_not_supported">Opening hours format is not supported for editing</string>
	<string name="add_new_rule">Add new rule</string>
	<string name="transport_Routes">Routes</string>
	<string name="transport_Stop">Stop</string>
	<string name="transport_stops">stops</string>

	<string name="transport_search_after">Subsequent route</string>	
	<string name="transport_search_before">Prior route</string>
	<string name="transport_finish_search">Finish search</string>
	<string name="transport_stop_to_go_out">Choose stop to get off</string>
	<string name="transport_to_go_after">prior distance</string>
	<string name="transport_to_go_before">subsequent distance</string>
	<string name="transport_stops_to_pass">stops to pass</string>
	<string name="transport_route_distance">Route distance</string>
	<string name="transport">Transport</string>
	<string name="default_buttons_ok">OK</string>
	<string name="show_transport_over_map_description">Show public transport stops on map</string>
	<string name="show_transport_over_map">Show transport stops</string>
	<string name="hello">Accessible navigation application OsmAndAccess</string>
	<string name="update_poi_success">POI data was updated successfully ({0} were loaded)</string>
	<string name="update_poi_error_local">Error updating local POI list</string>
	<string name="update_poi_error_loading">Error while loading data from server</string>
	<string name="update_poi_no_offline_poi_index">No offline POI data available for this area</string>
	<string name="update_poi_is_not_available_for_zoom">Updating POIs is not available for small zoom levels</string>
	<string name="context_menu_item_update_poi">Update POI</string>
	<string name="context_menu_item_update_map_confirm">Update local data via Internet?</string>
	<string name="search_history_city">City: {0}</string>
	<string name="search_history_street">Street: {0}, {1}</string>
	<string name="search_history_int_streets">Intersection: {0} x {1} in {2}</string>
	<string name="search_history_building">Building: {0}, {1}, {2}</string>
	<string name="search_history_navigate_to">Navigate to lat = {0}, lon = {1}</string>
	<string name="favorite">Favorite</string>
	<string name="clear_all">Clear all</string>
	<string name="history">History</string>
	<string name="uploading_data">Uploading data...</string>
	<string name="uploading">Uploading...</string>
	<string name="search_nothing_found">Nothing found</string>
	<string name="searching">Searching...</string>
	<string name="searching_address">Searching address...</string>
	<string name="search_osm_nominatim">Search address using OSM Nominatim</string>
	<string name="hint_search_online">House number, street, city</string>
	<string name="search_offline_address">Offline</string>
	<string name="search_online_address">Internet</string>
	<string name="max_level_download_tile">Max. online zoom</string>
	<string name="max_level_download_tile_descr">Choose maximum zoom level to download for online map tiles</string>
	<string name="route_about">About route</string>
	<string name="route_general_information">Total distance {0}, travelling time {1} h {2} m.</string>
	<string name="router_service_descr">Choose online or offline routing services</string>
	<string name="router_service">Routing service</string>
	<string name="sd_dir_not_accessible">Save directory on SD card not accessible</string>
	<string name="download_question">Download {0} - {1} ?</string>
	<string name="download_question_exist">Offline data for {0} already exists ({1}). Do you want to update it ({2}) ?</string>
	<string name="address">Address</string>
	<string name="download_index_success">Download successful</string>
	<string name="error_io_error">I/O error occured</string>
	<string name="downloading_file">Downloading file...</string>
	<string name="downloading">Downloading...</string>
	<string name="downloading_list_indexes">Downloading list of available regions...</string>
	<string name="list_index_files_was_not_loaded">The list of regions was not retrieved from osmand.googlecode.com.</string>
    <string name="select_index_file_to_download">If you can\'t find your region, you can make it yourself. See osmand.net</string>
	<string name="show_poi_on_map">Show on map</string>
	<string name="fav_points_edited">Favorite point was edited</string>
	<string name="fav_points_not_exist">No favorite points exist</string>
	<string name="update_existing">Replace</string>
	<string name="only_show">Only show</string>
	<string name="follow">Follow</string>
	<string name="recalculate_route_to_your_location">Select mode of transportation (optional) and guidance mode</string>
	<string name="follow_route">Routing directions</string>
	<string name="mark_final_location_first">Please select destination first</string>
	<string name="get_directions">Directions</string>
    <string name="show_gps_status">Show GPS Status</string>
	<string name="opening_hours">Opening hours</string>
	<string name="opening_changeset">Opening changeset...</string>
	<string name="closing_changeset">Closing changeset...</string>
	<string name="commiting_node">Committing node...</string>
	<string name="loading_poi_obj">Loading POI...</string>
	<string name="auth_failed">Authorization failed</string>
	<string name="failed_op">failed</string>
	<string name="converting_names">Converting native/English names...</string>
	<string name="loading_streets_buildings">Loading streets/buildings...</string>
	<string name="loading_postcodes">Loading postcodes...</string>
	<string name="loading_streets">Loading streets...</string>
	<string name="loading_cities">Loading cities...</string>
	<string name="loading">Loading...</string>
	<string name="poi">POI</string>
	<string name="error_occurred_saving_gpx">Error while saving GPX</string>
	<string name="error_calculating_route">Error calculating route</string>
	<string name="error_calculating_route_occured">Error occurred while calculating route</string>
	<string name="empty_route_calculated">Empty route is calculated</string>					
	<string name="new_route_calculated_dist">New route is calculated, distance</string>
	<string name="arrived_at_destination">You arrived at the destination</string>
	<string name="invalid_locations">Locations are invalid</string>
	<string name="go_back_to_osmand">Go back to OsmAnd map</string>
	<string name="close">Close</string>
	<string name="help">Help</string>
	<string name="loading_data">Loading data...</string>
	<string name="reading_indexes">Reading local data...</string>
	<string name="previous_run_crashed">Previous application run crashed. Log file is at {0}. Please report the issue and attach log file.</string>
	<string name="saving_gpx_tracks">Saving GPX tracks to SD...</string>
	<string name="finished_task">Finished</string>
    <string name="reload_indexes_descr">Re-read offline vector maps and data from SD card</string>
    <string name="reload_indexes">Re-read offline data</string>
    <string name="download_indexes_descr">Download or update data for offline use from the Internet</string>
    <string name="download_indexes">Download offline data</string>
    <string name="use_online_routing_descr">Use Internet to calculate route</string>
    <string name="use_online_routing">Use online routing</string>
    <string name="user_password_descr">Your OSM password</string>
    <string name="user_password">OSM password</string>
    <string name="osm_settings_descr">Specify Openstreetmap.org (OSM) settings needed for OSM submissions</string>
    <string name="monitor_preferences_descr">Specify tracking settings</string>
    <string name="data_settings_descr">Specify language, download/reload data</string>
    <string name="data_settings">Data</string>
    <string name="map_preferences_descr">Specify map settings: map source, rotation, marker position, screen orientation</string>
    <string name="osm_settings">OSM</string>
    <string name="auto_zoom_map_descr">Auto zoom map according to your speed</string>
    <string name="auto_zoom_map">Auto zoom map</string>
    <string name="additional_settings">Additional settings</string>
    <string name="settings_preset_descr">Select a use profile. (Each profile\'s settings can be customized below.)</string>
    <string name="settings_preset">Application mode</string>
    <string name="settings">Settings</string>
    <string name="save_current_track_descr">Save current track to SD now</string>
    <string name="save_current_track">Save current track</string>
    <string name="save_track_interval_descr">Choose positioning interval for tracks</string>
    <string name="save_track_interval">Track interval</string>
    <string name="monitor_preferences">Tracking</string>
    <string name="save_track_to_gpx_descrp">Tracks will be saved to track directory grouped by days</string>
    <string name="save_track_to_gpx">Log track to GPX</string>
    <string name="navigate_to">Navigate to</string>
    <string name="update_tile">Update map</string>
    <string name="reload_tile">Reload tile</string>
    <string name="user_name_descr">Your OSM user name</string>
    <string name="user_name">OSM user name</string>
    <string name="mark_point">Target</string>
    <string name="show_osm_bugs_descr">Show OpenStreetBugs on map</string>
    <string name="show_osm_bugs">Show OpenStreetBugs</string>
    <string name="favourites_activity">List of favorite points</string>
    <string name="add_to_favourite">Add to Favorites</string>
    <string name="use_english_names_descr">Select between native and English names</string>
    <string name="use_english_names">Use english names</string>
    <string name="app_settings">Application settings</string>
    <string name="search_address">Search address</string>
    <string name="choose_building">Choose building</string>
    <string name="choose_street">Choose street</string>
    <string name="choose_city">Choose city</string>
    <string name="ChooseCountry">Choose country</string>
    <string name="position_on_map_descr">Choose location of position marker on the map</string>
    <string name="position_on_map">Position marker</string>
    <string name="map_specify_point">Specify point</string>
    <string name="show_view_angle_descr">Display viewing direction based on compass</string>
    <string name="show_view_angle">Display viewing direction</string>
    <string name="stop_navigation">Clear point</string>
    <string name="navigate_to_point">Mark point</string>
    <string name="map_view_3d_descr">Enable 3D view of the map</string>
    <string name="map_view_3d">Map View 3D</string>
    
    <string name="show_poi_over_map_description">Show POI over map (use last chosen filter)</string>
    <string name="show_poi_over_map">Show POI</string>
    <string name="map_tile_source_descr">Choose the source of online or offline map tiles: </string>
    <string name="map_tile_source">Tile map source</string>
    <string name="map_source">Map source</string>
    <string name="use_internet">Use Internet</string>
    <string name="show_location">Show location</string>
    <string name="map_preferences">Map</string>
    <string name="settings_activity">Settings</string>
    <string name="show_gps_coordinates_text">Show GPS coordinates on map</string>
    <string name="use_internet_to_download_tile">Use Internet to download missing map tiles</string>
    <string name="app_name">OsmAndAccess</string>
    <string name="app_description">Accessible navigation application</string>

<string name="exit_Button">Exit</string>
<string name="map_Button">Map</string>
<string name="settings_Button">Settings</string>
<string name="favorites_Button">Favorites</string>
<string name="search_button">Search</string>
<color name="menu_background">#FF9030</color>
<color name="color_light_gray">#d7d7d7</color>
<color name="color_black">#000000</color>
<color name="color_transparent">#00000000</color>
<string name="search_activity">Search</string>
<color name="color_white">#FFFFFF</color>
<color name="color_red">#FF0000</color>
<string name="searchpoi_activity">Choose POI</string>
<string name="search_POI_level_btn">Find more</string>
<string name="incremental_search_city">Search city incrementally. To find towns/postcodes, enter the first 3 or more characters.</string>
<string name="incremental_search_street">Search street incrementally</string>
<string name="incremental_search_building">Search building incrementally</string>
<string name="choose_available_region">Choose region from list</string>
<string name="choose_intersected_street">Choose intersecting street</string>
<string name="Closest_Amenities">Closest amenities</string>
<string name="app_mode_default">Default</string>
<string name="app_mode_car">Car</string>
<string name="app_mode_bicycle">Bicycle</string>
<string name="app_mode_pedestrian">Pedestrian</string>
<string name="position_on_map_center">Center</string>
<string name="position_on_map_bottom">Bottom</string>
<string name="navigate_point_top_text">Input latitude &amp; longitude in the selected format (D - degrees, M - minutes, S - seconds)</string>
<string name="navigate_point_latitude">Latitude</string>
<string name="navigate_point_longitude">Longitude</string>
<string name="navigate_point_format_D">DDD.DDDDD</string>
<string name="navigate_point_format_DM">DDD MM.MMMMM</string>
<string name="navigate_point_format_DMS">DDD MM SS.SSSSS</string>
<string name="search_shown_on_map">Show on map</string>
<string name="navigate_point_cancel">Cancel</string>
<string name="search_address_top_text">Select address</string>
<string name="search_address_region">Region</string>
<string name="search_address_city">City</string>
<string name="search_address_street">Street</string>
<string name="search_address_building">Building</string>
<string name="search_address_building_option">Building</string>
<string name="search_address_street_option">Intersecting street</string>

<string name="search_tabs_location">Location</string>

<string name="context_menu_item_navigate_point">Navigate to point</string>
<string name="context_menu_item_add_favorite">Add to favorites</string>
<string name="context_menu_item_update_map">Update map</string>
<string name="context_menu_item_open_bug">Open OSM bug</string>
<string name="context_menu_item_create_poi">Create POI</string>

<string name="default_buttons_yes">Yes</string>
<string name="default_buttons_cancel">Cancel</string>
<string name="default_buttons_apply">Apply</string>
<string name="default_buttons_add">Add</string>
<string name="default_buttons_no">No</string>
<string name="add_favorite_dialog_top_text">Enter favorite name</string>
<string name="add_favorite_dialog_default_favourite_name">Favorite</string>
<string name="add_favorite_dialog_favourite_added_template">Favorite point \'\'{0}\'\' was added successfully.</string>

<string name="favourites_context_menu_title">Context menu</string>
<string name="favourites_context_menu_navigate">Navigate to</string>
<string name="favourites_context_menu_edit">Edit favorite</string>
<string name="favourites_context_menu_delete">Delete favorite</string>
<string name="favourites_edit_dialog_title">Rename favorite</string>

<string name="favourites_remove_dialog_title">Are you sure to remove favorite point?</string>
<string name="favourites_remove_dialog_success">Favorite point {0} was succesfully deleted.</string>

<string name="osb_add_dialog_title">Enter bug text</string>
<string name="osb_add_dialog_success">Bug successfully created</string>
<string name="osb_add_dialog_error">Exception occured: bug was not created</string>

<string name="osb_comment_menu_item">Add comment</string>
<string name="osb_comment_dialog_message">Message</string>
<string name="osb_comment_dialog_author">Author name</string>
<string name="osb_comment_dialog_title">Adding comment to bug</string>
<string name="osb_comment_dialog_add_button">Add comment</string>
<string name="osb_comment_dialog_success">Comment was successfully added</string>
<string name="osb_comment_dialog_error">Exception occured: comment was not added</string>

<string name="osb_close_menu_item">Close bug</string>
<string name="osb_close_dialog_title">Closing bug</string>
<string name="osb_close_dialog_close_button">Close bug</string>
<string name="osb_close_dialog_success">Bug was successfully closed</string>
<string name="osb_close_dialog_error">Exception occured: bug was not closed</string>

<string name="poi_edit_title">Edit POI</string>
<string name="poi_create_title">Create POI</string>
<string name="poi_error_poi_not_found">Node cannot be found or amenity is not a single node</string>
<string name="poi_remove_confirm_template">Delete {0} (enter comment)?</string>
<string name="poi_remove_title">Delete POI</string>
<string name="default_buttons_delete">Delete</string>
<string name="poi_remove_success">POI was successfully deleted</string>
<string name="poi_action_add">add</string>
<string name="poi_action_change">change</string>
<string name="poi_action_succeded_template">Action {0} completed successfully.</string>
<string name="poi_error_unexpected_template">Unexpected error occured while performing action {0}.</string>
<string name="poi_error_io_error_template">I/O error occured while performing action {0}.</string>

<string name="poi_error_info_not_loaded">Info about node was not loaded</string>

<string name="poi_dialog_name">Name</string>
<string name="poi_dialog_opening_hours">Open</string>
<string name="poi_dialog_comment">Comment</string>
<string name="poi_dialog_comment_default">POI changing</string>
<string name="poi_dialog_other_tags_message">All other tags are preserved</string>
<string name="default_buttons_commit">Commit</string>
<string name="default_buttons_reset">Reset</string>
<string name="filter_current_poiButton">Filter</string>
<string name="edit_filter_delete_menu_item">Delete</string>
<string name="edit_filter_save_as_menu_item">Save As</string>
<string name="edit_filter_delete_dialog_title">Delete selected filter?</string>
<string name="edit_filter_delete_message">Filter {0} has been deleted</string>
<string name="edit_filter_create_message">Filter {0} has been created</string>
<string name="default_buttons_selectall">Select All</string>

<string name="backToMenu">Back To Menu</string>
<string name="zoomOut">Zoom out</string>
<string name="zoomIn">Zoom in</string>
<string name="zoomIs">Zoom is</string>
</resources><|MERGE_RESOLUTION|>--- conflicted
+++ resolved
@@ -282,17 +282,10 @@
 	<string name="osmand_net_previously_installed">A previous OsmAnd version is installed. All offline data will be supported by new the new application. But Favorite points should be exported in the old application and later imported by the new one.</string>
 	<string name="build_installed">Build {0} successfully installed ({1}).</string>
 	<string name="downloading_build">Downloading build...</string>
-<<<<<<< HEAD
-	<string name="install_selected_build">Are you sure to install OsmAndAccess - {0} from {1} {2} MB.</string>
+	<string name="install_selected_build">Continue to install OsmAndAccess - {0} from {1} {2} MB ?</string>
 	<string name="loading_builds_failed">Retrieving the list of OsmAndAccess builds failed</string>
 	<string name="loading_builds">Loading OsmAndAccess builds...</string>
 	<string name="select_build_to_install">Select one of the OsmAndAccess builds to install</string>
-=======
-	<string name="install_selected_build">Continue to install OsmAnd - {0} from {1} {2} MB ?</string>
-	<string name="loading_builds_failed">Retrieving the list of OsmAnd builds failed</string>
-	<string name="loading_builds">Loading OsmAnd builds...</string>
-	<string name="select_build_to_install">Select one of the OsmAnd builds to install</string>
->>>>>>> 8249b34d
 	<string name="contribution_activity">Special activity for contribution version</string>
 
 	<string name="gps_status_app_not_found">GPS Status application not installed. Search in Market?</string>
@@ -445,11 +438,7 @@
 	<string name="route_head">Head</string>
 	<string name="first_time_continue">Continue</string>
 	<string name="first_time_download">Download regions</string>
-<<<<<<< HEAD
-	<string name="first_time_msg">Thank you for choosing OsmAndAccess. \nTo use all features of the application you need some regional offline data, which you can download (Settings -&gt; Data) or prepare yourself. Afterwards, you will be able to search by address, search for POIs, and search for public transport.</string>
-=======
-	<string name="first_time_msg">Thank you for choosing OsmAnd. \nTo use all features of the application you need some regional offline data, which you can download (Settings, Offline Data) or prepare yourself. Afterwards, you will be able to search by address, search for POIs, and search for public transport.</string>
->>>>>>> 8249b34d
+	<string name="first_time_msg">Thank you for choosing OsmAndAccess. \nTo use all features of the application you need some regional offline data, which you can download (Settings, Offline Data) or prepare yourself. Afterwards, you will be able to search by address, search for POIs, and search for public transport.</string>
 	<string name="search_poi_location">Searching signal...</string>
 	<string name="search_near_map">Search near last map location</string>
 	<string name="search_nearby">Search nearby</string>
