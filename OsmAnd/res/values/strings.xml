--- conflicted
+++ resolved
@@ -11,7 +11,9 @@
 	Thx - Hardy
 
 -->
-<<<<<<< HEAD
+    <string name="navigation_notification_desc">Show system notification while navigation with navigation instructions.</string>
+    <string name="navigation_notification">Navigation notification</string>
+    <string name="shared_string_app_default_w_val">App Default (%s)</string>
     <string name="shared_sting_preparing">Preparing</string>
     <string name="shared_sting_poi_types">POI types</string>
     <string name="shared_sting_nothing_selected">Nothing selected</string>
@@ -25,11 +27,6 @@
     <string name="import_duplicates_description">OsmAnd already has elements with the same names as those imported.\n\nSelect an action.</string>
     <string name="import_duplicates_title">Some items already exist</string>
     <string name="select_data_to_import">Select the data to be imported.</string>
-=======
-    <string name="navigation_notification_desc">Show system notification while navigation with navigation instructions.</string>
-    <string name="navigation_notification">Navigation notification</string>
-    <string name="shared_string_app_default_w_val">App Default (%s)</string>
->>>>>>> 55cc4c44
     <string name="please_provide_profile_name_message">Please provide a name for the profile</string>
     <string name="no_recalculation_setting">Disable recalculation</string>
     <string name="open_settings">Open settings</string>
