<?xml version="1.0" encoding="utf-8" standalone="no"?>
<resources>
    <!--
    	 Disclaimer:
         If you are going to translate strings, please make sure:
         1. There is no duplicate strings by name
         2. Every apostrophe (quote) is preceded by a backslash (see others).
         If you are making/correcting English translations make sure:
         3. All your modified/created strings are in the top of the file (to make easier find what\'s translated).
    PLEASE: Have a look at http://code.google.com/p/osmand/wiki/UIConsistency, it may really improve your and our work  :-)  Thx - Hardy
    -->
<<<<<<< HEAD
    <string name="shared_string_markers">Markers</string>
    <string name="coordinates_format">Coordinates format</string>
    <string name="use_system_keyboard">Use system keyboard</string>
    <string name="fast_coordinates_input_descr">Choose coordinate format before start. You can always change it by tapping Options.</string>
    <string name="fast_coordinates_input">Fast Coordinates input</string>
=======
    <string name="routing_attr_avoid_ice_roads_fords_name">Avoid ice roads, fords</string>
    <string name="routing_attr_avoid_ice_roads_fords_description">Avoid ice roads and fords</string>
    <string name="use_location">Use location</string>
    <string name="add_location_as_first_point_descr">Add your location as first point to plan perfect route.</string>
    <string name="my_location">My Location</string>
>>>>>>> f7242538
    <string name="shared_string_finish">Finish</string>
    <string name="plan_route">Plan route</string>
    <string name="shared_string_sort">Sort</string>
    <string name="coordinate_input">Coordinate input</string>
    <string name="is_saved">is saved</string>
    <string name="marker_save_as_track_descr">Export your markers to a file you can specify here:</string>
    <string name="marker_save_as_track">Save as track</string>
    <string name="move_to_history">Move to history</string>
    <string name="group_will_be_removed_after_restart">Group will be removed after restart</string>
    <string name="show_guide_line">Show guide line</string>
    <string name="show_arrows_on_the_map">Show arrows on the map</string>
    <string name="show_passed">Show \'Last used\' date</string>
    <string name="hide_passed">Hide \'Last used\' date</string>
    <string name="remove_from_map_markers">Remove from Map Markers</string>
    <string name="descendingly">Descending</string>
    <string name="ascendingly">Ascending</string>
    <string name="date_added">Date added</string>
    <string name="order_by">Order by:</string>
    <string name="marker_show_distance_descr">Select how to indicate distance and direction to Map markers on the map screen:</string>
    <string name="map_orientation_change_in_accordance_with_speed">Map orientation threshold</string>
    <string name="map_orientation_change_in_accordance_with_speed_descr">Select below which speed the map orientation switches from \'To direction of movement\' to \'To compass\'</string>
    <string name="all_markers_moved_to_history">All Map markers moved to history</string>
    <string name="marker_moved_to_history">Map marker moved to history</string>
    <string name="marker_moved_to_active">Map marker moved to active</string>
    <string name="shared_string_list">List</string>
    <string name="shared_string_groups">Groups</string>
    <string name="passed">Last used: %1$s</string>
    <string name="make_active">Make active</string>
    <string name="today">Today</string>
    <string name="yesterday">Yesterday</string>
    <string name="last_seven_days">Last 7 days</string>
    <string name="this_year">This year</string>
    <!-- string name="widget">Widget</string if needed should be shared_string_widget -->
    <!-- string name="top_bar">Top bar</string use shared_string_topbar -->
    <string name="move_all_to_history">Move all to history</string>
    <string name="build_route">Build route</string>
    <string name="show_direction">Distance indication</string>
    <string name="sort_by">Sort by</string>
    <string name="do_not_use_animations">Do not use animations</string>
    <string name="do_not_use_animations_descr">Disables animations in the app</string>
    <string name="keep_showing_on_map">Keep showing on map</string>
    <string name="exit_without_saving">Exit without saving?</string>
    <string name="line">Line</string>
    <string name="save_as_route_point">Save as route points</string>
    <string name="save_as_line">Save as line</string>
    <string name="route_point">Route point</string>
    <string name="edit_line">Edit line</string>
    <string name="add_point_before">Add point before</string>
    <string name="add_point_after">Add point after</string>
    <string name="shared_string_options">Options</string>
    <string name="measurement_tool_snap_to_road_descr">OsmAnd will connect the points with routes for the selected profile.</string>
    <string name="measurement_tool_save_as_new_track_descr">You can save the points either as route points or as a line.</string>
    <string name="choose_navigation_type">Select navigation profile</string>
    <string name="none_point_error">Please add at least one point.</string>
    <string name="enter_gpx_name">GPX file name:</string>
    <string name="show_on_map_after_saving">Show on map after saving</string>
    <string name="measurement_tool_action_bar">Browse the map and add points</string>
    <string name="measurement_tool">Measure distance</string>
    <string name="quick_action_resume_pause_navigation">Resume/pause navigation</string>
    <string name="quick_action_resume_pause_navigation_descr">Tap this button to pause or resume the navigation.</string>
    <string name="quick_action_show_navigation_finish_dialog">Show Navigation finished dialog</string>
    <string name="quick_action_start_stop_navigation">Start/stop navigation</string>
    <string name="quick_action_start_stop_navigation_descr">Tap this button to start or end the navigation.</string>
    <string name="store_tracks_in_monthly_directories">Store recorded tracks in monthly folders</string>
    <string name="store_tracks_in_monthly_directories_descrp">Store recorded tracks in sub-folders per recording month (like 2017-01).</string>
    <string name="shared_string_reset">Reset</string>
    <string name="shared_string_reload">Reload</string>
    <string name="mapillary_menu_descr_tile_cache">Reload tiles to see up to date data.</string>
    <string name="mapillary_menu_title_tile_cache">Tile cache</string>
    <string name="wrong_user_name">Wrong user name!</string>
    <string name="shared_string_to">To</string>
    <string name="mapillary_menu_date_from">From</string>
    <string name="mapillary_menu_descr_dates">View images added in a certain period.</string>
    <string name="mapillary_menu_title_dates">Dates</string>
    <string name="mapillary_menu_edit_text_hint">Type user name</string>
    <string name="mapillary_menu_descr_username">View images added by a certain user.</string>
    <string name="mapillary_menu_title_username">Username</string>
    <string name="mapillary_menu_filter_description">You can filter images by submitter or by date. Filters apply only for closeup zoom.</string>
    <string name="map_widget_ruler_control">Radius ruler</string>
    <string name="shared_string_permissions">Permissions</string>
    <string name="import_gpx_failed_descr">OsmAnd cannot import the file. Please check if OsmAnd has permission to read file from its location.</string>
    <string name="distance_moving">Distance corrected</string>
    <string name="mapillary_image">Mapillary image</string>
    <string name="open_mapillary">Open Mapillary</string>
    <string name="shared_string_install">Install</string>
    <string name="improve_coverage_mapillary">Improve photo coverage with Mapillary</string>
    <string name="improve_coverage_install_mapillary_desc">You can take your own photos or series of photos and attach them to this map location.\n\nTo do this you need to install the Mapillary app from the Google Play Store.</string>
    <string name="online_photos">Online photos</string>
    <string name="shared_string_add_photos">Add photos</string>
    <string name="no_photos_descr">We do not have photos for this location</string>
    <string name="mapillary_action_descr">Contribute with your own street-level views of this location via Mapillary.</string>
    <string name="mapillary_widget">Mapillary widget</string>
    <string name="mapillary_widget_descr">Allows you to quickly contribute to Mapillary</string>
    <string name="mapillary_descr">Online street-level photos for everyone. Discover places, collaborate, capture the world.</string>
    <string name="mapillary">Mapillary</string>
    <string name="plugin_mapillary_descr">Street-level photos for everyone. Discover places, collaborate, capture the world.</string>
    <string name="private_access_routing_req">Your destination is located in an area with private access. Do you want to allow access to the private roads for this trip?</string>
    <string name="restart_search">Restart search</string>
    <string name="increase_search_radius">Increase search radius</string>
    <string name="nothing_found">Nothing found :(</string>
    <string name="nothing_found_descr">Modify the search query or increase the search radius</string>
    <string name="quick_action_showhide_osmbugs_title">Show/hide OSM Notes</string>
    <string name="quick_action_osmbugs_show">Show OSM Notes</string>
    <string name="quick_action_osmbugs_hide">Hide OSM Notes</string>
    <string name="quick_action_showhide_osmbugs_descr">Tapping the action button will show or hide OSM Notes on the map.</string>
    <string name="sorted_by_distance">Sorted by distance</string>
    <string name="search_favorites">Search favorites</string>
    <string name="hillshade_menu_download_descr">To see relief hillshading on the map, you need to download the hillshade overlay map of this region.</string>
    <string name="hillshade_purchase_header">To see relief hillshading on the map, you need to buy and install the Contour Lines plugin</string>
    <string name="hide_from_zoom_level">Hide from zoom level</string>
    <string name="srtm_menu_download_descr">To view contour lines on the map, you need to download the contour line map of this region.</string>
    <string name="shared_string_plugin">Plugin</string>
    <string name="srtm_purchase_header">To see contour lines on the map, you need to buy and install the Contour Lines plugin</string>
    <string name="srtm_color_scheme">Color scheme</string>
    <string name="show_from_zoom_level">Display from zoom level</string>
    <string name="routing_attr_allow_private_name">Allow private access</string>
    <string name="routing_attr_allow_private_description">Allow access to private areas</string>
    <string name="display_zoom_level">Display zoom level: %1$s</string>
    <string name="favorite_group_name">Group name</string>
    <string name="change_color">Change color</string>
    <string name="edit_name">Edit name</string>
    <string name="animate_my_location">Animate My Position</string>
    <string name="animate_my_location_desc">Enable map panning animation of My Position during navigation</string>
    <string name="shared_string_overview">Overview</string>
    <string name="select_street">Select street</string>
    <string name="shared_string_in_name">in %1$s</string>
    <string name="type_address">Type address</string>
    <string name="type_city_town">Type city or town</string>
    <string name="type_postcode">Type postcode</string>
    <string name="nearest_cities">Nearest cities</string>
    <string name="select_city">Select city</string>
    <string name="select_postcode">Select postcode</string>
    <string name="quick_action_auto_zoom">Auto zoom map on/off</string>
    <string name="quick_action_auto_zoom_desc">Tapping the action button will turn on/off auto zoom map according to your speed.</string>
    <string name="quick_action_auto_zoom_on">Enable auto zoom map</string>
    <string name="quick_action_auto_zoom_off">Disable auto zoom map</string>
    <string name="quick_action_add_destination">Add destination</string>
    <string name="quick_action_replace_destination">Replace destination</string>
    <string name="quick_action_add_first_intermediate">Add first intermediate</string>
    <string name="quick_action_add_destination_desc">Tapping the action button will add a destination at the screen center location. Previously set destination becomes last intermediate point.</string>
    <string name="quick_action_replace_destination_desc">Tapping the action button will replace the destination with the screen center location.</string>
    <string name="quick_action_add_first_intermediate_desc">Tapping the action button will add a first intermediate point at the screen center location.</string>
    <string name="no_overlay">No overlay</string>
    <string name="no_underlay">No underlay</string>
    <string name="subscribe_email_error">Error</string>
    <string name="subscribe_email_desc">Subscribe to our email list about app discounts and get 3 more map downloads!</string>
    <string name="depth_contour_descr">Set of maps containing the sea depth contour lines and points.</string>
    <string name="sea_depth_thanks">Thank you for purchasing nautical depth contours!</string>
    <string name="index_item_depth_contours_osmand_ext">Nautical depth contours</string>
    <string name="index_item_depth_points_southern_hemisphere">Nautical depth points southern hemisphere</string>
    <string name="index_item_depth_points_northern_hemisphere">Nautical depth points northern hemisphere</string>
    <string name="download_depth_countours">Nautical depth contours</string>
    <string name="nautical_maps">Nautical maps</string>
    <string name="analyze_on_map">Analyze on map</string>
    <string name="shared_string_visible">Visible</string>
    <string name="restore_purchases">Restore purchases</string>
    <string name="fonts_header">Fonts for map</string>
    <string name="right_side_navigation">Right-hand driving</string>
    <string name="driving_region_automatic">Automatic</string>
    <string name="do_not_send_anonymous_app_usage">Do not send anonymous app usage statistics</string>
    <string name="do_not_send_anonymous_app_usage_desc">OsmAnd collects information about which parts of the app you open. Your location is never sent, nor is anything you enter into the app or details of areas you view, search, or download.</string>
    <string name="do_not_show_startup_messages">Do not show messages at startup</string>
    <string name="do_not_show_startup_messages_desc">Suppresses displaying app discounts &amp; special local event messages</string>
    <string name="parking_options">Parking options</string>
    <string name="full_version_thanks">Thank you for purchasing the full version of OsmAnd!</string>
    <string name="routing_attr_relief_smoothness_factor_hills_name">Hilly</string>
    <string name="routing_attr_relief_smoothness_factor_plains_name">Less hilly</string>
    <string name="routing_attr_relief_smoothness_factor_more_plains_name">Flat</string>
    <string name="routing_attr_driving_style_speed_name">Shorter routes</string>
    <string name="routing_attr_driving_style_balance_name">Balanced</string>
    <string name="routing_attr_driving_style_safety_name">Prefer byways</string>
    <string name="relief_smoothness_factor_descr">Preferred terrain: flat or hilly</string>
    <string name="shared_string_slope">Slope</string>
    <string name="add_new_folder">Add new folder</string>
    <string name="points_delete_multiple_succesful">Point(s) successfully deleted.</string>
    <string name="points_delete_multiple">You are going to delete %1$d point(s). Are you sure?</string>
    <string name="route_points_category_name">Turns to pass on this route</string>
    <string name="track_points_category_name">Prominent points on this route</string>
    <string name="gpx_track">Track</string>
    <string name="max_speed">Max speed</string>
    <string name="average_speed">Average speed</string>
    <string name="shared_string_time_moving">Time moving</string>
    <string name="shared_string_time_span">Time span</string>
    <string name="shared_string_max">Max</string>
    <string name="shared_string_start_time">Start time</string>
    <string name="shared_string_end_time">End time</string>
    <string name="shared_string_color">Color</string>
    <string name="select_gpx_folder">Select track folder</string>
    <string name="file_can_not_be_moved">File can not be moved.</string>
    <string name="shared_string_move">Move</string>
    <string name="shared_string_tracks">Tracks</string>
    <string name="routing_attr_driving_style_name">Driving style</string>
    <string name="route_altitude">Route elevation</string>
    <string name="altitude_descent">Descent</string>
    <string name="altitude_ascent">Ascent</string>
    <string name="altitude_range">Altitude range</string>
    <string name="average_altitude">Average altitude</string>
    <string name="shared_string_time">Time</string>
    <string name="total_distance">Total distance</string>
    <string name="routing_attr_relief_smoothness_factor_name">Select elevation fluctuation</string>
    <string name="routing_attr_height_obstacles_name">Use elevation data</string>
    <string name="routing_attr_height_obstacles_description">Use terrain elevation data provided by SRTM, ASTER and EU-DEM</string>
    <string name="rendering_attr_depthContours_description">Show depth contours and points</string>
    <string name="rendering_attr_depthContours_name">Nautical depth contours</string>
    <string name="release_2_6">
	\u2022 New feature: Quick action button\n\n
	\u2022 Improved touch screen gesture response (e.g. concurrent panning and zooming)\n\n
	\u2022 New map fonts covering more locales\n\n
	\u2022 Support TTS for regional language variants (and accents)\n\n
	\u2022 Visibility enhancements in several map styles and wikipedia\n\n
	\u2022 Support Open Location Code (OLC)\n\n
	\u2022 Display elevation, slope, and speed profile for recorded GPX tracks and calculated routes\n\n
	\u2022 \"Driving style\" setting and logic improvements in bicycle routing\n\n
	\u2022 Settings for using altitude data in bicycle routing\n\n
	\u2022 Several other improvements and bug fixes\n\n
	and more…
	</string>
    <string name="release_2_7">
	\u2022 Mapillary plugin with street-level imagery\n\n
	\u2022 Ruler widget for distance measurement\n\n
	\u2022 GPX split intervals with detailed info about your track\n\n
	\u2022 Other improvements and bug fixes\n\n
	</string>
    <string name="auto_split_recording_title">Auto-split recordings after gap</string>
    <string name="auto_split_recording_descr">Start new segment after gap of 6 min, new track after gap of 2 h, or new file after longer gap if date has changed.</string>
    <string name="rendering_attr_contourDensity_description">Contour lines density</string>
    <string name="rendering_attr_contourDensity_name">Contour lines density</string>
    <string name="rendering_value_high_name">High</string>
    <string name="rendering_value_medium_w_name">Medium</string>
    <string name="rendering_value_low_name">Low</string>
    <string name="rendering_attr_contourWidth_description">Contour lines width</string>
    <string name="rendering_attr_contourWidth_name">Contour lines width</string>
    <string name="rendering_attr_hideWaterPolygons_description">Water</string>
    <string name="rendering_attr_hideWaterPolygons_name">Hide water</string>
    <string name="legacy_search">Legacy search</string>
    <string name="show_legacy_search">Show legacy search</string>
    <string name="show_legacy_search_desc">Add the legacy search to the drawer list</string>
    <string name="routing_attr_allow_motorway_name">Allow motorways</string>
    <string name="routing_attr_allow_motorway_description">Allow motorways</string>
    <string name="upload_osm_note_description">You can upload your OSM Note anonymously or using your OpenStreetMap.org profile.</string>
    <string name="wiki_around">Nearby Wikipedia articles</string>
    <string name="search_map_hint">Search city or region</string>
    <string name="route_roundabout_short">Take %1$d exit and go</string>
    <string name="upload_poi">Upload POI</string>
    <string name="route_calculation">Route calculation</string>
    <string name="gpx_no_tracks_title">You do not have tracks yet</string>
    <string name="gpx_no_tracks_title_folder">You may also add tracks to the folder</string>
    <string name="gpx_add_track">Add track</string>
    <string name="gpx_appearance">Appearance</string>
    <string name="osmo_share_location">Share</string>
    <string name="osmo_pause_location">Pause</string>
    <string name="osmo_service_running">OsMo service is running</string>
    <string name="trip_rec_notification_settings">Trip recording (no data)</string>
    <string name="trip_rec_notification_settings_desc">Display a system notification allowing to start trip recording</string>
    <string name="shared_string_notifications">Notifications</string>
    <string name="shared_string_continue">Continue</string>
    <string name="shared_string_pause">Pause</string>
    <string name="shared_string_paused">Paused</string>
    <string name="shared_string_trip">Trip</string>
    <string name="shared_string_recorded">Recorded</string>
    <string name="shared_string_record">Record</string>
    <string name="gpx_logging_no_data">No data</string>
    <string name="release_2_5">
	\u2022 Tappable icons on the map\n\n
	\u2022 Powerful POI filter search: Search, e.g. restaurants by cuisine, or campgrounds with specific facilities\n\n
	\u2022 New Topo Map style for cyclists and hikers\n\n
	\u2022 Enhanced trip recording\n\n
	\u2022 Improved navigation notifications (Android Wear)\n\n
	\u2022 Many other improvements and bug fixes\n\n
	and more…
    </string>
    <string name="rendering_attr_contourColorScheme_description">Contour lines color scheme</string>
    <string name="save_track_min_speed">Logging minimum speed</string>
    <string name="save_track_min_speed_descr">Filter: Set minimum speed for a point to be logged</string>
    <string name="save_track_min_distance">Logging minimum displacement</string>
    <string name="save_track_min_distance_descr">Filter: Set minimum distance from last position for point to be logged</string>
    <string name="save_track_precision">Logging minimum accuracy</string>
    <string name="save_track_precision_descr">Filter: Set minimum accuracy for a point to be logged</string>
    <string name="christmas_poi">Christmas POI</string>
    <string name="christmas_desc">Anticipating Christmas and New Year holidays, you can choose to display the POI associated with Christmas: Christmas trees, markets, etc.</string>
    <string name="christmas_desc_q">Show Christmas POI?</string>
    <string name="rendering_value_light_brown_name">Light brown</string>
    <string name="rendering_value_dark_brown_name">Dark brown</string>
    <string name="rendering_attr_contourColorScheme_name">Contour lines color scheme</string>
    <string name="rendering_attr_surfaceIntegrity_name">Road surface integrity</string>
    <string name="search_hint">Type city, address, poi name</string>
    <string name="translit_name_if_miss">Transliterate if %1$s name is missing</string>
    <string name="translit_names">Transliterate names</string>
    <string name="edit_filter">Edit categories</string>
    <string name="subcategories">Subcategories</string>
    <string name="selected_categories">Selected categories</string>
    <string name="create_custom_poi">Create custom filter</string>
    <string name="custom_search">Custom search</string>
    <string name="shared_string_filters">Filters</string>
    <string name="apply_filters">Apply filters</string>
    <string name="save_filter">Save filter</string>
    <string name="delete_filter">Delete filter</string>
    <string name="new_filter">New filter</string>
    <string name="new_filter_desc">Please enter a name for the new filter, this will be added to your Categories tab.</string>
    <string name="osm_live_payment_desc">Subscription fee will be charged each month. You can cancel your subscription on Google Play at any time.</string>
    <string name="donation_to_osm">Donation to OpenStreetMap community</string>
    <string name="donation_to_osm_desc">Part of your donation will be sent to OSM users who submit changes to OpenStreetMap. The cost of the subscription remains the same.</string>
    <string name="osm_live_subscription_desc">Subscription enables hourly, daily, weekly updates, and unlimited downloads for all maps globally.</string>
    <string name="get_it">Get it</string>
    <string name="get_for">Get for %1$s</string>
    <string name="get_for_month">Get for %1$s month</string>
    <string name="osm_live_banner_desc">Get unlimited map downloads, and map updates more than once a month: weekly, daily, or hourly.</string>
    <string name="osmand_plus_banner_desc">Unlimited map downloads, updates, and Wikipedia plugin.</string>
    <string name="si_mi_meters">Miles/meters</string>
    <string name="skip_map_downloading">Skip downloading maps</string>
    <string name="skip_map_downloading_desc">You have no offline map installed. You may choose a map from the list or download maps later via Menu - %1$s.</string>
    <string name="search_another_country">Select another region</string>
    <string name="search_map">Searching maps…</string>
    <string name="first_usage_wizard_desc">Let OsmAnd determine your location and suggest maps to download for that region.</string>
    <string name="location_not_found">Location not found</string>
    <string name="no_inet_connection">No Internet connection</string>
    <string name="no_inet_connection_desc_map">Required to download maps.</string>
    <string name="search_location">Searching location…</string>
    <string name="storage_free_space">Free space</string>
    <string name="storage_place_description">OsmAnd\'s data storage (for maps, tracks, etc.): %1$s.</string>
    <string name="give_permission">Give permission</string>
    <string name="allow_access_location">Allow access to location</string>
    <string name="first_usage_greeting">Get directions and discover new places without Internet connection</string>
    <string name="search_my_location">Find my position</string>
    <string name="no_update_info_desc">Do not check for version updates or OsmAnd related discounts</string>
    <string name="no_update_info">Do not show updates</string>
    <string name="update_all_maps_now">Do you want to update all maps now?</string>
    <string name="clear_tile_data">Clear all tiles</string>
    <string name="routing_attr_short_way_name">Fuel-efficient way</string>
    <string name="routing_attr_short_way_description">Use fuel-efficient way (usually shorter)</string>
    <string name="replace_favorite_confirmation">Are you sure you want to replace favorite %1$s?</string>
    <string name="rendering_attr_hideOverground_name">Overground objects</string>
    <string name="shared_string_change">Change</string>
    <string name="get_started">Get started</string>
    <string name="route_stops_before">%1$s stops before</string>
    <string name="coords_search">Coordinates search</string>
    <string name="advanced_coords_search">Advanced coordinates search</string>
    <string name="back_to_search">Back to search</string>
    <string name="confirmation_to_delete_history_items">Do you want to remove the selected items from history?</string>
    <string name="show_something_on_map">Show %1$s on the map</string>
    <string name="release_2_4">
	\u2022 New very powerful free text search\n\n
	\u2022 Car audio system / speaker phone integration via Bluetooth\n\n
	\u2022 Improved route guidance, voice prompting, and turn lane indication\n\n
	\u2022 Improved transport layer with route rendering\n\n
	\u2022 Added more locales and now support regional locales\n\n
	\u2022 Many other improvements and bug fixes\n\n
	and more…
    </string>
    <string name="dist_away_from_my_location">Search %1$s away</string>
    <string name="share_history_subject"> shared via OsmAnd</string>
    <string name="search_categories">Categories</string>
    <string name="postcode">Postcode</string>
    <string name="shared_string_from">from</string>
    <string name="city_type_district">District</string>
    <string name="city_type_neighbourhood">Neighbourhood</string>
    <string name="map_widget_search">Search</string>
    <string name="shared_string_is_open_24_7">Open 24/7</string>
    <string name="storage_directory_card">Memory card</string>
    <string name="coords_format">Coordinate format</string>
    <string name="coords_format_descr">Format for geographical coordinates</string>
    <string name="app_mode_bus">Bus</string>
    <string name="app_mode_train">Train</string>
    <string name="current_track">Current track</string>
    <string name="map_widget_battery">Battery level</string>
    <string name="change_markers_position">Change marker\'s position</string>
    <string name="move_marker_bottom_sheet_title">Move the map to change marker\'s position</string>
    <!-- string name="lat_lon_pattern">Lat: %1$.5f Lon: %2$.5f</string -->
    <string name="follow_us">Follow us</string>
    <string name="access_direction_audio_feedback">Direction audio feedback</string>
    <string name="access_direction_audio_feedback_descr">Indicate target point direction by sound</string>
    <string name="access_direction_haptic_feedback">Direction haptic feedback</string>
    <string name="access_direction_haptic_feedback_descr">Indicate target point direction by vibration</string>
    <string name="use_osm_live_routing_description">Enable navigation for OSM Live changes (Beta)</string>
    <string name="use_osm_live_routing">OSM Live navigation</string>
    <string name="access_no_destination">Destination is not set</string>
    <string name="map_widget_magnetic_bearing">Magnetic bearing</string>
    <string name="map_widget_bearing">Relative bearing</string>
    <string name="access_disable_offroute_recalc">No route recalculation after leaving it</string>
    <string name="access_disable_offroute_recalc_descr">Prevents automatic route recalculation after you have left the route</string>
    <string name="access_disable_wrong_direction_recalc">No route recalculation for opposite direction</string>
    <string name="access_disable_wrong_direction_recalc_descr">Prevents automatic route recalculation while just moving in the opposite direction</string>
    <string name="access_smart_autoannounce">Smart autoannounce</string>
    <string name="access_smart_autoannounce_descr">Notify only when direction to the target point is changed</string>
    <string name="access_autoannounce_period">Autoannounce period</string>
    <string name="access_autoannounce_period_descr">Minimal time interval between announces</string>
    <string name="access_default_color">Default color</string>
    <string name="access_category_choice">Choose category</string>
    <string name="access_hint_enter_name">Enter name</string>
    <string name="access_hint_enter_category">Enter category</string>
    <string name="access_hint_enter_description">Enter description</string>
    <string name="access_map_linked_to_location">Map is linked to location</string>
    <string name="access_collapsed_list">Collapsed list</string>
    <string name="access_expanded_list">Expanded list</string>
    <string name="access_empty_list">Empty list</string>
    <string name="access_tree_list">Tree list</string>
    <string name="access_shared_string_not_installed">Not installed</string>
    <string name="access_widget_expand">Expand</string>
    <string name="access_shared_string_navigate_up">Navigate up</string>
    <string name="access_sort">Sort</string>
    <string name="map_mode">Map mode</string>
    <string name="number_of_gpx_files_selected_pattern">%s GPX files selected</string>
    <string name="rendering_value_fine_name">Fine</string>
    <string name="rendering_value_thin_name">Thin</string>
    <string name="rendering_value_medium_name">Medium</string>
    <string name="rendering_value_bold_name">Bold</string>
    <string name="no_map_markers_found">Please add map markers via map</string>
    <string name="no_waypoints_found">No waypoints found</string>
    <string name="osmo_group_information_desc">
        - Creating a group please give it a name and fill in description\n
        - From the application group are created only with Simple type, read more on the website https://osmo.mobi/g/new \n
        - Through a website you can manage a group, to place tracks and points available all\n
        - We do not endorse the use of the group only one user, if this is not the POI group\n
        - Private groups are limited to 8 persons \n
        - Detailed terms and conditions always have an on website OsMo.mobi\n
        - If you need special conditions - please contact support: osmo.mobi@gmail.com
    </string>
    <string name="osmo_specify_tracker_id">Please specify ID</string>
    <string name="osmo_no_connection_msg">Cannot connect to the server OsMo:\n- check your Internet connection;\n- check the settings;\n- check out our Twitter: https://twitter.com/OsMomobi</string>
    <string name="anonymous_user_hint">An anonymous user cannot:\n- create groups;\n- synchronize groups and devices with the server;\n- manage groups and devices in a personal dashboard on website.</string>
    <string name="report">Report</string>
    <string name="osmo_connect_to_device_tracker_id">Tracker ID</string>
    <string name="osmo_connect_to_group_id">Group ID</string>
    <string name="osmo_connect">Join</string>
    <string name="osmo_groups">OsMo Groups</string>
    <string name="osmo_auto_send_locations_descr">Automatically start trip and send locations after application startup</string>
    <string name="osmo_auto_send_locations">Automatically start trip</string>
    <string name="osmo_tracker_id">Tracker ID</string>
    <string name="osmo_tracker_id_descr">Tap to view tracker ID</string>
    <string name="osmo_connect_to_my_nickname">Nick</string>
    <string name="osmo_share_my_location">Transmit the location</string>
    <string name="osmo_plugin_name">OpenStreetMap Monitoring</string>
    <string name="osmo_plugin_description">This plugin partially provides the functionality of the OpenStreetMap Monitoring, see https://osmo.mobi
    \n\nYou can track all devices of a participating group in real time. You can also see the point and tracks uploaded to the group to which you belong.
    \n\nThe group has not been removed after months, bring it in line with the rules you create groups on the website OsMo.mobi
    </string>
    <string name="storage_permission_restart_is_required">Now the application is allowed to write to external storage. A manual application restart is required.</string>
    <string name="release_2_3">
	\u2022 OSM Live. Support map contributors and developers and get hourly map updates. \n\n
	\u2022 Map markers. A new way to quickly select places on the map.\n\n
	\u2022 More detailed OSM maps with country specific road shields and lots of new map features.\n\n
	\u2022 Improved Look and Feel of Route preparation. \n\n
	\u2022 Many improvements in the map context menu such as contextual address lookup.\n\n
	and more…
        </string>
    <string name="shared_string_move_up">Move up</string>
    <string name="shared_string_move_down">Move down</string>
    <string name="finish_navigation">Finish navigation</string>
    <string name="avoid_road">Avoid road</string>
    <string name="storage_directory_readonly_desc">Currently selected Data storage folder is readonly. The storage folder was temporarily switched to Internal memory. Please choose valid storage directory.</string>
    <string name="storage_directory_shared">Shared memory</string>
    <string name="shared_string_topbar">Top bar</string>
    <string name="full_report">Full report</string>
    <string name="recalculate_route">Recalculate route</string>
    <string name="open_street_map_login_and_pass">OpenStreetMap login and password</string>
    <string name="donations">Donations</string>
    <string name="number_of_recipients">Number of recipients</string>
    <string name="osm_user_stat">Edits %1$s, rank %2$s, total edits %3$s</string>
    <string name="osm_editors_ranking">OSM Editors ranking</string>
    <string name="osm_live_subscription">OSM Live subscription</string>
    <string name="osm_live_subscribe_btn">Subscribe</string>
    <string name="osm_live_email_desc">We need it to provide you information about contributions</string>
    <string name="osm_live_user_public_name">Public Name</string>
    <string name="osm_live_hide_user_name">Do not show my name in reports</string>
    <string name="osm_live_support_region">Support region</string>
    <string name="osm_live_month_cost">Month cost</string>
    <string name="osm_live_month_cost_desc">Monthly payment</string>
    <string name="osm_live_active">Active</string>
    <string name="osm_live_not_active">Inactive</string>
    <string name="osm_live_enter_email">Please enter valid E-mail address</string>
    <string name="osm_live_enter_user_name">Please enter Public Name</string>
    <string name="osm_live_thanks">Thank you for subscribing to live updates!</string>
    <string name="osm_live_region_desc">Part of your donation will be sent to OSM users who submit changes to the map in that region</string>
    <string name="osm_live_subscription_settings">Subscription settings</string>
    <string name="osm_live_ask_for_purchase">Please purchase OSM Live subscription first</string>
    <string name="osm_live_header">This subscription enables hourly updates for all maps around the world.
        Part of the income goes back to the OSM community and is paid for each OSM contribution. 
        If you love OsmAnd and OSM and want to support them, this is the perfect way to do it.</string>
    <string name="select_map_marker">Select map marker</string>
    <string name="map_markers_other">Other markers</string>
    <string name="upload_anonymously">Upload anonymously</string>
    <string name="show_transparency_seekbar">Show transparency seekbar</string>
    <string name="download_files_error_not_enough_space">Not enough space!
        Storage space needed is {3} MB temporarily, {1} MB permanently.
        Available space is only {2} MB.</string>
    <string name="download_files_question_space_with_temp">Download {0} file(s)?
        Storage space used is {3} MB temporarily, {1} MB permanently.
        (Available space is {2} MB.)</string>
    <string name="download_files_question_space">Download {0} file(s)?
        Storage space used is {1} MB.
        (Available space is {2} MB.)</string>
    <string name="upload_osm_note">Upload OSM Note</string>
    <string name="map_marker_1st">First map marker</string>
    <string name="map_marker_2nd">Second map marker</string>
    <string name="shared_string_toolbar">Toolbar</string>
    <string name="shared_string_widgets">Widgets</string>
    <string name="add_points_to_map_markers_q">Do you want to add all points to map markers?</string>
    <string name="shared_string_add_to_map_markers">Add to map markers</string>
    <string name="select_map_markers">Select map markers</string>
    <string name="shared_string_reverse_order">Reverse order</string>
    <string name="show_map_markers_description">Activate map markers feature</string>
    <string name="clear_active_markers_q">Do you want to remove all active markers?</string>
    <string name="clear_markers_history_q">Do you want to clear the map marker history?</string>
    <string name="active_markers">Active markers</string>
    <string name="map_markers">Map markers</string>
    <string name="map_marker">Map marker</string>
    <string name="consider_turning_polygons_off">It is recommended to turn off rendering of polygons.</string>
    <string name="rendering_attr_showMtbRoutes_name">Show MTB routes</string>
    <string name="show_polygons">Show polygons</string>
    <!-- string name="underlay_transparency">Underlay transparency</string -->
    <string name="find_parking">Find parking</string>
    <string name="shared_string_status">Status</string>
    <string name="shared_string_save_changes">Save changes</string>
    <string name="shared_string_email_address">E-mail address</string>
    <string name="rendering_attr_hideUnderground_name">Underground objects</string>
    <string name="data_is_not_available">Data is not available</string>
    <string name="shared_string_remove">Remove</string>
    <string name="shared_string_read_more">Read more</string>
    <string name="clear_updates_proposition_message">"You can remove downloaded updates and get back to the original map edition"</string>
    <string name="add_time_span">Add time span</string>
    <string name="road_blocked">Road blocked</string>
    <string name="shared_string_select">Select</string>
    <string name="switch_start_finish">Reverse starting point &amp; destination</string>
    <string name="rendering_attr_hideIcons_name">POI icons</string>
    <string name="item_removed">Item removed</string>
    <string name="n_items_removed">items removed</string>
    <string name="shared_string_undo_all">UNDO ALL</string>
    <string name="shared_string_type">Type</string>
    <string name="starting_point">Starting point</string>
    <string name="shared_string_not_selected">Not selected</string>
    <string name="rec_split">Recorder Split</string>
    <string name="rec_split_title">Use Recorder Split</string>
    <string name="rec_split_desc">Rewrite clips when used space exceeds the storage size</string>
    <string name="rec_split_clip_length">Clip length</string>
    <string name="rec_split_clip_length_desc">Length of every recorded clip will not be longer specified time interval</string>
    <string name="rec_split_storage_size">Storage size</string>
    <string name="rec_split_storage_size_desc">Amount of space that can be occupied by all recorded clips</string>
    <string name="live_updates">Live updates</string>
    <string name="available_maps">Available maps</string>
    <string name="select_voice_provider">Select voice guidance</string>
    <string name="select_voice_provider_descr">Select or download voice guidance for your language</string>
    <string name="impassable_road_desc">Select roads you want to avoid during navigation</string>
    <string name="shared_string_sound">Sound</string>
    <string name="no_location_permission">App has no permission to access location data.</string>
    <string name="no_camera_permission">App has no permission to access the camera.</string>
    <string name="no_microphone_permission">App has no permission to access the microphone.</string>
    <string name="route_distance">Distance:</string>
    <string name="route_duration">Time:</string>
    <string name="rendering_attr_horseRoutes_name">Horse routes</string>
    <string name="no_address_found">No address determined</string>
    <string name="shared_string_near">Near</string>
    <string name="shared_string_hide">Hide</string>
    <string name="av_video_quality_low">Lowest quality</string>
    <string name="av_video_quality_high">Highest quality</string>
    <string name="av_video_quality">Video output quality</string>
    <string name="av_video_quality_descr">Select video output quality</string>
    <string name="av_audio_format">Audio output format</string>
    <string name="av_audio_format_descr">Select audio output format</string>
    <string name="av_audio_bitrate">Audio bitrate</string>
    <string name="av_audio_bitrate_descr">Select audio bitrate</string>
    <string name="please_specify_poi_type_only_from_list">Please specify the correct POI type or skip it</string>
    <string name="access_from_map_description">Menu button launches dashboard, not menu</string>
    <string name="access_from_map">Access from map</string>
    <string name="show_on_start_description">\'Off\' directly launches the map screen</string>
    <string name="show_on_start">Show on start</string>
    <string name="copied_to_clipboard">Copied to clipboard</string>
    <string name="release_2_2">
	\u2022 New context-sensitive UI for tapping locations on the map and on other screens\n\n
	\u2022 Map screen is now launched directly unless \'Show dashboard on app start\' is selected\n\n
	\u2022 Configure which and how cards are displayed on the dashboard\n\n
	\u2022 Bypass the dashboard if you like menu-based app control\n\n
	\u2022 To download maps, regions can be directly selected by tapping on the world map\n\n
	\u2022 POI Search now supports more specific queries\n\n
	\u2022 Improved POI and OSM editing functionality\n\n
	\u2022 Map data download structure and interface reworked\n\n
	and more…
        </string>
    <string name="osm_save_offline">Save offline</string>
    <string name="osm_edit_modified_poi">Modified OSM POI</string>
    <string name="osm_edit_deleted_poi">Deleted OSM POI</string>
    <string name="context_menu_item_open_note">Open OSM Note</string>
    <string name="osm_edit_reopened_note">Reopened OSM Note</string>
    <string name="osm_edit_commented_note">Commented OSM Note</string>
    <string name="osm_edit_removed_note">Deleted OSM Note</string>
    <string name="osm_edit_created_note">Created OSM Note</string>
    <string name="osn_bug_name">OSM Note</string>
    <string name="osn_add_dialog_title">Create note</string>
    <string name="osn_comment_dialog_title">Add comment</string>
    <string name="osn_reopen_dialog_title">Reopen note</string>
    <string name="osn_close_dialog_title">Close note</string>
    <string name="osn_add_dialog_success">Note successfully created</string>
    <string name="osn_add_dialog_error">Exception occurred: note was not created</string>
    <string name="osn_close_dialog_success">Note was successfully closed</string>
    <string name="osn_close_dialog_error">Exception occurred: note was not closed</string>
    <string name="osb_author_dialog_password">OSM password (optional)</string>
    <string name="osb_comment_dialog_message">Message</string>
    <string name="osb_comment_dialog_author">Author name</string>
    <string name="osb_comment_dialog_error">Exception occurred: comment was not added</string>
    <string name="osb_comment_dialog_success">Comment was successfully added</string>
    <string name="shared_string_commit">Commit</string>
    <string name="context_menu_item_delete_waypoint">Delete GPX waypoint?</string>
    <string name="context_menu_item_edit_waypoint">Edit GPX waypoint</string>
    <string name="shared_string_location">Location</string>
    <string name="share_osm_edits_subject">OSM edits shared via OsmAnd</string>
    <string name="lang_nds">Low German</string>
    <string name="lang_mk">Macedonian</string>
    <string name="lang_fy">Frysk</string>
    <string name="lang_als">Albanian (Tosk)</string>
    <string name="read_more">Read more</string>
    <string name="whats_new">What\'s new in</string>
    <string name="rendering_attr_hideProposed_name">Proposed objects</string>
    <string name="shared_string_update">Update</string>
    <string name="shared_string_upload">Upload</string>
    <string name="osm_edit_created_poi">Created OSM POI</string>
    <string name="world_map_download_descr">World basemap (covering the whole world at small zooms) is missing or outdated. Please consider downloading it for a global overview.</string>
    <string name="shared_string_qr_code">QR-code</string>
    <string name="map_downloaded">Map downloaded</string>
    <string name="map_downloaded_descr">The map of %1$s has been downloaded, you can now start to use it.</string>
    <string name="go_to_map">Display the map</string>
    <string name="simulate_initial_startup_descr">"Sets the flag indicating first app startup, keeps all other settings unchanged"</string>
    <string name="simulate_initial_startup">Simulate first app start</string>
    <string name="share_geo">geo:</string>
    <string name="share_menu_location">Share location</string>
    <string name="shared_string_send">Send</string>
    <string name="favorite_category_dublicate_message">Specified category name already exists. Please use a different name.</string>
    <string name="favorite_category_name">Category name</string>
    <string name="favorite_category_add_new_title">Add new category</string>
    <string name="regions">Regions</string>
    <string name="region_maps">Regionwide maps</string>
    <string name="world_maps">World maps</string>
    <string name="hillshade_layer_disabled">Hillshade layer disabled</string>
    <string name="srtm_plugin_disabled">Contour lines disabled</string>
    <string name="favorite_category_add_new">Add new</string>
    <string name="favorite_category_select">Select category</string>
    <string name="default_speed_system_descr">Define unit of speed</string>
    <string name="default_speed_system">Unit of speed</string>
    <string name="nm">nmi</string>
    <string name="si_nm">Nautical miles</string>
    <string name="si_kmh">Kilometers per hour</string>
    <string name="si_mph">Miles per hour</string>
    <string name="si_m_s">Meters per second</string>
    <string name="si_min_km">Minutes per kilometer</string>
    <string name="si_min_m">Minutes per mile</string>
    <string name="si_nm_h">Nautical miles per hour (knot)</string>
    <string name="nm_h">nmi/h</string>
    <string name="min_mile">min/m</string>
    <string name="min_km">min/km</string>
    <string name="m_s">m/s</string>
    <string name="shared_string_trip_recording">Trip recording</string>
    <string name="shared_string_navigation">Navigation</string>
    <string name="osmand_running_in_background">Running in background</string>
    <string name="gps_wake_up_timer">GPS wake-up interval</string>
    <string name="favourites_edit_dialog_title">Favorite information</string>
    <string name="simulate_your_location_stop_descr">Stop simulating your position</string>
    <string name="simulate_your_location_descr">Simulate your position using a calculated route or a recorded GPX track</string>
    <string name="looking_up_address">Looking up address</string>
    <string name="av_locations_descr">GPX file with note locations</string>
    <string name="av_locations">Locations</string>
    <string name="plugin_settings">Plugins</string>
    <string name="routing_attr_avoid_shuttle_train_name">Avoid shuttle train</string>
    <string name="routing_attr_avoid_shuttle_train_description">Avoid shuttle train</string>
    <string name="traffic_warning_hazard">Hazard</string>
    <string name="rendering_value_boldOutline_name">Bold outline</string>
    <string name="no_updates_available">No updates available</string>
    <string name="download_live_updates">Live updates</string>
    <string name="rendering_value_default13_name">Default (13)</string>
    <string name="rendering_value_defaultTranslucentCyan_name">Default (translucent cyan)</string>
    <string name="rendering_attr_currentTrackColor_name">GPX color</string>
    <string name="rendering_attr_currentTrackColor_description">GPX color</string>
    <string name="rendering_attr_currentTrackWidth_name">GPX width</string>
    <string name="rendering_attr_currentTrackWidth_description">GPX width</string>
    <string name="rendering_value_red_name">Red</string>
    <string name="rendering_value_translucent_red_name">Translucent red</string>
    <string name="rendering_value_orange_name">Orange</string>
    <string name="rendering_value_translucent_orange_name">Translucent orange</string>
    <string name="rendering_value_yellow_name">Yellow</string>
    <string name="rendering_value_translucent_yellow_name">Translucent yellow</string>
    <string name="rendering_value_lightgreen_name">Light green</string>
    <string name="rendering_value_translucent_lightgreen_name">Translucent light green</string>
    <string name="rendering_value_green_name">Green</string>
    <string name="rendering_value_translucent_green_name">Translucent green</string>
    <string name="rendering_value_lightblue_name">Light blue</string>
    <string name="rendering_value_translucent_lightblue_name">Translucent light blue</string>
    <string name="rendering_value_blue_name">Blue</string>
    <string name="rendering_value_translucent_blue_name">Translucent blue</string>
    <string name="rendering_value_purple_name">Purple</string>
    <string name="rendering_value_pink_name">Pink</string>
    <string name="rendering_value_translucent_pink_name">Translucent pink</string>
    <string name="rendering_value_brown_name">Brown</string>
    <string name="rendering_value_translucent_purple_name">Translucent purple</string>
    <string name="restart_is_required">In order to fully apply the changes, a manual application restart is required.</string>
    <string name="light_theme">Light</string>
    <string name="dark_theme">Dark</string>
    <string name="lang_pms">Piedmontese</string>
    <string name="lang_bn">Bengali</string>
    <string name="lang_tl">Tagalog</string>
    <string name="lang_sh">Serbo-Croatian</string>
    <string name="lang_az">Azerbaijani</string>
    <string name="lang_br">Breton</string>
    <string name="lang_sq">Albanian</string>
    <string name="lang_is">Icelandic</string>
    <string name="lang_bpy">Bishnupriya</string>
    <string name="lang_nv">Navajo</string>
    <string name="lang_ga">Irish</string>
    <string name="lang_la">Latin</string>
    <string name="lang_ku">Kurdish</string>
    <string name="lang_ta">Tamil</string>
    <string name="lang_ml">Malayalam</string>
    <string name="lang_lb">Luxembourgish</string>
    <string name="lang_os">Ossetian</string>
    <string name="lang_eo">Esperanto</string>
    <string name="lang_es_us">Spanish (American)</string>
    <string name="lang_es_ar">Spanish (Argentina)</string>
    <string name="lang_nb">Norwegian (Bokmål)</string>
    <string name="lang_vo">Volapuk</string>
    <string name="lang_th">Thai</string>
    <string name="lang_te">Telugu</string>
    <string name="lang_nn">Norwegian (Nynorsk)</string>
    <string name="lang_new">Newar / Nepal Bhasa</string>
    <string name="lang_ms">Malaysian</string>
    <string name="lang_ht">Haitian</string>
    <string name="lang_gl">Galician</string>
    <string name="lang_et">Estonian</string>
    <string name="lang_ceb">Cebuano</string>
    <string name="lang_ast">Asturian</string>
    <string name="lang_hsb">Sorbian (Upper)</string>
    <string name="lang_kab">Kabyle</string>
    <string name="lang_ber">Berber</string>
    <string name="archive_wikipedia_data">You have old incompatible Wikipedia data downloaded. Do you want to archive it?</string>
    <string name="download_wikipedia_files">Do you want to download additional Wikipedia data (%1$s MB) ?</string>
    <string name="gps_network_not_enabled">Location service is not enabled. Do you want to turn it on?</string>
    <string name="disable_recording_once_app_killed">Prevent standalone logging</string>
    <string name="disable_recording_once_app_killed_descrp">Will pause GPX logging when the app is killed (via recent apps). (OsmAnd background indication disappears from the Android notification bar.)</string>
    <string name="shared_string_import2osmand">Import to OsmAnd</string>
    <string name="read_full_article">Read full article (online)</string>
    <string name="shared_string_wikipedia">Wikipedia</string>
    <string name="local_indexes_cat_wiki">Wikipedia</string>
    <string name="shared_string_show_details">Show details</string>
    <string name="osm_edit_context_menu_delete">Delete OSM edit</string>
    <string name="rendering_value_disabled_name">Disabled</string>
    <string name="rendering_value_walkingRoutesScopeOSMC_name">Color by network affiliation</string>
    <string name="rendering_value_walkingRoutesOSMC_name">Color by OSMC hiking symbol</string>
    <string name="shared_string_logoff">Log Off</string>
    <string name="rendering_attr_hideHouseNumbers_name">House numbers</string>
    <string name="application_dir_change_warning3">Do you want OsmAnd to also copy its data files to the new destination?</string>
    <string name="specified_directiory_not_writeable">Maps could not be created in specified directory</string>
    <string name="copying_osmand_file_failed">Copying files failed</string>
    <string name="storage_directory_external">External storage</string>
    <string name="storage_directory_multiuser">Multiuser storage</string>
    <string name="storage_directory_internal_app">Internal application memory</string>
    <string name="storage_directory_manual">Manually specified</string>
    <string name="storage_directory_default">Internal memory</string>
    <string name="application_dir">Data storage folder</string>
    <string name="storage_directory">Map Storage</string>
    <string name="shared_string_copy">Copy</string>
    <string name="filter_poi_hint">Filter by name</string>
    <string name="search_poi_category_hint">Type to search all</string>
    <string name="shared_string_is_open">Open now</string>
    <string name="rendering_attr_OSMMapperAssistant_name">OSM mapper assistant</string>
    <string name="agps_info">A-GPS info</string>
    <string name="shared_string_manage">Manage</string>
    <string name="shared_string_edit">Edit</string>
    <string name="shared_string_places">Places</string>
    <string name="shared_string_search">Search</string>
    <string name="shared_string_show_description">Show description</string>
    <string name="shared_string_message">Message</string>
    <string name="agps_data_last_downloaded">A-GPS data last downloaded: %1$s</string>
    <string name="confirm_usage_speed_cameras">In many countries (Germany, France, Italy, and others) the use of speed camera warnings is not permitted by law. OsmAnd does not assume any liability if you violate the law. Please tap yes only if you are eligible to use this feature.</string>
    <string name="welmode_download_maps">Download maps</string>
    <string name="welcome_select_region">To correctly reflect your traffic signs and regulations, please select your driving region:</string>
    <string name="welcome_text">OsmAnd provides global offline map browsing, and global offline navigation!</string>
    <string name="welcome_header">Welcome</string>
    <string name="current_route">Current route</string>
    <string name="osm_changes_added_to_local_edits">OSM changes added to local changeset</string>
    <string name="mark_to_delete">Mark to delete</string>
    <string name="osmo_grop_name_length_alert">Group name should be at least 3 characters long!</string>
    <string name="local_recordings_delete_all_confirm">You are going to delete %1$d notes. Are you sure?</string>
    <string name="local_osm_changes_upload_all_confirm">You are going to upload %1$d change(s) to OSM. Are you sure?</string>
    <string name="confirmation_to_clear_history">Do you want to clear the history?</string>
    <string name="delay_to_start_navigation_descr">Specify wait time to remain on the route planning screen</string>
    <string name="delay_to_start_navigation">Start turn-by-turn navigation after…</string>
    <string name="shared_string_go">Go</string>
    <string name="osmand_parking_overdue">overdue</string>
    <string name="action_create">Action create</string>
    <string name="action_modify">Action modify</string>
    <string name="action_delete">Action delete</string>
    <string name="osm_edits">OSM edits</string>
    <!-- means first letter of word *hour* -->
    <string name="osmand_parking_hour">h</string>
    <!-- means first letter of word *minute*-->
    <string name="osmand_parking_minute">min</string>
    <string name="parking_place_limited">Parking time limited to</string>
    <!-- used to describe time left, not left direction -->
    <string name="osmand_parking_time_left">left</string>
    <string name="your_edits">Your edits</string>
    <string name="waypoint_visit_after">Visit after</string>
    <string name="waypoint_visit_before">Visit before</string>
    <string name="simulate_your_location">Simulate your position</string>
    <string name="drawer">Flat list</string>
    <string name="short_location_on_map">Lat %1$s\nLon %2$s</string>
    <string name="tips_and_tricks_descr">Frequently asked questions, recent changes, and others</string>
    <string name="routing_settings_2">Navigation settings</string>
    <string name="general_settings_2">General settings</string>
    <string name="shared_string_ellipsis">…</string>
    <string name="shared_string_ok">OK</string>
    <string name="shared_string_cancel">Cancel</string>
    <string name="shared_string_dismiss">Dismiss</string>
    <string name="shared_string_yes">Yes</string>
    <string name="shared_string_do_not_use">Do not use</string>
    <string name="shared_string_no">No</string>
    <string name="shared_string_on">On</string>
    <string name="shared_string_off">Off</string>
    <string name="shared_string_previous">Previous</string>
    <string name="shared_string_next">Next</string>
    <string name="shared_string_enable">Enable</string>
    <string name="shared_string_disable">Disable</string>
    <string name="shared_string_enabled">Enabled</string>
    <string name="shared_string_disabled">Disabled</string>
    <string name="shared_string_selected">Selected</string>
    <string name="shared_string_selected_lowercase">selected</string>
    <string name="shared_string_never">Never</string>
    <string name="shared_string_none">None</string>
    <string name="shared_string_and">and</string>
    <string name="shared_string_or">or</string>
    <string name="shared_string_help">Help</string>
    <string name="shared_string_settings">Settings</string>
    <string name="shared_string_history">History</string>
    <string name="shared_string_select_on_map">Select on map</string>
    <string name="shared_string_select_all">Select all</string>
    <string name="shared_string_deselect">Deselect</string>
    <string name="shared_string_deselect_all">Deselect all</string>
    <string name="shared_string_clear">Clear</string>
    <string name="shared_string_clear_all">Clear all</string>
    <string name="shared_string_save">Save</string>
    <string name="shared_string_save_as_gpx">Save as new GPX track</string>
    <string name="shared_string_rename">Rename</string>
    <string name="shared_string_delete">Delete</string>
    <string name="shared_string_delete_all">Delete all</string>
    <string name="shared_string_share">Share</string>
    <string name="shared_string_apply">Apply</string>
    <string name="shared_string_control_start">Start</string>
    <string name="shared_string_control_stop">Stop</string>
    <string name="shared_string_import">Import</string>
    <string name="shared_string_export">Export</string>
    <string name="shared_string_more">More…</string>
    <string name="shared_string_more_actions">More actions</string>
    <string name="shared_string_do_not_show_again">Do not show again</string>
    <string name="shared_string_remember_my_choice">Remember my choice</string>
    <string name="shared_string_refresh">Refresh</string>
    <string name="shared_string_download">Download</string>
    <string name="shared_string_downloading">Downloading</string>
    <string name="shared_string_download_successful">Download successful</string>
    <string name="shared_string_io_error">I/O error occurred</string>
    <string name="shared_string_unexpected_error">Unexpected error occurred</string>
    <string name="shared_string_action_template">Action {0}</string>
    <string name="shared_string_close">Close</string>
    <string name="shared_string_exit">Exit</string>
    <string name="shared_string_show">Show</string>
    <string name="shared_string_show_all">Show all</string>
    <string name="shared_string_collapse">Collapse</string>
    <string name="shared_string_show_on_map">Show on map</string>
    <string name="shared_string_map">Map</string>
    <string name="shared_string_favorite">Favorite</string>
    <string name="shared_string_favorites">Favorites</string>
    <string name="shared_string_address">Address</string>
    <string name="shared_string_add">Add</string>
    <string name="shared_string_add_to_favorites">Add to Favorites</string>
    <string name="shared_string_my_location">My Position</string>
    <string name="shared_string_my_places">My Places</string>
    <string name="shared_string_my_favorites">My Favorites</string>
    <string name="shared_string_my_tracks">My Tracks</string>
    <string name="shared_string_currently_recording_track">Currently recording track</string>
    <string name="shared_string_audio">Audio</string>
    <string name="shared_string_video">Video</string>
    <string name="shared_string_photo">Photo</string>
    <string name="route_points">Route points</string>
    <string name="track_segments">Track segments</string>
    <string name="track_points">Track points</string>
    <string name="shared_string_online_maps">Online maps</string>
    <string name="osmand_rastermaps_plugin_description">With this plugin you can access many types of online (so called tile or raster) maps, from predefined OpenStreetMap tiles (like Mapnik) to satellite images and special purpose layers like weather maps, climate maps, geological maps, hillshade layers, etc.
		\n\nAny of these maps can either be used as the main (base) map to be displayed on the OsmAnd map screen, or as an overlay or underlay to another base map (like OsmAnd\'s standard offline maps). In order to make any underlay map more visible, certain elements of the OsmAnd vector maps can easily be hidden via the \'Configure map\' menu as desired.
		\n\nTile maps can be obtained directly via online sources, or can be prepared for offline use (and manually copied to OsmAnd\'s data folder) as an SQLite database which can be produced by a variety of 3rd party map preparation tools.
	</string>
    <string name="record_plugin_name">Trip recording</string>
    <string name="record_plugin_description">This plugin activates the functionality to record and save your tracks by manually touching the GPX logging widget on the map screen, or also to automatically log all of your navigation routes to a GPX file.
		\n\nRecorded tracks can be shared with your friends or be used for OSM contributions. Athletes can use recorded tracks to monitor their trainings. Some basic track analysis can be performed directly in OsmAnd, like lap times, average speed etc., and tracks can of course also later be analyzed in special 3rd party analysis tools.
	</string>
    <string name="srtm_paid_version_title">Contour lines plugin</string>
    <string name="osmand_srtm_short_description_80_chars">OsmAnd plugin for offline contour lines</string>
    <string name="osmand_srtm_long_description_1000_chars">This plugin provides both a contour line overlay and a (relief) hillshade layer to be displayed on top of OsmAnd\'s standard maps. This functionality will be much appreciated by athletes, hikers, trekkers, and anybody interested in the relief structure of a landscape.
		\n\nThe global data (between 70 degrees north and 70 degrees south) is based on measurements by SRTM (Shuttle Radar Topography Mission) and ASTER (Advanced Spaceborne Thermal Emission and Reflection Radiometer), an imaging instrument onboard Terra, the flagship satellite of NASA\'s Earth Observing System. ASTER is a cooperative effort between NASA, Japan\'s Ministry of Economy, Trade and Industry (METI), and Japan Space Systems (J-spacesystems).
	</string>
    <string name="srtm_plugin_name">Contour Lines</string>
    <string name="srtm_plugin_description">This plugin provides both a contour line overlay and a (relief) hillshade layer to be displayed on top of OsmAnd\'s standard maps. This functionality will be much appreciated by athletes, hikers, trekkers, and anybody interested in the relief structure of a landscape. (Please note that contour line and/or relief data are separate, additional downloads available after activating the plugin.)
		\n\nThe global data (between 70 degrees north and 70 degrees south) is based on measurements by SRTM (Shuttle Radar Topography Mission) and ASTER (Advanced Spaceborne Thermal Emission and Reflection Radiometer), an imaging instrument onboard Terra, the flagship satellite of NASA\'s Earth Observing System. ASTER is a cooperative effort between NASA, Japan\'s Ministry of Economy, Trade and Industry (METI), and Japan Space Systems (J-spacesystems).
	</string>
    <string name="plugin_touringview_name">Touring map view</string>
    <string name="plugin_touringview_descr">Activating this view changes OsmAnd\'s map style to \'Touring view\', this is a special high-detail view for travelers and professional drivers.
		\n\nThis view provides, at any given map zoom, the maximum amount of travel details available in the map data (particularly roads, tracks, paths, and orientation marks).
		\n\nIt also clearly depicts all types of roads unambiguously by color coding, which is useful when e.g. driving large vehicles.
		\n\nAnd it provides special touring options like showing bicycle routes or Alpine mountain routes.
		\n\nA special map download is not needed, the view is created from our standard maps.
		\n\nThis view can be reverted by either de-activating it again here, or by changing the \'Map style\' under \'Configure map\' as desired.
	</string>
    <string name="plugin_nautical_name">Nautical map view</string>
    <string name="plugin_nautical_descr">This plugin enriches the OsmAnd map and navigation app to also produce nautical maps for boating, sailing, and other types of watersports.
		\n\nA special map add-on for OsmAnd will provide all nautical navigation marks and chart symbols, for inland  as well as for nearshore navigation. The description of each navigation mark provides the details needed to identify them and their meaning (category, shape, color, sequence, reference, etc.).
		\n\nTo return to one of OsmAnd\'s conventional map styles, simply either de-activate this plugin again, or change the \'Map style\' under \'Configure map\' as desired.
	</string>
    <string name="plugin_ski_name">Ski map view</string>
    <string name="plugin_ski_descr">This plugin for OsmAnd puts at your fingertips details of global downhill ski slopes, cross country ski runs, Alpine ski routes, cable cars and ski lifts. Routes and pistes are shown color-coded by difficulty, and depicted in a special \'Winter\' map style which assimilates a snow-colored winter landscape.
		\n\nActivating this view changes the map style to \'Winter and ski\', showing all landscape features under wintry conditions. This view can be reverted by either de-activating it again here, or by changing the \'Map style\' under \'Configure map\' as desired.
	</string>
    <string name="audionotes_plugin_name">Audio/video notes</string>
    <string name="audionotes_plugin_description">The Audio/video notes plugin provides the functionality to take audio/photography/video notes during a trip, using either a button on the map screen, or directly the context menu for any position on the map.</string>
    <string name="osmand_parking_plugin_name">Parking Position</string>
    <string name="osmand_parking_plugin_description">The parking position plugin lets you memorize where your car is parked and how much parking time is left (if there is a time limit).
	\nBoth the location and time are visible on the OsmAnd dashboard as well as in widget on the map screen. An alarm can be added to the Android calendar as a reminder.</string>
    <string name="osmand_distance_planning_plugin_name">Distance calculator &amp; planning tool</string>
    <string name="osmand_distance_planning_plugin_description">This plugin provides a map screen widget allowing to create paths by tapping on the map, or use or modify existing GPX files, to plan a trip and measure the distance between points. The results can be saved as a GPX file, which can later be used for guidance.</string>
    <string name="shared_string_accessibility">Accessibility</string>
    <string name="osmand_accessibility_description">This plugin makes the device\'s accessibility features available directly in OsmAnd. It facilitates e.g. adjusting the speech rate for TTS voices, configuring directional-pad screen navigation, using a trackball for zoom control, or using text-to-speech feedback, like for auto announcing your position.</string>
    <string name="osm_settings">OSM editing</string>
    <string name="osm_editing_plugin_description">Via this plugin OsmAnd can be used to make OSM contributions like creating or modifying OSM POI objects, opening or commenting OSM Notes, and contributing recorded GPX files. OSM is a community driven, global public domain mapping project. For details please refer to https://openstreetmap.org. Active participation is appreciated, and contributions can be made directly from OsmAnd, if you specify your personal OSM credentials in the app.</string>
    <string name="osmand_development_plugin_description">This plugin displays settings for development and debugging features like to test or simulate routing, the screen rendering performance, or voice prompting. These settings are intended for developers and are not needed for the general user.</string>
    <string name="debugging_and_development">OsmAnd development</string>
    <string name="rename_failed">Rename failed.</string>
    <string name="days_behind">days behind</string>
    <string name="back_to_map">Back to map</string>
    <string name="share_note">Share note</string>
    <string name="location_on_map">Location:\n Lat %1$s\n Lon %2$s</string>
    <string name="watch">Watch</string>
    <string name="notes">Notes</string>
    <string name="online_map">Online map</string>
    <string name="roads_only">Roads only</string>
    <string name="rendering_attr_pisteRoutes_name">Ski slopes</string>
    <string name="free">Free %1$s </string>
    <string name="device_memory">Device memory</string>
    <string name="rendering_attr_pisteGrooming_name">Piste grooming</string>
    <string name="world_ski_missing">In order to display ski maps, the special offline map needs to be downloaded</string>
    <string name="nautical_maps_missing">In order to display nautical maps, the special offline map needs to be downloaded</string>
    <string name="edit_group">Edit group</string>
    <string name="parking_place">Parking spot</string>
    <string name="remove_the_tag">REMOVE THE TAG</string>
    <string name="gps_status">GPS status</string>
    <string name="version_settings_descr">Download nightly builds</string>
    <string name="version_settings">Builds</string>
    <string name="rendering_attr_streetLighting_name">Street lighting</string>
    <string name="proxy_pref_title">Proxy</string>
    <string name="proxy_pref_descr">Setup a proxy Internet communication</string>
    <string name="settings_privacy">Privacy</string>
    <string name="points">Points</string>
    <string name="navigation_over_track">Start navigation along track?</string>
    <string name="avoid_roads_msg">You can trigger an alternative route by selecting roads to avoid</string>
    <string name="speak_pedestrian">Pedestrian crosswalks</string>
    <string name="rendering_attr_roadStyle_name">Road style</string>
    <string name="rendering_attr_roadStyle_description">Road style</string>
    <string name="rendering_value__name">Default</string>
    <string name="rendering_value_default_name">Default</string>
    <string name="rendering_value_germanRoadAtlas_name">German road atlas</string>
    <string name="rendering_value_highContrastRoads_name">High contrast roads</string>
    <string name="traffic_warning_railways">Railroad crossing</string>
    <string name="traffic_warning_pedestrian">Pedestrian crosswalk</string>
    <string name="show_railway_warnings">Railroad crossings</string>
    <string name="show_pedestrian_warnings">Pedestrian crosswalks</string>
    <string name="rendering_value_americanRoadAtlas_name">American road atlas</string>
    <string name="routing_attr_no_new_routing_name">No v1.9 routing rules</string>
    <string name="routing_attr_no_new_routing_description">Do not use routing rules introduced in v1.9</string>
    <string name="dash_download_msg_none">Do you want to download offline maps?</string>
    <string name="dash_download_msg">You have downloaded %1$s maps</string>
    <string name="dash_download_new_one">Download new map</string>
    <string name="dash_download_manage">Manage</string>
    <string name="map_locale">Map language</string>
    <string name="rendering_attr_transportStops_name">Transport stops</string>
    <string name="navigate_point_zone">Zone</string>
    <string name="navigate_point_olc">Open Location Code</string>
    <string name="navigate_point_olc_info_invalid">Invalid OLC\n</string>
    <string name="navigate_point_olc_info_short">Short OLC\nPlease provide a full code</string>
    <string name="navigate_point_olc_info_area">Valid full OLC\nRepresents area: %1$s x %2$s</string>
    <string name="navigate_point_northing">Northing</string>
    <string name="navigate_point_easting">Easting</string>
    <string name="download_tab_downloads">All Downloads</string>
    <string name="download_tab_updates">Updates</string>
    <string name="download_tab_local">Local</string>
    <string name="no_internet_connection">Downloading not possible, please check your Internet connection.</string>
    <string name="everything_up_to_date">All files up to date</string>
    <string name="use_opengl_render">Use OpenGL rendering</string>
    <string name="use_opengl_render_descr">Use hardware accelerated OpenGL rendering (may not work on some devices)</string>
    <string name="error_avoid_specific_road">No bypass found</string>
    <string name="home_button">Home</string>
    <string name="map_update">Updates available for %1$s maps</string>
    <string name="search_for">Search for</string>
    <string name="coordinates">Coordinates</string>
    <string name="rendering_attr_publicTransportMode_name">Bus, trolleybus, shuttle routes</string>
    <string name="rendering_attr_tramTrainRoutes_name">Tram and train routes</string>
    <string name="rendering_attr_subwayMode_name">Subway routes</string>
    <string name="lock_screen_request_explanation">%1$s needs this permission to turn off the screen for the power saving feature.</string>
    <string name="wake_on_voice">Turn screen on</string>
    <string name="wake_on_voice_descr">Turn on device screen (if off) when approaching a turn</string>
    <string name="impassable_road">Avoid roads…</string>
    <string name="rendering_attr_trainLightrailRoutes_name">Train routes</string>
    <string name="rendering_attr_tramRoutes_name">Tram routes</string>
    <string name="rendering_attr_shareTaxiRoutes_name">Share taxi routes</string>
    <string name="rendering_attr_trolleybusRoutes_name">Trolleybus routes</string>
    <string name="rendering_attr_busRoutes_name">Bus routes</string>
    <string name="rendering_category_hide">Hide</string>
    <string name="rendering_category_routes">Routes</string>
    <string name="rendering_category_details">Details</string>
    <string name="rendering_category_transport">Transport</string>
    <string name="rendering_category_others">Other map attributes</string>
    <string name="map_widget_appearance_rem">Remaining elements</string>
    <string name="map_widget_vector_attributes">Rendering attributes</string>
    <string name="map_widget_top">Status bar</string>
    <string name="map_widget_right">Right panel</string>
    <string name="map_widget_left">Left panel</string>
    <string name="configure_map">Configure map</string>
    <string name="search_radius_proximity">Within</string>
    <string name="osmo_device_not_found">Device not found</string>
    <string name="anonymous_user">Anonymous user</string>
    <string name="logged_as">Logged in as %1$s</string>
    <string name="speed_limit_exceed">Speed limit tolerance</string>
    <string name="speed_limit_exceed_message">Select speed limit tolerance margin, above which you will receive a voice warning.</string>
    <string name="fav_point_emoticons_message">The favorite point name has been modified to %1$s to facilitate properly saving the string with emoticons to a file.</string>
    <string name="print_route">Print route</string>
    <string name="fav_point_dublicate">Favorite point name duplicate</string>
    <string name="fav_point_dublicate_message">Specified favorite name already in use, was changed to %1$s to avoid duplication.</string>
    <string name="text_size_descr">Set the text size on the map.</string>
    <string name="text_size">Text size</string>
    <string name="traffic_warning_speed_limit">Speed limit</string>
    <string name="traffic_warning_border_control">Border control</string>
    <string name="traffic_warning_payment">Toll booth</string>
    <string name="traffic_warning_stop">Stop sign</string>
    <string name="traffic_warning_calming">Traffic calming</string>
    <string name="traffic_warning_speed_camera">Speed camera</string>
    <string name="traffic_warning">Traffic warning</string>
    <string name="speak_favorites">Nearby Favorites</string>
    <string name="speak_poi">Nearby POI</string>
    <string name="way_alarms">Traffic warnings</string>
    <string name="background_service_is_enabled_question">OsmAnd background service is still running. Do you want to stop it, too?</string>
    <string name="sleep_mode_stop_dialog">Stop GPS background mode?</string>
    <string name="stop_navigation_service">Stop</string>
    <string name="confirm_every_run">Always ask</string>
    <string name="save_global_track_interval_descr">Choose logging interval for the general track recording (enabled via the GPX logging widget on the map)</string>
    <string name="save_global_track_interval">General logging interval</string>
    <string name="background_service_int">GPS Wake-up interval</string>
    <string name="enable_sleep_mode">Enable GPS background mode</string>
    <string name="save_track_to_gpx_globally">Log track to GPX file</string>
    <string name="save_track_to_gpx_globally_headline">On demand track logging</string>
    <string name="save_track_to_gpx_globally_descr">General position logging to a GPX file can be turned on or off using the GPX logging widget on the map screen</string>
    <string name="save_current_track_descr">Save current track to SD now</string>
    <string name="save_current_track">Save current GPX track</string>
    <string name="save_track_to_gpx">Auto-record track during navigation</string>
    <string name="save_track_to_gpx_descrp">A GPX track is automatically saved to the tracks folder during navigation</string>
    <string name="save_track_interval_globally">Logging interval</string>
    <string name="save_track_interval">Logging interval during navigation</string>
    <string name="save_track_interval_descr">Choose logging interval for track recording during navigation</string>
    <string name="voice_provider_descr">Select voice guidance for navigation</string>
    <string name="voice_provider">Voice guidance</string>
    <string name="enable_proxy_title">Enable HTTP Proxy</string>
    <string name="enable_proxy_descr">Configure HTTP Proxy for all network requests</string>
    <string name="proxy_host_title">Proxy Host</string>
    <string name="proxy_host_descr">Configure your proxy\'s hostname (e.g. 127.0.0.1)</string>
    <string name="proxy_port_title">Proxy Port</string>
    <string name="proxy_port_descr">Configure your proxy\'s port number (e.g. 8118)</string>
    <string name="monitoring_settings">Trip recording</string>
    <string name="monitoring_settings_descr">Configure how to record your trips</string>
    <string name="int_hour">h</string>
    <string name="duration">Duration</string>
    <string name="distance">Distance</string>
    <string name="average">Average</string>
    <string name="of">%1$d of %2$d</string>
    <string name="ascent_descent">Ascent/Descent</string>
    <string name="moving_time">Moving time</string>
    <string name="max_min">Max/Min</string>
    <string name="min_max">Min/Max</string>
    <string name="index_tours">Tours</string>
    <string name="shared_string_all">All</string>
    <string name="waypoints">Waypoints</string>
    <string name="targets">Destinations</string>
    <string name="announce_gpx_waypoints">GPX waypoints</string>
    <string name="download_additional_maps">Download missing maps %1$s (%2$d MB)?</string>
    <string name="rendering_value_browse_map_name">Browse map</string>
    <string name="rendering_value_car_name">Car</string>
    <string name="rendering_value_bicycle_name">Bicycle</string>
    <string name="rendering_value_pedestrian_name">Pedestrian</string>
    <string name="rendering_attr_coloredBuildings_name">Color-code buildings by type</string>
    <string name="osmo_invite">Invite…</string>
    <string name="osmo_leave_confirmation_msg">Do you want to leave group %1$s?</string>
    <string name="continue_navigation">Continue Navigation</string>
    <string name="pause_navigation">Pause Navigation</string>
    <string name="keep_navigation_service">Keep</string>
    <string name="map_preferred_locale_descr">Preferred language for labels on the map (if it is not available will switch to English or to local names)</string>
    <string name="map_preferred_locale">Map preferred language</string>
    <string name="local_map_names">Local names</string>
    <string name="lang_sw">Swahili</string>
    <string name="lang_he">Hebrew</string>
    <string name="forward">Forward</string>
    <string name="home">Dashboard</string>
    <string name="live_monitoring_m_descr">Send tracking data to a specified web service if GPX logging is enabled.</string>
    <string name="live_monitoring_m">Online tracking (GPX required)</string>
    <string name="live_monitoring_start">Start online tracking</string>
    <string name="live_monitoring_stop">Stop online tracking</string>
    <string name="gpx_monitoring_start">Start GPX logging</string>
    <string name="gpx_monitoring_stop">Stop GPX logging</string>
    <string name="gpx_start_new_segment">Start new segment</string>
    <string name="rendering_attr_hideBuildings_name">Buildings</string>
    <string name="rendering_attr_hideNonVehicleHighways_name">Non-vehicle highways</string>
    <string name="rendering_attr_hideText_name">Text</string>
    <string name="rendering_attr_hideWoodScrubs_name">Wood and scrubs</string>
    <string name="rendering_attr_buildings15zoom_name">Buildings on zoom 15</string>
    <string name="rendering_attr_moreDetailed_name">More details</string>
    <string name="rendering_attr_lessDetailed_name">Fewer details</string>
    <string name="rendering_attr_hideAccess_name">Access restrictions</string>
    <string name="rendering_attr_showAccess_name">Show access restrictions and toll</string>
    <string name="rendering_attr_showSurfaceGrade_name">Show road quality</string>
    <string name="rendering_attr_showSurfaces_name">Show road surface</string>
    <string name="rendering_attr_showCycleRoutes_name">Show cycle routes</string>
    <string name="osmo_auth_error_short">Authorization failed</string>
    <string name="osmo_auth_error">OsMo authorization error encountered : %1$s.\n
        It could be a temporary service down or your registration expired.\n
        Do you want to proceed with new registration?</string>
    <string name="osmo_group_by_invite">Enter by invite</string>
    <string name="osmo_group_information">Please read before creating a group!</string>
    <string name="osmo_not_signed_in">OsMo login failed</string>
    <string name="osmo_gpx_points_downloaded">OsMo points %1$s downloaded.</string>
    <string name="osmo_auto_connect_descr">Automatically connect to the service after application startup</string>
    <string name="osmo_auto_connect">Auto-connect</string>
    <string name="osmo_start_service">OsMo service</string>
    <string name="osmo_gpx_track_downloaded">OsMo track %1$s downloaded.</string>
    <string name="no_index_file_to_download">Downloads not found, please check your Internet connection.</string>
    <string name="select_index_file_to_download">Nothing was found. If you can\'t find your region, you can make it yourself (see http://osmand.net).</string>
    <string name="none_selected_gpx">No GPX files selected. To select one long-tap an available track.</string>
    <string name="local_index_select_gpx_file">Select to show</string>
    <string name="gpx_split_interval">Split interval</string>
    <string name="sort_by_distance">Sort by distance</string>
    <string name="sort_by_name">Sort by name</string>
    <string name="show_zoom_buttons_navigation_descr">Show zoom buttons during navigation</string>
    <string name="show_zoom_buttons_navigation">Show zoom buttons</string>
    <string name="save_as_favorites_points">Save as group of favorites</string>
    <string name="select_destination_and_intermediate_points">Select destinations</string>
    <string name="layer_amenity_label">Point labels</string>
    <string name="loading_smth">Loading %1$s…</string>
    <string name="map_widget_plain_time">Current time</string>
    <string name="gpx_wpt">Waypoint</string>
    <string name="selected_gpx_info_show">\n\nLong-tap to view on the map</string>
    <string name="delay_navigation_start">Start turn-by-turn guidance automatically</string>
    <string name="local_index_gpx_info_show">\n\nLong-tap for options</string>
    <string name="gpx_info_subtracks">Subtracks: %1$s </string>
    <string name="gpx_info_waypoints">Waypoints: %1$s </string>
    <string name="gpx_info_distance">Distance: %1$s (%2$s points) </string>
    <string name="gpx_info_start_time">Start time: %1$tF,  %1$tT </string>
    <string name="gpx_info_end_time">End time: %1$tF,  %1$tT </string>
    <string name="gpx_info_average_speed">Average speed: %1$s </string>
    <string name="gpx_info_maximum_speed">Maximum speed: %1$s </string>
    <string name="gpx_info_avg_altitude">Average altitude: %1$s</string>
    <string name="gpx_info_diff_altitude">Altitude range: %1$s</string>
    <string name="gpx_info_asc_altitude">Descent/ascent: %1$s</string>
    <string name="gpx_timespan">Time span: %1$s</string>
    <string name="gpx_timemoving">Time moving: %1$s</string>
    <string name="gpx_selection_segment_title">Segment</string>
    <string name="gpx_selection_number_of_points"> %1$s points</string>
    <string name="gpx_selection_point">Point %1$s</string>
    <!-- string name="gpx_selection_current_track">recording</string -->
    <string name="gpx_selection_route_points">%1$s \nRoute points %2$s</string>
    <string name="gpx_selection_points">%1$s \nPoints</string>
    <string name="gpx_selection_track">%1$s \nTrack %2$s</string>
    <string name="gpx_file_is_empty">GPX track is empty</string>
    <string name="osmo_user_joined">User %1$s joined group %2$s</string>
    <string name="osmo_user_left">User %1$s left group %2$s</string>
    <string name="osmo_show_group_notifications">Show group notifications</string>
    <string name="osmo_show_group_notifications_descr">Show toast messages when user joins or leaves the group</string>
    <string name="osmo_follow">Follow</string>
    <string name="osmo_sign_in">Sign in</string>
    <string name="osmo_create_groups_confirm">In order to create groups you need to be a registered user of OsMo.</string>
    <string name="osmo_credentials_not_valid">Your OsMo credentials are not valid.</string>
    <string name="osmo_regenerate_login_ids_confirm">Are you sure about regenerating personal ids? All devices, connected to you, won\'t be able to track you any more.</string>
    <string name="osmo_regenerate_login_ids">Regenerate user id</string>
    <string name="osmo_cancel_moving_target">Cancel moving target</string>
    <string name="osmo_center_location">Center on the screen</string>
    <string name="osmo_set_moving_target">Set as moving target</string>
    <string name="osmo_use_server_name">Registered name</string>
    <string name="osmo_user_name">User</string>
    <string name="osmo_edit_device">Change user properties</string>
    <string name="osmo_edit_color">Display color</string>
    <string name="osmo_group_info">Info</string>
    <string name="osmo_group">OsMo group</string>
    <string name="osmo_group_share">In order to Connect to the group %2$s, specify group id (%1$s) or tap %3$s.</string>
    <string name="osmo_share_connect_device">Let permanently follow this device</string>
    <string name="osmo_share_current_session">Share current session in browser</string>
    <string name="osmo_session_not_available">Session not available, please check that \'Send locations\' is on.</string>
    <string name="osmo_share_session">Share session</string>
    <string name="osmo_session_id_share">Session url to track device (%1$s)</string>
    <string name="osmo_tracker_id_share">In order to Connect to the target device %2$s, tap on the link %3$s or specify tracker id (%1$s)</string>
    <string name="osmo_track_interval">Logging interval</string>
    <string name="osmo_track_interval_descr">Choose time interval to send location</string>
    <string name="int_days">days</string>
    <string name="osmo_connect_menu">Connect</string>
    <string name="osmo_expire_group">Expires in</string>
    <string name="osmo_group_description">Description</string>
    <string name="osmo_group_policy">Policy</string>
    <string name="osmo_connect_to_device_name">User name</string>
    <string name="osmo_group_name">Group name</string>
    <string name="osmo_connect_to_device">Link with device</string>
    <string name="osmo_connect_to_group">Link with group</string>
    <string name="osmo_create_group">Create group</string>
    <string name="osmo_server_operation_failed">OsMo Server operation failed</string>
    <string name="osmo_activity">OpenStreetMap Monitoring</string>
    <string name="osmo_enable_tracker">Send my positions</string>
    <string name="osmo_control">OsMo quick access</string>
    <string name="hours_ago">hours ago</string>
    <string name="minutes_ago">min ago</string>
    <string name="seconds_ago">sec ago</string>
    <string name="osmo_connected_devices">Connected devices</string>
    <string name="osmo_session_token">Session token: %1$s</string>
    <string name="osmo_auth_pending">Waiting for authorization…</string>
    <string name="osmo_locations_sent">Locations sent %1$d (in buffer %2$d) </string>
    <string name="osmo_conn_successfull">Connection established: %1$s </string>
    <string name="osmo_io_error">OsMo connection problem: </string>
    <string name="osmo_settings_uuid">Unique device id</string>
    <string name="use_points_as_intermediates">Calculate route between points</string>
    <string name="osmo_mode_restart">Restart OsMo session</string>
    <string name="osmo_mode_on">Stop OsMo session</string>
    <string name="osmo_mode_off">Start OsMo session</string>
    <string name="osmo_settings_debug">Debug information</string>
    <string name="osmo_settings_descr">Configure monitoring settings and setup personal monitoring channel</string>
    <string name="osmo_settings">OsMo</string>
    <string name="always_center_position_on_map">Display position always in center</string>
    <string name="voice_pref_title">Voice</string>
    <string name="misc_pref_title">Miscellaneous</string>
    <string name="localization_pref_title">Localization</string>
    <string name="index_item_nation_addresses">addresses nationwide</string>
    <string name="index_item_world_altitude_correction">World altitude correction</string>
    <string name="index_item_world_seamarks">World seamarks</string>
    <string name="index_item_world_bitcoin_payments">World bitcoin payments</string>
    <string name="index_item_world_basemap">World overview map</string>
    <string name="index_item_world_ski">World ski map</string>
    <string name="lang_zh">Chinese</string>
    <string name="lang_pt_br">Portuguese (Brazil)</string>
    <string name="lang_en">English</string>
    <string name="lang_en_gb">English (United Kingdom)</string>
    <string name="lang_af">Afrikaans</string>
    <string name="lang_al">Albanian</string>
    <string name="lang_ar">Arabic</string>
    <string name="lang_hy">Armenian</string>
    <string name="lang_eu">Basque</string>
    <string name="lang_be">Belarusian</string>
    <string name="lang_be_by">Belarusian (Latin)</string>
    <string name="lang_bs">Bosnian</string>
    <string name="lang_bg">Bulgarian</string>
    <string name="lang_ca">Catalan</string>
    <string name="lang_hr">Croatian</string>
    <string name="lang_cs">Czech</string>
    <string name="lang_da">Danish</string>
    <string name="lang_nl">Dutch</string>
    <string name="lang_fi">Finnish</string>
    <string name="lang_fr">French</string>
    <string name="lang_ka">Georgian</string>
    <string name="lang_de">German</string>
    <string name="lang_el">Greek</string>
    <string name="lang_iw">Hebrew</string>
    <string name="lang_hi">Hindi</string>
    <string name="lang_hu">Hungarian</string>
    <string name="lang_hu_formal">Hungarian (formal)</string>
    <string name="lang_id">Indonesian</string>
    <string name="lang_it">Italian</string>
    <string name="lang_ja">Japanese</string>
    <string name="lang_kn">Kannada</string>
    <string name="lang_ko">Korean</string>
    <string name="lang_lv">Latvian</string>
    <string name="lang_lt">Lithuanian</string>
    <string name="lang_mr">Marathi</string>
    <string name="lang_no">Norwegian</string>
    <string name="lang_fa">Persian</string>
    <string name="lang_pl">Polish</string>
    <string name="lang_pt">Portuguese</string>
    <string name="lang_ro">Romanian</string>
    <string name="lang_ru">Russian</string>
    <string name="lang_sc">Sardinian</string>
    <string name="lang_sr">Serbian</string>
    <string name="lang_sr_latn">Serbian (Latin)</string>
    <string name="lang_zh_cn">Chinese (Simplified)</string>
    <string name="lang_zh_hk">Chinese (Hong Kong)</string>
    <string name="lang_sk">Slovak</string>
    <string name="lang_sl">Slovenian</string>
    <string name="lang_es">Spanish</string>
    <string name="lang_sv">Swedish</string>
    <string name="lang_zh_tw">Chinese (Traditional)</string>
    <string name="lang_tr">Turkish</string>
    <string name="lang_uk">Ukrainian</string>
    <string name="lang_vi">Vietnamese</string>
    <string name="lang_cy">Welsh</string>
    <string name="index_name_canada">North America - Canada</string>
    <string name="index_name_italy">Europe - Italy</string>
    <string name="index_name_gb">Europe - Great Britain</string>
    <string name="calculate_osmand_route_without_internet">Calculate OsmAnd route segment without Internet</string>
    <string name="gpx_option_calculate_first_last_segment">Calculate OsmAnd route for first and last route segment</string>
    <string name="use_displayed_track_for_navigation">Do you want to use displayed track for navigation?</string>
    <string name="keep_and_add_destination_point">Add as subsequent destination</string>
    <string name="select_gpx">Select GPX…</string>
    <string name="route_descr_select_destination">Select Destination</string>
    <string name="route_preferences">Route preferences</string>
    <string name="route_info">Route information</string>
    <string name="routing_attr_prefer_motorway_name">Prefer motorways</string>
    <string name="routing_attr_prefer_motorway_description">Prefer motorways</string>
    <string name="routing_attr_avoid_toll_name">Avoid toll roads</string>
    <string name="routing_attr_avoid_toll_description">Avoid toll roads</string>
    <string name="routing_attr_avoid_unpaved_name">Avoid unpaved roads</string>
    <string name="routing_attr_avoid_unpaved_description">Avoid unpaved roads</string>
    <string name="routing_attr_avoid_ferries_name">Avoid ferries</string>
    <string name="routing_attr_avoid_ferries_description">Avoid ferries</string>
    <string name="routing_attr_avoid_motorway_name">Avoid motorways</string>
    <string name="routing_attr_avoid_motorway_description">Avoid motorways</string>
    <string name="routing_attr_avoid_stairs_name">Avoid stairs</string>
    <string name="routing_attr_avoid_stairs_description">Avoid stairs</string>
    <string name="routing_attr_avoid_borders_name">Avoid border crossing</string>
    <string name="routing_attr_avoid_borders_description">Avoid crossing a border into another country</string>
    <string name="routing_attr_weight_name">Weight limit</string>
    <string name="routing_attr_weight_description">Specify vehicle weight to be permitted on routes</string>
    <string name="routing_attr_height_name">Height limit</string>
    <string name="routing_attr_height_description">Specify vehicle height to be permitted on routes</string>
    <string name="android_19_location_disabled">Since Android version 4.4 (KitKat) you cannot download and update maps to the previous storage folder (%s). Do you want to change to the permitted storage location and copy all OsmAnd files there?
        \n Note 1: Your old files will remain untouched (but can be deleted manually).
        \n Note 2: In the new storage location it will not be possible to share files between OsmAnd and OsmAnd+.</string>
    <string name="copying_osmand_one_file_descr">Copying file (%s) to the new destination…</string>
    <string name="copying_osmand_files_descr">Copying OsmAnd data files to the new destination (%s)…</string>
    <string name="copying_osmand_files">Copying OsmAnd data files…</string>
    <string name="calculate_osmand_route_gpx">Calculate OsmAnd offline route</string>
    <string name="app_mode_truck">Truck</string>
    <string name="guidance_preferences_descr">Navigation preferences</string>
    <string name="routing_preferences_descr">Routing preferences</string>
    <string name="speech_rate_descr">Specify speech rate for TTS</string>
    <string name="speech_rate">Speech Rate</string>
    <string name="complex_route_calculation_failed">Fast route calculation failed (%s), fallback to slow calculation.</string>
    <string name="disable_complex_routing_descr">Disable 2-phase routing for car navigation</string>
    <string name="disable_complex_routing">Disable complex routing</string>
    <string name="amenity_type_seamark">Seamark</string>
    <string name="app_modes_choose_descr">Select the use profiles to be visible in application</string>
    <string name="app_modes_choose">Application Profiles</string>
    <string name="map_widget_map_rendering">Map rendering</string>
    <string name="app_mode_hiking">Hiking</string>
    <string name="app_mode_motorcycle">Motorcycle</string>
    <string name="app_mode_boat">Boat</string>
    <string name="app_mode_aircraft">Aircraft</string>
    <string name="local_osm_changes_delete_all_confirm">You are going to delete %1$d OSM changes. Are you sure?</string>
    <string name="animate_routing_route_not_calculated">Please calculate the route first</string>
    <string name="animate_routing_route">Simulate using calculated route </string>
    <string name="animate_routing_gpx">Simulate using GPX track</string>
    <string name="route_is_too_long_v2">This route may be too long to calculate. Please add intermediate destinations if no result is found within 10 minutes.</string>
    <string name="auto_zoom_none">No auto zoom</string>
    <string name="auto_zoom_close">To close-up</string>
    <string name="auto_zoom_far">To mid-range</string>
    <string name="auto_zoom_farthest">To long-range</string>
    <string name="map_magnifier">Map magnifier</string>
    <string name="base_world_map">World basemap</string>
    <string name="about_version">Version :</string>
    <string name="shared_string_about">About</string>
    <string name="about_settings_descr">Version info, licenses, project members</string>
    <string name="local_index_tile_data_zooms">Zooms downloaded: %1$s</string>
    <string name="local_index_tile_data_expire">Expire (minutes): %1$s</string>
    <string name="local_index_tile_data_downloadable">Downloadable: %1$s</string>
    <string name="local_index_tile_data_maxzoom">Maximum zoom: %1$s</string>
    <string name="local_index_tile_data_minzoom">Minimum zoom: %1$s</string>
    <string name="local_index_tile_data_name">Tile data: %1$s</string>
    <string name="edit_tilesource_successfully">Tilesource %1$s is successfully saved</string>
    <string name="edit_tilesource_elliptic_tile">Elliptic mercator</string>
    <string name="edit_tilesource_maxzoom">Max zoom</string>
    <string name="edit_tilesource_expiration_time">Expire (minutes)</string>
    <string name="edit_tilesource_minzoom">Min zoom</string>
    <string name="edit_tilesource_url_to_load">URL</string>
    <string name="edit_tilesource_choose_existing">Choose existing…</string>
    <string name="maps_define_edit">Define/Edit…</string>
    <string name="map_widget_fps_info">FPS debug info</string>
    <string name="driving_region_descr">Select driving region: US, Europe, UK, Asia, and others</string>
    <string name="driving_region">Driving region</string>
    <string name="driving_region_japan">Japan</string>
    <string name="driving_region_us">United States</string>
    <string name="driving_region_canada">Canada</string>
    <string name="driving_region_europe_asia">Europe, Asia, Latin America, &amp; similar</string>
    <string name="driving_region_uk">UK, India, &amp; similar</string>
    <string name="driving_region_australia">Australia</string>
    <string name="speak_title">Announce…</string>
    <string name="speak_descr">Configure to announce street names, traffic warnings (forced stops, speed bumps), speed camera warnings, speed limits</string>
    <string name="speak_street_names">Street names (TTS)</string>
    <string name="speak_speed_limit">Speed limit</string>
    <string name="speak_cameras">Speed cameras</string>
    <string name="speak_traffic_warnings">Traffic warnings</string>
    <string name="osb_author_or_password_not_specified">Please specify OSM user and password in Settings</string>
    <string name="clear_intermediate_points">Clear intermediate destinations</string>
    <string name="keep_intermediate_points">Keep intermediate destinations</string>
    <string name="new_directions_point_dialog">You already have intermediate destinations set.</string>
    <string name="context_menu_item_directions_to">Directions to</string>
    <string name="context_menu_item_directions_from">Directions from</string>
    <string name="route_descr_map_location">Map: </string>
    <string name="route_descr_lat_lon">Lat %1$.3f, lon %2$.3f</string>
    <!-- string name="route_descr_current_location">Current position</string -->
    <string name="route_descr_destination">Destination</string>
    <string name="route_to">To:</string>
    <string name="route_via">Via:</string>
    <string name="route_from">From:</string>
    <string name="app_mode_default">Browse map</string>
    <string name="settings_preset">Default profile</string>
    <string name="settings_preset_descr">Map view and navigation settings are remembered per use profile. Set your default profile here.</string>
    <string name="destination_point">Destination %1$s</string>
    <string name="context_menu_item_destination_point">Set as destination</string>
    <string name="please_select_address">Select city or street first</string>
    <string name="search_street_in_neighborhood_cities">Search street in neighborhood cities</string>
    <string name="intermediate_items_sort_return">Intermediate destinations resorted to optimize their order on the way from current location to the destination.</string>
    <string name="intermediate_items_sort_by_distance">Sort door-to-door</string>
    <string name="local_osm_changes_backup_successful">OSM change file successfully generated %1$s</string>
    <string name="local_osm_changes_backup_failed">Backup OSM changes failed</string>
    <string name="local_osm_changes_backup">Backup as OSM change</string>
    <string name="delete_point">Delete Point</string>
    <string name="plugin_distance_point_time">time</string>
    <string name="plugin_distance_point_hdop">accuracy</string>
    <string name="plugin_distance_point_speed">speed</string>
    <string name="plugin_distance_point_ele">elevation</string>
    <string name="plugin_distance_point">Point</string>
    <string name="gpx_file_name">GPX file name</string>
    <string name="gpx_saved_sucessfully">GPX file successfully saved to {0}</string>
    <string name="use_distance_measurement_help">* Tap to mark a point.\n
        * Long-tap on the map to delete previous point.\n
        * Long-tap on a point to view and attach description.\n
        * Tap on the measurement widget to see more actions.</string>
    <string name="distance_measurement_start_editing">Start editing</string>
    <string name="distance_measurement_finish_editing">Finish editing</string>
    <string name="distance_measurement_finish_subtrack">Begin a new subtrack</string>
    <string name="distance_measurement_clear_route">Clear all points</string>
    <string name="distance_measurement_load_gpx">Open existing GPX</string>
    <string name="wait_current_task_finished">Please wait until current task is finished</string>
    <string name="use_kalman_filter_compass_descr">Reduces noise in compass readings but adds inertia</string>
    <string name="use_kalman_filter_compass">Use Kalman filter</string>
    <string name="use_magnetic_sensor_descr">For the compass reading, use the magnetic sensor instead of the orientation sensor</string>
    <string name="use_magnetic_sensor">Use magnetic sensor</string>
    <string name="other_location">Other</string>
    <string name="files_limit">%1$d files left</string>
    <string name="available_downloads_left">Available %1$d files to download</string>
    <string name="install_paid">Full version</string>
    <string name="cancel_route">Dismiss route</string>
    <string name="cancel_navigation">Stop navigation</string>
    <string name="clear_destination">Clear destination</string>
    <string name="download_using_mobile_internet">Wi-Fi is currently not connected. Do you want to use the current Internet connection for downloading?</string>
    <string name="street_name">Street name</string>
    <string name="hno">House number</string>
    <string name="website">Web site</string>
    <string name="phone">Phone</string>
    <string name="osmand_background_plugin_description">Shows the settings to enable tracking and navigation in background (screen off) mode via periodically waking up the GPS device.</string>
    <string name="contribution_activity">Install version</string>
    <string name="choose_osmand_theme_descr">Choose application theme</string>
    <string name="choose_osmand_theme">App theme</string>
    <string name="accessibility_options">Accessibility options</string>
    <string name="select_address_activity">Select address</string>
    <string name="favourites_list_activity">Select favorite</string>
    <string name="local_openstreetmap_act_title">OSM modifications</string>
    <string name="layer_hillshade">Hillshade layer</string>
    <string name="map_widget_gps_info">GPS info</string>
    <string name="access_arrival_time">Arrival time</string>
    <string name="item_checked">checked</string>
    <string name="item_unchecked">unchecked</string>
    <string name="prefer_motorways">Prefer motorways</string>
    <string name="prefer_in_routing_title">Prefer…</string>
    <string name="prefer_in_routing_descr">Prefer motorways</string>
    <string name="max_speed_none">none</string>
    <string name="index_name_openmaps">OpenMaps EU</string>
    <string name="download_wikipedia_maps">Wikipedia</string>
    <string name="download_hillshade_maps">Hillshades</string>
    <string name="local_indexes_cat_srtm">Contour lines</string>
    <string name="local_indexes_cat_av">Audio/Video data</string>
    <string name="stop_routing_confirm">Are you sure you want to stop the navigation?</string>
    <string name="clear_dest_confirm">Are you sure you want to clear your destination (and intermediate destinations)?</string>
    <string name="precise_routing_mode_descr">Enable to calculate precise routes without glitches. Still distance-limited and slow.</string>
    <string name="precise_routing_mode">Precise routing (alpha)</string>
    <string name="recording_context_menu_show">Show</string>
    <string name="recording_photo_description">Photo %1$s %2$s</string>
    <string name="av_def_action_picture">Take a photo</string>
    <string name="recording_context_menu_precord">Take a photo</string>
    <string name="dropbox_plugin_description">Dropbox plugin allows you to synchronize tracks and audio/video notes with your Dropbox account.</string>
    <string name="dropbox_plugin_name">Dropbox plugin</string>
    <string name="intermediate_points_change_order">Change order</string>
    <string name="srtm_paid_version_msg">Please consider to buy the Contour lines plugin in the Market to support further development.</string>
    <string name="av_def_action_choose">Select on request</string>
    <string name="av_def_action_video">Record video</string>
    <string name="av_def_action_audio">Record audio</string>
    <string name="av_widget_action_descr">Select default widget action</string>
    <string name="av_widget_action">Default widget action</string>
    <string name="av_video_format_descr">Select video output format</string>
    <string name="av_video_format">Video output format</string>
    <string name="av_use_external_recorder_descr">Use system recorder for video</string>
    <string name="av_use_external_recorder">Use system recorder</string>
    <string name="av_use_external_camera_descr">Use system application for photo</string>
    <string name="av_use_external_camera">Use camera app</string>
    <string name="av_settings_descr">Configure audio and video settings</string>
    <string name="av_settings">Audio/video settings </string>
    <string name="recording_error">Error occurred while recording </string>
    <string name="recording_camera_not_available">Camera is not available</string>
    <string name="recording_is_recorded">Audio/video is being recorded. To stop it tap the AV widget.</string>
    <string name="recording_playing">An audio from the specified recording is being played.\n%1$s</string>
    <string name="recording_open_external_player">Open external player</string>
    <string name="recording_delete_confirm">Do you want to delete this recording?</string>
    <string name="recording_unavailable">unavailable</string>
    <string name="recording_context_menu_arecord">Take an audio note</string>
    <string name="recording_context_menu_vrecord">Take a video note</string>
    <string name="layer_recordings">Recording layer</string>
    <string name="recording_can_not_be_played">Recording can not be played</string>
    <string name="recording_context_menu_delete">Delete recording</string>
    <string name="recording_context_menu_play">Play</string>
    <string name="recording_description">Recording %1$s %3$s %2$s</string>
    <string name="recording_default_name">Recording</string>
    <string name="map_widget_av_notes">Audio/video notes</string>
    <string name="map_widget_distancemeasurement">Distance measurement</string>
    <string name="audionotes_location_not_defined">Location to associate with the note is not defined yet. \"Use location …\" to assign a note to the location specified.</string>
    <string name="map_widget_audionotes">Audio notes</string>
    <string name="index_srtm_parts">parts</string>
    <string name="index_srtm_ele">Contour lines</string>
    <string name="download_select_map_types">Other maps</string>
    <string name="download_roads_only_item">Roads only</string>
    <string name="download_srtm_maps">Contour lines</string>
    <string name="download_regular_maps">Standard map</string>
    <string name="download_roads_only_maps">Roads-only map</string>
    <string name="rendering_attr_alpineHiking_name">Alpine hiking scale (SAC)</string>
    <string name="rendering_attr_alpineHiking_description">Render paths according to SAC scale</string>
    <string name="rendering_attr_hikingRoutesOSMC_name">Hiking symbol overlay</string>
    <string name="rendering_attr_hikingRoutesOSMC_description">Render paths according to OSMC traces</string>
    <string name="rendering_attr_noAdminboundaries_name">Boundaries</string>
    <string name="rendering_attr_noAdminboundaries_description">Suppress display of regional boundaries (admin levels 5–9)</string>
    <string name="map_widget_max_speed">Speed limit</string>
    <string name="monitoring_control_start">GPX</string>
    <string name="no_buildings_found">No buildings found.</string>
    <string name="incremental_search_city">Search city incrementally</string>
    <string name="search_villages_and_postcodes">Search more villages/postcode</string>
    <string name="rendering_attr_showRoadMaps_description">Select when to display roads-only maps:</string>
    <string name="rendering_attr_showRoadMaps_name">Roads-only maps</string>
    <string name="safe_mode_description">Run the application in safe mode (using slower Android instead of native code).</string>
    <string name="safe_mode">Safe mode</string>
    <string name="native_library_not_running">The application is running in safe mode (disable it in the Settings).</string>
    <string name="close_changeset">Close changeset</string>
    <string name="zxing_barcode_scanner_not_found">ZXing Barcode Scanner application not installed. Search in Google Play?</string>
    <string name="rendering_attr_roadColors_description">Select a road color scheme:</string>
    <string name="rendering_attr_roadColors_name">Road color scheme</string>
    <string name="map_widget_show_destination_arrow">Show destination direction</string>
    <string name="enable_plugin_monitoring_services">Enable the Trip recording plugin to use position logging services (GPX logging, online tracking)</string>
    <string name="non_optimal_route_calculation">Calculate possibly non-optimal route over long distances</string>
    <string name="gps_not_available">Please enable GPS in the settings</string>
    <string name="map_widget_monitoring_services">Logging services</string>
    <string name="no_route">No route</string>
    <string name="delete_target_point">Remove destination</string>
    <string name="target_point">Destination %1$s</string>
    <string name="intermediate_point">Intermediate destination %1$s</string>
    <string name="context_menu_item_last_intermediate_point">Add as last intermediate destination</string>
    <string name="context_menu_item_first_intermediate_point">Add as first intermediate destination</string>
    <string name="add_as_last_destination_point">Add as last intermediate destination</string>
    <string name="add_as_first_destination_point">Add as first intermediate destination</string>
    <string name="replace_destination_point">Replace the destination</string>
    <string name="new_destination_point_dialog">You have already set a destination:</string>
    <string name="target_points">Destinations</string>
    <string name="intermediate_point_too_far">Intermediate destination %1$s is too far from the nearest road.</string>
    <string name="arrived_at_intermediate_point">You have arrived at your intermediate destination</string>
    <string name="context_menu_item_intermediate_point">Add as intermediate destination</string>
    <string name="map_widget_intermediate_distance">Intermediate destination</string>
    <string name="ending_point_too_far">Ending point too far from nearest road.</string>
    <string name="add_tag">Add Tag</string>
    <string name="btn_advanced_mode">Advanced Mode…</string>
    <string name="poi_filter_parking">Parking</string>
    <string name="poi_filter_emergency">Emergency</string>
    <string name="poi_filter_public_transport">Public transport</string>
    <string name="poi_filter_entertainment">Entertainment</string>
    <string name="poi_filter_accomodation">Accommodation</string>
    <string name="poi_filter_restaurants">Restaurants</string>
    <string name="poi_filter_sightseeing">Sightseeing</string>
    <string name="poi_filter_car_aid">Car aid</string>
    <string name="poi_filter_food_shop">Food shop</string>
    <string name="poi_filter_for_tourists">For tourists</string>
    <string name="poi_filter_fuel">Fuel</string>
    <string name="show_warnings_title">Show alerts…</string>
    <string name="show_warnings_descr">Configure traffic warnings (speed limits, forced stops, speed bumps), speed camera warnings, and lane information</string>
    <string name="use_compass_navigation_descr">Use the compass when no heading is detected otherwise</string>
    <string name="use_compass_navigation">Use compass</string>
    <string name="avoid_motorway">Avoid motorways</string>
    <string name="auto_zoom_map_descr">Auto zoom map according to your speed (while map is synchronized with current position)</string>
    <string name="auto_zoom_map">Auto zoom map</string>
    <string name="snap_to_road_descr">Snap position to roads during navigation</string>
    <string name="snap_to_road">Snap to road</string>
    <string name="interrupt_music_descr">Voice prompts pause, not just subdue, music playback</string>
    <string name="interrupt_music">Pause music</string>
    <string name="osmand_play_title_30_chars">OsmAnd Maps &amp; Navigation</string>
    <string name="osmand_short_description_80_chars">Global Mobile Map Viewing &amp; Navigation for Offline and Online OSM Maps</string>
    <string name="osmand_long_description_1000_chars">
		OsmAnd (OSM Automated Navigation Directions)

		OsmAnd is an open source navigation application with access to a wide variety of global OpenStreetMap (OSM) data. All map data (vector or tile maps) can be stored on the phone memory card for offline usage. OsmAnd also offers offline and online routing functionality including turn-by-turn voice guidance.

		Some of the core features:
		- Complete offline functionality (store downloaded vector or tile maps in the device storage)
		- Compact offline vector maps for the whole world available
		- Download of country or region maps directly from the app
		- Overlay of several map layers possible, like GPX or navigation tracks, Points of Interest, favorites, contour lines, public transport stops, additional maps with customizable transparency
		- Offline search for addresses and places (POIs)
		- Offline routing for medium-range distances 
		- Car, bicycle, and pedestrian modes with:
		-  optional automated day/night view switching
		-  optional speed-dependent map zooming
		-  optional map alignment according to compass or direction of motion
		-  optional lane guidance, speed limit display, recorded and TTS voices

		Limitations of this free version of OsmAnd:
		- Number of map downloads limited
		- No access to Wikipedia offline POIs

		OsmAnd is actively being developed and our project and its further progress relies on financial contributions to fund the development and testdriving new functionality. Please consider buying OsmAnd+, or funding specific new features or making a general donation on osmand.net.
	</string>
    <string name="osmand_extended_description_part1">
    OsmAnd (OSM Automated Navigation Directions) is a map and navigation application with access to the free, worldwide, and high-quality OpenStreetMap (OSM) data.

    Enjoy voice and optical navigator, viewing POIs (points of interest), creating and managing GPX tracks, using contour lines visualization and altitude info (through plugin), a choice between driving, cycling, pedestrian modes, OSM editing and much more.
    </string>
    <string name="osmand_extended_description_part2">
        GPS navigation
        • You can choose between offline (no roaming charges when you are abroad) or online (faster) mode
        • Turn-by-turn voice guidance leads you along the way (recorded and synthesized voices)
        • The route gets rebuilt whenever you deviate from it
        • Lane guidance, street names, and estimated time of arrival will help along the way
        • To make your trip safer, day/night mode switches automatically
        • You can choose to show speed limits, and get reminders if you exceed it
        • Map zoom adjusts to your speed
        • You can searches destinations by address, by type (e.g.: parking, restaurant, hotel, gas station, museum), or by geographical coordinates
        • Supports intermediate points on your itinerary
        • You can record your own or upload a GPX track and follow it
    </string>
    <string name="osmand_extended_description_part3">
        Map
        • Displays POIs (point of interests) around you
        • Adjusts the map to your direction of motion (or compass)
        • Shows where you are and where you are looking at
        • Share your location so that your friends can find you
        • Keeps your most important places in Favorites
        • Allows you to choose how to display names on the map: in English, local, or phonetic spelling
        • Displays specialized online tiles, satellite view (from Bing), different overlays like touring/navigation GPX tracks and additional layers with customizable transparency
    </string>
    <string name="osmand_extended_description_part4">
        Skiing
        OsmAnd ski maps plugin enables you to see ski tracks with level of complexity and some additional information, like location of lifts and other facilities.
    </string>
    <string name="osmand_extended_description_part5">
        Cycling
        • You can find cycling paths on the map
        • GPS navigation in cycling mode builds your route using cycling paths
        • You can see your speed and altitude
        • GPX recording option enables you to record your trip and share it
        • Via additional plugin you can enable displaying contour lines and hill-shading
    </string>
    <string name="osmand_extended_description_part6">
        Walking, hiking, city tour
        • The map shows you walking and hiking paths
        • Wikipedia in your preferred language can tell you a lot during a city tour
        • Public transport stops (bus, tram, train),  including line names, help to navigate in a new city
        • GPS navigation in pedestrian mode builds your route using walking paths
        • You can upload and follow a GPX route or record and share your own
    </string>
    <string name="osmand_extended_description_part7">
        Contribute to OSM
        • Report data bugs
        • Upload GPX tracks to OSM directly from the app
        • Add POIs and directly upload them to OSM (or later if offline)
    </string>
    <string name="osmand_extended_description_part8">
        OsmAnd is open-source and actively being developed. Everyone can contribute to the application by reporting bugs, improving translations or coding new features. The project is in a lively state of continuous improvement by all these forms of developer and user interaction. The project progress also relies on financial contributions to fund coding and testing of new functionalities.
        Approximate map coverage and quality:
        • Western Europe: ****
        • Eastern Europe: ***
        • Russia: ***
        • North America: ***
        • South America: **
        • Asia: **
        • Japan &amp; Korea: ***
        • Middle East: **
        • Africa: **
        • Antarctica: *
        Most countries around the globe are available for download!
        Get a reliable navigator in your country - be it France, Germany, Mexico, UK, Spain, Netherlands, USA, Russia, Brazil or any other.
    </string>
    <string name="osmand_plus_play_title_30_chars">OsmAnd+ Maps &amp; Navigation</string>
    <string name="osmand_plus_short_description_80_chars">Global Mobile Map Viewing &amp; Navigation for Offline and Online OSM Maps</string>
    <string name="osmand_plus_long_description_1000_chars">
		OsmAnd+ (OSM Automated Navigation Directions)

		OsmAnd+ is an open source navigation application with access to a wide variety of global OpenStreetMap (OSM) data. All map data (vector or tile maps) can be stored on the phone memory card for offline use. OsmAnd also offers offline and online routing functionality including turn-by-turn voice guidance.

		OsmAnd+ is the paid application version, by buying it you support the project, fund the development of new features, and receive the latest updates.

		Some of the core features:
		- Complete offline functionality (store downloaded vector or tile maps in the device storage)
		- Compact offline vector maps for the whole world available
		- Unlimited downloading of country or region maps directly from the app
		- Offline Wikipedia feature (download Wikipedia POIs), great for sightseeing
		- Overlay of several map layers possible, like GPX or navigation tracks, Points of Interest, favorites, contour lines, public transport stops, additional maps with customizable transparency
		- Offline search for addresses and places (POIs)
		- Offline routing for medium-range distances
		- Car, bicycle, and pedestrian modes with:
		-  optional automated day/night view switching
		-  optional speed-dependent map zooming
		-  optional map alignment according to compass or direction of motion
		-  optional lane guidance, speed limit display, recorded and TTS voices
	</string>
    <string name="osmand_plus_extended_description_part1">
        OsmAnd+ (OSM Automated Navigation Directions) is a map and navigation application with access to the free, worldwide, and high-quality OpenStreetMap (OSM) data.
        Enjoy voice and optical navigation, viewing POIs (points of interest), creating and managing GPX tracks, using contour lines visualization and altitude info, a choice between driving, cycling, pedestrian modes, OSM editing and much more.

        OsmAnd+ is the paid application version. By buying it, you support the project, fund the development of new features, and receive the latest updates.

        Some of the main features:
    </string>
    <string name="osmand_plus_extended_description_part2">
        Navigation
        • Works online (fast) or offline (no roaming charges when you are abroad)
        • Turn-by-turn voice guidance (recorded and synthesized voices)
        • Optional lane guidance, street name display, and estimated time of arrival
        • Supports intermediate points on your itinerary
        • Automatic re-routing whenever you deviate from the route
        • Search for places by address, by type (e.g.: restaurant, hotel, gas station, museum), or by geographical coordinates
    </string>
    <string name="osmand_plus_extended_description_part3">
        Map Viewing
        • Display your position and orientation
        • Optionally align the picture according to compass or your direction of motion
        • Save your most important places as Favorites
        • Display POIs (point of interests) around you
        • Display specialized online tiles, satellite view (from Bing), different overlays like touring/navigation GPX tracks and additional layers with customizable transparency
        • Optionally display place names in English, local, or phonetic spelling
    </string>
    <string name="osmand_plus_extended_description_part4">
        Use OSM and Wikipedia Data
        • High-quality information from the best collaborative projects of the world
        • OSM data available per country or region
        • Wikipedia POIs, great for sightseeing
        • Unlimited free downloads, directly from the app
        • Compact offline vector maps updated at least once a month

        • Selection between complete region data and just road network (Example: All of Japan is 700 MB or 200 MB for the road network only)
    </string>
    <string name="osmand_plus_extended_description_part5">
        Safety Features
        • Optional automated day/night view switching
        • Optional speed limit display, with reminder if you exceed it
        • Optional speed-dependent zooming
        • Share your location so that your friends can find you
    </string>
    <string name="osmand_plus_extended_description_part6">
        Bicycle and Pedestrian Features
        • Viewing foot, hiking, and bike paths, great for outdoor activities
        • Special routing and display modes for bike and pedestrian
        • Optional public transport stops (bus, tram, train) including line names
        • Optional trip recording to local GPX file or online service
        • Optional speed and altitude display
        • Display of contour lines and hill-shading (via additional plugin)
    </string>
    <string name="osmand_plus_extended_description_part7">
        Directly Contribute to OSM
        • Report data bugs
        • Upload GPX tracks to OSM directly from the app
        • Add POIs and directly upload them to OSM (or later if offline)
        • Optional trip recording also in background mode (while device is in sleep mode)
        OsmAnd is open-source and actively being developed. Everyone can contribute to the application by reporting bugs, improving translations or coding new features. The project is in a lively state of continuous improvement by all these forms of developer and user interaction. The project progress also relies on financial contributions to fund coding and testing of new functionalities.
    </string>
    <string name="osmand_plus_extended_description_part8">
        Approximate map coverage and quality:
        • Western Europe: ****
        • Eastern Europe: ***
        • Russia: ***
        • North America: ***
        • South America: **
        • Asia: **
        • Japan &amp; Korea: ***
        • Middle East: **
        • Africa: **
        • Antarctica: *
        Most countries around the globe available as downloads!
        From Afghanistan to Zimbabwe, from Australia to the USA. Argentina, Brazil, Canada, France, Germany, Mexico, UK, Spain, …
    </string>
    <string name="filterpoi_activity">Create POI filter</string>
    <string name="recalculate_route_to_your_location">Transport mode:</string>
    <string name="select_navigation_mode">Select transport mode</string>
    <string name="day_night_info_description">Sunrise: %1$s \nSunset: %2$s</string>
    <string name="day_night_info">Day/night info</string>
    <string name="map_widget_renderer">Map style</string>
    <string name="layer_map_appearance">Configure screen</string>
    <string name="show_lanes">Lanes</string>
    <string name="avoid_unpaved">Avoid unpaved roads</string>
    <string name="avoid_ferries">Avoid ferries</string>
    <string name="avoid_in_routing_title">Avoid…</string>
    <string name="avoid_in_routing_descr">Avoid toll roads, unpaved, ferries</string>
    <string name="map_widget_fluorescent">Fluorescent routes</string>
    <string name="map_widget_show_ruler">Ruler</string>
    <string name="map_widget_view_direction">Viewing direction</string>
    <string name="map_widget_transparent">Transparent widgets</string>
    <string name="bg_service_sleep_mode_off">Run\n app in background</string>
    <string name="bg_service_sleep_mode_on">Stop\n running in background</string>
    <string name="gps_wakeup_interval">GPS wake-up interval: %s</string>
    <string name="int_continuosly">Continuous</string>
    <string name="screen_is_locked">To unlock screen tap the lock icon</string>
    <string name="map_widget_top_text">Street name</string>
    <string name="map_widget_config">Configure screen</string>
    <string name="map_widget_back_to_loc">Where am I</string>
    <string name="map_widget_lock_screen">Lock screen</string>
    <string name="map_widget_compass">Compass</string>
    <string name="map_widget_reset">Reset to default</string>
    <string name="map_widget_parking">Parking</string>
    <string name="map_widget_monitoring">GPX logging</string>
    <string name="map_widget_speed">Speed</string>
    <string name="map_widget_distance">Destination</string>
    <string name="map_widget_altitude">Altitude</string>
    <string name="map_widget_time">Time to go</string>
    <string name="map_widget_next_turn">Next turn</string>
    <string name="map_widget_next_turn_small">Next turn (small)</string>
    <string name="map_widget_next_next_turn">Second next turn</string>
    <string name="map_widget_mini_route">Mini route map</string>
    <string name="bg_service_screen_lock">Lock screen</string>
    <string name="bg_service_screen_unlock">Unlock screen</string>
    <string name="bg_service_screen_lock_toast">The screen is locked</string>
    <string name="bg_service_interval">Set wake-up interval:</string>
    <string name="show_cameras">Speed cameras</string>
    <string name="show_traffic_warnings">Traffic warnings</string>
    <string name="avoid_toll_roads">Avoid toll roads</string>
    <string name="continue_follow_previous_route_auto">Previous navigation was unfinished. Continue following it? (%1$s seconds)</string>
    <string name="route_updated_loc_found">Route will be calculated once position is found</string>
    <string name="osmand_parking_hours">Hours</string>
    <string name="osmand_parking_minutes">Minutes</string>
    <string name="osmand_parking_position_description_add_time">The car is parked at</string>
    <string name="select_animate_speedup">Select speed of route simulation</string>
    <string name="global_app_allocated_memory_descr">Allocated memory %1$s MB (Android limit %2$s MB, Dalvik %3$s MB).</string>
    <string name="global_app_allocated_memory">Allocated memory</string>
    <string name="native_app_allocated_memory_descr">Total native memory allocated by app %1$s MB (Dalvik %2$s MB, other %3$s MB).
		Proportional memory %4$s MB (Android limit %5$s MB, Dalvik %6$s MB).</string>
    <string name="native_app_allocated_memory">Total native memory</string>
    <string name="starting_point_too_far">Starting point too far from nearest road.</string>
    <string name="shared_location">Shared location</string>
    <string name="osmand_parking_event">Pick up the car from parking</string>
    <string name="osmand_parking_warning">Warning</string>
    <string name="osmand_parking_warning_text">A Notification to pick up your car has been added to your Calendar. It will remain there until you will delete it manually.</string>
    <string name="osmand_parking_time_limit_title">Set the parking time limit</string>
    <string name="osmand_parking_delete_confirm">Do you want to delete the parking location marker?</string>
    <string name="osmand_parking_delete">Delete a parking marker</string>
    <string name="osmand_parking_choose_type">Choose the type of parking</string>
    <string name="osmand_parking_lim_text">Time-limited</string>
    <string name="osmand_parking_no_lim_text">Time-unlimited</string>
    <string name="osmand_parking_add_event">Add a notification to the Calendar application</string>
    <string name="osmand_parking_time_limit">Time-limited parking</string>
    <string name="osmand_parking_time_no_limit">Time-unlimited parking</string>
    <string name="osmand_parking_position_description">The location of your parked car. %1$s</string>
    <string name="osmand_parking_position_description_add">To pick up the car at:</string>
    <string name="osmand_parking_pm">PM</string>
    <string name="osmand_parking_am">AM</string>
    <string name="osmand_parking_position_name">Parking spot</string>
    <string name="context_menu_item_add_parking_point">Mark as a parking location</string>
    <string name="context_menu_item_delete_parking_point">Delete a parking marker</string>
    <string name="gpxup_public">Public</string>
    <string name="gpxup_identifiable">Identifiable</string>
    <string name="gpxup_trackable">Trackable</string>
    <string name="gpxup_private">Private</string>
    <string name="asap">ASAP</string>
    <string name="share_route_as_gpx">Share route as GPX file</string>
    <string name="share_route_subject">Route shared via OsmAnd</string>
    <string name="route_roundabout">Roundabout: take %1$d exit and go</string>
    <string name="route_kl">Keep left and go</string>
    <string name="route_kr">Keep right and go</string>
    <string name="rendering_attr_noPolygons_description">Make all areal land features on map transparent</string>
    <string name="rendering_attr_noPolygons_name">Polygons</string>
    <string name="rendering_attr_appMode_name">Rendering mode</string>
    <string name="rendering_attr_appMode_description">Optimize map for</string>
    <!-- string name="rendering_attr_contourLines_description">Select minimum zoom level to display in map if available. Separate contour data needed.</string -->
    <string name="rendering_attr_contourLines_description">Display from zoom level (requires contour data):</string>
    <string name="rendering_attr_contourLines_name">Show contour lines</string>
    <string name="rendering_attr_hmRendered_description">Increase amount of map detail shown</string>
    <string name="rendering_attr_hmRendered_name">Show more map detail</string>
    <string name="local_index_routing_data">Routing data</string>
    <string name="navigate_point_format">Format</string>
    <string name="poi_search_desc">POI (Point of interest) search</string>
    <string name="address_search_desc">Address search</string>
    <string name="navpoint_search_desc">Coordinates</string>
    <string name="transport_search_desc">Public transport search</string>
    <string name="favourites_search_desc">Favorites search</string>
    <string name="offline_navigation_not_available">OsmAnd offline navigation is temporarily not available.</string>
    <string name="left_side_navigation">Left-hand driving</string>
    <string name="left_side_navigation_descr">Select for countries with left-hand traffic</string>
    <string name="local_index_description">Tap any existing item to see more details, long-tap to deactivate or delete. Current data on device (%1$s free):</string>
    <string name="unknown_from_location">Starting point is not yet determined</string>
    <string name="unknown_location">Position not yet known</string>
    <string name="modify_transparency">Modify transparency (0 - transparent, 255 - opaque)</string>
    <string name="confirm_interrupt_download">Do you want to cancel downloading the file?</string>
    <string name="first_time_msg">Thank you for using OsmAnd. For many features of this application you need some regional offline data which you can download via \'Settings\' →  \'Manage map files\'. Afterwards you will be able to view maps, locate addresses, look up POIs, and find public transport.</string>
    <string name="basemap_was_selected_to_download">Basemap is required for proper application functioning and was selected to download.</string>
    <string name="local_indexes_cat_tile">Online and cached tile maps</string>
    <string name="local_indexes_cat_map">Standard maps (vector)</string>
    <string name="index_settings_descr">Download and manage offline map files stored on your device</string>
    <string name="map_online_plugin_is_not_installed">Enable the Online maps plugin to select different map sources</string>
    <string name="map_online_data">Online and tile maps</string>
    <string name="map_online_data_descr">Use online maps (download and cache tiles on SD card)</string>
    <string name="online_map_settings_descr">Configure online or cached tile map sources</string>
    <string name="plugins_screen">Plugins</string>
    <string name="prefs_plugins_descr">Plugins activate advanced settings and additional functionality</string>
    <string name="prefs_plugins">Plugins</string>
    <string name="vector_maps_may_display_faster_on_some_devices">Vector maps likely display faster. May not work well on some devices.</string>
    <string name="play_commands_of_currently_selected_voice">Select a voice and test by playing prompts</string>
    <string name="native_rendering">Native rendering</string>
    <string name="test_voice_prompts">Test voice prompts</string>
    <string name="switch_to_raster_map_to_see">No offline vector map present for this location. You can download one in Settings (Manage map files), or switch to online maps (enable online maps plugin for this).</string>
    <string name="send_files_to_osm">Send GPX files to OSM?</string>
    <string name="gpx_visibility_txt">Visibility</string>
    <string name="gpx_tags_txt">Tags</string>
    <string name="gpx_description_txt">Description</string>
    <string name="validate_gpx_upload_name_pwd">Please specify OSM user name and password to upload GPX files.</string>
    <string name="default_buttons_support">Support</string>
    <string name="support_new_features">Support new features</string>
    <string name="support_new_features_descr">Donate to see new features implemented in the application</string>
    <string name="show_ruler_level">Display ruler</string>
    <string name="info_button">Info</string>
    <string name="back_to_location">Back to position</string>
    <string name="accessibility_mode">Accessibility mode</string>
    <string name="accessibility_mode_descr">Turns on the accessibility features</string>
    <string name="accessibility_default">According to the global system setting</string>
    <string name="backToMenu">Back To Menu</string>
    <string name="zoomOut">Zoom out</string>
    <string name="zoomIn">Zoom in</string>
    <string name="zoomIs">Zoom level is</string>
    <string name="north">north</string>
    <string name="north_north_east">north-north-east</string>
    <string name="north_east">north-east</string>
    <string name="east_north_east">east-north-east</string>
    <string name="east">east</string>
    <string name="east_south_east">east-south-east</string>
    <string name="south_east">south-east</string>
    <string name="south_south_east">south-south-east</string>
    <string name="south">south</string>
    <string name="south_south_west">south-south-west</string>
    <string name="south_west">south-west</string>
    <string name="west_south_west">west-south-west</string>
    <string name="west">west</string>
    <string name="west_north_west">west-north-west</string>
    <string name="north_west">north-west</string>
    <string name="north_north_west">north-north-west</string>
    <string name="front">forward</string>
    <string name="front_right">right-forward</string>
    <string name="right">to the right</string>
    <string name="back_right">right-backward</string>
    <string name="back">backward</string>
    <string name="back_left">left-backward</string>
    <string name="left">to the left</string>
    <string name="front_left">left-forward</string>
    <string name="oclock">o\'clock</string>
    <string name="towards">toward</string>
    <string name="accuracy">Accuracy</string>
    <string name="altitude">Altitude</string>
    <string name="no_info">No info</string>
    <string name="direction_style_sidewise">Sidewise (8 sectors)</string>
    <string name="direction_style_clockwise">Clockwise (12 sectors)</string>
    <string name="settings_direction_style">Direction style</string>
    <string name="settings_direction_style_descr">Choose style to express relative directions while moving</string>
    <string name="auto_announce_on">Start auto announcing</string>
    <string name="auto_announce_off">Stop auto announcing</string>
    <string name="i_am_here">I am here</string>
    <string name="zoom_by_trackball_descr">Change map zooming by horizontal trackball moves</string>
    <string name="zoom_by_trackball">Use trackball for zoom control</string>
    <string name="accessibility_preferences_descr">Accessibility related preferences</string>
    <string name="arrival_distance_factor_early">Early</string>
    <string name="arrival_distance_factor_normally">Normal</string>
    <string name="arrival_distance_factor_late">Late</string>
    <string name="arrival_distance_factor_at_last">In the last meters</string>
    <string name="arrival_distance">Arrival announcement</string>
    <string name="arrival_distance_descr">How soon do you want the arrival announcement?</string>
    <string name="rendering_out_of_memory">Not enough process memory to display selected area</string>
    <string name="use_fluorescent_overlays">Fluorescent overlays</string>
    <string name="use_fluorescent_overlays_descr">Use fluorescent colors to display tracks and routes</string>
    <string name="offline_edition">Offline editing</string>
    <string name="offline_edition_descr">Always use offline editing</string>
    <string name="update_poi_does_not_change_indexes">POI changes inside application do not affect downloaded map files, changes are saved to local file instead.</string>
    <string name="local_openstreetmap_uploading">Uploading …</string>
    <string name="local_openstreetmap_were_uploaded">{0} POI/Notes were uploaded</string>
    <string name="local_openstreetmap_uploadall">Upload all</string>
    <string name="local_openstreetmap_upload">Upload modification to OSM</string>
    <string name="local_openstreetmap_delete">Delete modification</string>
    <string name="local_openstreetmap_descr_title">Asynchronous OSM editing:</string>
    <string name="local_openstreetmap_settings">Locally saved OSM POIs/Notes</string>
    <string name="local_openstreetmap_settings_descr">Show and manage OSM POIs/Notes noted in local database</string>
    <string name="live_monitoring_interval_descr">Specify online tracking interval</string>
    <string name="live_monitoring_interval">Online tracking interval</string>
    <string name="live_monitoring_url_descr">Specify the web address with parameter syntax: lat={0}, lon={1}, timestamp={2}, hdop={3}, altitude={4}, speed={5}, bearing={6}</string>
    <string name="live_monitoring_url">Online tracking web address</string>
    <string name="live_monitoring_max_interval_to_send">Time buffer for online tracking</string>
    <string name="live_monitoring_max_interval_to_send_desrc">Specify a time buffer to keep locations to send without connection</string>
    <string name="gpx_monitoring_disabled_warn">Log track using GPX widget or via \'Trip recording\' settings.</string>
    <string name="show_current_gpx_title">Show current track</string>
    <string name="free_version_message">This free OsmAnd version is limited to %1$s downloads and does not support offline Wikipedia articles.</string>
    <string name="free_version_title">Free version</string>
    <string name="poi_context_menu_showdescription">Show POI description</string>
    <string name="index_name_north_america">North America</string>
    <string name="index_name_netherlands">Europe - Netherlands</string>
    <string name="index_name_us">North America - United States</string>
    <string name="index_name_central_america">Central America</string>
    <string name="index_name_south_america">South America</string>
    <string name="index_name_europe">Europe</string>
    <string name="index_name_france">Europe - France</string>
    <string name="index_name_germany">Europe - Germany</string>
    <string name="index_name_russia">Russia</string>
    <string name="index_name_africa">Africa</string>
    <string name="index_name_asia">Asia</string>
    <string name="index_name_oceania">Australia and Oceania</string>
    <string name="index_name_other">Worldwide and topic maps</string>
    <string name="index_name_wiki">Worldwide Wikipedia POIs</string>
    <string name="index_name_voice">Voice prompts (recorded, limited features)</string>
    <string name="index_name_tts_voice">Voice prompts (TTS-synthesized, prefer)</string>
    <string name="amenity_type_osmwiki">Wikipedia (offline)</string>
    <string name="amenity_type_user_defined">User defined</string>
    <string name="fav_export_confirmation">File with previously exported favorites already exists. Do you want to replace it?</string>
    <string name="profile_settings">Profile Specific Settings</string>
    <string name="routing_settings">Navigation</string>
    <string name="routing_settings_descr">Specify options for navigation</string>
    <string name="global_settings">Global Settings</string>
    <string name="index_settings">Manage map files</string>
    <string name="general_settings">General</string>
    <string name="general_settings_descr">Configure display and common settings for the application</string>
    <string name="global_app_settings">Global app settings</string>
    <string name="user_name">Your OSM user name</string>
    <string name="open_street_map_login_descr">Needed for openstreetmap.org submissions</string>
    <string name="user_password">Your OSM password</string>
    <string name="osmand_service">Background mode</string>
    <string name="osmand_service_descr">OsmAnd runs in background while screen is off</string>
    <string name="download_files_not_enough_space">There is not enough free space to download %1$s MB (free: %2$s).</string>
    <string name="use_transparent_map_theme">Transparent theme</string>
    <string name="native_library_not_supported">Native library is not supported on this device.</string>
    <string name="init_native_library">Initializing native library…</string>
    <string name="choose_auto_follow_route">Auto-center map view</string>
    <string name="choose_auto_follow_route_descr">Time until map view synchronizes with current position</string>
    <!-- string name="auto_follow_route_never">Never (tap \'Go\' to start guidance manually)</string -->
    <string name="keep_informing_never">Only manually (tap arrow)</string>
    <string name="keep_informing_descr">Re-announce navigation instructions at regular intervals</string>
    <string name="keep_informing">Repeat navigation instructions</string>
    <string name="auto_follow_route_navigation">Auto-center nav only</string>
    <string name="auto_follow_route_navigation_descr">Auto-center map view only while navigating.</string>
    <string name="auto_follow_location_enabled">Auto-center map view in use.</string>
    <string name="pref_vector_rendering">Vector renderer specific options</string>
    <string name="pref_overlay">Overlay / underlay</string>
    <string name="pref_raster_map">Map source settings</string>
    <string name="pref_vector_map">Vector map settings</string>
    <string name="delete_confirmation_msg">Delete %1$s?</string>
    <string name="city_type_suburb">Suburb</string>
    <string name="city_type_hamlet">Hamlet</string>
    <string name="city_type_village">Village</string>
    <string name="city_type_town">Town</string>
    <string name="city_type_city">City</string>
    <string name="animate_route_off">Stop simulation</string>
    <string name="animate_route">Start simulation</string>
    <string name="file_can_not_be_renamed">File can not be renamed.</string>
    <string name="file_with_name_already_exists">File with that name already exists.</string>
    <string name="gpx_navigation">GPX route</string>
    <string name="poi_query_by_name_matches_categories">Several POI categories found matching the query:</string>
    <string name="data_to_search_poi_not_available">Local data to search POI is not present.</string>
    <string name="poi_filter_by_name">Search by name</string>
    <string name="old_poi_file_should_be_deleted">The POI data file \'%1$s\' is redundant and can be deleted.</string>
    <string name="update_poi_file_not_found">Local file to maintain POI changes not found and could not be created.</string>
    <string name="button_upgrade_osmandplus">Upgrade OsmAnd+</string>
    <string name="map_version_changed_info">Server contains map files not compatible with your current version of the application. To download and use them, please upgrade the application to newer version.</string>
    <string name="poi_filter_nominatim">Online Nominatim</string>
    <string name="search_position_current_location_search">Searching position…</string>
    <string name="search_position_current_location_found">My Position (found)</string>
    <string name="search_position_address">Address…</string>
    <string name="search_position_favorites">Favorites…</string>
    <string name="search_position_undefined">Undefined</string>
    <!-- string name="search_position_current_location">Current position…</string -->
    <string name="search_position_map_view">Current map center</string>
    <string name="select_search_position">Origin:</string>
    <string name="context_menu_item_search">Search near here</string>
    <string name="route_successfully_saved_at">Route successfully saved as \'%1$s\'.</string>
    <string name="filename_input">File name: </string>
    <string name="file_with_name_already_exist">File with same name already exists.</string>
    <string name="local_index_upload_gpx_description">Upload GPX files to OSM community. They will be used to improve maps.</string>
    <string name="local_index_items_uploaded">%1$d of %2$d item(s) successfully uploaded.</string>
    <string name="local_index_mi_upload_gpx">Send to OSM</string>
    <string name="show_more_map_detail">Show more map detail</string>
    <string name="show_more_map_detail_descr">Show some vector map detail (roads etc.) at lower zooms already</string>
    <string name="favourites_delete_multiple_succesful">Favorite point(s) deleted successfully.</string>
    <string name="favorite_delete_multiple">You are going to delete %1$d favorite(s) and %2$d favorite group(s). Are you sure?</string>
    <string name="favorite_home_category">Home</string>
    <string name="favorite_friends_category">Friends</string>
    <string name="favorite_places_category">Places</string>
    <string name="shared_string_others">Others</string>
    <string name="shared_string_name">Name</string>
    <string name="favourites_edit_dialog_category">Category</string>
    <string name="shared_string_no_thanks">No, thanks</string>
    <string name="basemap_missing">Base world map (covering the whole world at small zooms) is missing. Please consider downloading World_basemap_x.obf for a global overview.</string>
    <string name="vector_data_missing">On board (\'offline\') data is missing on SD card. Please consider downloading it in order to use maps offline.</string>
    <string name="shared_string_release">Released</string>
    <string name="local_index_installed">Local version</string>
    <string name="local_index_items_backuped">%1$d of %2$d item(s) successfully deactivated.</string>
    <string name="local_index_items_deleted">%1$d of %2$d item(s) successfully deleted.</string>
    <string name="local_index_items_restored">%1$d of %2$d item(s) successfully activated.</string>
    <string name="local_index_no_items_to_do">No items to %1$s</string>
    <string name="local_index_action_do">You are about to %1$s %2$s item(s). Continue?</string>
    <string name="local_index_descr_title">Manage map files</string>
    <string name="local_index_mi_restore">Activate</string>
    <string name="local_index_mi_backup">Deactivate</string>
    <string name="local_index_mi_reload">Reload from sdcard</string>
    <string name="local_index_poi_data">POI data</string>
    <string name="local_index_address_data">Address data</string>
    <string name="local_index_transport_data">Public transport data</string>
    <string name="local_index_map_data">Map data</string>
    <string name="local_indexes_cat_backup">Deactivated</string>
    <string name="local_indexes_cat_tts">Voice prompts (TTS)</string>
    <string name="local_indexes_cat_voice">Voice prompts (recorded)</string>
    <!-- string name="local_indexes_cat_gpx">GPX data</string -->
    <string name="local_indexes_cat_poi">POI data</string>
    <string name="ttsvoice">TTS voice</string>
    <string name="search_offline_clear_search">New Search</string>
    <string name="map_text_size_descr">Select text size for names on the map</string>
    <string name="map_text_size">Map font size</string>
    <string name="trace_rendering">Rendering debug info</string>
    <string name="trace_rendering_descr">Display rendering performance</string>
    <string name="installing_new_resources">Unpacking new data…</string>
    <string name="internet_connection_required_for_online_route">An online navigation service is selected but no Internet connection is available.</string>
    <string name="tts_language_not_supported_title">Language not supported</string>
    <string name="tts_language_not_supported">The selected language is not supported by the installed Android TTS (text-to-speech) engine. Do you want to look for another TTS engine in Market? Otherwise the preset TTS language will be used.</string>
    <string name="tts_missing_language_data_title">Missing data</string>
    <string name="tts_missing_language_data">No data for the selected language is installed. Do you want to go to Market to install?</string>
    <string name="gpx_option_reverse_route">Reverse GPX direction</string>
    <string name="gpx_option_destination_point">Use current destination</string>
    <string name="gpx_option_from_start_point">Pass along entire track</string>
    <string name="switch_to_vector_map_to_see">Offline vector map present for this location. \n\t\n\tTo use activate \'Menu\' → \'Configure map\' → \'Map Source…\' → \'Offline vector maps\'.</string>
    <string name="choose_audio_stream">Voice guidance output</string>
    <string name="choose_audio_stream_descr">Select speaker to play voice guidance</string>
    <string name="voice_stream_voice_call">Phone call audio (also to interrupt car BT stereos)</string>
    <string name="voice_stream_notification">Notification audio</string>
    <string name="voice_stream_music">Media/music audio</string>
    <string name="warning_tile_layer_not_downloadable">Application cannot download map layer %1$s, please try to reinstall it.</string>
    <string name="overlay_transparency_descr">Modify overlay transparency</string>
    <string name="overlay_transparency">Overlay transparency</string>
    <string name="map_transparency_descr">Modify base map transparency</string>
    <string name="map_transparency">Base map transparency</string>
    <string name="layer_underlay">Underlay map…</string>
    <string name="map_underlay">Underlay map</string>
    <string name="map_underlay_descr">Choose underlay map</string>
    <string name="layer_overlay">Overlay map…</string>
    <string name="map_overlay">Overlay map</string>
    <string name="map_overlay_descr">Choose overlay map</string>
    <string name="tile_source_already_installed">Map is already installed, settings will be updated</string>
    <string name="select_tile_source_to_install">Select (tile) maps to install or update</string>
    <string name="internet_not_available">An Internet connection is required for this operation but is not available</string>
    <string name="install_more">Install more…</string>
    <string name="level_to_switch_vector_raster_descr">Minimum zoom level to use vector maps</string>
    <string name="level_to_switch_vector_raster">Min. vector zoom level</string>
    <string name="create_poi_link_to_osm_doc"><u>Online OSM</u> map classification with images</string>
    <string name="error_doing_search">Error occurred in offline search</string>
    <string name="search_offline_geo_error">Could not parse geo intent \'%s\'</string>
    <string name="search_osm_offline">Search geo location</string>
    <string name="system_locale">System</string>
    <string name="preferred_locale_descr">Select display language (please restart OsmAnd after changing)</string>
    <string name="preferred_locale">Display language</string>
    <string name="incomplete_locale">incomplete</string>
    <string name="unit_of_length_descr">Change units of length</string>
    <string name="unit_of_length">Units of length</string>
    <string name="si_mi_feet">Miles/feet</string>
    <string name="si_mi_yard">Miles/yards</string>
    <string name="si_km_m">Kilometers/meters</string>
    <string name="yard">yd</string>
    <string name="foot">ft</string>
    <string name="mile_per_hour">mph</string>
    <string name="mile">mi</string>
    <string name="send_location_way_choose_title">Share location using</string>
    <string name="send_location_sms_pattern">Location: %1$s\n%2$s</string>
    <string name="send_location_email_pattern">To see location follow the web browser link %1$s or android intent link %2$s</string>
    <string name="send_location">Send location</string>
    <string name="context_menu_item_share_location">Share location</string>
    <string name="add_waypoint_dialog_added">GPX Waypoint \'\'{0}\'\' was successfully added</string>
    <string name="add_waypoint_dialog_title">Add waypoint to recorded GPX track</string>
    <string name="context_menu_item_add_waypoint">Add GPX waypoint</string>
    <string name="amenity_type_administrative">Administrative</string>
    <string name="amenity_type_barrier">Barrier</string>
    <string name="amenity_type_education">Education</string>
    <string name="amenity_type_emergency">Emergency</string>
    <string name="amenity_type_entertainment">Entertainment</string>
    <string name="amenity_type_finance">Finance</string>
    <string name="amenity_type_geocache">Geocache</string>
    <string name="amenity_type_healthcare">Healthcare</string>
    <string name="amenity_type_historic">Historic</string>
    <string name="amenity_type_landuse">Landuse</string>
    <string name="amenity_type_leisure">Leisure</string>
    <string name="amenity_type_man_made">Man made</string>
    <string name="amenity_type_military">Military</string>
    <string name="amenity_type_natural">Natural</string>
    <string name="amenity_type_office">Office</string>
    <string name="amenity_type_other">Other</string>
    <string name="amenity_type_shop">Shop</string>
    <string name="amenity_type_sport">Sport</string>
    <string name="amenity_type_sustenance">Sustenance</string>
    <string name="amenity_type_tourism">Tourism</string>
    <string name="amenity_type_transportation">Transport</string>
    <string name="indexing_address">Indexing address…</string>
    <string name="indexing_map">Indexing map…</string>
    <string name="indexing_poi">Indexing POI…</string>
    <string name="indexing_transport">Indexing transport…</string>
    <string name="km">km</string>
    <string name="km_h">km/h</string>
    <string name="m">m</string>
    <string name="old_map_index_is_not_supported">Deprecated map data format \'\'{0}\'\' is not supported</string>
    <string name="poi_filter_closest_poi">Nearest POIs</string>
    <string name="poi_filter_custom_filter">Custom filter</string>
    <string name="poi_filter_namefinder">Online NameFinder</string>
    <string name="reading_cached_tiles">Reading cached tiles…</string>
    <string name="version_index_is_big_for_memory">The index \'\'{0}\'\' did not fit into memory</string>
    <string name="version_index_is_not_supported">The version of index \'\'{0}\'\' is not supported</string>
    <string name="osmand_routing_experimental">OsmAnd offline navigation is an experimental feature and it does not work for distances of more than about 20 km.\n\nNavigation service is temporarily switched to online CloudMade.</string>
    <string name="specified_dir_doesnt_exist">Can not find the specified folder.</string>
    <string name="osmand_net_previously_installed">A previous OsmAnd version is installed. All offline data will be supported by the new application. But Favorite points should be exported in the old application and later imported by the new one.</string>
    <string name="build_installed">Build {0} successfully installed ({1}).</string>
    <string name="downloading_build">Downloading build…</string>
    <string name="install_selected_build">Do you want to install OsmAnd - {0} of {1} {2} MB ?</string>
    <string name="loading_builds_failed">Retrieving the list of OsmAnd builds failed</string>
    <string name="loading_builds">Loading OsmAnd builds…</string>
    <string name="select_build_to_install">Select an OsmAnd build to install</string>
    <string name="gps_status_app_not_found">GPS status application not installed. Search in Market?</string>
    <string name="voice_is_not_available_msg">No voice guidance available, please go to \'Settings\' → \'General\' → \'Voice guidance\' and select or download a voice prompt package.</string>
    <string name="voice_is_not_available_title">No voice guidance selected</string>
    <string name="daynight_mode_day">Day</string>
    <string name="daynight_mode_night">Night</string>
    <string name="daynight_mode_auto">Sunrise/sunset</string>
    <string name="daynight_mode_sensor">Light sensor</string>
    <string name="daynight_descr">Choose day/night mode switching rule</string>
    <string name="daynight">Day/night mode</string>
    <string name="download_files_question">Download {0} file(s) ({1} MB)?</string>
    <string name="items_were_selected">{0} item(s) selected</string>
    <string name="filter_existing_indexes">Downloaded</string>
    <string name="fast_route_mode">Fastest route</string>
    <string name="fast_route_mode_descr">Enable to calculate fastest route or disable for fuel-saving route </string>
    <string name="tiles_to_download_estimated_size">At zoom {0} download {1} tiles ({2} MB)</string>
    <string name="shared_string_download_map">Download map</string>
    <string name="select_max_zoom_preload_area">Select maximum zoom to preload</string>
    <string name="maps_could_not_be_downloaded">This map could not be downloaded</string>
    <string name="continuous_rendering">Continuous rendering</string>
    <string name="continuous_rendering_descr">Display continuous rendering instead of image-at-once</string>
    <string name="rendering_exception">Error occurred while rendering selected area</string>
    <string name="show_point_options">Use location …</string>
    <string name="renderer_load_sucess">Renderer successfully loaded</string>
    <string name="renderer_load_exception">Exception occurred: renderer was not loaded</string>
    <string name="renderers">Vector renderer</string>
    <string name="renderers_descr">Choose rendering appearance</string>
    <string name="poi_context_menu_website">Show POI website</string>
    <string name="poi_context_menu_call">Show POI phone</string>
    <string name="download_type_to_filter">type to filter</string>
    <string name="use_high_res_maps">High resolution display</string>
    <string name="use_high_res_maps_descr">Do not stretch (and blur) map tiles on high density displays</string>
    <string name="context_menu_item_search_transport">Search public transport</string>
    <string name="transport_searching_transport">Transport results (no destination):</string>
    <string name="transport_searching_route">Transport results ({0} to destination):</string>
    <string name="transport_search_again">Reset transport search</string>
    <string name="voice">Recorded voice</string>
    <string name="voices">Voice prompts</string>
    <string name="no_vector_map_loaded">Vector maps were not loaded</string>
    <string name="map_route_by_gpx">Navigate using GPX</string>
    <string name="gpx_files_not_found">No GPX files found in the tracks folder</string>
    <string name="layer_gpx_layer">GPX track…</string>
    <string name="error_reading_gpx">Error reading GPX data</string>
    <string name="vector_data">Offline vector maps</string>
    <string name="transport_context_menu">Search transport at stop</string>
    <string name="poi_context_menu_modify">Modify POI</string>
    <string name="poi_context_menu_delete">Delete POI</string>
    <string name="rotate_map_compass_opt">To compass</string>
    <string name="rotate_map_bearing_opt">To direction of movement</string>
    <string name="rotate_map_none_opt">Do not rotate (north is up)</string>
    <string name="rotate_map_to_bearing_descr">Select map screen alignment</string>
    <string name="rotate_map_to_bearing">Map orientation</string>
    <string name="show_route">Route details</string>
    <string name="fav_imported_sucessfully">Favorites successfully imported</string>
    <string name="import_file_favourites">Save data as GPX file or import waypoints to Favorites?</string>
    <string name="fav_file_to_load_not_found">GPX file containing favorites is not found at {0}</string>
    <string name="fav_saved_sucessfully">Favorites successfully saved to {0}</string>
    <string name="no_fav_to_save">No favorite points to save</string>
    <string name="share_fav_subject">Favorites shared via OsmAnd</string>
    <string name="error_occurred_loading_gpx">Error occurred while loading GPX</string>
    <string name="send_report">Send report</string>
    <string name="none_region_found">No offline data for regions found on SD card. Download regions from the Internet.</string>
    <string name="poi_namefinder_query_empty">Input search query to find POI</string>
    <string name="any_poi">Any</string>
    <string name="thanks_yandex_traffic">Thanks to Yandex for traffic information.</string>
    <string name="layer_yandex_traffic">Yandex traffic</string>
    <string name="layer_route">Route</string>
    <string name="layer_osm_bugs">OSM Notes (online)</string>
    <string name="layer_poi">POI…</string>
    <string name="layer_map">Map source…</string>
    <string name="menu_layers">Map layers</string>
    <string name="context_menu_item_search_poi">Search POI</string>
    <string name="use_trackball_descr">Use trackball to move map</string>
    <string name="use_trackball">Use trackball</string>
    <string name="background_service_wait_int_descr">Set maximum waiting time for each background position fix</string>
    <string name="background_service_wait_int">Maximum wait for fix</string>
    <string name="where_am_i">Where am I?</string>
    <string name="process_navigation_service">OsmAnd navigation service</string>
    <string name="network_provider">Network</string>
    <string name="gps_provider">GPS</string>
    <string name="int_seconds">seconds</string>
    <string name="int_min">min.</string>
    <string name="background_service_int_descr">Set wake-up interval used by background service</string>
    <string name="background_service_provider_descr">Choose location provider used by background service</string>
    <string name="background_service_provider">Location provider</string>
    <string name="background_router_service_descr">Runs OsmAnd in the background to track your position while screen is off</string>
    <string name="background_router_service">Run OsmAnd in background</string>
    <string name="off_router_service_no_gps_available">The background navigation service requires a location provider to be turned on.</string>
    <string name="hide_poi_filter">Hide filter</string>
    <string name="show_poi_filter">Show filter</string>
    <string name="search_poi_filter">Filter</string>
    <string name="menu_mute_off">Sound is on</string>
    <string name="menu_mute_on">Sound is off</string>
    <string name="voice_data_initializing">Initializing voice data…</string>
    <string name="voice_data_not_supported">Unsupported version of voice data</string>
    <string name="voice_data_corrupted">Specified voice data is corrupted</string>
    <string name="voice_data_unavailable">Selected voice data is not available</string>
    <string name="sd_unmounted">SD card is not accessible.\nYou won\'t be able to see maps or find things.</string>
    <string name="sd_mounted_ro">SD card is read-only.\nYou can only see the preloaded map and can\'t download from the Internet.</string>
    <string name="unzipping_file">Unzipping file…</string>
    <string name="route_tr">Turn right and go</string>
    <string name="route_tshr">Turn sharply right and go</string>
    <string name="route_tslr">Turn slightly right and go</string>
    <string name="route_tl">Turn left and go</string>
    <string name="route_tshl">Turn sharply left and go</string>
    <string name="route_tsll">Turn slightly left and go</string>
    <string name="route_tu">Make U-turn and go</string>
    <string name="route_head">Head</string>
    <string name="first_time_continue">Later</string>
    <string name="first_time_download">Download regions</string>
    <string name="search_poi_location">Searching for signal…</string>
    <string name="search_near_map">Search near current map center</string>
    <string name="search_nearby">Search nearby</string>
    <string name="map_orientation_default">Same as device</string>
    <string name="map_orientation_portrait">Portrait</string>
    <string name="map_orientation_landscape">Landscape</string>
    <string name="map_screen_orientation">Screen orientation</string>
    <string name="map_screen_orientation_descr">Portrait, landscape, or device</string>
    <string name="opening_hours_not_supported">Opening hours format is not supported for editing</string>
    <string name="add_new_rule">Add new rule</string>
    <string name="transport_Routes">Routes</string>
    <string name="transport_Stop">Stop</string>
    <string name="transport_stops">stops</string>
    <string name="transport_search_after">Subsequent itinerary</string>
    <string name="transport_search_before">Prior itinerary</string>
    <string name="transport_finish_search">Finish search</string>
    <string name="transport_stop_to_go_out">Choose stop to get off</string>
    <string name="transport_to_go_after">prior distance</string>
    <string name="transport_to_go_before">subsequent distance</string>
    <string name="transport_stops_to_pass">stops to pass</string>
    <string name="transport_route_distance">Itinerary distance</string>
    <string name="transport">Transport</string>
    <string name="show_transport_over_map_description">Show public transport stops on map</string>
    <string name="show_transport_over_map">Show transport stops</string>
    <string name="hello">Navigation application OsmAnd</string>
    <string name="update_poi_success">POI data was updated successfully ({0} were loaded)</string>
    <string name="update_poi_error_local">Error updating local POI list</string>
    <string name="update_poi_error_loading">Error while loading data from server</string>
    <string name="update_poi_no_offline_poi_index">No offline POI data available for this area</string>
    <string name="update_poi_is_not_available_for_zoom">Updating POIs is not available for small zoom levels</string>
    <string name="context_menu_item_update_poi">Update POI</string>
    <string name="context_menu_item_update_map_confirm">Update local data via Internet?</string>
    <string name="search_history_city">City: {0}</string>
    <string name="search_history_street">Street: {0}, {1}</string>
    <string name="search_history_int_streets">Intersection: {0} x {1} in {2}</string>
    <string name="search_history_building">Building: {0}, {1}, {2}</string>
    <string name="favorite">Favorite</string>
    <string name="uploading_data">Uploading data…</string>
    <string name="uploading">Uploading…</string>
    <string name="search_nothing_found">Nothing found</string>
    <string name="searching">Searching…</string>
    <string name="searching_address">Searching address…</string>
    <string name="search_osm_nominatim">Online search using OSM Nominatim</string>
    <string name="hint_search_online">Online search: House number, street, city</string>
    <string name="search_offline_address">Offline search</string>
    <string name="search_online_address">Online search</string>
    <string name="max_level_download_tile">Max. online zoom</string>
    <string name="max_level_download_tile_descr">Choose maximum zoom level to download for online map tiles</string>
    <string name="route_general_information">Total distance %1$s, traveling time %2$d h %3$d min.</string>
    <string name="router_service_descr">Choose an online or offline navigation service</string>
    <string name="router_service">Navigation service</string>
    <string name="sd_dir_not_accessible">The data storage folder on the SD card is not accessible!</string>
    <string name="download_question">Download {0} - {1} ?</string>
    <string name="download_question_exist">Offline data for {0} already exists ({1}). Do you want to update it ({2}) ?</string>
    <string name="address">Address</string>
    <string name="downloading_list_indexes">Downloading list of available regions…</string>
    <string name="list_index_files_was_not_loaded">The list of regions was not retrieved from osmand.net.</string>
    <string name="fav_points_edited">Favorite point was edited</string>
    <string name="fav_points_not_exist">No favorite points exist</string>
    <string name="update_existing">Replace</string>
    <string name="only_show">Display route</string>
    <string name="follow">Start navigation</string>
    <string name="mark_final_location_first">Please select destination first</string>
    <string name="get_directions">Directions</string>
    <string name="opening_hours">Opening hours</string>
    <string name="opening_changeset">Opening changeset…</string>
    <string name="closing_changeset">Closing changeset…</string>
    <string name="commiting_node">Committing node…</string>
    <string name="loading_poi_obj">Loading POI…</string>
    <string name="auth_failed">Authorization failed</string>
    <string name="failed_op">failed</string>
    <string name="converting_names">Converting native/English names…</string>
    <string name="loading_streets_buildings">Loading streets/buildings…</string>
    <string name="loading_postcodes">Loading postcodes…</string>
    <string name="loading_streets">Loading streets…</string>
    <string name="loading_cities">Loading cities…</string>
    <string name="poi">POI</string>
    <string name="error_occurred_saving_gpx">Error while saving GPX</string>
    <string name="error_calculating_route">Error calculating route</string>
    <string name="error_calculating_route_occured">Error occurred while calculating route</string>
    <string name="empty_route_calculated">Error: Calculated route is empty</string>
    <string name="new_route_calculated_dist">New route calculated, distance</string>
    <string name="arrived_at_destination">You have arrived at your destination</string>
    <string name="invalid_locations">Coordinates are invalid!</string>
    <string name="go_back_to_osmand">Go back to OsmAnd map</string>
    <string name="loading_data">Loading data…</string>
    <string name="reading_indexes">Reading local data…</string>
    <string name="previous_run_crashed">Last OsmAnd run crashed. Log file is at {0}. Please report the issue and attach the log file.</string>
    <string name="saving_gpx_tracks">Saving GPX tracks to SD…</string>
    <string name="finished_task">Finished</string>
    <string name="use_online_routing_descr">Use Internet to calculate route</string>
    <string name="use_online_routing">Use online navigation</string>
    <string name="osm_settings_descr">Specify Openstreetmap.org (OSM) settings needed for OSM submissions</string>
    <string name="data_settings_descr">Specify language, download/reload data</string>
    <string name="data_settings">Data</string>
    <string name="additional_settings">Additional settings</string>
    <string name="update_tile">Update map</string>
    <string name="reload_tile">Reload tile</string>
    <string name="mark_point">Target</string>
    <string name="use_english_names_descr">Select between native and English names</string>
    <string name="use_english_names">Use English names in maps</string>
    <string name="app_settings">Application settings</string>
    <string name="search_address">Search address</string>
    <string name="choose_building">Choose building</string>
    <string name="choose_street">Choose street</string>
    <string name="choose_city">Choose city or postcode</string>
    <string name="ChooseCountry">Choose country</string>
    <string name="show_view_angle">Display viewing direction</string>
    <string name="map_view_3d_descr">Enable 3D view of the map</string>
    <string name="map_view_3d">Map View 3D</string>
    <string name="show_poi_over_map_description">Show POI over map (use last chosen filter)</string>
    <string name="show_poi_over_map">Show POI</string>
    <string name="map_tile_source_descr">Choose the source of online or cached map tiles</string>
    <string name="map_tile_source">Tile map source</string>
    <string name="map_source">Map source</string>
    <string name="use_internet">Use Internet</string>
    <string name="show_location">Show your position</string>
    <string name="show_gps_coordinates_text">Show GPS coordinates on map</string>
    <string name="use_internet_to_download_tile">Use Internet to download missing map tiles</string>
    <string name="app_description">Navigation application</string>
    <string name="search_button">Search</string>
    <string name="search_activity">Search</string>
    <string name="searchpoi_activity">Choose POI</string>
    <string name="search_POI_level_btn">Find more</string>
    <string name="incremental_search_street">Search street incrementally</string>
    <string name="incremental_search_building">Search building incrementally</string>
    <string name="choose_available_region">Choose region from list</string>
    <string name="choose_intersected_street">Choose intersecting street</string>
    <string name="Closest_Amenities">Closest amenities</string>
    <string name="app_mode_car">Car</string>
    <string name="app_mode_bicycle">Bicycle</string>
    <string name="app_mode_pedestrian">Pedestrian</string>
    <string name="position_on_map_center">Center</string>
    <string name="position_on_map_bottom">Bottom</string>
    <string name="navigate_point_top_text">Input latitude &amp; longitude in the selected format (D - degrees, M - minutes, S - seconds)</string>
    <string name="navigate_point_latitude">Latitude</string>
    <string name="navigate_point_longitude">Longitude</string>
    <string name="navigate_point_format_D">DDD.DD</string>
    <string name="navigate_point_format_DM">DDD MM.MM</string>
    <string name="navigate_point_format_DMS">DDD MM SS.SS</string>
    <string name="search_address_top_text">Select address</string>
    <string name="search_address_region">Region</string>
    <string name="search_address_city">City</string>
    <string name="search_address_street">Street</string>
    <string name="search_address_building">Building</string>
    <string name="search_address_building_option">Building</string>
    <string name="search_address_street_option">Intersecting street</string>
    <!-- string name="search_tabs_location">Location</string -->
    <string name="context_menu_item_update_map">Update map</string>
    <string name="context_menu_item_create_poi">Create POI</string>
    <string name="add_favorite_dialog_top_text">Enter favorite name</string>
    <string name="add_favorite_dialog_default_favourite_name">Favorite</string>
    <string name="add_favorite_dialog_favourite_added_template">Favorite point \'\'{0}\'\' was added successfully.</string>
    <string name="favourites_context_menu_add">Add favorite</string>
    <string name="favourites_context_menu_edit">Edit favorite</string>
    <string name="favourites_context_menu_delete">Delete favorite</string>
    <string name="favourites_remove_dialog_msg">Delete favorite point \'%s\'?</string>
    <string name="favourites_remove_dialog_success">Favorite point {0} was successfully deleted.</string>
    <string name="poi_edit_title">Edit POI</string>
    <string name="poi_create_title">Create POI</string>
    <string name="poi_error_poi_not_found">Node cannot be found, or amenity consists of several nodes, which is not yet supported.</string>
    <string name="poi_remove_confirm_template">Delete {0} (enter comment)?</string>
    <string name="poi_remove_title">Delete POI</string>
    <string name="poi_remove_success">POI was successfully deleted</string>
    <string name="poi_action_add">add</string>
    <string name="poi_action_change">change</string>
    <string name="poi_action_delete">delete</string>
    <string name="poi_action_succeded_template">Action {0} completed successfully.</string>
    <string name="poi_error_unexpected_template">Unexpected error occurred while performing action {0}.</string>
    <string name="poi_error_io_error_template">I/O error occurred while performing action {0}.</string>
    <string name="poi_error_info_not_loaded">Info about node was not loaded</string>
    <string name="poi_dialog_opening_hours">Open</string>
    <string name="poi_dialog_comment">Comment</string>
    <string name="poi_dialog_reopen">Reopen</string>
    <string name="poi_dialog_comment_default">POI changing</string>
    <string name="poi_dialog_other_tags_message">All other tags are preserved</string>
    <string name="default_buttons_commit">Commit</string>
    <string name="filter_current_poiButton">Filter</string>
    <string name="edit_filter_save_as_menu_item">Save As</string>
    <string name="edit_filter_delete_dialog_title">Delete selected filter?</string>
    <string name="edit_filter_delete_message">Filter {0} has been deleted</string>
    <string name="edit_filter_create_message">Filter {0} has been created</string>
    <string name="email">email</string>
    <string name="av_camera_focus">Camera focus type</string>
    <string name="av_camera_focus_descr">Select internal camera focus type</string>
    <string name="av_camera_focus_auto">Auto focus</string>
    <string name="av_camera_focus_hiperfocal">Hyperfocal focus</string>
    <string name="av_camera_focus_edof">Extended depth of field (EDOF)</string>
    <string name="av_camera_focus_infinity">Focus is set at infinity</string>
    <string name="av_camera_focus_macro">Macro (close-up) focus mode</string>
    <string name="av_camera_focus_continuous">The camera continuously tries to focus</string>
    <string name="av_photo_play_sound">Play sound on photo shot</string>
    <string name="av_photo_play_sound_descr">Choose whether to play a sound when shooting photos</string>
    <string name="av_camera_pic_size">Camera Picture Size</string>
    <string name="av_camera_pic_size_descr">Select internal camera Picture Size</string>
    <string name="navigation_intent_invalid">Invalid format: %s</string>
    <string name="plugin_description_title">Description</string>
    <string name="plugin_install_needs_network">You need an Internet connection to install this plugin.</string>
    <string name="get_plugin">Get</string>
    <string name="use_fast_recalculation">Smart route recalculation</string>
    <string name="use_fast_recalculation_desc">For long trips, only recalculate the initial part of the route</string>
    <string name="do_you_like_osmand">Do you like OsmAnd?</string>
    <string name="we_really_care_about_your_opinion">We care much about your opinion and it is important for us to hear you back.</string>
    <string name="rate_this_app">Rate this app</string>
    <string name="rate_this_app_long">Please give OsmAnd a score on Google Play</string>
    <string name="user_hates_app_get_feedback">Tell us why.</string>
    <string name="user_hates_app_get_feedback_long">Please tell us what would you want to change in this app.</string>
    <string name="failed_to_upload">Failed to upload</string>
    <string name="delete_change">Delete change</string>
    <string name="successfully_uploaded_pattern">Successfully uploaded {0}/{1}</string>
    <string name="try_again">Try again</string>
    <string name="error_message_pattern">Error: {0}</string>
    <string name="dahboard_options_dialog_title">Configure dashboard</string>
    <string name="shared_string_card_was_hidden">Card was hidden</string>
    <string name="shared_string_undo">UNDO</string>
    <string name="shared_string_skip">Skip</string>
    <string name="app_name_osmand">OsmAnd</string>
    <string name="offline_maps_and_navigation">Offline Maps\n&amp; Navigation</string>
    <string name="commit_poi">Commit POI</string>
    <string name="tab_title_basic">Basic</string>
    <string name="tab_title_advanced">Advanced</string>
    <string name="building_number">Building Number</string>
    <string name="next_proceed">Next</string>
    <string name="opening_at">Opening at</string>
    <string name="closing_at">Closing at</string>
    <string name="contact_info">Contact info</string>
    <string name="description">Description</string>
    <string name="add_opening_hours">Add opening hours</string>
    <string name="poi_dialog_poi_type">POI Type</string>
    <string name="number_of_rows_in_dash">Number of rows in dash %1$s</string>
    <string name="please_specify_poi_type">Please specify POI type.</string>
    <string name="working_days">Working days</string>
    <string name="recent_places">Recent places</string>
    <string name="favourites">Favorites</string>
    <string name="saved_at_time">Successfully saved at: %1$s</string>
    <string name="poi_deleted_localy">POI will be deleted once you upload your changes</string>
    <string name="show_gpx">Show GPX</string>
    <string name="count_of_lines">Count of lines</string>
    <string name="are_you_sure">Are you sure?</string>
    <string name="unsaved_changes_will_be_lost">Any unsaved changes will be lost. Continue?</string>
    <string name="downloads_left_template">%1$s downloads left</string>
    <string name="roads">Roads</string>
    <string name="downloading_number_of_files">Downloading - %1$d file</string>
    <string name="show_free_version_banner">Show free version banner</string>
    <string name="show_free_version_banner_description">Display the free version banner even in the paid version</string>
    <string name="buy">BUY</string>
    <string name="activate_seamarks_plugin">Please activate Seamarks plugin</string>
    <string name="activate_srtm_plugin">Please activate SRTM plugin</string>
    <string name="later">Later</string>
    <string name="get_full_version">Full version</string>
    <string name="downloads">Downloads</string>
    <string name="confirm_download_roadmaps">Are you sure you want to download the roads-only map, even though you already have the standard (full) map?</string>
    <string name="value_downloaded_of_max">%1$.1f of %2$.1f MB</string>
    <string name="file_size_in_mb">%.1f MB</string>
    <string name="update_all">Update all (%1$s MB)</string>
    <string name="free_downloads_used">Free downloads used</string>
    <string name="free_downloads_used_description">Displays the used free downloads</string>
    <string name="application_dir_description">Choose where you want to store maps and other data files.</string>
    <string name="enter_country_name">Enter country name</string>
    <string name="new_version">New version</string>
    <string name="begin_with_osmand_menu_group">First steps with OsmAnd</string>
    <string name="features_menu_group">Features</string>
    <string name="help_us_to_improve_menu_group">Help us to improve OsmAnd</string>
    <string name="other_menu_group">Other</string>
    <string name="plugins_menu_group">Plugins</string>
    <string name="first_usage_item">First use</string>
    <string name="first_usage_item_description">How to download maps, set basic settings</string>
    <string name="navigation_item_description">Setup navigation</string>
    <string name="planning_trip_item">Planning a trip</string>
    <string name="faq_item">FAQ</string>
    <string name="faq_item_description">Frequently asked questions</string>
    <string name="map_viewing_item">Map viewing</string>
    <string name="search_on_the_map_item">Searching the map</string>
    <string name="instalation_troubleshooting_item">Installation and troubleshooting</string>
    <string name="techical_articles_item">Technical articles</string>
    <string name="versions_item">Versions</string>
    <string name="feedback">Feedback</string>
    <string name="contact_us">Contact us</string>
    <string name="map_legend">Map legend</string>
    <string name="save_poi_too_many_uppercase">Name contains too many capital letters. Do you want to continue?</string>
    <string name="save_poi_without_poi_type_message">Do you really want to save POI without POI type?</string>
    <string name="poi_context_menu_modify_osm_change">Modify OSM change</string>
    <string name="use_dashboard_btn">Use dashboard</string>
    <string name="use_drawer_btn">Use menu</string>
    <string name="dashboard_or_drawer_title">Dashboard or menu control</string>
    <string name="dashboard_or_drawer_description">There is a new choice to primarily control the app via the flexible dashboard or a static menu. Your choice can always be changed in the dashboard settings.</string>
    <string name="update">Update</string>
    <string name="only_download_over_wifi">Only download over WiFi</string>
    <string name="live_update">Live update</string>
    <string name="update_now">Update now</string>
    <string name="missing_write_external_storage_permission">App has no permission to use the SD card</string>
    <string name="last_update">Last update: %s</string>
    <string name="update_time">Update time</string>
    <string name="updates_size">Update size</string>
    <string name="last_map_change">"Last map change: %s"</string>
    <string name="hourly">Hourly</string>
    <string name="daily">Daily</string>
    <string name="weekly">Weekly</string>
    <string name="morning">Morning</string>
    <string name="night">Night</string>
    <string name="select_month_and_country">Select month and country</string>
    <string name="number_of_contributors">Number of contributors</string>
    <string name="number_of_edits">Number of edits</string>
    <string name="reports_for">Report for</string>
    <string name="file_name_containes_illegal_char">File name contains illegal character</string>
    <string name="configure_screen_quick_action">Quick action</string>
    <string name="quick_action_item_action">Action %d</string>
    <string name="quick_action_item_screen">Screen %d</string>
    <string name="quick_action_add_marker">Add map marker</string>
    <string name="quick_action_add_poi">Add POI</string>
    <string name="quick_action_map_style">Change map style</string>
    <string name="quick_action_map_style_switch">The map style has been changed to \"%s\".</string>
    <string name="quick_action_take_audio_note">Take audio note</string>
    <string name="quick_action_take_video_note">Take video note</string>
    <string name="quick_action_take_photo_note">Take photo note</string>
    <string name="quick_action_add_osm_bug">Add OSM Note</string>
    <string name="quick_action_navigation_voice">Voice on/off</string>
    <string name="quick_action_navigation_voice_off">Voice is off</string>
    <string name="quick_action_navigation_voice_on">Voice is on</string>
    <string name="quick_action_add_gpx">Add GPX waypoint</string>
    <string name="quick_action_add_parking">Add parking place</string>
    <string name="quick_action_new_action">Add action</string>
    <string name="quick_action_edit_action">Edit action</string>
    <string name="quick_action_add_favorite">Add favorite</string>
    <string name="dialog_add_action_title">Add action</string>
    <string name="quick_actions_delete">Delete action</string>
    <string name="quick_actions_delete_text">Are you sure you want to delete the action \"%s\"?</string>
    <string name="quick_favorites_show_favorites_dialog">Show favorites dialog</string>
    <string name="quick_favorites_name_preset">Name preset</string>
    <string name="quick_action_add_marker_descr">Tapping the action button will add a map marker at the screen center location.</string>
    <string name="quick_action_add_gpx_descr">Tapping the action button will add a GPX waypiont at the screen center location.</string>
    <string name="quick_action_take_audio_note_descr">Tapping the action button will add an audio note at the screen center location.</string>
    <string name="quick_action_take_video_note_descr">Tapping the action button will add a video note at the screen center location.</string>
    <string name="quick_action_take_photo_note_descr">Tapping the action button will add a photo note at the screen center location.</string>
    <string name="quick_action_add_osm_bug_descr">Tapping the action button will add an OSM note at the screen center location.</string>
    <string name="quick_action_add_poi_descr">Tapping the action button will add a POI at the screen center location.</string>
    <string name="quick_action_navigation_voice_descr">Tapping the action button will disable or enable voice guidance during navigation.</string>
    <string name="quick_action_add_parking_descr">Tapping the action button will add a parking place at the screen center location.</string>
    <string name="quick_action_interim_dialog">Show an interim dialog</string>
    <string name="favorite_autofill_toast_text">" is saved to "</string>
    <string name="favorite_empty_place_name">Place</string>
    <string name="quick_action_duplicates">Specified quick action name already in use, was changed to %1$s to avoid duplication.</string>
    <string name="quick_action_duplicate">Quick action name duplicate</string>
    <string name="quick_action_showhide_favorites_descr">Tapping the action button will show or hide the favorite points on the map.</string>
    <string name="quick_action_showhide_poi_descr">Tapping the action button will show or hide POIs on the map.</string>
    <string name="quick_action_showhide_favorites_title">Show/hide favorites</string>
    <string name="quick_action_favorites_show">Show Favorites</string>
    <string name="quick_action_favorites_hide">Hide Favorites</string>
    <string name="quick_action_showhide_poi_title">Show/hide POI</string>
    <string name="quick_action_poi_show">Show %1$s</string>
    <string name="quick_action_poi_hide">Hide %1$s</string>
    <string name="quick_action_add_category">Add a category</string>
    <string name="quick_action_add_create_items">Create items</string>
    <string name="quick_action_add_configure_map">Configure map</string>
    <string name="quick_action_add_navigation">Navigation</string>
    <string name="quick_action_fav_name_descr">Leave blank to automatically use the address or place name</string>
    <string name="quick_action_bug_descr">This message will be auto-completed in the comment field.</string>
    <string name="quick_action_bug_message">Message</string>
    <string name="quick_action_category_descr">Select the category to save the favorite in</string>
    <string name="quick_action_gpx_category_descr">Select an optional category</string>
    <string name="quick_action_poi_list">POI list</string>
    <string name="quick_action_sh_poi_descr">You can add one or more POI categories to display on the map.</string>
    <string name="quick_action_page_list_descr">Tapping the action button will page through the list below.</string>
    <string name="quick_action_map_style_action">Add a map style</string>
    <string name="quick_action_empty_param_error">Parameters should not be empty</string>
    <string name="quick_action_map_styles">Map styles</string>
    <string name="quick_action_map_overlay">Change map overlay</string>
    <string name="quick_action_map_overlay_title">Map overlays</string>
    <string name="quick_action_map_overlay_action">Add overlay</string>
    <string name="quick_action_map_overlay_switch">The map overlay has been changed to \"%s\".</string>
    <string name="quick_action_map_underlay_switch">The map underlay has been changed to \"%s\".</string>
    <string name="quick_action_map_underlay">Change map underlay</string>
    <string name="quick_action_map_underlay_title">Map underlays</string>
    <string name="quick_action_map_underlay_action">Add underlay</string>
    <string name="quick_action_map_source">Change map source</string>
    <string name="quick_action_map_source_title">Map sources</string>
    <string name="quick_action_map_source_action">Add map source</string>
    <string name="quick_action_map_source_switch">The map source has been changed to \"%s\".</string>
    <string name="quick_action_btn_tutorial_title">Change button position</string>
    <string name="quick_action_btn_tutorial_descr">Long-tap and drag the button to change its position on the screen</string>
    <string name="shared_string_action_name">Action name</string>
    <string name="mappilary_no_internet_desc">You need internet to view photos from Mapillary</string>
    <string name="retry">Retry</string>
    <string name="add_route_points">Add Route Points</string>
    <string name="add_waypoint">Add Waypoint</string>
    <string name="add_line">Add Line</string>
    <string name="save_gpx_waypoint">Save GPX Waypoint</string>
    <string name="save_route_point">Save Route Point</string>
    <string name="waypoint_one">Waypoint 1</string>
    <string name="route_point_one">Route Point 1</string>
    <string name="empty_state_my_tracks">Add and Record Tracks</string>
    <string name="empty_state_my_tracks_desc">Record or import tracks to view</string>
    <string name="empty_state_favourites">Add Favorites</string>
    <string name="empty_state_favourites_desc">Add favorites on map or import them from filesystem</string>
    <string name="import_track">Import track</string>
    <string name="import_track_desc">File %1$s does not contain waypoints, import it as a track?</string>
    <string name="move_point">Move Point</string>
    <string name="add_segment_to_the_track">Add to a GPX track</string>
</resources><|MERGE_RESOLUTION|>--- conflicted
+++ resolved
@@ -9,19 +9,16 @@
          3. All your modified/created strings are in the top of the file (to make easier find what\'s translated).
     PLEASE: Have a look at http://code.google.com/p/osmand/wiki/UIConsistency, it may really improve your and our work  :-)  Thx - Hardy
     -->
-<<<<<<< HEAD
     <string name="shared_string_markers">Markers</string>
     <string name="coordinates_format">Coordinates format</string>
     <string name="use_system_keyboard">Use system keyboard</string>
     <string name="fast_coordinates_input_descr">Choose coordinate format before start. You can always change it by tapping Options.</string>
     <string name="fast_coordinates_input">Fast Coordinates input</string>
-=======
     <string name="routing_attr_avoid_ice_roads_fords_name">Avoid ice roads, fords</string>
     <string name="routing_attr_avoid_ice_roads_fords_description">Avoid ice roads and fords</string>
     <string name="use_location">Use location</string>
     <string name="add_location_as_first_point_descr">Add your location as first point to plan perfect route.</string>
     <string name="my_location">My Location</string>
->>>>>>> f7242538
     <string name="shared_string_finish">Finish</string>
     <string name="plan_route">Plan route</string>
     <string name="shared_string_sort">Sort</string>
