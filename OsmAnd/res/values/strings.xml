--- conflicted
+++ resolved
@@ -11,12 +11,9 @@
 	Thx - Hardy
 
 -->
-<<<<<<< HEAD
     <string name="description_used_gb">Used %1$s GB</string>
     <string name="used_and_total_space_description">%1$s / %2$s GB</string>
-=======
     <string name="download_detailed_map">Download detailed %s map, to view this area.</string>
->>>>>>> 90daf229
     <string name="shared_string_by_default">By default</string>
     <string name="enter_path_to_folder">Enter path to the folder</string>
     <string name="shared_string_select_folder">Select folder</string>
