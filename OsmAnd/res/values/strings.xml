--- conflicted
+++ resolved
@@ -11,13 +11,11 @@
 	Thx - Hardy
 
 -->
-<<<<<<< HEAD
+
     <string name="shared_string_all_time">All time</string>
     <string name="shared_string_night_map">Night map</string>
     <string name="details_dialog_decr">Control visibility of additional details showed on the map</string>
-=======
     <string name="default_screen_timeout">System screen timeout</string>
->>>>>>> 08652041
     <string name="tiles_storage_descr">Choose how downloaded tiles will be stored.</string>
     <string name="expire_time_descr">Expiration time in minutes. Cached tiles will be reloaded after specified time.
         Leave this field empty to never refresh tiles for this source.
