--- conflicted
+++ resolved
@@ -11,18 +11,15 @@
 	Thx - Hardy
 
 -->
-<<<<<<< HEAD
     <string name="back_to_editing">Back to editing</string>
     <string name="reset_deafult_order">Restore default items order</string>
     <string name="shared_string_add_edit">Add / Edit Favorite</string>
     <string name="parking_positions">Parking positions</string>
     <string name="create_edit_poi">Create/Edit POI</string>
-=======
     <string name="quick_action_transport_descr">A button to show or hide public transport on the map.</string>
     <string name="quick_action_show_hide_transport">Show/hide public transport</string>
     <string name="quick_action_transport_show">Show public transport</string>
     <string name="quick_action_transport_hide">Hide public transport</string>
->>>>>>> e8a8dcfe
     <string name="release_3_7">
     • New offline Slope maps\n\n
     • Full customization of Favorites and GPX Waypoints – custom colors, icons, shapes\n\n
