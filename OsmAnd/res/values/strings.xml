--- conflicted
+++ resolved
@@ -10,13 +10,11 @@
 	- For wording and consistency, please note https://osmand.net/help-online?id=technical-articles#Creating_a_Consistent_User_Experience
 	Thx - Hardy
 -->
-<<<<<<< HEAD
     <string name="cubic_m">m³</string>
     <string name="metric_ton">t</string>
     <string name="shared_string_capacity">Сapacity</string>
     <string name="shared_string_width">Width</string>
     <string name="shared_string_height">Height</string>
-=======
     <string name="swap_start_and_destination">Swap start and destination</string>
     <string name="add_destination_point">Add destination</string>
     <string name="add_intermediate_point">Add intermediate</string>
@@ -36,7 +34,6 @@
     <string name="voice_announcements">Voice announcements</string>
     <string name="intermediate_destinations">Intermediate destinations: %1$s</string>
     <string name="arrive_at_time">Arrive at %1$s</string>
->>>>>>> 1c640090
     <string name="osm_live_subscriptions">Subscriptions</string>
     <string name="powered_by_osmand">Powered by OsmAnd</string>
     <string name="osm_live_plan_pricing">Plan &amp; Pricing</string>
