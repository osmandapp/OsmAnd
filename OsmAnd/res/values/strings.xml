--- conflicted
+++ resolved
@@ -11,7 +11,6 @@
 	Thx - Hardy
 
 -->
-<<<<<<< HEAD
     <string name="divider_descr">Elements below this point separated by a divider.</string>
     <string name="shared_string_divider">Divider</string>
     <string name="reorder_or_hide_from">Reorder or hide items from the %1$s.</string>
@@ -19,7 +18,6 @@
     <string name="shared_string_drawer">Drawer</string>
     <string name="ui_customization">UI Customization</string>
     <string name="ui_customization_description">Customize the quantity of items in Drawer, Configure map and context menu.\n\nYou can disable unused plugins, to hide all its controls from the application.</string>
-=======
     <string name="quick_action_terrain_descr">A button to show or hide terrain layer on the map.</string>
     <string name="quick_action_terrain_show">Show terrain</string>
     <string name="quick_action_terrain_hide">Hide terrain</string>
@@ -28,7 +26,6 @@
     <string name="recalculate_route_distance_promo">The route will be recalculated if the distance from the route to the current location is more than selected value.</string>
     <string name="select_distance_route_will_recalc">Select the distance after which the route will be recalculated.</string>
     <string name="recalculate_route_in_deviation">Recalculate route in case of deviation</string>
->>>>>>> 83427b9c
     <string name="clear_recorded_data_warning">Are you sure you want to clear recorded data?</string>
     <string name="restore_all_profile_settings_descr">All profile settings will be restored to their original state after creating/importing this profile.</string>
     <string name="restore_all_profile_settings">Restore all profile settings?</string>
