--- conflicted
+++ resolved
@@ -11,10 +11,8 @@
 	Thx - Hardy
 
 -->
-<<<<<<< HEAD
     <string name="apply_preference_to_all_profiles">You can apply this change to all profiles or only to selected.</string>
     <string name="shared_preference">Shared</string>
-=======
     <string name="release_3_5">
     • Updated application and profile Settings. Convenient arrangement of settings by type, ability to customize each profile\n\n
     • New map download dialog that suggests a map to download while browsing\n\n
@@ -25,7 +23,6 @@
     • Ski routing: added height profile and route complexity to the route details\n\n
     • Other bug fixes\n\n
     </string>
->>>>>>> ebdbb5fd
     <string name="shared_string_memory_used_tb_desc">Used %1$s TB</string>
     <string name="shared_string_memory_used_gb_desc">Used %1$s GB</string>
     <string name="shared_string_memory_used_mb_desc">Used %1$s MB</string>
