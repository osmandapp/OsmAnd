--- conflicted
+++ resolved
@@ -11,16 +11,13 @@
 	Thx - Hardy
 
 -->
-<<<<<<< HEAD
-	<string name="select_navigation_icon">Select navigation icon</string>
-	<string name="select_map_icon">Select map icon</string>
-	<string name="delete_profiles_descr">After you tap Apply, deleted profiles will be lost completely.</string>
+	  <string name="select_navigation_icon">Select navigation icon</string>
+	  <string name="select_map_icon">Select map icon</string>
+	  <string name="delete_profiles_descr">After you tap Apply, deleted profiles will be lost completely.</string>
     <string name="master_profile">Master profile</string>
     <string name="select_color">Select color</string>
-=======
     <string name="rendering_value_thick_name">Thick</string>
     <string name="desert_render_descr">For deserts and other sparsely populated areas.</string>
->>>>>>> f6c62ccc
     <string name="shared_string_downloading_formatted">Downloading %s</string>
     <string name="edit_profiles_descr">You can’t delete default OsmAnd profiles, but you can disable them in previous screen, or move them to the bottom.</string>
     <string name="edit_profiles">Edit profiles</string>
