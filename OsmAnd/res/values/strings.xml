--- conflicted
+++ resolved
@@ -9,14 +9,11 @@
          3. All your modified/created strings are in the top of the file (to make easier find what\'s translated).
     PLEASE: Have a look at http://code.google.com/p/osmand/wiki/UIConsistency, it may really improve your and our work  :-)  Thx - Hardy
     -->
-<<<<<<< HEAD
     <string name="drawer">Flat list</string>
     <string name="short_location_on_map">Lat %1$s\n Lon %2$s</string>
     <string name="tips_and_tricks_descr">Frequently asked questions, recent changes and others</string>
     <string name="routing_settings_2">Navigation settings</string>
     <string name="general_settings_2">General settings</string>
-=======
-
 	<string name="shared_string_ellipsis">…</string>
 	<string name="shared_string_ok">OK</string>
 	<string name="shared_string_cancel">Cancel</string>
@@ -86,8 +83,6 @@
 	<string name="shared_string_audio">Audio</string>
 	<string name="shared_string_video">Video</string>
 	<string name="shared_string_photo">Photo</string>
-
->>>>>>> cbc327b5
 	<string name="route_points">Route points</string>
 	<string name="track_segments">Track segments</string>
 	<string name="track_points">Track points</string>
