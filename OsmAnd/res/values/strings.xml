--- conflicted
+++ resolved
@@ -11,7 +11,6 @@
 	Thx - Hardy
 
 -->
-<<<<<<< HEAD
     <string name="shared_sting_nothing_selected">Nothing selected</string>
     <string name="shared_sting_quick_actions">Quick actions</string>
     <string name="shared_sting_profiles">Profiles</string>
@@ -23,9 +22,7 @@
     <string name="import_duplicates_description">OsmAnd already has elements with the same names as those imported.\n\nSelect an action.</string>
     <string name="import_duplicates_title">Some items already exist</string>
     <string name="select_data_to_import">Select the data to be imported.</string>
-=======
     <string name="please_provide_profile_name_message">Please provide a name for the profile</string>
->>>>>>> cd2d39b8
     <string name="open_settings">Open settings</string>
     <string name="plugin_disabled">Plugin disabled</string>
     <string name="plugin_disabled_descr">This plugin is a separate application, you will need to remove it separately if you no longer plan to use it.\n\nThe plugin will remain on the device after removing OsmAnd.</string>
