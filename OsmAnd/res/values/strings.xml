--- conflicted
+++ resolved
@@ -11,9 +11,6 @@
 	Thx - Hardy
 
 -->
-<<<<<<< HEAD
-    <string name="n_items_of_z">%1$s of %2$s</string>
-=======
     <string name="shared_string_square">Square</string>
     <string name="shared_string_rhomb">Rhomb</string>
     <string name="shared_string_circle">Circle</string>
@@ -26,7 +23,7 @@
     <string name="quick_action_terrain_hide">Hide terrain</string>
     <string name="quick_action_show_hide_terrain">Show/hide terrain</string>
     <string name="download_slope_maps">Slopes</string>
->>>>>>> 80b23113
+    <string name="n_items_of_z">%1$s of %2$s</string>
     <string name="recalculate_route_distance_promo">The route will be recalculated if the distance from the route to the current location is more than selected value.</string>
     <string name="select_distance_route_will_recalc">Select the distance after which the route will be recalculated.</string>
     <string name="recalculate_route_in_deviation">Recalculate route in case of deviation</string>
