--- conflicted
+++ resolved
@@ -11,7 +11,6 @@
 	Thx - Hardy
 
 -->
-<<<<<<< HEAD
     <string name="turn_screen_on_proximity_sensor">Proximity sensor</string>
     <string name="turn_screen_on_power_button">Power button</string>
     <string name="turn_screen_on_power_button_descr">Press on the device power button to turn on screen with OsmAnd on the foreground.</string>
@@ -23,9 +22,7 @@
     <string name="system_screen_timeout_descr">Enable so the screen turns off after a certain period of inactivity, the time specified in the system settings of your device will be used.</string>
     <string name="screen_control">Screen control</string>
     <string name="shared_string_always">Always</string>
-=======
     <string name="gpx_parse_error">OsmAnd GPX is not well formed, please contact support team to investigate further</string>
->>>>>>> fd9f87ba
     <string name="unsupported_type_error">Unsupported type</string>
     <string name="index_item_world_basemap_detailed">World overview map (detailed)</string>
     <string name="profiles_for_action_not_found">Could not find any such profiles.</string>
