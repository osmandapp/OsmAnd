--- conflicted
+++ resolved
@@ -11,11 +11,8 @@
 	Thx - Hardy
 
 -->
-<<<<<<< HEAD
     <string name="custom_osmand_plugin">Custom OsmAnd plugin</string>
-=======
     <string name="shared_string_min">Min</string>
->>>>>>> 35a4c3fc
     <string name="shared_string_square">Square</string>
     <string name="shared_string_rhomb">Rhomb</string>
     <string name="shared_string_circle">Circle</string>
