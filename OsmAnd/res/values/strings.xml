<?xml version="1.0" encoding="utf-8" standalone="no"?>
<resources>
<!--
	README:
	- The preferred way to help with translations is via https://hosted.weblate.org/engage/osmand/
	- If you edit a strings.xml file directly, please make sure:
	   1. To not produce duplicate strings (check by name if a string already exists)
	   2. Every apostrophe (quote) is preceded by a backslash.
	   3. If you modify the English strings file, please add new strings at the top of the file, this makes periodic reviews before releases easier.
	- For wording and consistency, please note https://osmand.net/help-online?id=technical-articles#Creating_a_Consistent_User_Experience
	Thx - Hardy

-->
<<<<<<< HEAD
    <string name="replace_point_descr">Replace another point with this</string>
=======
    <string name="custom_osmand_plugin">Custom OsmAnd plugin</string>
    <string name="app_mode_ski_snowmobile">Snowmobile</string>
    <string name="app_mode_ski_touring">Ski touring</string>
>>>>>>> b59b9593
    <string name="shared_string_min">Min</string>
    <string name="shared_string_square">Square</string>
    <string name="shared_string_octagon">Octagon</string>
    <string name="shared_string_circle">Circle</string>
    <string name="select_shape">Select shape</string>
    <string name="select_group">Select group</string>
    <string name="add_description">Add description</string>
    <string name="delete_description">Delete description</string>
    <string name="quick_action_terrain_descr">A button to show or hide terrain layer on the map.</string>
    <string name="quick_action_terrain_show">Show terrain</string>
    <string name="quick_action_terrain_hide">Hide terrain</string>
    <string name="quick_action_show_hide_terrain">Show/hide terrain</string>
    <string name="download_slope_maps">Slopes</string>
    <string name="n_items_of_z">%1$s of %2$s</string>
    <string name="recalculate_route_distance_promo">The route will be recalculated if the distance from the route to the current location is more than selected value.</string>
    <string name="select_distance_route_will_recalc">Select the distance after which the route will be recalculated.</string>
    <string name="recalculate_route_in_deviation">Recalculate route in case of deviation</string>
    <string name="clear_recorded_data_warning">Are you sure you want to clear recorded data?</string>
    <string name="restore_all_profile_settings_descr">All profile settings will be restored to their original state after creating/importing this profile.</string>
    <string name="restore_all_profile_settings">Restore all profile settings?</string>
    <string name="saving_new_profile">Saving new profile</string>
    <string name="profile_backup_failed">Could not back up profile.</string>
    <string name="importing_from">Importing data from %1$s</string>
    <string name="shared_string_importing">Importing</string>
    <string name="checking_for_duplicate_description">OsmAnd check %1$s for duplicates with existing items in the application.\n\nIt may take some time.</string>
    <string name="items_added">Items added</string>
    <string name="shared_string_import_complete">Import complete</string>
    <string name="import_complete_description">All data from the %1$s is imported, you can use buttons below to open needed part of the application to manage it.</string>
    <string name="shared_string_hillshade">Hillshade</string>
    <string name="terrain_empty_state_text">Enable to view hillshade or slope map. You can read more about this map types on our site</string>
    <string name="shared_string_legend">Legend</string>
    <string name="shared_string_zoom_levels">Zoom levels</string>
    <string name="shared_string_transparency">Transparency</string>
    <string name="slope_read_more">You can read more about Slopes in %1$s.</string>
    <string name="slope_download_description">Additional maps are needed to view Slopes on the map.</string>
    <string name="hillshade_download_description">Additional maps are needed to view Hillshade on the map.</string>
    <string name="terrain_slider_description">Set the minimum and maximum zoom levels at which the layer will be displayed.</string>
    <string name="slope_description">Slope is colorized visualisations on terrain.</string>
    <string name="hillshade_description">Hillshade map using dark shades to show slopes, peaks and lowlands.</string>
    <string name="shared_string_terrain">Terrain</string>
    <string name="import_rendering_file">Import rendering file</string>
    <string name="profile_type_custom_string">Custom profile</string>
    <string name="shared_string_angle_param">Angle: %s°</string>
    <string name="shared_string_angle">Angle</string>
    <string name="recalc_angle_dialog_descr">Extra straight segment between my location and calculated route will be displayed until the route is recalculated</string>
    <string name="recalc_angle_dialog_title">Minimum angle between my location and route</string>
    <string name="shared_string_app_default_w_val">App Default (%s)</string>
    <string name="shared_string_preparing">Preparing</string>
    <string name="shared_string_poi_types">POI types</string>
    <string name="shared_string_nothing_selected">Nothing selected</string>
    <string name="shared_string_quick_actions">Quick actions</string>
    <string name="shared_string_profiles">Profiles</string>
    <string name="listed_exist">Listed %1$s, already exist in OsmAnd.</string>
    <string name="replace_all_desc">Current items will be replaced with items from the file</string>
    <string name="replace_all">Replace all</string>
    <string name="keep_both">Keep both</string>
    <string name="keep_both_desc">Imported items will be added with prefix</string>
    <string name="import_duplicates_description">OsmAnd already has elements with the same names as those imported.\n\nSelect an action.</string>
    <string name="import_duplicates_title">Some items already exist</string>
    <string name="select_data_to_import">Select the data to be imported.</string>
    <string name="please_provide_profile_name_message">Please provide a name for the profile</string>
    <string name="no_recalculation_setting">Disable recalculation</string>
    <string name="open_settings">Open settings</string>
    <string name="plugin_disabled">Plugin disabled</string>
    <string name="plugin_disabled_descr">This plugin is a separate application, you will need to remove it separately if you no longer plan to use it.\n\nThe plugin will remain on the device after removing OsmAnd.</string>
    <string name="shared_string_menu">Menu</string>
    <string name="ltr_or_rtl_triple_combine_via_dash">%1$s — %2$s — %3$s</string>
    <string name="route_recalculation_dist_title">Minimal distance to recalculate route</string>
    <string name="route_recalculation_dist_descr">The route will be recalculated if the distance to the route is longer than specified parameter</string>
    <string name="routing_profile_direct_to">Direct-to-point</string>
    <string name="clear_recorded_data">Clear recorded data</string>
    <string name="release_3_6">
    • Profiles: now you can change order, set icon for map, change all setting for base profiles and restore them back to defaults\n\n
    • Added exit number in the navigation\n\n
    • Reworked plugin settings\n\n
    • Reworked Settings screen for quick access to all profiles\n\n
    • Added option to copy settings from another profile\n\n
    • Added ability to change an order or hide POI categories in Search\n\n
    • Correctly aligned POI icons on the map\n\n
    • Added Sunset / Sunrise data to Configure Map\n\n
    • Added Home/Work icons on the map\n\n
    • Added support for multiline description in Settings\n\n
    • Added correct transliteration into the map of Japan\n\n
    • Added Antarctica map\n\n
    </string>
    <string name="copy_coordinates">Copy coordinates</string>
    <string name="reset_to_default_category_button_promo">Reset to default will reset sort order to the default state after installation.</string>
    <string name="use_system_screen_timeout">Use system screen timeout</string>
    <string name="use_system_screen_timeout_promo">Disabled by default, if OsmAnd running on foreground, the screen doesn’t time out.\n\nIf enabled OsmAnd will use system timeout settings.</string>
    <string name="accessibility_mode_disabled">Accessibility mode disabled in your system.</string>
    <string name="rearrange_categories">Rearrange categories</string>
    <string name="create_custom_categories_list_promo">Change the sort order of the list, hide unnecessary categories. You can import or export all changes with profiles.</string>
    <string name="add_new_custom_category_button_promo">You can add a new custom category by selecting one or a few needed categories.</string>
    <string name="shared_string_available">Available</string>
    <string name="add_custom_category">Add custom category</string>
    <string name="rendering_attr_streetLightingNight_name">Show only at night</string>
    <string name="plugin_prefs_reset_successful">All plugin settings restored to default state.</string>
    <string name="profile_prefs_reset_successful">All profile settings restored to default state.</string>
    <string name="ltr_or_rtl_combine_via_slash">%1$s/%2$s</string>
    <string name="sunset_at">Sunset at %1$s</string>
    <string name="sunrise_at">Sunrise at %1$s</string>
    <string name="shared_string_routing">Routing</string>
    <string name="shared_string_rendering_style">Rendering style</string>
    <string name="shared_string_include_data">Include additional data</string>
    <string name="import_profile_dialog_description">The imported profile contains additional data. Click Import to import only profile data or select additional data to import.</string>
    <string name="export_profile_dialog_description">You can select additional data to export along with the profile.</string>
    <string name="permission_is_required">Permission is required to use this option.</string>
    <string name="logcat_buffer_descr">Check and share detailed logs of the application</string>
    <string name="file_does_not_contain_routing_rules">No routing rules in \'%1$s\'. Please choose another file.</string>
    <string name="not_support_file_type_with_ext">Select a supported %1$s extension file instead.</string>
    <string name="monitoring_min_speed_descr">This is a low-speed cut-off filter to not record points below a certain speed. This may make recorded tracks look "smoother" when viewed on the map.</string>
    <string name="monitoring_min_speed_descr_side_effect">Side effect: Your track will be missing all sections where the minimum speed criterion was not met (e.g. where you push your bike up a steep hill). Also, there will be no information about periods at rest, like breaks. This has effects on any analysis or post-processing, like when trying to determine the total length of your trip, time in motion, or your average speed.</string>
    <string name="monitoring_min_speed_descr_recommendation">Recommendation: Try using the motion detection via the "logging minimum displacement" filter (B) first, it may produce better results, and you will lose less data. If your tracks remain noisy at low speeds, try non-zero values here. Please note that some measurements may not report any speed value at all (some network-based methods), in which case you would not record anything.</string>
    <string name="monitoring_min_speed_descr_remark">Remark: "speed > 0" check: Most GPS chipsets report a speed value only if the algorithm determines you are in motion, and none if you are not. Hence using the "> 0" setting in this filter in a sense uses the motion detection of the GPS chipset. But even if not filtered here at recording time, we still use this feature in our GPX analysis to determine the "Distance corrected", i.e. the value displayed in that field is the "distance recorded while in motion".</string>
    <string name="monitoring_min_accuracy_descr">This will record only points measured with a minimum "accuracy" indication (in meters/feet, as reported by Android for your chipset). Accuracy refers to the scatter of repeated measurements, and is not directly related to precision, which defines how close your measurements are to your "true" position.</string>
    <string name="monitoring_min_accuracy_descr_side_effect">Side effect: As a result of filtering by accuracy, points may be entirely missing for e.g. below bridges, under trees, between high buildings, or with certain weather conditions.</string>
    <string name="monitoring_min_accuracy_descr_recommendation">Recommendation: It is hard to predict what will be recorded and what not, it may be best to turn this filter off.</string>
    <string name="monitoring_min_accuracy_descr_remark">Remark: If GPS had been off immediately before a recording, the first point measured may have a decreased accuracy,so in our code we may want to wait a second or so before recording a point (or record the best of 3 consecutive points, etc.), but this is not yet implemented.</string>
    <string name="monitoring_min_distance_descr">This filter avoids duplicate points being recorded where too little actual motion may have occurred, makes a nicer spatial appearance of tracks not post-processed later.</string>
    <string name="monitoring_min_distance_descr_side_effect">Side effects: Periods at rest are not recorded at all or by just one point each. Small (real world) movements (e.g. sideways, to mark a possible turnoff on your trip) may be filtered out. Your file contains less information for post-processing, and has worse stats by filtering out obviously redundant points at recording time, while potentially keeping artifacts caused by bad reception or GPS chipset effects.</string>
    <string name="monitoring_min_distance_descr_recommendation">Recommendation: A setting of 5 meters may work well for you if you do not require to capture details finer than that, and do not want to explicitly capture data while at rest.</string>
    <string name="live_monitoring_time_buffer">Time buffer</string>
    <string name="live_monitoring_tracking_interval">Tracking interval</string>
    <string name="live_monitoring_adress">Web address</string>
    <string name="live_monitoring_adress_descr">Specify the web address with parameter syntax: lat={0}, lon={1}, timestamp={2}, hdop={3}, altitude={4}, speed={5}, bearing={6}.</string>
    <string name="monitoring_notification">Notification</string>
    <string name="monitoring_min_speed">Minimum speed</string>
    <string name="monitoring_min_accuracy">Minimum accuracy</string>
    <string name="monitoring_min_distance">Minimum displacement</string>
    <string name="reset_plugin_to_default">Reset plugin settings to default</string>
    <string name="multimedia_rec_split_title">Recorder split</string>
    <string name="multimedia_use_system_camera">Use system app</string>
    <string name="multimedia_photo_play_sound">Camera shutter sound</string>
    <string name="osm_authorization_success">Authorization is successful</string>
    <string name="import_from_file">Import from file</string>
    <string name="import_routing_file">Import routing file</string>
    <string name="import_profile">Import profile</string>
    <string name="monitoring_prefs_descr">Navigation, logging accuracy</string>
    <string name="multimedia_notes_prefs_descr">Picture size, audio and video quality</string>
    <string name="osm_editing_prefs_descr">Login, password, offline editing</string>
    <string name="accessibility_prefs_descr">Choose icon, color and name</string>
    <string name="live_monitoring_descr">Allows sharing current location using trip recording.</string>
    <string name="live_monitoring">Online tracking</string>
    <string name="save_track_logging_accuracy">Logging accuracy</string>
    <string name="tracks_view_descr">Your recorded tracks are in %1$s, or the OsmAnd folder.</string>
    <string name="multimedia_notes_view_descr">Your OSM notes are in %1$s.</string>
    <string name="video_notes">Video notes</string>
    <string name="photo_notes">Photo notes</string>
    <string name="route_recalculation">Route recalculation</string>
    <string name="accessibility_announce">Announce</string>
    <string name="login_and_pass">Username and password</string>
    <string name="plugin_global_prefs_info">These settings apply to all profiles.</string>
    <string name="osm_editing">OSM editing</string>
    <string name="osm_edits_view_descr">View your edits or OSM bugs not yet uploaded in %1$s. Uploaded points will not show any more.</string>
    <string name="app_mode_osm">OSM</string>
    <string name="select_nav_icon_descr">Icon shown while navigating or moving.</string>
    <string name="select_map_icon_descr">Icon shown at rest.</string>
    <string name="ltr_or_rtl_combine_via_space">%1$s %2$s</string>
    <string name="ltr_or_rtl_combine_via_colon">%1$s: %2$s</string>
    <string name="reset_confirmation_descr">Tapping %1$s will discard all your changes.</string>
    <string name="reset_all_profile_settings_descr">Reset all profile settings to installation defaults.</string>
    <string name="reset_all_profile_settings">Reset all profile settings?</string>
    <string name="select_navigation_icon">Position icon while moving</string>
    <string name="select_map_icon">Position icon at rest</string>
    <string name="delete_profiles_descr">Tapping \'Apply\' deletes removed profiles permanently.</string>
    <string name="master_profile">Master profile</string>
    <string name="select_color">Select color</string>
    <string name="rendering_value_thick_name">Thick</string>
    <string name="desert_render_descr">For deserts and other sparsely populated areas. More detailed.</string>
    <string name="shared_string_downloading_formatted">Downloading %s</string>
    <string name="edit_profiles_descr">OsmAnd default profiles cannot be deleted, but disabled (on the previous screen), or be sorted to the bottom.</string>
    <string name="edit_profiles">Edit profiles</string>
    <string name="select_nav_profile_dialog_message">The \'Navigation type\' governs how routes are calculated.</string>
    <string name="ltr_or_rtl_combine_via_bold_point">%1$s • %2$s</string>
    <string name="street_city">%1$s, %2$s</string>
    <string name="personal_category_name">Personal</string>
    <string name="add_new_profile_q">Add the new profile \'%1$s\'?</string>
    <string name="save_heading">Include heading</string>
    <string name="save_heading_descr">Save heading to each track point while recording.</string>
    <string name="profile_appearance">Profile appearance</string>
    <string name="choose_icon_color_name">Icon, color and name</string>
    <string name="reorder_profiles">Edit profile list</string>
    <string name="selected_profile">Selected profile</string>
    <string name="rendering_value_walkingRoutesOSMCNodes_name">Node networks</string>
    <string name="rendering_attr_showCycleNodeNetworkRoutes_name">Show node network cycle routes</string>
    <string name="join_segments">Join segments</string>
    <string name="download_map_dialog">Download map dialog</string>
    <string name="dialogs_and_notifications_title">Dialogs and notifications</string>
    <string name="dialogs_and_notifications_descr">Control popups, dialogs and notifications.</string>
    <string name="suggested_maps">Suggested maps</string>
    <string name="suggested_maps_descr">These maps are required for the plugin.</string>
    <string name="added_profiles">Added profiles</string>
    <string name="added_profiles_descr">Profiles added by plugin</string>
    <string name="shared_string_turn_off">Turn off</string>
    <string name="new_plugin_added">New plugin added</string>
    <string name="clear_confirmation_msg">Clear %1$s?</string>
    <string name="shared_string_revert">Revert</string>
    <string name="track_saved">Track saved</string>
    <string name="empty_filename">File name is empty</string>
    <string name="default_speed_dialog_msg">Estimates arrival time for unknown road types, and limits speed for all roads (may affect routing)</string>
    <string name="rendering_value_white_name">White</string>
    <string name="swap_two_places">Swap %1$s and %2$s</string>
    <string name="route_start_point">Starting point</string>
    <string name="export_profile">Export profile</string>
    <string name="exported_osmand_profile">OsmAnd profile: %1$s</string>
    <string name="overwrite_profile_q">\'%1$s\' already exists. Overwrite?</string>
    <string name="export_profile_failed">Could not export profile.</string>
    <string name="profile_import">Import profile</string>
    <string name="profile_import_descr">Add a profile by opening its file with OsmAnd.</string>
    <string name="file_import_error">%1$s import error: %2$s</string>
    <string name="file_imported_successfully">%1$s imported.</string>
    <string name="tts_initialization_error">Cannot start text-to-speech engine.</string>
    <string name="layer_osm_edits">OSM edits</string>
    <string name="quick_action_contour_lines_descr">Button showing or hiding contour lines on the map.</string>
    <string name="quick_action_contour_lines_show">Show contour lines</string>
    <string name="quick_action_contour_lines_hide">Hide contour lines</string>
    <string name="quick_action_show_hide_contour_lines">Show/hide contour lines</string>
    <string name="quick_action_hillshade_descr">A button to show or hide hillshades on the map.</string>
    <string name="quick_action_hillshade_show">Show hillshade</string>
    <string name="quick_action_hillshade_hide">Hide hillshade</string>
    <string name="quick_action_show_hide_hillshade">Show/hide hillshade</string>
    <string name="apply_preference_to_all_profiles">You can apply this change to all or only the selected profile.</string>
    <string name="shared_preference">Shared</string>
    <string name="routing_attr_driving_style_prefer_unpaved_name">Prefer unpaved roads</string>
    <string name="routing_attr_driving_style_prefer_unpaved_description">Prefer unpaved over paved roads for routing.</string>
    <string name="release_3_5">
    • Updated app and profile settings: Settings are now arranged by type. Each profile can be customized separately.\n\n
    • New map download dialog suggesting a map to download while browsing\n\n
    • Dark theme fixes\n\n
    • Fixed several routing issues around the world\n\n
    • Updated basemap with more detailed road network\n\n
    • Fixed flooded areas around the world\n\n
    • Ski routing: Added elevation profile and route complexity to the route details\n\n
    • Other bugfixes\n\n
    </string>
    <string name="shared_string_memory_used_tb_desc">Used %1$s TB</string>
    <string name="shared_string_memory_used_gb_desc">Used %1$s GB</string>
    <string name="shared_string_memory_used_mb_desc">Used %1$s MB</string>
    <string name="shared_string_memory_used_kb_desc">Used %1$s kB</string>
    <string name="contour_lines_and_hillshade">Contour lines and hillshade</string>
    <string name="routing_attr_prefer_unpaved_name">Prefer unpaved roads</string>
    <string name="routing_attr_prefer_unpaved_description">Prefer unpaved roads.</string>
    <string name="update_all_maps">Update all maps</string>
    <string name="update_all_maps_q">Are you sure you want to update all (%1$d) maps?</string>
    <string name="track_storage_directory">Track storage folder</string>
    <string name="track_storage_directory_descrp">Tracks can be stored in the \'rec\' folder, monthly, or daily folders.</string>
    <string name="store_tracks_in_rec_directory">Record tracks to \'rec\' folder</string>
    <string name="store_tracks_in_daily_directories">Record tracks in daily folders</string>
    <string name="store_tracks_in_daily_directories_descrp">Record tracks in sub-folders per recording day (like 2018-01-01).</string>
    <string name="shared_string_calculate">Calculate</string>
    <string name="shared_string_osmand_usage">OsmAnd usage</string>
    <string name="shared_sting_tiles">Tiles</string>
    <string name="shared_string_maps">Maps</string>
    <string name="shared_string_memory_tb_desc">%1$s TB</string>
    <string name="shared_string_memory_gb_desc">%1$s GB</string>
    <string name="shared_string_memory_mb_desc">%1$s MB</string>
    <string name="shared_string_memory_kb_desc">%1$s kB</string>
    <string name="app_mode_utv">Side by Side</string>
    <string name="rendering_attr_piste_difficulty_aerialway_name">Aerialway</string>
    <string name="rendering_attr_piste_difficulty_connection_name">Connection</string>
    <string name="avoid_in_routing_descr_">Avoid certain routes and road types</string>
    <string name="change_data_storage_full_description">Move OsmAnd data files to the new destination?\n%1$s > %2$s</string>
    <string name="data_storage_preference_summary">%1$s • %2$s</string>
    <string name="data_storage_space_description">%1$s GB free (of %2$s GB)</string>
    <string name="enter_path_to_folder">Enter path to the folder</string>
    <string name="shared_string_select_folder">Folder…</string>
    <string name="paste_Osmand_data_folder_path">Paste path to the folder with OsmAnd data</string>
    <string name="change_osmand_data_folder_question">Change OsmAnd data folder?</string>
    <string name="move_maps_to_new_destination">Move to the new destination</string>
    <string name="internal_app_storage_description">Internal storage for OsmAnd, (hidden from users and other apps).</string>
    <string name="change_data_storage_folder">Change storage folder</string>
    <string name="rendering_attr_piste_type_snow_park_name">Terrain park</string>
    <string name="rendering_attr_piste_type_sleigh_name">Sleigh</string>
    <string name="rendering_attr_piste_type_sled_name">Sled</string>
    <string name="rendering_attr_piste_type_hike_name">Hike</string>
    <string name="rendering_attr_piste_type_connection_name">Connection</string>
    <string name="rendering_attr_piste_type_skitour_name">Skitour</string>
    <string name="rendering_attr_piste_type_downhill_name">Downhill</string>
    <string name="rendering_attr_piste_type_nordic_name">Nordic</string>
    <string name="routeInfo_piste_type_name">Piste type</string>
    <string name="rendering_attr_piste_difficulty_novice_name">Novice</string>
    <string name="rendering_attr_piste_difficulty_easy_name">Easy</string>
    <string name="rendering_attr_piste_difficulty_intermediate_name">Intermediate</string>
    <string name="rendering_attr_piste_difficulty_advanced_name">Advanced</string>
    <string name="rendering_attr_piste_difficulty_expert_name">Expert</string>
    <string name="rendering_attr_piste_difficulty_freeride_name">Freeride</string>
    <string name="rendering_attr_piste_difficulty_extreme_name">Extreme</string>
    <string name="rendering_attr_piste_difficulty_undefined_name">Undefined</string>
    <string name="routeInfo_piste_difficulty_name">Piste difficulty</string>
    <string name="download_detailed_map">Download detailed %s map, to view this area.</string>
    <string name="shared_string_by_default">By default</string>
    <string name="plugins_settings">Plugin settings</string>
    <string name="logcat_buffer">Logcat buffer</string>
    <string name="application_profile_changed">App profile changed to \"%s\"</string>
    <string name="switch_profile">Switch profile</string>
    <string name="configure_profile">Configure profile</string>
    <string name="configure_profile_info">Settings for profile:</string>
    <string name="utm_format_descr">OsmAnd uses the UTM Standard, which is similar but not identical to the UTM NATO format.</string>
    <string name="shared_string_example">Example</string>
    <string name="navigate_point_format_utm">UTM Standard</string>
    <string name="navigate_point_format_olc">Open Location Code</string>
    <string name="coordinates_format_info">The selected format will be applied throughout the app.</string>
    <string name="pref_selected_by_default_for_profiles">This setting is selected by default for profiles: %s</string>
    <string name="change_default_settings">Change setting</string>
    <string name="discard_changes">Discard change</string>
    <string name="apply_to_current_profile">Apply only to \"%1$s\"</string>
    <string name="apply_to_all_profiles">Apply to all profiles</string>
    <string name="start_up_message_pref">Start-up message</string>
    <string name="analytics_pref_title">Analytics</string>
    <string name="turn_screen_on_info">Show map on the lock screen during navigation.</string>
    <string name="route_parameters_info">Settings for routing in the selected profile \"%1$s\".</string>
    <string name="wake_time">Wake time</string>
    <string name="units_and_formats">Units &amp; formats</string>
    <string name="map_look_descr">Map appearance</string>
    <string name="map_look">Map look</string>
    <string name="list_of_installed_plugins">Installed plugins</string>
    <string name="configure_navigation">Configure navigation</string>
    <string name="general_settings_profile_descr">App theme, units, region</string>
    <string name="screen_alerts_descr">Alerts shown bottom left during navigation.</string>
    <string name="language_and_output">Language and output</string>
    <string name="reset_to_default">Reset to default</string>
    <string name="manage_profiles_descr">Create, import, edit profiles</string>
    <string name="manage_profiles">Manage app profiles…</string>
    <string name="osmand_settings_descr">Effective for the entire app</string>
    <string name="osmand_settings">OsmAnd settings</string>
    <string name="copy_from_other_profile">Copy from another profile</string>
    <string name="turn_screen_on">Turn screen on</string>
    <string name="map_during_navigation_info">Map during navigation</string>
    <string name="map_during_navigation">Map during navigation</string>
    <string name="shared_string_other">Other</string>
    <string name="vehicle_parameters_descr">Weight, height, speed</string>
    <string name="vehicle_parameters">Vehicle parameters</string>
    <string name="voice_announces_info">Voice announcements only occur during navigation.</string>
    <string name="voice_announces_descr">Navigation instructions and announcements</string>
    <string name="voice_announces">Voice prompts</string>
    <string name="screen_alerts">Screen alerts</string>
    <string name="route_parameters_descr">Configure route parameters</string>
    <string name="route_parameters">Route parameters</string>
    <string name="day">Day</string>
    <string name="days_2_4">Days</string>
    <string name="days_5">Days</string>
    <string name="week">Week</string>
    <string name="weeks_2_4">Weeks</string>
    <string name="weeks_5">Weeks</string>
    <string name="month">Month</string>
    <string name="months_2_4">Months</string>
    <string name="months_5">Months</string>
    <string name="year">Year</string>
    <string name="years_2_4">Years</string>
    <string name="years_5">Years</string>
    <string name="months_3">Three months</string>
    <string name="price_free">Free</string>
    <string name="get_discount_title">Get %1$d %2$s at %3$s off.</string>
    <string name="get_discount_first_part">%1$s for the first %2$s</string>
    <string name="get_discount_first_few_part">%1$s for the first %2$s</string>
    <string name="get_discount_second_part">then %1$s</string>
    <string name="cancel_subscription">Cancel subscription</string>
    <string name="price_and_discount">%1$s • Save %2$s</string>
    <string name="app_mode_wagon">Wagon</string>
    <string name="app_mode_pickup_truck">Pickup truck</string>
    <string name="shared_string_default">Default</string>
    <string name="gpx_join_gaps">Join gaps</string>
    <string name="app_mode_camper">Camper</string>
    <string name="app_mode_campervan">Campervan (RV)</string>
    <string name="rendering_attr_showLez_description">Show Low Emission Zones on the map. Does not affect routing.</string>
    <string name="rendering_attr_showLez_name">Show Low Emission Zones</string>
    <string name="temporary_conditional_routing">Consider temporary limitations</string>
    <string name="turn_on_profile_desc">Please turn on at least one app profile to use this setting.</string>
    <string name="rendering_attr_winter_road_name">Winter road</string>
    <string name="rendering_attr_ice_road_name">Ice road</string>
    <string name="routeInfo_winter_ice_road_name">Winter and ice roads</string>
    <string name="rendering_attr_tracktype_grade1_name">Solid (paved)</string>
    <string name="rendering_attr_tracktype_grade2_name">Solid (unpaved)</string>
    <string name="rendering_attr_tracktype_grade3_name">Mostly solid</string>
    <string name="rendering_attr_tracktype_grade4_name">Mostly soft</string>
    <string name="rendering_attr_tracktype_grade5_name">Soft</string>
    <string name="routeInfo_tracktype_name">Surface firmness</string>
    <string name="shared_string_file_is_saved">%s is saved</string>
    <string name="shared_string_open_track">Open track</string>
    <string name="shared_string_track_is_saved">Track %s is saved</string>
    <string name="turn_screen_on_router">Wake on turn</string>
    <string name="turn_screen_on_time_descr">Adjust how long the screen should be on for.</string>
    <string name="turn_screen_on_sensor">Use proximity sensor</string>
    <string name="turn_screen_on_sensor_descr">Wave your hand over the top of the screen to turn it on while navigating.</string>
    <string name="app_mode_offroad">Offroad</string>
    <string name="edit_profile_setup_title">Set up profile</string>
    <string name="edit_profile_setup_subtitle">The profile keeps its own settings</string>
    <string name="edit_profile_setup_map_subtitle">Select map options for the profile</string>
    <string name="edit_profile_screen_options_subtitle">Select screen options for the profile</string>
    <string name="edit_profile_nav_settings_subtitle">Select navigation settings for the profile</string>
    <string name="routing_attr_max_num_changes_description">Specify upper limit of changes</string>
    <string name="routing_attr_max_num_changes_name">Number of changes</string>
    <string name="app_mode_ufo">UFO</string>
    <string name="release_3_4">
    • App profiles: Create a custom profile for your own needs, with a custom icon and color\n\n
    • Now customize any profile\'s default and min/max speeds\n\n
    • Added a widget for the current coordinates\n\n
    • Added options to show the compass and a radius ruler on the map\n\n
    • Fix background track logging\n\n
    • Improved background map downloads\n\n
    • Returned \'Turn screen on\' option\n\n
    • Fixed Wikipedia language selection\n\n
    • Fixed compass button behavior during navigation\n\n
    • Other bugfixes\n\n
    </string>
    <string name="precision_hdop_and_vdop">Horizontal precision: %1$s, vertical: %2$s</string>
    <string name="precision_hdop">Horizontal precision: %s</string>
    <string name="app_mode_personal_transporter">Personal transporter</string>
    <string name="app_mode_monowheel">Monowheel</string>
    <string name="app_mode_scooter">Scooter</string>
    <string name="shared_string_min_speed">Min. speed</string>
    <string name="shared_string_max_speed">Max. speed</string>
    <string name="default_speed_setting_title">Default speed</string>
    <string name="default_speed_setting_descr">Change default speed settings</string>
    <string name="minmax_speed_dialog_title">Set min/max speed</string>
    <string name="new_profile">New profile</string>
    <string name="shared_string_crash">Crash</string>
    <string name="last_launch_crashed">Last OsmAnd run crashed. Please help us improve OsmAnd by sharing the error message.</string>
    <string name="press_again_to_change_the_map_orientation">Tap again to change map orientation</string>
    <string name="process_downloading_service">OsmAnd downloading service</string>
    <string name="shared_string_color_magenta">Magenta</string>
    <string name="shared_string_icon">Icon</string>
    <string name="rate_dialog_descr">Please share your feedback and rate our work on Google Play.</string>
    <string name="button_rate">Rate</string>
    <string name="shared_string_privacy_policy">Privacy Policy</string>
    <string name="help_us_make_osmand_better">Help us make OsmAnd better</string>
    <string name="make_osmand_better_descr">Allow OsmAnd to collect and process anonymous app usage data. No data about your position or locations you view on the map are collected.\n\nConfigure any time in \'Settings\' → \'Privacy and Security\'.</string>
    <string name="choose_data_to_share">Choose the type of data you want to share:</string>
    <string name="downloaded_maps">Maps downloaded</string>
    <string name="visited_screens">Screens visited</string>
    <string name="collected_data">Data collected</string>
    <string name="collected_data_descr">Define which data you allow OsmAnd to share.</string>
    <string name="downloaded_maps_collect_descr">Helps us understand country and region map popularity.</string>
    <string name="visited_screens_collect_descr">Helps us understand OsmAnd feature popularity.</string>
    <string name="privacy_and_security_change_descr">Tap \"Allow\" if you agree with our %1$s</string>
    <string name="settings_privacy_and_security">Privacy and security</string>
    <string name="settings_privacy_and_security_desc">Pick what data you share</string>
    <string name="shared_string_no_thank_you">No, thanks</string>
    <string name="shared_string_allow">Allow</string>
    <string name="profile_name_hint">Profile name</string>
    <string name="nav_type_hint">Navigation type</string>
    <string name="app_mode_taxi">Taxi</string>
    <string name="app_mode_shuttle_bus">Shuttle bus</string>
    <string name="app_mode_subway">Subway</string>
    <string name="app_mode_horse">Horse</string>
    <string name="app_mode_helicopter">Helicopter</string>
    <string name="osmand_routing_promo">You can add your own modified version of the file routing.xml in ..osmand/routing</string>
    <string name="app_mode_skiing">Skiing</string>
    <string name="base_profile_descr_ski">Skiing</string>
    <string name="show_compass_ruler">Show compass ruler</string>
    <string name="hide_compass_ruler">Hide compass ruler</string>
    <string name="select_icon_profile_dialog_title">Select icon</string>
    <string name="settings_routing_mode_string">Mode: %s</string>
    <string name="settings_derived_routing_mode_string">User-mode, derived from: %s</string>
    <string name="routing_profile_ski">Ski</string>
    <string name="profile_type_descr_string">Type: %s</string>
    <string name="profile_type_base_string">Base profile</string>
    <string name="profile_alert_need_routing_type_title">Select navigation type</string>
    <string name="profile_alert_need_routing_type_msg">Please select a navigation type for the new app profile</string>
    <string name="profile_alert_need_profile_name_title">Enter profile name</string>
    <string name="profile_alert_need_profile_name_msg">You must specify a profile name first.</string>
    <string name="profile_alert_duplicate_name_title">Duplicate name</string>
    <string name="profile_alert_duplicate_name_msg">There is already profile with that name</string>
    <string name="profile_alert_cant_delete_base">You cannot delete OsmAnd\'s base profiles</string>
    <string name="profile_alert_need_save_title">Save changes</string>
    <string name="profile_alert_need_save_msg">Save changes to the profile first</string>
    <string name="profile_alert_delete_title">Delete profile</string>
    <string name="profile_alert_delete_msg">Are you sure you want to delete the \"%s\" profile</string>
    <string name="select_base_profile_dialog_title">Select profile to start with</string>
    <string name="select_base_profile_dialog_message">Base your custom profile on one of the default app profiles, this defines the basic setup like default visibility of widgets and units of speed and distance. These are the default app profiles, together with examples of custom profiles they may be extended to:</string>
    <string name="select_nav_profile_dialog_title">Select navigation type</string>
    <string name="base_profile_descr_car">Car, truck, motorcycle</string>
    <string name="base_profile_descr_bicycle">Mountain bike, moped, horse</string>
    <string name="base_profile_descr_pedestrian">Walking, hiking, running</string>
    <string name="base_profile_descr_public_transport">Public transport types</string>
    <string name="base_profile_descr_boat">Ship, rowing, sailing</string>
    <string name="base_profile_descr_aircraft">Airplane, gliding</string>
    <string name="routing_profile_geocoding">Geocoding</string>
    <string name="routing_profile_straightline">Straight line</string>
    <string name="routing_profile_broutrer">BRouter (offline)</string>
    <string name="osmand_default_routing">OsmAnd routing</string>
    <string name="custom_routing">Custom routing profile</string>
    <string name="special_routing_type">Special routing</string>
    <string name="third_party_routing_type">Third-party routing</string>
    <string name="application_profiles_descr">Select the profiles to be visible in the app.</string>
    <string name="application_profiles">App profiles</string>
    <string name="searching_gps">Searching GPS</string>
    <string name="coordinates_widget">Coordinates widget</string>
    <string name="files_moved">Moved %1$d files (%2$s).</string>
    <string name="files_copied">Copied %1$d files (%2$s).</string>
    <string name="files_failed">Could not copy %1$d files (%2$s).</string>
    <string name="files_present">%1$d files (%2$s) are present in the previous location \'%3$s\'.</string>
    <string name="move_maps">Move maps</string>
    <string name="dont_move_maps">Don\'t move</string>
    <string name="public_transport_ped_route_title">The route on foot is approximately %1$s, and may be faster than public transport</string>
    <string name="public_transport_no_route_title">Unfortunately, OsmAnd could not find a route suitable for your settings.</string>
    <string name="public_transport_try_ped">Try navigation on foot.</string>
    <string name="public_transport_try_change_settings">Try changing the settings.</string>
    <string name="public_transport_calc_pedestrian">Calculate route on foot</string>
    <string name="public_transport_type">Transport type</string>
    <string name="send_log">Send log</string>
    <string name="routing_attr_avoid_tram_name">No trams</string>
    <string name="routing_attr_avoid_tram_description">Avoids trams</string>
    <string name="routing_attr_avoid_bus_name">No buses</string>
    <string name="routing_attr_avoid_bus_description">Avoids buses and trolleybuses</string>
    <string name="routing_attr_avoid_share_taxi_name">No share taxi</string>
    <string name="routing_attr_avoid_share_taxi_description">Avoids share taxi</string>
    <string name="routing_attr_avoid_train_name">No trains</string>
    <string name="routing_attr_avoid_train_description">Avoids trains</string>
    <string name="routing_attr_avoid_subway_name">No subways</string>
    <string name="routing_attr_avoid_subway_description">Avoids subways and lightweight rail transport</string>
    <string name="routing_attr_avoid_ferry_name">No ferries</string>
    <string name="routing_attr_avoid_ferry_description">Avoids ferries</string>
    <!-- string name="release_3_3_7">
    • Display the time between transfers in public transport\n\n
    • Corrected UI for the Route Details\n\n
    • Fixed dark theme in the \'Direction menu\' and \'Route Details\'\n\n
    • Display azimuth in \'Measure Distance\'\n\n
    </string -->
    <string name="shared_string_degrees">Degrees</string>
    <string name="shared_string_milliradians">Milliradians</string>
    <string name="angular_measeurement">Angular unit</string>
    <string name="angular_measeurement_descr">Change what azimuth is measured in.</string>
    <string name="avoid_pt_types_descr">Select public transport types to avoid for navigation:</string>
    <string name="quick_action_day_night_mode">%s mode</string>
    <string name="avoid_pt_types">Avoid transport types…</string>
    <string name="shared_string_walk">Walk</string>
    <string name="save_poi_value_exceed_length">Shorten the length of the \"%s\" tag to less than 255 characters.</string>
    <string name="save_poi_value_exceed_length_title">Length of \"%s\" value</string>
    <string name="public_transport_warning_descr_blog">Read more about OsmAnd routing on our blog.</string>
    <string name="public_transport_warning_title">Public transport navigation is currently in beta testing, expect errors and inaccuracies.</string>
    <string name="add_intermediate">Add intermediate point</string>
    <string name="transfers_size">%1$d transfers</string>
    <string name="add_start_and_end_points">Add departure and destination</string>
    <string name="route_add_start_point">Add point of departure</string>
    <string name="route_descr_select_start_point">Select point of departure</string>
    <string name="rendering_attr_surface_unpaved_name">Unpaved</string>
    <string name="rendering_attr_surface_sand_name">Sand</string>
    <string name="rendering_attr_surface_grass_name">Grass</string>
    <string name="rendering_attr_surface_grass_paver_name">Grass paver</string>
    <string name="rendering_attr_surface_ground_name">Ground</string>
    <string name="rendering_attr_surface_dirt_name">Dirt</string>
    <string name="rendering_attr_surface_mud_name">Mud</string>
    <string name="rendering_attr_surface_ice_name">Ice</string>
    <string name="rendering_attr_surface_salt_name">Salt</string>
    <string name="rendering_attr_surface_snow_name">Snow</string>
    <string name="rendering_attr_surface_asphalt_name">Asphalt</string>
    <string name="rendering_attr_surface_paved_name">Paved</string>
    <string name="rendering_attr_surface_concrete_name">Concrete</string>
    <string name="rendering_attr_surface_sett_name">Sett</string>
    <string name="rendering_attr_surface_cobblestone_name">Cobblestone</string>
    <string name="rendering_attr_surface_paving_stones_name">Paving stones</string>
    <string name="rendering_attr_surface_pebblestone_name">Pebblestone</string>
    <string name="rendering_attr_surface_stone_name">Stone</string>
    <string name="rendering_attr_surface_metal_name">Metal</string>
    <string name="rendering_attr_surface_wood_name">Wood</string>
    <string name="rendering_attr_surface_gravel_name">Gravel</string>
    <string name="rendering_attr_surface_fine_gravel_name">Fine gravel</string>
    <string name="rendering_attr_surface_compacted_name">Compacted</string>
    <string name="rendering_attr_smoothness_excellent_name">Excellent</string>
    <string name="rendering_attr_smoothness_good_name">Good</string>
    <string name="rendering_attr_smoothness_intermediate_name">Intermediate</string>
    <string name="rendering_attr_smoothness_bad_name">Bad</string>
    <string name="rendering_attr_smoothness_very_bad_name">Very bad</string>
    <string name="rendering_attr_smoothness_horrible_name">Horrible</string>
    <string name="rendering_attr_smoothness_very_horrible_name">Very horrible</string>
    <string name="rendering_attr_smoothness_impassable_name">Impassable</string>
    <string name="rendering_attr_highway_class_motorway_name">Motorway</string>
    <string name="rendering_attr_highway_class_state_road_name">State road</string>
    <string name="rendering_attr_highway_class_road_name">Road</string>
    <string name="rendering_attr_highway_class_street_name">Street</string>
    <string name="rendering_attr_highway_class_service_name">Service</string>
    <string name="rendering_attr_highway_class_footway_name">Footway</string>
    <string name="rendering_attr_highway_class_track_name">Track</string>
    <string name="rendering_attr_highway_class_bridleway_name">Bridleway</string>
    <string name="rendering_attr_highway_class_steps_name">Steps</string>
    <string name="rendering_attr_highway_class_path_name">Path</string>
    <string name="rendering_attr_highway_class_cycleway_name">Cycleway</string>
    <string name="rendering_attr_undefined_name">Undefined</string>
	<string name="rendering_attr_highway_class_track_grade1_name">Grade 1</string>
	<string name="rendering_attr_highway_class_track_grade2_name">Grade 2</string>
	<string name="rendering_attr_highway_class_track_grade3_name">Grade 3</string>
	<string name="rendering_attr_highway_class_track_grade4_name">Grade 4</string>
	<string name="rendering_attr_highway_class_track_grade5_name">Grade 5</string>
    <!-- string name="release_3_3">
    • New \'Directions\' screen: Displays Home and Work destination buttons, \'previous route\' shortcut, list of active GPX tracks and markers, search history\n\n
    • Additional info under \'Route details\': road types, surface, steepness, smoothness\n\n
    • Public transport navigation supporting all kinds of transportation: metro, bus, tram, etc.\n\n
    • New Quick action for show/hide tracks and day/night modes\n\n
    • Fixed areas displayed as flooded in Germany, South Africa, Quebec\n\n
    • Additional support for KML and KMZ import\n\n
    • Fixed crashes on opening some public transport stops\n\n
    • Removed Facebook and Firebase analytics from the free version (OsmAnd+ doesn\'t include it)\n\n
    </string -->
    <string name="use_osm_live_public_transport_description">Enable public transport for OsmAnd Live changes.</string>
    <string name="use_osm_live_public_transport">OsmAnd Live public transport</string>
    <string name="time_of_day">Time of day</string>
    <string name="by_transport_type">By %1$s</string>
    <string name="step_by_step">Turn-by-turn</string>
    <string name="routeInfo_road_types_name">Road types</string>
    <string name="exit_at">Exit at</string>
    <string name="sit_on_the_stop">Board at stop</string>
    <string name="shared_string_swap">Swap</string>
    <string name="show_more">Show more</string>
    <string name="tracks_on_map">Displayed tracks</string>
    <string name="quick_action_show_hide_gpx_tracks">Show/hide GPX tracks</string>
    <string name="quick_action_show_hide_gpx_tracks_descr">A button to show or hide selected GPX tracks on the map.</string>
    <string name="quick_action_gpx_tracks_hide">Hide GPX Tracks</string>
    <string name="quick_action_gpx_tracks_show">Show GPX Tracks</string>
    <string name="add_destination_query">Please set the destination first</string>
    <string name="previous_route">Previous route</string>
    <string name="add_home">Add home</string>
    <string name="add_work">Add work</string>
    <string name="work_button">Work</string>
    <string name="cubic_m">m³</string>
    <string name="metric_ton">t</string>
    <string name="shared_string_capacity">Сapacity</string>
    <string name="shared_string_width">Width</string>
    <string name="shared_string_height">Height</string>
    <string name="add_destination_point">Set destination</string>
    <string name="add_intermediate_point">Add intermediate</string>
    <string name="add_start_point">Set starting point</string>
    <string name="intermediate_waypoint">Intermediate point</string>
    <string name="transfers">Transfers</string>
    <string name="on_foot">On foot</string>
    <string name="route_way">Way</string>
    <string name="points_of_interests">Points of interest (POI)</string>
    <string name="waiting_for_route_calculation">Calculating route…</string>
    <string name="app_mode_public_transport">Public transport</string>
    <string name="avoid_roads_descr">Select a road you want to avoid during navigation, either on the map, or from the list below:</string>
    <string name="show_along_the_route">Show along the route</string>
    <string name="simulate_navigation">Simulate navigation</string>
    <string name="choose_track_file_to_follow">Select track file to follow</string>
    <string name="voice_announcements">Voice prompts</string>
    <string name="intermediate_destinations">Intermediate destinations</string>
    <string name="arrive_at_time">Arrive at %1$s</string>
    <string name="osm_live_subscriptions">Subscriptions</string>
    <string name="powered_by_osmand">By OsmAnd</string>
    <string name="osm_live_plan_pricing">Plan &amp; Pricing</string>
    <string name="osm_live_payment_monthly_title">Monthly</string>
    <string name="osm_live_payment_3_months_title">Every three months</string>
    <string name="osm_live_payment_annual_title">Annually</string>
    <string name="osm_live_payment_month_cost_descr">%1$s / month</string>
    <string name="osm_live_payment_month_cost_descr_ex">%1$.2f %2$s / month</string>
    <string name="osm_live_payment_discount_descr">Save %1$s.</string>
    <string name="osm_live_payment_current_subscription">Current subscription</string>
    <string name="osm_live_payment_renews_monthly">Renews monthly</string>
    <string name="osm_live_payment_renews_quarterly">Renews quarterly</string>
    <string name="osm_live_payment_renews_annually">Renews annually</string>
    <string name="default_price_currency_format">%1$.2f %2$s</string>
    <string name="osm_live_payment_header">Payment interval:</string>
    <string name="osm_live_payment_contribute_descr">Donations help fund OSM cartography.</string>
    <string name="markers_remove_dialog_msg">Delete map marker \'%s\'?</string>
    <string name="edit_map_marker">Edit map marker</string>
    <string name="third_party_application">Third-party app</string>
    <string name="search_street">Search street</string>
    <string name="start_search_from_city">First specify city/town/locality</string>
    <string name="shared_string_restore">Restore</string>
    <string name="keep_passed_markers_descr">Markers added as a group of Favorites or GPX waypoints marked "Passed" will remain on the map. If the group is not active, the markers will disappear from the map.</string>
    <string name="keep_passed_markers">Keep passed markers on the map</string>
    <string name="more_transport_on_stop_hint">More transport available from this stop.</string>
    <string name="ask_for_location_permission">Please grant OsmAnd location access to continue.</string>
    <string name="thank_you_for_feedback">Thank you for your feedback</string>
    <string name="poi_cannot_be_found">Could not find node or way.</string>
    <string name="search_no_results_feedback">No search results?\nProvide feedback</string>
    <!-- string name="release_3_2_pre">
    • Fixed crash on startup that occurred on some devices\n\n
    • New Markers feature: Display already traversed markers\n\n 
    • Search history now shows previously searched categories\n\n
    • Fixed crash on startup that occurred with non-latin maps\n\n
    • Improved rendering speed issues on Android 8.0 devices\n\n
    • Support for polygon (non-amenity) objects editing\n\n
    • Measure distance: Add \"Measure\" button to Actions in the context menu\n\n
    </string -->
    <!-- string name="release_3_1">
    • Navigation: Fix progress bar, fast swapping of the start and end point of the route\n\n
    • Map markers: Fix turning on/off groups, ability to hide markers from the map\n\n
    • OSM Edit: Ability to edit tags for non-point objects and ways, fix missing comments on notes, backup of edits\n\n
    • Improved Wikipedia and Wikivoyage parsing, updated files are already available\n\n
    • Context menu: Fix transport shields color in the night mode, fix additional menu sizes\n\n
    • Boat navigation: Support for waterway fairway\n\n
    • Other bugfixes\n\n
    </string -->
    <string name="increase_search_radius_to">Extend search radius to %1$s</string>
    <string name="send_search_query_description">Your search query will be sent to: \"%1$s\", along with your location.\n\n
        Personal info is not collected, only search data needed to improve the search.</string>
    <string name="send_search_query">Send search query?</string>
    <string name="shared_string_world">World</string>
    <string name="point_deleted">Point %1$s deleted</string>
    <string name="coord_input_edit_point">Edit point</string>
    <string name="coord_input_add_point">Add point</string>
    <string name="coord_input_save_as_track">Save as track</string>
    <string name="coord_input_save_as_track_descr">You added %1$s points. Type a filename and tap \"Save\".</string>
    <string name="error_notification_desc">Please send a screenshot of this notification to support@osmand.net</string>
    <string name="quick_action_edit_actions">Edit actions</string>
    <string name="get_osmand_live">Get OsmAnd Live to unlock all features: Daily map updates with unlimited downloads, all paid and free plugins, Wikipedia, Wikivoyage and much more.</string>
    <string name="unirs_render_descr">Modification of the default style to increase contrast of pedestrian and bicycle roads. Uses legacy Mapnik colors.</string>
    <string name="shared_string_bookmark">Bookmark</string>
    <string name="hide_full_description">Hide full description</string>
    <string name="show_full_description">Show full description</string>
    <string name="off_road_render_descr">For off-road driving based on \'Topo\' style and for use with green satellite images as an underlay. Reduced main road thickness, increased thickness of tracks, paths, bicycle and other routes.</string>
    <string name="nautical_render_descr">For nautical navigation. Features buoys, lighthouses, riverways, sea lanes and marks, harbors, seamark services, and depth contours.</string>
    <string name="ski_map_render_descr">For skiing. Features pistes, ski-lifts, cross country tracks, etc. Dims secondary map objects.</string>
    <string name="light_rs_render_descr">Simple driving style. Gentle night mode, contour lines, contrasting orange styled roads, dims secondary map objects.</string>
    <string name="topo_render_descr">For hiking, trekking, and nature cycling. Readable outdoors. Contrasting roads and natural objects, different route types, advanced contour line options, extra details. Adjusting "Surface integrity" distinguishes road quality. No night mode.</string>
    <string name="mapnik_render_descr">Old default \'Mapnik\'-style. Similar colors to \'Mapnik\'.</string>
    <string name="touring_view_render_descr">Touring style with high contrast and maximum detail. Includes all options of the OsmAnd default style, while displaying as much detail as possible, in particular roads, paths, and other ways to travel. Clear \"touring atlas\" distinction between road types. Suitable for day, night, and outdoor use.</string>
    <string name="default_render_descr">General purpose style. Dense cities shown cleanly. Features contour lines, routes, surface quality, access restrictions, road shields, paths rendering according to SAC scale, whitewater sports items.</string>
    <string name="open_wikipedia_link_online">Open Wikipedia link online</string>
    <string name="open_wikipedia_link_online_description">The link will be opened in a web browser.</string>
    <string name="read_wikipedia_offline_description">Get OsmAnd Live subscription to read Wikipedia and Wikivoyage articles offline.</string>
    <string name="how_to_open_link">How to open the link?</string>
    <string name="read_wikipedia_offline">Read Wikipedia offline</string>
    <string name="download_all">Download all</string>
    <string name="shared_string_restart">App restart</string>
    <string name="show_images">Show images</string>
    <string name="purchase_cancelled_dialog_title">You have canceled your OsmAnd Live subscription</string>
    <string name="purchase_cancelled_dialog_descr">Renew subscription to continue using all the features:</string>
    <string name="maps_you_need_descr">Based on the articles you bookmarked, the following maps are recommended for you to download:</string>
    <string name="maps_you_need">Maps you need</string>
    <string name="osmand_team">OsmAnd team</string>
    <string name="popular_destinations">Popular destinations</string>
    <string name="paid_app">Paid app</string>
    <string name="paid_plugin">Paid plugin</string>
    <string name="travel_card_update_descr">New Wikivoyage data available, update it to enjoy.</string>
	<string name="travel_card_download_descr">Download Wikivoyage travel guides to view articles about places around the world without a connection to the Internet.</string>
	<string name="update_is_available">Update available</string>
	<string name="download_file">Download file</string>
    <string name="start_editing_card_image_text">The free worldwide travel guide anyone can edit.</string>
    <string name="welcome_to_open_beta_description">Travel guides are currently based on Wikivoyage. Test all features during open beta testing for free. Afterwards, travel guides will be available to subscribers of OsmAnd Unlimited and owners of OsmAnd+.</string>
    <string name="start_editing_card_description">You can and should edit any article on Wikivoyage. Share knowledge, experience, talent, and your attention.</string>
    <string name="start_editing">Start editing</string>
    <string name="get_unlimited_access">Get unlimited access</string>
    <string name="welcome_to_open_beta">Welcome to the open beta</string>
    <string name="wikivoyage_travel_guide">Travel Guides</string>
    <string name="wikivoyage_travel_guide_descr">Guides to the most interesting places on the planet, inside OsmAnd, without a connection to the Internet.</string>
    <string name="monthly_map_updates">Monthly map updates</string>
    <string name="daily_map_updates">Hourly map updates</string>
    <string name="in_app_purchase">In-app purchase</string>
    <string name="in_app_purchase_desc">One-time payment</string>
    <string name="in_app_purchase_desc_ex">Once purchased, it will be permanently available to you.</string>
    <string name="purchase_unlim_title">Buy - %1$s</string>
    <string name="wikivoyage_offline">Wikivoyage offline</string>
    <string name="unlimited_downloads">Unlimited downloads</string>
    <string name="wikipedia_offline">Wikipedia offline</string>
    <string name="contour_lines_hillshade_maps">Contour lines &amp; Hillshade maps</string>
    <string name="unlock_all_features">Unlock all OsmAnd features</string>
    <string name="purchase_dialog_title">Choose plan</string>
    <string name="purchase_dialog_travel_description">Purchase one of the following to receive the offline travel guide functionality:</string>
    <string name="purchase_dialog_subtitle">Choose suitable item</string>
    <string name="shared_string_dont">Don\'t</string>
    <string name="shared_string_do">Do</string>
    <string name="shared_string_only_with_wifi">Only on Wi-Fi</string>
    <string name="wikivoyage_download_pics">Download images</string>
    <!-- Use ← for RTL languages -->
    <string name="wikivoyage_download_pics_descr">Article images can be downloaded for offline use.\nAlways available in \'Explore\' → \'Options\'.</string>
    <string name="shared_string_wifi_only">Only on Wi-Fi</string>
    <string name="select_travel_book">Select a travel book</string>
    <string name="shared_string_travel_book">Travel book</string>
    <string name="online_webpage_warning">Page only available online. Open in web browser?</string>
    <string name="images_cache">Image cache</string>
    <string name="delete_search_history">Delete search history</string>
    <string name="download_images">Download images</string>
    <string name="download_maps_travel">Travel guides</string>
    <string name="shared_string_wikivoyage">Wikivoyage</string>
    <string name="article_removed">Article removed</string>
    <string name="wikivoyage_search_hint">Search for country, city, or province</string>
    <string name="shared_string_read">Read</string>
    <string name="saved_articles">Bookmarked articles</string>
    <string name="shared_string_explore">Explore</string>
    <string name="shared_string_contents">Contents</string>
    <string name="shared_string_result">Result</string>
    <string name="use_two_digits_longitude">Use double digit longitude</string>
    <string name="shared_string_travel_guides">Travel guides</string>
    <string name="waypoints_removed_from_map_markers">Waypoints removed from map markers</string>
    <string name="nothing_found_in_radius">Could not find anything:</string>
    <string name="select_waypoints_category_description">Add all of the track\'s waypoints, or select separate categories.</string>
    <string name="shared_string_total">Total</string>
    <string name="clear_all_intermediates">Clear all intermediate points</string>
    <string name="group_deleted">Group deleted</string>
    <string name="rendering_attr_whiteWaterSports_name">Whitewater sports</string>
    <string name="distance_farthest">Farthest first</string>
    <string name="distance_nearest">Nearest first</string>
    <string name="enter_lon">Enter longitude</string>
    <string name="enter_lat">Enter latitude</string>
    <string name="enter_lat_and_lon">Enter latitude and longitude</string>
	<string name="dd_mm_ss_format">DD°MM′SS″</string>
	<string name="dd_dddddd_format">DD.DDDDDD°</string>
	<string name="dd_ddddd_format">DD.DDDDD°</string>
	<string name="dd_mm_mmmm_format">DD°MM.MMMM′</string>
	<string name="dd_mm_mmm_format">DD°MM.MMM′</string>
	<string name="east_abbreviation">E</string>
	<string name="west_abbreviation">W</string>
	<string name="south_abbreviation">S</string>
	<string name="north_abbreviation">N</string>
	<string name="optional_point_name">Optional point name</string>
    <string name="transport_nearby_routes_within">Nearby routes within</string>
    <string name="transport_nearby_routes">Within</string>
    <string name="enter_the_file_name">Type the filename.</string>
    <string name="map_import_error">Map import error</string>
    <string name="map_imported_successfully">Map imported</string>
    <string name="make_as_start_point">Make this the point of departure</string>
    <string name="shared_string_current">Current</string>
    <string name="last_intermediate_dest_description">Adds intermediate stop</string>
    <string name="first_intermediate_dest_description">Adds initial stop</string>
    <string name="subsequent_dest_description">Move destination up, and create it</string>
    <string name="show_closed_notes">Show closed notes</string>
    <string name="switch_osm_notes_visibility_desc">Show/hide OSM notes on the map.</string>
    <string name="gpx_file_desc">GPX - suitable for export to JOSM or other OSM editors.</string>
    <string name="osc_file_desc">OSC - suitable for export to OSM.</string>
    <string name="shared_string_gpx_file">GPX file</string>
    <string name="osc_file">OSC file</string>
    <string name="choose_file_type">Select filetype</string>
    <string name="osm_edits_export_desc">Export as OSM notes, POIs, or both.</string>
    <string name="all_data">All data</string>
    <string name="osm_notes">OSM notes</string>
    <string name="will_open_tomorrow_at">Opens tomorrow at</string>
    <string name="rendering_attr_hidePOILabels_name">POI labels</string>
    <string name="shared_string_without_name">Without name</string>
    <string name="what_is_here">What\'s here:</string>
    <string name="parked_at">parked at</string>
    <string name="pick_up_till">Pick up until</string>
    <string name="without_time_limit">Without time limit</string>
    <string name="context_menu_read_full_article">Read full article</string>
    <string name="context_menu_read_article">Read article</string>
    <string name="context_menu_points_of_group">All points of the group</string>
    <string name="open_from">Open from</string>
    <string name="open_till">Open till</string>
    <string name="will_close_at">Closes at</string>
    <string name="will_open_at">Opens at</string>
    <string name="will_open_on">Opens at</string>
    <string name="additional_actions">Additional actions</string>
    <string name="av_locations_selected_desc">GPX file with coordinates and data of the selected notes.</string>
    <string name="av_locations_all_desc">GPX file with coordinates and data of all notes.</string>
    <!-- string name="release_3_0">
• New: Support for global offline travel guides. Referenced locations are linked to the map. Initial data from Wikivoyage.\n\n
• Wikipedia: New look, active links, images now supported\n\n
• Open Track UI: Support for waypoint groups\n\n
• Map markers: Import of selected groups from GPX files, coordinate input, new look\n\n
• OsmAnd Live subscription now supports all OsmAnd features\n\n
    </string -->
    <string name="modify_the_search_query">Change your search.</string>
    <string name="shared_string_actions">Actions</string>
    <string name="shared_string_marker">Marker</string>
    <string name="empty_state_osm_edits">Create or modify OSM objects</string>
    <string name="empty_state_osm_edits_descr">Create or modify OSM POIs, open or comment OSM notes, and contribute recorded GPX files.</string>
    <string name="shared_string_deleted">Deleted</string>
    <string name="shared_string_edited">Edited</string>
    <string name="shared_string_added">Added</string>
    <string name="marker_activated">Marker %s activated.</string>
    <string name="one_tap_active_descr">Tap a marker on the map to move it to the top of the active markers without opening the context menu.</string>
    <string name="one_tap_active">\'One tap\' active</string>
    <string name="empty_state_av_notes">Make notes!</string>
    <string name="empty_state_av_notes_desc">Add audio, video or photo note to every point on the map, using widget or context menu.</string>
    <string name="notes_by_date">OSM notes by date</string>
    <string name="by_date">By date</string>
    <string name="by_type">By type</string>
    <string name="looking_for_tracks_with_waypoints">Looking for tracks with waypoints</string>
    <string name="shared_string_more_without_dots">More</string>
    <string name="appearance_on_the_map">Appearance on the map</string>
    <string name="add_track_to_markers_descr">Select a track to add its waypoints to the markers.</string>
    <string name="add_favourites_group_to_markers_descr">Select a category of Favorites to add to the markers.</string>
    <string name="shared_string_gpx_waypoints">Track waypoints</string>
    <string name="favourites_group">Favorites category</string>
    <string name="add_group">Add a group</string>
    <string name="add_group_descr">Import groups from Favorites or GPX waypoints.</string>
    <string name="empty_state_markers_active">Create map markers!</string>
    <string name="empty_state_markers_active_desc">Long or short tap \'Places\', then tap the marker flag button.</string>
    <string name="empty_state_markers_groups">Import groups</string>
    <string name="empty_state_markers_groups_desc">Import Favorite groups or waypoints as markers.</string>
    <string name="empty_state_markers_history_desc">Markers marked as passed will appear on this screen.</string>
    <string name="shared_string_two">Two</string>
    <string name="shared_string_one">One</string>
    <string name="show_guide_line_descr">Show directional line from your position to the active marker locations.</string>
    <string name="show_arrows_descr">Show one or two arrows indicating the direction to the active markers.</string>
    <string name="distance_indication_descr">Choose how to display the distance to active markers.</string>
    <string name="active_markers_descr">Specify number of direction indicators:</string>
    <string name="digits_quantity">Number of decimal digits</string>
    <string name="shared_string_right">Right</string>
    <string name="shared_string_left">Left</string>
    <string name="show_number_pad">Show number pad</string>
    <string name="shared_string_paste">Paste</string>
    <string name="go_to_next_field">Next field</string>
    <string name="rename_marker">Rename marker</string>
    <string name="tap_on_map_to_hide_interface_descr">A tap on the map toggles the control buttons and widgets.</string>
    <string name="tap_on_map_to_hide_interface">Fullscreen mode</string>
    <string name="mark_passed">Mark passed</string>
    <string name="import_gpx_file_description">can be imported as Favorites or a GPX file.</string>
    <string name="import_as_gpx">Import as GPX file</string>
    <string name="import_as_favorites">Import as Favorites</string>
    <string name="import_file">Import file</string>
	<string name="wrong_input">Wrong input</string>
	<string name="enter_new_name">Enter new name</string>
	<string name="shared_string_back">Back</string>
	<string name="shared_string_view">View</string>
	<string name="waypoints_added_to_map_markers">Waypoints added to map markers</string>
	<string name="wrong_format">Wrong format</string>
    <string name="shared_string_road">Road</string>
    <string name="show_map">Show map</string>
    <string name="route_is_calculated">Route calculated</string>
    <string name="round_trip">Round trip</string>
    <string name="plan_route_no_markers_toast">You must add at least one marker to use this function.</string>
    <string name="osn_modify_dialog_error">Could not modify note.</string>
    <string name="osn_modify_dialog_title">Modify note</string>
    <string name="context_menu_item_modify_note">Modify OSM note</string>
    <string name="make_round_trip_descr">Add copy of point of departure as destination.</string>
    <string name="make_round_trip">Make round trip</string>
    <!-- string name="shared_string_navigate">Navigate</string-->
    <string name="shared_string_markers">Markers</string>
    <string name="coordinates_format">Coordinate format</string>
    <string name="use_system_keyboard">Use system keyboard</string>
    <string name="fast_coordinates_input_descr">Select coordinate input format. You can always change it by tapping \'Options\'.</string>
    <string name="fast_coordinates_input">Quick coordinate input</string>
    <string name="routing_attr_avoid_ice_roads_fords_name">No ice roads or fords</string>
    <string name="routing_attr_avoid_ice_roads_fords_description">Avoids ice roads and fords.</string>
    <string name="use_location">Use position</string>
    <string name="add_location_as_first_point_descr">Add your position as point of departure to plan the perfect route.</string>
    <string name="my_location">My position</string>
    <string name="shared_string_finish">Finish</string>
    <string name="plan_route">Plan route</string>
    <string name="shared_string_sort">Sort</string>
    <string name="coordinate_input">Coordinate input</string>
    <string name="marker_save_as_track_descr">Export your markers to the following GPX file:</string>
    <string name="marker_save_as_track">Save as GPX file</string>
    <string name="move_to_history">Move to history</string>
    <string name="group_will_be_removed_after_restart">The group will be gone the next time you start the app.</string>
    <string name="show_guide_line">Show directional lines</string>
    <string name="show_arrows_on_the_map">Show arrows on the map</string>
    <string name="show_passed">Show passed</string>
    <string name="hide_passed">Hide passed</string>
    <string name="remove_from_map_markers">Remove from \'Map markers\'</string>
    <string name="descendingly">Z-A</string>
    <string name="ascendingly">A-Z</string>
    <string name="date_added">Added</string>
    <string name="order_by">Order by:</string>
    <string name="marker_show_distance_descr">Select how to indicate distance and direction to map markers on the map:</string>
    <string name="map_orientation_change_in_accordance_with_speed">Map orientation threshold</string>
    <string name="map_orientation_change_in_accordance_with_speed_descr">Select speed of switching orientation from \'Movement direction\' to \'Compass directon\' below.</string>
    <string name="all_markers_moved_to_history">All map markers moved to history</string>
    <string name="marker_moved_to_history">Map marker moved to history</string>
    <string name="marker_moved_to_active">Map marker moved to active</string>
    <string name="shared_string_list">List</string>
    <string name="shared_string_groups">Groups</string>
    <string name="passed">Last used: %1$s</string>
    <string name="make_active">Make active</string>
    <string name="today">Today</string>
    <string name="yesterday">Yesterday</string>
    <string name="last_seven_days">Last 7 days</string>
    <string name="this_year">This year</string>
    <!-- string name="widget">Widget</string if needed should be shared_string_widget -->
    <!-- string name="top_bar">Top bar</string use shared_string_topbar -->
    <string name="move_all_to_history">Move all to history</string>
    <string name="show_direction">Distance indication</string>
    <string name="sort_by">Sort by</string>
    <string name="do_not_use_animations">No animations</string>
    <string name="do_not_use_animations_descr">Turns off map animations.</string>
    <string name="keep_showing_on_map">Keep showing on map</string>
    <string name="exit_without_saving">Exit without saving?</string>
    <string name="line">Line</string>
    <string name="save_as_route_point">Save as route points</string>
    <string name="save_as_line">Save as line</string>
    <string name="route_point">Route point</string>
    <string name="edit_line">Edit line</string>
    <string name="add_point_before">Add point before</string>
    <string name="add_point_after">Add point after</string>
    <string name="shared_string_options">Options</string>
    <string name="measurement_tool_snap_to_road_descr">OsmAnd will connect the points with routes for the selected profile.</string>
    <string name="measurement_tool_save_as_new_track_descr">Save the points either as route points or as a line.</string>
    <string name="choose_navigation_type">Select navigation profile</string>
    <string name="none_point_error">Please add at least one point.</string>
    <string name="enter_gpx_name">GPX file name:</string>
    <string name="show_on_map_after_saving">Show on map after saving</string>
    <string name="measurement_tool_action_bar">Browse the map and add points</string>
    <string name="measurement_tool">Measure distance</string>
    <string name="quick_action_resume_pause_navigation">Pause/resume navigation</string>
    <string name="quick_action_resume_pause_navigation_descr">Button to pause or resume navigation.</string>
    <string name="quick_action_show_navigation_finish_dialog">Show \'Navigation finished\' dialog</string>
    <string name="quick_action_start_stop_navigation">Start/stop navigation</string>
    <string name="quick_action_start_stop_navigation_descr">Button to start or end navigation.</string>
    <string name="store_tracks_in_monthly_directories">Store recorded tracks in monthly folders</string>
    <string name="store_tracks_in_monthly_directories_descrp">Store recorded tracks in sub-folders per recording month (like 2018-01).</string>
    <string name="shared_string_reset">Reset</string>
    <string name="shared_string_reload">Reload</string>
    <string name="mapillary_menu_descr_tile_cache">Reload tiles to see up to date data.</string>
    <string name="mapillary_menu_title_tile_cache">Tile cache</string>
    <string name="wrong_user_name">Wrong username</string>
    <string name="shared_string_to">To</string>
    <string name="mapillary_menu_date_from">From</string>
    <string name="mapillary_menu_descr_dates">Only view added images</string>
    <string name="mapillary_menu_title_dates">Date</string>
    <string name="mapillary_menu_edit_text_hint">Type username</string>
    <string name="mapillary_menu_descr_username">View only images added by</string>
    <string name="mapillary_menu_title_username">Username</string>
    <string name="mapillary_menu_filter_description">Filter images by submitter, by date or by type. Only active in closeup zoom.</string>
    <string name="mapillary_menu_title_pano">Display only 360° images</string>
    <string name="map_widget_ruler_control">Radius ruler</string>
    <string name="shared_string_permissions">Permissions</string>
    <string name="import_gpx_failed_descr">Could not import file. Please ensure OsmAnd has permission to read it.</string>
    <string name="distance_moving">Distance corrected</string>
    <string name="mapillary_image">Mapillary image</string>
    <string name="open_mapillary">Open Mapillary</string>
    <string name="shared_string_install">Install</string>
    <string name="improve_coverage_mapillary">Improve photo coverage with Mapillary</string>
    <string name="improve_coverage_install_mapillary_desc">Install Mapillary to add one or more photos to this map location.</string>
    <string name="online_photos">Online photos</string>
    <string name="shared_string_add_photos">Add photos</string>
    <string name="no_photos_descr">No photos here.</string>
    <string name="mapillary_action_descr">Share your street-level view via Mapillary.</string>
    <string name="mapillary_widget">Mapillary widget</string>
    <string name="mapillary_widget_descr">Allows quick contributions to Mapillary.</string>
    <string name="mapillary_descr">Online street-level photos for everyone. Discover places, collaborate, capture the world.</string>
    <string name="mapillary">Mapillary</string>
    <string name="plugin_mapillary_descr">Street-level photos for everyone. Discover places, collaborate, capture the world.</string>
    <string name="private_access_routing_req">Your destination is located in an area with private access. Allow using private roads for this trip?</string>
    <string name="restart_search">Restart search</string>
    <string name="increase_search_radius">Increase search radius</string>
    <string name="nothing_found">Nothing found</string>
    <string name="nothing_found_descr">Change the search or increase its radius.</string>
    <string name="quick_action_showhide_osmbugs_title">Show or hide OSM notes</string>
    <string name="quick_action_osmbugs_show">Show OSM notes</string>
    <string name="quick_action_osmbugs_hide">Hide OSM notes</string>
    <string name="quick_action_showhide_osmbugs_descr">Button to show or hide OSM notes on the map.</string>
    <string name="sorted_by_distance">Sorted by distance</string>
    <string name="search_favorites">Search in Favorites</string>
    <string name="hillshade_menu_download_descr">Download the \'Hillshade Overlay\' map to show vertical shading.</string>
    <string name="hillshade_purchase_header">Install the \'Contour lines\' plugin to show graded vertical areas.</string>
    <string name="hide_from_zoom_level">Hide starting from zoom level</string>
    <string name="srtm_menu_download_descr">Download the \'Contour line\' map for use in this region.</string>
    <string name="shared_string_plugin">Plugin</string>
    <string name="srtm_purchase_header">Buy and install the \'Contour lines\' plugin to show graded vertical areas.</string>
    <string name="srtm_color_scheme">Color scheme</string>
    <string name="show_from_zoom_level">Display starting at zoom level</string>
    <string name="routing_attr_allow_private_name">Allow private access</string>
    <string name="routing_attr_allow_private_description">Allow access to private areas.</string>
    <string name="display_zoom_level">Display zoom level: %1$s</string>
    <string name="favorite_group_name">Group name</string>
    <string name="change_color">Change color</string>
    <string name="edit_name">Edit name</string>
    <string name="animate_my_location">Animate own position</string>
    <string name="animate_my_location_desc">Turn on animated map panning of \'My position\' during navigation.</string>
    <string name="shared_string_overview">Overview</string>
    <string name="select_street">Select street</string>
    <string name="shared_string_in_name">in %1$s</string>
    <string name="type_address">Type address</string>
    <string name="type_city_town">Type city/town/locality</string>
    <string name="type_postcode">Type postcode</string>
    <string name="nearest_cities">Nearest cities</string>
    <string name="select_city">Select city</string>
    <string name="select_postcode">Postcode search</string>
    <string name="quick_action_auto_zoom">Auto zoom map on/off</string>
    <string name="quick_action_auto_zoom_desc">Button to turn speed controlled auto zoom on or off.</string>
    <string name="quick_action_auto_zoom_on">Turn on auto zooming</string>
    <string name="quick_action_auto_zoom_off">Turn off auto zooming</string>
    <string name="quick_action_add_destination">Set destination</string>
    <string name="quick_action_replace_destination">Replace destination</string>
    <string name="quick_action_add_first_intermediate">Add first intermediate</string>
    <string name="quick_action_add_destination_desc">A button to make the screen center the route destination, a previously selected destination would become the last intermediate destination.</string>
    <string name="quick_action_directions_from_desc">A button to make the screen center the point of departure. Will then ask to set destination or trigger the route calculation.</string>
    <string name="quick_action_replace_destination_desc">A button to make the screen center the new route destination, replacing the previously selected destination (if any).</string>
    <string name="quick_action_add_first_intermediate_desc">A button to make the screen center the first intermediate destination.</string>
    <string name="no_overlay">No overlay</string>
    <string name="no_underlay">No underlay</string>
    <string name="subscribe_email_error">Error</string>
    <string name="subscribe_email_desc">Subscribe to our mailing list about app discounts and get 3 more map downloads!</string>
    <string name="depth_contour_descr">Sea depth contour lines and seamarks.</string>
    <string name="sea_depth_thanks">Thank you for purchasing \'Nautical depth contours\'</string>
    <string name="index_item_depth_contours_osmand_ext">Nautical depth contours</string>

    <string name="index_item_world_wikivoyage">Worldwide Wikivoyage articles</string>
    <string name="index_item_depth_points_southern_hemisphere">Southern hemisphere nautical depth points</string>
    <string name="index_item_depth_points_northern_hemisphere">Northern hemisphere nautical depth points</string>
    <string name="download_depth_countours">Nautical depth contours</string>
    <string name="nautical_maps">Nautical maps</string>
    <string name="analyze_on_map">Analyze on map</string>
    <string name="shared_string_visible">Visible</string>
    <string name="restore_purchases">Restore purchases</string>
    <string name="fonts_header">Map fonts</string>
    <string name="right_side_navigation">Right-hand traffic</string>
    <string name="driving_region_automatic">Automatic</string>
    <string name="do_not_send_anonymous_app_usage">Don\'t send anonymous app usage statistics</string>
    <string name="do_not_send_anonymous_app_usage_desc">OsmAnd collects info about which parts of the app you open. Your location is never sent, nor is anything you enter into the app or details of areas you view, search, or download.</string>
    <string name="do_not_show_startup_messages">Don\'t show startup messages</string>
    <string name="do_not_show_startup_messages_desc">Don\'t show app discounts &amp; special local event messages.</string>
    <string name="parking_options">Parking options</string>
    <string name="full_version_thanks">Thank you for purchasing the paid version of OsmAnd.</string>
    <string name="routing_attr_relief_smoothness_factor_hills_name">Hilly</string>
    <string name="routing_attr_relief_smoothness_factor_plains_name">Less hilly</string>
    <string name="routing_attr_relief_smoothness_factor_more_plains_name">Flat</string>
    <string name="routing_attr_driving_style_speed_name">Shorter routes</string>
    <string name="routing_attr_driving_style_balance_name">Balanced</string>
    <string name="routing_attr_driving_style_safety_name">Prefer byways</string>
    <string name="relief_smoothness_factor_descr">Preferred terrain: flat or hilly.</string>
    <string name="shared_string_slope">Slope</string>
    <string name="add_new_folder">Add new folder</string>
    <string name="points_delete_multiple_succesful">Point(s) deleted.</string>
    <string name="points_delete_multiple">Are you sure you want to delete %1$d point(s)?</string>
    <string name="route_points_category_name">Turns to pass on this route</string>
    <string name="track_points_category_name">Waypoints, points of interest, named features</string>
    <string name="shared_string_gpx_track">Track</string>
    <string name="max_speed">Maximum speed</string>
    <string name="average_speed">Average speed</string>
    <string name="shared_string_time_moving">Time moving</string>
    <string name="shared_string_time_span">Time span</string>
    <string name="shared_string_max">Max</string>
    <string name="shared_string_start_time">Start time</string>
    <string name="shared_string_end_time">End time</string>
    <string name="shared_string_color">Color</string>
    <string name="select_gpx_folder">Select GPX file folder</string>
    <string name="file_can_not_be_moved">Could not move file.</string>
    <string name="shared_string_move">Move</string>
    <string name="shared_string_gpx_tracks">Tracks</string>
    <string name="routing_attr_driving_style_name">Driving style</string>
    <string name="route_altitude">Route elevation</string>
    <string name="altitude_descent">Descent</string>
    <string name="altitude_ascent">Ascent</string>
    <string name="altitude_range">Altitude range</string>
    <string name="average_altitude">Average altitude</string>
    <string name="shared_string_time">Time</string>
    <string name="total_distance">Total distance</string>
    <string name="routing_attr_relief_smoothness_factor_name">Select elevation fluctuation</string>
    <string name="routing_attr_height_obstacles_name">Use elevation data</string>
    <string name="routing_attr_height_obstacles_description">Factor in terrain elevation (via SRTM, ASTER, and EU-DEM data).</string>
    <string name="rendering_attr_depthContours_description">Show depth contours and points.</string>
    <string name="rendering_attr_depthContours_name">Nautical depth contours</string>
    <!-- string name="release_2_6">
	\u2022 New feature: Quick action button\n\n
	\u2022 Improved touch screen gesture response (e.g. concurrent panning and zooming)\n\n
	\u2022 New map fonts covering more locales\n\n
	\u2022 Support text-to-speech for regional language variants (and accents)\n\n
	\u2022 Visibility enhancements in several map styles and Wikipedia\n\n
	\u2022 Support Open Location Code (OLC)\n\n
	\u2022 Display elevation, slope, and speed profile for recorded GPX tracks and calculated routes\n\n
	\u2022 \"Driving style\" setting and logic improvements for bicycle routing\n\n
	\u2022 Altitude data settings for bicycle routing\n\n
	\u2022 Several other improvements and bug fixes\n\n
	and more…
	</string -->
    <!-- string name="release_2_7">
	\u2022 Mapillary plugin with street-level imagery\n\n
	\u2022 Ruler widget for distance measurement\n\n
	\u2022 GPX split intervals with detailed info about your track\n\n
	\u2022 Other improvements and bug fixes\n\n
	</string -->
    <!-- string name="release_2_8">
	\u2022 Completely reworked map markers with directional lines and route planning\n\n
	\u2022 Measure distance tool offering snap to road feature and saving points as track\n\n
	\u2022 OsmAnd Live: Bug fixes, fresh data on the server every 30 minutes, updates implemented into the navigation\n\n
	</string -->
    <!-- string name="release_2_9">
	\u2022 Updated the context menu: Show when the POI opens / closes\n\n
	\u2022 Transport menu: all available routes are now at the top\n\n
	\u2022 Wikipedia: added the button to open the original article, updated the appearance of articles\n\n
	\u2022 Route: added possibility to swap start and end points in one tap\n\n
	\u2022 OSM notes: Added sorting by type and date\n\n
	\u2022 OSM edits: Show an icon and a name of the POI category, display completed actions\n\n
	\u2022 New quick coordinate input screen for quick markers creation\n\n
    \u2022 Detection of stop signs now considers driving direction\n\n
	\u2022 New algorithm providing meaningful ascent/descent values for GPX tracks\n\n
	\u2022 Terrain (ascent) aware hiking time (Naismith\'s rule)\n\n
	</string -->
    <string name="auto_split_recording_title">Auto-split recordings after gap</string>
    <string name="auto_split_recording_descr">Start new segment after gap of 6 min, new track after gap of 2 h, or new file after a longer gap if the date has changed.</string>
    <string name="rendering_attr_contourDensity_description">Contour line density</string>
    <string name="rendering_attr_contourDensity_name">Contour line density</string>
    <string name="rendering_value_high_name">High</string>
    <string name="rendering_value_medium_w_name">Medium</string>
    <string name="rendering_value_low_name">Low</string>
    <string name="rendering_attr_contourWidth_description">Contour line width</string>
    <string name="rendering_attr_contourWidth_name">Contour line width</string>
    <string name="rendering_attr_hideWaterPolygons_description">Water</string>
    <string name="rendering_attr_hideWaterPolygons_name">Hide water</string>
    <string name="routing_attr_allow_motorway_name">Use motorways</string>
    <string name="routing_attr_allow_motorway_description">Allows motorways.</string>
    <string name="upload_osm_note_description">Upload your OSM note anonymously or by using your OpenStreetMap.org profile.</string>
    <string name="wiki_around">Nearby Wikipedia articles</string>
    <string name="search_map_hint">City or region</string>
    <string name="route_roundabout_short">Take %1$d exit and go</string>
    <string name="upload_poi">Upload POI</string>
    <string name="route_calculation">Route calculation</string>
    <string name="gpx_no_tracks_title">You do not have any GPX files yet</string>
    <string name="gpx_no_tracks_title_folder">You may also add GPX files to the folder</string>
    <string name="gpx_add_track">Add more…</string>
    <string name="shared_string_appearance">Appearance</string>
    <string name="trip_rec_notification_settings">Turn on quick recording</string>
    <string name="trip_rec_notification_settings_desc">Display a system notification allowing trip recording.</string>
    <string name="shared_string_notifications">Notifications</string>
    <string name="shared_string_continue">Continue</string>
    <string name="shared_string_pause">Pause</string>
    <string name="shared_string_paused">Paused</string>
    <string name="shared_string_trip">Trip</string>
    <string name="shared_string_recorded">Recorded</string>
    <string name="shared_string_record">Record</string>
    <string name="gpx_logging_no_data">No data</string>
    <!-- string name="release_2_5">
	\u2022 Tappable icons on the map\n\n
	\u2022 Powerful POI filter search: Search, e.g. restaurants by cuisine, or campgrounds with specific facilities\n\n
	\u2022 New Topo Map style for cyclists and hikers\n\n
	\u2022 Enhanced trip recording\n\n
	\u2022 Improved navigation notifications (Android Wear)\n\n
	\u2022 Many other improvements and bug fixes\n\n
	and more…
    </string -->
    <string name="rendering_attr_contourColorScheme_description">Contour lines color scheme</string>
    <string name="save_track_min_speed">Logging minimum speed</string>
    <string name="save_track_min_speed_descr">Filter: No logging of points below this speed.</string>
    <string name="save_track_min_distance">Logging minimum displacement</string>
    <string name="save_track_min_distance_descr">Filter: Set minimum distance from a point to log a new one.</string>
    <string name="save_track_precision">Logging minimum accuracy</string>
    <string name="save_track_precision_descr">Filter: No logging unless this accuracy is reached.</string>
    <string name="christmas_poi">Christmas POI</string>
    <string name="christmas_desc">Anticipating Christmas and New Year holidays, you can choose to display associated POIs like Christmas trees and markets, etc.</string>
    <string name="christmas_desc_q">Show Christmas holiday POIs?</string>
    <string name="rendering_value_light_brown_name">Light brown</string>
    <string name="rendering_value_dark_brown_name">Dark brown</string>
    <string name="rendering_attr_contourColorScheme_name">Contour lines color scheme</string>
    <string name="rendering_attr_surfaceIntegrity_name">Road surface integrity</string>
    <string name="search_hint">Type city, address, POI name</string>
    <string name="translit_name_if_miss">Transliterate if %1$s name is missing</string>
    <string name="translit_names">Transliterate names</string>
    <string name="edit_filter">Edit categories</string>
    <string name="subcategories">Subcategories</string>
    <string name="selected_categories">Selected categories</string>
    <string name="create_custom_poi">Create custom filter</string>
    <string name="custom_search">Custom search</string>
    <string name="shared_string_filters">Filters</string>
    <string name="apply_filters">Apply filters</string>
    <string name="save_filter">Save filter</string>
    <string name="delete_filter">Delete filter</string>
    <string name="new_filter">New filter</string>
    <string name="new_filter_desc">Please enter a name for the new filter, this will be added to your \'Categories\' tab.</string>
    <string name="osm_live_payment_desc">Subscription charged per month. Cancel it on Google Play at any time.</string>
    <string name="donation_to_osm">Donation to the OSM community</string>
    <string name="donation_to_osm_desc">Part of your donation is sent to OSM contributors. The subscription cost remains the same.</string>
    <string name="osm_live_subscription_desc">Subscription enables hourly, daily, weekly updates, and unlimited downloads for all maps globally.</string>
    <string name="get_it">Get it</string>
    <string name="get_for">Get for %1$s</string>
    <string name="osm_live_banner_desc">Get unlimited map downloads, adding weekly, daily, or even hourly updates.</string>
    <string name="osmand_plus_banner_desc">Unlimited map downloads, updates, and Wikipedia plugin.</string>
    <string name="si_mi_meters">Miles/meters</string>
    <string name="skip_map_downloading">Skip downloading maps</string>
    <string name="skip_map_downloading_desc">You have no offline map installed. You may select a map from the list or download maps later via \'Menu - %1$s\'.</string>
    <string name="search_another_country">Select another region</string>
    <string name="search_map">Searching maps…</string>
    <string name="first_usage_wizard_desc">Let OsmAnd determine your location and suggest maps to download for that region.</string>
    <string name="location_not_found">Location not found</string>
    <string name="no_inet_connection">No Internet connection</string>
    <string name="no_inet_connection_desc_map">Required to download maps.</string>
    <string name="search_location">Searching for location…</string>
    <string name="storage_free_space">Free space</string>
    <string name="storage_place_description">OsmAnd\'s data storage (for maps, GPX files, etc.): %1$s.</string>
    <string name="give_permission">Grant permission</string>
    <string name="allow_access_location">Allow location access</string>
    <string name="first_usage_greeting">Get directions and discover new places without an Internet connection</string>
    <string name="search_my_location">Find my position</string>
    <string name="update_all_maps_now">Update all maps now?</string>
    <string name="clear_tile_data">Clear all tiles</string>
    <string name="routing_attr_short_way_name">Fuel-efficient way</string>
    <string name="routing_attr_short_way_description">Use fuel-efficient way (usually shorter).</string>
    <string name="replace_favorite_confirmation">Are you sure you want to replace Favorite %1$s?</string>
    <string name="rendering_attr_hideOverground_name">Overground objects</string>
    <string name="shared_string_change">Change</string>
    <string name="get_started">Get started</string>
    <string name="route_stops_before">%1$s stops before</string>
    <string name="coords_search">Coordinates search</string>
    <string name="advanced_coords_search">Advanced coordinates search</string>
    <string name="back_to_search">Back to search</string>
    <string name="confirmation_to_delete_history_items">Remove selected items from \'History\'?</string>
    <string name="show_something_on_map">Show %1$s on the map</string>
    <!-- string name="release_2_4">
	\u2022 New very powerful free text search\n\n
	\u2022 Car audio system / speaker phone integration via Bluetooth\n\n
	\u2022 Improved route guidance, voice prompting, and turn lane indication\n\n
	\u2022 Improved transport layer with route rendering\n\n
	\u2022 Added more locales and now support regional locales\n\n
	\u2022 Many other improvements and bugfixes\n\n
	and more…
    </string -->
    <string name="dist_away_from_my_location">Search %1$s away</string>
    <string name="share_history_subject"> shared via OsmAnd</string>
    <string name="search_categories">Categories</string>
    <string name="postcode">Postcode</string>
    <string name="shared_string_from">from</string>
    <string name="city_type_district">District</string>
    <string name="city_type_neighbourhood">Neighbourhood</string>
    <string name="map_widget_search">Search</string>
    <string name="shared_string_is_open_24_7">Open 24/7</string>
    <string name="storage_directory_card">Memory card</string>
    <string name="coords_format">Coordinate format</string>
    <string name="coords_format_descr">Format for geographical coordinates.</string>
    <string name="app_mode_bus">Bus</string>
    <string name="app_mode_train">Train</string>
    <string name="current_track">Current track</string>
    <string name="map_widget_battery">Battery level</string>
    <string name="change_markers_position">Change marker position</string>
    <string name="move_marker_bottom_sheet_title">Move the map to change marker position</string>
    <!-- string name="lat_lon_pattern">Lat: %1$.5f Lon: %2$.5f</string -->
    <string name="follow_us">Follow us</string>
    <string name="access_direction_audio_feedback">Audio directions</string>
    <string name="access_direction_audio_feedback_descr">Indicate target point direction by sound.</string>
    <string name="access_direction_haptic_feedback">Haptic directions</string>
    <string name="access_direction_haptic_feedback_descr">Indicate target point direction by vibration.</string>
    <string name="use_osm_live_routing_description">Enable navigation for OsmAnd Live changes.</string>
    <string name="use_osm_live_routing">OsmAnd Live navigation</string>
    <string name="access_no_destination">Destination not set</string>
    <string name="map_widget_magnetic_bearing">Magnetic bearing</string>
    <string name="map_widget_bearing">Relative bearing</string>
    <string name="access_disable_offroute_recalc">No route recalculation after leaving it</string>
    <string name="access_disable_offroute_recalc_descr">No route recalculation after going off route.</string>
    <string name="access_disable_wrong_direction_recalc">No route recalculation for opposite direction</string>
    <string name="access_disable_wrong_direction_recalc_descr">No route recalculation while just moving in the opposite direction.</string>
    <string name="access_smart_autoannounce">Smart autoannounce</string>
    <string name="access_smart_autoannounce_descr">Notify only when direction to the target point changes.</string>
    <string name="access_autoannounce_period">Autoannounce period</string>
    <string name="access_autoannounce_period_descr">Minimal time interval between announcements.</string>
    <string name="access_default_color">Default color</string>
    <string name="access_category_choice">Choose category</string>
    <string name="access_hint_enter_name">Enter name</string>
    <string name="access_hint_enter_category">Enter category</string>
    <string name="access_hint_enter_description">Enter description.</string>
    <string name="access_map_linked_to_location">Map linked to location</string>
    <string name="access_collapsed_list">Collapsed list</string>
    <string name="access_expanded_list">Expanded list</string>
    <string name="access_empty_list">Empty list</string>
    <string name="access_tree_list">Tree list</string>
    <string name="access_shared_string_not_installed">Not installed</string>
    <string name="access_widget_expand">Expand</string>
    <string name="access_shared_string_navigate_up">Navigate up</string>
    <string name="access_sort">Sort</string>
    <string name="map_mode">Map mode</string>
    <string name="number_of_gpx_files_selected_pattern">%s GPX files selected</string>
    <string name="rendering_value_fine_name">Fine</string>
    <string name="rendering_value_thin_name">Thin</string>
    <string name="rendering_value_medium_name">Medium</string>
    <string name="rendering_value_bold_name">Bold</string>
    <string name="no_map_markers_found">Please add map markers via map</string>
    <string name="no_waypoints_found">No waypoints found</string>
    <string name="anonymous_user_hint">Anonymous users cannot:\n- Create groups;\n- Sync groups and devices with the server;\n- Manage groups and devices in a personal dashboard on the website.</string>
    <string name="report">Report</string>
    <string name="storage_permission_restart_is_required">The app is now allowed to write to external storage, but needs to be started again to do so.</string>
    <!-- string name="release_2_3">
	\u2022 OSM Live. Support map contributors and developers and get hourly map updates. \n\n
	\u2022 Map markers. A new way to quickly select places on the map.\n\n
	\u2022 More detailed OSM maps with country specific road shields and lots of new map features.\n\n
	\u2022 Improved Look and Feel of Route preparation. \n\n
	\u2022 Many improvements in the map context menu such as contextual address lookup.\n\n
	and more…
        </string -->
    <string name="shared_string_move_up">Move ↑</string>
    <string name="shared_string_move_down">Move ↓</string>
    <string name="finish_navigation">Finish navigation</string>
    <string name="avoid_road">Avoid road</string>
    <string name="storage_directory_readonly_desc">Switched to internal memory since the selected data storage folder is write-protected. Please select a writable storage directory.</string>
    <string name="storage_directory_shared">Shared memory</string>
    <string name="shared_string_topbar">Top bar</string>
    <string name="full_report">Full report</string>
    <string name="recalculate_route">Recalculate route</string>
    <string name="open_street_map_login_and_pass">OSM username and password</string>
    <string name="donations">Donations</string>
    <string name="number_of_recipients">Number of recipients</string>
    <string name="osm_user_stat">Edits %1$s, rank %2$s, total edits %3$s</string>
    <string name="osm_recipient_stat">Edits %1$s, sum %2$s mBTC</string>
    <string name="osm_editors_ranking">OSM Editor ranking</string>
    <string name="osm_live_subscription">OsmAnd Live subscription</string>
    <string name="osm_live_subscribe_btn">Subscribe</string>
    <string name="osm_live_email_desc">Needed to update you about your contributions.</string>
    <string name="osm_live_user_public_name">Public name</string>
    <string name="osm_live_hide_user_name">Do not show my name in reports</string>
    <string name="osm_live_support_region">Support region</string>
    <string name="osm_live_month_cost">Cost per month</string>
    <string name="osm_live_month_cost_desc">Monthly payment</string>
    <string name="osm_live_active">Active</string>
    <string name="osm_live_not_active">Inactive</string>
    <string name="osm_live_enter_email">Please enter a valid e-mail address</string>
    <string name="osm_live_enter_user_name">Please enter a public name</string>
    <string name="osm_live_thanks">Thank you for supporting OsmAnd!\nTo activate all new features you need to restart OsmAnd.</string>
    <string name="osm_live_region_desc">Part of your donation will be sent to OSM users who submit changes to the map in that region.</string>
    <string name="osm_live_subscription_settings">Subscription settings</string>
    <string name="osm_live_ask_for_purchase">Please purchase a subscription to OsmAnd Live first</string>
    <string name="osm_live_header">This subscription enables hourly updates for all maps around the world.\n
    Part of the income goes back to the OSM community and is paid out for each OSM contribution.\n
    If you love OsmAnd and OSM and want to support and be supported by them, this is the perfect way to do it.</string>
    <string name="select_map_marker">Select map marker</string>
    <string name="map_markers_other">Other markers</string>
    <string name="upload_anonymously">Upload anonymously</string>
    <string name="show_transparency_seekbar">Show transparency seekbar</string>
    <string name="download_files_error_not_enough_space">Not enough space!\n
    {3} MB is needed temporarily, {1} MB permanently.\n
    (Only {2} MB available.)</string>
    <string name="download_files_question_space_with_temp">Download {0} file(s)?\n
    {3} MB is used temporarily, {1} MB permanently. (Of {2} MB.)</string>
    <string name="download_files_question_space">Download {0} file(s)?\n
    {1} MB (of {2} MB) will be used.</string>
    <string name="upload_osm_note">Upload OSM Note</string>
    <string name="map_marker_1st">First map marker</string>
    <string name="map_marker_2nd">Second map marker</string>
    <string name="shared_string_toolbar">Toolbar</string>
    <string name="shared_string_widgets">Widgets</string>
    <string name="add_points_to_map_markers_q">Add all points as map markers?</string>
    <string name="shared_string_add_to_map_markers">Add to map markers</string>
    <string name="select_map_markers">Select map markers</string>
    <string name="shared_string_reverse_order">Reverse order</string>
    <string name="show_map_markers_description">Activate the map markers feature.</string>
    <string name="clear_active_markers_q">Remove all active markers?</string>
    <string name="clear_markers_history_q">Clear map marker history?</string>
    <string name="active_markers">Active markers</string>
    <string name="map_markers">Map markers</string>
    <string name="map_marker">Map marker</string>
    <string name="consider_turning_polygons_off">It is recommended to turn off polygon rendering.</string>
    <string name="rendering_attr_showMtbRoutes_name">Show mountain bike trails</string>
    <string name="show_polygons">Show polygons</string>
    <!-- string name="underlay_transparency">Underlay transparency</string -->
    <string name="find_parking">Find parking</string>
    <string name="shared_string_status">Status</string>
    <string name="shared_string_save_changes">Save changes</string>
    <string name="shared_string_email_address">E-mail address</string>
    <string name="rendering_attr_hideUnderground_name">Underground objects</string>
    <string name="data_is_not_available">Data not available</string>
    <string name="shared_string_remove">Remove</string>
    <string name="shared_string_read_more">Read more</string>
    <string name="clear_updates_proposition_message">"Remove downloaded updates and get back to the original map edition"</string>
    <string name="add_time_span">Add time span</string>
    <string name="road_blocked">Road blocked</string>
    <string name="shared_string_select">Select</string>
    <string name="switch_start_finish">Reverse starting point &amp; destination</string>
    <string name="rendering_attr_hideIcons_name">POI icons</string>
    <string name="item_removed">Item removed</string>
    <string name="n_items_removed">items removed</string>
    <string name="shared_string_undo_all">Undo all</string>
    <string name="shared_string_type">Type</string>
    <string name="starting_point">Starting point</string>
    <string name="shared_string_not_selected">Not selected</string>
    <string name="rec_split">Recorder Split</string>
    <string name="rec_split_title">Use Recorder Split</string>
    <string name="rec_split_desc">Rewrite clips when used space exceeds the storage size.</string>
    <string name="rec_split_clip_length">Clip length</string>
    <string name="rec_split_clip_length_desc">Upper time limit for recorded clips.</string>
    <string name="rec_split_storage_size">Storage size</string>
    <string name="rec_split_storage_size_desc">Amount of space that can be occupied by all recorded clips.</string>
    <string name="live_updates">Live updates</string>
    <string name="available_maps">Available maps</string>
    <string name="select_voice_provider">Select voice guidance</string>
    <string name="select_voice_provider_descr">Select or download voice guidance for your language.</string>
    <string name="impassable_road_desc">Select roads you want to avoid during navigation.</string>
    <string name="shared_string_sound">Sound</string>
    <string name="no_location_permission">Grant location data access.</string>
    <string name="no_camera_permission">Grant camera access.</string>
    <string name="no_microphone_permission">Grant mic access.</string>
    <string name="route_distance">Distance:</string>
    <string name="route_duration">Time:</string>
    <string name="rendering_attr_horseRoutes_name">Horse routes</string>
    <string name="no_address_found">No address determined</string>
    <string name="shared_string_near">Near</string>
    <string name="shared_string_hide">Hide</string>
    <string name="av_video_quality_low">Lowest quality</string>
    <string name="av_video_quality_high">Highest quality</string>
    <string name="av_video_quality">Video output quality</string>
    <string name="av_video_quality_descr">Select video quality.</string>
    <string name="av_audio_format">Audio output format</string>
    <string name="av_audio_format_descr">Select audio output format.</string>
    <string name="av_audio_bitrate">Audio bitrate</string>
    <string name="av_audio_bitrate_descr">Select audio bitrate.</string>
    <string name="please_specify_poi_type_only_from_list">Please specify the correct POI type or skip it.</string>
    <string name="access_from_map_description">Menu button launches the dashboard rather than the menu</string>
    <string name="access_from_map">Access from map</string>
    <string name="show_on_start_description">\'Off\' launches the map directly.</string>
    <string name="show_on_start">Show on start</string>
    <string name="copied_to_clipboard">Copied to clipboard</string>
    <!-- string name="release_2_2">
	\u2022 New context-sensitive UI for tapping locations on the map and on other screens\n\n
	\u2022 Map screen is now launched directly unless \'Show dashboard on app start\' is selected\n\n
	\u2022 Set up which and how cards are displayed on the dashboard\n\n
	\u2022 Bypass the dashboard if you like menu-based app control\n\n
	\u2022 To download maps, regions can be directly selected by tapping on the world map\n\n
	\u2022 POI Search now supports more specific queries\n\n
	\u2022 Improved POI and OSM editing functionality\n\n
	\u2022 Map data download structure and interface reworked\n\n
	and more…
        </string -->
    <string name="osm_save_offline">Save offline</string>
    <string name="osm_edit_modified_poi">Modified OSM POI</string>
    <string name="osm_edit_deleted_poi">Deleted OSM POI</string>
    <string name="context_menu_item_open_note">Open OSM Note</string>
    <string name="osm_edit_reopened_note">Reopened OSM Note</string>
    <string name="osm_edit_commented_note">Commented OSM Note</string>
    <string name="osm_edit_removed_note">Deleted OSM Note</string>
    <string name="osm_edit_created_note">Created OSM Note</string>
    <string name="osn_bug_name">OSM Note</string>
    <string name="osn_add_dialog_title">Create note</string>
    <string name="osn_comment_dialog_title">Add comment</string>
    <string name="osn_reopen_dialog_title">Reopen note</string>
    <string name="osn_close_dialog_title">Close note</string>
    <string name="osn_add_dialog_success">Note created</string>
    <string name="osn_add_dialog_error">Could not create note.</string>
    <string name="osn_close_dialog_success">Note closed</string>
    <string name="osn_close_dialog_error">Could not close note.</string>
    <string name="osb_author_dialog_password">OSM password (optional)</string>
    <string name="osb_comment_dialog_message">Message</string>
    <string name="osb_comment_dialog_author">Author name</string>
    <string name="osb_comment_dialog_error">Could not add comment.</string>
    <string name="osb_comment_dialog_success">Comment added</string>
    <string name="shared_string_commit">Commit</string>
    <string name="context_menu_item_delete_waypoint">Delete GPX waypoint?</string>
    <string name="context_menu_item_edit_waypoint">Edit GPX waypoint</string>
    <string name="shared_string_location">Location</string>
    <string name="share_osm_edits_subject">OSM edits shared via OsmAnd</string>
    <string name="lang_nds">Low German</string>
    <string name="lang_mk">Macedonian</string>
    <string name="lang_fy">Frysk</string>
    <string name="lang_als">Albanian (Tosk)</string>
    <string name="read_more">Read more</string>
    <string name="whats_new">What\'s new in</string>
    <string name="rendering_attr_hideProposed_name">Proposed objects</string>
    <string name="shared_string_update">Update</string>
    <string name="shared_string_upload">Upload</string>
    <string name="osm_edit_created_poi">Created OSM POI</string>
    <string name="world_map_download_descr">World basemap (covering the whole world at low zoom level) missing or outdated. Please consider downloading it for a global overview.</string>
    <string name="shared_string_qr_code">QR code</string>
    <string name="map_downloaded">Map downloaded</string>
    <string name="map_downloaded_descr">The %1$s map is ready for use.</string>
    <string name="go_to_map">Show map</string>
    <string name="simulate_initial_startup_descr">"Sets the flag indicating first app startup, keeps all other settings unchanged."</string>
    <string name="simulate_initial_startup">Simulate first app start</string>
    <string name="share_geo">geo:</string>
    <string name="share_menu_location">Share location</string>
    <string name="shared_string_send">Send</string>
    <string name="favorite_category_dublicate_message">Please use a category name that doesn\'t already exist.</string>
    <string name="favorite_category_name">Category name</string>
    <string name="favorite_category_add_new_title">Add new category</string>
    <string name="regions">Regions</string>
    <string name="region_maps">Regionwide maps</string>
    <string name="world_maps">World maps</string>
    <string name="hillshade_layer_disabled">Hillshade layer disabled</string>
    <string name="srtm_plugin_disabled">Contour lines disabled</string>
    <string name="favorite_category_add_new">Add new</string>
    <string name="favorite_category_select">Choose category</string>
    <string name="default_speed_system_descr">Define unit of speed.</string>
    <string name="default_speed_system">Unit of speed</string>
    <string name="nm">nmi</string>
    <string name="si_nm">Nautical miles</string>
    <string name="si_kmh">Kilometers per hour</string>
    <string name="si_mph">Miles per hour</string>
    <string name="si_m_s">Meters per second</string>
    <string name="si_min_km">Minutes per kilometer</string>
    <string name="si_min_m">Minutes per mile</string>
    <string name="si_nm_h">Nautical miles per hour (knots)</string>
    <string name="nm_h">kn</string>
    <string name="min_mile">min/m</string>
    <string name="min_km">min/km</string>
    <string name="m_s">m/s</string>
    <string name="shared_string_trip_recording">Trip recording</string>
    <string name="shared_string_navigation">Navigation</string>
    <string name="osmand_running_in_background">Run in background</string>
    <string name="gps_wake_up_timer">GPS wake-up interval</string>
    <string name="favourites_edit_dialog_title">Favorite info</string>
    <string name="simulate_your_location_stop_descr">Stop simulating your position.</string>
    <string name="simulate_your_location_descr">Simulate your position using a calculated route or a recorded GPX track.</string>
    <string name="simulate_your_location_gpx_descr">Simulate your position using a recorded GPX track.</string>
    <string name="looking_up_address">Looking up address</string>
    <string name="av_locations_descr">GPX file with locations.</string>
    <string name="av_locations">Locations</string>
    <string name="plugin_settings">Plugins</string>
    <string name="routing_attr_avoid_shuttle_train_name">No shuttle train</string>
    <string name="routing_attr_avoid_shuttle_train_description">Avoids using shuttle trains</string>
    <string name="traffic_warning_hazard">Hazard</string>
    <string name="rendering_value_boldOutline_name">Bold outline</string>
    <string name="no_updates_available">No updates available</string>
    <string name="download_live_updates">Live updates</string>
    <string name="rendering_value_default13_name">Default (13)</string>
    <string name="rendering_value_defaultTranslucentCyan_name">Default (translucent cyan)</string>
    <string name="rendering_attr_currentTrackColor_name">GPX color</string>
    <string name="rendering_attr_currentTrackColor_description">GPX color</string>
    <string name="rendering_attr_currentTrackWidth_name">GPX width</string>
    <string name="rendering_attr_currentTrackWidth_description">GPX width</string>
    <string name="rendering_value_darkyellow_name">Dark yellow</string>
    <string name="rendering_value_red_name">Red</string>
    <string name="rendering_value_translucent_red_name">Translucent red</string>
    <string name="rendering_value_orange_name">Orange</string>
    <string name="rendering_value_translucent_orange_name">Translucent orange</string>
    <string name="rendering_value_yellow_name">Yellow</string>
    <string name="rendering_value_translucent_yellow_name">Translucent yellow</string>
    <string name="rendering_value_lightgreen_name">Light green</string>
    <string name="rendering_value_translucent_lightgreen_name">Translucent light green</string>
    <string name="rendering_value_green_name">Green</string>
    <string name="rendering_value_translucent_green_name">Translucent green</string>
    <string name="rendering_value_lightblue_name">Light blue</string>
    <string name="rendering_value_translucent_lightblue_name">Translucent light blue</string>
    <string name="rendering_value_blue_name">Blue</string>
    <string name="rendering_value_translucent_blue_name">Translucent blue</string>
    <string name="rendering_value_purple_name">Purple</string>
    <string name="rendering_value_pink_name">Pink</string>
    <string name="rendering_value_translucent_pink_name">Translucent pink</string>
    <string name="rendering_value_brown_name">Brown</string>
    <string name="rendering_value_black_name">Black</string>
    <string name="rendering_value_translucent_purple_name">Translucent purple</string>
    <string name="restart_is_required">A restart is required to apply the change.</string>
    <string name="light_theme">Light</string>
    <string name="dark_theme">Dark</string>
    <string name="lang_pms">Piedmontese</string>
    <string name="lang_bn">Bengali</string>
    <string name="lang_tl">Tagalog</string>
    <string name="lang_sh">Serbo-Croatian</string>
    <string name="lang_az">Azerbaijani</string>
    <string name="lang_br">Breton</string>
    <string name="lang_sq">Albanian</string>
    <string name="lang_is">Icelandic</string>
    <string name="lang_bpy">Bishnupriya</string>
    <string name="lang_nv">Navajo</string>
    <string name="lang_ga">Irish</string>
    <string name="lang_la">Latin</string>
    <string name="lang_ku">Kurdish</string>
    <string name="lang_ta">Tamil</string>
    <string name="lang_ml">Malayalam</string>
    <string name="lang_lb">Luxembourgish</string>
    <string name="lang_lo">Lao</string>
    <string name="lang_os">Ossetian</string>
    <string name="lang_eo">Esperanto</string>
    <string name="lang_es_us">Spanish (American)</string>
    <string name="lang_es_ar">Spanish (Argentina)</string>
    <string name="lang_nb">Norwegian Bokmål</string>
    <string name="lang_vo">Volapuk</string>
    <string name="lang_th">Thai</string>
    <string name="lang_te">Telugu</string>
    <string name="lang_nn">Norwegian Nynorsk</string>
    <string name="lang_oc">Occitan</string>
    <string name="lang_new">Newar / Nepal Bhasa</string>
    <string name="lang_ms">Malaysian</string>
    <string name="lang_ht">Haitian</string>
    <string name="lang_gl">Galician</string>
    <string name="lang_et">Estonian</string>
    <string name="lang_ceb">Cebuano</string>
    <string name="lang_ast">Asturian</string>
    <string name="lang_hsb">Sorbian (Upper)</string>
    <string name="lang_kab">Kabyle</string>
    <string name="lang_ber">Berber</string>
    <string name="archive_wikipedia_data">You have old incompatible Wikipedia data. Archive it?</string>
    <string name="download_wikipedia_files">Download additional Wikipedia data (%1$s MB)?</string>
    <string name="gps_network_not_enabled">Location service is off. Turn it on?</string>
    <string name="disable_recording_once_app_killed">Prevent standalone logging</string>
    <string name="disable_recording_once_app_killed_descrp">Will pause GPX logging when the app is killed (via recent apps). (OsmAnd background indication disappears from the Android notification bar.)</string>
    <string name="shared_string_import2osmand">Import to OsmAnd</string>
    <string name="read_full_article">Read full article (online)</string>
    <string name="shared_string_wikipedia">Wikipedia</string>
    <string name="local_indexes_cat_wiki">Wikipedia</string>
    <string name="shared_string_show_details">Show details</string>
    <string name="osm_edit_context_menu_delete">Delete OSM edit</string>
    <string name="rendering_value_disabled_name">Disabled</string>
    <string name="rendering_value_walkingRoutesScopeOSMC_name">Color by network affiliation</string>
    <string name="rendering_value_walkingRoutesOSMC_name">Color by OSMC hiking symbol</string>
    <string name="shared_string_logoff">Log Off</string>
    <string name="rendering_attr_hideHouseNumbers_name">House numbers</string>
    <string name="application_dir_change_warning3">Move OsmAnd data files to the new destination?</string>
    <string name="specified_directiory_not_writeable">Maps could not be created in specified directory</string>
    <string name="copying_osmand_file_failed">Moving files failed</string>
    <string name="storage_directory_external">External storage</string>
    <string name="storage_directory_multiuser">Multiuser storage</string>
    <string name="storage_directory_internal_app">Internal app memory</string>
    <string name="storage_directory_manual">Manually specified</string>
    <string name="storage_directory_default">Internal memory</string>
    <string name="application_dir">Data storage folder</string>
    <string name="storage_directory">Map Storage</string>
    <string name="shared_string_copy">Copy</string>
    <string name="filter_poi_hint">Filter by name</string>
    <string name="search_poi_category_hint">Type to search all</string>
    <string name="shared_string_is_open">Open now</string>
    <string name="rendering_attr_OSMMapperAssistant_name">OSM mapper assistant</string>
    <string name="agps_info">A-GPS info</string>
    <string name="shared_string_manage">Manage</string>
    <string name="shared_string_edit">Edit</string>
    <string name="shared_string_places">Places</string>
    <string name="shared_string_search">Search</string>
    <string name="shared_string_show_description">Show description.</string>
    <string name="shared_string_message">Message</string>
    <string name="agps_data_last_downloaded">A-GPS data downloaded: %1$s</string><!-- note: LAST is false now in new context -->
    <string name="confirm_usage_speed_cameras">In many countries (Germany, France, Italy, and others) the use of speed camera warnings is illegal. OsmAnd does not assume any liability if you violate the law. Please tap \'Yes\' only if you are eligible to use this feature.</string>
    <string name="welmode_download_maps">Download maps</string>
    <string name="welcome_select_region">To correctly reflect your traffic signs and regulations, please select your driving region:</string>
    <string name="welcome_text">OsmAnd provides global offline map browsing and offline navigation.</string>
    <string name="welcome_header">Welcome</string>
    <string name="current_route">Current route</string>
    <string name="osm_changes_added_to_local_edits">OSM changes added to local changeset</string>
    <string name="mark_to_delete">Mark to delete</string>
    <string name="local_recordings_delete_all_confirm">Are you sure you want to delete %1$d notes?</string>
    <string name="local_osm_changes_upload_all_confirm">Are you sure you want to upload %1$d change(s) to OSM?</string>
    <string name="confirmation_to_clear_history">Clear history?</string>
    <string name="delay_to_start_navigation_descr">Specify wait time to remain on the route planning screen.</string>
    <string name="delay_to_start_navigation">Start turn-by-turn guidance after…</string>
    <string name="shared_string_go">Go</string>
    <string name="osmand_parking_overdue">overdue</string>
    <string name="action_create">Action create</string>
    <string name="action_modify">Action modify</string>
    <string name="action_delete">Action delete</string>
    <string name="osm_edits">OSM edits</string>
    <!-- means first letter of word *hour* -->
    <string name="osmand_parking_hour">h</string>
    <!-- means first letter of word *minute*-->
    <string name="osmand_parking_minute">min</string>
    <string name="parking_place_limited">Parking time limited to</string>
    <!-- used to describe time left, not left direction -->
    <string name="osmand_parking_time_left">left</string>
    <string name="your_edits">Your edits</string>
    <string name="waypoint_visit_after">Visit after</string>
    <string name="waypoint_visit_before">Visit before</string>
    <string name="simulate_your_location">Simulate your position</string>
    <string name="drawer">Flat list</string>
    <string name="short_location_on_map">Lat %1$s\nLon %2$s</string>
    <string name="tips_and_tricks_descr">Frequently asked questions, recent changes, and others.</string>
    <string name="routing_settings_2">Navigation settings</string>
    <string name="general_settings_2">General settings</string>
    <string name="shared_string_ellipsis">…</string>
    <string name="shared_string_ok">OK</string>
    <string name="shared_string_cancel">Cancel</string>
    <string name="shared_string_dismiss">Dismiss</string>
    <string name="shared_string_yes">Yes</string>
    <string name="shared_string_do_not_use">Don\'t use</string>
    <string name="shared_string_no">No</string>
    <string name="shared_string_on">On</string>
    <string name="shared_string_off">Off</string>
    <string name="shared_string_previous">Previous</string>
    <string name="shared_string_next">Next</string>
    <string name="shared_string_enable">Enable</string>
    <string name="shared_string_disable">Disable</string>
    <string name="shared_string_enabled">Enabled</string>
    <string name="shared_string_disabled">Disabled</string>
    <string name="shared_string_selected">Selected</string>
    <string name="shared_string_selected_lowercase">selected</string>
    <string name="shared_string_never">Never</string>
    <string name="shared_string_none">None</string>
    <string name="shared_string_and">and</string>
    <string name="shared_string_or">or</string>
    <string name="shared_string_help">Help</string>
    <string name="shared_string_settings">Settings</string>
    <string name="shared_string_history">History</string>
    <string name="shared_string_select_on_map">Select on map</string>
    <string name="shared_string_select_all">Select all</string>
    <string name="shared_string_deselect">Deselect</string>
    <string name="shared_string_deselect_all">Deselect all</string>
    <string name="shared_string_clear">Clear</string>
    <string name="shared_string_clear_all">Clear all</string>
    <string name="shared_string_save">Save</string>
    <string name="shared_string_save_as_gpx">Save as new GPX file</string>
    <string name="shared_string_rename">Rename</string>
    <string name="shared_string_delete">Delete</string>
    <string name="shared_string_delete_all">Delete all</string>
    <string name="shared_string_share">Share</string>
    <string name="shared_string_apply">Apply</string>
    <string name="shared_string_control_start">Start</string>
    <string name="shared_string_control_stop">Stop</string>
    <string name="shared_string_import">Import</string>
    <string name="shared_string_export">Export</string>
    <string name="shared_string_more">More…</string>
    <string name="shared_string_more_actions">More actions</string>
    <string name="shared_string_do_not_show_again">Do not show again</string>
    <string name="shared_string_remember_my_choice">Remember choice</string>
    <string name="shared_string_refresh">Refresh</string>
    <string name="shared_string_download">Download</string>
    <string name="shared_string_downloading">Downloading…</string>
    <string name="shared_string_download_successful">Downloaded</string>
    <string name="shared_string_io_error">I/O error</string>
    <string name="shared_string_unexpected_error">Unexpected error</string>
    <string name="shared_string_action_template">Action {0}</string>
    <string name="shared_string_close">Close</string>
    <string name="shared_string_exit">Exit</string>
    <string name="shared_string_show">Show</string>
    <string name="shared_string_show_all">Show all</string>
    <string name="shared_string_collapse">Collapse</string>
    <string name="shared_string_show_on_map">Show on map</string>
    <string name="shared_string_map">Map</string>
    <string name="shared_string_favorite">Favorite</string>
    <string name="shared_string_favorites">Favorites</string>
    <string name="shared_string_address">Address</string>
    <string name="shared_string_add">Add</string>
    <string name="shared_string_add_to_favorites">Add to \'Favorites\'</string>
    <string name="shared_string_my_location">My Position</string>
    <string name="shared_string_my_places">My Places</string>
    <string name="shared_string_my_favorites">Favorites</string>
    <string name="shared_string_tracks">Tracks</string>
    <string name="shared_string_gpx_files">GPX files</string>
    <string name="shared_string_currently_recording_track">Currently recording track</string>
    <string name="shared_string_audio">Audio</string>
    <string name="shared_string_video">Video</string>
    <string name="shared_string_photo">Photo</string>
    <string name="shared_string_launch">Launch</string>
    <string name="route_points">Route points</string>
    <string name="track_segments">Track segments</string>
    <string name="track_points">Track points</string>
    <string name="shared_string_online_maps">Online maps</string>
    <string name="osmand_rastermaps_plugin_description">Access many types of online (so called tile or raster) maps, from predefined OSM tiles (like Mapnik) to satellite images, and special purpose layers like weather maps, climate maps, geological maps, hillshade layers, etc.\n\n
    Any of these maps can either be used as the main (base) map to be displayed, or as an overlay or underlay to another base map (like OsmAnd\'s standard offline maps). Certain elements of the OsmAnd vector maps can be hidden via the \'Configure map\' menu to make any underlay map more visible.\n\n
    Download tile maps directly online, or prepared them for offline use (manually copied to OsmAnd\'s data folder) as an SQLite database which can be produced by a variety of 3rd party map preparation tools.
	</string>
    <string name="record_plugin_name">Trip recording</string>
    <string name="record_plugin_description">This plugin activates the functionality to record and save your tracks by manually touching the GPX logging widget on the map, or also to automatically log all of your navigation routes to a GPX file.\n\n
    Recorded tracks can be shared with your friends or be used for OSM contributions. Athletes can use recorded tracks to monitor their trainings. Some basic track analysis can be performed directly in OsmAnd, like lap times, average speed etc., and tracks can of course also later be analyzed in special 3rd party analysis tools.
	</string>
    <string name="srtm_paid_version_title">Contour lines plugin</string>
    <string name="osmand_srtm_short_description_80_chars">OsmAnd plugin for offline contour lines</string>
    <string name="osmand_srtm_long_description_1000_chars">This plugin provides both a contour line overlay and a (relief) hillshade layer to be displayed on top of OsmAnd\'s standard maps. This functionality will be much appreciated by athletes, hikers, trekkers, and anybody interested in the relief structure of a landscape.\n\n
    The global data (between 70 ° north and 70 ° south) is based on measurements by SRTM (Shuttle Radar Topography Mission) and ASTER (Advanced Spaceborne Thermal Emission and Reflection Radiometer), an imaging instrument onboard Terra, the flagship satellite of NASA\'s Earth Observing System. ASTER is a cooperative effort between NASA, Japan\'s Ministry of Economy, Trade and Industry (METI), and Japan Space Systems (J-spacesystems).
	</string>
    <string name="srtm_plugin_name">Contour lines</string>
    <string name="srtm_plugin_description">This plugin provides both a contour line overlay and a (relief) hillshade layer to be displayed on top of OsmAnd\'s standard maps. This functionality will be much appreciated by athletes, hikers, trekkers, and anybody interested in the relief structure of a landscape. (Please note that contour line and/or relief data are separate, additional downloads available after activating the plugin.)
		\n\nThe global data (between 70 ° north and 70 ° south) is based on measurements by SRTM (Shuttle Radar Topography Mission) and ASTER (Advanced Spaceborne Thermal Emission and Reflection Radiometer), an imaging instrument onboard Terra, the flagship satellite of NASA\'s Earth Observing System. ASTER is a cooperative effort between NASA, Japan\'s Ministry of Economy, Trade and Industry (METI), and Japan Space Systems (J-spacesystems).
	</string>
    <string name="plugin_touringview_name">Touring map view</string>
    <string name="plugin_touringview_descr">Activating this view changes OsmAnd\'s map style to \'Touring view\', this is a special high-detail view for travelers and professional drivers.
		\n\nThis view provides, at any given map zoom, the maximum amount of travel details available in the map data (particularly roads, tracks, paths, and orientation marks).
		\n\nIt also clearly depicts all types of roads unambiguously by color coding, which is useful when e.g. driving large vehicles.
		\n\nAnd it provides special touring options like showing bicycle routes or Alpine mountain routes.
		\n\nA special map download is not needed, the view is created from our standard maps.
		\n\nThis view can be reverted by either de-activating it again here, or by changing the \'Map style\' under \'Configure map\' as desired.
	</string>
    <string name="plugin_nautical_name">Nautical map view</string>
    <string name="plugin_nautical_descr">This plugin enriches the OsmAnd map and navigation app to also produce nautical maps for boating, sailing, and other types of watersports.
		\n\nA special map add-on for OsmAnd will provide all nautical navigation marks and chart symbols, for inland as well as for nearshore navigation. The description of each navigation mark provides the details needed to identify them and their meaning (category, shape, color, sequence, reference, etc.).
		\n\nTo return to one of OsmAnd\'s conventional map styles, simply either de-activate this plugin again, or change the \'Map style\' under \'Configure map\' as desired.
	</string>
    <string name="plugin_ski_name">Ski map view</string>
    <string name="plugin_ski_descr">This plugin for OsmAnd puts at your fingertips details of global downhill ski slopes, cross country ski runs, Alpine ski routes, cable cars and ski lifts. Routes and pistes are shown color-coded by difficulty, and depicted in a special \'Winter\' map style which assimilates a snow-colored winter landscape.
		\n\nActivating this view changes the map style to \'Winter and ski\', showing all landscape features under wintry conditions. This view can be reverted by either de-activating it again here, or by changing the \'Map style\' under \'Configure map\' as desired.
	</string>
    <string name="audionotes_plugin_name">Audio/video notes</string>
    <string name="audionotes_plugin_description">Make audio/photo/video notes during a trip, using either a map button or location context menu.</string>
    <string name="osmand_parking_plugin_name">Parking position</string>
    <string name="osmand_parking_plugin_description">Lets you record where your car is parked, including how much parking time remains.\n
    Both location and time are visible on the dashboard as well as in a map widget. An alarm reminder can be added to the Android calendar.</string>
    <string name="osmand_distance_planning_plugin_name">Distance calculator and planning tool</string>
    <string name="osmand_distance_planning_plugin_description">Create paths by tapping the map, or by using or modifying existing GPX files, to plan a trip and measure the distance between points. The result can be saved as a GPX file to use later for guidance.</string>
    <string name="shared_string_accessibility">Accessibility</string>
    <string name="osmand_accessibility_description">Makes the device\'s accessibility features directly available in OsmAnd. It facilitates e.g. adjusting the speech rate for text-to-speech voices, configuring D-pad navigation, using a trackball for zoom control, or text-to-speech feedback, for example to auto announce your position.</string>
    <string name="osm_settings">OpenStreetMap editing</string>
    <string name="osm_editing_plugin_description">Make OSM contributions like creating or modifying OSM POI objects, opening or commenting OSM notes, and contributing recorded GPX files in OsmAnd by supplying your username and password. OpenStreetMap.org is a community driven, global public domain mapping project.</string>
    <string name="osmand_development_plugin_description">Settings for development and debugging features, like navigation simulation, rendering performance, or voice prompting. Intended for developers, not needed for normal app use.</string>
    <string name="debugging_and_development">OsmAnd development</string>
    <string name="rename_failed">Renaming failed.</string>
    <string name="days_behind">days behind</string>
    <string name="back_to_map">Back to map</string>
    <string name="share_note">Share note</string>
    <string name="location_on_map">Location:\n Lat %1$s\n Lon %2$s</string>
    <string name="watch">Watch</string>
    <string name="notes">A/V notes</string>
    <string name="online_map">Online map</string>
    <string name="roads_only">Roads only</string>
    <string name="rendering_attr_pisteRoutes_name">Ski slopes</string>
    <string name="free">Free %1$s </string>
    <string name="device_memory">Device memory</string>
    <string name="rendering_attr_pisteGrooming_name">Piste grooming</string>
    <string name="world_ski_missing">Download the special offline map to display skiing facilities.</string>
    <string name="nautical_maps_missing">Download the special offline map to display nautical details.</string>
    <string name="edit_group">Edit group</string>
    <string name="parking_place">Parking spot</string>
    <string name="remove_the_tag">REMOVE THE TAG</string>
    <string name="gps_status">GPS status</string>
    <string name="version_settings_descr">Download nightly builds.</string>
    <string name="version_settings">Builds</string>
    <string name="rendering_attr_streetLighting_name">Street lighting</string>
    <string name="proxy_pref_title">Proxy</string>
    <string name="proxy_pref_descr">Specify a proxy server.</string>
    <string name="settings_privacy">Privacy</string>
    <string name="shared_string_gpx_points">Points</string>
    <string name="navigation_over_track">Start navigation along track?</string>
    <string name="avoid_roads_msg">Trigger an alternative route by selecting roads to avoid</string>
    <string name="speak_pedestrian">Pedestrian crosswalks</string>
    <string name="rendering_attr_roadStyle_name">Road style</string>
    <string name="rendering_attr_roadStyle_description">Road style</string>
    <string name="rendering_value__name">Default</string>
    <string name="rendering_value_default_name">Default</string>
    <string name="rendering_value_germanRoadAtlas_name">German road atlas</string>
    <string name="rendering_value_highContrastRoads_name">High contrast roads</string>
    <string name="traffic_warning_railways">Railroad crossing</string>
    <string name="traffic_warning_pedestrian">Pedestrian crosswalk</string>
    <string name="show_railway_warnings">Railroad crossings</string>
    <string name="show_pedestrian_warnings">Pedestrian crosswalks</string>
    <string name="rendering_value_americanRoadAtlas_name">American road atlas</string>
    <string name="routing_attr_no_new_routing_name">No v1.9 routing rules</string>
    <string name="routing_attr_no_new_routing_description">Do not use routing rules introduced in v1.9.</string>
    <string name="dash_download_msg_none">Download offline maps?</string>
    <string name="dash_download_msg">You have downloaded %1$s maps</string>
    <string name="dash_download_new_one">Download new map</string>
    <string name="dash_download_manage">Manage</string>
    <string name="map_locale">Map language</string>
    <string name="rendering_attr_transportStops_name">Transport stops</string>
    <string name="navigate_point_zone">Zone</string>
    <!-- (OLC) is a geocode system -->
    <string name="navigate_point_olc">Open Location Code</string>
    <string name="navigate_point_olc_info_invalid">Invalid OLC\n</string>
    <string name="navigate_point_olc_info_short">Short OLC\nPlease provide a full code</string>
    <string name="navigate_point_olc_info_area">Valid full OLC\nRepresents area: %1$s x %2$s</string>
    <string name="navigate_point_northing">Northing</string>
    <string name="navigate_point_easting">Easting</string>
    <string name="download_tab_downloads">All Downloads</string>
    <string name="download_tab_updates">Updates</string>
    <string name="download_tab_local">Local</string>
    <string name="no_internet_connection">Unable to download, please check your Internet connection.</string>
    <string name="everything_up_to_date">All files up to date</string>
    <string name="use_opengl_render">Use OpenGL rendering</string>
    <string name="use_opengl_render_descr">Use hardware accelerated OpenGL rendering (may use more battery, or not work on very old devices).</string>
    <string name="error_avoid_specific_road">No bypass found</string>
    <string name="home_button">Home</string>
    <string name="map_update">Updates available for %1$s maps</string>
    <string name="search_for">Search for</string>
    <string name="coordinates">Coordinates</string>
    <string name="rendering_attr_publicTransportMode_name">Bus, trolleybus, shuttle routes</string>
    <string name="rendering_attr_tramTrainRoutes_name">Tram and train routes</string>
    <string name="rendering_attr_subwayMode_name">Subway routes</string>
    <string name="lock_screen_request_explanation">%1$s needs this permission to turn off the screen for the power saving feature.</string>
    <string name="wake_on_voice">Turn screen on</string>
    <string name="wake_on_voice_descr">Turn on device screen (if off) when approaching a turn.</string>
    <string name="impassable_road">Avoid roads…</string>
    <string name="rendering_attr_trainLightrailRoutes_name">Train routes</string>
    <string name="rendering_attr_tramRoutes_name">Tram routes</string>
    <string name="rendering_attr_shareTaxiRoutes_name">Share taxi routes</string>
    <string name="rendering_attr_trolleybusRoutes_name">Trolleybus routes</string>
    <string name="rendering_attr_busRoutes_name">Bus routes</string>
    <string name="rendering_category_hide">Hide</string>
    <string name="rendering_category_routes">Routes</string>
    <!--string name="shared_string_details">Details</string> use rendering_category_details -->
    <string name="rendering_category_details">Details</string>
    <string name="rendering_category_transport">Transport</string>
    <string name="rendering_category_others">Other map attributes</string>
    <string name="map_widget_appearance_rem">Remaining elements</string>
    <string name="map_widget_vector_attributes">Rendering attributes</string>
    <string name="map_widget_top">Status bar</string>
    <string name="map_widget_right">Right panel</string>
    <string name="map_widget_left">Left panel</string>
    <string name="configure_map">Configure map</string>
    <string name="search_radius_proximity">Within</string>
    <string name="anonymous_user">Anonymous user</string>
    <string name="logged_as">Logged in as %1$s</string>
    <string name="speed_limit_exceed">Speed limit tolerance</string>
    <string name="speed_limit_exceed_message">Choose speed limit tolerance margin, above which you will receive a voice warning.</string>
    <string name="fav_point_emoticons_message">Favorite renamed to \'%1$s\' to save the string containing emoticons to a file.</string>
    <string name="print_route">Print route</string>
    <string name="fav_point_dublicate">Duplicate Favorite name specified</string>
    <string name="fav_point_dublicate_message">Favorite renamed to %1$s to avoid duplication.</string>
    <string name="text_size_descr">Set the text size on the map.</string>
    <string name="text_size">Text size</string>
    <string name="traffic_warning_speed_limit">Speed limit</string>
    <string name="traffic_warning_border_control">Border control</string>
    <string name="traffic_warning_payment">Toll booth</string>
    <string name="traffic_warning_stop">Stop sign</string>
    <string name="traffic_warning_calming">Traffic calming</string>
    <string name="traffic_warning_speed_camera">Speed camera</string>
    <string name="traffic_warning">Traffic warning</string>
    <string name="speak_favorites">Favorites nearby</string>
    <string name="speak_poi">Nearby POI</string>
    <string name="way_alarms">Traffic warnings</string>
    <string name="background_service_is_enabled_question">OsmAnd background service still running. Stop it, too?</string>
    <string name="sleep_mode_stop_dialog">Stop GPS background mode?</string>
    <string name="stop_navigation_service">Stop</string>
    <string name="confirm_every_run">Always ask</string>
    <string name="save_global_track_interval_descr">Specify the logging interval for the general track recording (enabled via the GPX logging widget on the map).</string>
    <string name="save_global_track_interval">General logging interval</string>
    <string name="background_service_int">GPS Wake-up interval</string>
    <string name="enable_sleep_mode">Enable GPS background mode</string>
    <string name="save_track_to_gpx_globally">Log track to GPX file</string>
    <string name="save_track_to_gpx_globally_headline">On demand track logging</string>
    <string name="save_track_to_gpx_globally_descr">General position logging to a GPX file can be turned on or off using the GPX logging widget on the map.</string>
    <string name="save_current_track_descr">Save current track as GPX file now.</string>
    <string name="save_current_track">Save current track</string>
    <string name="save_track_to_gpx">Auto-record track during navigation</string>
    <string name="save_track_to_gpx_descrp">A GPX track is automatically saved to the tracks folder during navigation.</string>
    <string name="save_track_interval_globally">Logging interval</string>
    <string name="save_track_interval">Logging interval during navigation</string>
    <string name="save_track_interval_descr">Specify the logging interval for track recording during navigation</string>
    <string name="voice_provider_descr">Select the voice guidance for navigation.</string>
    <string name="voice_provider">Voice guidance</string>
    <string name="enable_proxy_title">Enable HTTP proxy</string>
    <string name="enable_proxy_descr">Configure an HTTP proxy for all network requests.</string>
    <string name="proxy_host_title">Proxy Host</string>
    <string name="proxy_host_descr">Specify your proxy\'s hostname (e.g. 127.0.0.1).</string>
    <string name="proxy_port_title">Proxy Port</string>
    <string name="proxy_port_descr">Specify your proxy\'s port number (e.g. 8118).</string>
    <string name="monitoring_settings">Trip recording</string>
    <string name="monitoring_settings_descr">Set up how to record your trips.</string>
    <string name="int_hour">h</string>
    <string name="duration">Duration</string>
    <string name="distance">Distance</string>
    <string name="average">Average</string>
    <string name="of">%1$d of %2$d</string>
    <string name="ascent_descent">Ascent/Descent</string>
    <string name="moving_time">Moving time</string>
    <string name="max_min">Max/Min</string>
    <string name="min_max">Min/Max</string>
    <string name="index_tours">Tours</string>
    <string name="shared_string_all">All</string>
    <string name="shared_string_waypoints">Waypoints</string>
    <string name="download_additional_maps">Download missing maps %1$s (%2$d MB)?</string>
    <string name="rendering_value_browse_map_name">Browse map</string>
    <string name="rendering_value_car_name">Car</string>
    <string name="rendering_value_bicycle_name">Bicycle</string>
    <string name="rendering_value_pedestrian_name">On foot</string>
    <string name="rendering_attr_coloredBuildings_name">Color-code buildings by type</string>
    <string name="continue_navigation">Continue Navigation</string>
    <string name="pause_navigation">Pause Navigation</string>
    <string name="keep_navigation_service">Keep</string>
    <string name="map_preferred_locale_descr">Preferred language for labels on the map (if unavailable, English or local names will be used).</string>
    <string name="map_preferred_locale">Preferred map language</string>
    <string name="local_map_names">Local names</string>
    <string name="forward">Forward</string>
    <string name="home">Dashboard</string>
    <string name="live_monitoring_m_descr">Send tracking data to a specified web service if GPX logging is on.</string>
    <string name="live_monitoring_m">Online tracking (GPX required)</string>
    <string name="live_monitoring_start">Start online tracking</string>
    <string name="live_monitoring_stop">Stop online tracking</string>
    <string name="gpx_monitoring_start">Start GPX logging</string>
    <string name="gpx_monitoring_stop">Stop GPX logging</string>
    <string name="gpx_start_new_segment">Start new segment</string>
    <string name="rendering_attr_hideBuildings_name">Buildings</string>
    <string name="rendering_attr_hideNonVehicleHighways_name">Non-vehicle highways</string>
    <string name="rendering_attr_hideText_name">Text</string>
    <string name="rendering_attr_hideWoodScrubs_name">Wood and scrubs</string>
    <string name="rendering_attr_buildings15zoom_name">Buildings on zoom 15</string>
    <string name="rendering_attr_moreDetailed_name">More details</string>
    <string name="rendering_attr_lessDetailed_name">Fewer details</string>
    <string name="rendering_attr_hideAccess_name">Access restrictions</string>
    <string name="rendering_attr_showAccess_name">Show access restrictions and toll</string>
    <string name="rendering_attr_showSurfaceGrade_name">Show road quality</string>
    <string name="rendering_attr_showSurfaces_name">Show road surface</string>
    <string name="rendering_attr_showCycleRoutes_name">Show cycle routes</string>
    <string name="no_index_file_to_download">Downloads not found, please check your connection to the Internet.</string>
    <string name="select_index_file_to_download">Nothing was found. If you can\'t find your region, you can make it yourself (see https://osmand.net).</string>
    <string name="none_selected_gpx">Specify a GPX file by long-tapping first.</string>
    <string name="local_index_select_gpx_file">Select a track</string>
    <string name="gpx_split_interval">Split interval</string>
    <string name="sort_by_category">Sort by category</string>
    <string name="sort_by_distance">Sort by distance</string>
    <string name="sort_by_name">Sort by name</string>
    <string name="show_zoom_buttons_navigation_descr">Show zoom buttons during navigation.</string>
    <string name="show_zoom_buttons_navigation">Show zoom buttons</string>
    <string name="save_as_favorites_points">Save as group of Favorites</string>
    <string name="select_destination_and_intermediate_points">Set destinations</string>
    <string name="layer_amenity_label">POI overlay labels</string>
    <string name="loading_smth">Loading %1$s…</string>
    <string name="map_widget_plain_time">Current time</string>
    <string name="shared_string_waypoint">Waypoint</string>
    <string name="selected_gpx_info_show">\n\nLong-tap to view on the map</string>
    <string name="delay_navigation_start">Start turn-by-turn guidance automatically</string>
    <string name="local_index_gpx_info_show">\n\nLong-tap for options</string>
    <string name="gpx_info_subtracks">Subtracks: %1$s </string>
    <string name="gpx_info_waypoints">Waypoints: %1$s </string>
    <string name="gpx_info_distance">Distance: %1$s (%2$s points) </string>
    <string name="gpx_info_start_time">Start time: %1$tF, %1$tT </string>
    <string name="gpx_info_end_time">End time: %1$tF, %1$tT </string>
    <string name="gpx_info_average_speed">Average speed: %1$s </string>
    <string name="gpx_info_maximum_speed">Maximum speed: %1$s </string>
    <string name="gpx_info_avg_altitude">Average altitude: %1$s</string>
    <string name="gpx_info_diff_altitude">Altitude range: %1$s</string>
    <string name="gpx_info_asc_altitude">Descent/ascent: %1$s</string>
    <string name="gpx_timespan">Time span: %1$s</string>
    <string name="gpx_timemoving">Time moving: %1$s</string>
    <string name="gpx_selection_segment_title">Segment</string>
    <string name="gpx_selection_number_of_points"> %1$s points</string>
    <string name="gpx_selection_point">Point %1$s</string>
    <!-- string name="gpx_selection_current_track">recording</string -->
    <string name="gpx_selection_route_points">%1$s \nRoute points %2$s</string>
    <string name="gpx_selection_points">%1$s \nPoints</string>
    <string name="gpx_selection_track">%1$s \nTrack %2$s</string>
    <string name="gpx_file_is_empty">Empty GPX file</string>
    <string name="osmo_edit_color">Display color</string>
    <string name="osmo_connect_menu">Connect</string>
    <string name="int_days">days</string>
    <string name="use_points_as_intermediates">Calculate route between points</string>
    <string name="always_center_position_on_map">Display position always in center</string>
    <string name="voice_pref_title">Voice</string>
    <string name="misc_pref_title">Misc</string>
    <string name="localization_pref_title">Localization</string>
    <string name="index_item_nation_addresses">addresses nationwide</string>
    <string name="index_item_world_altitude_correction">World altitude correction</string>
    <string name="index_item_world_seamarks">World seamarks</string>
    <string name="index_item_world_bitcoin_payments">World bitcoin payments</string>
    <string name="index_item_world_basemap">World overview map</string>
    <string name="index_item_world_ski">World ski map</string>
    <string name="lang_zh">Chinese</string>
    <string name="lang_pt_br">Portuguese (Brazil)</string>
    <string name="lang_en">English</string>
    <string name="lang_en_gb">English (United Kingdom)</string>
    <string name="lang_af">Afrikaans</string>
    <string name="lang_al">Albanian</string>
    <string name="lang_ar">Arabic</string>
    <string name="lang_hy">Armenian</string>
    <string name="lang_eu">Basque</string>
    <string name="lang_be">Belarusian</string>
    <string name="lang_be_by">Belarusian (Latin)</string>
    <string name="lang_bs">Bosnian</string>
    <string name="lang_bg">Bulgarian</string>
    <string name="lang_ca">Catalan</string>
    <string name="lang_hr">Croatian</string>
    <string name="lang_cs">Czech</string>
    <string name="lang_da">Danish</string>
    <string name="lang_nl">Dutch</string>
    <string name="lang_fi">Finnish</string>
    <string name="lang_fr">French</string>
    <string name="lang_ka">Georgian</string>
    <string name="lang_de">German</string>
    <string name="lang_el">Greek</string>
    <string name="lang_he">Hebrew</string>
    <string name="lang_iw">Hebrew</string>
    <string name="lang_hi">Hindi</string>
    <string name="lang_hu">Hungarian</string>
    <string name="lang_hu_formal">Hungarian (formal)</string>
    <string name="lang_id">Indonesian</string>
    <string name="lang_it">Italian</string>
    <string name="lang_ja">Japanese</string>
    <string name="lang_kn">Kannada</string>
    <string name="lang_ko">Korean</string>
    <string name="lang_lv">Latvian</string>
    <string name="lang_lt">Lithuanian</string>
    <string name="lang_mr">Marathi</string>
    <string name="lang_no">Norwegian Bokmål</string>
    <string name="lang_fa">Persian</string>
    <string name="lang_pl">Polish</string>
    <string name="lang_pt">Portuguese</string>
    <string name="lang_ro">Romanian</string>
    <string name="lang_ru">Russian</string>
    <string name="lang_sc">Sardinian</string>
    <string name="lang_sr">Serbian (cyrillic)</string>
    <string name="lang_sr_latn">Serbian (latin)</string>
    <string name="lang_sw">Swahili</string>
    <string name="lang_zh_cn">Chinese (Simplified)</string>
    <string name="lang_zh_hk">Chinese (Hong Kong)</string>
    <string name="lang_sk">Slovak</string>
    <string name="lang_sl">Slovenian</string>
    <string name="lang_es">Spanish</string>
    <string name="lang_sv">Swedish</string>
    <string name="lang_zh_tw">Chinese (Traditional)</string>
    <string name="lang_tr">Turkish</string>
    <string name="lang_uk">Ukrainian</string>
    <string name="lang_vi">Vietnamese</string>
    <string name="lang_cy">Welsh</string>
    <string name="lang_gn_py">Guaraní</string>
    <string name="index_name_canada">North America - Canada</string>
    <string name="index_name_italy">Europe - Italy</string>
    <string name="index_name_gb">Europe - Great Britain</string>
    <string name="calculate_osmand_route_without_internet">Offline calculation of OsmAnd route segment</string>
    <string name="gpx_option_calculate_first_last_segment">Calculate OsmAnd route for first and last route segment</string>
    <string name="use_displayed_track_for_navigation">Use shown track for navigation?</string>
    <string name="keep_and_add_destination_point">Add as subsequent destination</string>
    <string name="select_gpx">Select GPX…</string>
    <string name="route_descr_select_destination">Set destination</string>
    <string name="route_preferences">Route preferences</string>
    <string name="route_info">Route info</string>
    <string name="routing_attr_prefer_motorway_name">Prefer motorways</string>
    <string name="routing_attr_prefer_motorway_description">Prefer motorways</string>
    <string name="routing_attr_avoid_toll_name">No toll roads</string>
    <string name="routing_attr_avoid_toll_description">Avoids toll roads</string>
    <string name="routing_attr_avoid_unpaved_name">No unpaved roads</string>
    <string name="routing_attr_avoid_unpaved_description">Avoids unpaved roads</string>
    <string name="routing_attr_avoid_ferries_name">No ferries</string>
    <string name="routing_attr_avoid_ferries_description">Avoids ferries</string>
    <string name="routing_attr_avoid_motorway_name">No motorways</string>
    <string name="routing_attr_avoid_motorway_description">Avoids motorways</string>
    <string name="routing_attr_avoid_stairs_name">No stairs</string>
    <string name="routing_attr_avoid_stairs_description">Avoids stairs</string>
    <string name="routing_attr_avoid_borders_name">No border crossings</string>
    <string name="routing_attr_avoid_borders_description">Avoids crossing national borders</string>
    <string name="routing_attr_weight_name">Weight limit</string>
    <string name="routing_attr_weight_description">Specify permitted vehicle weight limit on routes.</string>
    <string name="routing_attr_width_name">Width limit</string>
    <string name="routing_attr_width_description">Specify permitted vehicle width limit on routes.</string>
    <string name="routing_attr_height_name">Height limit</string>
    <string name="routing_attr_height_description">Specify vehicle height to be permitted on routes.</string>
    <string name="android_19_location_disabled">On Android 4.4 (KitKat) onwards, the old storage folder (%s) is deprecated. Copy all OsmAnd files to new storage location?\n
    Note 1: Your old files will remain untouched (but can be deleted manually).\n
    Note 2: In the new storage location it will not be possible to share files between OsmAnd and OsmAnd+.</string>
    <string name="copying_osmand_one_file_descr">Copying file (%s) to the new destination…</string>
    <string name="copying_osmand_files_descr">Copying OsmAnd data files to the new destination (%s)…</string>
    <string name="copying_osmand_files">Copying OsmAnd data files…</string>
    <string name="calculate_osmand_route_gpx">Offline OsmAnd route calculation</string>
    <string name="app_mode_truck">Truck</string>
    <string name="guidance_preferences_descr">Navigation preferences</string>
    <string name="routing_preferences_descr">Routing preferences</string>
    <string name="speech_rate_descr">Specify the speech rate for text-to-speech.</string>
    <string name="speech_rate">Speech Rate</string>
    <string name="complex_route_calculation_failed">Fast route calculation failed (%s), fallback to slow calculation.</string>
    <string name="disable_complex_routing_descr">Disable two-phase routing for car navigation.</string>
    <string name="disable_complex_routing">Disable complex routing</string>
    <string name="amenity_type_seamark">Seamark</string>
    <string name="app_modes_choose_descr">Select shown profiles.</string>
    <string name="app_modes_choose">App profiles</string>
    <string name="map_widget_map_rendering">Map rendering</string>
    <string name="app_mode_hiking">Hiking</string>
    <string name="app_mode_motorcycle">Motorcycle</string>
    <string name="app_mode_boat">Boat</string>
    <string name="app_mode_aircraft">Aircraft</string>
    <string name="local_osm_changes_delete_all_confirm">Are you sure you want to delete %1$d OSM changes?</string>
    <string name="animate_routing_route_not_calculated">Please calculate the route first</string>
    <string name="animate_routing_route">Simulate using calculated route</string>
    <string name="animate_routing_gpx">Simulate using GPX track</string>
    <string name="route_is_too_long_v2">For long distances: Please add intermediate destinations if no route is found within 10 minutes.</string>
    <string name="auto_zoom_none">No auto zoom</string>
    <string name="auto_zoom_close">To close-up</string>
    <string name="auto_zoom_far">To mid-range</string>
    <string name="auto_zoom_farthest">To long-range</string>
    <string name="map_magnifier">Map magnifier</string>
    <string name="base_world_map">World basemap</string>
    <string name="about_version">Version:</string>
    <string name="shared_string_about">About</string>
    <string name="about_settings_descr">Version info, licenses, project members</string>
    <string name="local_index_tile_data_zooms">Zooms downloaded: %1$s</string>
    <string name="local_index_tile_data_expire">Expire (minutes): %1$s</string>
    <string name="local_index_tile_data_downloadable">Downloadable: %1$s</string>
    <string name="local_index_tile_data_maxzoom">Maximum zoom: %1$s</string>
    <string name="local_index_tile_data_minzoom">Minimum zoom: %1$s</string>
    <string name="local_index_tile_data_name">Tile data: %1$s</string>
    <string name="edit_tilesource_successfully">Tilesource %1$s was saved</string>
    <string name="edit_tilesource_elliptic_tile">Elliptic mercator</string>
    <string name="edit_tilesource_maxzoom">Maximum zoom</string>
    <string name="edit_tilesource_expiration_time">Expire (minutes)</string>
    <string name="edit_tilesource_minzoom">Minimum zoom</string>
    <string name="edit_tilesource_url_to_load">URL</string>
    <string name="edit_tilesource_choose_existing">Select existing…</string>
    <string name="maps_define_edit">Define/Edit…</string>
    <string name="map_widget_fps_info">FPS debug info</string>
    <string name="driving_region_descr">Select driving region: US, Europe, UK, Asia, and others.</string>
    <string name="driving_region">Driving region</string>
    <string name="driving_region_japan">Japan</string>
    <string name="driving_region_us">United States</string>
    <string name="driving_region_canada">Canada</string>
    <string name="driving_region_europe_asia">Europe, Asia, Latin America, &amp; similar</string>
    <string name="driving_region_uk">UK, India, &amp; similar</string>
    <string name="driving_region_australia">Australia</string>
    <string name="speak_title">Announce…</string>
    <string name="speak_descr">Set up announcement of street names, traffic warnings (forced stops, speed bumps), speed camera warnings, and speed limits.</string>
    <string name="speak_street_names">Street names (TTS)</string>
    <string name="speak_speed_limit">Speed limit</string>
    <string name="speak_cameras">Speed cameras</string>
    <string name="speak_traffic_warnings">Traffic warnings</string>
    <string name="osb_author_or_password_not_specified">Please specify OSM user and password in \'Settings\'</string>
    <string name="clear_intermediate_points">Clear intermediate destinations</string>
    <string name="keep_intermediate_points">Keep intermediate destinations</string>
    <string name="new_directions_point_dialog">You already have intermediate destinations set.</string>
    <string name="context_menu_item_directions_to">Directions to</string>
    <string name="context_menu_item_directions_from">Directions from</string>
    <string name="route_descr_map_location">Map: </string>
    <string name="route_descr_lat_lon">Lat %1$.3f, lon %2$.3f</string>
    <!-- string name="route_descr_current_location">Current position</string -->
    <string name="route_descr_destination">Destination</string>
    <string name="route_to">To:</string>
    <string name="route_via">Via:</string>
    <string name="route_from">From:</string>
    <string name="app_mode_default">Browse map</string>
    <string name="settings_preset">Default profile</string>
    <string name="settings_preset_descr">Map view and navigation settings are remembered per use profile. Set your default profile here.</string>
    <string name="destination_point">Destination %1$s</string>
    <string name="context_menu_item_destination_point">Set as destination</string>
    <string name="please_select_address">Set city or street first</string>
    <string name="search_street_in_neighborhood_cities">Search for street in neighborhood cities</string>
    <string name="intermediate_items_sort_return">Optimized order of intermediate destinations en-route to the destination.</string>
    <string name="intermediate_items_sort_by_distance">Sort door-to-door</string>
    <string name="local_osm_changes_backup_successful">OSM change file was generated %1$s</string>
    <string name="local_osm_changes_backup_failed">Could not back up OSM changes.</string>
    <string name="local_osm_changes_backup">Back up as OSM change</string>
    <string name="delete_point">Delete Point</string>
    <string name="plugin_distance_point_time">time</string>
    <string name="plugin_distance_point_hdop">accuracy</string>
    <string name="plugin_distance_point_speed">speed</string>
    <string name="plugin_distance_point_ele">elevation</string>
    <string name="plugin_distance_point">Point</string>
    <string name="gpx_file_name">GPX filename</string>
    <string name="gpx_saved_sucessfully">GPX file saved to {0}</string>
    <string name="use_distance_measurement_help">* Tap to mark a point.\n
    * Long-tap the map to delete previous point.\n
    * Long-tap on a point to view and attach description.\n
    * Tap the measurement widget to see more actions.</string>
    <string name="distance_measurement_start_editing">Start editing</string>
    <string name="distance_measurement_finish_editing">Finish editing</string>
    <string name="distance_measurement_finish_subtrack">Begin a new subtrack</string>
    <string name="distance_measurement_clear_route">Clear all points</string>
    <string name="distance_measurement_load_gpx">Open existing GPX file</string>
    <string name="wait_current_task_finished">Please wait until current task is finished</string>
    <string name="use_kalman_filter_compass_descr">Reduces noise in compass readings but adds inertia.</string>
    <string name="use_kalman_filter_compass">Use Kalman filter</string>
    <string name="use_magnetic_sensor_descr">For the compass reading, use the magnetic sensor instead of the orientation sensor.</string>
    <string name="use_magnetic_sensor">Use magnetic sensor</string>
    <string name="other_location">Other</string>
    <string name="files_limit">%1$d files left</string>
    <string name="available_downloads_left">%1$d files left to download</string>
    <string name="install_paid">Full version</string>
    <string name="cancel_route">Dismiss route</string>
    <string name="cancel_navigation">Stop navigation</string>
    <string name="clear_destination">Clear destination</string>
    <string name="download_using_mobile_internet">Not connected to Wi-Fi. Use current connection to the Internet to download?</string>
    <string name="street_name">Street name</string>
    <string name="hno">House number</string>
    <string name="website">Website</string>
    <string name="phone">Phone</string>
    <string name="osmand_background_plugin_description">Shows settings for turning on background tracking and navigation by periodically waking up the GPS device (with the screen off).</string>
    <string name="contribution_activity">Install version</string>
    <string name="choose_osmand_theme_descr">Customize app appearance.</string>
    <string name="choose_osmand_theme">App theme</string>
    <string name="external_input_device">External input devices</string>
    <string name="external_input_device_descr">Select an external control device, such as a keyboard or WunderLINQ.</string>
    <string name="sett_no_ext_input">None</string>
    <string name="sett_generic_ext_input">Keyboard</string>
    <string name="sett_wunderlinq_ext_input">WunderLINQ</string>
    <string name="sett_parrot_ext_input">Parrot</string>
    <string name="accessibility_options">Accessibility options</string>
    <string name="select_address_activity">Specify address</string>
    <string name="favourites_list_activity">Select Favorite</string>
    <string name="local_openstreetmap_act_title">OSM modifications</string>
    <string name="layer_hillshade">Hillshade layer</string>
    <string name="map_widget_gps_info">GPS info</string>
    <string name="access_arrival_time">Arrival time</string>
    <string name="access_intermediate_arrival_time">Intermediate arrival time</string>
    <string name="item_checked">checked</string>
    <string name="item_unchecked">unchecked</string>
    <string name="prefer_motorways">Prefer motorways</string>
    <string name="prefer_in_routing_title">Prefer…</string>
    <string name="prefer_in_routing_descr">Prefer motorways.</string>
    <string name="max_speed_none">none</string>
    <string name="index_name_openmaps">OpenMaps EU</string>
    <string name="download_wikipedia_maps">Wikipedia</string>
    <string name="download_hillshade_maps">Hillshades</string>
    <string name="local_indexes_cat_srtm">Contour lines</string>
    <string name="local_indexes_cat_av">Audio/Video data</string>
    <string name="stop_routing_confirm">Are you sure you want to stop the navigation?</string>
    <string name="clear_dest_confirm">Are you sure you want to clear your destination (and intermediate destinations)?</string>
    <string name="precise_routing_mode_descr">Calculate precise routes without glitches. Still distance-limited and slow.</string>
    <string name="precise_routing_mode">Precise routing (alpha)</string>
    <string name="recording_context_menu_show">Show</string>
    <string name="recording_photo_description">Photo %1$s %2$s</string>
    <string name="av_def_action_picture">Take a photo</string>
    <string name="recording_context_menu_precord">Take a photo</string>
    <string name="dropbox_plugin_description">Sync tracks and audio/video notes with your Dropbox account.</string>
    <string name="dropbox_plugin_name">Dropbox plugin</string>
    <string name="intermediate_points_change_order">Change order</string>
    <string name="srtm_paid_version_msg">Please consider paying for the \'Contour lines\' plugin to support further development.</string>
    <string name="av_def_action_choose">On request?</string>
    <string name="av_def_action_video">Record video</string>
    <string name="av_def_action_audio">Record audio</string>
    <string name="av_widget_action_descr">Default widget action:</string>
    <string name="av_widget_action">Default widget action</string>
    <string name="av_video_format_descr">Video output format:</string>
    <string name="av_video_format">Video output format</string>
    <string name="av_use_external_recorder_descr">Use system recorder for video.</string>
    <string name="av_use_external_recorder">Use system recorder</string>
    <string name="av_use_external_camera_descr">Use the system app for photos.</string>
    <string name="av_use_external_camera">Use camera app</string>
    <string name="av_settings_descr">Set up audio and video settings.</string>
    <string name="av_settings">Audio/video settings</string>
    <string name="recording_error">Recording failed</string>
    <string name="recording_camera_not_available">Camera not available</string>
    <string name="recording_is_recorded">Recording audio/video. Stop by tapping the AV widget.</string>
    <string name="recording_playing">An audio from the specified recording is being played.\n%1$s</string>
    <string name="recording_open_external_player">Open external player</string>
    <string name="recording_delete_confirm">Delete this item?</string>
    <string name="recording_unavailable">unavailable</string>
    <string name="recording_context_menu_arecord">Take an audio note</string>
    <string name="recording_context_menu_vrecord">Take a video note</string>
    <string name="layer_recordings">Recording layer</string>
    <string name="recording_can_not_be_played">Could not play recording.</string>
    <string name="recording_context_menu_delete">Delete recording</string>
    <string name="recording_context_menu_play">Play</string>
    <string name="recording_description">Recording %1$s %3$s %2$s</string>
    <string name="recording_default_name">Recording</string>
    <string name="map_widget_av_notes">Audio/video notes</string>
    <string name="map_widget_distancemeasurement">Distance measurement</string>
    <string name="audionotes_location_not_defined">Tap \'Use location…\' to add a note to the location.</string>
    <string name="map_widget_audionotes">Audio notes</string>
    <string name="index_srtm_parts">parts</string>
    <string name="index_srtm_ele">Contour lines</string>
    <string name="download_select_map_types">Other maps</string>
    <string name="download_roads_only_item">Roads only</string>
    <string name="download_srtm_maps">Contour lines</string>
    <string name="download_regular_maps">Standard map</string>
    <string name="download_roads_only_maps">Roads-only map</string>
    <string name="rendering_attr_alpineHiking_name">Alpine hiking scale (SAC)</string>
    <string name="rendering_attr_alpineHiking_description">Render paths according to the SAC scale.</string>
    <string name="rendering_attr_hikingRoutesOSMC_name">Hiking symbol overlay</string>
    <string name="rendering_attr_hikingRoutesOSMC_description">Render paths according to OSMC traces.</string>
    <string name="rendering_attr_noAdminboundaries_name">Boundaries</string>
    <string name="rendering_attr_noAdminboundaries_description">Suppress display of regional boundaries (admin levels 5–9).</string>
    <string name="map_widget_max_speed">Speed limit</string>
    <string name="monitoring_control_start">GPX</string>
    <string name="no_buildings_found">No buildings found.</string>
    <string name="incremental_search_city">Search city incrementally</string>
    <string name="search_villages_and_postcodes">Search for more villages/postcodes</string>
    <string name="rendering_attr_showRoadMaps_description">Choose when to display roads-only maps:</string>
    <string name="rendering_attr_showRoadMaps_name">Roads-only maps</string>
    <string name="safe_mode_description">Run the app in safe mode (using slower Android instead of native code).</string>
    <string name="safe_mode">Safe mode</string>
    <string name="native_library_not_running">The app is running in safe mode (turn it off in \'Settings\').</string>
    <string name="close_changeset">Close changeset</string>
    <string name="zxing_barcode_scanner_not_found">ZXing Barcode Scanner app not installed. Search in Google Play?</string>
    <string name="rendering_attr_roadColors_description">Select a road color scheme:</string>
    <string name="rendering_attr_roadColors_name">Road color scheme</string>
    <string name="map_widget_show_destination_arrow">Show destination direction</string>
    <string name="enable_plugin_monitoring_services">Enable the \"Trip recording\" plugin to use position logging services (GPX logging, online tracking)</string>
    <string name="non_optimal_route_calculation">Calculate possibly non-optimal route over long distances</string>
    <string name="gps_not_available">Please enable GPS in the settings</string>
    <string name="map_widget_monitoring_services">Logging services</string>
    <string name="no_route">No route</string>
    <string name="delete_target_point">Remove destination</string>
    <string name="target_point">Destination %1$s</string>
    <string name="intermediate_point">Intermediate destination %1$s</string>
    <string name="context_menu_item_last_intermediate_point">Add as last intermediate destination</string>
    <string name="context_menu_item_first_intermediate_point">Add as first intermediate destination</string>
    <string name="add_as_last_destination_point">Add as last intermediate destination</string>
    <string name="add_as_first_destination_point">Add as first intermediate destination</string>
    <string name="replace_destination_point">Replace the destination</string>
    <string name="new_destination_point_dialog">You have already set a destination:</string>
    <string name="shared_string_target_points">Destinations</string>
    <string name="intermediate_point_too_far">Intermediate destination %1$s is too far from the nearest road.</string>
    <string name="arrived_at_intermediate_point">Intermediate destination reached</string>
    <string name="context_menu_item_intermediate_point">Add as intermediate destination</string>
    <string name="map_widget_intermediate_distance">Intermediate destination</string>
    <string name="map_widget_intermediate_time">Intermediate time</string>
    <string name="ending_point_too_far">Ending point too far from nearest road.</string>
    <string name="add_tag">Add Tag</string>
    <string name="btn_advanced_mode">Advanced Mode…</string>
    <string name="poi_filter_parking">Parking</string>
    <string name="poi_filter_emergency">Emergency</string>
    <string name="poi_filter_public_transport">Public transport</string>
    <string name="poi_filter_entertainment">Entertainment</string>
    <string name="poi_filter_accomodation">Accommodation</string>
    <string name="poi_filter_restaurants">Restaurants</string>
    <string name="poi_filter_sightseeing">Sightseeing</string>
    <string name="poi_filter_car_aid">Car aid</string>
    <string name="poi_filter_food_shop">Food shop</string>
    <string name="poi_filter_for_tourists">For tourists</string>
    <string name="poi_filter_fuel">Fuel</string>
    <string name="show_warnings_title">Show alerts…</string>
    <string name="show_warnings_descr">Set up traffic warnings (speed limits, forced stops, speed bumps, tunnels), speed camera warnings, and lane info.</string>
    <string name="use_compass_navigation_descr">Use the compass when no heading is detected otherwise.</string>
    <string name="use_compass_navigation">Use compass</string>
    <string name="avoid_motorway">No motorways</string>
    <string name="auto_zoom_map_descr">Zoom level according to your speed (while map is synchronized with current position).</string>
    <string name="auto_zoom_map">Auto zoom map</string>
    <string name="snap_to_road_descr">Snap position to roads during navigation.</string>
    <string name="snap_to_road">Snap to road</string>
    <string name="interrupt_music_descr">Voice prompts pause music playback.</string>
    <string name="interrupt_music">Pause music</string>
    <string name="osmand_play_title_30_chars">OsmAnd Maps &amp; Navigation</string>
    <string name="osmand_short_description_80_chars">Global mobile map viewing and navigation for offline and online OSM maps</string>
    <string name="osmand_long_description_1000_chars">
		OsmAnd (OSM Automated Navigation Directions)\n\n

		OsmAnd is an open source software navigation app with access to a wide variety of global OSM data. All map data (vector or tile maps) can be stored on the phone memory card for offline usage. Offline and online routing functionality is also offered, including turn-by-turn voice guidance.\n\n

		Some of the core features:\n
		- Complete offline functionality (store downloaded vector or tile maps in the device storage)\n
		- Compact offline vector maps for the whole world available\n
		- Download country or region maps directly from the app\n
		- Overlay of several map layers possible, like GPX or navigation tracks, points of interest, Favorites, contour lines, public transport stops, additional maps with customizable transparency\n
		- Offline search for addresses and places (POIs)\n
		- Offline routing for medium-range distances\n
		- Car, bicycle, and pedestrian modes with optional:\n
		-  Automated day/night view switching\n
		-  Speed-dependent map zooming\n
		-  Map alignment according to compass or direction of motion\n
		-  Lane guidance, speed limit display, recorded and text-to-speech voices\n\n

		Limitations of this free version of OsmAnd:\n
		- Number of map downloads limited\n
		- No offline access to Wikipedia POIs\n\n

		OsmAnd is actively being developed and our project and its continued progress relies on financial contributions for development and testing of new functionality. Please consider buying OsmAnd+, or funding specific new features or making a general donation on https://osmand.net.
	</string>
    <string name="osmand_extended_description_part1">
    OsmAnd (OSM Automated Navigation Directions) is a map and navigation app with access to the free, worldwide, and high-quality OSM data.\n\n

    Enjoy voice and optical navigator, viewing POIs (points of interest), creating and managing GPX tracks, using contour lines visualization and altitude info (through plugin), a choice between driving, cycling, pedestrian modes, OSM editing and much more.
    </string>
    <string name="osmand_extended_description_part2">
        GPS navigation\n
        • Choose between offline (no roaming charges when you are abroad) or online (faster) mode\n
        • Turn-by-turn voice guidance leads you along the way (recorded and synthesized voices)\n
        • The route gets rebuilt whenever you deviate from it\n
        • Lane guidance, street names, and estimated time of arrival will help along the way\n
        • To make your trip safer, day/night mode switches automatically\n
        • Show speed limits, and get reminders if you exceed it\n
        • Map zoom adjusts to your speed\n
        • Search for destinations by address, type (e.g: Parking, restaurant, hotel, gas station, museum), or geographical coordinates\n
        • Supports intermediate points on your itinerary\n
        • Record your own or upload a GPX track and follow it\n
    </string>
    <string name="osmand_extended_description_part3">
        Map\n
        • Displays POIs (point of interests) around you\n
        • Adjusts the map to your direction of motion (or compass)\n
        • Shows your location and the direction you are looking in\n
        • Share your location so that your friends can find you\n
        • Keeps your most important places in \'Favorites\'\n
        • Allows you to choose how to display names on the map: In English, local, or phonetic spelling\n
        • Displays specialized online tiles, satellite view (from Bing), different overlays like touring/navigation GPX tracks and additional layers with customizable transparency\n
    </string>
    <string name="osmand_extended_description_part4">
        Skiing\n
        OsmAnd ski maps plugin enables you to see ski tracks with level of complexity and some additional info, like location of lifts and other facilities.
    </string>
    <string name="osmand_extended_description_part5">
        Cycling\n
        • Find cycle paths on the map\n
        • GPS navigation in cycling mode builds your route using cycle paths\n
        • See your speed and altitude\n
        • GPX recording option enables you to record your trip and share it\n
        • Via an additional plugin you can enable contour lines and hillshading
    </string>
    <string name="osmand_extended_description_part6">
        Walking, hiking, city tour\n
        • The map shows you walking and hiking paths\n
        • Wikipedia in your preferred language can tell you a lot during a city tour\n
        • Public transport stops (bus, tram, train), including line names, help to navigate in a new city\n
        • GPS navigation in pedestrian mode builds your route using walking paths\n
        • Upload and follow a GPX route or record and share your own\n
    </string>
    <string name="osmand_extended_description_part7">
        Contribute to OSM\n
        • Report data bugs\n
        • Upload GPX tracks to OSM directly from the app\n
        • Add POIs and directly upload them to OSM (or later if offline)\n
    </string>
    <string name="osmand_extended_description_part8">
        OsmAnd is actively developed open source software. Everyone can contribute to the app by reporting bugs, improving translations or coding new features. Additionally the project relies on financial contributions to fund coding and testing of new functionalities.\n
        Approximate map coverage and quality:\n
        • Western Europe: ****\n
        • Eastern Europe: ***\n
        • Russia: ***\n
        • North America: ***\n
        • South America: **\n
        • Asia: **\n
        • Japan &amp; Korea: ***\n
        • Middle East: **\n
        • Africa: **\n
        • Antarctica: *\n
        Most countries around the globe are available for download!\n
        Get a reliable navigator in your country - be it France, Germany, Mexico, UK, Spain, Netherlands, USA, Russia, Brazil or any other.
    </string>
    <string name="osmand_plus_play_title_30_chars">OsmAnd+ Maps &amp; Navigation</string>
    <string name="osmand_plus_short_description_80_chars">Global Mobile Map Viewing &amp; Navigation for Offline and Online OSM Maps</string>
    <string name="osmand_plus_long_description_1000_chars">
		OsmAnd+ (OSM Automated Navigation Directions)\n\n

		OsmAnd+ is an open source software navigation app with access to a wide variety of global OSM data. All map data (vector or tile maps) can be stored on the phone memory card for offline use. Offline and online routing functionality is also offered, including turn-by-turn voice guidance.\n\n

		OsmAnd+ is the paid app version, by buying it you support the project, fund the development of new features, and receive the latest updates.\n\n

		Some of the core features:\n
		- Complete offline functionality (store downloaded vector or tile maps in the device storage)\n
		- Compact offline vector maps for the whole world available\n
		- Unlimited downloading of country or region maps directly from the app\n
		- Offline Wikipedia feature (download Wikipedia POIs), great for sightseeing\n
		- Overlay of several map layers possible, like GPX or navigation tracks, points of interest, Favorites, contour lines, public transport stops, additional maps with customizable transparency\n\n
		- Offline search for addresses and places (POIs)\n
		- Offline routing for medium-range distances\n
		- Car, bicycle, and pedestrian modes with optional:\n
		-  Automated day/night view switching\n
		-  Speed-dependent map zooming\n
		-  Map alignment according to compass or direction of motion\n
		-  Lane guidance, speed limit display, recorded and text-to-speech voices\n
	</string>
    <string name="osmand_plus_extended_description_part1">
        OsmAnd+ (OSM Automated Navigation Directions) is a map and navigation app with access to the free, worldwide, and high-quality OSM data.\n
        Enjoy voice and optical navigation, viewing POIs (points of interest), creating and managing GPX tracks, using contour lines visualization and altitude info, a choice between driving, cycling, pedestrian modes, OSM editing and much more.\n\n

        OsmAnd+ is the paid app version. By buying it, you support the project, fund the development of new features, and receive the latest updates.\n\n

        Some of the main features:
    </string>
    <string name="osmand_plus_extended_description_part2">
        Navigation\n
        • Works online (fast) or offline (no roaming charges when you are abroad)\n
        • Turn-by-turn voice guidance (recorded and synthesized voices)\n
        • Optional lane guidance, street name display, and estimated time of arrival\n
        • Supports intermediate points on your itinerary\n
        • Automatic re-routing whenever you deviate from the route\n
        • Search for places by address, by type (e.g: Restaurant, hotel, gas station, museum), or by geographical coordinates\n
    </string>
    <string name="osmand_plus_extended_description_part3">
        Map Viewing\n
        • Display your position and orientation\n
        • Optionally align the picture according to compass or your direction of motion\n
        • Save your most important places as Favorites\n
        • Display POIs (points of interest) around you\n
        • Display specialized online tiles, satellite view (from Bing), different overlays like touring/navigation GPX tracks and additional layers with customizable transparency\n
        • Optionally display place names in English, local, or phonetic spelling\n
    </string>
    <string name="osmand_plus_extended_description_part4">
        Use OSM and Wikipedia Data\n
        • High-quality info from the best collaborative projects of the world\n
        • OSM data available per country or region\n
        • Wikipedia POIs, great for sightseeing\n
        • Unlimited free downloads, directly from the app\n
        • Compact offline vector maps updated at least once a month\n\n

        • Choice between complete region data and just road network (Example: All of Japan is 700 MB or 200 MB for the road network part thereof)
    </string>
    <string name="osmand_plus_extended_description_part5">
        Safety Features\n
        • Optional automated day/night view switching\n
        • Optional speed limit display, with reminder if you exceed it\n
        • Optional speed-dependent zooming\n
        • Share your location so that your friends can find you\n
    </string>
    <string name="osmand_plus_extended_description_part6">
        Bicycle and Pedestrian Features\n
        • Viewing foot, hiking, and bike paths, great for outdoor activities\n
        • Special routing and display modes for bike and pedestrian\n
        • Optional public transport stops (bus, tram, train) including line names\n
        • Optional trip recording to local GPX file or online service\n
        • Optional speed and altitude display\n
        • Display of contour lines and hillshading (via additional plugin)
    </string>
    <string name="osmand_plus_extended_description_part7">
        Contribute directly to OSM\n
        • Report data bugs\n
        • Upload GPX tracks to OSM directly from the app\n
        • Add POIs and directly upload them to OSM (or later if offline)\n
        • Optional trip recording also in background mode (while device is in sleep mode)\n
        OsmAnd is actively developed open source software. Everyone can contribute to the app by reporting bugs, improving translations or coding new features. Additionally the project relies on financial contributions to fund coding and testing of new functionalities.\n
    </string>
    <string name="osmand_plus_extended_description_part8">
        Approximate map coverage and quality:\n
        • Western Europe: ****\n
        • Eastern Europe: ***\n
        • Russia: ***\n
        • North America: ***\n
        • South America: **\n
        • Asia: **\n
        • Japan &amp; Korea: ***\n
        • Middle East: **\n
        • Africa: **\n
        • Antarctica: *\n
        Most countries around the globe available as downloads\n
        From Afghanistan to Zimbabwe, from Australia to the USA. Argentina, Brazil, Canada, France, Germany, Mexico, UK, Spain, …\n
    </string>
    <string name="filterpoi_activity">Create POI filter</string>
    <string name="recalculate_route_to_your_location">Transport mode:</string>
    <string name="select_navigation_mode">Transport mode:</string>
    <string name="day_night_info_description">Sunrise: %1$s \nSunset: %2$s</string>
    <string name="day_night_info">Day/night info</string>
    <string name="map_widget_renderer">Map style</string>
    <string name="layer_map_appearance">Configure screen</string>
    <string name="show_lanes">Lanes</string>
    <string name="avoid_unpaved">No unpaved roads</string>
    <string name="avoid_ferries">No ferries</string>
    <string name="avoid_in_routing_title">Avoid…</string>
    <string name="map_widget_fluorescent">Fluorescent routes</string>
    <string name="map_widget_show_ruler">Ruler</string>
    <string name="map_widget_view_direction">Viewing direction</string>
    <string name="map_widget_transparent">Transparent widgets</string>
    <string name="bg_service_sleep_mode_off">Run\n app in background</string>
    <string name="bg_service_sleep_mode_on">Stop\n running in background</string>
    <string name="int_continuosly">Continuous</string>
    <string name="screen_is_locked">Tap the lock icon to unlock</string>
    <string name="map_widget_top_text">Street name</string>
    <string name="map_widget_config">Configure screen</string>
    <string name="map_widget_back_to_loc">Where am I</string>
    <string name="map_widget_lock_screen">Lock</string>
    <string name="map_widget_compass">Compass</string>
    <string name="map_widget_reset">Reset to default</string>
    <string name="map_widget_parking">Parking</string>
    <string name="map_widget_monitoring">GPX logging</string>
    <string name="map_widget_speed">Speed</string>
    <string name="map_widget_distance">Destination</string>
    <string name="map_widget_altitude">Altitude</string>
    <string name="map_widget_time">Time to go</string>
    <string name="map_widget_next_turn">Next turn</string>
    <string name="map_widget_next_turn_small">Next turn (small)</string>
    <string name="map_widget_next_next_turn">Second next turn</string>
    <string name="map_widget_mini_route">Mini route map</string>
    <string name="bg_service_screen_lock">Lock</string>
    <string name="bg_service_screen_unlock">Unlock</string>
    <string name="bg_service_screen_lock_toast">The screen is locked</string>
    <string name="bg_service_interval">Set wake-up interval:</string>
    <string name="show_cameras">Speed cameras</string>
    <string name="show_traffic_warnings">Traffic warnings</string>
    <string name="avoid_toll_roads">No toll roads</string>
    <string name="continue_follow_previous_route_auto">Continue following previous unfinished navigation? (%1$s seconds)</string>
    <string name="route_updated_loc_found">Awaiting position to calculate route</string>
    <string name="osmand_parking_hours">Hours</string>
    <string name="osmand_parking_minutes">Minutes</string>
    <string name="osmand_parking_position_description_add_time">The car is parked at</string>
    <string name="select_animate_speedup">Route simulation speed:</string>
    <string name="global_app_allocated_memory_descr">Allocated memory %1$s MB (Android limit %2$s MB, Dalvik %3$s MB).</string>
    <string name="global_app_allocated_memory">Allocated memory</string>
    <string name="native_app_allocated_memory_descr">Total native memory allocated by app %1$s MB (Dalvik %2$s MB, other %3$s MB).\n
    Proportional memory %4$s MB (Android limit %5$s MB, Dalvik %6$s MB).</string>
    <string name="native_app_allocated_memory">Total native memory</string>
    <string name="starting_point_too_far">Point of departure too far from nearest road.</string>
    <string name="shared_location">Shared location</string>
    <string name="osmand_parking_event">Pick up the car from parking</string>
    <string name="osmand_parking_warning">Warning</string>
    <string name="osmand_parking_warning_text">A notification to pick up your car has been added to your calendar and can be edited or removed there.</string>
    <string name="osmand_parking_time_limit_title">Set parking time limit</string>
    <string name="osmand_parking_delete_confirm">Delete the parking location marker?</string>
    <string name="osmand_parking_delete">Delete a parking marker</string>
    <string name="osmand_parking_choose_type">Select parking type</string>
    <string name="osmand_parking_lim_text">Time-limited</string>
    <string name="osmand_parking_no_lim_text">Time-unlimited</string>
    <string name="osmand_parking_add_event">Add a notification to the Calendar app</string>
    <string name="osmand_parking_time_limit">Time-limited parking</string>
    <string name="osmand_parking_time_no_limit">Time-unlimited parking</string>
    <string name="osmand_parking_position_description">The location of your parked vehicle. %1$s</string>
    <string name="osmand_parking_position_description_add">To pick up the vehicle at:</string>
    <string name="osmand_parking_pm">PM</string>
    <string name="osmand_parking_am">AM</string>
    <string name="osmand_parking_position_name">Parking spot</string>
    <string name="context_menu_item_add_parking_point">Mark as parking location</string>
    <string name="context_menu_item_delete_parking_point">Delete parking marker</string>
    <string name="gpxup_public">Public</string>
    <string name="gpxup_identifiable">Identifiable</string>
    <string name="gpxup_trackable">Trackable</string>
    <string name="gpxup_private">Private</string>
    <string name="asap">ASAP</string>
    <string name="share_route_as_gpx">Share route as GPX file</string>
    <string name="share_route_subject">Route shared via OsmAnd</string>
    <string name="route_roundabout">Roundabout: Take %1$d exit and go</string>
    <string name="route_kl">Keep left and go</string>
    <string name="route_kr">Keep right and go</string>
    <string name="rendering_attr_noPolygons_description">Make all areal land features on map transparent.</string>
    <string name="rendering_attr_noPolygons_name">Polygons</string>
    <string name="rendering_attr_appMode_name">Rendering mode</string>
    <string name="rendering_attr_appMode_description">Optimize map for</string>
    <!-- string name="rendering_attr_contourLines_description">Select minimum zoom level to display in map if available. Separate contour data needed.</string -->
    <string name="rendering_attr_contourLines_description">Display from zoom level (requires contour data):</string>
    <string name="rendering_attr_contourLines_name">Show contour lines</string>
    <string name="rendering_attr_hmRendered_description">Increase amount of map detail shown.</string>
    <string name="rendering_attr_hmRendered_name">Show more map detail</string>
    <string name="local_index_routing_data">Routing data</string>
    <string name="navigate_point_format">Format</string>
    <string name="poi_search_desc">POI (Point of interest) search</string>
    <string name="address_search_desc">Address search</string>
    <string name="navpoint_search_desc">Coordinates</string>
    <string name="transport_search_desc">Search for public transport</string>
    <string name="favourites_search_desc">A way to search for Favorites</string>
    <string name="offline_navigation_not_available">OsmAnd offline navigation is temporarily not available.</string>
    <string name="left_side_navigation">Left-hand traffic</string>
    <string name="left_side_navigation_descr">For countries where people drive on the left side of the road.</string>
    <string name="local_index_description">Tap any existing item to see more details, long-tap to deactivate or delete. Current data on device (%1$s free):</string>
    <string name="unknown_from_location">Point of departure not yet determined.</string>
    <string name="unknown_location">Position not yet known.</string>
    <string name="modify_transparency">Set transparency (0 - transparent, 255 - opaque)</string>
    <!-- A file is downloaded -->
    <string name="confirm_interrupt_download">Cancel download?</string>
    <!-- Use ← for RTL languages -->
    <string name="first_time_msg">Thank you for using OsmAnd. Download regional data for offline use via \'Settings\' → \'Manage map files\' to view maps, locate addresses, look up POIs, find public transport and more.</string>
    <string name="basemap_was_selected_to_download">The basemap needed to provide basic functionality is in the download queue.</string>
    <string name="local_indexes_cat_tile">Online and cached tile maps</string>
    <string name="local_indexes_cat_map">Standard maps (vector)</string>
    <string name="index_settings_descr">Download and manage offline map files stored on your device.</string>
    <string name="map_online_plugin_is_not_installed">Enable the \'Online maps\' plugin to select different map sources</string>
    <string name="map_online_data">Online and tile maps</string>
    <string name="map_online_data_descr">Use online maps (download and cache tiles on memory card).</string>
    <string name="online_map_settings_descr">Select online or cached tile map sources.</string>
    <string name="plugins_screen">Plugins</string>
    <string name="prefs_plugins_descr">Plugins activate advanced settings and additional functionality.</string>
    <string name="prefs_plugins">Plugins</string>
    <string name="vector_maps_may_display_faster_on_some_devices">Vector maps likely display faster. May not work well on some devices.</string>
    <string name="play_commands_of_currently_selected_voice">Select a voice and test by playing announcements:</string>
    <string name="native_rendering">Native rendering</string>
    <string name="test_voice_prompts">Test voice prompts</string>
    <string name="switch_to_raster_map_to_see">Download an offline vector map for this location in \'Settings\' (\'Manage map files\'), or switch to the \'Online maps\' plugin.</string>
    <string name="send_files_to_osm">Send GPX files to OSM?</string>
    <string name="gpx_visibility_txt">Visibility</string>
    <string name="gpx_tags_txt">Tags</string>
    <string name="shared_string_description">Description</string>
    <string name="validate_gpx_upload_name_pwd">Please specify your OSM username and password to upload GPX files.</string>
    <string name="default_buttons_support">Support</string>
    <string name="support_new_features">Support new features</string>
    <string name="support_new_features_descr">Donate to see new features implemented in the app.</string>
    <string name="show_ruler_level">Display ruler</string>
    <string name="info_button">Info</string>
    <string name="back_to_location">Return to position</string>
    <string name="accessibility_mode">Accessibility mode</string>
    <string name="accessibility_mode_descr">Turns on the features for impaired users.</string>
    <string name="accessibility_default">According to the Android system setting</string>
    <string name="backToMenu">Back to menu</string>
    <string name="zoomOut">Zoom out</string>
    <string name="zoomIn">Zoom in</string>
    <string name="zoomIs">Zoom level is</string>
    <string name="north">north</string>
    <string name="north_north_east">north-northeast</string>
    <string name="north_east">northeast</string>
    <string name="east_north_east">east-northeast</string>
    <string name="east">east</string>
    <string name="east_south_east">east-southeast</string>
    <string name="south_east">south-east</string>
    <string name="south_south_east">south-southeast</string>
    <string name="south">south</string>
    <string name="south_south_west">south-southwest</string>
    <string name="south_west">southwest</string>
    <string name="west_south_west">west-southwest</string>
    <string name="west">west</string>
    <string name="west_north_west">west-northwest</string>
    <string name="north_west">northwest</string>
    <string name="north_north_west">north-northwest</string>
    <string name="front">forward</string>
    <string name="front_right">right-forward</string>
    <string name="right">to the right</string>
    <string name="back_right">right-backward</string>
    <string name="back">backward</string>
    <string name="back_left">left-backward</string>
    <string name="left">to the left</string>
    <string name="front_left">left-forward</string>
    <string name="oclock">o\'clock</string>
    <string name="towards">toward</string>
    <string name="accuracy">Accuracy</string>
    <string name="altitude">Altitude</string>
    <string name="no_info">No info</string>
    <string name="direction_style_sidewise">Sidewise (8 sectors)</string>
    <string name="direction_style_clockwise">Clockwise (12 sectors)</string>
    <string name="settings_direction_style">Direction style</string>
    <string name="settings_direction_style_descr">Choose style to express relative directions while moving</string>
    <string name="auto_announce_on">Start auto announcing</string>
    <string name="auto_announce_off">Stop auto announcing</string>
    <string name="i_am_here">I am here</string>
    <string name="zoom_by_trackball_descr">Change map zooming by horizontal trackball movement.</string>
    <string name="zoom_by_trackball">Use trackball for zoom control</string>
    <string name="accessibility_preferences_descr">Accessibility related preferences.</string>
    <string name="arrival_distance_factor_early">Early</string>
    <string name="arrival_distance_factor_normally">Normal</string>
    <string name="arrival_distance_factor_late">Late</string>
    <string name="arrival_distance_factor_at_last">In the last meters</string>
    <string name="arrival_distance">Arrival announcement</string>
    <string name="arrival_distance_descr">How soon do you want the arrival announcement?</string>
    <string name="rendering_out_of_memory">Not enough process memory to display selected area</string>
    <string name="use_fluorescent_overlays">Fluorescent overlays</string>
    <string name="use_fluorescent_overlays_descr">Use fluorescent colors to display tracks and routes.</string>
    <string name="offline_edition">Offline editing</string>
    <string name="offline_edition_descr">Always use offline editing.</string>
    <string name="update_poi_does_not_change_indexes">POI changes inside app do not affect downloaded map files, changes are saved as a file on your device instead.</string>
    <string name="local_openstreetmap_uploading">Uploading…</string>
    <string name="local_openstreetmap_were_uploaded">{0} POI/notes were uploaded</string>
    <string name="local_openstreetmap_uploadall">Upload all</string>
    <string name="local_openstreetmap_upload">Upload edit to OSM</string>
    <string name="local_openstreetmap_delete">Delete edit</string>
    <string name="local_openstreetmap_descr_title">Asynchronous OSM editing:</string>
    <string name="local_openstreetmap_settings">OSM- POIs/-notes saved on device</string>
    <string name="local_openstreetmap_settings_descr">Show and manage OSM- POIs/-notes in your device database.</string>
    <string name="live_monitoring_interval_descr">Specify the online tracking interval.</string>
    <string name="live_monitoring_interval">Online tracking interval</string>
    <string name="live_monitoring_url_descr">Specify the web address with parameter syntax: lat={0}, lon={1}, timestamp={2}, hdop={3}, altitude={4}, speed={5}, bearing={6}.</string>
    <string name="live_monitoring_url">Online tracking web address</string>
    <string name="live_monitoring_max_interval_to_send">Time buffer for online tracking</string>
    <string name="live_monitoring_max_interval_to_send_desrc">Specify a time buffer to keep locations to send without connection</string>
    <string name="gpx_monitoring_disabled_warn">Log track using GPX widget or via \'Trip recording\' settings.</string>
    <string name="show_current_gpx_title">Show current track</string>
    <string name="free_version_message">You can download or update %1$s maps.</string>
    <string name="free_version_title">Free version</string>
    <string name="poi_context_menu_showdescription">Show POI description.</string>
    <string name="index_name_north_america">North America</string>
    <string name="index_name_netherlands">Europe - Netherlands</string>
    <string name="index_name_us">North America - United States</string>
    <string name="index_name_central_america">Central America</string>
    <string name="index_name_south_america">South America</string>
    <string name="index_name_europe">Europe</string>
    <string name="index_name_france">Europe - France</string>
    <string name="index_name_germany">Europe - Germany</string>
    <string name="index_name_russia">Russia</string>
    <string name="index_name_africa">Africa</string>
    <string name="index_name_asia">Asia</string>
    <string name="index_name_oceania">Australia and Oceania</string>
    <string name="index_name_antarctica">Antarctica</string>
    <string name="index_name_other">Worldwide and topic maps</string>
    <string name="index_name_wiki">Worldwide Wikipedia POIs</string>
    <string name="index_name_voice">Voice prompts (recorded, limited features)</string>
    <string name="index_name_tts_voice">Voice prompts (TTS, preferred)</string>
    <string name="amenity_type_osmwiki">Wikipedia (offline)</string>
    <string name="amenity_type_user_defined">User defined</string>
    <string name="fav_export_confirmation">File containing previously exported Favorites already exists. Replace it?</string>
    <string name="profile_settings">Profile Specific Settings</string>
    <string name="routing_settings">Navigation</string>
    <string name="routing_settings_descr">Specify options for navigation.</string>
    <string name="global_settings">Global Settings</string>
    <string name="index_settings">Manage map files</string>
    <string name="general_settings">General</string>
    <string name="general_settings_descr">Set up display and common settings for the app.</string>
    <string name="global_app_settings">Global app settings</string>
    <string name="user_name">Your OSM username</string>
    <string name="open_street_map_login_descr">Needed for openstreetmap.org submissions.</string>
    <string name="user_password">Your OSM password</string>
    <string name="osmand_service">Background mode</string>
    <string name="osmand_service_descr">OsmAnd runs in the background with the screen off.</string>
    <string name="download_files_not_enough_space">There is not enough free space to download %1$s MB (free: %2$s).</string>
    <string name="use_transparent_map_theme">Transparent theme</string>
    <string name="native_library_not_supported">Native library not supported on this device.</string>
    <string name="init_native_library">Initializing native library…</string>
    <string name="choose_auto_follow_route">Auto-center map view</string>
    <string name="choose_auto_follow_route_descr">Time until the map view synchronizes with the current position.</string>
    <!-- string name="auto_follow_route_never">Never (tap \'Go\' to start guidance manually)</string -->
    <string name="keep_informing_never">Only manually (tap arrow)</string>
    <string name="keep_informing_descr">Re-announce navigation instructions at regular intervals.</string>
    <string name="keep_informing">Repeat navigation instructions</string>
    <string name="auto_follow_route_navigation">Auto-center nav only</string>
    <string name="auto_follow_route_navigation_descr">Auto-center map view only while navigating.</string>
    <string name="auto_follow_location_enabled">Auto-center map view in use.</string>
    <string name="pref_vector_rendering">Vector renderer specific options</string>
    <string name="pref_overlay">Overlay / underlay</string>
    <string name="pref_raster_map">Map source settings</string>
    <string name="pref_vector_map">Vector map settings</string>
    <string name="delete_confirmation_msg">Delete %1$s?</string>
    <string name="city_type_suburb">Suburb</string>
    <string name="city_type_hamlet">Hamlet</string>
    <string name="city_type_village">Village</string>
    <string name="city_type_town">Town</string>
    <string name="city_type_city">City</string>
    <string name="animate_route_off">Stop simulation</string>
    <string name="animate_route">Start simulation</string>
    <string name="file_can_not_be_renamed">Could not rename file.</string>
    <string name="file_with_name_already_exists">A file with that name already exists.</string>
    <string name="shared_string_gpx_route">GPX route</string>
    <string name="poi_query_by_name_matches_categories">Found several related POI categories.</string>
    <string name="data_to_search_poi_not_available">Download offline data to search for POIs.</string>
    <string name="poi_filter_by_name">Search by name</string>
    <string name="old_poi_file_should_be_deleted">The POI data file \'%1$s\' is redundant and can be deleted.</string>
    <string name="update_poi_file_not_found">Local file to maintain POI changes not found and could not be created.</string>
    <string name="button_upgrade_osmandplus">Upgrade OsmAnd+</string>
    <string name="map_version_changed_info">Download the new version of the app to be able to use the new map files.</string>
    <string name="poi_filter_nominatim">Online Nominatim</string>
    <string name="search_position_current_location_search">Searching position…</string>
    <string name="search_position_current_location_found">My Position (found)</string>
    <string name="search_position_address">Address…</string>
    <string name="search_position_favorites">Favorites…</string>
    <string name="search_position_undefined">Undefined</string>
    <!-- string name="search_position_current_location">Current position…</string -->
    <string name="search_position_map_view">Current map center</string>
    <string name="select_search_position">Origin:</string>
    <string name="context_menu_item_search">Search nearby</string>
    <string name="route_successfully_saved_at">Route saved as \'%1$s\'.</string>
    <string name="filename_input">Filename: </string>
    <string name="file_with_name_already_exist">File with same name already exists.</string>
    <string name="local_index_upload_gpx_description">Upload GPX files to the OSM community, improving the maps.</string>
    <string name="local_index_items_uploaded">%1$d of %2$d item(s) uploaded.</string>
    <string name="local_index_mi_upload_gpx">Send to OSM</string>
    <string name="show_more_map_detail">Show more map detail</string>
    <string name="show_more_map_detail_descr">Show some vector map detail (roads etc.) at lower zoom levels already.</string>
    <string name="favourites_delete_multiple_succesful">Favorite points deleted.</string>
    <string name="favorite_delete_multiple">Are you sure you want to delete %1$d Favorites and %2$d Favorite groups?</string>
    <string name="favorite_home_category">Home</string>
    <string name="favorite_friends_category">Friends</string>
    <string name="favorite_places_category">Places</string>
    <string name="shared_string_others">Others</string>
    <string name="shared_string_name">Name</string>
    <string name="favourites_edit_dialog_category">Category</string>
    <string name="shared_string_no_thanks">No, thanks</string>
    <string name="basemap_missing">Download the base world map to get an overview covering the whole world at low zoom levels.</string>
    <string name="vector_data_missing">Download (\'offline\') data to use maps offline.</string>
    <string name="shared_string_release">Released</string>
    <string name="local_index_installed">Local version</string>
    <string name="local_index_items_backuped">%1$d of %2$d item(s) deactivated.</string>
    <string name="local_index_items_deleted">%1$d of %2$d item(s) deleted.</string>
    <string name="local_index_items_restored">%1$d of %2$d item(s) activated.</string>
    <string name="local_index_no_items_to_do">No items to %1$s</string>
    <string name="local_index_action_do">You are about to %1$s %2$s item(s). Continue?</string>
    <string name="local_index_descr_title">Manage map files.</string>
    <string name="local_index_mi_restore">Activate</string>
    <string name="local_index_mi_backup">Deactivate</string>
    <string name="local_index_poi_data">POI data</string>
    <string name="local_index_address_data">Address data</string>
    <string name="local_index_transport_data">Public transport data</string>
    <string name="local_index_map_data">Map data</string>
    <string name="local_indexes_cat_backup">Deactivated</string>
    <string name="local_indexes_cat_tts">Voice prompts (TTS)</string>
    <string name="local_indexes_cat_voice">Voice prompts (recorded)</string>
    <!-- string name="local_indexes_cat_gpx">GPX data</string -->
    <string name="local_indexes_cat_poi">POI data</string>
    <string name="ttsvoice">TTS voice</string>
    <string name="search_offline_clear_search">New Search</string>
    <string name="map_text_size_descr">Text size for names on the map:</string>
    <string name="map_text_size">Map font size</string>
    <string name="trace_rendering">Rendering debug info</string>
    <string name="trace_rendering_descr">Display the rendering performance.</string>
    <string name="installing_new_resources">Unpacking new data…</string>
    <string name="internet_connection_required_for_online_route">Online navigation does not work offline.</string>
    <string name="tts_language_not_supported_title">Unsupported language</string>
    <string name="tts_language_not_supported">The selected language is not supported by the Android TTS (text-to-speech) engine installed, its preset TTS language will be used instead. Look for another TTS engine in the market?</string>
    <string name="tts_missing_language_data_title">Missing data</string>
    <string name="tts_missing_language_data">Go to the market to download selected language?</string>
    <string name="gpx_option_reverse_route">Reverse GPX direction</string>
    <string name="gpx_option_destination_point">Use current destination</string>
    <string name="gpx_option_from_start_point">Pass along entire track</string>
    <!-- Use ← for RTL languages -->
    <string name="switch_to_vector_map_to_see">Offline vector map present for this location. \n\t\n\tTo use activate \'Menu\' → \'Configure map\' → \'Map Source…\' → \'Offline vector maps\'.</string>
    <string name="choose_audio_stream">Voice guidance output</string>
    <string name="choose_audio_stream_descr">Select loudspeaker for voice guidance.</string>
    <string name="voice_stream_voice_call">Phone call audio (to interrupt car Bluetooth stereos)</string>
    <string name="voice_stream_notification">Notification audio</string>
    <string name="voice_stream_music">Media/navigation audio</string>
    <string name="warning_tile_layer_not_downloadable">The app cannot download the map layer %1$s, reinstalling it might help.</string>
    <string name="overlay_transparency_descr">Adjust overlay transparency.</string>
    <string name="overlay_transparency">Overlay transparency</string>
    <string name="map_transparency_descr">Adjust base map transparency.</string>
    <string name="map_transparency">Base map transparency</string>
    <string name="layer_underlay">Underlay map…</string>
    <string name="map_underlay">Underlay map</string>
    <string name="map_underlay_descr">Choose underlay map</string>
    <string name="layer_overlay">Overlay map…</string>
    <string name="map_overlay">Overlay map</string>
    <string name="map_overlay_descr">Choose the overlay map</string>
    <string name="tile_source_already_installed">Map already installed, \'Settings\' will be updated.</string>
    <string name="select_tile_source_to_install">Choose (tile) maps to install or update.</string>
    <string name="internet_not_available">Unable to perform operation without a connection to the Internet.</string>
    <string name="install_more">Install more…</string>
    <string name="level_to_switch_vector_raster_descr">Use raster maps for anything beyond this level.</string>
    <string name="level_to_switch_vector_raster">Minimum vector zoom level</string>
    <string name="create_poi_link_to_osm_doc"><u>Online OSM</u> map classification with images.</string>
    <string name="error_doing_search">Could not perform offline search.</string>
    <string name="search_offline_geo_error">Could not parse geo intent \'%s\'.</string>
    <string name="search_osm_offline">Search by geo location</string>
    <string name="system_locale">System</string>
    <string name="preferred_locale_descr">App display language (used after OsmAnd is restarted).</string>
    <string name="preferred_locale">Display language</string>
    <string name="incomplete_locale">incomplete</string>
    <string name="unit_of_length_descr">Change what distance is measured in.</string>
    <string name="unit_of_length">Units of length</string>
    <string name="si_mi_feet">Miles/feet</string>
    <string name="si_mi_yard">Miles/yards</string>
    <string name="si_km_m">Kilometers/meters</string>
    <string name="yard">yd</string>
    <string name="foot">ft</string>
    <string name="mile_per_hour">mph</string>
    <string name="mile">mi</string>
    <string name="send_location_way_choose_title">Share location using</string>
    <string name="send_location_sms_pattern">Location: %1$s\n%2$s</string>
    <string name="send_location_email_pattern">To see location follow the web link %1$s or Android intent link %2$s</string>
    <string name="send_location">Send location</string>
    <string name="context_menu_item_share_location">Share location</string>
    <string name="add_waypoint_dialog_added">GPX waypoint \'\'{0}\'\' added</string>
    <string name="add_waypoint_dialog_title">Add waypoint to recorded GPX track</string>
    <string name="context_menu_item_add_waypoint">Add GPX waypoint</string>
    <string name="amenity_type_administrative">Administrative</string>
    <string name="amenity_type_barrier">Barrier</string>
    <string name="amenity_type_education">Education</string>
    <string name="amenity_type_emergency">Emergency</string>
    <string name="amenity_type_entertainment">Entertainment</string>
    <string name="amenity_type_finance">Finance</string>
    <string name="amenity_type_geocache">Geocache</string>
    <string name="amenity_type_healthcare">Healthcare</string>
    <string name="amenity_type_historic">Historic</string>
    <string name="amenity_type_landuse">Landuse</string>
    <string name="amenity_type_leisure">Leisure</string>
    <string name="amenity_type_man_made">Man made</string>
    <string name="amenity_type_military">Military</string>
    <string name="amenity_type_natural">Natural</string>
    <string name="amenity_type_office">Office</string>
    <string name="amenity_type_other">Other</string>
    <string name="amenity_type_shop">Shop</string>
    <string name="amenity_type_sport">Sport</string>
    <string name="amenity_type_sustenance">Sustenance</string>
    <string name="amenity_type_tourism">Tourism</string>
    <string name="amenity_type_transportation">Transport</string>
    <string name="indexing_address">Indexing address…</string>
    <string name="indexing_map">Indexing map…</string>
    <string name="indexing_poi">Indexing POI…</string>
    <string name="indexing_transport">Indexing transport…</string>
    <string name="km">km</string>
    <string name="km_h">km/h</string>
    <string name="m">m</string>
    <string name="old_map_index_is_not_supported">Deprecated map data format \'\'{0}\'\', not supported</string>
    <string name="poi_filter_closest_poi">Nearest POIs</string>
    <string name="poi_filter_custom_filter">Custom filter</string>
    <string name="poi_filter_namefinder">Online NameFinder</string>
    <string name="reading_cached_tiles">Reading cached tiles…</string>
    <string name="version_index_is_big_for_memory">The index \'\'{0}\'\' did not fit into memory</string>
    <string name="version_index_is_not_supported">The version of index \'\'{0}\'\' is not supported</string>
    <string name="osmand_routing_experimental">OsmAnd offline navigation is an experimental feature and it does not work for longer distances than about 20 km.\n\nNavigation temporarily switched to online CloudMade service.</string>
    <string name="specified_dir_doesnt_exist">Could not find the specified folder.</string>
    <string name="osmand_net_previously_installed">All offline data in the old installed app will be supported by the new one, but Favorite points must be exported from the old app and then imported in the new one.</string>
    <string name="build_installed">Build {0} was installed ({1}).</string>
    <string name="downloading_build">Downloading build…</string>
    <string name="install_selected_build">Install OsmAnd - {0} of {1} {2} MB ?</string>
    <string name="loading_builds_failed">Retrieving the list of OsmAnd builds failed</string>
    <string name="loading_builds">Loading OsmAnd builds…</string>
    <string name="select_build_to_install">Select the OsmAnd build to install</string>
    <string name="gps_status_app_not_found">GPS status app not installed. Search in market?</string>
    <!-- Use ← for RTL languages -->
    <string name="voice_is_not_available_msg">No voice guidance available, please go to \'Settings\' → \'Navigation settings\', select the profile → \'Voice guidance\' and select or download a voice prompt package.</string>
    <string name="voice_is_not_available_title">Select a voice prompt package</string>
    <string name="daynight_mode_day">Day</string>
    <string name="daynight_mode_night">Night</string>
    <string name="daynight_mode_auto">Sunrise/sunset</string>
    <string name="daynight_mode_sensor">Light sensor</string>
    <string name="daynight_descr">Adjust switching between night and day mode.</string>
    <string name="daynight">Day/night mode</string>
    <string name="download_files_question">Download {0} file(s) ({1} MB)?</string>
    <string name="items_were_selected">{0} item(s) selected</string>
    <string name="filter_existing_indexes">Downloaded</string>
    <string name="fast_route_mode">Fastest route</string>
    <string name="fast_route_mode_descr">Enable to calculate fastest route or disable for fuel-saving route.</string>
    <string name="tiles_to_download_estimated_size">At zoom {0} download {1} tiles ({2} MB)</string>
    <string name="shared_string_download_map">Download map</string>
    <string name="select_max_zoom_preload_area">Maximum zoom to preload</string>
    <string name="maps_could_not_be_downloaded">This map could not be downloaded</string>
    <string name="continuous_rendering">Continuous rendering</string>
    <string name="continuous_rendering_descr">Display continuous rendering instead of image-at-once.</string>
    <string name="rendering_exception">Could not draw chosen area.</string>
    <string name="show_point_options">Use location…</string>
    <string name="renderer_load_sucess">Renderer loaded</string>
    <string name="renderer_load_exception">Could not load renderer.</string>
    <string name="renderers">Vector renderer</string>
    <string name="renderers_descr">Choose rendering appearance</string>
    <string name="poi_context_menu_website">Show POI website</string>
    <string name="poi_context_menu_call">Show POI phone</string>
    <string name="download_type_to_filter">type to filter</string>
    <string name="use_high_res_maps">High resolution display</string>
    <string name="use_high_res_maps_descr">Do not stretch (and blur) map tiles on high density displays.</string>
    <string name="context_menu_item_search_transport">Search public transport</string>
    <string name="transport_searching_transport">Transport results (no destination):</string>
    <string name="transport_searching_route">Transport results ({0} to destination):</string>
    <string name="transport_search_again">Reset transport search</string>
    <string name="voice">Recorded voice</string>
    <string name="voices">Voice prompts</string>
    <string name="no_vector_map_loaded">Vector maps were not loaded</string>
    <!-- string name="map_route_by_gpx">Navigate using GPX</string-->
    <string name="gpx_files_not_found">No GPX files found in the tracks folder</string>
    <string name="layer_gpx_layer">GPX files…</string>
    <string name="error_reading_gpx">Could not read GPX data.</string>
    <string name="vector_data">Offline vector maps</string>
    <string name="transport_context_menu">Search for transport at stop</string>
    <string name="poi_context_menu_modify">Modify POI</string>
    <string name="poi_context_menu_delete">Delete POI</string>
    <string name="rotate_map_compass_opt">Compass direction</string>
    <string name="rotate_map_bearing_opt">Movement direction</string>
    <string name="rotate_map_none_opt">No rotation (north always upwards)</string>
    <string name="rotate_map_to_bearing_descr">Map alignment:</string>
    <string name="rotate_map_to_bearing">Map orientation</string>
    <string name="show_route">Route details</string>
    <string name="fav_imported_sucessfully">Favorites imported</string>
    <string name="import_file_favourites">Save data as GPX file or import waypoints to \'Favorites\'?</string>
    <string name="fav_file_to_load_not_found">GPX file containing Favorites not found at {0}</string>
    <string name="fav_saved_sucessfully">Favorites saved to {0}</string>
    <string name="no_fav_to_save">No Favorite points to save</string>
    <string name="share_fav_subject">Favorites shared via OsmAnd</string>
    <string name="error_occurred_loading_gpx">Could not load GPX.</string>
    <string name="send_report">Send report</string>
    <string name="none_region_found">Could not find any downloaded maps on memory card.</string>
    <string name="poi_namefinder_query_empty">Type to find a POI</string>
    <string name="any_poi">Any</string>
    <string name="thanks_yandex_traffic">Thanks to Yandex for traffic info.</string>
    <string name="layer_yandex_traffic">Yandex traffic</string>
    <string name="layer_route">Route</string>
    <string name="layer_osm_bugs">OSM notes (online)</string>
    <string name="layer_poi">POI overlay…</string>
    <string name="layer_map">Map source…</string>
    <string name="menu_layers">Map layers</string>
    <string name="context_menu_item_search_poi">Search for POI</string>
    <string name="use_trackball_descr">Use a trackball device to move the map.</string>
    <string name="use_trackball">Use trackball</string>
    <string name="background_service_wait_int_descr">Sets highest waiting time allowed for each background position fix.</string>
    <string name="background_service_wait_int">Maximum wait for fix</string>
    <string name="where_am_i">Where am I?</string>
    <string name="process_navigation_service">OsmAnd navigation service</string>
    <string name="network_provider">Network</string>
    <string name="gps_provider">GPS</string>
    <string name="int_seconds">seconds</string>
    <string name="int_min">min.</string>
    <string name="background_service_int_descr">Wake-up interval used by the background service:</string>
    <string name="background_service_provider_descr">Location method used by the background service:</string>
    <string name="background_service_provider">Location provider</string>
    <string name="background_router_service_descr">Tracks your position while the screen is off.</string>
    <string name="background_router_service">Run OsmAnd in background</string>
    <string name="off_router_service_no_gps_available">The background navigation service requires a location provider to be turned on.</string>
    <string name="hide_poi_filter">Hide filter</string>
    <string name="show_poi_filter">Show filter</string>
    <string name="search_poi_filter">Filter</string>
    <string name="menu_mute_off">Sound is on</string>
    <string name="menu_mute_on">Sound is off</string>
    <string name="voice_data_initializing">Initializing voice data…</string>
    <string name="voice_data_not_supported">Unsupported version of voice data</string>
    <string name="voice_data_corrupted">Specified voice data is corrupted</string>
    <string name="voice_data_unavailable">Selected voice prompt package is not available</string>
    <string name="sd_unmounted">Memory card not accessible.\nYou won\'t be able to see maps or find things.</string>
    <string name="sd_mounted_ro">Memory card read-only.\nIt is now only possible to see the preloaded map, not download new areas.</string>
    <string name="unzipping_file">Unzipping file…</string>
    <string name="route_tr">Turn right and go</string>
    <string name="route_tshr">Turn sharply right and go</string>
    <string name="route_tslr">Turn slightly right and go</string>
    <string name="route_tl">Turn left and go</string>
    <string name="route_tshl">Turn sharply left and go</string>
    <string name="route_tsll">Turn slightly left and go</string>
    <string name="route_tu">Make U-turn and go</string>
    <string name="route_head">Head</string>
    <string name="first_time_continue">Later</string>
    <string name="first_time_download">Download regions</string>
    <string name="search_poi_location">Awaiting signal…</string>
    <string name="search_near_map">Search near current map center</string>
    <string name="search_nearby">Search nearby</string>
    <string name="map_orientation_default">Same as device</string>
    <string name="map_orientation_portrait">Portrait</string>
    <string name="map_orientation_landscape">Landscape</string>
    <string name="map_screen_orientation">Screen orientation</string>
    <string name="map_screen_orientation_descr">Portrait, landscape, or device.</string>
    <string name="opening_hours_not_supported">Cannot change opening hours format.</string>
    <string name="add_new_rule">Add new rule</string>
    <string name="transport_Routes">Routes</string>
    <string name="transport_Stop">Stop</string>
    <string name="transport_stops">stops</string>
    <string name="transport_search_after">Subsequent itinerary</string>
    <string name="transport_search_before">Prior itinerary</string>
    <string name="transport_finish_search">Finish search</string>
    <string name="transport_stop_to_go_out">Choose stop to get off</string>
    <string name="transport_to_go_after">prior distance</string>
    <string name="transport_to_go_before">subsequent distance</string>
    <string name="transport_stops_to_pass">stops to pass</string>
    <string name="transport_route_distance">Itinerary distance</string>
    <string name="transport">Transport</string>
    <string name="show_transport_over_map_description">Show public transport stops on the map.</string>
    <string name="show_transport_over_map">Show transport stops</string>
    <string name="hello">OsmAnd navigation app</string>
    <string name="update_poi_success">POI data was updated ({0} were loaded)</string>
    <string name="update_poi_error_local">Could not update local POI list.</string>
    <string name="update_poi_error_loading">Could not load data from server.</string>
    <string name="update_poi_no_offline_poi_index">No offline POI data available for this area</string>
    <string name="update_poi_is_not_available_for_zoom">Zooming in lets you update POIs</string>
    <string name="context_menu_item_update_poi">Update POI</string>
    <string name="context_menu_item_update_map_confirm">Update local data from the Internet?</string>
    <string name="search_history_city">City: {0}</string>
    <string name="search_history_street">Street: {0}, {1}</string>
    <string name="search_history_int_streets">Intersection: {0} x {1} in {2}</string>
    <string name="search_history_building">Building: {0}, {1}, {2}</string>
    <string name="favorite">Favorite</string>
    <string name="uploading_data">Uploading data…</string>
    <string name="uploading">Uploading…</string>
    <string name="search_nothing_found">Nothing found</string>
    <string name="searching">Searching…</string>
    <string name="searching_address">Searching address…</string>
    <string name="search_osm_nominatim">Online search using OSM Nominatim</string>
    <string name="hint_search_online">Online search: House number, street, city</string>
    <string name="search_offline_address">Offline search</string>
    <string name="search_online_address">Online search</string>
    <string name="max_level_download_tile">Max. online zoom</string>
    <string name="max_level_download_tile_descr">Do not browse online maps for zoom levels beyond this.</string>
    <string name="route_general_information">Total distance %1$s, traveling time %2$d h %3$d min.</string>
    <string name="router_service_descr">Online or offline navigation service.</string>
    <string name="router_service">Navigation service</string>
    <string name="sd_dir_not_accessible">The storage folder on the memory card is not accessible!</string>
    <string name="download_question">Download {0} - {1} ?</string>
    <string name="download_question_exist">Offline data for {0} already exists ({1}). Update it ({2})?</string>
    <string name="address">Address</string>
    <string name="downloading_list_indexes">Downloading list of available regions…</string>
    <string name="list_index_files_was_not_loaded">Could not fetch list of regions from https://osmand.net.</string>
    <string name="fav_points_edited">Favorite point was edited</string>
    <string name="fav_points_not_exist">No Favorite points exist</string>
    <string name="update_existing">Replace</string>
    <string name="only_show">Display route</string>
    <string name="follow">Start guidance</string>
    <string name="mark_final_location_first">Please set the destination first</string>
    <string name="get_directions">Directions</string>
    <string name="opening_hours">Opening hours</string>
    <string name="opening_changeset">Opening changeset…</string>
    <string name="closing_changeset">Closing changeset…</string>
    <string name="commiting_node">Committing node…</string>
    <string name="loading_poi_obj">Loading POI…</string>
    <string name="auth_failed">Authorization failed</string>
    <string name="failed_op">failed</string>
    <string name="converting_names">Converting local/English names…</string>
    <string name="loading_streets_buildings">Loading streets/buildings…</string>
    <string name="loading_postcodes">Loading postcodes…</string>
    <string name="loading_streets">Loading streets…</string>
    <string name="loading_cities">Loading cities…</string>
    <string name="poi">POI</string>
    <string name="error_occurred_saving_gpx">Could not save GPX file.</string>
    <string name="error_calculating_route">Could not calculate route.</string>
    <string name="error_calculating_route_occured">Could not calculate route.</string>
    <string name="empty_route_calculated">The calculated route is empty.</string>
    <string name="new_route_calculated_dist_dbg">Route: distance %s, router time %s \nCalculation: %.1f sec, %d roads, %d tiles)</string>
    <string name="arrived_at_destination">You have arrived.</string>
    <string name="invalid_locations">Invalid coordinates</string>
    <string name="go_back_to_osmand">Go back to map</string>
    <string name="loading_data">Loading data…</string>
    <string name="reading_indexes">Reading local data…</string>
    <string name="previous_run_crashed">Last OsmAnd run crashed. Log file is at {0}. Please report the issue and attach the log file.</string>
    <string name="saving_gpx_tracks">Saving GPX file…</string>
    <string name="finished_task">Finished</string>
    <string name="use_online_routing_descr">Use the Internet to calculate a route.</string>
    <string name="use_online_routing">Use online navigation</string>
    <string name="osm_settings_descr">Specify OpenStreetMap.org (OSM) settings needed for OSM submissions.</string>
    <string name="data_settings_descr">Specify language, download/reload data.</string>
    <string name="data_settings">Data</string>
    <string name="additional_settings">Additional settings</string>
    <string name="update_tile">Update map</string>
    <string name="reload_tile">Reload tile</string>
    <string name="mark_point">Target</string>
    <string name="use_english_names_descr">Select between local and English names.</string>
    <string name="use_english_names">Use English names on maps</string>
    <string name="app_settings">App settings</string>
    <string name="search_address">Search address</string>
    <string name="choose_building">Choose building</string>
    <string name="choose_street">Choose street</string>
    <string name="choose_city">Choose city or postcode</string>
    <string name="ChooseCountry">Choose country</string>
    <string name="show_view_angle">Display viewing direction</string>
    <string name="map_view_3d_descr">Enable 3D view of the map.</string>
    <string name="map_view_3d">Map View 3D</string>
    <string name="show_poi_over_map_description">Show the last used POI overlay.</string>
    <string name="show_poi_over_map">Show POI overlay</string>
    <string name="map_tile_source_descr">Choose source of online or cached map tiles.</string>
    <string name="map_tile_source">Tile map source</string>
    <string name="map_source">Map source</string>
    <string name="use_internet">Use the Internet</string>
    <string name="show_location">Show your position</string>
    <string name="show_gps_coordinates_text">Show GPS coordinates on the map</string>
    <string name="use_internet_to_download_tile">Download missing map tiles</string>
    <string name="app_description">Navigation app</string>
    <string name="search_button">Search</string>
    <string name="search_activity">Search</string>
    <string name="searchpoi_activity">Choose POI</string>
    <string name="search_POI_level_btn">Find more</string>
    <string name="incremental_search_street">Search street incrementally</string>
    <string name="incremental_search_building">Search building incrementally</string>
    <string name="choose_available_region">Select region from list</string>
    <string name="choose_intersected_street">Select intersecting street</string>
    <string name="Closest_Amenities">Nearest amenities</string>
    <string name="app_mode_car">Driving</string>
    <string name="app_mode_bicycle">Cycling</string>
    <string name="app_mode_pedestrian">Walking</string>
    <string name="position_on_map_center">Center</string>
    <string name="position_on_map_bottom">Bottom</string>
    <string name="navigate_point_top_text">Input latitude and longitude in the selected format (D - degrees, M - minutes, S - seconds)</string>
    <string name="navigate_point_latitude">Latitude</string>
    <string name="navigate_point_longitude">Longitude</string>
    <string name="navigate_point_format_D">DDD.DDDDD</string>
    <string name="navigate_point_format_DM">DDD MM.MMM</string>
    <string name="navigate_point_format_DMS">DDD MM SS.S</string>
    <string name="search_address_top_text">Address</string>
    <string name="search_address_region">Region</string>
    <string name="search_address_city">City</string>
    <string name="search_address_street">Street</string>
    <string name="search_address_building">Building</string>
    <string name="search_address_building_option">Building</string>
    <string name="search_address_street_option">Intersecting street</string>
    <!-- string name="search_tabs_location">Location</string -->
    <string name="context_menu_item_update_map">Update map</string>
    <string name="context_menu_item_create_poi">Create POI</string>
    <string name="add_favorite_dialog_top_text">Enter Favorite name</string>
    <string name="add_favorite_dialog_default_favourite_name">Favorite</string>
    <string name="add_favorite_dialog_favourite_added_template">Favorite point \'\'{0}\'\' added.</string>
    <string name="favourites_context_menu_add">Add Favorite</string>
    <string name="favourites_context_menu_edit">Edit Favorite</string>
    <string name="favourites_context_menu_delete">Delete Favorite</string>
    <string name="favourites_remove_dialog_msg">Delete Favorite point \'%s\'?</string>
    <string name="favourites_remove_dialog_success">Favorite point {0} deleted.</string>
    <string name="poi_edit_title">Edit POI</string>
    <string name="poi_create_title">Create POI</string>
    <string name="poi_remove_confirm_template">Delete {0} (comment)?</string>
    <string name="poi_remove_title">Delete POI</string>
    <string name="poi_remove_success">Deleted</string>
    <string name="poi_action_add">add</string>
    <string name="poi_action_change">change</string>
    <string name="poi_action_delete">delete</string>
    <string name="poi_action_succeded_template">Action {0} completed.</string>
    <string name="poi_error_unexpected_template">Could not perform action {0}.</string>
    <string name="poi_error_io_error_template">I/O error while performing action {0}.</string>
    <string name="poi_error_info_not_loaded">Info about node was not loaded</string>
    <string name="poi_dialog_opening_hours">Open</string>
    <string name="poi_dialog_comment">Comment</string>
    <string name="poi_dialog_reopen">Reopen</string>
    <string name="poi_dialog_comment_default">POI changing</string>
    <string name="poi_dialog_other_tags_message">All other tags are preserved</string>
    <string name="default_buttons_commit">Commit</string>
    <string name="filter_current_poiButton">Filter</string>
    <string name="edit_filter_save_as_menu_item">Save As</string>
    <string name="edit_filter_delete_dialog_title">Delete this filter?</string>
    <string name="edit_filter_delete_message">\'%1$s\' filter deleted</string>
    <string name="edit_filter_create_message">\'%1$s\' filter created</string>
    <string name="email">e-mail</string>
    <string name="av_camera_focus">Camera focus type</string>
    <string name="av_camera_focus_descr">Camera focus mode:</string>
    <string name="av_camera_focus_auto">Autofocus</string>
    <string name="av_camera_focus_hiperfocal">Hyperfocal focus</string>
    <string name="av_camera_focus_edof">Extended depth of field (EDOF)</string>
    <string name="av_camera_focus_infinity">Focus is set to infinity</string>
    <string name="av_camera_focus_macro">Macro (close-up) focus mode</string>
    <string name="av_camera_focus_continuous">The camera continuously tries to focus</string>
    <string name="av_photo_play_sound">Play camera shutter sound</string>
    <string name="av_photo_play_sound_descr">Set sound or silence for photo shutter.</string>
    <string name="av_camera_pic_size">Camera picture size</string>
    <string name="av_camera_pic_size_descr">Set camera picture size</string>
    <string name="navigation_intent_invalid">Invalid format: %s</string>
    <string name="plugin_install_needs_network">You need to be online to install this plugin.</string>
    <string name="get_plugin">Get</string>
    <string name="use_fast_recalculation">Smart route recalculation</string>
    <string name="use_fast_recalculation_desc">For long trips, only recalculate the initial part of the route.</string>
    <string name="do_you_like_osmand">Do you like OsmAnd?</string>
    <string name="we_really_care_about_your_opinion">Your opinion and feedback is valued.</string>
    <string name="rate_this_app">Rate this app</string>
    <string name="rate_this_app_long">Please give OsmAnd a score on Google Play</string>
    <string name="user_hates_app_get_feedback">Tell us why.</string>
    <string name="user_hates_app_get_feedback_long">Please let us know any suggestions.</string>
    <string name="failed_to_upload">Could not upload</string>
    <string name="delete_change">Delete change</string>
    <string name="successfully_uploaded_pattern">Uploaded {0}/{1}</string>
    <string name="try_again">Try again</string>
    <string name="error_message_pattern">Error: {0}</string>
    <string name="dahboard_options_dialog_title">Configure dashboard</string>
    <string name="shared_string_card_was_hidden">Card was hidden</string>
    <string name="shared_string_undo">Undo</string>
    <string name="shared_string_skip">Skip</string>
    <string name="app_name_osmand">OsmAnd</string>
    <string name="offline_maps_and_navigation">Offline Maps\n&amp; Navigation</string>
    <string name="commit_poi">Commit POI</string>
    <string name="tab_title_basic">Basic</string>
    <string name="tab_title_advanced">Advanced</string>
    <string name="building_number">Building Number</string>
    <string name="next_proceed">Next</string>
    <string name="opening_at">Opening at</string>
    <string name="closing_at">Closing at</string>
    <string name="contact_info">Contact info</string>
    <string name="add_opening_hours">Add opening hours</string>
    <string name="poi_dialog_poi_type">POI Type</string>
    <string name="number_of_rows_in_dash">Number of rows in dash %1$s</string>
    <string name="please_specify_poi_type">Please specify POI type.</string>
    <string name="working_days">Working days</string>
    <string name="recent_places">Recent places</string>
    <string name="favourites">Favorites</string>
    <string name="saved_at_time">Now saved at: %1$s</string>
    <string name="poi_deleted_localy">POI will be deleted once you upload your changes</string>
    <string name="show_gpx">Show GPX data</string>
    <string name="count_of_lines">Count of lines</string>
    <string name="are_you_sure">Are you sure?</string>
    <string name="unsaved_changes_will_be_lost">Any unsaved changes will be lost. Continue?</string>
    <string name="downloads_left_template">%1$s downloads left</string>
    <string name="roads">Roads</string>
    <string name="downloading_number_of_files">Downloading - %1$d file</string>
    <string name="show_free_version_banner">Show free version banner</string>
    <string name="show_free_version_banner_description">Display the free version banner even in the paid version.</string>
    <string name="buy">Buy</string>
    <string name="activate_seamarks_plugin">Please activate the \'Nautical map view\' plugin</string>
    <string name="activate_srtm_plugin">Please activate the \'Contour lines\' plugin</string>
    <string name="later">Later</string>
    <string name="get_full_version">Full version</string>
    <string name="downloads">Downloads</string>
    <string name="confirm_download_roadmaps">The roads-only map is not needed, since you have the standard (full) map. Download it anyway?</string>
    <string name="value_downloaded_of_max">%1$.1f of %2$.1f MB</string>
    <string name="file_size_in_mb">%.1f MB</string>
    <string name="update_all">Update all (%1$s MB)</string>
    <string name="free_downloads_used">Free downloads used</string>
    <string name="free_downloads_used_description">Displays the amount of free downloads left.</string>
    <string name="application_dir_description">Choose where you want to store maps and other data files.</string>
    <string name="enter_country_name">Enter country name</string>
    <string name="new_version">New version</string>
    <string name="begin_with_osmand_menu_group">First steps with OsmAnd</string>
    <string name="features_menu_group">Features</string>
    <string name="help_us_to_improve_menu_group">Help improve OsmAnd</string>
    <string name="other_menu_group">Other</string>
    <string name="plugins_menu_group">Plugins</string>
    <string name="first_usage_item">First use</string>
    <string name="first_usage_item_description">How to download maps, set basic settings.</string>
    <string name="navigation_item_description">Set up navigation.</string>
    <string name="planning_trip_item">Planning a trip</string>
    <string name="faq_item">FAQ</string>
    <string name="faq_item_description">Frequently asked questions</string>
    <string name="map_viewing_item">Map viewing</string>
    <string name="search_on_the_map_item">Searching the map</string>
    <string name="instalation_troubleshooting_item">Installation and troubleshooting</string>
    <string name="techical_articles_item">Technical articles</string>
    <string name="versions_item">Versions</string>
    <string name="feedback">Feedback</string>
    <string name="contact_us">Contact</string>
    <string name="map_legend">Map legend</string>
    <string name="save_poi_too_many_uppercase">The name contains too many capital letters. Continue?</string>
    <string name="save_poi_without_poi_type_message">Do you really want to save POI without type?</string>
    <string name="poi_context_menu_modify_osm_change">Modify OSM change</string>
    <string name="use_dashboard_btn">Use dashboard</string>
    <string name="use_drawer_btn">Use menu</string>
    <string name="dashboard_or_drawer_title">Dashboard or menu control</string>
    <string name="dashboard_or_drawer_description">A choice is offered to primarily control the app via the flexible dashboard or a static menu. Your choice can always be changed in the dashboard settings.</string>
    <string name="only_download_over_wifi">Only download on Wi-Fi</string>
    <string name="live_update">Live update</string>
    <string name="update_now">Update now</string>
    <string name="missing_write_external_storage_permission">OsmAnd lacks permission to use the memory card</string>
    <string name="last_update">Last update: %s</string>
    <string name="update_time">Update time</string>
    <string name="updates_size">Update size</string>
    <string name="last_map_change">"Last map change: %s"</string>
    <string name="hourly">Hourly</string>
    <string name="daily">Daily</string>
    <string name="weekly">Weekly</string>
    <string name="morning">Morning</string>
    <string name="night">Night</string>
    <string name="select_month_and_country">Month and country:</string>
    <string name="number_of_contributors">Number of contributors</string>
    <string name="number_of_edits">Number of edits</string>
    <string name="reports_for">Report for</string>
    <string name="file_name_containes_illegal_char">File name contains illegal character</string>
    <string name="configure_screen_quick_action">Quick action</string>
    <string name="quick_action_item_action">Action %d</string>
    <string name="quick_action_item_screen">Screen %d</string>
    <string name="quick_action_add_marker">Add map marker</string>
    <string name="quick_action_add_poi">Add POI</string>
    <string name="quick_action_map_style">Change map style</string>
    <string name="quick_action_map_style_switch">Map style changed to \"%s\".</string>
    <string name="quick_action_take_audio_note">New audio note</string>
    <string name="quick_action_take_video_note">New video note</string>
    <string name="quick_action_take_photo_note">New photo note</string>
    <string name="quick_action_add_osm_bug">Add OSM Note</string>
    <string name="quick_action_navigation_voice">Voice on/off</string>
    <string name="quick_action_navigation_voice_off">Unmute Voice</string>
    <string name="quick_action_navigation_voice_on">Mute Voice</string>
    <string name="quick_action_add_gpx">Add GPX waypoint</string>
    <string name="quick_action_add_parking">Add parking place</string>
    <string name="quick_action_new_action">Add action</string>
    <string name="quick_action_edit_action">Edit action</string>
    <string name="quick_action_add_favorite">Add Favorite</string>
    <string name="dialog_add_action_title">Add action</string>
    <string name="quick_actions_delete">Delete action</string>
    <string name="quick_actions_delete_text">Are you sure you want to delete the action \"%s\"?</string>
    <string name="quick_favorites_show_favorites_dialog">Show Favorites dialog</string>
    <string name="quick_favorites_name_preset">Name preset</string>
    <string name="quick_action_add_marker_descr">A button to add a map marker at the screen center location.</string>
    <string name="quick_action_add_gpx_descr">A button to add a GPX waypoint in the middle of the screen.</string>
    <string name="quick_action_take_audio_note_descr">A button to add an audio note in the middle of the screen.</string>
    <string name="quick_action_take_video_note_descr">A button to add a video note in the middle of the screen.</string>
    <string name="quick_action_take_photo_note_descr">A button to add a photo note in the middle of the screen.</string>
    <string name="quick_action_add_osm_bug_descr">A button to add an OSM note in the middle of the screen.</string>
    <string name="quick_action_add_poi_descr">A button to add a POI in the middle of the screen.</string>
    <string name="quick_action_navigation_voice_descr">A toggle to disable or enable voice guidance during navigation.</string>
    <string name="quick_action_add_parking_descr">A button to add a parking location in the middle of the screen.</string>
    <string name="quick_action_switch_day_night_descr">A toggle to switch between day and night modes for OsmAnd.</string>
    <string name="quick_action_switch_day_mode">Day mode</string>
    <string name="quick_action_switch_night_mode">Night mode</string>
    <string name="quick_action_day_night_switch_mode">Switch day/night mode</string>
    <string name="quick_action_interim_dialog">Show an interim dialog</string>
    <string name="favorite_autofill_toast_text">" saved to "</string>
    <string name="favorite_empty_place_name">Place</string>
    <string name="quick_action_duplicates">Quick action renamed to %1$s to avoid duplication.</string>
    <string name="quick_action_duplicate">Quick action name duplicate</string>
    <string name="quick_action_showhide_favorites_descr">A toggle to show or hide the Favorite points on the map.</string>
    <string name="quick_action_showhide_poi_descr">A toggle to show or hide POIs on the map.</string>
    <string name="quick_action_showhide_favorites_title">Show/hide Favorites</string>
    <string name="quick_action_favorites_show">Show Favorites</string>
    <string name="quick_action_favorites_hide">Hide Favorites</string>
    <string name="quick_action_showhide_poi_title">Show/hide POI</string>
    <string name="quick_action_poi_show">Show %1$s</string>
    <string name="quick_action_poi_hide">Hide %1$s</string>
    <string name="quick_action_add_category">Add a category</string>
    <string name="quick_action_add_create_items">Create items</string>
    <string name="quick_action_add_configure_map">Configure map</string>
    <string name="quick_action_add_navigation">Navigation</string>
    <string name="quick_action_fav_name_descr">Leave blank to use the address or place name.</string>
    <string name="quick_action_bug_descr">This message is included in the comment field.</string>
    <string name="quick_action_bug_message">Message</string>
    <string name="quick_action_category_descr">Category to save the Favorite in:</string>
    <string name="quick_action_gpx_category_descr">Choose an optional category.</string>
    <string name="quick_action_poi_list">POI list</string>
    <string name="quick_action_sh_poi_descr">Add one or more POI categories to display on the map.</string>
    <string name="quick_action_page_list_descr">A button to page through the list below.</string>
    <string name="quick_action_map_style_action">Add a map style</string>
    <string name="quick_action_empty_param_error">Fill out all parameters</string>
    <string name="quick_action_map_styles">Map styles</string>
    <string name="quick_action_map_overlay">Change map overlay</string>
    <string name="quick_action_map_overlay_title">Map overlays</string>
    <string name="quick_action_map_overlay_action">Add overlay</string>
    <string name="quick_action_map_overlay_switch">Map overlay changed to \"%s\".</string>
    <string name="quick_action_map_underlay_switch">Map underlay changed to \"%s\".</string>
    <string name="quick_action_map_underlay">Change map underlay</string>
    <string name="quick_action_map_underlay_title">Map underlays</string>
    <string name="quick_action_map_underlay_action">Add underlay</string>
    <string name="quick_action_map_source">Change map source</string>
    <string name="quick_action_map_source_title">Map sources</string>
    <string name="quick_action_map_source_action">Add map source</string>
    <string name="quick_action_map_source_switch">Map source changed to \"%s\".</string>
    <string name="quick_action_btn_tutorial_title">Change button position</string>
    <string name="quick_action_btn_tutorial_descr">Long-tapping and dragging the button changes its position on the screen.</string>
    <string name="shared_string_action_name">Action name</string>
    <string name="mappilary_no_internet_desc">Photos from Mapillary are only available online.</string>
    <string name="retry">Retry</string>
    <string name="add_route_points">Add Route Points</string>
    <string name="add_waypoint">Add Waypoint</string>
    <string name="add_line">Add Line</string>
    <string name="save_gpx_waypoint">Save GPX waypoint</string>
    <string name="save_route_point">Save route point</string>
    <string name="waypoint_one">Waypoint 1</string>
    <string name="route_point_one">Route Point 1</string>
    <string name="empty_state_my_tracks">Add GPX files</string>
    <string name="empty_state_my_tracks_desc">Import GPX files, or record tracks.</string>
    <string name="empty_state_favourites">Add Favorites</string>
    <string name="empty_state_favourites_desc">Import Favorites, or add by marking points on the map.</string>
    <string name="import_track">Import GPX file</string>
    <string name="import_track_desc">File %1$s does not contain waypoints, import it as a track?</string>
    <string name="move_point">Move Point</string>
    <string name="add_segment_to_the_track">Add to a GPX file</string>
    <string name="osm_recipients_label">OSM recipients</string>
    <string name="total_donations">Total donations</string>
    <string name="day_off_label">off</string>
    <string name="winter_and_ski_renderer">Winter and ski</string>
    <string name="touring_view_renderer">Touring view</string>
    <string name="nautical_renderer">Nautical</string>
    <string name="copy_location_name">Copy location/POI name</string>
    <string name="toast_empty_name_error">Unnamed location</string>
    <string name="tunnel_warning">Tunnel ahead</string>
    <string name="show_tunnels">Tunnels</string>
    <string name="download_wikipedia_description">Download the Wikipedia articles for %1$s to read them offline.</string>
    <string name="download_wikipedia_label">Download Wikipedia data</string>
    <string name="open_in_browser_wiki">Open article online</string>
    <string name="open_in_browser_wiki_description">View article in a web browser.</string>
    <string name="download_wiki_region_placeholder">this region</string>
    <string name="wiki_article_search_text">Searching for the corresponding wiki article</string>
    <string name="wiki_article_not_found">Article not found</string>
    <string name="how_to_open_wiki_title">How to open Wikipedia articles?</string>
    <string name="test_voice_desrc">Tap a button and listen to its corresponding voice prompt to hear if it is missing or faulty</string>
    <string name="routeInfo_roadClass_name">Road type</string>
    <string name="routeInfo_surface_name">Surface</string>
    <string name="routeInfo_smoothness_name">Smoothness</string>
    <string name="routeInfo_steepness_name">Steepness</string>
    <string name="run_full_osmand_msg">You are using {0} Map which is powered by OsmAnd. Do you want to launch OsmAnd full version?</string>
    <string name="run_full_osmand_header">Launch OsmAnd?</string>
    <string name="routing_attr_avoid_sett_name">No cobblestone or sett</string>
    <string name="routing_attr_avoid_sett_description">Avoids cobblestone and sett</string>
    <string name="quick_action_need_to_add_item_to_list">Add at least one item to the list in the \'Quick action\' settings</string>
    <string name="routing_attr_piste_type_downhill_name">Alpine/downhill ski</string>
    <string name="routing_attr_piste_type_downhill_description">Slopes for alpine or downhill skiing and access to ski lifts.</string>
    <string name="routing_attr_piste_type_nordic_name">Cross country/nordic ski</string>
    <string name="routing_attr_piste_type_nordic_description">Trails for nordic or cross-country skiing.</string>
    <string name="routing_attr_piste_type_skitour_name">Ski touring</string>
    <string name="routing_attr_piste_type_skitour_description">Routes for ski touring.</string>
    <string name="routing_attr_piste_type_sled_name">Sled</string>
    <string name="routing_attr_piste_type_sled_description">Slopes for sled usage.</string>
    <string name="routing_attr_allow_intermediate_name">Allow intermediate routes</string>
    <string name="routing_attr_allow_intermediate_description">More difficult routes with steeper sections. Generally some obstacles that should be avoided.</string>
    <string name="routing_attr_allow_advanced_name">Allow advanced routes</string>
    <string name="routing_attr_allow_advanced_description">Difficult routes, with dangerous obstacles and steep sections.</string>
    <string name="routing_attr_allow_expert_name">Allow expert routes</string>
    <string name="routing_attr_allow_expert_description">Extremely difficult routes, with dangerous obstacles and surroundings.</string>
    <string name="routing_attr_allow_skating_only_name">Allow skating only routes</string>
    <string name="routing_attr_allow_skating_only_description">Routes groomed for freestyle or skating only without classic tracks.</string>
    <string name="routing_attr_allow_classic_only_name">Allow classic only routes</string>
    <string name="routing_attr_allow_classic_only_description">Routes groomed for classic style only without skating trails. This includes routes groomed by a smaller snowmobile with looser piste and tracks made manually by skiers.</string>
    <string name="routing_attr_difficulty_preference_name">Preferred difficulty</string>
    <string name="routing_attr_difficulty_preference_description">Prefer routes of this difficulty, although routing over harder or easier pistes is still possible if shorter.</string>
    <string name="routing_attr_freeride_policy_name">Off-piste</string>
    <string name="routing_attr_freeride_policy_description">\'Freeride\' and \'Off-piste\' are unofficial routes and passages. Typically ungroomed, unmaintained and not checked in the evening. Enter at your own risk.</string>


</resources><|MERGE_RESOLUTION|>--- conflicted
+++ resolved
@@ -11,13 +11,10 @@
 	Thx - Hardy
 
 -->
-<<<<<<< HEAD
-    <string name="replace_point_descr">Replace another point with this</string>
-=======
     <string name="custom_osmand_plugin">Custom OsmAnd plugin</string>
     <string name="app_mode_ski_snowmobile">Snowmobile</string>
     <string name="app_mode_ski_touring">Ski touring</string>
->>>>>>> b59b9593
+    <string name="replace_point_descr">Replace another point with this</string>
     <string name="shared_string_min">Min</string>
     <string name="shared_string_square">Square</string>
     <string name="shared_string_octagon">Octagon</string>
