--- conflicted
+++ resolved
@@ -11,12 +11,9 @@
 	Thx - Hardy
 
 -->
-<<<<<<< HEAD
-    <string name="quick_action_remove_next_destination">Delete next destination point</string>
-=======
     <string name="use_volume_buttons_as_zoom">Volume buttons as zoom</string>
     <string name="use_volume_buttons_as_zoom_descr">Enable to control the map zoom level with device volume buttons.</string>
->>>>>>> 9cd8dc83
+    <string name="quick_action_remove_next_destination">Delete next destination point</string>
     <string name="app_mode_inline_skates">Inline skates</string>
     <string name="speed_cameras_removed_descr">This device doesn\'t have speed cameras.</string>
     <string name="shared_string_uninstall_and_restart">Uninstall and Restart</string>
