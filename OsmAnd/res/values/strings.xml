--- conflicted
+++ resolved
@@ -11,14 +11,11 @@
 	Thx - Hardy
 
 -->
-<<<<<<< HEAD
-    <string name="avoid_pt_types_descr">Select public transport types to avoid for navigation:</string>
-=======
     <string name="shared_string_degrees">Degrees</string>
     <string name="shared_string_milliradians">Milliradians</string>
     <string name="angular_measeurement">Angular measurement units</string>
     <string name="angular_measeurement_descr">Change what azimuth is measured in.</string>
->>>>>>> 8684753a
+    <string name="avoid_pt_types_descr">Select public transport types to avoid for navigation:</string>
     <string name="quick_action_day_night_mode">%s mode</string>
     <string name="avoid_pt_types">Avoid transport types…</string>
     <string name="shared_string_walk">Walk</string>
