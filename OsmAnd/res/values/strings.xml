<?xml version="1.0" encoding="utf-8" standalone="no"?>
<resources>
<<<<<<< HEAD
	<string name="tip_update_index">Index updating</string>
	<string name="tip_update_index_t">It is very important to have actual map data. Osmand is equipped with download manager with which you can easily check if your indexes can be updated.
	\n\tFor checking updates go to \'Main Menu\'->\'Settings\'->\'Data for offline usage\'->\'Download offline data\'. After reloading index list from internet, select option \'Filter downloaded\' from context menu.
	\nNow only downloaded indexes in your device are displayed  and they are highlighted with relevant color:
	\n\t\'Green\' - indicates, that your indexes are actual with server
	\n\t\'Blue\' - indicates, that your indexes can be updated from server</string>
=======
	<string name="tile_source_already_installed">Map is already installed, settings will be updated</string>
	<string name="select_tile_source_to_install">Select maps to install or update</string>
	<string name="internet_not_available">Internet connection required for operation is not available</string>
	<string name="more_external_layer">More...</string>
>>>>>>> 062f59f8
	<string name="level_to_switch_vector_raster_descr">Max zoom level to use vector rendering instead of raster</string>
	<string name="level_to_switch_vector_raster">Zoom vector level</string>
	<string name="tip_day_night_mode">Day/Night Mode</string>
	<string name="tip_day_night_mode_t">You can switch map appearance according usage of Osmand in day(shiny light conditions) or night(dark light conditions).
	\nWhen you are driving in night, is safer when the map colors are darker, because you are not so dazzled like with brighter colors on the display.
	\n\tYou can set policy of mode switching in \'Main Menu\'->\'Settings\'->\'Map appearance\'->\'Day/night mode\'.
	\nChoices are:
	\n\t\'Sunrise/Sunset\' - automatic mode, controlled by position of sun(default)
	\n\t\'Day\' - always use day mode
	\n\t\'Night\' - always use night mode 
	\n\t\'Light sensor\' - map appearance is controlled by light sensor of your device(only if available)</string>	
	<string name="tip_location_sharing">Location sharing</string>
	<string name="tip_location_sharing_t">Do you find some interesting place on your trip and want to share it\'s location with your friends or family?
	\nOsmAnd affords you to easily share any location you want.
	\n\tYou can do that in \'Map context menu\'->\'Share location\' menu.
	\nThen you should select way to share your location. The choices are: E-Mail, SMS or just copy location coordinates  to clipboard.</string>
	<string name="tip_favorites">Favorite points</string>
	<string name="tip_favorites_t">If you are tired to search for places that you are often visiting, you can easily add this places into Favorites and then use it only by some clicks.
	\n\tFor creating Favorite point you must go to Map context menu, select option \'Add to favorites\' and enter adequate name for it. After saving it, then you can easily access it thru \'Main Menu\'->\'Favorites\' menu.
	\n\tWith long tap on favorite point in \'Favorites\' menu you can Navigate to it, Edit or Delete it.
	\n\tFor displaying all Favorite points directly on map, you can enable layer \'Favorites\' in \'Map context menu\'->\'Layers\'.</string>
	<string name="tip_osm_improve">Openstreetmap improving</string>
	<string name="tip_osm_improve_t">OsmAnd uses maps based on Openstreetmap.org data and it is designed not only for trips and routing but for improving and helping to Openstreetmap project too. You can easily create and upload new POI or OSM bug with just some clicks!
\nAt first you need to enter login information in \'Main Menu\'->\'Settings\'->\'OSM\'.
\n\tFor new POI adding you can use option \'Create POI\' in Map context menu. Then you can proceed with entering information about new POI in Create POI dialog and finally Commit it.
\n\tIf you find some error in the map, you can report that and Openstreetmap community can then faster fix this problem.
\n\tFor OSM bug adding you should use option \'Open OSM bug\' in Map context menu. Then is opened dialog, where you can enter detailed description of problem and finally post it with \'Add\' button.
\n\tDon\'t forget that you need internet connection to use this functions!</string>
	<string name="create_poi_link_to_osm_doc"><u>Online OSM</u> map classification with images</string>
    <string name="error_doing_search">Error occurred in offline search</string>
    <string name="search_offline_geo_error">Could not parse geo intent:{0}</string>
	<string name="search_osm_offline">Search address using offline maps</string>

	<string name="system_locale">System</string>
	<string name="preferred_locale_descr">Change display language</string>
	<string name="preferred_locale">Preferred locale</string>
	<string name="tip_map_switch">Map source</string>
	<string name="tip_map_switch_t">The fastest way to change map source and layers is pressing \'Menu\'->\'Layers\' on map.
\n\tUnder \'Map source...\' you can choose predefined tile sources or manually created using OsmAndMapCreator on PC.
\n\tOsmAnd supports custom sources.</string>
	<string name="tip_app_mode">Application mode</string>
	<string name="tip_app_mode_t">OsmAnd supports different modes representing map for typical situations.
\n\tYou can change mode in \'Menu\'->\'Settings\'->\'Application mode\'.</string>
	<string name="tip_navigation">Navigation</string>
	<string name="tip_navigation_t">To enable navigation you should select destination point first. After that press \'Menu\'->\'Directions\' on map and select navigation type.</string>
	<string name="tip_select_destination_point">Select destination point</string>
	<string name="tip_select_destination_point_t">You can select destination point in map context menu \'Navigate to\' or in search activities.
\n\tYou can also navigate to favorite point by long pressing in \'Favorites\'.</string>
	<string name="tip_search">Search activities</string>
	<string name="tip_search_t">You can search place directly on map view or by address, by location, as poi or as predefined favorite.
\n\tPressing \'Search\' on map opens search activities. There you have 2 options : \'Navigate to\' or \'Show on map\'.</string>
	<string name="tip_map_context_menu">Map context menu</string>
	<string name="tip_map_context_menu_t">\tMap context menu is available by long touching on map or by pressing track ball button.
\n\tAfter touching box with coordinates appears, to open context menu dialog - tap on it, to hide box - long press on it. Also map context menu is available under \'Menu\' button on map.
\n\tMap context menu consists of actions that use location as input.</string>
	<string name="tip_desctination_point">Destination point</string>
	<string name="tip_desctination_point_t">\tKey concept of OsmAnd is destination point that is marked as red point on map.
\n\tYou can always see the distance to it and the direction (red triangle) on map. To mark any point as destination you should choose \'Navigate to\' point. 
\n\tThat button is available on all search activities, in context menu of map and on long press for map items. 
Destination point is widely used to measure distance and to straight forward navigation.</string>
	<string name="tip_initial">Tips and tricks</string>
	<string name="tip_initial_t">\tOsmAnd is navigation application that has variety of features. 
\n\tTo better use them you can follow by tips and tricks available as link on main menu.</string>
	<string name="next_button">Next</string>
	<string name="previous_button">Previous</string>

	<string name="unit_of_length_descr">Change unit of length and speed</string>
	<string name="unit_of_length">Unit of length</string>
	<string name="si_mi_foots">Miles/foots</string>
	<string name="si_mi_yard">Miles/yards</string>
	<string name="si_km_m">Kilometers/meters</string>
	<string name="yard">yd</string>
	<string name="foot">ft</string>
	<string name="mile_per_hour">mph</string>
	<string name="mile">mi</string>
	<string name="send_location_way_choose_title">Share location using</string>
	<string name="send_location_sms_pattern">I\'m here : {0}\n{1}</string>
	<string name="send_location_email_pattern">To see location follow the web browser link {0} or android intent link {1}</string>
	<string name="send_location">Send location</string>
	<string name="context_menu_item_share_location">Share location</string>
	<string name="add_waypoint_dialog_added">Waypoint \'\'{0}\'\' was successfully added</string>
	<string name="add_waypoint_dialog_title">Add waypoint to recorded GPX track</string>
	<string name="context_menu_item_add_waypoint">Add Gpx waypoint</string>
	<string name="amenity_type_administrative">Administrative</string>
	<string name="amenity_type_barrier">Barrier</string>
	<string name="amenity_type_education">Education</string>
	<string name="amenity_type_emergency">Emergency</string>
	<string name="amenity_type_entertainment">Entertainment</string>
	<string name="amenity_type_finance">Finance</string>
	<string name="amenity_type_geocache">Geocache</string>
	<string name="amenity_type_healthcare">Healthcare</string>
	<string name="amenity_type_historic">Historic</string>
	<string name="amenity_type_landuse">Landuse</string>
	<string name="amenity_type_leisure">Leisure</string>
	<string name="amenity_type_manmade">Man made</string>
	<string name="amenity_type_military">Military</string>
	<string name="amenity_type_natural">Natural</string>
	<string name="amenity_type_office">Office</string>
	<string name="amenity_type_other">Other</string>
	<string name="amenity_type_shop">Shop</string>
	<string name="amenity_type_sport">Sport</string>
	<string name="amenity_type_sustenance">Sustenance</string>
	<string name="amenity_type_tourism">Tourism</string>
	<string name="amenity_type_transportation">Transportation</string>
	<string name="indexing_address">Indexing address</string>
	<string name="indexing_map">Indexing map</string>
	<string name="indexing_poi">Indexing POI</string>
	<string name="indexing_transport">Indexing transport</string>
	<string name="input_output_error">Input output error occurred</string>
	<string name="km">km</string>
	<string name="km_h">km/h</string>
	<string name="m">m</string>
	<string name="old_map_index_is_not_supported">Deprecated format map data \'\'{0}\'\' is not supported</string>
	<string name="poi_filter_car_aid">Car aid</string>
	<string name="poi_filter_closest_poi">Closest poi</string>
	<string name="poi_filter_custom_filter">Custom filter</string>
	<string name="poi_filter_food_shop">Food shop</string>
	<string name="poi_filter_for_tourists">For tourists</string>
	<string name="poi_filter_fuel">Fuel</string>
	<string name="poi_filter_namefinder">Online NameFinder</string>
	<string name="reading_cached_tiles">Reading cached tiles...</string>
	<string name="version_index_is_big_for_memory">The index \'\'{0}\'\' did not fit into memory</string>
	<string name="version_index_is_not_supported">The version of index \'\'{0}\'\' is not supported</string>
					
	<string name="use_osmand_routing_service">OsmAnd routing</string>
	<string name="use_osmand_routing_service_descr">Use offline routing for long distances (experimental)</string>
	<string name="osmand_routing_experimental">OsmAnd offline routing is experimental feature and it doesn\'t work for distance more than 20 km.\n Routing service is automatically switched to online Cloudmade.</string>
	<string name="specified_dir_doesnt_exist">Can not find specified directory.</string>
	<string name="application_dir">Storage directory</string>
	<string name="application_dir_change_warning">Changing storage directory will not move or delete the data. You must do it yourself! Do it at your own risk! Continue anyway?</string>

	<string name="osmand_net_previously_installed">You have installed previous OsmAnd version. All offline data will be supported by new application. Favorite points should be exported in old application and imported.</string>
	<string name="build_installed">Build {0} successfully installed ({1}).</string>
	<string name="downloading_build">Downloading build...</string>
	<string name="install_selected_build">Are you sure to install OsmAnd - {0} from {1} {2} MB.</string>
	<string name="loading_builds_failed">Retrieving list of OsmAnd builds was failed </string>
	<string name="loading_builds">Loading OsmAnd builds...</string>
	<string name="select_build_to_install">Select one of the OsmAnd build to install</string>
	<string name="contribution_activity">Special activity for contribution version</string>
	
	<string name="gps_status_app_not_found">GPS status application not installed. Search in Market?</string>
	
	<string name="voice_is_not_available_msg">Voice guidance is not available. Please go to settings, choose preferrable voice data or download it.</string>
	<string name="voice_is_not_available_title">Voice data is not specified</string>
	<string name="trace_rendering_descr">Use this flag to check rendering performance</string>
    <string name="trace_rendering">Trace rendering</string>
	<string name="daynight_mode_day">Day</string>
	<string name="daynight_mode_night">Night</string>
	<string name="daynight_mode_auto">Sunrise/Sunset</string>
	<string name="daynight_mode_sensor">Light sensor</string>
	<string name="daynight_descr">Choose day/night mode switching rule</string>
	<string name="daynight">Day/night mode</string>

	<string name="download_files_question">Download {0} files ({1} MB)?</string>
	<string name="items_were_selected">{0} items were selected</string>
	<string name="filter_existing_indexes">Filter downloaded</string>
	<string name="deselect_all">Deselect all</string>
	<string name="select_all">Select all</string>
	<string name="reload">Reload</string>
	
	<string name="general_settings_descr">Config internet usage, map rotation, screen orientation and other</string>
    <string name="general_settings">General</string>
	<string name="rendering_settings_descr">Config map source and appearance</string>
    <string name="rendering_settings">Map appearance</string>
    <string name="index_settings_descr">Get/update data for offline usage</string>
    <string name="index_settings">Data for offline usage</string>
	<string name="osmand_service">Background service</string>
	<string name="osmand_service_descr">Run background service to use OsmAnd while screen off</string>
	<string name="fast_route_mode">Fastest route</string>
	<string name="fast_route_mode_descr">Enable for calculate fastest route or disable for shortest route </string>
	<string name="tiles_to_download_estimated_size">At zoom {0} download {1} tiles ({2} Mb )</string>
	<string name="context_menu_item_download_map">Download map</string>
	<string name="select_max_zoom_preload_area">Select max zoom to preload visible area</string>
	<string name="maps_could_not_be_downloaded">This map could not be downloaded</string>
	
	<string name="continuous_rendering">Continuous rendering</string>
	<string name="continuous_rendering_descr">Choose show continuous rendering or whole image</string>
	<string name="rendering_exception">Error occurred while rendering selected area</string>
	<string name="rendering_out_of_memory">Not enough memory to display selected area</string>
	<string name="show_point_options">Point options</string>
	<string name="renderer_load_sucess">Renderer was sucessfully loaded</string>
	<string name="renderer_load_exception">Exception occured: renderer was not loaded</string>
	<string name="renderers">Vector renderer</string>
	<string name="renderers_descr">Choose vector rendering style</string>

	
	<string name="poi_context_menu_website">See POI website</string>
	<string name="poi_context_menu_call">Show POI phone</string>
	<string name="website">web site</string>
	<string name="phone">phone</string>
	<string name="download_type_to_filter">type to filter</string>
	<string name="use_high_res_maps">High resolution map</string>
	<string name="use_high_res_maps_descr">Use high resolution map for high density devices</string>
	<string name="unknown_location">Location unknown yet</string>
	<string name="download_files">Download</string>
	<string name="context_menu_item_search_transport">Search transport</string>
	<string name="transport_searching_transport">Searching transport (no target)</string>
	<string name="transport_searching_route">Searching transport ({0} for target)</string>
	<string name="transport_search_none">none</string>
	<string name="transport_search_again">Transport search again</string>

	<string name="map_index">Map</string>
	<string name="voice">Voice</string>
	<string name="no_vector_map_loaded">Vector maps were not loaded</string>
	<string name="gpx_reverse_route">Reverse route</string>
	<string name="gpx_direct_route">Direct route</string>
	<string name="map_route_by_gpx">Route using GPX</string>
	<string name="gpx_files_not_found">GPX files were not found in /osmand/tracks directory</string>
	<string name="layer_gpx_layer">GPX tracks...</string>
	<string name="error_reading_gpx">Error reading GPX data</string>

	<string name="vector_data">Vector OSM maps</string>
	<string name="transport_context_menu">Search transport at stop</string>
	<string name="point_on_map">Point on map\n Lat {0,number,#.####} Lon {1,number,#.####}</string>
	<string name="osb_bug_name">Bug</string>
	<string name="poi_context_menu_modify">Modify POI</string>
	<string name="poi_context_menu_delete">Delete POI</string>
	<string name="rotate_map_compass_opt">To compass</string>
	<string name="rotate_map_bearing_opt">To direction of movement</string>
    <string name="rotate_map_none_opt">Don\'t rotate</string>
	<string name="rotate_map_to_bearing_descr">Select how to rotate map</string>
    <string name="rotate_map_to_bearing">Rotate map</string>
	<string name="show_route">Show route</string>
	<string name="fav_imported_sucessfully">Favorites succesfully imported</string>
	<string name="fav_file_to_load_not_found">GPX file containing favorites is not found at {0}</string>
	<string name="fav_saved_sucessfully">Favorites succesfully saved to {0}</string>
	<string name="no_fav_to_save">No favorite points to save</string>
	<string name="import_fav">Import</string>
	<string name="export_fav">Export</string>
	<string name="error_occurred_loading_gpx">Error occurred while loading GPX</string>
	<string name="send_report">Send report</string>
	<string name="none_region_found">No regions found on SD card. Try to download regions from the Internet.</string>
	<string name="poi_namefinder_query_empty">Input search query to find POI</string>
	<string name="any_poi">Any</string>
	
	<string name="layer_transport_route">Transport route</string>
	<string name="thanks_yandex_traffic">Thanks to Yandex for traffic information.</string>
	<string name="layer_yandex_traffic">Yandex traffic</string>
	<string name="layer_route">Route</string>
	<string name="layer_favorites">Favorites</string>
	<string name="layer_osm_bugs">OSM bugs</string>
	<string name="layer_transport">Transport stops</string>
	<string name="layer_poi">POI...</string>
	<string name="layer_map">Map source...</string>
	<string name="menu_layers">Layers</string>
	<string name="continue_follow_previous_route">Previous route was unfinished. Continue following it?</string>
	<string name="context_menu_item_search_poi">Search POI</string>
	<string name="context_menu_item_show_route">Route from</string>
	<string name="use_trackball_descr">Use trackball to move map</string>
	<string name="use_trackball">Use trackball</string>
	<string name="background_service_wait_int_descr">Choose wait interval for determining location</string>
	<string name="background_service_wait_int">Wait interval</string>
	<string name="service_stop_background_service">Switch off background navigation service</string>
	<string name="where_am_i">Where am I?</string>
	<string name="process_navigation_service">OsmAnd navigation service</string>
	<string name="network_provider">Network</string>
	<string name="gps_provider">GPS</string>
	<string name="int_seconds">seconds</string>
	<string name="int_min">min.</string>
	<string name="background_service_int_descr">Choose interval to determine location for background service</string>
	<string name="background_service_int">Positioning interval</string>
	<string name="background_service_provider_descr">Choose location provider for background service</string>
	<string name="background_service_provider">Location provider</string>
	<string name="background_router_service_descr">Enable background service to track position in long time periods</string>
	<string name="background_router_service">Router service</string>
	<string name="off_router_service_no_gps_available">The background routing service requires a location source to be turned on.</string>
	<string name="routing_settings_descr">Specify routing options</string>
	<string name="routing_settings">Routing</string>
	<string name="hide_poi_filter">Hide filter</string>
	<string name="show_poi_filter">Show filter</string>
	<string name="search_poi_filter">Filter</string>
	<string name="menu_mute_off">Sound is on</string>
	<string name="menu_mute_on">Sound is off</string>
	<string name="voice_not_use">None</string>
	<string name="voice_provider_descr">Choose voice data for routing</string>
	<string name="voice_provider">Voice data</string>
	<string name="voice_data_initializing">Initializing voice data...</string>
	<string name="voice_data_not_supported">Unsupported version of voice data</string>
	<string name="voice_data_corrupted">Specified voice data is corrupted</string>
	<string name="voice_data_unavailable">Current voice data is not available</string>
	<string name="stop_routing">Stop routing</string>
	<string name="sd_unmounted">SD card is not accessible.\nYou won\'t be able to see the map or find anything.</string>
	<string name="sd_mounted_ro">SD card is read-only.\nYou can only see the preloaded map and can\'t download from the Internet.</string>
	<string name="unzipping_file">Unzipping file...</string>
	<string name="route_tr">Turn right and go</string>
	<string name="route_tshr">Turn sharply right and go</string>
	<string name="route_tslr">Turn slightly right and go</string>
	<string name="route_tl">Turn left and go</string>
	<string name="route_tshl">Turn sharply left and go</string>
	<string name="route_tsll">Turn slightly left and go</string>
	<string name="route_tu">Make U-turn and go</string>
	<string name="route_head">Head</string>
	<string name="first_time_continue">Continue</string>
	<string name="first_time_download">Download regions</string>
	<string name="first_time_msg">Thank you for choosing OsmAnd. \nTo use all features of the application you need index files, which you can download (Settings -&gt; Data) or prepare yourself. Afterwards, you will be able to search by address, search for POIs, and search for public transport.</string>
	<string name="search_poi_location">Searching signal...</string>
	<string name="search_near_map">Search near last map location</string>
	<string name="search_nearby">Search nearby</string>
	<string name="map_orientation_default">Same as device</string>
	<string name="map_orientation_portrait">Portrait</string>
	<string name="map_orientation_landscape">Landscape</string>
	<string name="map_screen_orientation">Map screen orientation</string>
	<string name="map_screen_orientation_descr">Choose screen orientation</string>
	<string name="opening_hours_not_supported">Opening hours format is not supported for editing</string>
	<string name="add_new_rule">Add new rule</string>
	<string name="transport_Routes">Routes</string>
	<string name="transport_Stop">Stop</string>
	<string name="transport_stops">stops</string>
	
	<string name="transport_search_after">Search route after</string>	
	<string name="transport_search_before">Search route before</string>
	<string name="transport_finish_search">Finish search</string>
	<string name="transport_stop_to_go_out">Choose stop to go out</string>
	<string name="transport_to_go_after">to go after</string>
	<string name="transport_to_go_before">to go before</string>
	<string name="transport_stops_to_pass">stops to pass</string>
	<string name="transport_route_distance">Route distance</string>
	<string name="transport">Transport</string>
	<string name="default_buttons_ok">OK</string>
	<string name="show_transport_over_map_description">Show public transport stops on map</string>
	<string name="show_transport_over_map">Show transport stops</string>
	<string name="hello">Navigation application OsmAnd</string>
	<string name="update_poi_success">POI data was updated successfully ({0} were loaded)</string>
	<string name="update_poi_error_local">Error updating local indexes</string>
	<string name="update_poi_error_loading">Error while loading data from server</string>
	<string name="update_poi_no_offline_poi_index">No offline POI indexes available for this area</string>
	<string name="update_poi_is_not_available_for_zoom">Updating POIs is not available for small zoom levels</string>
	<string name="context_menu_item_update_poi">Update POI</string>
	<string name="context_menu_item_update_map_confirm">Are you sure about updating local data from the Internet?</string>
	<string name="search_history_city">City: {0}</string>
	<string name="search_history_street">Street: {0}, {1}</string>
	<string name="search_history_int_streets">Intersection streets: {0} x {1} in {2}</string>
	<string name="search_history_building">Building: {0}, {1}, {2}</string>
	<string name="search_history_navigate_to">Navigate to lat = {0}, lon = {1}</string>
	<string name="favorite">Favorite</string>
	<string name="clear_all">Clear all</string>
	<string name="history">History</string>
	<string name="uploading_data">Uploading data...</string>
	<string name="uploading">Uploading</string>
	<string name="search_nothing_found">Nothing was found</string>
	<string name="searching">Searching</string>
	<string name="searching_address">Searching address...</string>
	<string name="search_osm_nominatim">Search address using OSM Nominatim</string>
	<string name="hint_search_online">House number, street, city</string>
	<string name="search_offline_address">Offline</string>
	<string name="search_online_address">Internet</string>
	<string name="max_level_download_tile">Max zoom level</string>
	<string name="max_level_download_tile_descr">Choose max zoom level to download</string>
	<string name="route_about">About route</string>
	<string name="route_general_information">Total distance {0}, travelling time {1} h {2} m.</string>
	<string name="router_service_descr">Choose routing service</string>
	<string name="router_service">Routing</string>
	<string name="sd_dir_not_accessible">Directory on SD card to save is not accessible</string>
	<string name="download_question">Download {0} - {1} ?</string>
	<string name="download_question_exist">Offline data for {0} already exists ({1}). Do you want to update it ({2}) ?</string>
	<string name="address">Address</string>
	<string name="download_index_success">Download successful</string>
	<string name="error_io_error">Input/output error occured</string>
	<string name="downloading_file">Downloading file...</string>
	<string name="downloading">Downloading...</string>
	<string name="downloading_list_indexes">Downloading list of available regions</string>
	<string name="list_index_files_was_not_loaded">The list of regions was not retrieved from osmand.googlecode.com.</string>
    <string name="select_index_file_to_download">If you can\'t find your region, you can make it yourself. See osmand.net</string>
	<string name="show_poi_on_map">Show on map</string>
	<string name="fav_points_edited">Favorite point was edited</string>
	<string name="fav_points_not_exist">None of favorite points exist</string>
	<string name="update_existing">Replace</string>
	<string name="only_show">Only show</string>
	<string name="follow">Follow</string>
	<string name="recalculate_route_to_your_location">Recalculate route according to your location</string>
	<string name="follow_route">Follow to the route</string>
	<string name="mark_final_location_first">Please select destination first</string>
	<string name="get_directions">Directions</string>
    <string name="show_gps_status">Show GPS status</string>
	<string name="opening_hours">Opening hours</string>
	<string name="opening_changeset">Openging changeset...</string>
	<string name="closing_changeset">Closing changeset...</string>
	<string name="commiting_node">Committing node...</string>
	<string name="loading_poi_obj">Loading POI...</string>
	<string name="auth_failed">Authorization failed</string>
	<string name="failed_op">failed</string>
	<string name="converting_names">Converting native/English names...</string>
	<string name="loading_streets_buildings">Loading streets/buildings...</string>
	<string name="loading_postcodes">Loading postcodes...</string>
	<string name="loading_streets">Loading streets...</string>
	<string name="loading_cities">Loading cities...</string>
	<string name="loading">Loading</string>
	<string name="poi">POI</string>
	<string name="error_occurred_saving_gpx">Error while saving GPX</string>
	<string name="error_calculating_route">Error calculating route</string>
	<string name="error_calculating_route_occured">Error occurred while calculating route</string>
	<string name="empty_route_calculated">Empty route is calculated</string>									
	<string name="new_route_calculated_dist">New route is calculated, distance</string>
	<string name="arrived_at_destination">You arrived at the destination point</string>
	<string name="invalid_locations">Locations are invalid</string>
	<string name="go_back_to_osmand">Go back to OsmAnd map</string>
	<string name="close">Close</string>
	<string name="loading_data">Loading data</string>
	<string name="reading_indexes">Reading indices...</string>
	<string name="previous_run_crashed">Previous application run was crashed. Log file is at {0}. Please raise the issue and attach log file.</string>
	<string name="saving_gpx_tracks">Saving GPX tracks to SD...</string>
	<string name="finished_task">Finished</string>
    <string name="reload_indexes_descr">Reload offline data from SD card</string>
    <string name="reload_indexes">Reload offline data</string>
    <string name="download_indexes_descr">Download data for offline usage from the Internet</string>
    <string name="download_indexes">Download offline data</string>
    <string name="use_online_routing_descr">Use Internet to calculate route</string>
    <string name="use_online_routing">Use online routing</string>
    <string name="user_password_descr">Your OSM password</string>
    <string name="user_password">User password</string>
    <string name="osm_settings_descr">Specify OSM settings: OSM login</string>
    <string name="monitor_preferences_descr">Specify monitoring settings</string>
    <string name="data_settings_descr">Specify language, download/reload data</string>
    <string name="data_settings">Data</string>
    <string name="map_preferences_descr">Specify map settings: map source, rotation, center position, screen orientation</string>
    <string name="osm_settings">OSM</string>
    <string name="auto_zoom_map_descr">Auto zoom map according to your speed</string>
    <string name="auto_zoom_map">Auto zoom map</string>
    <string name="additional_settings">Additional settings</string>
    <string name="settings_preset_descr">Select predefined settings</string>
    <string name="settings_preset">Application mode</string>
    <string name="settings">Settings</string>
    <string name="save_current_track_descr">Save current track to SD</string>
    <string name="save_current_track">Save current track</string>
    <string name="save_track_interval_descr">Choose time interval to save track</string>
    <string name="save_track_interval">Save track interval</string>
    <string name="monitor_preferences">Monitoring</string>
    <string name="save_track_to_gpx_descrp">Tracks will be saved to track directory grouped by days</string>
    <string name="save_track_to_gpx">Save track to GPX</string>
    <string name="navigate_to">Navigate to</string>
    <string name="update_tile">Update map</string>
    <string name="reload_tile">Reload tile</string>
    <string name="user_name_descr">Your OSM user name</string>
    <string name="user_name">User name</string>
    <string name="mark_point">Target</string>
    <string name="show_osm_bugs_descr">Show OpenStreetBugs on map</string>
    <string name="show_osm_bugs">Show OpenStreetBugs</string>
    <string name="favourites_activity">List of favorite points</string>
    <string name="add_to_favourite">Add to Favorites</string>
    <string name="use_english_names_descr">Select between native and English names</string>
    <string name="use_english_names">Use english names</string>
    <string name="app_settings">Application settings</string>
    <string name="search_address">Search address</string>
    <string name="choose_building">Choose building</string>
    <string name="choose_street">Choose street</string>
    <string name="choose_city">Choose city</string>
    <string name="ChooseCountry">Choose country</string>
    <string name="position_on_map_descr">Choose position on the map</string>
    <string name="position_on_map">Position on the map</string>
    <string name="map_specify_point">Specify point</string>
    <string name="show_view_angle_descr">Show aspect of view based on compass</string>
    <string name="show_view_angle">Show aspect of view</string>
    <string name="stop_navigation">Clear point</string>
    <string name="navigate_to_point">Mark point</string>
    <string name="map_view_3d_descr">Enable 3D view of the map</string>
    <string name="map_view_3d">Map View 3D</string>
    
    <string name="show_poi_over_map_description">Show POI over map (use last chosen filter)</string>
    <string name="show_poi_over_map">Show POI</string>
    <string name="map_tile_source_descr">Choose the source of tiles: </string>
    <string name="map_tile_source">Map tile source</string>
    <string name="map_source">Map source</string>
    <string name="use_internet">Use Internet</string>
    <string name="show_location">Show location</string>
    <string name="map_preferences">Map</string>
    <string name="settings_activity">Settings</string>
    <string name="show_gps_coordinates_text">Show GPS coordinates on map</string>
    <string name="use_internet_to_download_tile">Use Internet to download missing tiles</string>
    <string name="app_name">OsmAnd</string>
    <string name="app_description">Navigation application</string>

<string name="exit_Button">Exit</string>
<string name="map_Button">Map</string>
<string name="settings_Button">Settings</string>
<string name="favorites_Button">Favorites</string>
<string name="search_button">Search</string>
<color name="menu_background">#FF9030</color>
<color name="color_light_gray">#d7d7d7</color>
<color name="color_black">#000000</color>
<color name="color_transparent">#00000000</color>
<string name="search_activity">Search</string>
<color name="color_white">#FFFFFF</color>
<color name="color_red">#FF0000</color>
<string name="searchpoi_activity">Choose POI</string>
<string name="search_POI_level_btn">Find more</string>
<string name="incremental_search_city">Search city incrementally. To find towns/postcodes, enter the first 3 or more characters.</string>
<string name="incremental_search_street">Search street incrementally</string>
<string name="incremental_search_building">Search building incrementally</string>
<string name="choose_available_region">Choose region from list</string>
<string name="choose_intersected_street">Choose intersected street</string>
<string name="Closest_Amenities">Closest amenities</string>
<string name="app_mode_default">Default</string>
<string name="app_mode_car">Car</string>
<string name="app_mode_bicycle">Bicycle</string>
<string name="app_mode_pedestrian">Pedestrian</string>
<string name="position_on_map_center">Center</string>
<string name="position_on_map_bottom">Bottom</string>
<string name="navigate_point_top_text">Input latitude &amp; longitude in the selected format (D - degrees, M - minutes, S - seconds)</string>
<string name="navigate_point_latitude">Latitude</string>
<string name="navigate_point_longitude">Longitude</string>
<string name="navigate_point_format_D">DDD.DDDDD</string>
<string name="navigate_point_format_DM">DDD MM.MMMMM</string>
<string name="navigate_point_format_DMS">DDD MM SS.SSSSS</string>
<string name="search_shown_on_map">Show on map</string>
<string name="navigate_point_cancel">Cancel</string>
<string name="search_address_top_text">Select address</string>
<string name="search_address_region">Region</string>
<string name="search_address_city">City</string>
<string name="search_address_street">Street</string>
<string name="search_address_building">Building</string>
<string name="search_address_building_option">Building</string>
<string name="search_address_street_option">Intersected street</string>

<string name="search_tabs_location">Location</string>

<string name="context_menu_item_navigate_point">Navigate to point</string>
<string name="context_menu_item_add_favorite">Add to favorites</string>
<string name="context_menu_item_update_map">Update map</string>
<string name="context_menu_item_open_bug">Open OSM bug</string>
<string name="context_menu_item_create_poi">Create POI</string>

<string name="default_buttons_yes">Yes</string>
<string name="default_buttons_cancel">Cancel</string>
<string name="default_buttons_apply">Apply</string>
<string name="default_buttons_add">Add</string>
<string name="default_buttons_no">No</string>
<string name="add_favorite_dialog_top_text">Enter favorite name</string>
<string name="add_favorite_dialog_default_favourite_name">Favorite</string>
<string name="add_favorite_dialog_favourite_added_template">Favorite point \'\'{0}\'\' was added successfully.</string>

<string name="favourites_context_menu_title">Context menu</string>
<string name="favourites_context_menu_navigate">Navigate to</string>
<string name="favourites_context_menu_edit">Edit favorite</string>
<string name="favourites_context_menu_delete">Delete favorite</string>
<string name="favourites_edit_dialog_title">Rename favorite</string>

<string name="favourites_remove_dialog_title">Are you sure about removing favourite point?</string>
<string name="favourites_remove_dialog_success">Favourite point {0} was succesfully deleted.</string>

<string name="osb_add_dialog_title">Enter bug text</string>
<string name="osb_add_dialog_success">Bug successfully created</string>
<string name="osb_add_dialog_error">Exception occured: bug was not created</string>

<string name="osb_comment_menu_item">Add comment</string>
<string name="osb_comment_dialog_message">Message</string>
<string name="osb_comment_dialog_author">Author name</string>
<string name="osb_comment_dialog_title">Adding comment to bug</string>
<string name="osb_comment_dialog_add_button">Add comment</string>
<string name="osb_comment_dialog_success">Comment was successfully added</string>
<string name="osb_comment_dialog_error">Exception occured: comment was not added</string>

<string name="osb_close_menu_item">Close bug</string>
<string name="osb_close_dialog_title">Closing bug</string>
<string name="osb_close_dialog_close_button">Close bug</string>
<string name="osb_close_dialog_success">Bug was successfully closed</string>
<string name="osb_close_dialog_error">Exception occured : bug was not closed</string>

<string name="poi_edit_title">Edit POI</string>
<string name="poi_create_title">Create POI</string>
<string name="poi_error_poi_not_found">Node can not be found or amenity is not a single node</string>
<string name="poi_remove_confirm_template">Delete {0} (enter comment) ?</string>
<string name="poi_remove_title">Delete POI</string>
<string name="default_buttons_delete">Delete</string>
<string name="poi_remove_success">POI was successfully deleted</string>
<string name="poi_action_add">add</string>
<string name="poi_action_change">change</string>
<string name="poi_action_succeded_template">Action {0} completed successfully.</string>
<string name="poi_error_unexpected_template">Unexpected error occured while performing action {0}.</string>
<string name="poi_error_io_error_template">Input/output error occured while performing action {0}.</string>

<string name="poi_error_info_not_loaded">Info about node was not loaded</string>

<string name="poi_dialog_name">Name</string>
<string name="poi_dialog_opening_hours">Opened</string>
<string name="poi_dialog_comment">Comment</string>
<string name="poi_dialog_comment_default">POI changing</string>
<string name="poi_dialog_other_tags_message">All other tags are preserved</string>
<string name="default_buttons_commit">Commit</string>
<string name="default_buttons_reset">Reset</string>
<string name="filter_current_poiButton">Filter</string>
<string name="edit_filter_delete_menu_item">Delete</string>
<string name="edit_filter_save_as_menu_item">Save As</string>
<string name="edit_filter_delete_dialog_title">Delete selected filter?</string>
<string name="edit_filter_delete_message">Filter {0} has been deleted</string>
<string name="edit_filter_create_message">Filter {0} has been created</string>
<string name="default_buttons_selectall">Select All</string>

</resources><|MERGE_RESOLUTION|>--- conflicted
+++ resolved
@@ -1,18 +1,16 @@
 <?xml version="1.0" encoding="utf-8" standalone="no"?>
 <resources>
-<<<<<<< HEAD
+	<string name="tile_source_already_installed">Map is already installed, settings will be updated</string>
+	<string name="select_tile_source_to_install">Select maps to install or update</string>
+	<string name="internet_not_available">Internet connection required for operation is not available</string>
+	<string name="more_external_layer">More...</string>
 	<string name="tip_update_index">Index updating</string>
 	<string name="tip_update_index_t">It is very important to have actual map data. Osmand is equipped with download manager with which you can easily check if your indexes can be updated.
 	\n\tFor checking updates go to \'Main Menu\'->\'Settings\'->\'Data for offline usage\'->\'Download offline data\'. After reloading index list from internet, select option \'Filter downloaded\' from context menu.
 	\nNow only downloaded indexes in your device are displayed  and they are highlighted with relevant color:
 	\n\t\'Green\' - indicates, that your indexes are actual with server
 	\n\t\'Blue\' - indicates, that your indexes can be updated from server</string>
-=======
-	<string name="tile_source_already_installed">Map is already installed, settings will be updated</string>
-	<string name="select_tile_source_to_install">Select maps to install or update</string>
-	<string name="internet_not_available">Internet connection required for operation is not available</string>
-	<string name="more_external_layer">More...</string>
->>>>>>> 062f59f8
+	
 	<string name="level_to_switch_vector_raster_descr">Max zoom level to use vector rendering instead of raster</string>
 	<string name="level_to_switch_vector_raster">Zoom vector level</string>
 	<string name="tip_day_night_mode">Day/Night Mode</string>
