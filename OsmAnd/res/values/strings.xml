--- conflicted
+++ resolved
@@ -1,4 +1,4 @@
-﻿<?xml version='1.0' encoding='utf-8'?>
+<?xml version='1.0' encoding='utf-8'?>
 <resources>
     <!--
     	 Disclaimer:
@@ -9,11 +9,8 @@
          3. All your modified/created strings are in the top of the file (to make easier find what\'s translated).
     PLEASE: Have a look at http://code.google.com/p/osmand/wiki/UIConsistency, it may really improve your and our work  :-)  Thx - Hardy
     -->
-<<<<<<< HEAD
     <string name="switch_start_finish">Switch start &amp; finish</string>
-=======
     <string name="rendering_attr_hideIcons_name">Hide icons</string>
->>>>>>> c3366d67
     <string name="item_deleted">Item deleted</string>
     <string name="n_items_deleted">items deleted</string>
     <string name="shared_string_undo_all">UNDO ALL</string>
