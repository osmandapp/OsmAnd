<?xml version="1.0" encoding="utf-8" standalone="no"?>
<resources>
<!--
	README:
	- The preferred way to help with translations is via https://hosted.weblate.org/engage/osmand/
	- If you edit a strings.xml file directly, please make sure:
	   1. To not produce duplicate strings (check by name if a string already exists)
	   2. Every apostrophe (quote) is preceded by a backslash.
	   3. If you modify the English strings file, please add new strings at the top of the file, this makes periodic reviews before releases easier.
	- For wording and consistency, please note https://osmand.net/help-online?id=technical-articles#Creating_a_Consistent_User_Experience
	Thx - Hardy

-->
<<<<<<< HEAD
    <string name="osm_authorization_success">Authorization is successful</string>
=======
    <string name="logcat_buffer_descr">Here you can see and share logs of the application</string>
>>>>>>> 7b64864e
    <string name="file_does_not_contain_routing_rules">\'%1$s\' file doesn\'t contain routing rules, please choose another file.</string>
    <string name="not_support_file_type_with_ext">Not supported file type. You need to select a file with %1$s extension.</string>
    <string name="import_from_file">Import from file</string>
    <string name="import_routing_file">Import routing file</string>
    <string name="import_profile">Import profile</string>
    <string name="monitoring_prefs_descr">Navigation, logging accuracy</string>
    <string name="multimedia_notes_prefs_descr">Picture size, audio and video quality</string>
    <string name="osm_editing_prefs_descr">Login, password, offline editing</string>
    <string name="accessibility_prefs_descr">Choose icon, color and name</string>
    <string name="live_monitoring_descr">Allow you to share current location using trip recording.</string>
    <string name="live_monitoring">Online tracking</string>
    <string name="save_track_logging_accuracy">Logging accuracy</string>
    <string name="tracks_view_descr">You can find all your recorded tracks in Menu — My place — Tracks or in OsmAd folder using file manager.</string>
    <string name="multimedia_notes_view_descr">You can find all your notes in Menu — My places — Notes</string>
    <string name="video_notes">Video notes</string>
    <string name="photo_notes">Photo notes</string>
    <string name="route_recalculation">Route recalculation</string>
    <string name="accessibility_announce">Announce</string>
    <string name="login_and_pass">Username and password</string>
    <string name="plugin_global_prefs_info">This plugin settings are global, and apply to all profiles.</string>
    <string name="osm_editing">OpenStreetMap Editing</string>
    <string name="osm_edits_view_descr">You can view all your unuploaded edits or osm bugs in Menu — My places — OSM Edits. Uploaded points don’t show in OsmAnd.</string>
    <string name="app_mode_osm">OSM</string>
    <string name="select_nav_icon_descr">You will see the icon only while navigation or while moving.</string>
    <string name="select_map_icon_descr">Map icon appears only on the map, and changing while navigation to navigation icon.</string>
    <string name="ltr_or_rtl_combine_via_space">%1$s %2$s</string>
    <string name="ltr_or_rtl_combine_via_colon">%1$s: %2$s</string>
    <string name="reset_confirmation_descr">By clicking %1$s, you will lose all your changes.</string>
    <string name="reset_all_profile_settings_descr">All profile settings will be reset to the state after installation.</string>
    <string name="reset_all_profile_settings">Reset all profile settings to default?</string>
    <string name="select_navigation_icon">Select navigation icon</string>
    <string name="select_map_icon">Select map icon</string>
    <string name="delete_profiles_descr">After you tap Apply, deleted profiles will be lost completely.</string>
    <string name="master_profile">Master profile</string>
    <string name="select_color">Select color</string>
    <string name="rendering_value_thick_name">Thick</string>
    <string name="desert_render_descr">For deserts and other sparsely populated areas. Displays more detail on a viewing scale.</string>
    <string name="shared_string_downloading_formatted">Downloading %s</string>
    <string name="edit_profiles_descr">You can’t delete default OsmAnd profiles, but you can disable them in previous screen, or move them to the bottom.</string>
    <string name="edit_profiles">Edit profiles</string>
    <string name="select_nav_profile_dialog_message">Navigation type affects the rules for route calculations.</string>
    <string name="distance_and_address">%1$s • %2$s</string>
    <string name="street_city">%1$s, %2$s</string>
    <string name="personal_category_name">Personal</string>
    <string name="add_new_profile_q">Add new profile \'%1$s\'?</string>
    <string name="save_heading">Include heading</string>
    <string name="save_heading_descr">Save heading to each trackpoint while recording.</string>
    <string name="profile_appearance">Profile appearance</string>
    <string name="choose_icon_color_name">Choose icon, color and name</string>
    <string name="reorder_profiles">Edit profiles list</string>
    <string name="selected_profile">Selected profile</string>
    <string name="rendering_value_walkingRoutesOSMCNodes_name">Node networks</string>
    <string name="rendering_attr_showCycleNodeNetworkRoutes_name">Show node network cycle routes</string>
    <string name="join_segments">Join segments</string>
    <string name="download_map_dialog">Download map dialog</string>
    <string name="dialogs_and_notifications_title">Dialogs and notifications</string>
    <string name="dialogs_and_notifications_descr">Control popups, dialogs and notifications that OsmAnd show during usage.</string>
    <string name="suggested_maps">Suggested maps</string>
    <string name="suggested_maps_descr">Those maps are required to use with plugin</string>
    <string name="added_profiles">Added profiles</string>
    <string name="added_profiles_descr">Plugin adds new profile to OsmAnd</string>
    <string name="shared_string_turn_off">Turn off</string>
    <string name="new_plugin_added">New plugin added</string>
    <string name="clear_confirmation_msg">Clear %1$s?</string>
    <string name="shared_string_revert">Revert</string>
    <string name="track_saved">Track saved</string>
    <string name="empty_filename">File name is empty</string>
    <string name="default_speed_dialog_msg">Used to estimate arrival time for unknown type of roads and to limit speed for all roads (could change the route)</string>
    <string name="rendering_value_white_name">White</string>
    <string name="swap_two_places">Swap %1$s and %2$s</string>
    <string name="route_start_point">Starting point</string>
    <string name="export_profile">Export profile</string>
    <string name="exported_osmand_profile">OsmAnd profile: %1$s</string>
    <string name="overwrite_profile_q">Profile \'%1$s\' already exists. Overwrite?</string>
    <string name="export_profile_failed">Could not export profile.</string>
    <string name="profile_import">Profile import</string>
    <string name="profile_import_descr">To import a profile, select its file on the device and open it with OsmAnd.</string>
    <string name="file_import_error">%1$s import error: %2$s</string>
    <string name="file_imported_successfully">%1$s successfully imported.</string>
    <string name="tts_initialization_error">Cannot start text-to-speech engine</string>
    <string name="layer_osm_edits">OSM Edits</string>
    <string name="quick_action_contour_lines_descr">A toggle to show or hide contour lines on the map.</string>
    <string name="quick_action_contour_lines_show">Show contour lines</string>
    <string name="quick_action_contour_lines_hide">Hide contour lines</string>
    <string name="quick_action_show_hide_contour_lines">Show/hide contour lines</string>
    <string name="quick_action_hillshade_descr">A toggle to show or hide hillshade on the map.</string>
    <string name="quick_action_hillshade_show">Show hillshade</string>
    <string name="quick_action_hillshade_hide">Hide hillshade</string>
    <string name="quick_action_show_hide_hillshade">Show/hide hillshade</string>
    <string name="apply_preference_to_all_profiles">You can apply this change to all profiles or only to the currently selected one.</string>
    <string name="shared_preference">Shared</string>
    <string name="routing_attr_driving_style_prefer_unpaved_name">Prefer unpaved roads</string>
    <string name="routing_attr_driving_style_prefer_unpaved_description">Prefer unpaved roads.</string>
    <string name="release_3_5">
    • Updated app and profile settings: Settings are now arranged by type. Each profile can be customized separately.\n\n
    • New map download dialog suggesting a map to download while browsing\n\n
    • Night theme fixes\n\n
    • Fixed several routing issues around the world\n\n
    • Updated basemap with more detailed road network\n\n
    • Fixed flooded areas around the world\n\n
    • Ski routing: Added elevation profile and route complexity to the route details\n\n
    • Other bugfixes\n\n
    </string>
    <string name="shared_string_memory_used_tb_desc">Used %1$s TB</string>
    <string name="shared_string_memory_used_gb_desc">Used %1$s GB</string>
    <string name="shared_string_memory_used_mb_desc">Used %1$s MB</string>
    <string name="shared_string_memory_used_kb_desc">Used %1$s kB</string>
    <string name="contour_lines_and_hillshade">Contour lines and hillshade</string>
    <string name="routing_attr_prefer_unpaved_name">Prefer unpaved roads</string>
    <string name="routing_attr_prefer_unpaved_description">Prefer unpaved roads.</string>
    <string name="update_all_maps">Update all maps</string>
    <string name="update_all_maps_q">Are you sure you want to update all (%1$d) maps?</string>
    <string name="track_storage_directory">Track storage folder</string>
    <string name="track_storage_directory_descrp">Tracks can be stored in the \'rec\' folder, monthly, or daily folders.</string>
    <string name="store_tracks_in_rec_directory">Record tracks to \'rec\' folder</string>
    <string name="store_tracks_in_daily_directories">Record tracks in daily folders</string>
    <string name="store_tracks_in_daily_directories_descrp">Record tracks in sub-folders per recording day (like 2018-01-01).</string>
    <string name="shared_string_calculate">Calculate</string>
    <string name="shared_string_osmand_usage">OsmAnd usage</string>
    <string name="shared_sting_tiles">Tiles</string>
    <string name="shared_string_maps">Maps</string>
    <string name="shared_string_memory_tb_desc">%1$s TB</string>
    <string name="shared_string_memory_gb_desc">%1$s GB</string>
    <string name="shared_string_memory_mb_desc">%1$s MB</string>
    <string name="shared_string_memory_kb_desc">%1$s kB</string>
    <string name="app_mode_utv">Side by Side</string>
    <string name="rendering_attr_piste_difficulty_aerialway_name">Aerialway</string>
    <string name="rendering_attr_piste_difficulty_connection_name">Connection</string>
    <string name="avoid_in_routing_descr_">Avoid certain routes and road types</string>
    <string name="change_data_storage_full_description">Move OsmAnd data files to the new destination?\n%1$s > %2$s</string>
    <string name="data_storage_preference_summary">%1$s • %2$s</string>
    <string name="data_storage_space_description">%1$s GB free (of %2$s GB)</string>
    <string name="enter_path_to_folder">Enter path to the folder</string>
    <string name="shared_string_select_folder">Folder…</string>
    <string name="paste_Osmand_data_folder_path">Paste path to the folder with OsmAnd data</string>
    <string name="change_osmand_data_folder_question">Change OsmAnd data folder?</string>
    <string name="move_maps_to_new_destination">Move to the new destination</string>
    <string name="internal_app_storage_description">Internal storage, hidden from user and other apps, exclusively accessible to OsmAnd</string>
    <string name="change_data_storage_folder">Change data storage folder</string>
    <string name="rendering_attr_piste_type_snow_park_name">Terrain park</string>
    <string name="rendering_attr_piste_type_sleigh_name">Sleigh</string>
    <string name="rendering_attr_piste_type_sled_name">Sled</string>
    <string name="rendering_attr_piste_type_hike_name">Hike</string>
    <string name="rendering_attr_piste_type_connection_name">Connection</string>
    <string name="rendering_attr_piste_type_skitour_name">Skitour</string>
    <string name="rendering_attr_piste_type_downhill_name">Downhill</string>
    <string name="rendering_attr_piste_type_nordic_name">Nordic</string>
    <string name="routeInfo_piste_type_name">Piste type</string>
    <string name="rendering_attr_piste_difficulty_novice_name">Novice</string>
    <string name="rendering_attr_piste_difficulty_easy_name">Easy</string>
    <string name="rendering_attr_piste_difficulty_intermediate_name">Intermediate</string>
    <string name="rendering_attr_piste_difficulty_advanced_name">Advanced</string>
    <string name="rendering_attr_piste_difficulty_expert_name">Expert</string>
    <string name="rendering_attr_piste_difficulty_freeride_name">Freeride</string>
    <string name="rendering_attr_piste_difficulty_extreme_name">Extreme</string>
    <string name="rendering_attr_piste_difficulty_undefined_name">Undefined</string>
    <string name="routeInfo_piste_difficulty_name">Piste difficulty</string>
    <string name="download_detailed_map">Download detailed %s map, to view this area.</string>
    <string name="shared_string_by_default">By default</string>
    <string name="plugins_settings">Plugin settings</string>
    <string name="logcat_buffer">Logcat buffer</string>
    <string name="application_profile_changed">App profile changed to \"%s\"</string>
    <string name="switch_profile">Switch profile</string>
    <string name="configure_profile">Configure profile</string>
    <string name="configure_profile_info">Settings for profile:</string>
    <string name="utm_format_descr">OsmAnd uses the UTM Standard, which is similar but not identical to the UTM NATO format.</string>
    <string name="shared_string_example">Example</string>
    <string name="navigate_point_format_utm">UTM Standard</string>
    <string name="navigate_point_format_olc">Open Location Code</string>
    <string name="coordinates_format_info">The selected format will be applied throughout the app.</string>
    <string name="pref_selected_by_default_for_profiles">This setting is selected by default for profiles: %s</string>
    <string name="change_default_settings">Change setting</string>
    <string name="discard_changes">Discard change</string>
    <string name="apply_to_current_profile">Apply only to \"%1$s\"</string>
    <string name="apply_to_all_profiles">Apply to all profiles</string>
    <string name="start_up_message_pref">Start-up message</string>
    <string name="analytics_pref_title">Analytics</string>
    <string name="turn_screen_on_info">Show map on the lock screen during navigation.</string>
    <string name="route_parameters_info">Settings for routing in the selected profile \"%1$s\".</string>
    <string name="wake_time">Wake time</string>
    <string name="units_and_formats">Units &amp; formats</string>
    <string name="appearance">Appearance</string>
    <string name="map_look_descr">Map appearance</string>
    <string name="map_look">Map look</string>
    <string name="list_of_installed_plugins">Installed plugins</string>
    <string name="configure_navigation">Configure navigation</string>
    <string name="general_settings_profile_descr">App theme, units, region</string>
    <string name="screen_alerts_descr">Alerts are shown in the bottom left during navigation.</string>
    <string name="language_and_output">Language and output</string>
    <string name="reset_to_default">Reset to default</string>
    <string name="manage_profiles_descr">Create, import, edit profiles</string>
    <string name="manage_profiles">Manage app profiles…</string>
    <string name="osmand_settings_descr">Effective for the entire app</string>
    <string name="osmand_settings">OsmAnd settings</string>
    <string name="copy_from_other_profile">Copy from another profile</string>
    <string name="turn_screen_on">Turn screen on</string>
    <string name="map_during_navigation_info">Map during navigation</string>
    <string name="map_during_navigation">Map during navigation</string>
    <string name="shared_string_other">Other</string>
    <string name="vehicle_parameters_descr">Weight, height, speed</string>
    <string name="vehicle_parameters">Vehicle parameters</string>
    <string name="voice_announces_info">Voice announcements only happen during navigation.</string>
    <string name="voice_announces_descr">Navigation instructions and announcements</string>
    <string name="voice_announces">Voice prompts</string>
    <string name="screen_alerts">Screen alerts</string>
    <string name="route_parameters_descr">Configure route parameters</string>
    <string name="route_parameters">Route parameters</string>
    <string name="day">Day</string>
    <string name="days_2_4">Days</string>
    <string name="days_5">Days</string>
    <string name="week">Week</string>
    <string name="weeks_2_4">Weeks</string>
    <string name="weeks_5">Weeks</string>
    <string name="month">Month</string>
    <string name="months_2_4">Months</string>
    <string name="months_5">Months</string>
    <string name="year">Year</string>
    <string name="years_2_4">Years</string>
    <string name="years_5">Years</string>
    <string name="months_3">Three months</string>
    <string name="price_free">Free</string>
    <string name="get_discount_title">Get %1$d %2$s at %3$s off.</string>
    <string name="get_discount_first_part">%1$s for the first %2$s</string>
    <string name="get_discount_first_few_part">%1$s for the first %2$s</string>
    <string name="get_discount_second_part">then %1$s</string>
    <string name="cancel_subscription">Cancel subscription</string>
    <string name="price_and_discount">%1$s • Save %2$s</string>
    <string name="app_mode_wagon">Wagon</string>
    <string name="app_mode_pickup_truck">Pickup truck</string>
    <string name="shared_string_default">Default</string>
    <string name="gpx_join_gaps">Join gaps</string>
    <string name="app_mode_camper">Camper</string>
    <string name="app_mode_campervan">Campervan (RV)</string>
    <string name="rendering_attr_showLez_description">Show Low Emission Zones on the map. Does not affect routing.</string>
    <string name="rendering_attr_showLez_name">Show Low Emission Zones</string>
    <string name="temporary_conditional_routing">Consider temporary limitations</string>
    <string name="turn_on_profile_desc">Please turn on at least one app profile to use this setting.</string>
    <string name="rendering_attr_winter_road_name">Winter road</string>
    <string name="rendering_attr_ice_road_name">Ice road</string>
    <string name="routeInfo_winter_ice_road_name">Winter and ice roads</string>
    <string name="rendering_attr_tracktype_grade1_name">Solid (paved)</string>
    <string name="rendering_attr_tracktype_grade2_name">Solid (unpaved)</string>
    <string name="rendering_attr_tracktype_grade3_name">Mostly solid</string>
    <string name="rendering_attr_tracktype_grade4_name">Mostly soft</string>
    <string name="rendering_attr_tracktype_grade5_name">Soft</string>
    <string name="routeInfo_tracktype_name">Surface firmness</string>
    <string name="shared_string_file_is_saved">%s is saved</string>
    <string name="shared_string_open_track">Open track</string>
    <string name="shared_string_track_is_saved">Track %s is saved</string>
    <string name="turn_screen_on_router">Wake on turn</string>
    <string name="turn_screen_on_time_descr">Adjust how long the screen should be on for.</string>
    <string name="turn_screen_on_sensor">Use proximity sensor</string>
    <string name="turn_screen_on_sensor_descr">Wave your hand over the top of the screen to turn it on while navigating.</string>
    <string name="app_mode_offroad">Offroad</string>
    <string name="edit_profile_setup_title">Set up profile</string>
    <string name="edit_profile_setup_subtitle">The profile keeps its own settings</string>
    <string name="edit_profile_setup_map_subtitle">Select map options for the profile</string>
    <string name="edit_profile_screen_options_subtitle">Select screen options for the profile</string>
    <string name="edit_profile_nav_settings_subtitle">Select navigation settings for the profile</string>
    <string name="routing_attr_max_num_changes_description">Specify upper limit of changes</string>
    <string name="routing_attr_max_num_changes_name">Number of changes</string>
    <string name="app_mode_ufo">UFO</string>
    <string name="release_3_4">
        • App profiles: Create a custom profile for your own needs, with a custom icon and color\n\n
        • Now customize any profile\'s default and min/max speeds\n\n
        • Added a widget for the current coordinates\n\n
        • Added options to show the compass and a radius ruler on the map\n\n
        • Fix background track logging\n\n
        • Improved background map downloads\n\n
        • Returned \'Turn screen on\' option\n\n
        • Fixed Wikipedia language selection\n\n
        • Fixed compass button behavior during navigation\n\n
        • Other bugfixes\n\n
    </string>
    <string name="precision_hdop_and_vdop">Horizontal precision: %1$s, vertical: %2$s</string>
    <string name="precision_hdop">Horizontal precision: %s</string>
    <string name="app_mode_personal_transporter">Personal transporter</string>
    <string name="app_mode_monowheel">Monowheel</string>
    <string name="app_mode_scooter">Scooter</string>
    <string name="shared_string_min_speed">Min. speed</string>
    <string name="shared_string_max_speed">Max. speed</string>
    <string name="default_speed_setting_title">Default speed</string>
    <string name="default_speed_setting_descr">Change default speed settings</string>
    <string name="minmax_speed_dialog_title">Set min/max speed</string>
    <string name="new_profile">New profile</string>
    <string name="shared_string_crash">Crash</string>
    <string name="last_launch_crashed">Last OsmAnd run crashed. Please help us improve OsmAnd by sharing the error message.</string>
    <string name="press_again_to_change_the_map_orientation">Tap again to change map orientation</string>
    <string name="process_downloading_service">OsmAnd downloading service</string>
    <string name="shared_string_color_magenta">Magenta</string>
    <string name="shared_string_icon">Icon</string>
    <string name="rate_dialog_descr">Please share your feedback and rate our work on Google Play.</string>
    <string name="button_rate">Rate</string>
    <string name="shared_string_privacy_policy">Privacy Policy</string>
    <string name="help_us_make_osmand_better">Help us make OsmAnd better</string>
    <string name="make_osmand_better_descr">Allow OsmAnd to collect and process anonymous app usage data. No data about your position or locations you view on the map are collected.\n\nConfigure any time in \'Settings\' → \'Privacy and Security\'.</string>
    <string name="choose_data_to_share">Choose the type of data you want to share:</string>
    <string name="downloaded_maps">Maps downloaded</string>
    <string name="visited_screens">Screens visited</string>
    <string name="collected_data">Data collected</string>
    <string name="collected_data_descr">Define which data you allow OsmAnd to share.</string>
    <string name="downloaded_maps_collect_descr">Helps us understand country and region map popularity.</string>
    <string name="visited_screens_collect_descr">Helps us understand OsmAnd feature popularity.</string>
    <string name="privacy_and_security_change_descr">Tap \"Allow\" if you agree with our %1$s</string>
    <string name="settings_privacy_and_security">Privacy and security</string>
    <string name="settings_privacy_and_security_desc">Pick what data you share</string>
    <string name="shared_string_no_thank_you">No, thanks</string>
    <string name="shared_string_allow">Allow</string>
    <string name="profile_name_hint">Profile name</string>
    <string name="nav_type_hint">Navigation type</string>
    <string name="app_mode_taxi">Taxi</string>
    <string name="app_mode_shuttle_bus">Shuttle bus</string>
    <string name="app_mode_subway">Subway</string>
    <string name="app_mode_horse">Horse</string>
    <string name="app_mode_helicopter">Helicopter</string>
    <string name="osmand_routing_promo">You can add your own modified version of the file routing.xml in ..osmand/routing</string>
    <string name="app_mode_skiing">Skiing</string>
    <string name="base_profile_descr_ski">Skiing</string>
    <string name="show_compass_ruler">Show compass ruler</string>
    <string name="hide_compass_ruler">Hide compass ruler</string>
    <string name="select_icon_profile_dialog_title">Select icon</string>
    <string name="settings_routing_mode_string">Mode: %s</string>
    <string name="settings_derived_routing_mode_string">User-mode, derived from: %s</string>
    <string name="routing_profile_ski">Ski</string>
    <string name="profile_type_descr_string">Type: %s</string>
    <string name="profile_type_base_string">Base profile</string>
    <string name="profile_alert_need_routing_type_title">Select navigation type</string>
    <string name="profile_alert_need_routing_type_msg">Please select a navigation type for the new app profile</string>
    <string name="profile_alert_need_profile_name_title">Enter profile name</string>
    <string name="profile_alert_need_profile_name_msg">You must specify a profile name first.</string>
    <string name="profile_alert_duplicate_name_title">Duplicate name</string>
    <string name="profile_alert_duplicate_name_msg">There is already profile with that name</string>
    <string name="profile_alert_cant_delete_base">You cannot delete OsmAnd\'s base profiles</string>
    <string name="profile_alert_need_save_title">Save changes</string>
    <string name="profile_alert_need_save_msg">Save changes to the profile first</string>
    <string name="profile_alert_delete_title">Delete profile</string>
    <string name="profile_alert_delete_msg">Are you sure you want to delete the \"%s\" profile</string>
    <string name="select_base_profile_dialog_title">Select profile to start with</string>
    <string name="select_base_profile_dialog_message">Base your custom profile on one of the default app profiles, this defines the basic setup like default visibility of widgets and units of speed and distance. These are the default app profiles, together with examples of custom profiles they may be extended to:</string>
    <string name="select_nav_profile_dialog_title">Select navigation type</string>
    <string name="base_profile_descr_car">Car, truck, motorcycle</string>
    <string name="base_profile_descr_bicycle">Mountain bike, moped, horse</string>
    <string name="base_profile_descr_pedestrian">Walking, hiking, running</string>
    <string name="base_profile_descr_public_transport">All PT types</string>
    <string name="base_profile_descr_boat">Ship, rowing, sailing</string>
    <string name="base_profile_descr_aircraft">Airplane, gliding</string>
    <string name="routing_profile_geocoding">Geocoding</string>
    <string name="routing_profile_straightline">Straight line</string>
    <string name="routing_profile_broutrer">BRouter (offline)</string>
    <string name="osmand_default_routing">OsmAnd routing</string>
    <string name="custom_routing">Custom routing profile</string>
    <string name="special_routing_type">Special routing</string>
    <string name="third_party_routing_type">Third-party routing</string>
    <string name="application_profiles_descr">Select the profiles to be visible in the app.</string>
    <string name="application_profiles">App profiles</string>
    <string name="searching_gps">Searching GPS</string>
    <string name="coordinates_widget">Coordinates widget</string>
    <string name="files_moved">Moved %1$d files (%2$s).</string>
    <string name="files_copied">Copied %1$d files (%2$s).</string>
    <string name="files_failed">Could not copy %1$d files (%2$s).</string>
    <string name="files_present">%1$d files (%2$s) are present in the previous location \'%3$s\'.</string>
    <string name="move_maps">Move maps</string>
    <string name="dont_move_maps">Don\'t move</string>
    <string name="public_transport_ped_route_title">The route on foot is approximately %1$s, and may be faster than public transport</string>
    <string name="public_transport_no_route_title">Unfortunately, OsmAnd could not find a route suitable for your settings.</string>
    <string name="public_transport_try_ped">Try navigation on foot.</string>
    <string name="public_transport_try_change_settings">Try changing the settings.</string>
    <string name="public_transport_calc_pedestrian">Calculate route on foot</string>
    <string name="public_transport_type">Transport type</string>
    <string name="send_log">Send log</string>

    <string name="routing_attr_avoid_tram_name">No trams</string>
    <string name="routing_attr_avoid_tram_description">Avoids trams</string>
    <string name="routing_attr_avoid_bus_name">No buses</string>
    <string name="routing_attr_avoid_bus_description">Avoids buses and trolleybuses</string>
    <string name="routing_attr_avoid_share_taxi_name">No share taxi</string>
    <string name="routing_attr_avoid_share_taxi_description">Avoids share taxi</string>
    <string name="routing_attr_avoid_train_name">No trains</string>
    <string name="routing_attr_avoid_train_description">Avoids trains</string>
    <string name="routing_attr_avoid_subway_name">No subways</string>
    <string name="routing_attr_avoid_subway_description">Avoids subways and lightweight rail transport</string>
    <string name="routing_attr_avoid_ferry_name">No ferries</string>
    <string name="routing_attr_avoid_ferry_description">Avoids ferries</string>
    <!-- string name="release_3_3_7">
        • Display the time between transfers in public transport\n\n
        • Corrected UI for the Route Details\n\n
        • Fixed dark theme in the \'Direction menu\' and \'Route Details\'\n\n
        • Display azimuth in \'Measure Distance\'\n\n
    </string -->
    <string name="shared_string_degrees">Degrees</string>
    <string name="shared_string_milliradians">Milliradians</string>
    <string name="angular_measeurement">Angular unit</string>
    <string name="angular_measeurement_descr">Change what azimuth is measured in.</string>
    <string name="avoid_pt_types_descr">Select public transport types to avoid for navigation:</string>
    <string name="quick_action_day_night_mode">%s mode</string>
    <string name="avoid_pt_types">Avoid transport types…</string>
    <string name="shared_string_walk">Walk</string>
    <string name="save_poi_value_exceed_length">Shorten the length of the \"%s\" tag to less than 255 characters.</string>
    <string name="save_poi_value_exceed_length_title">Length of \"%s\" value</string>
    <string name="public_transport_warning_descr_blog">Read more about OsmAnd routing on our blog.</string>
    <string name="public_transport_warning_title">Public transport navigation is currently in beta testing, expect errors and inaccuracies.</string>
    <string name="add_intermediate">Add intermediate point</string>
    <string name="transfers_size">%1$d transfers</string>
    <string name="add_start_and_end_points">Add departure and destination</string>
    <string name="route_add_start_point">Add point of departure</string>
    <string name="route_descr_select_start_point">Select point of departure</string>
    <string name="rendering_attr_surface_unpaved_name">Unpaved</string>
    <string name="rendering_attr_surface_sand_name">Sand</string>
    <string name="rendering_attr_surface_grass_name">Grass</string>
    <string name="rendering_attr_surface_grass_paver_name">Grass paver</string>
    <string name="rendering_attr_surface_ground_name">Ground</string>
    <string name="rendering_attr_surface_dirt_name">Dirt</string>
    <string name="rendering_attr_surface_mud_name">Mud</string>
    <string name="rendering_attr_surface_ice_name">Ice</string>
    <string name="rendering_attr_surface_salt_name">Salt</string>
    <string name="rendering_attr_surface_snow_name">Snow</string>
    <string name="rendering_attr_surface_asphalt_name">Asphalt</string>
    <string name="rendering_attr_surface_paved_name">Paved</string>
    <string name="rendering_attr_surface_concrete_name">Concrete</string>
    <string name="rendering_attr_surface_sett_name">Sett</string>
    <string name="rendering_attr_surface_cobblestone_name">Cobblestone</string>
    <string name="rendering_attr_surface_paving_stones_name">Paving stones</string>
    <string name="rendering_attr_surface_pebblestone_name">Pebblestone</string>
    <string name="rendering_attr_surface_stone_name">Stone</string>
    <string name="rendering_attr_surface_metal_name">Metal</string>
    <string name="rendering_attr_surface_wood_name">Wood</string>
    <string name="rendering_attr_surface_gravel_name">Gravel</string>
    <string name="rendering_attr_surface_fine_gravel_name">Fine gravel</string>
    <string name="rendering_attr_surface_compacted_name">Compacted</string>
    <string name="rendering_attr_smoothness_excellent_name">Excellent</string>
    <string name="rendering_attr_smoothness_good_name">Good</string>
    <string name="rendering_attr_smoothness_intermediate_name">Intermediate</string>
    <string name="rendering_attr_smoothness_bad_name">Bad</string>
    <string name="rendering_attr_smoothness_very_bad_name">Very bad</string>
    <string name="rendering_attr_smoothness_horrible_name">Horrible</string>
    <string name="rendering_attr_smoothness_very_horrible_name">Very horrible</string>
    <string name="rendering_attr_smoothness_impassable_name">Impassable</string>
    <string name="rendering_attr_highway_class_motorway_name">Motorway</string>
    <string name="rendering_attr_highway_class_state_road_name">State road</string>
    <string name="rendering_attr_highway_class_road_name">Road</string>
    <string name="rendering_attr_highway_class_street_name">Street</string>
    <string name="rendering_attr_highway_class_service_name">Service</string>
    <string name="rendering_attr_highway_class_footway_name">Footway</string>
    <string name="rendering_attr_highway_class_track_name">Track</string>
    <string name="rendering_attr_highway_class_bridleway_name">Bridleway</string>
    <string name="rendering_attr_highway_class_steps_name">Steps</string>
    <string name="rendering_attr_highway_class_path_name">Path</string>
    <string name="rendering_attr_highway_class_cycleway_name">Cycleway</string>
    <string name="rendering_attr_undefined_name">Undefined</string>
	<string name="rendering_attr_highway_class_track_grade1_name">Grade 1</string>
	<string name="rendering_attr_highway_class_track_grade2_name">Grade 2</string>
	<string name="rendering_attr_highway_class_track_grade3_name">Grade 3</string>
	<string name="rendering_attr_highway_class_track_grade4_name">Grade 4</string>
	<string name="rendering_attr_highway_class_track_grade5_name">Grade 5</string>
    <!-- string name="release_3_3">
        • New \'Directions\' screen: Displays Home and Work destination buttons, \'previous route\' shortcut, list of active GPX tracks and markers, search history\n\n
        • Additional info under \'Route details\': road types, surface, steepness, smoothness\n\n
        • Public transport navigation supporting all kinds of transportation: metro, bus, tram, etc.\n\n
        • New Quick action for show/hide tracks and day/night modes\n\n
        • Fixed areas displayed as flooded in Germany, South Africa, Quebec\n\n
        • Additional support for KML and KMZ import\n\n
        • Fixed crashes on opening some public transport stops\n\n
        • Removed Facebook and Firebase analytics from the free version (OsmAnd+ doesn\'t include it)\n\n
    </string -->
    <string name="use_osm_live_public_transport_description">Enable public transport for OsmAnd Live changes.</string>
    <string name="use_osm_live_public_transport">OsmAnd Live public transport</string>
    <string name="time_of_day">Time of day</string>
    <string name="by_transport_type">By %1$s</string>
    <string name="step_by_step">Turn-by-turn</string>
    <string name="routeInfo_road_types_name">Road types</string>
    <string name="exit_at">Exit at</string>
    <string name="sit_on_the_stop">Board at stop</string>
    <string name="shared_string_swap">Swap</string>
    <string name="show_more">Show more</string>
    <string name="tracks_on_map">Displayed tracks</string>
    <string name="quick_action_show_hide_gpx_tracks">Show/hide GPX tracks</string>
    <string name="quick_action_show_hide_gpx_tracks_descr">A toggle to show or hide selected GPX tracks on the map.</string>
    <string name="quick_action_gpx_tracks_hide">Hide GPX Tracks</string>
    <string name="quick_action_gpx_tracks_show">Show GPX Tracks</string>
    <string name="add_destination_query">Please set the destination first</string>
    <string name="previous_route">Previous route</string>
    <string name="add_home">Add home</string>
    <string name="add_work">Add work</string>
    <string name="work_button">Work</string>
    <string name="cubic_m">m³</string>
    <string name="metric_ton">t</string>
    <string name="shared_string_capacity">Сapacity</string>
    <string name="shared_string_width">Width</string>
    <string name="shared_string_height">Height</string>
    <string name="add_destination_point">Set destination</string>
    <string name="add_intermediate_point">Add intermediate</string>
    <string name="add_start_point">Set starting point</string>
    <string name="intermediate_waypoint">Intermediate point</string>
    <string name="transfers">Transfers</string>
    <string name="on_foot">On foot</string>
    <string name="route_way">Way</string>
    <string name="points_of_interests">Points of interest (POI)</string>
    <string name="waiting_for_route_calculation">Calculating route…</string>
    <string name="app_mode_public_transport">Public transport</string>
    <string name="avoid_roads_descr">Select a road you want to avoid during navigation, either on the map, or from the list below:</string>
    <string name="show_along_the_route">Show along the route</string>
    <string name="simulate_navigation">Simulate navigation</string>
    <string name="choose_track_file_to_follow">Select track file to follow</string>
    <string name="voice_announcements">Voice prompts</string>
    <string name="intermediate_destinations">Intermediate destinations</string>
    <string name="arrive_at_time">Arrive at %1$s</string>
    <string name="osm_live_subscriptions">Subscriptions</string>
    <string name="powered_by_osmand">By OsmAnd</string>
    <string name="osm_live_plan_pricing">Plan &amp; Pricing</string>
    <string name="osm_live_payment_monthly_title">Monthly</string>
    <string name="osm_live_payment_3_months_title">Every three months</string>
    <string name="osm_live_payment_annual_title">Annually</string>
    <string name="osm_live_payment_month_cost_descr">%1$s / month</string>
    <string name="osm_live_payment_month_cost_descr_ex">%1$.2f %2$s / month</string>
    <string name="osm_live_payment_discount_descr">Save %1$s.</string>
    <string name="osm_live_payment_current_subscription">Current subscription</string>
    <string name="osm_live_payment_renews_monthly">Renews monthly</string>
    <string name="osm_live_payment_renews_quarterly">Renews quarterly</string>
    <string name="osm_live_payment_renews_annually">Renews annually</string>
    <string name="default_price_currency_format">%1$.2f %2$s</string>
    <string name="osm_live_payment_header">Payment interval:</string>
    <string name="osm_live_payment_contribute_descr">Donations help fund OpenStreetMap cartography.</string>
    <string name="markers_remove_dialog_msg">Delete map marker \'%s\'?</string>
    <string name="edit_map_marker">Edit map marker</string>
    <string name="third_party_application">Third-party app</string>
    <string name="search_street">Search street</string>
    <string name="start_search_from_city">First specify city/town/locality</string>
    <string name="shared_string_restore">Restore</string>
    <string name="keep_passed_markers_descr">Markers added as a group of Favorites or GPX waypoints marked "Passed" will remain on the map. If the group is not active, the markers will disappear from the map.</string>
    <string name="keep_passed_markers">Keep passed markers on the map</string>
    <string name="more_transport_on_stop_hint">More transport available from this stop.</string>
    <string name="ask_for_location_permission">Please grant OsmAnd location access to continue.</string>
    <string name="thank_you_for_feedback">Thank you for your feedback</string>
    <string name="poi_cannot_be_found">Could not find node or way.</string>
    <string name="search_no_results_feedback">No search results?\nProvide feedback</string>
    <!-- string name="release_3_2_pre">
    • Fixed crash on startup that occurred on some devices\n\n
    • New Markers feature: Display already traversed markers\n\n 
    • Search history now shows previously searched categories\n\n
    • Fixed crash on startup that occurred with non-latin maps\n\n
    • Improved rendering speed issues on Android 8.0 devices\n\n
    • Support for polygon (non-amenity) objects editing\n\n
    • Measure distance: Add \"Measure\" button to Actions in the context menu\n\n
    </string -->
    <!-- string name="release_3_1">
    • Navigation: Fix progress bar, fast swapping of the start and end point of the route\n\n
    • Map markers: Fix turning on/off groups, ability to hide markers from the map\n\n
    • OSM Edit: Ability to edit tags for non-point objects and ways, fix missing comments on notes, backup of edits\n\n
    • Improved Wikipedia and Wikivoyage parsing, updated files are already available\n\n
    • Context menu: Fix transport shields color in the night mode, fix additional menu sizes\n\n
    • Boat navigation: Support for waterway fairway\n\n
    • Other bugfixes\n\n
    </string -->
    <string name="increase_search_radius_to">Extend search radius to %1$s</string>
    <string name="send_search_query_description">Your search query will be sent to: \"%1$s\", along with your location.\n\n
        Personal info is not collected, only search data needed to improve the search.</string>
    <string name="send_search_query">Send search query?</string>
    <string name="shared_string_world">World</string>
    <string name="point_deleted">Point %1$s deleted</string>
    <string name="coord_input_edit_point">Edit point</string>
    <string name="coord_input_add_point">Add point</string>
    <string name="coord_input_save_as_track">Save as track</string>
    <string name="coord_input_save_as_track_descr">You added %1$s points. Type a filename and tap \"Save\".</string>
    <string name="error_notification_desc">Please send a screenshot of this notification to support@osmand.net</string>
    <string name="quick_action_edit_actions">Edit actions</string>
    <string name="get_osmand_live">Get OsmAnd Live to unlock all features: Daily map updates with unlimited downloads, all paid and free plugins, Wikipedia, Wikivoyage and much more.</string>
    <string name="unirs_render_descr">Modification of the default style to increase contrast of pedestrian and bicycle roads. Uses legacy Mapnik colors.</string>
    <string name="shared_string_bookmark">Bookmark</string>
    <string name="hide_full_description">Hide full description</string>
    <string name="show_full_description">Show full description</string>
    <string name="off_road_render_descr">For off-road driving based on \'Topo\' style and for use with green satellite images as an underlay. Reduced main road thickness, increased thickness of tracks, paths, bicycle and other routes.</string>
    <string name="nautical_render_descr">For nautical navigation. Features buoys, lighthouses, riverways, sea lanes and marks, harbors, seamark services, and depth contours.</string>
    <string name="ski_map_render_descr">For skiing. Features pistes, ski-lifts, cross country tracks, etc. Dims secondary map objects.</string>
    <string name="light_rs_render_descr">Simple driving style. Gentle night mode, contour lines, contrasting orange styled roads, dims secondary map objects.</string>
    <string name="topo_render_descr">For hiking, trekking, and nature cycling. Readable outdoors. Contrasting roads and natural objects, different route types, advanced contour line options, extra details. Adjusting "Surface integrity" distinguishes road quality. No night mode.</string>
    <string name="mapnik_render_descr">Old default \'Mapnik\'-style. Similar colors to \'Mapnik\'.</string>
    <string name="touring_view_render_descr">Touring style with high contrast and maximum detail. Includes all options of the OsmAnd default style, while displaying as much detail as possible, in particular roads, paths, and other ways to travel. Clear \"touring atlas\" distinction between road types. Suitable for day, night, and outdoor use.</string>
    <string name="default_render_descr">General purpose style. Dense cities shown cleanly. Features contour lines, routes, surface quality, access restrictions, road shields, paths rendering according to SAC scale, whitewater sports items.</string>
    <string name="open_wikipedia_link_online">Open Wikipedia link online</string>
    <string name="open_wikipedia_link_online_description">The link will be opened in a web browser.</string>
    <string name="read_wikipedia_offline_description">Get OsmAnd Live subscription to read Wikipedia and Wikivoyage articles offline.</string>
    <string name="how_to_open_link">How to open the link?</string>
    <string name="read_wikipedia_offline">Read Wikipedia offline</string>
    <string name="download_all">Download all</string>
    <string name="shared_string_restart">App restart</string>
    <string name="show_images">Show images</string>
    <string name="purchase_cancelled_dialog_title">You have canceled your OsmAnd Live subscription</string>
    <string name="purchase_cancelled_dialog_descr">Renew subscription to continue using all the features:</string>

    <string name="maps_you_need_descr">Based on the articles you bookmarked, the following maps are recommended for you to download:</string>
    <string name="maps_you_need">Maps you need</string>
    <string name="osmand_team">OsmAnd team</string>
    <string name="popular_destinations">Popular destinations</string>
    <string name="paid_app">Paid app</string>
    <string name="paid_plugin">Paid plugin</string>
    <string name="travel_card_update_descr">New Wikivoyage data available, update it to enjoy.</string>
	<string name="travel_card_download_descr">Download Wikivoyage travel guides to view articles about places around the world without a connection to the Internet.</string>
	<string name="update_is_available">Update available</string>
	<string name="download_file">Download file</string>
    <string name="start_editing_card_image_text">The free worldwide travel guide anyone can edit.</string>
    <string name="welcome_to_open_beta_description">Travel guides are currently based on Wikivoyage. Test all features during open beta testing for free. Afterwards, travel guides will be available to subscribers of OsmAnd Unlimited and owners of OsmAnd+.</string>
    <string name="start_editing_card_description">You can and should edit any article on Wikivoyage. Share knowledge, experience, talent, and your attention.</string>
    <string name="start_editing">Start editing</string>
    <string name="get_unlimited_access">Get unlimited access</string>
    <string name="welcome_to_open_beta">Welcome to the open beta</string>
    <string name="wikivoyage_travel_guide">Travel Guides</string>
    <string name="wikivoyage_travel_guide_descr">Guides to the most interesting places on the planet, inside OsmAnd, without a connection to the Internet.</string>
    <string name="monthly_map_updates">Monthly map updates</string>
    <string name="daily_map_updates">Hourly map updates</string>
    <string name="in_app_purchase">In-app purchase</string>
    <string name="in_app_purchase_desc">One-time payment</string>
    <string name="in_app_purchase_desc_ex">Once purchased, it will be permanently available to you.</string>
    <string name="purchase_unlim_title">Buy - %1$s</string>
    <string name="wikivoyage_offline">Wikivoyage offline</string>
    <string name="unlimited_downloads">Unlimited downloads</string>
    <string name="wikipedia_offline">Wikipedia offline</string>
    <string name="contour_lines_hillshade_maps">Contour lines &amp; Hillshade maps</string>
    <string name="unlock_all_features">Unlock all OsmAnd features</string>
    <string name="purchase_dialog_title">Choose plan</string>
    <string name="purchase_dialog_travel_description">Purchase one of the following to receive the offline travel guide functionality:</string>
    <string name="purchase_dialog_subtitle">Choose suitable item</string>
    <string name="shared_string_dont">Don\'t</string>
    <string name="shared_string_do">Do</string>
    <string name="shared_string_only_with_wifi">Only on Wi-Fi</string>
    <string name="wikivoyage_download_pics">Download images</string>
    <!-- Use ← for RTL languages -->
    <string name="wikivoyage_download_pics_descr">Article images can be downloaded for offline use.\nAlways available in \'Explore\' → \'Options\'.</string>
    <string name="shared_string_wifi_only">Only on Wi-Fi</string>
    <string name="select_travel_book">Select a travel book</string>
    <string name="shared_string_travel_book">Travel book</string>
    <string name="online_webpage_warning">Page only available online. Open in web browser?</string>
    <string name="images_cache">Image cache</string>
    <string name="delete_search_history">Delete search history</string>
    <string name="download_images">Download images</string>
    <string name="download_maps_travel">Travel guides</string>
    <string name="shared_string_wikivoyage">Wikivoyage</string>
    <string name="article_removed">Article removed</string>
    <string name="wikivoyage_search_hint">Search for country, city, or province</string>
    <string name="shared_string_read">Read</string>
    <string name="saved_articles">Bookmarked articles</string>
    <string name="shared_string_explore">Explore</string>
    <string name="shared_string_contents">Contents</string>
    <string name="shared_string_result">Result</string>
    <string name="use_two_digits_longitude">Use double digit longitude</string>
    <string name="shared_string_travel_guides">Travel guides</string>
    <string name="waypoints_removed_from_map_markers">Waypoints removed from map markers</string>
    <string name="nothing_found_in_radius">Could not find anything:</string>
    <string name="select_waypoints_category_description">Add all of the track\'s waypoints, or select separate categories.</string>
    <string name="shared_string_total">Total</string>
    <string name="clear_all_intermediates">Clear all intermediate points</string>
    <string name="group_deleted">Group deleted</string>
    <string name="rendering_attr_whiteWaterSports_name">Whitewater sports</string>
    <string name="distance_farthest">Farthest first</string>
    <string name="distance_nearest">Nearest first</string>
    <string name="enter_lon">Enter longitude</string>
    <string name="enter_lat">Enter latitude</string>
    <string name="enter_lat_and_lon">Enter latitude and longitude</string>
	<string name="dd_mm_ss_format">DD°MM′SS″</string>
	<string name="dd_dddddd_format">DD.DDDDDD°</string>
	<string name="dd_ddddd_format">DD.DDDDD°</string>
	<string name="dd_mm_mmmm_format">DD°MM.MMMM′</string>
	<string name="dd_mm_mmm_format">DD°MM.MMM′</string>
	<string name="east_abbreviation">E</string>
	<string name="west_abbreviation">W</string>
	<string name="south_abbreviation">S</string>
	<string name="north_abbreviation">N</string>
	<string name="optional_point_name">Optional point name</string>
    <string name="transport_nearby_routes_within">Nearby routes within</string>
    <string name="transport_nearby_routes">Within</string>
    <string name="enter_the_file_name">Type the filename.</string>
    <string name="map_import_error">Map import error</string>
    <string name="map_imported_successfully">Map imported</string>
    <string name="make_as_start_point">Make this the point of departure</string>
    <string name="shared_string_current">Current</string>
    <string name="last_intermediate_dest_description">Adds intermediate stop</string>
    <string name="first_intermediate_dest_description">Adds initial stop</string>
    <string name="subsequent_dest_description">Move destination up, and create it</string>
    <string name="show_closed_notes">Show closed notes</string>
    <string name="switch_osm_notes_visibility_desc">Show/hide OSM notes on the map.</string>
    <string name="gpx_file_desc">GPX - suitable for export to JOSM or other OSM editors.</string>
    <string name="osc_file_desc">OSC - suitable for export to OpenStreetMap.</string>
    <string name="shared_string_gpx_file">GPX file</string>
    <string name="osc_file">OSC file</string>
    <string name="choose_file_type">Select filetype</string>
    <string name="osm_edits_export_desc">Select the export type: OSM notes, POIs, or both.</string>
    <string name="all_data">All data</string>
    <string name="osm_notes">OSM Notes</string>
    <string name="will_open_tomorrow_at">Opens tomorrow at</string>
    <string name="rendering_attr_hidePOILabels_name">POI labels</string>
    <string name="shared_string_without_name">Without name</string>
    <string name="what_is_here">What\'s here:</string>
    <string name="parked_at">parked at</string>
    <string name="pick_up_till">Pick up until</string>
    <string name="without_time_limit">Without time limit</string>
    <string name="context_menu_read_full_article">Read full article</string>
    <string name="context_menu_read_article">Read article</string>
    <string name="context_menu_points_of_group">All points of the group</string>
    <string name="open_from">Open from</string>
    <string name="open_till">Open till</string>
    <string name="will_close_at">Closes at</string>
    <string name="will_open_at">Opens at</string>
    <string name="will_open_on">Opens at</string>
    <string name="additional_actions">Additional actions</string>
    <string name="av_locations_selected_desc">GPX file with coordinates and data of the selected notes.</string>
    <string name="av_locations_all_desc">GPX file with coordinates and data of all notes.</string>
    <!-- string name="release_3_0">
• New: Support for global offline travel guides. Referenced locations are linked to the map. Initial data from Wikivoyage.\n\n
• Wikipedia: New look, active links, images now supported\n\n
• Open Track UI: Support for waypoint groups\n\n
• Map markers: Import of selected groups from GPX files, coordinate input, new look\n\n
• OsmAnd Live subscription now supports all OsmAnd features\n\n
    </string -->
    <string name="modify_the_search_query">Change your search.</string>
    <string name="shared_string_actions">Actions</string>
    <string name="shared_string_marker">Marker</string>
    <string name="empty_state_osm_edits">Create or modify OSM objects</string>
    <string name="empty_state_osm_edits_descr">Create or modify OSM POIs, open or comment OSM Notes, and contribute recorded GPX files.</string>
    <string name="shared_string_deleted">Deleted</string>
    <string name="shared_string_edited">Edited</string>
    <string name="shared_string_added">Added</string>
    <string name="marker_activated">Marker %s activated.</string>
    <string name="one_tap_active_descr">Tap a marker on the map to move it to the top of the active markers without opening the context menu.</string>
    <string name="one_tap_active">\'One tap\' active</string>
    <string name="empty_state_av_notes">Take notes!</string>
    <string name="empty_state_av_notes_desc">Add audio, video or photo note to every point on the map, using widget or context menu.</string>
    <string name="notes_by_date">Notes by date</string>
    <string name="by_date">By date</string>
    <string name="by_type">By type</string>
    <string name="looking_for_tracks_with_waypoints">Looking for tracks with waypoints</string>
    <string name="shared_string_more_without_dots">More</string>
    <string name="appearance_on_the_map">Appearance on the map</string>
    <string name="add_track_to_markers_descr">Select a track to add its waypoints to the markers.</string>
    <string name="add_favourites_group_to_markers_descr">Select a category of Favorites to add to the markers.</string>
    <string name="shared_string_gpx_waypoints">Track waypoints</string>
    <string name="favourites_group">Favorites category</string>
    <string name="add_group">Add a group</string>
    <string name="add_group_descr">Import groups from Favorites or GPX waypoints.</string>
    <string name="empty_state_markers_active">Create map markers!</string>
    <string name="empty_state_markers_active_desc">Long or short tap \'Places\', then tap the marker flag button.</string>
    <string name="empty_state_markers_groups">Import groups</string>
    <string name="empty_state_markers_groups_desc">Import Favorite groups or waypoints as markers.</string>
    <string name="empty_state_markers_history_desc">Markers marked as passed will appear on this screen.</string>
    <string name="shared_string_two">Two</string>
    <string name="shared_string_one">One</string>
    <string name="show_guide_line_descr">Show directional line from your position to the active marker locations.</string>
    <string name="show_arrows_descr">Show one or two arrows indicating the direction to the active markers.</string>
    <string name="distance_indication_descr">Choose how to display the distance to active markers.</string>
    <string name="active_markers_descr">Specify number of direction indicators:</string>
    <string name="digits_quantity">Number of decimal digits</string>
    <string name="shared_string_right">Right</string>
    <string name="shared_string_left">Left</string>
    <string name="show_number_pad">Show number pad</string>
    <string name="shared_string_paste">Paste</string>
    <string name="go_to_next_field">Next field</string>
    <string name="rename_marker">Rename marker</string>
    <string name="tap_on_map_to_hide_interface_descr">A tap on the map toggles the control buttons and widgets.</string>
    <string name="tap_on_map_to_hide_interface">Fullscreen mode</string>
    <string name="mark_passed">Mark passed</string>
    <string name="import_gpx_file_description">can be imported as Favorites or a GPX file.</string>
    <string name="import_as_gpx">Import as GPX file</string>
    <string name="import_as_favorites">Import as Favorites</string>
    <string name="import_file">Import file</string>
	<string name="wrong_input">Wrong input</string>
	<string name="enter_new_name">Enter new name</string>
	<string name="shared_string_back">Back</string>
	<string name="shared_string_view">View</string>
	<string name="waypoints_added_to_map_markers">Waypoints added to map markers</string>
	<string name="wrong_format">Wrong format</string>
    <string name="shared_string_road">Road</string>
    <string name="show_map">Show map</string>
    <string name="route_is_calculated">Route calculated</string>
    <string name="round_trip">Round trip</string>
    <string name="plan_route_no_markers_toast">You must add at least one marker to use this function.</string>
    <string name="osn_modify_dialog_error">Could not modify note.</string>
    <string name="osn_modify_dialog_title">Modify note</string>
    <string name="context_menu_item_modify_note">Modify OSM note</string>
    <string name="make_round_trip_descr">Add copy of point of departure as destination.</string>
    <string name="make_round_trip">Make round trip</string>
    <!-- string name="shared_string_navigate">Navigate</string-->
    <string name="shared_string_markers">Markers</string>
    <string name="coordinates_format">Coordinate format</string>
    <string name="use_system_keyboard">Use system keyboard</string>
    <string name="fast_coordinates_input_descr">Select coordinate input format. You can always change it by tapping \'Options\'.</string>
    <string name="fast_coordinates_input">Quick coordinate input</string>
    <string name="routing_attr_avoid_ice_roads_fords_name">No ice roads or fords</string>
    <string name="routing_attr_avoid_ice_roads_fords_description">Avoids ice roads and fords.</string>
    <string name="use_location">Use position</string>
    <string name="add_location_as_first_point_descr">Add your position as point of departure to plan the perfect route.</string>
    <string name="my_location">My position</string>
    <string name="shared_string_finish">Finish</string>
    <string name="plan_route">Plan route</string>
    <string name="shared_string_sort">Sort</string>
    <string name="coordinate_input">Coordinate input</string>
    <string name="marker_save_as_track_descr">Export your markers to the following GPX file:</string>
    <string name="marker_save_as_track">Save as GPX file</string>
    <string name="move_to_history">Move to history</string>
    <string name="group_will_be_removed_after_restart">The group will be gone the next time you start the app.</string>
    <string name="show_guide_line">Show directional lines</string>
    <string name="show_arrows_on_the_map">Show arrows on the map</string>
    <string name="show_passed">Show passed</string>
    <string name="hide_passed">Hide passed</string>
    <string name="remove_from_map_markers">Remove from \'Map markers\'</string>
    <string name="descendingly">Z-A</string>
    <string name="ascendingly">A-Z</string>
    <string name="date_added">Added</string>
    <string name="order_by">Order by:</string>
    <string name="marker_show_distance_descr">Select how to indicate distance and direction to map markers on the map screen:</string>
    <string name="map_orientation_change_in_accordance_with_speed">Map orientation threshold</string>
    <string name="map_orientation_change_in_accordance_with_speed_descr">Select speed of switching orientation from \'Movement direction\' to \'Compass directon\' below.</string>
    <string name="all_markers_moved_to_history">All map markers moved to history</string>
    <string name="marker_moved_to_history">Map marker moved to history</string>
    <string name="marker_moved_to_active">Map marker moved to active</string>
    <string name="shared_string_list">List</string>
    <string name="shared_string_groups">Groups</string>
    <string name="passed">Last used: %1$s</string>
    <string name="make_active">Make active</string>
    <string name="today">Today</string>
    <string name="yesterday">Yesterday</string>
    <string name="last_seven_days">Last 7 days</string>
    <string name="this_year">This year</string>
    <!-- string name="widget">Widget</string if needed should be shared_string_widget -->
    <!-- string name="top_bar">Top bar</string use shared_string_topbar -->
    <string name="move_all_to_history">Move all to history</string>
    <string name="show_direction">Distance indication</string>
    <string name="sort_by">Sort by</string>
    <string name="do_not_use_animations">No animations</string>
    <string name="do_not_use_animations_descr">Disables animations in the app.</string>
    <string name="keep_showing_on_map">Keep showing on map</string>
    <string name="exit_without_saving">Exit without saving?</string>
    <string name="line">Line</string>
    <string name="save_as_route_point">Save as route points</string>
    <string name="save_as_line">Save as line</string>
    <string name="route_point">Route point</string>
    <string name="edit_line">Edit line</string>
    <string name="add_point_before">Add point before</string>
    <string name="add_point_after">Add point after</string>
    <string name="shared_string_options">Options</string>
    <string name="measurement_tool_snap_to_road_descr">OsmAnd will connect the points with routes for the selected profile.</string>
    <string name="measurement_tool_save_as_new_track_descr">Save the points either as route points or as a line.</string>
    <string name="choose_navigation_type">Select navigation profile</string>
    <string name="none_point_error">Please add at least one point.</string>
    <string name="enter_gpx_name">GPX file name:</string>
    <string name="show_on_map_after_saving">Show on map after saving</string>
    <string name="measurement_tool_action_bar">Browse the map and add points</string>
    <string name="measurement_tool">Measure distance</string>
    <string name="quick_action_resume_pause_navigation">Pause/resume navigation</string>
    <string name="quick_action_resume_pause_navigation_descr">Tap this button to pause or resume the navigation.</string>
    <string name="quick_action_show_navigation_finish_dialog">Show \'Navigation finished\' dialog</string>
    <string name="quick_action_start_stop_navigation">Start/stop navigation</string>
    <string name="quick_action_start_stop_navigation_descr">Tap this button to start or end the navigation.</string>
    <string name="store_tracks_in_monthly_directories">Store recorded tracks in monthly folders</string>
    <string name="store_tracks_in_monthly_directories_descrp">Store recorded tracks in sub-folders per recording month (like 2018-01).</string>
    <string name="shared_string_reset">Reset</string>
    <string name="shared_string_reload">Reload</string>
    <string name="mapillary_menu_descr_tile_cache">Reload tiles to see up to date data.</string>
    <string name="mapillary_menu_title_tile_cache">Tile cache</string>
    <string name="wrong_user_name">Wrong username</string>
    <string name="shared_string_to">To</string>
    <string name="mapillary_menu_date_from">From</string>
    <string name="mapillary_menu_descr_dates">Only view added images</string>
    <string name="mapillary_menu_title_dates">Date</string>
    <string name="mapillary_menu_edit_text_hint">Type username</string>
    <string name="mapillary_menu_descr_username">View only images added by</string>
    <string name="mapillary_menu_title_username">Username</string>
    <string name="mapillary_menu_filter_description">Filter images by submitter, by date or by type. Only active in closeup zoom.</string>
    <string name="mapillary_menu_title_pano">Display only 360° images</string>
    <string name="map_widget_ruler_control">Radius ruler</string>
    <string name="shared_string_permissions">Permissions</string>
    <string name="import_gpx_failed_descr">Could not import file. Please ensure OsmAnd has permission to read it.</string>
    <string name="distance_moving">Distance corrected</string>
    <string name="mapillary_image">Mapillary image</string>
    <string name="open_mapillary">Open Mapillary</string>
    <string name="shared_string_install">Install</string>
    <string name="improve_coverage_mapillary">Improve photo coverage with Mapillary</string>
    <string name="improve_coverage_install_mapillary_desc">Install Mapillary to add one or more photos to this map location.</string>
    <string name="online_photos">Online photos</string>
    <string name="shared_string_add_photos">Add photos</string>
    <string name="no_photos_descr">No photos here.</string>
    <string name="mapillary_action_descr">Share your street-level view via Mapillary.</string>
    <string name="mapillary_widget">Mapillary widget</string>
    <string name="mapillary_widget_descr">Allows quick contributions to Mapillary.</string>
    <string name="mapillary_descr">Online street-level photos for everyone. Discover places, collaborate, capture the world.</string>
    <string name="mapillary">Mapillary</string>
    <string name="plugin_mapillary_descr">Street-level photos for everyone. Discover places, collaborate, capture the world.</string>
    <string name="private_access_routing_req">Your destination is located in an area with private access. Allow using private roads for this trip?</string>
    <string name="restart_search">Restart search</string>
    <string name="increase_search_radius">Increase search radius</string>
    <string name="nothing_found">Nothing found</string>
    <string name="nothing_found_descr">Change the search or increase its radius.</string>
    <string name="quick_action_showhide_osmbugs_title">Toggle OSM Notes</string>
    <string name="quick_action_osmbugs_show">Show OSM Notes</string>
    <string name="quick_action_osmbugs_hide">Hide OSM Notes</string>
    <string name="quick_action_showhide_osmbugs_descr">A toggle to show or hide OSM Notes on the map.</string>
    <string name="sorted_by_distance">Sorted by distance</string>
    <string name="search_favorites">Search in Favorites</string>
    <string name="hillshade_menu_download_descr">Download the \'Hillshade Overlay\' map to show vertical shading.</string>
    <string name="hillshade_purchase_header">Install the \'Contour lines\' plugin to show graded vertical areas.</string>
    <string name="hide_from_zoom_level">Hide starting from zoom level</string>
    <string name="srtm_menu_download_descr">Download the \'Contour line\' map for use in this region.</string>
    <string name="shared_string_plugin">Plugin</string>
    <string name="srtm_purchase_header">Buy and install the \'Contour lines\' plugin to show graded vertical areas.</string>
    <string name="srtm_color_scheme">Color scheme</string>
    <string name="show_from_zoom_level">Display starting at zoom level</string>
    <string name="routing_attr_allow_private_name">Allow private access</string>
    <string name="routing_attr_allow_private_description">Allow access to private areas.</string>
    <string name="display_zoom_level">Display zoom level: %1$s</string>
    <string name="favorite_group_name">Group name</string>
    <string name="change_color">Change color</string>
    <string name="edit_name">Edit name</string>
    <string name="animate_my_location">Animate own position</string>
    <string name="animate_my_location_desc">Turn on animated map panning of \'My position\' during navigation.</string>
    <string name="shared_string_overview">Overview</string>
    <string name="select_street">Select street</string>
    <string name="shared_string_in_name">in %1$s</string>
    <string name="type_address">Type address</string>
    <string name="type_city_town">Type city/town/locality</string>
    <string name="type_postcode">Type postcode</string>
    <string name="nearest_cities">Nearest cities</string>
    <string name="select_city">Select city</string>
    <string name="select_postcode">Postcode search</string>
    <string name="quick_action_auto_zoom">Auto zoom map on/off</string>
    <string name="quick_action_auto_zoom_desc">A toggle to turn on/off auto map zoom according to your speed.</string>
    <string name="quick_action_auto_zoom_on">Enable auto zoom map</string>
    <string name="quick_action_auto_zoom_off">Disable auto zoom map</string>
    <string name="quick_action_add_destination">Set destination</string>
    <string name="quick_action_replace_destination">Replace destination</string>
    <string name="quick_action_add_first_intermediate">Add first intermediate</string>
    <string name="quick_action_add_destination_desc">A button to make the screen center the route destination, any previously selected destination becomes the last intermediate destination.</string>
    <string name="quick_action_directions_from_desc">A button to make the screen center the point of departure and calculate route to the destination or open a dialog to select destination if the destination marker is not on the map.</string>
    <string name="quick_action_replace_destination_desc">Tapping this action button makes the screen center the new route destination, replacing the previously selected destination (if any).</string>
    <string name="quick_action_add_first_intermediate_desc">A button to make the screen center the first intermediate destination.</string>
    <string name="no_overlay">No overlay</string>
    <string name="no_underlay">No underlay</string>
    <string name="subscribe_email_error">Error</string>
    <string name="subscribe_email_desc">Subscribe to our mailing list about app discounts and get 3 more map downloads!</string>
    <string name="depth_contour_descr">Sea depth contour lines and seamarks.</string>
    <string name="sea_depth_thanks">Thank you for purchasing \'Nautical depth contours\'</string>
    <string name="index_item_depth_contours_osmand_ext">Nautical depth contours</string>

    <string name="index_item_world_wikivoyage">Worldwide Wikivoyage articles</string>
    <string name="index_item_depth_points_southern_hemisphere">Southern hemisphere nautical depth points</string>
    <string name="index_item_depth_points_northern_hemisphere">Northern hemisphere nautical depth points</string>
    <string name="download_depth_countours">Nautical depth contours</string>
    <string name="nautical_maps">Nautical maps</string>
    <string name="analyze_on_map">Analyze on map</string>
    <string name="shared_string_visible">Visible</string>
    <string name="restore_purchases">Restore purchases</string>
    <string name="fonts_header">Map fonts</string>
    <string name="right_side_navigation">Right-hand traffic</string>
    <string name="driving_region_automatic">Automatic</string>
    <string name="do_not_send_anonymous_app_usage">Don\'t send anonymous app usage statistics</string>
    <string name="do_not_send_anonymous_app_usage_desc">OsmAnd collects info about which parts of the app you open. Your location is never sent, nor is anything you enter into the app or details of areas you view, search, or download.</string>
    <string name="do_not_show_startup_messages">Don\'t show startup messages</string>
    <string name="do_not_show_startup_messages_desc">Don\'t show app discounts &amp; special local event messages.</string>
    <string name="parking_options">Parking options</string>
    <string name="full_version_thanks">Thank you for purchasing the paid version of OsmAnd.</string>
    <string name="routing_attr_relief_smoothness_factor_hills_name">Hilly</string>
    <string name="routing_attr_relief_smoothness_factor_plains_name">Less hilly</string>
    <string name="routing_attr_relief_smoothness_factor_more_plains_name">Flat</string>
    <string name="routing_attr_driving_style_speed_name">Shorter routes</string>
    <string name="routing_attr_driving_style_balance_name">Balanced</string>
    <string name="routing_attr_driving_style_safety_name">Prefer byways</string>
    <string name="relief_smoothness_factor_descr">Preferred terrain: flat or hilly.</string>
    <string name="shared_string_slope">Slope</string>
    <string name="add_new_folder">Add new folder</string>
    <string name="points_delete_multiple_succesful">Point(s) deleted.</string>
    <string name="points_delete_multiple">Are you sure you want to delete %1$d point(s)?</string>
    <string name="route_points_category_name">Turns to pass on this route</string>
    <string name="track_points_category_name">Waypoints, points of interest, named features</string>
    <string name="shared_string_gpx_track">Track</string>
    <string name="max_speed">Maximum speed</string>
    <string name="average_speed">Average speed</string>
    <string name="shared_string_time_moving">Time moving</string>
    <string name="shared_string_time_span">Time span</string>
    <string name="shared_string_max">Max</string>
    <string name="shared_string_start_time">Start time</string>
    <string name="shared_string_end_time">End time</string>
    <string name="shared_string_color">Color</string>
    <string name="select_gpx_folder">Select GPX file folder</string>
    <string name="file_can_not_be_moved">Could not move file.</string>
    <string name="shared_string_move">Move</string>
    <string name="shared_string_gpx_tracks">Tracks</string>
    <string name="routing_attr_driving_style_name">Driving style</string>
    <string name="route_altitude">Route elevation</string>
    <string name="altitude_descent">Descent</string>
    <string name="altitude_ascent">Ascent</string>
    <string name="altitude_range">Altitude range</string>
    <string name="average_altitude">Average altitude</string>
    <string name="shared_string_time">Time</string>
    <string name="total_distance">Total distance</string>
    <string name="routing_attr_relief_smoothness_factor_name">Select elevation fluctuation</string>
    <string name="routing_attr_height_obstacles_name">Use elevation data</string>
    <string name="routing_attr_height_obstacles_description">Factor in terrain elevation (via SRTM, ASTER, and EU-DEM data).</string>
    <string name="rendering_attr_depthContours_description">Show depth contours and points.</string>
    <string name="rendering_attr_depthContours_name">Nautical depth contours</string>
    <!-- string name="release_2_6">
	\u2022 New feature: Quick action button\n\n
	\u2022 Improved touch screen gesture response (e.g. concurrent panning and zooming)\n\n
	\u2022 New map fonts covering more locales\n\n
	\u2022 Support text-to-speech for regional language variants (and accents)\n\n
	\u2022 Visibility enhancements in several map styles and Wikipedia\n\n
	\u2022 Support Open Location Code (OLC)\n\n
	\u2022 Display elevation, slope, and speed profile for recorded GPX tracks and calculated routes\n\n
	\u2022 \"Driving style\" setting and logic improvements for bicycle routing\n\n
	\u2022 Altitude data settings for bicycle routing\n\n
	\u2022 Several other improvements and bug fixes\n\n
	and more…
	</string -->
    <!-- string name="release_2_7">
	\u2022 Mapillary plugin with street-level imagery\n\n
	\u2022 Ruler widget for distance measurement\n\n
	\u2022 GPX split intervals with detailed info about your track\n\n
	\u2022 Other improvements and bug fixes\n\n
	</string -->
    <!-- string name="release_2_8">
	\u2022 Completely reworked map markers with directional lines and route planning\n\n
	\u2022 Measure distance tool offering snap to road feature and saving points as track\n\n
	\u2022 OsmAnd Live: Bug fixes, fresh data on the server every 30 minutes, updates implemented into the navigation\n\n
	</string -->
    <!-- string name="release_2_9">
	\u2022 Updated the context menu: Show when the POI opens / closes\n\n
	\u2022 Transport menu: all available routes are now at the top\n\n
	\u2022 Wikipedia: added the button to open the original article, updated the appearance of articles\n\n
	\u2022 Route: added possibility to swap start and end points in one tap\n\n
	\u2022 Notes: added sorting by type and date\n\n
	\u2022 OSM edits: Show an icon and a name of the POI category, display completed actions\n\n
	\u2022 New quick coordinate input screen for quick markers creation\n\n
    \u2022 Detection of stop signs now considers driving direction\n\n
	\u2022 New algorithm providing meaningful ascent/descent values for GPX tracks\n\n
	\u2022 Terrain (ascent) aware hiking time (Naismith\'s rule)\n\n
	</string -->
    <string name="auto_split_recording_title">Auto-split recordings after gap</string>
    <string name="auto_split_recording_descr">Start new segment after gap of 6 min, new track after gap of 2 h, or new file after a longer gap if the date has changed.</string>
    <string name="rendering_attr_contourDensity_description">Contour line density</string>
    <string name="rendering_attr_contourDensity_name">Contour line density</string>
    <string name="rendering_value_high_name">High</string>
    <string name="rendering_value_medium_w_name">Medium</string>
    <string name="rendering_value_low_name">Low</string>
    <string name="rendering_attr_contourWidth_description">Contour line width</string>
    <string name="rendering_attr_contourWidth_name">Contour line width</string>
    <string name="rendering_attr_hideWaterPolygons_description">Water</string>
    <string name="rendering_attr_hideWaterPolygons_name">Hide water</string>
    <string name="routing_attr_allow_motorway_name">Use motorways</string>
    <string name="routing_attr_allow_motorway_description">Allows motorways.</string>
    <string name="upload_osm_note_description">Upload your OSM Note anonymously or by using your OpenStreetMap.org profile.</string>
    <string name="wiki_around">Nearby Wikipedia articles</string>
    <string name="search_map_hint">City or region</string>
    <string name="route_roundabout_short">Take %1$d exit and go</string>
    <string name="upload_poi">Upload POI</string>
    <string name="route_calculation">Route calculation</string>
    <string name="gpx_no_tracks_title">You do not have any GPX files yet</string>
    <string name="gpx_no_tracks_title_folder">You may also add GPX files to the folder</string>
    <string name="gpx_add_track">Add more…</string>
    <string name="gpx_appearance">Appearance</string>
    <string name="trip_rec_notification_settings">Turn on quick recording</string>
    <string name="trip_rec_notification_settings_desc">Display a system notification allowing trip recording.</string>
    <string name="shared_string_notifications">Notifications</string>
    <string name="shared_string_continue">Continue</string>
    <string name="shared_string_pause">Pause</string>
    <string name="shared_string_paused">Paused</string>
    <string name="shared_string_trip">Trip</string>
    <string name="shared_string_recorded">Recorded</string>
    <string name="shared_string_record">Record</string>
    <string name="gpx_logging_no_data">No data</string>
    <!-- string name="release_2_5">
	\u2022 Tappable icons on the map\n\n
	\u2022 Powerful POI filter search: Search, e.g. restaurants by cuisine, or campgrounds with specific facilities\n\n
	\u2022 New Topo Map style for cyclists and hikers\n\n
	\u2022 Enhanced trip recording\n\n
	\u2022 Improved navigation notifications (Android Wear)\n\n
	\u2022 Many other improvements and bug fixes\n\n
	and more…
    </string -->
    <string name="rendering_attr_contourColorScheme_description">Contour lines color scheme</string>
    <string name="save_track_min_speed">Logging minimum speed</string>
    <string name="save_track_min_speed_descr">Filter: No logging of points below this speed.</string>
    <string name="save_track_min_distance">Logging minimum displacement</string>
    <string name="save_track_min_distance_descr">Filter: Set minimum distance from a point to log a new one.</string>
    <string name="save_track_precision">Logging minimum accuracy</string>
    <string name="save_track_precision_descr">Filter: No logging unless this accuracy is reached.</string>
    <string name="christmas_poi">Christmas POI</string>
    <string name="christmas_desc">Anticipating Christmas and New Year holidays, you can choose to display associated POIs like Christmas trees and markets, etc.</string>
    <string name="christmas_desc_q">Show Christmas holiday POIs?</string>
    <string name="rendering_value_light_brown_name">Light brown</string>
    <string name="rendering_value_dark_brown_name">Dark brown</string>
    <string name="rendering_attr_contourColorScheme_name">Contour lines color scheme</string>
    <string name="rendering_attr_surfaceIntegrity_name">Road surface integrity</string>
    <string name="search_hint">Type city, address, POI name</string>
    <string name="translit_name_if_miss">Transliterate if %1$s name is missing</string>
    <string name="translit_names">Transliterate names</string>
    <string name="edit_filter">Edit categories</string>
    <string name="subcategories">Subcategories</string>
    <string name="selected_categories">Selected categories</string>
    <string name="create_custom_poi">Create custom filter</string>
    <string name="custom_search">Custom search</string>
    <string name="shared_string_filters">Filters</string>
    <string name="apply_filters">Apply filters</string>
    <string name="save_filter">Save filter</string>
    <string name="delete_filter">Delete filter</string>
    <string name="new_filter">New filter</string>
    <string name="new_filter_desc">Please enter a name for the new filter, this will be added to your \'Categories\' tab.</string>
    <string name="osm_live_payment_desc">Subscription charged per month. Cancel it on Google Play at any time.</string>
    <string name="donation_to_osm">Donation to OpenStreetMap community</string>
    <string name="donation_to_osm_desc">Part of your donation is sent to the OSM users who submit changes to OpenStreetMap. The cost of the subscription remains the same.</string>
    <string name="osm_live_subscription_desc">Subscription enables hourly, daily, weekly updates, and unlimited downloads for all maps globally.</string>
    <string name="get_it">Get it</string>
    <string name="get_for">Get for %1$s</string>
    <string name="osm_live_banner_desc">Get unlimited map downloads, adding weekly, daily, or even hourly updates.</string>
    <string name="osmand_plus_banner_desc">Unlimited map downloads, updates, and Wikipedia plugin.</string>
    <string name="si_mi_meters">Miles/meters</string>
    <string name="skip_map_downloading">Skip downloading maps</string>
    <string name="skip_map_downloading_desc">You have no offline map installed. You may select a map from the list or download maps later via \'Menu - %1$s\'.</string>
    <string name="search_another_country">Select another region</string>
    <string name="search_map">Searching maps…</string>
    <string name="first_usage_wizard_desc">Let OsmAnd determine your location and suggest maps to download for that region.</string>
    <string name="location_not_found">Location not found</string>
    <string name="no_inet_connection">No Internet connection</string>
    <string name="no_inet_connection_desc_map">Required to download maps.</string>
    <string name="search_location">Searching for location…</string>
    <string name="storage_free_space">Free space</string>
    <string name="storage_place_description">OsmAnd\'s data storage (for maps, GPX files, etc.): %1$s.</string>
    <string name="give_permission">Grant permission</string>
    <string name="allow_access_location">Allow location access</string>
    <string name="first_usage_greeting">Get directions and discover new places without an Internet connection</string>
    <string name="search_my_location">Find my position</string>
    <string name="update_all_maps_now">Update all maps now?</string>
    <string name="clear_tile_data">Clear all tiles</string>
    <string name="routing_attr_short_way_name">Fuel-efficient way</string>
    <string name="routing_attr_short_way_description">Use fuel-efficient way (usually shorter).</string>
    <string name="replace_favorite_confirmation">Are you sure you want to replace Favorite %1$s?</string>
    <string name="rendering_attr_hideOverground_name">Overground objects</string>
    <string name="shared_string_change">Change</string>
    <string name="get_started">Get started</string>
    <string name="route_stops_before">%1$s stops before</string>
    <string name="coords_search">Coordinates search</string>
    <string name="advanced_coords_search">Advanced coordinates search</string>
    <string name="back_to_search">Back to search</string>
    <string name="confirmation_to_delete_history_items">Remove selected items from \'History\'?</string>
    <string name="show_something_on_map">Show %1$s on the map</string>
    <!-- string name="release_2_4">
	\u2022 New very powerful free text search\n\n
	\u2022 Car audio system / speaker phone integration via Bluetooth\n\n
	\u2022 Improved route guidance, voice prompting, and turn lane indication\n\n
	\u2022 Improved transport layer with route rendering\n\n
	\u2022 Added more locales and now support regional locales\n\n
	\u2022 Many other improvements and bugfixes\n\n
	and more…
    </string -->
    <string name="dist_away_from_my_location">Search %1$s away</string>
    <string name="share_history_subject"> shared via OsmAnd</string>
    <string name="search_categories">Categories</string>
    <string name="postcode">Postcode</string>
    <string name="shared_string_from">from</string>
    <string name="city_type_district">District</string>
    <string name="city_type_neighbourhood">Neighbourhood</string>
    <string name="map_widget_search">Search</string>
    <string name="shared_string_is_open_24_7">Open 24/7</string>
    <string name="storage_directory_card">Memory card</string>
    <string name="coords_format">Coordinate format</string>
    <string name="coords_format_descr">Format for geographical coordinates.</string>
    <string name="app_mode_bus">Bus</string>
    <string name="app_mode_train">Train</string>
    <string name="current_track">Current track</string>
    <string name="map_widget_battery">Battery level</string>
    <string name="change_markers_position">Change marker position</string>
    <string name="move_marker_bottom_sheet_title">Move the map to change marker position</string>
    <!-- string name="lat_lon_pattern">Lat: %1$.5f Lon: %2$.5f</string -->
    <string name="follow_us">Follow us</string>
    <string name="access_direction_audio_feedback">Audio directions</string>
    <string name="access_direction_audio_feedback_descr">Indicate target point direction by sound.</string>
    <string name="access_direction_haptic_feedback">Haptic directions</string>
    <string name="access_direction_haptic_feedback_descr">Indicate target point direction by vibration.</string>
    <string name="use_osm_live_routing_description">Enable navigation for OsmAnd Live changes.</string>
    <string name="use_osm_live_routing">OsmAnd Live navigation</string>
    <string name="access_no_destination">Destination not set</string>
    <string name="map_widget_magnetic_bearing">Magnetic bearing</string>
    <string name="map_widget_bearing">Relative bearing</string>
    <string name="access_disable_offroute_recalc">No route recalculation after leaving it</string>
    <string name="access_disable_offroute_recalc_descr">No route recalculation after going off route.</string>
    <string name="access_disable_wrong_direction_recalc">No route recalculation for opposite direction</string>
    <string name="access_disable_wrong_direction_recalc_descr">No route recalculation while just moving in the opposite direction.</string>
    <string name="access_smart_autoannounce">Smart autoannounce</string>
    <string name="access_smart_autoannounce_descr">Notify only when direction to the target point changes.</string>
    <string name="access_autoannounce_period">Autoannounce period</string>
    <string name="access_autoannounce_period_descr">Minimal time interval between announcements.</string>
    <string name="access_default_color">Default color</string>
    <string name="access_category_choice">Choose category</string>
    <string name="access_hint_enter_name">Enter name</string>
    <string name="access_hint_enter_category">Enter category</string>
    <string name="access_hint_enter_description">Enter description.</string>
    <string name="access_map_linked_to_location">Map linked to location</string>
    <string name="access_collapsed_list">Collapsed list</string>
    <string name="access_expanded_list">Expanded list</string>
    <string name="access_empty_list">Empty list</string>
    <string name="access_tree_list">Tree list</string>
    <string name="access_shared_string_not_installed">Not installed</string>
    <string name="access_widget_expand">Expand</string>
    <string name="access_shared_string_navigate_up">Navigate up</string>
    <string name="access_sort">Sort</string>
    <string name="map_mode">Map mode</string>
    <string name="number_of_gpx_files_selected_pattern">%s GPX files selected</string>
    <string name="rendering_value_fine_name">Fine</string>
    <string name="rendering_value_thin_name">Thin</string>
    <string name="rendering_value_medium_name">Medium</string>
    <string name="rendering_value_bold_name">Bold</string>
    <string name="no_map_markers_found">Please add map markers via map</string>
    <string name="no_waypoints_found">No waypoints found</string>
    <string name="anonymous_user_hint">Anonymous users cannot:\n- Create groups;\n- Sync groups and devices with the server;\n- Manage groups and devices in a personal dashboard on the website.</string>
    <string name="report">Report</string>
    
    <string name="storage_permission_restart_is_required">The app is now allowed to write to external storage, but needs to be started again to do so.</string>
    <!-- string name="release_2_3">
	\u2022 OSM Live. Support map contributors and developers and get hourly map updates. \n\n
	\u2022 Map markers. A new way to quickly select places on the map.\n\n
	\u2022 More detailed OSM maps with country specific road shields and lots of new map features.\n\n
	\u2022 Improved Look and Feel of Route preparation. \n\n
	\u2022 Many improvements in the map context menu such as contextual address lookup.\n\n
	and more…
        </string -->
    <string name="shared_string_move_up">Move ↑</string>
    <string name="shared_string_move_down">Move ↓</string>
    <string name="finish_navigation">Finish navigation</string>
    <string name="avoid_road">Avoid road</string>
    <string name="storage_directory_readonly_desc">Switched to internal memory since the selected data storage folder is read only. Please select a writable storage directory.</string>
    <string name="storage_directory_shared">Shared memory</string>
    <string name="shared_string_topbar">Top bar</string>
    <string name="full_report">Full report</string>
    <string name="recalculate_route">Recalculate route</string>
    <string name="open_street_map_login_and_pass">OpenStreetMap username and password</string>
    <string name="donations">Donations</string>
    <string name="number_of_recipients">Number of recipients</string>
    <string name="osm_user_stat">Edits %1$s, rank %2$s, total edits %3$s</string>
    <string name="osm_recipient_stat">Edits %1$s, sum %2$s mBTC</string>
    <string name="osm_editors_ranking">OSM Editor ranking</string>
    <string name="osm_live_subscription">OsmAnd Live subscription</string>
    <string name="osm_live_subscribe_btn">Subscribe</string>
    <string name="osm_live_email_desc">Needed to update you about your contributions.</string>
    <string name="osm_live_user_public_name">Public name</string>
    <string name="osm_live_hide_user_name">Do not show my name in reports</string>
    <string name="osm_live_support_region">Support region</string>
    <string name="osm_live_month_cost">Cost per month</string>
    <string name="osm_live_month_cost_desc">Monthly payment</string>
    <string name="osm_live_active">Active</string>
    <string name="osm_live_not_active">Inactive</string>
    <string name="osm_live_enter_email">Please enter a valid e-mail address</string>
    <string name="osm_live_enter_user_name">Please enter a public name</string>
    <string name="osm_live_thanks">Thank you for supporting OsmAnd!\nTo activate all new features you need to restart OsmAnd.</string>
    <string name="osm_live_region_desc">Part of your donation will be sent to OSM users who submit changes to the map in that region.</string>
    <string name="osm_live_subscription_settings">Subscription settings</string>
    <string name="osm_live_ask_for_purchase">Please purchase a subscription to OsmAnd Live first</string>
    <string name="osm_live_header">This subscription enables hourly updates for all maps around the world.
        Part of the income goes back to the OSM community and is paid out for each OSM contribution. 
        If you love OsmAnd and OSM and want to support and be supported by them, this is the perfect way to do it.</string>
    <string name="select_map_marker">Select map marker</string>
    <string name="map_markers_other">Other markers</string>
    <string name="upload_anonymously">Upload anonymously</string>
    <string name="show_transparency_seekbar">Show transparency seekbar</string>
    <string name="download_files_error_not_enough_space">Not enough space!
        {3} MB is needed temporarily, {1} MB permanently.
        (Only {2} MB available.)</string>
    <string name="download_files_question_space_with_temp">Download {0} file(s)?
        {3} MB is used temporarily, {1} MB permanently. (Of {2} MB.)</string>
    <string name="download_files_question_space">Download {0} file(s)?
        {1} MB (of {2} MB) will be used.</string>
    <string name="upload_osm_note">Upload OSM Note</string>
    <string name="map_marker_1st">First map marker</string>
    <string name="map_marker_2nd">Second map marker</string>
    <string name="shared_string_toolbar">Toolbar</string>
    <string name="shared_string_widgets">Widgets</string>
    <string name="add_points_to_map_markers_q">Add all points as map markers?</string>
    <string name="shared_string_add_to_map_markers">Add to map markers</string>
    <string name="select_map_markers">Select map markers</string>
    <string name="shared_string_reverse_order">Reverse order</string>
    <string name="show_map_markers_description">Activate the map markers feature.</string>
    <string name="clear_active_markers_q">Remove all active markers?</string>
    <string name="clear_markers_history_q">Clear map marker history?</string>
    <string name="active_markers">Active markers</string>
    <string name="map_markers">Map markers</string>
    <string name="map_marker">Map marker</string>
    <string name="consider_turning_polygons_off">It is recommended to turn off polygon rendering.</string>
    <string name="rendering_attr_showMtbRoutes_name">Show mountain bike trails</string>
    <string name="show_polygons">Show polygons</string>
    <!-- string name="underlay_transparency">Underlay transparency</string -->
    <string name="find_parking">Find parking</string>
    <string name="shared_string_status">Status</string>
    <string name="shared_string_save_changes">Save changes</string>
    <string name="shared_string_email_address">E-mail address</string>
    <string name="rendering_attr_hideUnderground_name">Underground objects</string>
    <string name="data_is_not_available">Data not available</string>
    <string name="shared_string_remove">Remove</string>
    <string name="shared_string_read_more">Read more</string>
    <string name="clear_updates_proposition_message">"Remove downloaded updates and get back to the original map edition"</string>
    <string name="add_time_span">Add time span</string>
    <string name="road_blocked">Road blocked</string>
    <string name="shared_string_select">Select</string>
    <string name="switch_start_finish">Reverse starting point &amp; destination</string>
    <string name="rendering_attr_hideIcons_name">POI icons</string>
    <string name="item_removed">Item removed</string>
    <string name="n_items_removed">items removed</string>
    <string name="shared_string_undo_all">Undo all</string>
    <string name="shared_string_type">Type</string>
    <string name="starting_point">Starting point</string>
    <string name="shared_string_not_selected">Not selected</string>
    <string name="rec_split">Recorder Split</string>
    <string name="rec_split_title">Use Recorder Split</string>
    <string name="rec_split_desc">Rewrite clips when used space exceeds the storage size.</string>
    <string name="rec_split_clip_length">Clip length</string>
    <string name="rec_split_clip_length_desc">Upper time limit for recorded clips.</string>
    <string name="rec_split_storage_size">Storage size</string>
    <string name="rec_split_storage_size_desc">Amount of space that can be occupied by all recorded clips.</string>
    <string name="live_updates">Live updates</string>
    <string name="available_maps">Available maps</string>
    <string name="select_voice_provider">Select voice guidance</string>
    <string name="select_voice_provider_descr">Select or download voice guidance for your language.</string>
    <string name="impassable_road_desc">Select roads you want to avoid during navigation.</string>
    <string name="shared_string_sound">Sound</string>
    <string name="no_location_permission">Grant location data access.</string>
    <string name="no_camera_permission">Grant camera access.</string>
    <string name="no_microphone_permission">Grant mic access.</string>
    <string name="route_distance">Distance:</string>
    <string name="route_duration">Time:</string>
    <string name="rendering_attr_horseRoutes_name">Horse routes</string>
    <string name="no_address_found">No address determined</string>
    <string name="shared_string_near">Near</string>
    <string name="shared_string_hide">Hide</string>
    <string name="av_video_quality_low">Lowest quality</string>
    <string name="av_video_quality_high">Highest quality</string>
    <string name="av_video_quality">Video output quality</string>
    <string name="av_video_quality_descr">Select video quality.</string>
    <string name="av_audio_format">Audio output format</string>
    <string name="av_audio_format_descr">Select audio output format.</string>
    <string name="av_audio_bitrate">Audio bitrate</string>
    <string name="av_audio_bitrate_descr">Select audio bitrate.</string>
    <string name="please_specify_poi_type_only_from_list">Please specify the correct POI type or skip it.</string>
    <string name="access_from_map_description">Menu button launches the dashboard rather than the menu</string>
    <string name="access_from_map">Access from map</string>
    <string name="show_on_start_description">\'Off\' launches the map directly.</string>
    <string name="show_on_start">Show on start</string>
    <string name="copied_to_clipboard">Copied to clipboard</string>
    <!-- string name="release_2_2">
	\u2022 New context-sensitive UI for tapping locations on the map and on other screens\n\n
	\u2022 Map screen is now launched directly unless \'Show dashboard on app start\' is selected\n\n
	\u2022 Set up which and how cards are displayed on the dashboard\n\n
	\u2022 Bypass the dashboard if you like menu-based app control\n\n
	\u2022 To download maps, regions can be directly selected by tapping on the world map\n\n
	\u2022 POI Search now supports more specific queries\n\n
	\u2022 Improved POI and OSM editing functionality\n\n
	\u2022 Map data download structure and interface reworked\n\n
	and more…
        </string -->
    <string name="osm_save_offline">Save offline</string>
    <string name="osm_edit_modified_poi">Modified OSM POI</string>
    <string name="osm_edit_deleted_poi">Deleted OSM POI</string>
    <string name="context_menu_item_open_note">Open OSM Note</string>
    <string name="osm_edit_reopened_note">Reopened OSM Note</string>
    <string name="osm_edit_commented_note">Commented OSM Note</string>
    <string name="osm_edit_removed_note">Deleted OSM Note</string>
    <string name="osm_edit_created_note">Created OSM Note</string>
    <string name="osn_bug_name">OSM Note</string>
    <string name="osn_add_dialog_title">Create note</string>
    <string name="osn_comment_dialog_title">Add comment</string>
    <string name="osn_reopen_dialog_title">Reopen note</string>
    <string name="osn_close_dialog_title">Close note</string>
    <string name="osn_add_dialog_success">Note created</string>
    <string name="osn_add_dialog_error">Could not create note.</string>
    <string name="osn_close_dialog_success">Note closed</string>
    <string name="osn_close_dialog_error">Could not close note.</string>
    <string name="osb_author_dialog_password">OSM password (optional)</string>
    <string name="osb_comment_dialog_message">Message</string>
    <string name="osb_comment_dialog_author">Author name</string>
    <string name="osb_comment_dialog_error">Could not add comment.</string>
    <string name="osb_comment_dialog_success">Comment added</string>
    <string name="shared_string_commit">Commit</string>
    <string name="context_menu_item_delete_waypoint">Delete GPX waypoint?</string>
    <string name="context_menu_item_edit_waypoint">Edit GPX waypoint</string>
    <string name="shared_string_location">Location</string>
    <string name="share_osm_edits_subject">OSM edits shared via OsmAnd</string>
    <string name="lang_nds">Low German</string>
    <string name="lang_mk">Macedonian</string>
    <string name="lang_fy">Frysk</string>
    <string name="lang_als">Albanian (Tosk)</string>
    <string name="read_more">Read more</string>
    <string name="whats_new">What\'s new in</string>
    <string name="rendering_attr_hideProposed_name">Proposed objects</string>
    <string name="shared_string_update">Update</string>
    <string name="shared_string_upload">Upload</string>
    <string name="osm_edit_created_poi">Created OSM POI</string>
    <string name="world_map_download_descr">World basemap (covering the whole world at low zoom level) missing or outdated. Please consider downloading it for a global overview.</string>
    <string name="shared_string_qr_code">QR code</string>
    <string name="map_downloaded">Map downloaded</string>
    <string name="map_downloaded_descr">The %1$s map is ready for use.</string>
    <string name="go_to_map">Show map</string>
    <string name="simulate_initial_startup_descr">"Sets the flag indicating first app startup, keeps all other settings unchanged."</string>
    <string name="simulate_initial_startup">Simulate first app start</string>
    <string name="share_geo">geo:</string>
    <string name="share_menu_location">Share location</string>
    <string name="shared_string_send">Send</string>
    <string name="favorite_category_dublicate_message">Please use a category name that doesn\'t already exist.</string>
    <string name="favorite_category_name">Category name</string>
    <string name="favorite_category_add_new_title">Add new category</string>
    <string name="regions">Regions</string>
    <string name="region_maps">Regionwide maps</string>
    <string name="world_maps">World maps</string>
    <string name="hillshade_layer_disabled">Hillshade layer disabled</string>
    <string name="srtm_plugin_disabled">Contour lines disabled</string>
    <string name="favorite_category_add_new">Add new</string>
    <string name="favorite_category_select">Choose category</string>
    <string name="default_speed_system_descr">Define unit of speed.</string>
    <string name="default_speed_system">Unit of speed</string>
    <string name="nm">nmi</string>
    <string name="si_nm">Nautical miles</string>
    <string name="si_kmh">Kilometers per hour</string>
    <string name="si_mph">Miles per hour</string>
    <string name="si_m_s">Meters per second</string>
    <string name="si_min_km">Minutes per kilometer</string>
    <string name="si_min_m">Minutes per mile</string>
    <string name="si_nm_h">Nautical miles per hour (knots)</string>
    <string name="nm_h">kn</string>
    <string name="min_mile">min/m</string>
    <string name="min_km">min/km</string>
    <string name="m_s">m/s</string>
    <string name="shared_string_trip_recording">Trip recording</string>
    <string name="shared_string_navigation">Navigation</string>
    <string name="osmand_running_in_background">Run in background</string>
    <string name="gps_wake_up_timer">GPS wake-up interval</string>
    <string name="favourites_edit_dialog_title">Favorite info</string>
    <string name="simulate_your_location_stop_descr">Stop simulating your position.</string>
    <string name="simulate_your_location_descr">Simulate your position using a calculated route or a recorded GPX track.</string>
    <string name="simulate_your_location_gpx_descr">Simulate your position using a recorded GPX track.</string>
    <string name="looking_up_address">Looking up address</string>
    <string name="av_locations_descr">GPX file with locations.</string>
    <string name="av_locations">Locations</string>
    <string name="plugin_settings">Plugins</string>
    <string name="routing_attr_avoid_shuttle_train_name">No shuttle train</string>
    <string name="routing_attr_avoid_shuttle_train_description">Avoids using shuttle trains</string>
    <string name="traffic_warning_hazard">Hazard</string>
    <string name="rendering_value_boldOutline_name">Bold outline</string>
    <string name="no_updates_available">No updates available</string>
    <string name="download_live_updates">Live updates</string>
    <string name="rendering_value_default13_name">Default (13)</string>
    <string name="rendering_value_defaultTranslucentCyan_name">Default (translucent cyan)</string>
    <string name="rendering_attr_currentTrackColor_name">GPX color</string>
    <string name="rendering_attr_currentTrackColor_description">GPX color</string>
    <string name="rendering_attr_currentTrackWidth_name">GPX width</string>
    <string name="rendering_attr_currentTrackWidth_description">GPX width</string>
    <string name="rendering_value_darkyellow_name">Dark yellow</string>
    <string name="rendering_value_red_name">Red</string>
    <string name="rendering_value_translucent_red_name">Translucent red</string>
    <string name="rendering_value_orange_name">Orange</string>
    <string name="rendering_value_translucent_orange_name">Translucent orange</string>
    <string name="rendering_value_yellow_name">Yellow</string>
    <string name="rendering_value_translucent_yellow_name">Translucent yellow</string>
    <string name="rendering_value_lightgreen_name">Light green</string>
    <string name="rendering_value_translucent_lightgreen_name">Translucent light green</string>
    <string name="rendering_value_green_name">Green</string>
    <string name="rendering_value_translucent_green_name">Translucent green</string>
    <string name="rendering_value_lightblue_name">Light blue</string>
    <string name="rendering_value_translucent_lightblue_name">Translucent light blue</string>
    <string name="rendering_value_blue_name">Blue</string>
    <string name="rendering_value_translucent_blue_name">Translucent blue</string>
    <string name="rendering_value_purple_name">Purple</string>
    <string name="rendering_value_pink_name">Pink</string>
    <string name="rendering_value_translucent_pink_name">Translucent pink</string>
    <string name="rendering_value_brown_name">Brown</string>
    <string name="rendering_value_black_name">Black</string>
    <string name="rendering_value_translucent_purple_name">Translucent purple</string>
    <string name="restart_is_required">A restart is required to apply the change.</string>
    <string name="light_theme">Light</string>
    <string name="dark_theme">Dark</string>
    <string name="lang_pms">Piedmontese</string>
    <string name="lang_bn">Bengali</string>
    <string name="lang_tl">Tagalog</string>
    <string name="lang_sh">Serbo-Croatian</string>
    <string name="lang_az">Azerbaijani</string>
    <string name="lang_br">Breton</string>
    <string name="lang_sq">Albanian</string>
    <string name="lang_is">Icelandic</string>
    <string name="lang_bpy">Bishnupriya</string>
    <string name="lang_nv">Navajo</string>
    <string name="lang_ga">Irish</string>
    <string name="lang_la">Latin</string>
    <string name="lang_ku">Kurdish</string>
    <string name="lang_ta">Tamil</string>
    <string name="lang_ml">Malayalam</string>
    <string name="lang_lb">Luxembourgish</string>
    <string name="lang_lo">Lao</string>
    <string name="lang_os">Ossetian</string>
    <string name="lang_eo">Esperanto</string>
    <string name="lang_es_us">Spanish (American)</string>
    <string name="lang_es_ar">Spanish (Argentina)</string>
    <string name="lang_nb">Norwegian Bokmål</string>
    <string name="lang_vo">Volapuk</string>
    <string name="lang_th">Thai</string>
    <string name="lang_te">Telugu</string>
    <string name="lang_nn">Norwegian Nynorsk</string>
    <string name="lang_oc">Occitan</string>
    <string name="lang_new">Newar / Nepal Bhasa</string>
    <string name="lang_ms">Malaysian</string>
    <string name="lang_ht">Haitian</string>
    <string name="lang_gl">Galician</string>
    <string name="lang_et">Estonian</string>
    <string name="lang_ceb">Cebuano</string>
    <string name="lang_ast">Asturian</string>
    <string name="lang_hsb">Sorbian (Upper)</string>
    <string name="lang_kab">Kabyle</string>
    <string name="lang_ber">Berber</string>
    <string name="archive_wikipedia_data">You have old incompatible Wikipedia data. Archive it?</string>
    <string name="download_wikipedia_files">Download additional Wikipedia data (%1$s MB)?</string>
    <string name="gps_network_not_enabled">Location service is off. Turn it on?</string>
    <string name="disable_recording_once_app_killed">Prevent standalone logging</string>
    <string name="disable_recording_once_app_killed_descrp">Will pause GPX logging when the app is killed (via recent apps). (OsmAnd background indication disappears from the Android notification bar.)</string>
    <string name="shared_string_import2osmand">Import to OsmAnd</string>
    <string name="read_full_article">Read full article (online)</string>
    <string name="shared_string_wikipedia">Wikipedia</string>
    <string name="local_indexes_cat_wiki">Wikipedia</string>
    <string name="shared_string_show_details">Show details</string>
    <string name="osm_edit_context_menu_delete">Delete OSM edit</string>
    <string name="rendering_value_disabled_name">Disabled</string>
    <string name="rendering_value_walkingRoutesScopeOSMC_name">Color by network affiliation</string>
    <string name="rendering_value_walkingRoutesOSMC_name">Color by OSMC hiking symbol</string>
    <string name="shared_string_logoff">Log Off</string>
    <string name="rendering_attr_hideHouseNumbers_name">House numbers</string>
    <string name="application_dir_change_warning3">Move OsmAnd data files to the new destination?</string>
    <string name="specified_directiory_not_writeable">Maps could not be created in specified directory</string>
    <string name="copying_osmand_file_failed">Moving files failed</string>
    <string name="storage_directory_external">External storage</string>
    <string name="storage_directory_multiuser">Multiuser storage</string>
    <string name="storage_directory_internal_app">Internal app memory</string>
    <string name="storage_directory_manual">Manually specified</string>
    <string name="storage_directory_default">Internal memory</string>
    <string name="application_dir">Data storage folder</string>
    <string name="storage_directory">Map Storage</string>
    <string name="shared_string_copy">Copy</string>
    <string name="filter_poi_hint">Filter by name</string>
    <string name="search_poi_category_hint">Type to search all</string>
    <string name="shared_string_is_open">Open now</string>
    <string name="rendering_attr_OSMMapperAssistant_name">OSM mapper assistant</string>
    <string name="agps_info">A-GPS info</string>
    <string name="shared_string_manage">Manage</string>
    <string name="shared_string_edit">Edit</string>
    <string name="shared_string_places">Places</string>
    <string name="shared_string_search">Search</string>
    <string name="shared_string_show_description">Show description.</string>
    <string name="shared_string_message">Message</string>
    <string name="agps_data_last_downloaded">A-GPS data downloaded: %1$s</string>
    <string name="confirm_usage_speed_cameras">In many countries (Germany, France, Italy, and others) the use of speed camera warnings is illegal. OsmAnd does not assume any liability if you violate the law. Please tap \'Yes\' only if you are eligible to use this feature.</string>
    <string name="welmode_download_maps">Download maps</string>
    <string name="welcome_select_region">To correctly reflect your traffic signs and regulations, please select your driving region:</string>
    <string name="welcome_text">OsmAnd provides global offline map browsing and offline navigation.</string>
    <string name="welcome_header">Welcome</string>
    <string name="current_route">Current route</string>
    <string name="osm_changes_added_to_local_edits">OSM changes added to local changeset</string>
    <string name="mark_to_delete">Mark to delete</string>
    <string name="local_recordings_delete_all_confirm">Are you sure you want to delete %1$d notes?</string>
    <string name="local_osm_changes_upload_all_confirm">Are you sure you want to upload %1$d change(s) to OSM?</string>
    <string name="confirmation_to_clear_history">Clear history?</string>
    <string name="delay_to_start_navigation_descr">Specify wait time to remain on the route planning screen.</string>
    <string name="delay_to_start_navigation">Start turn-by-turn guidance after…</string>
    <string name="shared_string_go">Go</string>
    <string name="osmand_parking_overdue">overdue</string>
    <string name="action_create">Action create</string>
    <string name="action_modify">Action modify</string>
    <string name="action_delete">Action delete</string>
    <string name="osm_edits">OSM edits</string>
    <!-- means first letter of word *hour* -->
    <string name="osmand_parking_hour">h</string>
    <!-- means first letter of word *minute*-->
    <string name="osmand_parking_minute">min</string>
    <string name="parking_place_limited">Parking time limited to</string>
    <!-- used to describe time left, not left direction -->
    <string name="osmand_parking_time_left">left</string>
    <string name="your_edits">Your edits</string>
    <string name="waypoint_visit_after">Visit after</string>
    <string name="waypoint_visit_before">Visit before</string>
    <string name="simulate_your_location">Simulate your position</string>
    <string name="drawer">Flat list</string>
    <string name="short_location_on_map">Lat %1$s\nLon %2$s</string>
    <string name="tips_and_tricks_descr">Frequently asked questions, recent changes, and others.</string>
    <string name="routing_settings_2">Navigation settings</string>
    <string name="general_settings_2">General settings</string>
    <string name="shared_string_ellipsis">…</string>
    <string name="shared_string_ok">OK</string>
    <string name="shared_string_cancel">Cancel</string>
    <string name="shared_string_dismiss">Dismiss</string>
    <string name="shared_string_yes">Yes</string>
    <string name="shared_string_do_not_use">Don\'t use</string>
    <string name="shared_string_no">No</string>
    <string name="shared_string_on">On</string>
    <string name="shared_string_off">Off</string>
    <string name="shared_string_previous">Previous</string>
    <string name="shared_string_next">Next</string>
    <string name="shared_string_enable">Enable</string>
    <string name="shared_string_disable">Disable</string>
    <string name="shared_string_enabled">Enabled</string>
    <string name="shared_string_disabled">Disabled</string>
    <string name="shared_string_selected">Selected</string>
    <string name="shared_string_selected_lowercase">selected</string>
    <string name="shared_string_never">Never</string>
    <string name="shared_string_none">None</string>
    <string name="shared_string_and">and</string>
    <string name="shared_string_or">or</string>
    <string name="shared_string_help">Help</string>
    <string name="shared_string_settings">Settings</string>
    <string name="shared_string_history">History</string>
    <string name="shared_string_select_on_map">Select on map</string>
    <string name="shared_string_select_all">Select all</string>
    <string name="shared_string_deselect">Deselect</string>
    <string name="shared_string_deselect_all">Deselect all</string>
    <string name="shared_string_clear">Clear</string>
    <string name="shared_string_clear_all">Clear all</string>
    <string name="shared_string_save">Save</string>
    <string name="shared_string_save_as_gpx">Save as new GPX file</string>
    <string name="shared_string_rename">Rename</string>
    <string name="shared_string_delete">Delete</string>
    <string name="shared_string_delete_all">Delete all</string>
    <string name="shared_string_share">Share</string>
    <string name="shared_string_apply">Apply</string>
    <string name="shared_string_control_start">Start</string>
    <string name="shared_string_control_stop">Stop</string>
    <string name="shared_string_import">Import</string>
    <string name="shared_string_export">Export</string>
    <string name="shared_string_more">More…</string>
    <string name="shared_string_more_actions">More actions</string>
    <string name="shared_string_do_not_show_again">Do not show again</string>
    <string name="shared_string_remember_my_choice">Remember choice</string>
    <string name="shared_string_refresh">Refresh</string>
    <string name="shared_string_download">Download</string>
    <string name="shared_string_downloading">Downloading…</string>
    <string name="shared_string_download_successful">Downloaded</string>
    <string name="shared_string_io_error">I/O error</string>
    <string name="shared_string_unexpected_error">Unexpected error</string>
    <string name="shared_string_action_template">Action {0}</string>
    <string name="shared_string_close">Close</string>
    <string name="shared_string_exit">Exit</string>
    <string name="shared_string_show">Show</string>
    <string name="shared_string_show_all">Show all</string>
    <string name="shared_string_collapse">Collapse</string>
    <string name="shared_string_show_on_map">Show on map</string>
    <string name="shared_string_map">Map</string>
    <string name="shared_string_favorite">Favorite</string>
    <string name="shared_string_favorites">Favorites</string>
    <string name="shared_string_address">Address</string>
    <string name="shared_string_add">Add</string>
    <string name="shared_string_add_to_favorites">Add to \'Favorites\'</string>
    <string name="shared_string_my_location">My Position</string>
    <string name="shared_string_my_places">My Places</string>
    <string name="shared_string_my_favorites">Favorites</string>
    <string name="shared_string_tracks">Tracks</string>
    <string name="shared_string_gpx_files">GPX files</string>
    <string name="shared_string_currently_recording_track">Currently recording track</string>
    <string name="shared_string_audio">Audio</string>
    <string name="shared_string_video">Video</string>
    <string name="shared_string_photo">Photo</string>
    <string name="shared_string_launch">Launch</string>
    <string name="route_points">Route points</string>
    <string name="track_segments">Track segments</string>
    <string name="track_points">Track points</string>
    <string name="shared_string_online_maps">Online maps</string>
    <string name="osmand_rastermaps_plugin_description">With this plugin you can access many types of online (so called tile or raster) maps, from predefined OpenStreetMap tiles (like Mapnik) to satellite images and special purpose layers like weather maps, climate maps, geological maps, hillshade layers, etc.
		\n\nAny of these maps can either be used as the main (base) map to be displayed on the OsmAnd map, or as an overlay or underlay to another base map (like OsmAnd\'s standard offline maps). In order to make any underlay map more visible, certain elements of the OsmAnd vector maps can easily be hidden via the \'Configure map\' menu as desired.
		\n\nTile maps can be obtained directly via online sources, or can be prepared for offline use (and manually copied to OsmAnd\'s data folder) as an SQLite database which can be produced by a variety of 3rd party map preparation tools.
	</string>
    <string name="record_plugin_name">Trip recording</string>
    <string name="record_plugin_description">This plugin activates the functionality to record and save your tracks by manually touching the GPX logging widget on the map, or also to automatically log all of your navigation routes to a GPX file.
		\n\nRecorded tracks can be shared with your friends or be used for OSM contributions. Athletes can use recorded tracks to monitor their trainings. Some basic track analysis can be performed directly in OsmAnd, like lap times, average speed etc., and tracks can of course also later be analyzed in special 3rd party analysis tools.
	</string>
    <string name="srtm_paid_version_title">Contour lines plugin</string>
    <string name="osmand_srtm_short_description_80_chars">OsmAnd plugin for offline contour lines</string>
    <string name="osmand_srtm_long_description_1000_chars">This plugin provides both a contour line overlay and a (relief) hillshade layer to be displayed on top of OsmAnd\'s standard maps. This functionality will be much appreciated by athletes, hikers, trekkers, and anybody interested in the relief structure of a landscape.
		\n\nThe global data (between 70 ° north and 70 ° south) is based on measurements by SRTM (Shuttle Radar Topography Mission) and ASTER (Advanced Spaceborne Thermal Emission and Reflection Radiometer), an imaging instrument onboard Terra, the flagship satellite of NASA\'s Earth Observing System. ASTER is a cooperative effort between NASA, Japan\'s Ministry of Economy, Trade and Industry (METI), and Japan Space Systems (J-spacesystems).
	</string>
    <string name="srtm_plugin_name">Contour lines</string>
    <string name="srtm_plugin_description">This plugin provides both a contour line overlay and a (relief) hillshade layer to be displayed on top of OsmAnd\'s standard maps. This functionality will be much appreciated by athletes, hikers, trekkers, and anybody interested in the relief structure of a landscape. (Please note that contour line and/or relief data are separate, additional downloads available after activating the plugin.)
		\n\nThe global data (between 70 ° north and 70 ° south) is based on measurements by SRTM (Shuttle Radar Topography Mission) and ASTER (Advanced Spaceborne Thermal Emission and Reflection Radiometer), an imaging instrument onboard Terra, the flagship satellite of NASA\'s Earth Observing System. ASTER is a cooperative effort between NASA, Japan\'s Ministry of Economy, Trade and Industry (METI), and Japan Space Systems (J-spacesystems).
	</string>
    <string name="plugin_touringview_name">Touring map view</string>
    <string name="plugin_touringview_descr">Activating this view changes OsmAnd\'s map style to \'Touring view\', this is a special high-detail view for travelers and professional drivers.
		\n\nThis view provides, at any given map zoom, the maximum amount of travel details available in the map data (particularly roads, tracks, paths, and orientation marks).
		\n\nIt also clearly depicts all types of roads unambiguously by color coding, which is useful when e.g. driving large vehicles.
		\n\nAnd it provides special touring options like showing bicycle routes or Alpine mountain routes.
		\n\nA special map download is not needed, the view is created from our standard maps.
		\n\nThis view can be reverted by either de-activating it again here, or by changing the \'Map style\' under \'Configure map\' as desired.
	</string>
    <string name="plugin_nautical_name">Nautical map view</string>
    <string name="plugin_nautical_descr">This plugin enriches the OsmAnd map and navigation app to also produce nautical maps for boating, sailing, and other types of watersports.
		\n\nA special map add-on for OsmAnd will provide all nautical navigation marks and chart symbols, for inland as well as for nearshore navigation. The description of each navigation mark provides the details needed to identify them and their meaning (category, shape, color, sequence, reference, etc.).
		\n\nTo return to one of OsmAnd\'s conventional map styles, simply either de-activate this plugin again, or change the \'Map style\' under \'Configure map\' as desired.
	</string>
    <string name="plugin_ski_name">Ski map view</string>
    <string name="plugin_ski_descr">This plugin for OsmAnd puts at your fingertips details of global downhill ski slopes, cross country ski runs, Alpine ski routes, cable cars and ski lifts. Routes and pistes are shown color-coded by difficulty, and depicted in a special \'Winter\' map style which assimilates a snow-colored winter landscape.
		\n\nActivating this view changes the map style to \'Winter and ski\', showing all landscape features under wintry conditions. This view can be reverted by either de-activating it again here, or by changing the \'Map style\' under \'Configure map\' as desired.
	</string>
    <string name="audionotes_plugin_name">Audio/video notes</string>
    <string name="audionotes_plugin_description">The Audio/video notes plugin provides the functionality to take audio/photography/video notes during a trip, using either a button on the map, or directly the context menu for any position on the map.</string>
    <string name="osmand_parking_plugin_name">Parking position</string>
    <string name="osmand_parking_plugin_description">The parking position plugin lets you record where your car is parked and how much parking time is left (if there is a time limit).
	\nBoth the location and time are visible on the OsmAnd dashboard as well as in a widget on the map. An alarm can be added to the Android calendar as a reminder.</string>
    <string name="osmand_distance_planning_plugin_name">Distance calculator &amp; planning tool</string>
    <string name="osmand_distance_planning_plugin_description">This plugin provides a map widget allowing creation of paths by tapping the map, or by using or modifying existing GPX files, to plan a trip and measure the distance between points. The results can be saved as a GPX file, which can later be used for guidance.</string>
    <string name="shared_string_accessibility">Accessibility</string>
    <string name="osmand_accessibility_description">This plugin makes the device\'s accessibility features available directly in OsmAnd. It facilitates e.g. adjusting the speech rate for text-to-speech voices, configuring directional-pad screen navigation, using a trackball for zoom control, or text-to-speech feedback, for example to auto announcing your position.</string>
    <string name="osm_settings">OpenStreetMap editing</string>
    <string name="osm_editing_plugin_description">Via this plugin OsmAnd can be used to make OSM contributions like creating or modifying OSM POI objects, opening or commenting OSM Notes, and contributing recorded GPX files. OSM is a community driven, global public domain mapping project. For details please refer to https://openstreetmap.org. Active participation is appreciated, and contributions can be made directly from OsmAnd, if you specify your personal OSM credentials in the app.</string>
    <string name="osmand_development_plugin_description">This plugin displays settings for development and debugging features like to test or simulate routing, the rendering performance, or voice prompting. These settings are intended for developers and are not needed for the general user.</string>
    <string name="debugging_and_development">OsmAnd development</string>
    <string name="rename_failed">Renaming failed.</string>
    <string name="days_behind">days behind</string>
    <string name="back_to_map">Back to map</string>
    <string name="share_note">Share note</string>
    <string name="location_on_map">Location:\n Lat %1$s\n Lon %2$s</string>
    <string name="watch">Watch</string>
    <string name="notes">Notes</string>
    <string name="online_map">Online map</string>
    <string name="roads_only">Roads only</string>
    <string name="rendering_attr_pisteRoutes_name">Ski slopes</string>
    <string name="free">Free %1$s </string>
    <string name="device_memory">Device memory</string>
    <string name="rendering_attr_pisteGrooming_name">Piste grooming</string>
    <string name="world_ski_missing">In order to display ski maps, the special offline map needs to be downloaded</string>
    <string name="nautical_maps_missing">In order to display nautical maps, the special offline map needs to be downloaded</string>
    <string name="edit_group">Edit group</string>
    <string name="parking_place">Parking spot</string>
    <string name="remove_the_tag">REMOVE THE TAG</string>
    <string name="gps_status">GPS status</string>
    <string name="version_settings_descr">Download nightly builds.</string>
    <string name="version_settings">Builds</string>
    <string name="rendering_attr_streetLighting_name">Street lighting</string>
    <string name="proxy_pref_title">Proxy</string>
    <string name="proxy_pref_descr">Specify a proxy server.</string>
    <string name="settings_privacy">Privacy</string>
    <string name="shared_string_gpx_points">Points</string>
    <string name="navigation_over_track">Start navigation along track?</string>
    <string name="avoid_roads_msg">Trigger an alternative route by selecting roads to avoid</string>
    <string name="speak_pedestrian">Pedestrian crosswalks</string>
    <string name="rendering_attr_roadStyle_name">Road style</string>
    <string name="rendering_attr_roadStyle_description">Road style</string>
    <string name="rendering_value__name">Default</string>
    <string name="rendering_value_default_name">Default</string>
    <string name="rendering_value_germanRoadAtlas_name">German road atlas</string>
    <string name="rendering_value_highContrastRoads_name">High contrast roads</string>
    <string name="traffic_warning_railways">Railroad crossing</string>
    <string name="traffic_warning_pedestrian">Pedestrian crosswalk</string>
    <string name="show_railway_warnings">Railroad crossings</string>
    <string name="show_pedestrian_warnings">Pedestrian crosswalks</string>
    <string name="rendering_value_americanRoadAtlas_name">American road atlas</string>
    <string name="routing_attr_no_new_routing_name">No v1.9 routing rules</string>
    <string name="routing_attr_no_new_routing_description">Do not use routing rules introduced in v1.9.</string>
    <string name="dash_download_msg_none">Download offline maps?</string>
    <string name="dash_download_msg">You have downloaded %1$s maps</string>
    <string name="dash_download_new_one">Download new map</string>
    <string name="dash_download_manage">Manage</string>
    <string name="map_locale">Map language</string>
    <string name="rendering_attr_transportStops_name">Transport stops</string>
    <string name="navigate_point_zone">Zone</string>
    <!-- (OLC) is a geocode system -->
    <string name="navigate_point_olc">Open Location Code</string>
    <string name="navigate_point_olc_info_invalid">Invalid OLC\n</string>
    <string name="navigate_point_olc_info_short">Short OLC\nPlease provide a full code</string>
    <string name="navigate_point_olc_info_area">Valid full OLC\nRepresents area: %1$s x %2$s</string>
    <string name="navigate_point_northing">Northing</string>
    <string name="navigate_point_easting">Easting</string>
    <string name="download_tab_downloads">All Downloads</string>
    <string name="download_tab_updates">Updates</string>
    <string name="download_tab_local">Local</string>
    <string name="no_internet_connection">Unable to download, please check your Internet connection.</string>
    <string name="everything_up_to_date">All files up to date</string>
    <string name="use_opengl_render">Use OpenGL rendering</string>
    <string name="use_opengl_render_descr">Use hardware accelerated OpenGL rendering (may use more battery, or not work on very old devices).</string>
    <string name="error_avoid_specific_road">No bypass found</string>
    <string name="home_button">Home</string>
    <string name="map_update">Updates available for %1$s maps</string>
    <string name="search_for">Search for</string>
    <string name="coordinates">Coordinates</string>
    <string name="rendering_attr_publicTransportMode_name">Bus, trolleybus, shuttle routes</string>
    <string name="rendering_attr_tramTrainRoutes_name">Tram and train routes</string>
    <string name="rendering_attr_subwayMode_name">Subway routes</string>
    <string name="lock_screen_request_explanation">%1$s needs this permission to turn off the screen for the power saving feature.</string>
    <string name="wake_on_voice">Turn screen on</string>
    <string name="wake_on_voice_descr">Turn on device screen (if off) when approaching a turn.</string>
    <string name="impassable_road">Avoid roads…</string>
    <string name="rendering_attr_trainLightrailRoutes_name">Train routes</string>
    <string name="rendering_attr_tramRoutes_name">Tram routes</string>
    <string name="rendering_attr_shareTaxiRoutes_name">Share taxi routes</string>
    <string name="rendering_attr_trolleybusRoutes_name">Trolleybus routes</string>
    <string name="rendering_attr_busRoutes_name">Bus routes</string>
    <string name="rendering_category_hide">Hide</string>
    <string name="rendering_category_routes">Routes</string>
    <!--string name="shared_string_details">Details</string> use rendering_category_details -->
    <string name="rendering_category_details">Details</string>
    <string name="rendering_category_transport">Transport</string>
    <string name="rendering_category_others">Other map attributes</string>
    <string name="map_widget_appearance_rem">Remaining elements</string>
    <string name="map_widget_vector_attributes">Rendering attributes</string>
    <string name="map_widget_top">Status bar</string>
    <string name="map_widget_right">Right panel</string>
    <string name="map_widget_left">Left panel</string>
    <string name="configure_map">Configure map</string>
    <string name="search_radius_proximity">Within</string>
    <string name="anonymous_user">Anonymous user</string>
    <string name="logged_as">Logged in as %1$s</string>
    <string name="speed_limit_exceed">Speed limit tolerance</string>
    <string name="speed_limit_exceed_message">Choose speed limit tolerance margin, above which you will receive a voice warning.</string>
    <string name="fav_point_emoticons_message">Favorite renamed to \'%1$s\' to save the string containing emoticons to a file.</string>
    <string name="print_route">Print route</string>
    <string name="fav_point_dublicate">Duplicate Favorite name specified</string>
    <string name="fav_point_dublicate_message">Favorite renamed to %1$s to avoid duplication.</string>
    <string name="text_size_descr">Set the text size on the map.</string>
    <string name="text_size">Text size</string>
    <string name="traffic_warning_speed_limit">Speed limit</string>
    <string name="traffic_warning_border_control">Border control</string>
    <string name="traffic_warning_payment">Toll booth</string>
    <string name="traffic_warning_stop">Stop sign</string>
    <string name="traffic_warning_calming">Traffic calming</string>
    <string name="traffic_warning_speed_camera">Speed camera</string>
    <string name="traffic_warning">Traffic warning</string>
    <string name="speak_favorites">Favorites nearby</string>
    <string name="speak_poi">Nearby POI</string>
    <string name="way_alarms">Traffic warnings</string>
    <string name="background_service_is_enabled_question">OsmAnd background service still running. Stop it, too?</string>
    <string name="sleep_mode_stop_dialog">Stop GPS background mode?</string>
    <string name="stop_navigation_service">Stop</string>
    <string name="confirm_every_run">Always ask</string>
    <string name="save_global_track_interval_descr">Specify the logging interval for the general track recording (enabled via the GPX logging widget on the map).</string>
    <string name="save_global_track_interval">General logging interval</string>
    <string name="background_service_int">GPS Wake-up interval</string>
    <string name="enable_sleep_mode">Enable GPS background mode</string>
    <string name="save_track_to_gpx_globally">Log track to GPX file</string>
    <string name="save_track_to_gpx_globally_headline">On demand track logging</string>
    <string name="save_track_to_gpx_globally_descr">General position logging to a GPX file can be turned on or off using the GPX logging widget on the map.</string>
    <string name="save_current_track_descr">Save current track as GPX file now.</string>
    <string name="save_current_track">Save current track</string>
    <string name="save_track_to_gpx">Auto-record track during navigation</string>
    <string name="save_track_to_gpx_descrp">A GPX track is automatically saved to the tracks folder during navigation.</string>
    <string name="save_track_interval_globally">Logging interval</string>
    <string name="save_track_interval">Logging interval during navigation</string>
    <string name="save_track_interval_descr">Specify the logging interval for track recording during navigation</string>
    <string name="voice_provider_descr">Select the voice guidance for navigation.</string>
    <string name="voice_provider">Voice guidance</string>
    <string name="enable_proxy_title">Enable HTTP proxy</string>
    <string name="enable_proxy_descr">Configure an HTTP proxy for all network requests.</string>
    <string name="proxy_host_title">Proxy Host</string>
    <string name="proxy_host_descr">Specify your proxy\'s hostname (e.g. 127.0.0.1).</string>
    <string name="proxy_port_title">Proxy Port</string>
    <string name="proxy_port_descr">Specify your proxy\'s port number (e.g. 8118).</string>
    <string name="monitoring_settings">Trip recording</string>
    <string name="monitoring_settings_descr">Set up how to record your trips.</string>
    <string name="int_hour">h</string>
    <string name="duration">Duration</string>
    <string name="distance">Distance</string>
    <string name="average">Average</string>
    <string name="of">%1$d of %2$d</string>
    <string name="ascent_descent">Ascent/Descent</string>
    <string name="moving_time">Moving time</string>
    <string name="max_min">Max/Min</string>
    <string name="min_max">Min/Max</string>
    <string name="index_tours">Tours</string>
    <string name="shared_string_all">All</string>
    <string name="shared_string_waypoints">Waypoints</string>
    <string name="download_additional_maps">Download missing maps %1$s (%2$d MB)?</string>
    <string name="rendering_value_browse_map_name">Browse map</string>
    <string name="rendering_value_car_name">Car</string>
    <string name="rendering_value_bicycle_name">Bicycle</string>
    <string name="rendering_value_pedestrian_name">On foot</string>
    <string name="rendering_attr_coloredBuildings_name">Color-code buildings by type</string>
    <string name="continue_navigation">Continue Navigation</string>
    <string name="pause_navigation">Pause Navigation</string>
    <string name="keep_navigation_service">Keep</string>
    <string name="map_preferred_locale_descr">Preferred language for labels on the map (if unavailable, English or local names will be used).</string>
    <string name="map_preferred_locale">Preferred map language</string>
    <string name="local_map_names">Local names</string>
    <string name="lang_sw">Swahili</string>
    <string name="lang_he">Hebrew</string>
    <string name="forward">Forward</string>
    <string name="home">Dashboard</string>
    <string name="live_monitoring_m_descr">Send tracking data to a specified web service if GPX logging is on.</string>
    <string name="live_monitoring_m">Online tracking (GPX required)</string>
    <string name="live_monitoring_start">Start online tracking</string>
    <string name="live_monitoring_stop">Stop online tracking</string>
    <string name="gpx_monitoring_start">Start GPX logging</string>
    <string name="gpx_monitoring_stop">Stop GPX logging</string>
    <string name="gpx_start_new_segment">Start new segment</string>
    <string name="rendering_attr_hideBuildings_name">Buildings</string>
    <string name="rendering_attr_hideNonVehicleHighways_name">Non-vehicle highways</string>
    <string name="rendering_attr_hideText_name">Text</string>
    <string name="rendering_attr_hideWoodScrubs_name">Wood and scrubs</string>
    <string name="rendering_attr_buildings15zoom_name">Buildings on zoom 15</string>
    <string name="rendering_attr_moreDetailed_name">More details</string>
    <string name="rendering_attr_lessDetailed_name">Fewer details</string>
    <string name="rendering_attr_hideAccess_name">Access restrictions</string>
    <string name="rendering_attr_showAccess_name">Show access restrictions and toll</string>
    <string name="rendering_attr_showSurfaceGrade_name">Show road quality</string>
    <string name="rendering_attr_showSurfaces_name">Show road surface</string>
    <string name="rendering_attr_showCycleRoutes_name">Show cycle routes</string>
    <string name="no_index_file_to_download">Downloads not found, please check your connection to the Internet.</string>
    <string name="select_index_file_to_download">Nothing was found. If you can\'t find your region, you can make it yourself (see https://osmand.net).</string>
    <string name="none_selected_gpx">Specify a GPX file by long-tapping first.</string>
    <string name="local_index_select_gpx_file">Select a track</string>
    <string name="gpx_split_interval">Split interval</string>
    <string name="sort_by_distance">Sort by distance</string>
    <string name="sort_by_name">Sort by name</string>
    <string name="show_zoom_buttons_navigation_descr">Show zoom buttons during navigation.</string>
    <string name="show_zoom_buttons_navigation">Show zoom buttons</string>
    <string name="save_as_favorites_points">Save as group of Favorites</string>
    <string name="select_destination_and_intermediate_points">Set destinations</string>
    <string name="layer_amenity_label">POI overlay labels</string>
    <string name="loading_smth">Loading %1$s…</string>
    <string name="map_widget_plain_time">Current time</string>
    <string name="shared_string_waypoint">Waypoint</string>
    <string name="selected_gpx_info_show">\n\nLong-tap to view on the map</string>
    <string name="delay_navigation_start">Start turn-by-turn guidance automatically</string>
    <string name="local_index_gpx_info_show">\n\nLong-tap for options</string>
    <string name="gpx_info_subtracks">Subtracks: %1$s </string>
    <string name="gpx_info_waypoints">Waypoints: %1$s </string>
    <string name="gpx_info_distance">Distance: %1$s (%2$s points) </string>
    <string name="gpx_info_start_time">Start time: %1$tF, %1$tT </string>
    <string name="gpx_info_end_time">End time: %1$tF, %1$tT </string>
    <string name="gpx_info_average_speed">Average speed: %1$s </string>
    <string name="gpx_info_maximum_speed">Maximum speed: %1$s </string>
    <string name="gpx_info_avg_altitude">Average altitude: %1$s</string>
    <string name="gpx_info_diff_altitude">Altitude range: %1$s</string>
    <string name="gpx_info_asc_altitude">Descent/ascent: %1$s</string>
    <string name="gpx_timespan">Time span: %1$s</string>
    <string name="gpx_timemoving">Time moving: %1$s</string>
    <string name="gpx_selection_segment_title">Segment</string>
    <string name="gpx_selection_number_of_points"> %1$s points</string>
    <string name="gpx_selection_point">Point %1$s</string>
    <!-- string name="gpx_selection_current_track">recording</string -->
    <string name="gpx_selection_route_points">%1$s \nRoute points %2$s</string>
    <string name="gpx_selection_points">%1$s \nPoints</string>
    <string name="gpx_selection_track">%1$s \nTrack %2$s</string>
    <string name="gpx_file_is_empty">Empty GPX file</string>
    <string name="osmo_edit_color">Display color</string>
    <string name="osmo_connect_menu">Connect</string>
    <string name="int_days">days</string>
    <string name="use_points_as_intermediates">Calculate route between points</string>
    <string name="always_center_position_on_map">Display position always in center</string>
    <string name="voice_pref_title">Voice</string>
    <string name="misc_pref_title">Misc</string>
    <string name="localization_pref_title">Localization</string>
    <string name="index_item_nation_addresses">addresses nationwide</string>
    <string name="index_item_world_altitude_correction">World altitude correction</string>
    <string name="index_item_world_seamarks">World seamarks</string>
    <string name="index_item_world_bitcoin_payments">World bitcoin payments</string>
    <string name="index_item_world_basemap">World overview map</string>
    <string name="index_item_world_ski">World ski map</string>
    <string name="lang_zh">Chinese</string>
    <string name="lang_pt_br">Portuguese (Brazil)</string>
    <string name="lang_en">English</string>
    <string name="lang_en_gb">English (United Kingdom)</string>
    <string name="lang_af">Afrikaans</string>
    <string name="lang_al">Albanian</string>
    <string name="lang_ar">Arabic</string>
    <string name="lang_hy">Armenian</string>
    <string name="lang_eu">Basque</string>
    <string name="lang_be">Belarusian</string>
    <string name="lang_be_by">Belarusian (Latin)</string>
    <string name="lang_bs">Bosnian</string>
    <string name="lang_bg">Bulgarian</string>
    <string name="lang_ca">Catalan</string>
    <string name="lang_hr">Croatian</string>
    <string name="lang_cs">Czech</string>
    <string name="lang_da">Danish</string>
    <string name="lang_nl">Dutch</string>
    <string name="lang_fi">Finnish</string>
    <string name="lang_fr">French</string>
    <string name="lang_ka">Georgian</string>
    <string name="lang_de">German</string>
    <string name="lang_el">Greek</string>
    <string name="lang_iw">Hebrew</string>
    <string name="lang_hi">Hindi</string>
    <string name="lang_hu">Hungarian</string>
    <string name="lang_hu_formal">Hungarian (formal)</string>
    <string name="lang_id">Indonesian</string>
    <string name="lang_it">Italian</string>
    <string name="lang_ja">Japanese</string>
    <string name="lang_kn">Kannada</string>
    <string name="lang_ko">Korean</string>
    <string name="lang_lv">Latvian</string>
    <string name="lang_lt">Lithuanian</string>
    <string name="lang_mr">Marathi</string>
    <string name="lang_no">Norwegian Bokmål</string>
    <string name="lang_fa">Persian</string>
    <string name="lang_pl">Polish</string>
    <string name="lang_pt">Portuguese</string>
    <string name="lang_ro">Romanian</string>
    <string name="lang_ru">Russian</string>
    <string name="lang_sc">Sardinian</string>
    <string name="lang_sr">Serbian (cyrillic)</string>
    <string name="lang_sr_latn">Serbian (latin)</string>
    <string name="lang_zh_cn">Chinese (Simplified)</string>
    <string name="lang_zh_hk">Chinese (Hong Kong)</string>
    <string name="lang_sk">Slovak</string>
    <string name="lang_sl">Slovenian</string>
    <string name="lang_es">Spanish</string>
    <string name="lang_sv">Swedish</string>
    <string name="lang_zh_tw">Chinese (Traditional)</string>
    <string name="lang_tr">Turkish</string>
    <string name="lang_uk">Ukrainian</string>
    <string name="lang_vi">Vietnamese</string>
    <string name="lang_cy">Welsh</string>
    <string name="lang_gn_py">Guaraní</string>
    <string name="index_name_canada">North America - Canada</string>
    <string name="index_name_italy">Europe - Italy</string>
    <string name="index_name_gb">Europe - Great Britain</string>
    <string name="calculate_osmand_route_without_internet">Offline calculation of OsmAnd route segment</string>
    <string name="gpx_option_calculate_first_last_segment">Calculate OsmAnd route for first and last route segment</string>
    <string name="use_displayed_track_for_navigation">Use shown track for navigation?</string>
    <string name="keep_and_add_destination_point">Add as subsequent destination</string>
    <string name="select_gpx">Select GPX…</string>
    <string name="route_descr_select_destination">Set destination</string>
    <string name="route_preferences">Route preferences</string>
    <string name="route_info">Route info</string>
    <string name="routing_attr_prefer_motorway_name">Prefer motorways</string>
    <string name="routing_attr_prefer_motorway_description">Prefer motorways</string>
    <string name="routing_attr_avoid_toll_name">No toll roads</string>
    <string name="routing_attr_avoid_toll_description">Avoids toll roads</string>
    <string name="routing_attr_avoid_unpaved_name">No unpaved roads</string>
    <string name="routing_attr_avoid_unpaved_description">Avoids unpaved roads</string>
    <string name="routing_attr_avoid_ferries_name">No ferries</string>
    <string name="routing_attr_avoid_ferries_description">Avoids ferries</string>
    <string name="routing_attr_avoid_motorway_name">No motorways</string>
    <string name="routing_attr_avoid_motorway_description">Avoids motorways</string>
    <string name="routing_attr_avoid_stairs_name">No stairs</string>
    <string name="routing_attr_avoid_stairs_description">Avoids stairs</string>
    <string name="routing_attr_avoid_borders_name">No border crossings</string>
    <string name="routing_attr_avoid_borders_description">Avoids crossing national borders</string>
    <string name="routing_attr_weight_name">Weight limit</string>
    <string name="routing_attr_weight_description">Specify permitted vehicle weight limit on routes.</string>
    <string name="routing_attr_width_name">Width limit</string>
    <string name="routing_attr_width_description">Specify permitted vehicle width limit on routes.</string>
    <string name="routing_attr_height_name">Height limit</string>
    <string name="routing_attr_height_description">Specify vehicle height to be permitted on routes.</string>
    <string name="android_19_location_disabled">On Android 4.4 (KitKat) onwards, the old storage folder (%s) is deprecated. Copy all OsmAnd files to new storage location?
        \n Note 1: Your old files will remain untouched (but can be deleted manually).
        \n Note 2: In the new storage location it will not be possible to share files between OsmAnd and OsmAnd+.</string>
    <string name="copying_osmand_one_file_descr">Copying file (%s) to the new destination…</string>
    <string name="copying_osmand_files_descr">Copying OsmAnd data files to the new destination (%s)…</string>
    <string name="copying_osmand_files">Copying OsmAnd data files…</string>
    <string name="calculate_osmand_route_gpx">Offline OsmAnd route calculation</string>
    <string name="app_mode_truck">Truck</string>
    <string name="guidance_preferences_descr">Navigation preferences</string>
    <string name="routing_preferences_descr">Routing preferences</string>
    <string name="speech_rate_descr">Specify the speech rate for text-to-speech.</string>
    <string name="speech_rate">Speech Rate</string>
    <string name="complex_route_calculation_failed">Fast route calculation failed (%s), fallback to slow calculation.</string>
    <string name="disable_complex_routing_descr">Disable two-phase routing for car navigation.</string>
    <string name="disable_complex_routing">Disable complex routing</string>
    <string name="amenity_type_seamark">Seamark</string>
    <string name="app_modes_choose_descr">Select shown profiles.</string>
    <string name="app_modes_choose">App profiles</string>
    <string name="map_widget_map_rendering">Map rendering</string>
    <string name="app_mode_hiking">Hiking</string>
    <string name="app_mode_motorcycle">Motorcycle</string>
    <string name="app_mode_boat">Boat</string>
    <string name="app_mode_aircraft">Aircraft</string>
    <string name="local_osm_changes_delete_all_confirm">Are you sure you want to delete %1$d OSM changes?</string>
    <string name="animate_routing_route_not_calculated">Please calculate the route first</string>
    <string name="animate_routing_route">Simulate using calculated route</string>
    <string name="animate_routing_gpx">Simulate using GPX track</string>
    <string name="route_is_too_long_v2">For long distances: Please add intermediate destinations if no route is found within 10 minutes.</string>
    <string name="auto_zoom_none">No auto zoom</string>
    <string name="auto_zoom_close">To close-up</string>
    <string name="auto_zoom_far">To mid-range</string>
    <string name="auto_zoom_farthest">To long-range</string>
    <string name="map_magnifier">Map magnifier</string>
    <string name="base_world_map">World basemap</string>
    <string name="about_version">Version:</string>
    <string name="shared_string_about">About</string>
    <string name="about_settings_descr">Version info, licenses, project members</string>
    <string name="local_index_tile_data_zooms">Zooms downloaded: %1$s</string>
    <string name="local_index_tile_data_expire">Expire (minutes): %1$s</string>
    <string name="local_index_tile_data_downloadable">Downloadable: %1$s</string>
    <string name="local_index_tile_data_maxzoom">Maximum zoom: %1$s</string>
    <string name="local_index_tile_data_minzoom">Minimum zoom: %1$s</string>
    <string name="local_index_tile_data_name">Tile data: %1$s</string>
    <string name="edit_tilesource_successfully">Tilesource %1$s was saved</string>
    <string name="edit_tilesource_elliptic_tile">Elliptic mercator</string>
    <string name="edit_tilesource_maxzoom">Maximum zoom</string>
    <string name="edit_tilesource_expiration_time">Expire (minutes)</string>
    <string name="edit_tilesource_minzoom">Minimum zoom</string>
    <string name="edit_tilesource_url_to_load">URL</string>
    <string name="edit_tilesource_choose_existing">Select existing…</string>
    <string name="maps_define_edit">Define/Edit…</string>
    <string name="map_widget_fps_info">FPS debug info</string>
    <string name="driving_region_descr">Select driving region: US, Europe, UK, Asia, and others.</string>
    <string name="driving_region">Driving region</string>
    <string name="driving_region_japan">Japan</string>
    <string name="driving_region_us">United States</string>
    <string name="driving_region_canada">Canada</string>
    <string name="driving_region_europe_asia">Europe, Asia, Latin America, &amp; similar</string>
    <string name="driving_region_uk">UK, India, &amp; similar</string>
    <string name="driving_region_australia">Australia</string>
    <string name="speak_title">Announce…</string>
    <string name="speak_descr">Set up announcement of street names, traffic warnings (forced stops, speed bumps), speed camera warnings, speed limits.</string>
    <string name="speak_street_names">Street names (TTS)</string>
    <string name="speak_speed_limit">Speed limit</string>
    <string name="speak_cameras">Speed cameras</string>
    <string name="speak_traffic_warnings">Traffic warnings</string>
    <string name="osb_author_or_password_not_specified">Please specify OSM user and password in \'Settings\'</string>
    <string name="clear_intermediate_points">Clear intermediate destinations</string>
    <string name="keep_intermediate_points">Keep intermediate destinations</string>
    <string name="new_directions_point_dialog">You already have intermediate destinations set.</string>
    <string name="context_menu_item_directions_to">Directions to</string>
    <string name="context_menu_item_directions_from">Directions from</string>
    <string name="route_descr_map_location">Map: </string>
    <string name="route_descr_lat_lon">Lat %1$.3f, lon %2$.3f</string>
    <!-- string name="route_descr_current_location">Current position</string -->
    <string name="route_descr_destination">Destination</string>
    <string name="route_to">To:</string>
    <string name="route_via">Via:</string>
    <string name="route_from">From:</string>
    <string name="app_mode_default">Browse map</string>
    <string name="settings_preset">Default profile</string>
    <string name="settings_preset_descr">Map view and navigation settings are remembered per use profile. Set your default profile here.</string>
    <string name="destination_point">Destination %1$s</string>
    <string name="context_menu_item_destination_point">Set as destination</string>
    <string name="please_select_address">Set city or street first</string>
    <string name="search_street_in_neighborhood_cities">Search for street in neighborhood cities</string>
    <string name="intermediate_items_sort_return">Optimized order of intermediate destinations en-route to the destination.</string>
    <string name="intermediate_items_sort_by_distance">Sort door-to-door</string>
    <string name="local_osm_changes_backup_successful">OSM change file was generated %1$s</string>
    <string name="local_osm_changes_backup_failed">Could not back up OSM changes.</string>
    <string name="local_osm_changes_backup">Back up as OSM change</string>
    <string name="delete_point">Delete Point</string>
    <string name="plugin_distance_point_time">time</string>
    <string name="plugin_distance_point_hdop">accuracy</string>
    <string name="plugin_distance_point_speed">speed</string>
    <string name="plugin_distance_point_ele">elevation</string>
    <string name="plugin_distance_point">Point</string>
    <string name="gpx_file_name">GPX filename</string>
    <string name="gpx_saved_sucessfully">GPX file saved to {0}</string>
    <string name="use_distance_measurement_help">* Tap to mark a point.\n
        * Long-tap the map to delete previous point.\n
        * Long-tap on a point to view and attach description.\n
        * Tap the measurement widget to see more actions.</string>
    <string name="distance_measurement_start_editing">Start editing</string>
    <string name="distance_measurement_finish_editing">Finish editing</string>
    <string name="distance_measurement_finish_subtrack">Begin a new subtrack</string>
    <string name="distance_measurement_clear_route">Clear all points</string>
    <string name="distance_measurement_load_gpx">Open existing GPX file</string>
    <string name="wait_current_task_finished">Please wait until current task is finished</string>
    <string name="use_kalman_filter_compass_descr">Reduces noise in compass readings but adds inertia.</string>
    <string name="use_kalman_filter_compass">Use Kalman filter</string>
    <string name="use_magnetic_sensor_descr">For the compass reading, use the magnetic sensor instead of the orientation sensor.</string>
    <string name="use_magnetic_sensor">Use magnetic sensor</string>
    <string name="other_location">Other</string>
    <string name="files_limit">%1$d files left</string>
    <string name="available_downloads_left">%1$d files left to download</string>
    <string name="install_paid">Full version</string>
    <string name="cancel_route">Dismiss route</string>
    <string name="cancel_navigation">Stop navigation</string>
    <string name="clear_destination">Clear destination</string>
    <string name="download_using_mobile_internet">Not connected to Wi-Fi. Use current connection to the Internet to download?</string>
    <string name="street_name">Street name</string>
    <string name="hno">House number</string>
    <string name="website">Website</string>
    <string name="phone">Phone</string>
    <string name="osmand_background_plugin_description">Shows settings for turning on background tracking and navigation by periodically waking up the GPS device (with the screen off).</string>
    <string name="contribution_activity">Install version</string>
    <string name="choose_osmand_theme_descr">Customize app appearance.</string>
    <string name="choose_osmand_theme">App theme</string>
    <string name="external_input_device">External input devices</string>
    <string name="external_input_device_descr">Select an external control device, such as a keyboard or WunderLINQ.</string>
    <string name="sett_no_ext_input">None</string>
    <string name="sett_generic_ext_input">Keyboard</string>
    <string name="sett_wunderlinq_ext_input">WunderLINQ</string>
    <string name="sett_parrot_ext_input">Parrot</string>
    <string name="accessibility_options">Accessibility options</string>
    <string name="select_address_activity">Specify address</string>
    <string name="favourites_list_activity">Select Favorite</string>
    <string name="local_openstreetmap_act_title">OSM modifications</string>
    <string name="layer_hillshade">Hillshade layer</string>
    <string name="map_widget_gps_info">GPS info</string>
    <string name="access_arrival_time">Arrival time</string>
    <string name="access_intermediate_arrival_time">Intermediate arrival time</string>
    <string name="item_checked">checked</string>
    <string name="item_unchecked">unchecked</string>
    <string name="prefer_motorways">Prefer motorways</string>
    <string name="prefer_in_routing_title">Prefer…</string>
    <string name="prefer_in_routing_descr">Prefer motorways.</string>
    <string name="max_speed_none">none</string>
    <string name="index_name_openmaps">OpenMaps EU</string>
    <string name="download_wikipedia_maps">Wikipedia</string>
    <string name="download_hillshade_maps">Hillshades</string>
    <string name="local_indexes_cat_srtm">Contour lines</string>
    <string name="local_indexes_cat_av">Audio/Video data</string>
    <string name="stop_routing_confirm">Are you sure you want to stop the navigation?</string>
    <string name="clear_dest_confirm">Are you sure you want to clear your destination (and intermediate destinations)?</string>
    <string name="precise_routing_mode_descr">Calculate precise routes without glitches. Still distance-limited and slow.</string>
    <string name="precise_routing_mode">Precise routing (alpha)</string>
    <string name="recording_context_menu_show">Show</string>
    <string name="recording_photo_description">Photo %1$s %2$s</string>
    <string name="av_def_action_picture">Take a photo</string>
    <string name="recording_context_menu_precord">Take a photo</string>
    <string name="dropbox_plugin_description">The Dropbox plugin allows you to sync tracks and audio/video notes with your Dropbox account.</string>
    <string name="dropbox_plugin_name">Dropbox plugin</string>
    <string name="intermediate_points_change_order">Change order</string>
    <string name="srtm_paid_version_msg">Please consider paying for the \'Contour lines\' plugin to support further development.</string>
    <string name="av_def_action_choose">On request?</string>
    <string name="av_def_action_video">Record video</string>
    <string name="av_def_action_audio">Record audio</string>
    <string name="av_widget_action_descr">Default widget action:</string>
    <string name="av_widget_action">Default widget action</string>
    <string name="av_video_format_descr">Video output format:</string>
    <string name="av_video_format">Video output format</string>
    <string name="av_use_external_recorder_descr">Use system recorder for video.</string>
    <string name="av_use_external_recorder">Use system recorder</string>
    <string name="av_use_external_camera_descr">Use the system app for photos.</string>
    <string name="av_use_external_camera">Use camera app</string>
    <string name="av_settings_descr">Set up audio and video settings.</string>
    <string name="av_settings">Audio/video settings</string>
    <string name="recording_error">Recording failed</string>
    <string name="recording_camera_not_available">Camera not available</string>
    <string name="recording_is_recorded">Recording audio/video. Stop by tapping the AV widget.</string>
    <string name="recording_playing">An audio from the specified recording is being played.\n%1$s</string>
    <string name="recording_open_external_player">Open external player</string>
    <string name="recording_delete_confirm">Delete this item?</string>
    <string name="recording_unavailable">unavailable</string>
    <string name="recording_context_menu_arecord">Take an audio note</string>
    <string name="recording_context_menu_vrecord">Take a video note</string>
    <string name="layer_recordings">Recording layer</string>
    <string name="recording_can_not_be_played">Could not play recording.</string>
    <string name="recording_context_menu_delete">Delete recording</string>
    <string name="recording_context_menu_play">Play</string>
    <string name="recording_description">Recording %1$s %3$s %2$s</string>
    <string name="recording_default_name">Recording</string>
    <string name="map_widget_av_notes">Audio/video notes</string>
    <string name="map_widget_distancemeasurement">Distance measurement</string>
    <string name="audionotes_location_not_defined">Tap \'Use location…\' to add a note to the location.</string>
    <string name="map_widget_audionotes">Audio notes</string>
    <string name="index_srtm_parts">parts</string>
    <string name="index_srtm_ele">Contour lines</string>
    <string name="download_select_map_types">Other maps</string>
    <string name="download_roads_only_item">Roads only</string>
    <string name="download_srtm_maps">Contour lines</string>
    <string name="download_regular_maps">Standard map</string>
    <string name="download_roads_only_maps">Roads-only map</string>
    <string name="rendering_attr_alpineHiking_name">Alpine hiking scale (SAC)</string>
    <string name="rendering_attr_alpineHiking_description">Render paths according to the SAC scale.</string>
    <string name="rendering_attr_hikingRoutesOSMC_name">Hiking symbol overlay</string>
    <string name="rendering_attr_hikingRoutesOSMC_description">Render paths according to OSMC traces.</string>
    <string name="rendering_attr_noAdminboundaries_name">Boundaries</string>
    <string name="rendering_attr_noAdminboundaries_description">Suppress display of regional boundaries (admin levels 5–9).</string>
    <string name="map_widget_max_speed">Speed limit</string>
    <string name="monitoring_control_start">GPX</string>
    <string name="no_buildings_found">No buildings found.</string>
    <string name="incremental_search_city">Search city incrementally</string>
    <string name="search_villages_and_postcodes">Search for more villages/postcodes</string>
    <string name="rendering_attr_showRoadMaps_description">Choose when to display roads-only maps:</string>
    <string name="rendering_attr_showRoadMaps_name">Roads-only maps</string>
    <string name="safe_mode_description">Run the app in safe mode (using slower Android instead of native code).</string>
    <string name="safe_mode">Safe mode</string>
    <string name="native_library_not_running">The app is running in safe mode (turn it off in \'Settings\').</string>
    <string name="close_changeset">Close changeset</string>
    <string name="zxing_barcode_scanner_not_found">ZXing Barcode Scanner app not installed. Search in Google Play?</string>
    <string name="rendering_attr_roadColors_description">Select a road color scheme:</string>
    <string name="rendering_attr_roadColors_name">Road color scheme</string>
    <string name="map_widget_show_destination_arrow">Show destination direction</string>
    <string name="enable_plugin_monitoring_services">Enable the \"Trip recording\" plugin to use position logging services (GPX logging, online tracking)</string>
    <string name="non_optimal_route_calculation">Calculate possibly non-optimal route over long distances</string>
    <string name="gps_not_available">Please enable GPS in the settings</string>
    <string name="map_widget_monitoring_services">Logging services</string>
    <string name="no_route">No route</string>
    <string name="delete_target_point">Remove destination</string>
    <string name="target_point">Destination %1$s</string>
    <string name="intermediate_point">Intermediate destination %1$s</string>
    <string name="context_menu_item_last_intermediate_point">Add as last intermediate destination</string>
    <string name="context_menu_item_first_intermediate_point">Add as first intermediate destination</string>
    <string name="add_as_last_destination_point">Add as last intermediate destination</string>
    <string name="add_as_first_destination_point">Add as first intermediate destination</string>
    <string name="replace_destination_point">Replace the destination</string>
    <string name="new_destination_point_dialog">You have already set a destination:</string>
    <string name="shared_string_target_points">Destinations</string>
    <string name="intermediate_point_too_far">Intermediate destination %1$s is too far from the nearest road.</string>
    <string name="arrived_at_intermediate_point">Intermediate destination reached</string>
    <string name="context_menu_item_intermediate_point">Add as intermediate destination</string>
    <string name="map_widget_intermediate_distance">Intermediate destination</string>
    <string name="map_widget_intermediate_time">Intermediate time</string>
    <string name="ending_point_too_far">Ending point too far from nearest road.</string>
    <string name="add_tag">Add Tag</string>
    <string name="btn_advanced_mode">Advanced Mode…</string>
    <string name="poi_filter_parking">Parking</string>
    <string name="poi_filter_emergency">Emergency</string>
    <string name="poi_filter_public_transport">Public transport</string>
    <string name="poi_filter_entertainment">Entertainment</string>
    <string name="poi_filter_accomodation">Accommodation</string>
    <string name="poi_filter_restaurants">Restaurants</string>
    <string name="poi_filter_sightseeing">Sightseeing</string>
    <string name="poi_filter_car_aid">Car aid</string>
    <string name="poi_filter_food_shop">Food shop</string>
    <string name="poi_filter_for_tourists">For tourists</string>
    <string name="poi_filter_fuel">Fuel</string>
    <string name="show_warnings_title">Show alerts…</string>
    <string name="show_warnings_descr">Set up traffic warnings (speed limits, forced stops, speed bumps, tunnels), speed camera warnings, and lane info.</string>
    <string name="use_compass_navigation_descr">Use the compass when no heading is detected otherwise.</string>
    <string name="use_compass_navigation">Use compass</string>
    <string name="avoid_motorway">No motorways</string>
    <string name="auto_zoom_map_descr">Zoom level according to your speed (while map is synchronized with current position).</string>
    <string name="auto_zoom_map">Auto zoom map</string>
    <string name="snap_to_road_descr">Snap position to roads during navigation.</string>
    <string name="snap_to_road">Snap to road</string>
    <string name="interrupt_music_descr">Voice prompts pause music playback.</string>
    <string name="interrupt_music">Pause music</string>
    <string name="osmand_play_title_30_chars">OsmAnd Maps &amp; Navigation</string>
    <string name="osmand_short_description_80_chars">Global mobile map viewing and navigation for offline and online OSM maps</string>
    <string name="osmand_long_description_1000_chars">
		OsmAnd (OSM Automated Navigation Directions)\n\n

		OsmAnd is an open source software navigation app with access to a wide variety of global OpenStreetMap (OSM) data. All map data (vector or tile maps) can be stored on the phone memory card for offline usage. Offline and online routing functionality is also offered, including turn-by-turn voice guidance.\n\n

		Some of the core features:\n
		- Complete offline functionality (store downloaded vector or tile maps in the device storage)\n
		- Compact offline vector maps for the whole world available\n
		- Download country or region maps directly from the app\n
		- Overlay of several map layers possible, like GPX or navigation tracks, points of interest, Favorites, contour lines, public transport stops, additional maps with customizable transparency\n
		- Offline search for addresses and places (POIs)\n
		- Offline routing for medium-range distances\n
		- Car, bicycle, and pedestrian modes with optional:\n
		-  Automated day/night view switching\n
		-  Speed-dependent map zooming\n
		-  Map alignment according to compass or direction of motion\n
		-  Lane guidance, speed limit display, recorded and text-to-speech voices\n\n

		Limitations of this free version of OsmAnd:\n
		- Number of map downloads limited\n
		- No offline access to Wikipedia POIs\n\n

		OsmAnd is actively being developed and our project and its continued progress relies on financial contributions for development and testing of new functionality. Please consider buying OsmAnd+, or funding specific new features or making a general donation on https://osmand.net.
	</string>
    <string name="osmand_extended_description_part1">
    OsmAnd (OSM Automated Navigation Directions) is a map and navigation app with access to the free, worldwide, and high-quality OpenStreetMap (OSM) data.\n\n

    Enjoy voice and optical navigator, viewing POIs (points of interest), creating and managing GPX tracks, using contour lines visualization and altitude info (through plugin), a choice between driving, cycling, pedestrian modes, OSM editing and much more.
    </string>
    <string name="osmand_extended_description_part2">
        GPS navigation\n
        • Choose between offline (no roaming charges when you are abroad) or online (faster) mode\n
        • Turn-by-turn voice guidance leads you along the way (recorded and synthesized voices)\n
        • The route gets rebuilt whenever you deviate from it\n
        • Lane guidance, street names, and estimated time of arrival will help along the way\n
        • To make your trip safer, day/night mode switches automatically\n
        • Show speed limits, and get reminders if you exceed it\n
        • Map zoom adjusts to your speed\n
        • Search for destinations by address, type (e.g: Parking, restaurant, hotel, gas station, museum), or geographical coordinates\n
        • Supports intermediate points on your itinerary\n
        • Record your own or upload a GPX track and follow it\n
    </string>
    <string name="osmand_extended_description_part3">
        Map\n
        • Displays POIs (point of interests) around you\n
        • Adjusts the map to your direction of motion (or compass)\n
        • Shows your location and the direction you are looking in\n
        • Share your location so that your friends can find you\n
        • Keeps your most important places in \'Favorites\'\n
        • Allows you to choose how to display names on the map: In English, local, or phonetic spelling\n
        • Displays specialized online tiles, satellite view (from Bing), different overlays like touring/navigation GPX tracks and additional layers with customizable transparency\n
    </string>
    <string name="osmand_extended_description_part4">
        Skiing\n
        OsmAnd ski maps plugin enables you to see ski tracks with level of complexity and some additional info, like location of lifts and other facilities.
    </string>
    <string name="osmand_extended_description_part5">
        Cycling\n
        • Find cycle paths on the map\n
        • GPS navigation in cycling mode builds your route using cycle paths\n
        • See your speed and altitude\n
        • GPX recording option enables you to record your trip and share it\n
        • Via an additional plugin you can enable contour lines and hillshading
    </string>
    <string name="osmand_extended_description_part6">
        Walking, hiking, city tour\n
        • The map shows you walking and hiking paths\n
        • Wikipedia in your preferred language can tell you a lot during a city tour\n
        • Public transport stops (bus, tram, train), including line names, help to navigate in a new city\n
        • GPS navigation in pedestrian mode builds your route using walking paths\n
        • Upload and follow a GPX route or record and share your own\n
    </string>
    <string name="osmand_extended_description_part7">
        Contribute to OSM\n
        • Report data bugs\n
        • Upload GPX tracks to OSM directly from the app\n
        • Add POIs and directly upload them to OSM (or later if offline)\n
    </string>
    <string name="osmand_extended_description_part8">
        OsmAnd is actively developed open source software. Everyone can contribute to the app by reporting bugs, improving translations or coding new features. Additionally the project relies on financial contributions to fund coding and testing of new functionalities.\n
        Approximate map coverage and quality:\n
        • Western Europe: ****\n
        • Eastern Europe: ***\n
        • Russia: ***\n
        • North America: ***\n
        • South America: **\n
        • Asia: **\n
        • Japan &amp; Korea: ***\n
        • Middle East: **\n
        • Africa: **\n
        • Antarctica: *\n
        Most countries around the globe are available for download!\n
        Get a reliable navigator in your country - be it France, Germany, Mexico, UK, Spain, Netherlands, USA, Russia, Brazil or any other.
    </string>
    <string name="osmand_plus_play_title_30_chars">OsmAnd+ Maps &amp; Navigation</string>
    <string name="osmand_plus_short_description_80_chars">Global Mobile Map Viewing &amp; Navigation for Offline and Online OSM Maps</string>
    <string name="osmand_plus_long_description_1000_chars">
		OsmAnd+ (OSM Automated Navigation Directions)\n\n

		OsmAnd+ is an open source software navigation app with access to a wide variety of global OpenStreetMap (OSM) data. All map data (vector or tile maps) can be stored on the phone memory card for offline use. Offline and online routing functionality is also offered, including turn-by-turn voice guidance.\n\n

		OsmAnd+ is the paid app version, by buying it you support the project, fund the development of new features, and receive the latest updates.\n\n

		Some of the core features:\n
		- Complete offline functionality (store downloaded vector or tile maps in the device storage)\n
		- Compact offline vector maps for the whole world available\n
		- Unlimited downloading of country or region maps directly from the app\n
		- Offline Wikipedia feature (download Wikipedia POIs), great for sightseeing\n
		- Overlay of several map layers possible, like GPX or navigation tracks, points of interest, Favorites, contour lines, public transport stops, additional maps with customizable transparency\n\n
		- Offline search for addresses and places (POIs)\n
		- Offline routing for medium-range distances\n
		- Car, bicycle, and pedestrian modes with optional:\n
		-  Automated day/night view switching\n
		-  Speed-dependent map zooming\n
		-  Map alignment according to compass or direction of motion\n
		-  Lane guidance, speed limit display, recorded and text-to-speech voices\n
	</string>
    <string name="osmand_plus_extended_description_part1">
        OsmAnd+ (OSM Automated Navigation Directions) is a map and navigation app with access to the free, worldwide, and high-quality OpenStreetMap (OSM) data.\n
        Enjoy voice and optical navigation, viewing POIs (points of interest), creating and managing GPX tracks, using contour lines visualization and altitude info, a choice between driving, cycling, pedestrian modes, OSM editing and much more.\n\n

        OsmAnd+ is the paid app version. By buying it, you support the project, fund the development of new features, and receive the latest updates.\n\n

        Some of the main features:
    </string>
    <string name="osmand_plus_extended_description_part2">
        Navigation\n
        • Works online (fast) or offline (no roaming charges when you are abroad)\n
        • Turn-by-turn voice guidance (recorded and synthesized voices)\n
        • Optional lane guidance, street name display, and estimated time of arrival\n
        • Supports intermediate points on your itinerary\n
        • Automatic re-routing whenever you deviate from the route\n
        • Search for places by address, by type (e.g: Restaurant, hotel, gas station, museum), or by geographical coordinates\n
    </string>
    <string name="osmand_plus_extended_description_part3">
        Map Viewing\n
        • Display your position and orientation\n
        • Optionally align the picture according to compass or your direction of motion\n
        • Save your most important places as Favorites\n
        • Display POIs (points of interest) around you\n
        • Display specialized online tiles, satellite view (from Bing), different overlays like touring/navigation GPX tracks and additional layers with customizable transparency\n
        • Optionally display place names in English, local, or phonetic spelling\n
    </string>
    <string name="osmand_plus_extended_description_part4">
        Use OSM and Wikipedia Data\n
        • High-quality info from the best collaborative projects of the world\n
        • OSM data available per country or region\n
        • Wikipedia POIs, great for sightseeing\n
        • Unlimited free downloads, directly from the app\n
        • Compact offline vector maps updated at least once a month\n\n

        • Choice between complete region data and just road network (Example: All of Japan is 700 MB or 200 MB for the road network part thereof)
    </string>
    <string name="osmand_plus_extended_description_part5">
        Safety Features\n
        • Optional automated day/night view switching\n
        • Optional speed limit display, with reminder if you exceed it\n
        • Optional speed-dependent zooming\n
        • Share your location so that your friends can find you\n
    </string>
    <string name="osmand_plus_extended_description_part6">
        Bicycle and Pedestrian Features\n
        • Viewing foot, hiking, and bike paths, great for outdoor activities\n
        • Special routing and display modes for bike and pedestrian\n
        • Optional public transport stops (bus, tram, train) including line names\n
        • Optional trip recording to local GPX file or online service\n
        • Optional speed and altitude display\n
        • Display of contour lines and hillshading (via additional plugin)
    </string>
    <string name="osmand_plus_extended_description_part7">
        Contribute directly to OSM\n
        • Report data bugs\n
        • Upload GPX tracks to OSM directly from the app\n
        • Add POIs and directly upload them to OSM (or later if offline)\n
        • Optional trip recording also in background mode (while device is in sleep mode)\n
        OsmAnd is actively developed open source software. Everyone can contribute to the app by reporting bugs, improving translations or coding new features. Additionally the project relies on financial contributions to fund coding and testing of new functionalities.\n
    </string>
    <string name="osmand_plus_extended_description_part8">
        Approximate map coverage and quality:\n
        • Western Europe: ****\n
        • Eastern Europe: ***\n
        • Russia: ***\n
        • North America: ***\n
        • South America: **\n
        • Asia: **\n
        • Japan &amp; Korea: ***\n
        • Middle East: **\n
        • Africa: **\n
        • Antarctica: *\n
        Most countries around the globe available as downloads\n
        From Afghanistan to Zimbabwe, from Australia to the USA. Argentina, Brazil, Canada, France, Germany, Mexico, UK, Spain, …\n
    </string>
    <string name="filterpoi_activity">Create POI filter</string>
    <string name="recalculate_route_to_your_location">Transport mode:</string>
    <string name="select_navigation_mode">Transport mode:</string>
    <string name="day_night_info_description">Sunrise: %1$s \nSunset: %2$s</string>
    <string name="day_night_info">Day/night info</string>
    <string name="map_widget_renderer">Map style</string>
    <string name="layer_map_appearance">Configure screen</string>
    <string name="show_lanes">Lanes</string>
    <string name="avoid_unpaved">No unpaved roads</string>
    <string name="avoid_ferries">No ferries</string>
    <string name="avoid_in_routing_title">Avoid…</string>
    <string name="map_widget_fluorescent">Fluorescent routes</string>
    <string name="map_widget_show_ruler">Ruler</string>
    <string name="map_widget_view_direction">Viewing direction</string>
    <string name="map_widget_transparent">Transparent widgets</string>
    <string name="bg_service_sleep_mode_off">Run\n app in background</string>
    <string name="bg_service_sleep_mode_on">Stop\n running in background</string>
    <string name="int_continuosly">Continuous</string>
    <string name="screen_is_locked">Tap the lock icon to unlock</string>
    <string name="map_widget_top_text">Street name</string>
    <string name="map_widget_config">Configure screen</string>
    <string name="map_widget_back_to_loc">Where am I</string>
    <string name="map_widget_lock_screen">Lock</string>
    <string name="map_widget_compass">Compass</string>
    <string name="map_widget_reset">Reset to default</string>
    <string name="map_widget_parking">Parking</string>
    <string name="map_widget_monitoring">GPX logging</string>
    <string name="map_widget_speed">Speed</string>
    <string name="map_widget_distance">Destination</string>
    <string name="map_widget_altitude">Altitude</string>
    <string name="map_widget_time">Time to go</string>
    <string name="map_widget_next_turn">Next turn</string>
    <string name="map_widget_next_turn_small">Next turn (small)</string>
    <string name="map_widget_next_next_turn">Second next turn</string>
    <string name="map_widget_mini_route">Mini route map</string>
    <string name="bg_service_screen_lock">Lock</string>
    <string name="bg_service_screen_unlock">Unlock</string>
    <string name="bg_service_screen_lock_toast">The screen is locked</string>
    <string name="bg_service_interval">Set wake-up interval:</string>
    <string name="show_cameras">Speed cameras</string>
    <string name="show_traffic_warnings">Traffic warnings</string>
    <string name="avoid_toll_roads">No toll roads</string>
    <string name="continue_follow_previous_route_auto">Continue following previous unfinished navigation? (%1$s seconds)</string>
    <string name="route_updated_loc_found">Awaiting position to calculate route</string>
    <string name="osmand_parking_hours">Hours</string>
    <string name="osmand_parking_minutes">Minutes</string>
    <string name="osmand_parking_position_description_add_time">The car is parked at</string>
    <string name="select_animate_speedup">Route simulation speed:</string>
    <string name="global_app_allocated_memory_descr">Allocated memory %1$s MB (Android limit %2$s MB, Dalvik %3$s MB).</string>
    <string name="global_app_allocated_memory">Allocated memory</string>
    <string name="native_app_allocated_memory_descr">Total native memory allocated by app %1$s MB (Dalvik %2$s MB, other %3$s MB).
		Proportional memory %4$s MB (Android limit %5$s MB, Dalvik %6$s MB).</string>
    <string name="native_app_allocated_memory">Total native memory</string>
    <string name="starting_point_too_far">Point of departure too far from nearest road.</string>
    <string name="shared_location">Shared location</string>
    <string name="osmand_parking_event">Pick up the car from parking</string>
    <string name="osmand_parking_warning">Warning</string>
    <string name="osmand_parking_warning_text">A notification to pick up your car has been added to your calendar and can be edited or removed there.</string>
    <string name="osmand_parking_time_limit_title">Set parking time limit</string>
    <string name="osmand_parking_delete_confirm">Delete the parking location marker?</string>
    <string name="osmand_parking_delete">Delete a parking marker</string>
    <string name="osmand_parking_choose_type">Select parking type</string>
    <string name="osmand_parking_lim_text">Time-limited</string>
    <string name="osmand_parking_no_lim_text">Time-unlimited</string>
    <string name="osmand_parking_add_event">Add a notification to the Calendar app</string>
    <string name="osmand_parking_time_limit">Time-limited parking</string>
    <string name="osmand_parking_time_no_limit">Time-unlimited parking</string>
    <string name="osmand_parking_position_description">The location of your parked vehicle. %1$s</string>
    <string name="osmand_parking_position_description_add">To pick up the vehicle at:</string>
    <string name="osmand_parking_pm">PM</string>
    <string name="osmand_parking_am">AM</string>
    <string name="osmand_parking_position_name">Parking spot</string>
    <string name="context_menu_item_add_parking_point">Mark as parking location</string>
    <string name="context_menu_item_delete_parking_point">Delete parking marker</string>
    <string name="gpxup_public">Public</string>
    <string name="gpxup_identifiable">Identifiable</string>
    <string name="gpxup_trackable">Trackable</string>
    <string name="gpxup_private">Private</string>
    <string name="asap">ASAP</string>
    <string name="share_route_as_gpx">Share route as GPX file</string>
    <string name="share_route_subject">Route shared via OsmAnd</string>
    <string name="route_roundabout">Roundabout: Take %1$d exit and go</string>
    <string name="route_kl">Keep left and go</string>
    <string name="route_kr">Keep right and go</string>
    <string name="rendering_attr_noPolygons_description">Make all areal land features on map transparent.</string>
    <string name="rendering_attr_noPolygons_name">Polygons</string>
    <string name="rendering_attr_appMode_name">Rendering mode</string>
    <string name="rendering_attr_appMode_description">Optimize map for</string>
    <!-- string name="rendering_attr_contourLines_description">Select minimum zoom level to display in map if available. Separate contour data needed.</string -->
    <string name="rendering_attr_contourLines_description">Display from zoom level (requires contour data):</string>
    <string name="rendering_attr_contourLines_name">Show contour lines</string>
    <string name="rendering_attr_hmRendered_description">Increase amount of map detail shown.</string>
    <string name="rendering_attr_hmRendered_name">Show more map detail</string>
    <string name="local_index_routing_data">Routing data</string>
    <string name="navigate_point_format">Format</string>
    <string name="poi_search_desc">POI (Point of interest) search</string>
    <string name="address_search_desc">Address search</string>
    <string name="navpoint_search_desc">Coordinates</string>
    <string name="transport_search_desc">Search for public transport</string>
    <string name="favourites_search_desc">A way to search for Favorites</string>
    <string name="offline_navigation_not_available">OsmAnd offline navigation is temporarily not available.</string>
    <string name="left_side_navigation">Left-hand traffic</string>
    <string name="left_side_navigation_descr">For countries where people drive on the left side of the road.</string>
    <string name="local_index_description">Tap any existing item to see more details, long-tap to deactivate or delete. Current data on device (%1$s free):</string>
    <string name="unknown_from_location">Point of departure not yet determined.</string>
    <string name="unknown_location">Position not yet known.</string>
    <string name="modify_transparency">Set transparency (0 - transparent, 255 - opaque)</string>
    <!-- A file is downloaded -->
    <string name="confirm_interrupt_download">Cancel download?</string>
    <!-- Use ← for RTL languages -->
    <string name="first_time_msg">Thank you for using OsmAnd. Download regional data for offline use via \'Settings\' → \'Manage map files\' to view maps, locate addresses, look up POIs, find public transport and more.</string>
    <string name="basemap_was_selected_to_download">The basemap needed to provide basic functionality is in the download queue.</string>
    <string name="local_indexes_cat_tile">Online and cached tile maps</string>
    <string name="local_indexes_cat_map">Standard maps (vector)</string>
    <string name="index_settings_descr">Download and manage offline map files stored on your device.</string>
    <string name="map_online_plugin_is_not_installed">Enable the \'Online maps\' plugin to select different map sources</string>
    <string name="map_online_data">Online and tile maps</string>
    <string name="map_online_data_descr">Use online maps (download and cache tiles on memory card).</string>
    <string name="online_map_settings_descr">Select online or cached tile map sources.</string>
    <string name="plugins_screen">Plugins</string>
    <string name="prefs_plugins_descr">Plugins activate advanced settings and additional functionality.</string>
    <string name="prefs_plugins">Plugins</string>
    <string name="vector_maps_may_display_faster_on_some_devices">Vector maps likely display faster. May not work well on some devices.</string>
    <string name="play_commands_of_currently_selected_voice">Select a voice and test by playing announcements:</string>
    <string name="native_rendering">Native rendering</string>
    <string name="test_voice_prompts">Test voice prompts</string>
    <string name="switch_to_raster_map_to_see">Download an offline vector map for this location in \'Settings\' (\'Manage map files\'), or switch to the \'Online maps\' plugin.</string>
    <string name="send_files_to_osm">Send GPX files to OSM?</string>
    <string name="gpx_visibility_txt">Visibility</string>
    <string name="gpx_tags_txt">Tags</string>
    <string name="shared_string_description">Description</string>
    <string name="validate_gpx_upload_name_pwd">Please specify your OSM username and password to upload GPX files.</string>
    <string name="default_buttons_support">Support</string>
    <string name="support_new_features">Support new features</string>
    <string name="support_new_features_descr">Donate to see new features implemented in the app.</string>
    <string name="show_ruler_level">Display ruler</string>
    <string name="info_button">Info</string>
    <string name="back_to_location">Return to position</string>
    <string name="accessibility_mode">Accessibility mode</string>
    <string name="accessibility_mode_descr">Turns on the features for impaired users.</string>
    <string name="accessibility_default">According to the Android system setting</string>
    <string name="backToMenu">Back to menu</string>
    <string name="zoomOut">Zoom out</string>
    <string name="zoomIn">Zoom in</string>
    <string name="zoomIs">Zoom level is</string>
    <string name="north">north</string>
    <string name="north_north_east">north-northeast</string>
    <string name="north_east">northeast</string>
    <string name="east_north_east">east-northeast</string>
    <string name="east">east</string>
    <string name="east_south_east">east-southeast</string>
    <string name="south_east">south-east</string>
    <string name="south_south_east">south-southeast</string>
    <string name="south">south</string>
    <string name="south_south_west">south-southwest</string>
    <string name="south_west">southwest</string>
    <string name="west_south_west">west-southwest</string>
    <string name="west">west</string>
    <string name="west_north_west">west-northwest</string>
    <string name="north_west">northwest</string>
    <string name="north_north_west">north-northwest</string>
    <string name="front">forward</string>
    <string name="front_right">right-forward</string>
    <string name="right">to the right</string>
    <string name="back_right">right-backward</string>
    <string name="back">backward</string>
    <string name="back_left">left-backward</string>
    <string name="left">to the left</string>
    <string name="front_left">left-forward</string>
    <string name="oclock">o\'clock</string>
    <string name="towards">toward</string>
    <string name="accuracy">Accuracy</string>
    <string name="altitude">Altitude</string>
    <string name="no_info">No info</string>
    <string name="direction_style_sidewise">Sidewise (8 sectors)</string>
    <string name="direction_style_clockwise">Clockwise (12 sectors)</string>
    <string name="settings_direction_style">Direction style</string>
    <string name="settings_direction_style_descr">Choose style to express relative directions while moving</string>
    <string name="auto_announce_on">Start auto announcing</string>
    <string name="auto_announce_off">Stop auto announcing</string>
    <string name="i_am_here">I am here</string>
    <string name="zoom_by_trackball_descr">Change map zooming by horizontal trackball movement.</string>
    <string name="zoom_by_trackball">Use trackball for zoom control</string>
    <string name="accessibility_preferences_descr">Accessibility related preferences.</string>
    <string name="arrival_distance_factor_early">Early</string>
    <string name="arrival_distance_factor_normally">Normal</string>
    <string name="arrival_distance_factor_late">Late</string>
    <string name="arrival_distance_factor_at_last">In the last meters</string>
    <string name="arrival_distance">Arrival announcement</string>
    <string name="arrival_distance_descr">How soon do you want the arrival announcement?</string>
    <string name="rendering_out_of_memory">Not enough process memory to display selected area</string>
    <string name="use_fluorescent_overlays">Fluorescent overlays</string>
    <string name="use_fluorescent_overlays_descr">Use fluorescent colors to display tracks and routes.</string>
    <string name="offline_edition">Offline editing</string>
    <string name="offline_edition_descr">Always use offline editing.</string>
    <string name="update_poi_does_not_change_indexes">POI changes inside app do not affect downloaded map files, changes are saved as a file on your device instead.</string>
    <string name="local_openstreetmap_uploading">Uploading…</string>
    <string name="local_openstreetmap_were_uploaded">{0} POI/Notes were uploaded</string>
    <string name="local_openstreetmap_uploadall">Upload all</string>
    <string name="local_openstreetmap_upload">Upload edit to OSM</string>
    <string name="local_openstreetmap_delete">Delete edit</string>
    <string name="local_openstreetmap_descr_title">Asynchronous OSM editing:</string>
    <string name="local_openstreetmap_settings">OSM POIs/Notes saved on device</string>
    <string name="local_openstreetmap_settings_descr">Show and manage OSM POIs/Notes noted in database on device.</string>
    <string name="live_monitoring_interval_descr">Specify the online tracking interval.</string>
    <string name="live_monitoring_interval">Online tracking interval</string>
    <string name="live_monitoring_url_descr">Specify the web address with parameter syntax: lat={0}, lon={1}, timestamp={2}, hdop={3}, altitude={4}, speed={5}, bearing={6}.</string>
    <string name="live_monitoring_url">Online tracking web address</string>
    <string name="live_monitoring_max_interval_to_send">Time buffer for online tracking</string>
    <string name="live_monitoring_max_interval_to_send_desrc">Specify a time buffer to keep locations to send without connection</string>
    <string name="gpx_monitoring_disabled_warn">Log track using GPX widget or via \'Trip recording\' settings.</string>
    <string name="show_current_gpx_title">Show current track</string>
    <string name="free_version_message">You can download or update %1$s maps.</string>
    <string name="free_version_title">Free version</string>
    <string name="poi_context_menu_showdescription">Show POI description.</string>
    <string name="index_name_north_america">North America</string>
    <string name="index_name_netherlands">Europe - Netherlands</string>
    <string name="index_name_us">North America - United States</string>
    <string name="index_name_central_america">Central America</string>
    <string name="index_name_south_america">South America</string>
    <string name="index_name_europe">Europe</string>
    <string name="index_name_france">Europe - France</string>
    <string name="index_name_germany">Europe - Germany</string>
    <string name="index_name_russia">Russia</string>
    <string name="index_name_africa">Africa</string>
    <string name="index_name_asia">Asia</string>
    <string name="index_name_oceania">Australia and Oceania</string>
    <string name="index_name_other">Worldwide and topic maps</string>
    <string name="index_name_wiki">Worldwide Wikipedia POIs</string>
    <string name="index_name_voice">Voice prompts (recorded, limited features)</string>
    <string name="index_name_tts_voice">Voice prompts (TTS, preferred)</string>
    <string name="amenity_type_osmwiki">Wikipedia (offline)</string>
    <string name="amenity_type_user_defined">User defined</string>
    <string name="fav_export_confirmation">File containing previously exported Favorites already exists. Replace it?</string>
    <string name="profile_settings">Profile Specific Settings</string>
    <string name="routing_settings">Navigation</string>
    <string name="routing_settings_descr">Specify options for navigation.</string>
    <string name="global_settings">Global Settings</string>
    <string name="index_settings">Manage map files</string>
    <string name="general_settings">General</string>
    <string name="general_settings_descr">Set up display and common settings for the app.</string>
    <string name="global_app_settings">Global app settings</string>
    <string name="user_name">Your OSM username</string>
    <string name="open_street_map_login_descr">Needed for openstreetmap.org submissions.</string>
    <string name="user_password">Your OSM password</string>
    <string name="osmand_service">Background mode</string>
    <string name="osmand_service_descr">OsmAnd runs in the background with the screen off.</string>
    <string name="download_files_not_enough_space">There is not enough free space to download %1$s MB (free: %2$s).</string>
    <string name="use_transparent_map_theme">Transparent theme</string>
    <string name="native_library_not_supported">Native library not supported on this device.</string>
    <string name="init_native_library">Initializing native library…</string>
    <string name="choose_auto_follow_route">Auto-center map view</string>
    <string name="choose_auto_follow_route_descr">Time until the map view synchronizes with the current position.</string>
    <!-- string name="auto_follow_route_never">Never (tap \'Go\' to start guidance manually)</string -->
    <string name="keep_informing_never">Only manually (tap arrow)</string>
    <string name="keep_informing_descr">Re-announce navigation instructions at regular intervals.</string>
    <string name="keep_informing">Repeat navigation instructions</string>
    <string name="auto_follow_route_navigation">Auto-center nav only</string>
    <string name="auto_follow_route_navigation_descr">Auto-center map view only while navigating.</string>
    <string name="auto_follow_location_enabled">Auto-center map view in use.</string>
    <string name="pref_vector_rendering">Vector renderer specific options</string>
    <string name="pref_overlay">Overlay / underlay</string>
    <string name="pref_raster_map">Map source settings</string>
    <string name="pref_vector_map">Vector map settings</string>
    <string name="delete_confirmation_msg">Delete %1$s?</string>
    <string name="city_type_suburb">Suburb</string>
    <string name="city_type_hamlet">Hamlet</string>
    <string name="city_type_village">Village</string>
    <string name="city_type_town">Town</string>
    <string name="city_type_city">City</string>
    <string name="animate_route_off">Stop simulation</string>
    <string name="animate_route">Start simulation</string>
    <string name="file_can_not_be_renamed">Could not rename file.</string>
    <string name="file_with_name_already_exists">A file with that name already exists.</string>
    <string name="shared_string_gpx_route">GPX route</string>
    <string name="poi_query_by_name_matches_categories">Found several related POI categories.</string>
    <string name="data_to_search_poi_not_available">Download offline data to search for POIs.</string>
    <string name="poi_filter_by_name">Search by name</string>
    <string name="old_poi_file_should_be_deleted">The POI data file \'%1$s\' is redundant and can be deleted.</string>
    <string name="update_poi_file_not_found">Local file to maintain POI changes not found and could not be created.</string>
    <string name="button_upgrade_osmandplus">Upgrade OsmAnd+</string>
    <string name="map_version_changed_info">Download the new version of the app to be able to use the new map files.</string>
    <string name="poi_filter_nominatim">Online Nominatim</string>
    <string name="search_position_current_location_search">Searching position…</string>
    <string name="search_position_current_location_found">My Position (found)</string>
    <string name="search_position_address">Address…</string>
    <string name="search_position_favorites">Favorites…</string>
    <string name="search_position_undefined">Undefined</string>
    <!-- string name="search_position_current_location">Current position…</string -->
    <string name="search_position_map_view">Current map center</string>
    <string name="select_search_position">Origin:</string>
    <string name="context_menu_item_search">Search nearby</string>
    <string name="route_successfully_saved_at">Route saved as \'%1$s\'.</string>
    <string name="filename_input">Filename: </string>
    <string name="file_with_name_already_exist">File with same name already exists.</string>
    <string name="local_index_upload_gpx_description">Upload GPX files to the OSM community, improving the maps.</string>
    <string name="local_index_items_uploaded">%1$d of %2$d item(s) uploaded.</string>
    <string name="local_index_mi_upload_gpx">Send to OSM</string>
    <string name="show_more_map_detail">Show more map detail</string>
    <string name="show_more_map_detail_descr">Show some vector map detail (roads etc.) at lower zoom levels already.</string>
    <string name="favourites_delete_multiple_succesful">Favorite points deleted.</string>
    <string name="favorite_delete_multiple">Are you sure you want to delete %1$d Favorites and %2$d Favorite groups?</string>
    <string name="favorite_home_category">Home</string>
    <string name="favorite_friends_category">Friends</string>
    <string name="favorite_places_category">Places</string>
    <string name="shared_string_others">Others</string>
    <string name="shared_string_name">Name</string>
    <string name="favourites_edit_dialog_category">Category</string>
    <string name="shared_string_no_thanks">No, thanks</string>
    <string name="basemap_missing">Download the base world map to get an overview covering the whole world at low zoom levels.</string>
    <string name="vector_data_missing">Download (\'offline\') data to use maps offline.</string>
    <string name="shared_string_release">Released</string>
    <string name="local_index_installed">Local version</string>
    <string name="local_index_items_backuped">%1$d of %2$d item(s) deactivated.</string>
    <string name="local_index_items_deleted">%1$d of %2$d item(s) deleted.</string>
    <string name="local_index_items_restored">%1$d of %2$d item(s) activated.</string>
    <string name="local_index_no_items_to_do">No items to %1$s</string>
    <string name="local_index_action_do">You are about to %1$s %2$s item(s). Continue?</string>
    <string name="local_index_descr_title">Manage map files.</string>
    <string name="local_index_mi_restore">Activate</string>
    <string name="local_index_mi_backup">Deactivate</string>
    <string name="local_index_poi_data">POI data</string>
    <string name="local_index_address_data">Address data</string>
    <string name="local_index_transport_data">Public transport data</string>
    <string name="local_index_map_data">Map data</string>
    <string name="local_indexes_cat_backup">Deactivated</string>
    <string name="local_indexes_cat_tts">Voice prompts (TTS)</string>
    <string name="local_indexes_cat_voice">Voice prompts (recorded)</string>
    <!-- string name="local_indexes_cat_gpx">GPX data</string -->
    <string name="local_indexes_cat_poi">POI data</string>
    <string name="ttsvoice">TTS voice</string>
    <string name="search_offline_clear_search">New Search</string>
    <string name="map_text_size_descr">Text size for names on the map:</string>
    <string name="map_text_size">Map font size</string>
    <string name="trace_rendering">Rendering debug info</string>
    <string name="trace_rendering_descr">Display the rendering performance.</string>
    <string name="installing_new_resources">Unpacking new data…</string>
    <string name="internet_connection_required_for_online_route">Online navigation does not work offline.</string>
    <string name="tts_language_not_supported_title">Unsupported language</string>
    <string name="tts_language_not_supported">The selected language is not supported by the Android TTS (text-to-speech) engine installed, its preset TTS language will be used instead. Look for another TTS engine in the market?</string>
    <string name="tts_missing_language_data_title">Missing data</string>
    <string name="tts_missing_language_data">Go to the market to download selected language?</string>
    <string name="gpx_option_reverse_route">Reverse GPX direction</string>
    <string name="gpx_option_destination_point">Use current destination</string>
    <string name="gpx_option_from_start_point">Pass along entire track</string>
    <!-- Use ← for RTL languages -->
    <string name="switch_to_vector_map_to_see">Offline vector map present for this location. \n\t\n\tTo use activate \'Menu\' → \'Configure map\' → \'Map Source…\' → \'Offline vector maps\'.</string>
    <string name="choose_audio_stream">Voice guidance output</string>
    <string name="choose_audio_stream_descr">Select loudspeaker for voice guidance.</string>
    <string name="voice_stream_voice_call">Phone call audio (to interrupt car Bluetooth stereos)</string>
    <string name="voice_stream_notification">Notification audio</string>
    <string name="voice_stream_music">Media/navigation audio</string>
    <string name="warning_tile_layer_not_downloadable">The app cannot download the map layer %1$s, reinstalling it might help.</string>
    <string name="overlay_transparency_descr">Adjust overlay transparency.</string>
    <string name="overlay_transparency">Overlay transparency</string>
    <string name="map_transparency_descr">Adjust base map transparency.</string>
    <string name="map_transparency">Base map transparency</string>
    <string name="layer_underlay">Underlay map…</string>
    <string name="map_underlay">Underlay map</string>
    <string name="map_underlay_descr">Choose underlay map</string>
    <string name="layer_overlay">Overlay map…</string>
    <string name="map_overlay">Overlay map</string>
    <string name="map_overlay_descr">Choose the overlay map</string>
    <string name="tile_source_already_installed">Map already installed, \'Settings\' will be updated.</string>
    <string name="select_tile_source_to_install">Choose (tile) maps to install or update.</string>
    <string name="internet_not_available">Unable to perform operation without a connection to the Internet.</string>
    <string name="install_more">Install more…</string>
    <string name="level_to_switch_vector_raster_descr">Use raster maps for anything beyond this level.</string>
    <string name="level_to_switch_vector_raster">Minimum vector zoom level</string>
    <string name="create_poi_link_to_osm_doc"><u>Online OSM</u> map classification with images.</string>
    <string name="error_doing_search">Could not perform offline search.</string>
    <string name="search_osm_offline">Search by geo location</string>
    <string name="system_locale">System</string>
    <string name="preferred_locale_descr">App display language (used after OsmAnd is restarted).</string>
    <string name="preferred_locale">Display language</string>
    <string name="incomplete_locale">incomplete</string>
    <string name="unit_of_length_descr">Change what distance is measured in.</string>
    <string name="unit_of_length">Units of length</string>
    <string name="si_mi_feet">Miles/feet</string>
    <string name="si_mi_yard">Miles/yards</string>
    <string name="si_km_m">Kilometers/meters</string>
    <string name="yard">yd</string>
    <string name="foot">ft</string>
    <string name="mile_per_hour">mph</string>
    <string name="mile">mi</string>
    <string name="send_location_way_choose_title">Share location using</string>
    <string name="send_location_sms_pattern">Location: %1$s\n%2$s</string>
    <string name="send_location_email_pattern">To see location follow the web link %1$s or Android intent link %2$s</string>
    <string name="send_location">Send location</string>
    <string name="context_menu_item_share_location">Share location</string>
    <string name="add_waypoint_dialog_added">GPX waypoint \'\'{0}\'\' added</string>
    <string name="add_waypoint_dialog_title">Add waypoint to recorded GPX track</string>
    <string name="context_menu_item_add_waypoint">Add GPX waypoint</string>
    <string name="amenity_type_administrative">Administrative</string>
    <string name="amenity_type_barrier">Barrier</string>
    <string name="amenity_type_education">Education</string>
    <string name="amenity_type_emergency">Emergency</string>
    <string name="amenity_type_entertainment">Entertainment</string>
    <string name="amenity_type_finance">Finance</string>
    <string name="amenity_type_geocache">Geocache</string>
    <string name="amenity_type_healthcare">Healthcare</string>
    <string name="amenity_type_historic">Historic</string>
    <string name="amenity_type_landuse">Landuse</string>
    <string name="amenity_type_leisure">Leisure</string>
    <string name="amenity_type_man_made">Man made</string>
    <string name="amenity_type_military">Military</string>
    <string name="amenity_type_natural">Natural</string>
    <string name="amenity_type_office">Office</string>
    <string name="amenity_type_other">Other</string>
    <string name="amenity_type_shop">Shop</string>
    <string name="amenity_type_sport">Sport</string>
    <string name="amenity_type_sustenance">Sustenance</string>
    <string name="amenity_type_tourism">Tourism</string>
    <string name="amenity_type_transportation">Transport</string>
    <string name="indexing_address">Indexing address…</string>
    <string name="indexing_map">Indexing map…</string>
    <string name="indexing_poi">Indexing POI…</string>
    <string name="indexing_transport">Indexing transport…</string>
    <string name="km">km</string>
    <string name="km_h">km/h</string>
    <string name="m">m</string>
    <string name="old_map_index_is_not_supported">Deprecated map data format \'\'{0}\'\', not supported</string>
    <string name="poi_filter_closest_poi">Nearest POIs</string>
    <string name="poi_filter_custom_filter">Custom filter</string>
    <string name="poi_filter_namefinder">Online NameFinder</string>
    <string name="reading_cached_tiles">Reading cached tiles…</string>
    <string name="version_index_is_big_for_memory">The index \'\'{0}\'\' did not fit into memory</string>
    <string name="version_index_is_not_supported">The version of index \'\'{0}\'\' is not supported</string>
    <string name="osmand_routing_experimental">OsmAnd offline navigation is an experimental feature and it does not work for longer distances than about 20 km.\n\nNavigation temporarily switched to online CloudMade service.</string>
    <string name="specified_dir_doesnt_exist">Could not find the specified folder.</string>
    <string name="osmand_net_previously_installed">All offline data in the old installed app will be supported by the new one, but Favorite points must be exported from the old app and then imported in the new one.</string>
    <string name="build_installed">Build {0} was installed ({1}).</string>
    <string name="downloading_build">Downloading build…</string>
    <string name="install_selected_build">Install OsmAnd - {0} of {1} {2} MB ?</string>
    <string name="loading_builds_failed">Retrieving the list of OsmAnd builds failed</string>
    <string name="loading_builds">Loading OsmAnd builds…</string>
    <string name="select_build_to_install">Select the OsmAnd build to install</string>
    <string name="gps_status_app_not_found">GPS status app not installed. Search in market?</string>
    <!-- Use ← for RTL languages -->
    <string name="voice_is_not_available_msg">No voice guidance available, please go to \'Settings\' → \'Navigation settings\', select the profile → \'Voice guidance\' and select or download a voice prompt package.</string>
    <string name="voice_is_not_available_title">Select a voice prompt package</string>
    <string name="daynight_mode_day">Day</string>
    <string name="daynight_mode_night">Night</string>
    <string name="daynight_mode_auto">Sunrise/sunset</string>
    <string name="daynight_mode_sensor">Light sensor</string>
    <string name="daynight_descr">Adjust switching between night and day mode.</string>
    <string name="daynight">Day/night mode</string>
    <string name="download_files_question">Download {0} file(s) ({1} MB)?</string>
    <string name="items_were_selected">{0} item(s) selected</string>
    <string name="filter_existing_indexes">Downloaded</string>
    <string name="fast_route_mode">Fastest route</string>
    <string name="fast_route_mode_descr">Enable to calculate fastest route or disable for fuel-saving route.</string>
    <string name="tiles_to_download_estimated_size">At zoom {0} download {1} tiles ({2} MB)</string>
    <string name="shared_string_download_map">Download map</string>
    <string name="select_max_zoom_preload_area">Maximum zoom to preload</string>
    <string name="maps_could_not_be_downloaded">This map could not be downloaded</string>
    <string name="continuous_rendering">Continuous rendering</string>
    <string name="continuous_rendering_descr">Display continuous rendering instead of image-at-once.</string>
    <string name="rendering_exception">Could not draw chosen area.</string>
    <string name="show_point_options">Use location…</string>
    <string name="renderer_load_sucess">Renderer loaded</string>
    <string name="renderer_load_exception">Could not load renderer.</string>
    <string name="renderers">Vector renderer</string>
    <string name="renderers_descr">Choose rendering appearance</string>
    <string name="poi_context_menu_website">Show POI website</string>
    <string name="poi_context_menu_call">Show POI phone</string>
    <string name="download_type_to_filter">type to filter</string>
    <string name="use_high_res_maps">High resolution display</string>
    <string name="use_high_res_maps_descr">Do not stretch (and blur) map tiles on high density displays.</string>
    <string name="context_menu_item_search_transport">Search public transport</string>
    <string name="transport_searching_transport">Transport results (no destination):</string>
    <string name="transport_searching_route">Transport results ({0} to destination):</string>
    <string name="transport_search_again">Reset transport search</string>
    <string name="voice">Recorded voice</string>
    <string name="voices">Voice prompts</string>
    <string name="no_vector_map_loaded">Vector maps were not loaded</string>
    <!-- string name="map_route_by_gpx">Navigate using GPX</string-->
    <string name="gpx_files_not_found">No GPX files found in the tracks folder</string>
    <string name="layer_gpx_layer">GPX files…</string>
    <string name="error_reading_gpx">Could not read GPX data.</string>
    <string name="vector_data">Offline vector maps</string>
    <string name="transport_context_menu">Search for transport at stop</string>
    <string name="poi_context_menu_modify">Modify POI</string>
    <string name="poi_context_menu_delete">Delete POI</string>
    <string name="rotate_map_compass_opt">Compass direction</string>
    <string name="rotate_map_bearing_opt">Movement direction</string>
    <string name="rotate_map_none_opt">No rotation (north always upwards)</string>
    <string name="rotate_map_to_bearing_descr">Map alignment:</string>
    <string name="rotate_map_to_bearing">Map orientation</string>
    <string name="show_route">Route details</string>
    <string name="fav_imported_sucessfully">Favorites imported</string>
    <string name="import_file_favourites">Save data as GPX file or import waypoints to \'Favorites\'?</string>
    <string name="fav_file_to_load_not_found">GPX file containing Favorites not found at {0}</string>
    <string name="fav_saved_sucessfully">Favorites saved to {0}</string>
    <string name="no_fav_to_save">No Favorite points to save</string>
    <string name="share_fav_subject">Favorites shared via OsmAnd</string>
    <string name="error_occurred_loading_gpx">Could not load GPX.</string>
    <string name="send_report">Send report</string>
    <string name="none_region_found">Could not find any downloaded maps on memory card.</string>
    <string name="poi_namefinder_query_empty">Type to find a POI</string>
    <string name="any_poi">Any</string>
    <string name="thanks_yandex_traffic">Thanks to Yandex for traffic info.</string>
    <string name="layer_yandex_traffic">Yandex traffic</string>
    <string name="layer_route">Route</string>
    <string name="layer_osm_bugs">OSM Notes (online)</string>
    <string name="layer_poi">POI overlay…</string>
    <string name="layer_map">Map source…</string>
    <string name="menu_layers">Map layers</string>
    <string name="context_menu_item_search_poi">Search for POI</string>
    <string name="use_trackball_descr">Use a trackball device to move the map.</string>
    <string name="use_trackball">Use trackball</string>
    <string name="background_service_wait_int_descr">Sets highest waiting time allowed for each background position fix.</string>
    <string name="background_service_wait_int">Maximum wait for fix</string>
    <string name="where_am_i">Where am I?</string>
    <string name="process_navigation_service">OsmAnd navigation service</string>
    <string name="network_provider">Network</string>
    <string name="gps_provider">GPS</string>
    <string name="int_seconds">seconds</string>
    <string name="int_min">min.</string>
    <string name="background_service_int_descr">Wake-up interval used by the background service:</string>
    <string name="background_service_provider_descr">Location method used by the background service:</string>
    <string name="background_service_provider">Location provider</string>
    <string name="background_router_service_descr">Tracks your position while the screen is off.</string>
    <string name="background_router_service">Run OsmAnd in background</string>
    <string name="off_router_service_no_gps_available">The background navigation service requires a location provider to be turned on.</string>
    <string name="hide_poi_filter">Hide filter</string>
    <string name="show_poi_filter">Show filter</string>
    <string name="search_poi_filter">Filter</string>
    <string name="menu_mute_off">Sound is on</string>
    <string name="menu_mute_on">Sound is off</string>
    <string name="voice_data_initializing">Initializing voice data…</string>
    <string name="voice_data_not_supported">Unsupported version of voice data</string>
    <string name="voice_data_corrupted">Specified voice data is corrupted</string>
    <string name="voice_data_unavailable">Selected voice prompt package is not available</string>
    <string name="sd_unmounted">Memory card not accessible.\nYou won\'t be able to see maps or find things.</string>
    <string name="sd_mounted_ro">Memory card read-only.\nIt is now only possible to see the preloaded map, not download new areas.</string>
    <string name="unzipping_file">Unzipping file…</string>
    <string name="route_tr">Turn right and go</string>
    <string name="route_tshr">Turn sharply right and go</string>
    <string name="route_tslr">Turn slightly right and go</string>
    <string name="route_tl">Turn left and go</string>
    <string name="route_tshl">Turn sharply left and go</string>
    <string name="route_tsll">Turn slightly left and go</string>
    <string name="route_tu">Make U-turn and go</string>
    <string name="route_head">Head</string>
    <string name="first_time_continue">Later</string>
    <string name="first_time_download">Download regions</string>
    <string name="search_poi_location">Awaiting signal…</string>
    <string name="search_near_map">Search near current map center</string>
    <string name="search_nearby">Search nearby</string>
    <string name="map_orientation_default">Same as device</string>
    <string name="map_orientation_portrait">Portrait</string>
    <string name="map_orientation_landscape">Landscape</string>
    <string name="map_screen_orientation">Screen orientation</string>
    <string name="map_screen_orientation_descr">Portrait, landscape, or device.</string>
    <string name="opening_hours_not_supported">Cannot change opening hours format.</string>
    <string name="add_new_rule">Add new rule</string>
    <string name="transport_Routes">Routes</string>
    <string name="transport_Stop">Stop</string>
    <string name="transport_stops">stops</string>
    <string name="transport_search_after">Subsequent itinerary</string>
    <string name="transport_search_before">Prior itinerary</string>
    <string name="transport_finish_search">Finish search</string>
    <string name="transport_stop_to_go_out">Choose stop to get off</string>
    <string name="transport_to_go_after">prior distance</string>
    <string name="transport_to_go_before">subsequent distance</string>
    <string name="transport_stops_to_pass">stops to pass</string>
    <string name="transport_route_distance">Itinerary distance</string>
    <string name="transport">Transport</string>
    <string name="show_transport_over_map_description">Show public transport stops on the map.</string>
    <string name="show_transport_over_map">Show transport stops</string>
    <string name="hello">OsmAnd navigation app</string>
    <string name="update_poi_success">POI data was updated ({0} were loaded)</string>
    <string name="update_poi_error_local">Could not update local POI list.</string>
    <string name="update_poi_error_loading">Could not load data from server.</string>
    <string name="update_poi_no_offline_poi_index">No offline POI data available for this area</string>
    <string name="update_poi_is_not_available_for_zoom">Zooming in lets you update POIs</string>
    <string name="context_menu_item_update_poi">Update POI</string>
    <string name="context_menu_item_update_map_confirm">Update local data from the Internet?</string>
    <string name="search_history_city">City: {0}</string>
    <string name="search_history_street">Street: {0}, {1}</string>
    <string name="search_history_int_streets">Intersection: {0} x {1} in {2}</string>
    <string name="search_history_building">Building: {0}, {1}, {2}</string>
    <string name="favorite">Favorite</string>
    <string name="uploading_data">Uploading data…</string>
    <string name="uploading">Uploading…</string>
    <string name="search_nothing_found">Nothing found</string>
    <string name="searching">Searching…</string>
    <string name="searching_address">Searching address…</string>
    <string name="search_osm_nominatim">Online search using OSM Nominatim</string>
    <string name="hint_search_online">Online search: House number, street, city</string>
    <string name="search_offline_address">Offline search</string>
    <string name="search_online_address">Online search</string>
    <string name="max_level_download_tile">Max. online zoom</string>
    <string name="max_level_download_tile_descr">Do not browse online map tiles for zoom levels beyond this.</string>
    <string name="route_general_information">Total distance %1$s, traveling time %2$d h %3$d min.</string>
    <string name="router_service_descr">Online or offline navigation service.</string>
    <string name="router_service">Navigation service</string>
    <string name="sd_dir_not_accessible">The data storage folder on the memory card is not accessible!</string>
    <string name="download_question">Download {0} - {1} ?</string>
    <string name="download_question_exist">Offline data for {0} already exists ({1}). Update it ({2})?</string>
    <string name="address">Address</string>
    <string name="downloading_list_indexes">Downloading list of available regions…</string>
    <string name="list_index_files_was_not_loaded">Could not fetch list of regions from https://osmand.net.</string>
    <string name="fav_points_edited">Favorite point was edited</string>
    <string name="fav_points_not_exist">No Favorite points exist</string>
    <string name="update_existing">Replace</string>
    <string name="only_show">Display route</string>
    <string name="follow">Start guidance</string>
    <string name="mark_final_location_first">Please set the destination first</string>
    <string name="get_directions">Directions</string>
    <string name="opening_hours">Opening hours</string>
    <string name="opening_changeset">Opening changeset…</string>
    <string name="closing_changeset">Closing changeset…</string>
    <string name="commiting_node">Committing node…</string>
    <string name="loading_poi_obj">Loading POI…</string>
    <string name="auth_failed">Authorization failed</string>
    <string name="failed_op">failed</string>
    <string name="converting_names">Converting local/English names…</string>
    <string name="loading_streets_buildings">Loading streets/buildings…</string>
    <string name="loading_postcodes">Loading postcodes…</string>
    <string name="loading_streets">Loading streets…</string>
    <string name="loading_cities">Loading cities…</string>
    <string name="poi">POI</string>
    <string name="error_occurred_saving_gpx">Could not save GPX file.</string>
    <string name="error_calculating_route">Could not calculate route.</string>
    <string name="error_calculating_route_occured">Could not calculate route.</string>
    <string name="empty_route_calculated">The calculated route is empty.</string>
    <string name="new_route_calculated_dist_dbg">Route: distance %s, router time %s \nCalculation: %.1f sec, %d roads, %d tiles)</string>
    <string name="arrived_at_destination">You have arrived.</string>
    <string name="invalid_locations">Invalid coordinates</string>
    <string name="go_back_to_osmand">Go back to map</string>
    <string name="loading_data">Loading data…</string>
    <string name="reading_indexes">Reading local data…</string>
    <string name="previous_run_crashed">Last OsmAnd run crashed. Log file is at {0}. Please report the issue and attach the log file.</string>
    <string name="saving_gpx_tracks">Saving GPX file…</string>
    <string name="finished_task">Finished</string>
    <string name="use_online_routing_descr">Use the Internet to calculate a route.</string>
    <string name="use_online_routing">Use online navigation</string>
    <string name="osm_settings_descr">Specify OpenStreetMap.org (OSM) settings needed for OSM submissions.</string>
    <string name="data_settings_descr">Specify language, download/reload data.</string>
    <string name="data_settings">Data</string>
    <string name="additional_settings">Additional settings</string>
    <string name="update_tile">Update map</string>
    <string name="reload_tile">Reload tile</string>
    <string name="mark_point">Target</string>
    <string name="use_english_names_descr">Select between local and English names.</string>
    <string name="use_english_names">Use English names on maps</string>
    <string name="app_settings">App settings</string>
    <string name="search_address">Search address</string>
    <string name="choose_building">Choose building</string>
    <string name="choose_street">Choose street</string>
    <string name="choose_city">Choose city or postcode</string>
    <string name="ChooseCountry">Choose country</string>
    <string name="show_view_angle">Display viewing direction</string>
    <string name="map_view_3d_descr">Enable 3D view of the map.</string>
    <string name="map_view_3d">Map View 3D</string>
    <string name="show_poi_over_map_description">Show the last used POI overlay.</string>
    <string name="show_poi_over_map">Show POI overlay</string>
    <string name="map_tile_source_descr">Choose source of online or cached map tiles</string>
    <string name="map_tile_source">Tile map source</string>
    <string name="map_source">Map source</string>
    <string name="use_internet">Use the Internet</string>
    <string name="show_location">Show your position</string>
    <string name="show_gps_coordinates_text">Show GPS coordinates on the map</string>
    <string name="use_internet_to_download_tile">Download missing map tiles</string>
    <string name="app_description">Navigation app</string>
    <string name="search_button">Search</string>
    <string name="search_activity">Search</string>
    <string name="searchpoi_activity">Choose POI</string>
    <string name="search_POI_level_btn">Find more</string>
    <string name="incremental_search_street">Search street incrementally</string>
    <string name="incremental_search_building">Search building incrementally</string>
    <string name="choose_available_region">Select region from list</string>
    <string name="choose_intersected_street">Select intersecting street</string>
    <string name="Closest_Amenities">Nearest amenities</string>
    <string name="app_mode_car">Driving</string>
    <string name="app_mode_bicycle">Cycling</string>
    <string name="app_mode_pedestrian">Walking</string>
    <string name="position_on_map_center">Center</string>
    <string name="position_on_map_bottom">Bottom</string>
    <string name="navigate_point_top_text">Input latitude &amp; longitude in the selected format (D - degrees, M - minutes, S - seconds)</string>
    <string name="navigate_point_latitude">Latitude</string>
    <string name="navigate_point_longitude">Longitude</string>
    <string name="navigate_point_format_D">DDD.DDDDD</string>
    <string name="navigate_point_format_DM">DDD MM.MMM</string>
    <string name="navigate_point_format_DMS">DDD MM SS.S</string>
    <string name="search_address_top_text">Address</string>
    <string name="search_address_region">Region</string>
    <string name="search_address_city">City</string>
    <string name="search_address_street">Street</string>
    <string name="search_address_building">Building</string>
    <string name="search_address_building_option">Building</string>
    <string name="search_address_street_option">Intersecting street</string>
    <!-- string name="search_tabs_location">Location</string -->
    <string name="context_menu_item_update_map">Update map</string>
    <string name="context_menu_item_create_poi">Create POI</string>
    <string name="add_favorite_dialog_top_text">Enter Favorite name</string>
    <string name="add_favorite_dialog_default_favourite_name">Favorite</string>
    <string name="add_favorite_dialog_favourite_added_template">Favorite point \'\'{0}\'\' added.</string>
    <string name="favourites_context_menu_add">Add Favorite</string>
    <string name="favourites_context_menu_edit">Edit Favorite</string>
    <string name="favourites_context_menu_delete">Delete Favorite</string>
    <string name="favourites_remove_dialog_msg">Delete Favorite point \'%s\'?</string>
    <string name="favourites_remove_dialog_success">Favorite point {0} deleted.</string>
    <string name="poi_edit_title">Edit POI</string>
    <string name="poi_create_title">Create POI</string>
    <string name="poi_remove_confirm_template">Delete {0} (comment)?</string>
    <string name="poi_remove_title">Delete POI</string>
    <string name="poi_remove_success">Deleted</string>
    <string name="poi_action_add">add</string>
    <string name="poi_action_change">change</string>
    <string name="poi_action_delete">delete</string>
    <string name="poi_action_succeded_template">Action {0} completed.</string>
    <string name="poi_error_unexpected_template">Could not perform action {0}.</string>
    <string name="poi_error_io_error_template">I/O error while performing action {0}.</string>
    <string name="poi_error_info_not_loaded">Info about node was not loaded</string>
    <string name="poi_dialog_opening_hours">Open</string>
    <string name="poi_dialog_comment">Comment</string>
    <string name="poi_dialog_reopen">Reopen</string>
    <string name="poi_dialog_comment_default">POI changing</string>
    <string name="poi_dialog_other_tags_message">All other tags are preserved</string>
    <string name="default_buttons_commit">Commit</string>
    <string name="filter_current_poiButton">Filter</string>
    <string name="edit_filter_save_as_menu_item">Save As</string>
    <string name="edit_filter_delete_dialog_title">Delete this filter?</string>
    <string name="edit_filter_delete_message">\'{0}\' filter deleted</string>
    <string name="edit_filter_create_message">\'{0}\' filter created</string>
    <string name="email">e-mail</string>
    <string name="av_camera_focus">Camera focus type</string>
    <string name="av_camera_focus_descr">Camera focus mode:</string>
    <string name="av_camera_focus_auto">Autofocus</string>
    <string name="av_camera_focus_hiperfocal">Hyperfocal focus</string>
    <string name="av_camera_focus_edof">Extended depth of field (EDOF)</string>
    <string name="av_camera_focus_infinity">Focus is set to infinity</string>
    <string name="av_camera_focus_macro">Macro (close-up) focus mode</string>
    <string name="av_camera_focus_continuous">The camera continuously tries to focus</string>
    <string name="av_photo_play_sound">Play camera shutter sound</string>
    <string name="av_photo_play_sound_descr">Set sound or silence for photo shutter.</string>
    <string name="av_camera_pic_size">Camera picture size</string>
    <string name="av_camera_pic_size_descr">Set camera picture size</string>
    <string name="navigation_intent_invalid">Invalid format: %s</string>
    <string name="plugin_install_needs_network">You need to be online to install this plugin.</string>
    <string name="get_plugin">Get</string>
    <string name="use_fast_recalculation">Smart route recalculation</string>
    <string name="use_fast_recalculation_desc">For long trips, only recalculate the initial part of the route.</string>
    <string name="do_you_like_osmand">Do you like OsmAnd?</string>
    <string name="we_really_care_about_your_opinion">Your opinion and feedback is valued.</string>
    <string name="rate_this_app">Rate this app</string>
    <string name="rate_this_app_long">Please give OsmAnd a score on Google Play</string>
    <string name="user_hates_app_get_feedback">Tell us why.</string>
    <string name="user_hates_app_get_feedback_long">Please let us know any suggestions.</string>
    <string name="failed_to_upload">Could not upload</string>
    <string name="delete_change">Delete change</string>
    <string name="successfully_uploaded_pattern">Uploaded {0}/{1}</string>
    <string name="try_again">Try again</string>
    <string name="error_message_pattern">Error: {0}</string>
    <string name="dahboard_options_dialog_title">Configure dashboard</string>
    <string name="shared_string_card_was_hidden">Card was hidden</string>
    <string name="shared_string_undo">Undo</string>
    <string name="shared_string_skip">Skip</string>
    <string name="app_name_osmand">OsmAnd</string>
    <string name="offline_maps_and_navigation">Offline Maps\n&amp; Navigation</string>
    <string name="commit_poi">Commit POI</string>
    <string name="tab_title_basic">Basic</string>
    <string name="tab_title_advanced">Advanced</string>
    <string name="building_number">Building Number</string>
    <string name="next_proceed">Next</string>
    <string name="opening_at">Opening at</string>
    <string name="closing_at">Closing at</string>
    <string name="contact_info">Contact info</string>
    <string name="add_opening_hours">Add opening hours</string>
    <string name="poi_dialog_poi_type">POI Type</string>
    <string name="number_of_rows_in_dash">Number of rows in dash %1$s</string>
    <string name="please_specify_poi_type">Please specify POI type.</string>
    <string name="working_days">Working days</string>
    <string name="recent_places">Recent places</string>
    <string name="favourites">Favorites</string>
    <string name="saved_at_time">Now saved at: %1$s</string>
    <string name="poi_deleted_localy">POI will be deleted once you upload your changes</string>
    <string name="show_gpx">Show GPX data</string>
    <string name="count_of_lines">Count of lines</string>
    <string name="are_you_sure">Are you sure?</string>
    <string name="unsaved_changes_will_be_lost">Any unsaved changes will be lost. Continue?</string>
    <string name="downloads_left_template">%1$s downloads left</string>
    <string name="roads">Roads</string>
    <string name="downloading_number_of_files">Downloading - %1$d file</string>
    <string name="show_free_version_banner">Show free version banner</string>
    <string name="show_free_version_banner_description">Display the free version banner even in the paid version.</string>
    <string name="buy">Buy</string>
    <string name="activate_seamarks_plugin">Please activate the \'Nautical map view\' plugin</string>
    <string name="activate_srtm_plugin">Please activate the \'Contour lines\' plugin</string>
    <string name="later">Later</string>
    <string name="get_full_version">Full version</string>
    <string name="downloads">Downloads</string>
    <string name="confirm_download_roadmaps">The roads-only map is not needed, since you have the standard (full) map. Download it anyway?</string>
    <string name="value_downloaded_of_max">%1$.1f of %2$.1f MB</string>
    <string name="file_size_in_mb">%.1f MB</string>
    <string name="update_all">Update all (%1$s MB)</string>
    <string name="free_downloads_used">Free downloads used</string>
    <string name="free_downloads_used_description">Displays the amount of free downloads left.</string>
    <string name="application_dir_description">Choose where you want to store maps and other data files.</string>
    <string name="enter_country_name">Enter country name</string>
    <string name="new_version">New version</string>
    <string name="begin_with_osmand_menu_group">First steps with OsmAnd</string>
    <string name="features_menu_group">Features</string>
    <string name="help_us_to_improve_menu_group">Help improve OsmAnd</string>
    <string name="other_menu_group">Other</string>
    <string name="plugins_menu_group">Plugins</string>
    <string name="first_usage_item">First use</string>
    <string name="first_usage_item_description">How to download maps, set basic settings.</string>
    <string name="navigation_item_description">Set up navigation.</string>
    <string name="planning_trip_item">Planning a trip</string>
    <string name="faq_item">FAQ</string>
    <string name="faq_item_description">Frequently asked questions</string>
    <string name="map_viewing_item">Map viewing</string>
    <string name="search_on_the_map_item">Searching the map</string>
    <string name="instalation_troubleshooting_item">Installation and troubleshooting</string>
    <string name="techical_articles_item">Technical articles</string>
    <string name="versions_item">Versions</string>
    <string name="feedback">Feedback</string>
    <string name="contact_us">Contact</string>
    <string name="map_legend">Map legend</string>
    <string name="save_poi_too_many_uppercase">The name contains too many capital letters. Continue?</string>
    <string name="save_poi_without_poi_type_message">Do you really want to save POI without type?</string>
    <string name="poi_context_menu_modify_osm_change">Modify OSM change</string>
    <string name="use_dashboard_btn">Use dashboard</string>
    <string name="use_drawer_btn">Use menu</string>
    <string name="dashboard_or_drawer_title">Dashboard or menu control</string>
    <string name="dashboard_or_drawer_description">A choice is offered to primarily control the app via the flexible dashboard or a static menu. Your choice can always be changed in the dashboard settings.</string>
    <string name="update">Update</string>
    <string name="only_download_over_wifi">Only download on Wi-Fi</string>
    <string name="live_update">Live update</string>
    <string name="update_now">Update now</string>
    <string name="missing_write_external_storage_permission">OsmAnd lacks permission to use the memory card</string>
    <string name="last_update">Last update: %s</string>
    <string name="update_time">Update time</string>
    <string name="updates_size">Update size</string>
    <string name="last_map_change">"Last map change: %s"</string>
    <string name="hourly">Hourly</string>
    <string name="daily">Daily</string>
    <string name="weekly">Weekly</string>
    <string name="morning">Morning</string>
    <string name="night">Night</string>
    <string name="select_month_and_country">Month and country:</string>
    <string name="number_of_contributors">Number of contributors</string>
    <string name="number_of_edits">Number of edits</string>
    <string name="reports_for">Report for</string>
    <string name="file_name_containes_illegal_char">File name contains illegal character</string>
    <string name="configure_screen_quick_action">Quick action</string>
    <string name="quick_action_item_action">Action %d</string>
    <string name="quick_action_item_screen">Screen %d</string>
    <string name="quick_action_add_marker">Add map marker</string>
    <string name="quick_action_add_poi">Add POI</string>
    <string name="quick_action_map_style">Change map style</string>
    <string name="quick_action_map_style_switch">Map style changed to \"%s\".</string>
    <string name="quick_action_take_audio_note">New audio note</string>
    <string name="quick_action_take_video_note">New video note</string>
    <string name="quick_action_take_photo_note">New photo note</string>
    <string name="quick_action_add_osm_bug">Add OSM Note</string>
    <string name="quick_action_navigation_voice">Voice on/off</string>
    <string name="quick_action_navigation_voice_off">Unmute Voice</string>
    <string name="quick_action_navigation_voice_on">Mute Voice</string>
    <string name="quick_action_add_gpx">Add GPX waypoint</string>
    <string name="quick_action_add_parking">Add parking place</string>
    <string name="quick_action_new_action">Add action</string>
    <string name="quick_action_edit_action">Edit action</string>
    <string name="quick_action_add_favorite">Add Favorite</string>
    <string name="dialog_add_action_title">Add action</string>
    <string name="quick_actions_delete">Delete action</string>
    <string name="quick_actions_delete_text">Are you sure you want to delete the action \"%s\"?</string>
    <string name="quick_favorites_show_favorites_dialog">Show Favorites dialog</string>
    <string name="quick_favorites_name_preset">Name preset</string>
    <string name="quick_action_add_marker_descr">A button to add a map marker at the screen center location.</string>
    <string name="quick_action_add_gpx_descr">A button to add a GPX waypoint in the middle of the screen.</string>
    <string name="quick_action_take_audio_note_descr">A button to add an audio note in the middle of the screen.</string>
    <string name="quick_action_take_video_note_descr">A button to add a video note in the middle of the screen.</string>
    <string name="quick_action_take_photo_note_descr">A button to add a photo note in the middle of the screen.</string>
    <string name="quick_action_add_osm_bug_descr">A button to add an OSM note in the middle of the screen.</string>
    <string name="quick_action_add_poi_descr">A button to add a POI in the middle of the screen.</string>
    <string name="quick_action_navigation_voice_descr">A toggle to disable or enable voice guidance during navigation.</string>
    <string name="quick_action_add_parking_descr">A button to add a parking location in the middle of the screen.</string>
    <string name="quick_action_switch_day_night_descr">A toggle to switch between day and night modes for OsmAnd.</string>
    <string name="quick_action_switch_day_mode">Day mode</string>
    <string name="quick_action_switch_night_mode">Night mode</string>
    <string name="quick_action_day_night_switch_mode">Switch day/night mode</string>
    <string name="quick_action_interim_dialog">Show an interim dialog</string>
    <string name="favorite_autofill_toast_text">" saved to "</string>
    <string name="favorite_empty_place_name">Place</string>
    <string name="quick_action_duplicates">Quick action renamed to %1$s to avoid duplication.</string>
    <string name="quick_action_duplicate">Quick action name duplicate</string>
    <string name="quick_action_showhide_favorites_descr">A toggle to show or hide the Favorite points on the map.</string>
    <string name="quick_action_showhide_poi_descr">A toggle to show or hide POIs on the map.</string>
    <string name="quick_action_showhide_favorites_title">Show/hide Favorites</string>
    <string name="quick_action_favorites_show">Show Favorites</string>
    <string name="quick_action_favorites_hide">Hide Favorites</string>
    <string name="quick_action_showhide_poi_title">Show/hide POI</string>
    <string name="quick_action_poi_show">Show %1$s</string>
    <string name="quick_action_poi_hide">Hide %1$s</string>
    <string name="quick_action_add_category">Add a category</string>
    <string name="quick_action_add_create_items">Create items</string>
    <string name="quick_action_add_configure_map">Configure map</string>
    <string name="quick_action_add_navigation">Navigation</string>
    <string name="quick_action_fav_name_descr">Leave blank to use the address or place name.</string>
    <string name="quick_action_bug_descr">This message is included in the comment field.</string>
    <string name="quick_action_bug_message">Message</string>
    <string name="quick_action_category_descr">Category to save the Favorite in:</string>
    <string name="quick_action_gpx_category_descr">Choose an optional category.</string>
    <string name="quick_action_poi_list">POI list</string>
    <string name="quick_action_sh_poi_descr">Add one or more POI categories to display on the map.</string>
    <string name="quick_action_page_list_descr">A button to page through the list below.</string>
    <string name="quick_action_map_style_action">Add a map style</string>
    <string name="quick_action_empty_param_error">Fill out all parameters</string>
    <string name="quick_action_map_styles">Map styles</string>
    <string name="quick_action_map_overlay">Change map overlay</string>
    <string name="quick_action_map_overlay_title">Map overlays</string>
    <string name="quick_action_map_overlay_action">Add overlay</string>
    <string name="quick_action_map_overlay_switch">Map overlay changed to \"%s\".</string>
    <string name="quick_action_map_underlay_switch">Map underlay changed to \"%s\".</string>
    <string name="quick_action_map_underlay">Change map underlay</string>
    <string name="quick_action_map_underlay_title">Map underlays</string>
    <string name="quick_action_map_underlay_action">Add underlay</string>
    <string name="quick_action_map_source">Change map source</string>
    <string name="quick_action_map_source_title">Map sources</string>
    <string name="quick_action_map_source_action">Add map source</string>
    <string name="quick_action_map_source_switch">Map source changed to \"%s\".</string>
    <string name="quick_action_btn_tutorial_title">Change button position</string>
    <string name="quick_action_btn_tutorial_descr">Long-tapping and dragging the button changes its position on the screen.</string>
    <string name="shared_string_action_name">Action name</string>
    <string name="mappilary_no_internet_desc">Photos from Mapillary are only available online.</string>
    <string name="retry">Retry</string>
    <string name="add_route_points">Add Route Points</string>
    <string name="add_waypoint">Add Waypoint</string>
    <string name="add_line">Add Line</string>
    <string name="save_gpx_waypoint">Save GPX waypoint</string>
    <string name="save_route_point">Save route point</string>
    <string name="waypoint_one">Waypoint 1</string>
    <string name="route_point_one">Route Point 1</string>
    <string name="empty_state_my_tracks">Add GPX files</string>
    <string name="empty_state_my_tracks_desc">Import GPX files, or record tracks.</string>
    <string name="empty_state_favourites">Add Favorites</string>
    <string name="empty_state_favourites_desc">Import Favorites, or add by marking points on the map.</string>
    <string name="import_track">Import GPX file</string>
    <string name="import_track_desc">File %1$s does not contain waypoints, import it as a track?</string>
    <string name="move_point">Move Point</string>
    <string name="add_segment_to_the_track">Add to a GPX file</string>
    <string name="osm_recipients_label">OSM recipients</string>
    <string name="total_donations">Total donations</string>
    <string name="day_off_label">off</string>
    <string name="winter_and_ski_renderer">Winter and ski</string>
    <string name="touring_view_renderer">Touring view</string>
    <string name="nautical_renderer">Nautical</string>
    <string name="copy_location_name">Copy location/POI name</string>
    <string name="toast_empty_name_error">Unnamed location</string>
    <string name="tunnel_warning">Tunnel ahead</string>
    <string name="show_tunnels">Tunnels</string>
    <string name="download_wikipedia_description">Download the Wikipedia articles for %1$s to read them offline.</string>
    <string name="download_wikipedia_label">Download Wikipedia data</string>
    <string name="open_in_browser_wiki">Open article online</string>
    <string name="open_in_browser_wiki_description">View article in a web browser.</string>
    <string name="download_wiki_region_placeholder">this region</string>
    <string name="wiki_article_search_text">Searching for the corresponding wiki article</string>
    <string name="wiki_article_not_found">Article not found</string>
    <string name="how_to_open_wiki_title">How to open Wikipedia articles?</string>
    <string name="test_voice_desrc">Tap a button and listen to its corresponding voice prompt to hear if it is missing or faulty</string>
    <string name="routeInfo_roadClass_name">Road type</string>
    <string name="routeInfo_surface_name">Surface</string>
    <string name="routeInfo_smoothness_name">Smoothness</string>
    <string name="routeInfo_steepness_name">Steepness</string>
    <string name="run_full_osmand_msg">You are using {0} Map which is powered by OsmAnd. Do you want to launch OsmAnd full version?</string>
    <string name="run_full_osmand_header">Launch OsmAnd?</string>
    <string name="routing_attr_avoid_sett_name">No cobblestone or sett</string>
    <string name="routing_attr_avoid_sett_description">Avoids cobblestone and sett</string>
    <string name="quick_action_need_to_add_item_to_list">Add at least one item to the list in the \'Quick action\' settings</string>
    <string name="routing_attr_piste_type_downhill_name">Alpine/downhill ski</string>
    <string name="routing_attr_piste_type_downhill_description">Slopes for alpine or downhill skiing and access to ski lifts.</string>
    <string name="routing_attr_piste_type_nordic_name">Cross country/nordic ski</string>
    <string name="routing_attr_piste_type_nordic_description">Trails for nordic or cross-country skiing.</string>
    <string name="routing_attr_piste_type_skitour_name">Ski touring</string>
    <string name="routing_attr_piste_type_skitour_description">Routes for ski touring.</string>
    <string name="routing_attr_piste_type_sled_name">Sled</string>
    <string name="routing_attr_piste_type_sled_description">Slopes for sled usage.</string>
    <string name="routing_attr_allow_intermediate_name">Allow intermediate routes</string>
    <string name="routing_attr_allow_intermediate_description">More difficult routes with steeper sections. Generally some obstacles that should be avoided.</string>
    <string name="routing_attr_allow_advanced_name">Allow advanced routes</string>
    <string name="routing_attr_allow_advanced_description">Difficult routes, with dangerous obstacles and steep sections.</string>
    <string name="routing_attr_allow_expert_name">Allow expert routes</string>
    <string name="routing_attr_allow_expert_description">Extremely difficult routes, with dangerous obstacles and surroundings.</string>
    <string name="routing_attr_allow_skating_only_name">Allow skating only routes</string>
    <string name="routing_attr_allow_skating_only_description">Routes groomed for freestyle or skating only without classic tracks.</string>
    <string name="routing_attr_allow_classic_only_name">Allow classic only routes</string>
    <string name="routing_attr_allow_classic_only_description">Routes groomed for classic style only without skating trails. This includes routes groomed by a smaller snowmobile with looser piste and tracks made manually by skiers.</string>
    <string name="routing_attr_difficulty_preference_name">Prefered difficulty</string>
    <string name="routing_attr_difficulty_preference_description">Prefer routes of this difficulty, although routing over harder or easier pistes is still possible if shorter.</string>
    <string name="routing_attr_freeride_policy_name">Off-piste</string>
    <string name="routing_attr_freeride_policy_description">Freeride and offpiste are unofficial routes and passages. Typically ungroomed, unmaintained by the officials and not checked in the evening. Enter at your own risk.</string>


</resources><|MERGE_RESOLUTION|>--- conflicted
+++ resolved
@@ -11,11 +11,8 @@
 	Thx - Hardy
 
 -->
-<<<<<<< HEAD
     <string name="osm_authorization_success">Authorization is successful</string>
-=======
     <string name="logcat_buffer_descr">Here you can see and share logs of the application</string>
->>>>>>> 7b64864e
     <string name="file_does_not_contain_routing_rules">\'%1$s\' file doesn\'t contain routing rules, please choose another file.</string>
     <string name="not_support_file_type_with_ext">Not supported file type. You need to select a file with %1$s extension.</string>
     <string name="import_from_file">Import from file</string>
