--- conflicted
+++ resolved
@@ -9,17 +9,15 @@
          3. All your modified/created strings are in the top of the file (to make easier find what\'s translated).
     PLEASE: Have a look at http://code.google.com/p/osmand/wiki/UIConsistency, it may really improve your and our work  :-)  Thx - Hardy
     -->
-<<<<<<< HEAD
+<?xml version="1.0" encoding="utf-8" standalone="no"?>
+    <string name="osmo_use_https_descr">Use secure connection with server</string>
+    <string name="osmo_use_https">Use https</string>
+	<string name="advanced_settings">Advanced</string>
 	<string name="map_update">Map update:</string>
 	<string name="search_for">Search for</string>
 	<string name="show_map">SHOW MAP</string>
 	<string name="show_all">SHOW ALL</string>
 	<string name="coordinates">Coordinates</string>
-=======
-    <string name="osmo_use_https_descr">Use secure connection with server</string>
-    <string name="osmo_use_https">Use https</string>
-	<string name="advanced_settings">Advanced</string>
->>>>>>> b2089f3e
 	<string name="rendering_attr_publicTransportMode_name">Bus, trolleybus, shuttle routes</string>
 	<string name="rendering_attr_tramTrainRoutes_name">Tram and train routes</string>
 	<string name="rendering_attr_subwayMode_name">Subway routes</string>
