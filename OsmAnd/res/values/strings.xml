--- conflicted
+++ resolved
@@ -9,14 +9,8 @@
          3. All your modified/created strings are in the top of the file (to make easier find what\'s translated).
     PLEASE: Have a look at http://code.google.com/p/osmand/wiki/UIConsistency, it may really improve your and our work  :-)  Thx - Hardy
     -->
-<<<<<<< HEAD
-    <string name="access_from_map_description">Places a dashboard button on the map screen</string>
-    <string name="please_specify_poi_type_only_from_list">Please specify correct POI type or skip it. </string>
-=======
-    
     <string name="please_specify_poi_type_only_from_list">Please specify correct POI type or skip it. </string>
     <string name="access_from_map_description">Menu button launches dashboard, not menu</string>
->>>>>>> 69607adb
     <string name="access_from_map">Access from map</string>
     <string name="show_on_start_description">\'Off\' directly launches the map screen</string>
     <string name="show_on_start">Show on start</string>
