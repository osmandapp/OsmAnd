--- conflicted
+++ resolved
@@ -9,16 +9,13 @@
          3. All your modified/created strings are in the top of the file (to make easier find what\'s translated).
     PLEASE: Have a look at http://code.google.com/p/osmand/wiki/UIConsistency, it may really improve your and our work  :-)  Thx - Hardy
     -->
-<<<<<<< HEAD
+    <string name="popular_destinations">Popular destinations</string>
     <string name="paid_app">Paid application</string>
     <string name="paid_plugin">Paid plugin</string>
     <string name="travel_card_update_descr">We prepared updates and fixes in the Wikivoyage data, update the file to see them.</string>
 	<string name="travel_card_download_descr">Download this Wikivoyage travel guides file to view articles about places around the world without an internet connection.</string>
 	<string name="update_is_available">Update is available</string>
 	<string name="download_file">Download file</string>
-=======
-    <string name="popular_destinations">Popular destinations</string>
->>>>>>> 91115b90
     <string name="start_editing_card_image_text">The free worldwide travel guide that anyone can edit.</string>
     <string name="welcome_to_open_beta_description">Travel is based on Wikivoyage. During open beta testing you have the opportunity to evaluate all the features for free. After the end of the beta period, Travel will be available to subscribers of OsmAnd Unlimited and the owners of OsmAnd+</string>
     <string name="start_editing_card_description">You can edit any article on Wikivoyage, and we hope that you do. We need your knowledge, your experience, your talent, and your attention</string>
