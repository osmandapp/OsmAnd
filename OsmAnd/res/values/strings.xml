--- conflicted
+++ resolved
@@ -53,11 +53,7 @@
     <string name="pass_whole_track_descr">Point of the track to navigate</string>
     <string name="navigate_to_track_descr">Navigate from my location to the track</string>
     <string name="select_another_track">Select another track</string>
-<<<<<<< HEAD
     <string name="import_track_descr">Choose track file to follow or import it from your device.</string>
-=======
-    <string name="import_track_descr">Choose track file to follow, or import one.</string>
->>>>>>> 74ac2822
     <string name="follow_track_descr">Choose track file to follow</string>
     <string name="follow_track">Follow track</string>
     <string name="marker_save_as_track">Save as track file</string>
@@ -76,7 +72,6 @@
     <string name="in_case_of_reverse_direction">In case of reverse direction</string>
     <string name="plan_route_exit_dialog_descr">Are you sure you want discard all changes in the planned route by closing it?</string>
     <string name="street_level_imagery">Street-level imagery</string>
-<<<<<<< HEAD
     <string name="rourte_between_points_add_track_desc">Select a track file to add the new segment to.</string>
     <string name="navigation_profile">Navigation profile</string>
     <string name="threshold_distance">Threshold distance</string>
@@ -85,18 +80,7 @@
     <string name="whole_track">Whole track</string>
     <string name="rourte_between_points_desc">Select how to connect points, with a straight line, or calculate a route between them with selected profile.</string>
     <string name="rourte_between_points_next_segment_button_desc">Only the next segment will be recalculated using selected profile.</string>
-    <string name="rourte_between_points_whole_track_button_desc">The whole track will be recalculated using the selected profile.</string>
-=======
-    <string name="route_between_points_add_track_desc">Select a track file for which a new segment will be added.</string>
-    <string name="navigation_profile">Navigation profile</string>
-    <string name="threshold_distance">Threshold distance</string>
-    <string name="route_between_points_warning_desc">To use this option OsmAnd need to snap your track to the map roads. \n\n On the next step you will need to select navigation profile to detect allowed roads and threshold distance to approximate you track with roads.</string>
-    <string name="next_segment">Next segment</string>
-    <string name="whole_track">Whole track</string>
-    <string name="route_between_points_desc">Select how to connect points, with a straight line, or calculate a route between them with selected profile.</string>
-    <string name="route_between_points_next_segment_button_desc">Only next segment will be recalculated using selected profile.</string>
-    <string name="route_between_points_whole_track_button_desc">Whole track will be recalculated using selected profile.</string>
->>>>>>> 74ac2822
+    <string name="rourte_between_points_whole_track_button_desc">The whole track will be recalculated using the selected profile.
     <string name="reverse_route">Reverse route</string>
     <string name="save_as_new_track">Save as new track</string>
     <string name="overwrite_track">Overwrite track</string>
