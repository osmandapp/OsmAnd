--- conflicted
+++ resolved
@@ -11,11 +11,8 @@
 	Thx - Hardy
 
 -->
-<<<<<<< HEAD
     <string name="contour_lines_thanks">Thank you for purchasing \'Contour lines\'</string>
-=======
     <string name="start_finish_icons">Start/finish icons</string>
->>>>>>> 197d30b5
     <string name="sort_name_ascending">Name: A – Z</string>
     <string name="sort_name_descending">Name: Z – A</string>
     <string name="sort_last_modified">Last modified</string>
