--- conflicted
+++ resolved
@@ -11,7 +11,6 @@
 	Thx - Hardy
 
 -->
-<<<<<<< HEAD
     <string name="tiles_storage_descr">Choose how downloaded tiles will be stored.</string>
     <string name="expire_time_descr">Expiration time in minutes. Cached tiles will be reloaded after specified time.
         Leave this field empty if you do not need to reload tiles for this source.
@@ -29,7 +28,6 @@
     <string name="sqlite_db_file">SQLiteDB file</string>
     <string name="one_image_per_tile">One image file per tile</string>
     <string name="pseudo_mercator_projection">Pseudo-Mercator projection</string>
-=======
     <string name="screen_timeout_descr">If the \"%1$s\" option is enabled, the activity time will depend on it.</string>
     <string name="keep_screen_off">Keep screen off</string>
     <string name="keep_screen_on">Keep screen on</string>
@@ -45,7 +43,6 @@
     <string name="system_screen_timeout_descr">Enable so the screen turns off after a certain period of inactivity, the time specified in the system settings of your device will be used.</string>
     <string name="screen_control">Screen control</string>
     <string name="shared_string_always">Always</string>
->>>>>>> 6d160244
     <string name="gpx_parse_error">OsmAnd GPX is not well formed, please contact support team to investigate further</string>
     <string name="unsupported_type_error">Unsupported type</string>
     <string name="index_item_world_basemap_detailed">World overview map (detailed)</string>
