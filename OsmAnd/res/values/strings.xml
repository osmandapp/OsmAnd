<?xml version="1.0" encoding="utf-8" standalone="no"?>
<resources>
<!--
	README:
	- The preferred way to help with translations is via https://hosted.weblate.org/engage/osmand/
	- If you edit a strings.xml file directly, please make sure:
	   1. To not produce duplicate strings (check by name if a string already exists)
	   2. Every apostrophe (quote) is preceded by a backslash.
	   3. If you modify the English strings file, please add new strings at the top of the file, this makes periodic reviews before releases easier.
	- For wording and consistency, please note https://osmand.net/help-online?id=technical-articles#Creating_a_Consistent_User_Experience
	Thx - Hardy

-->
<<<<<<< HEAD

    -->
    <string name="osmand_default_routing">OsmAnd routing</string>
    <string name="application_profiles_descr">Select the profiles to be visible in the app.</string>
    <string name="application_profiles">Application profiles</string>
=======
    <string name="send_log">Send log</string>
>>>>>>> 573b941c
    <string name="routing_attr_avoid_tram_name">Avoid trams</string>
    <string name="routing_attr_avoid_tram_description">Avoid trams</string>
    <string name="routing_attr_avoid_bus_name">Avoid buses</string>
    <string name="routing_attr_avoid_bus_description">Avoid buses and trolleybuses</string>
    <string name="routing_attr_avoid_share_taxi_name">Avoid share taxi</string>
    <string name="routing_attr_avoid_share_taxi_description">Avoid share taxi</string>
    <string name="routing_attr_avoid_train_name">Avoid trains</string>
    <string name="routing_attr_avoid_train_description">Avoid trains</string>
    <string name="routing_attr_avoid_subway_name">Avoid subways</string>
    <string name="routing_attr_avoid_subway_description">Avoid subways and lightweight rail transport</string>
    <string name="routing_attr_avoid_ferry_name">Avoid ferries</string>
    <string name="routing_attr_avoid_ferry_description">Avoid ferries</string>
    <string name="release_3_3_7">
        • Display the time between transfers in public transport\n\n
        • Corrected UI for the Route Details\n\n
        • Fixed dark theme in the Direction menu and Route Details\n\n
        • Display azimuth in Measure Distance\n\n
    </string>
    <string name="shared_string_degrees">Degrees</string>
    <string name="shared_string_milliradians">Milliradians</string>
    <string name="angular_measeurement">Angular measurement units</string>
    <string name="angular_measeurement_descr">Change what azimuth is measured in.</string>
    <string name="avoid_pt_types_descr">Select public transport types to avoid for navigation:</string>
    <string name="quick_action_day_night_mode">%s mode</string>
    <string name="avoid_pt_types">Avoid transport types…</string>
    <string name="shared_string_walk">Walk</string>
    <string name="save_poi_value_exceed_length">The maximum length of tag \"%s\" is 255 characters. \nPlease shorten to continue.</string>
    <string name="save_poi_value_exceed_length_title">Length of \"%s\" value</string>
    <string name="public_transport_warning_descr_blog">Learn more about how OsmAnd calculates routes in our blog.</string>
    <string name="public_transport_warning_title">Public transport navigation is currently in beta testing, expect errors and inaccuracies.</string>
    <string name="add_intermediate">Add intermediate point</string>
    <string name="transfers_size">%1$d transfers</string>
    <string name="add_start_and_end_points">Add start and end points</string>
    <string name="route_add_start_point">Add start point</string>
    <string name="route_descr_select_start_point">Select start point</string>
    <string name="rendering_attr_surface_unpaved_name">Unpaved</string>
    <string name="rendering_attr_surface_sand_name">Sand</string>
    <string name="rendering_attr_surface_grass_name">Grass</string>
    <string name="rendering_attr_surface_grass_paver_name">Grass paver</string>
    <string name="rendering_attr_surface_ground_name">Ground</string>
    <string name="rendering_attr_surface_dirt_name">Dirt</string>
    <string name="rendering_attr_surface_mud_name">Mud</string>
    <string name="rendering_attr_surface_ice_name">Ice</string>
    <string name="rendering_attr_surface_salt_name">Salt</string>
    <string name="rendering_attr_surface_snow_name">Snow</string>
    <string name="rendering_attr_surface_asphalt_name">Asphalt</string>
    <string name="rendering_attr_surface_paved_name">Paved</string>
    <string name="rendering_attr_surface_concrete_name">Concrete</string>
    <string name="rendering_attr_surface_sett_name">Sett</string>
    <string name="rendering_attr_surface_cobblestone_name">Cobblestone</string>
    <string name="rendering_attr_surface_paving_stones_name">Paving stones</string>
    <string name="rendering_attr_surface_pebblestone_name">Pebblestone</string>
    <string name="rendering_attr_surface_stone_name">Stone</string>
    <string name="rendering_attr_surface_metal_name">Metal</string>
    <string name="rendering_attr_surface_wood_name">Wood</string>
    <string name="rendering_attr_surface_gravel_name">Gravel</string>
    <string name="rendering_attr_surface_fine_gravel_name">Fine gravel</string>
    <string name="rendering_attr_surface_compacted_name">Compacted</string>
    <string name="rendering_attr_smoothness_excellent_name">Excellent</string>
    <string name="rendering_attr_smoothness_good_name">Good</string>
    <string name="rendering_attr_smoothness_intermediate_name">Intermediate</string>
    <string name="rendering_attr_smoothness_bad_name">Bad</string>
    <string name="rendering_attr_smoothness_very_bad_name">Very bad</string>
    <string name="rendering_attr_smoothness_horrible_name">Horrible</string>
    <string name="rendering_attr_smoothness_very_horrible_name">Very horrible</string>
    <string name="rendering_attr_smoothness_impassable_name">Impassable</string>
    <string name="rendering_attr_highway_class_motorway_name">Motorway</string>
    <string name="rendering_attr_highway_class_state_road_name">State road</string>
    <string name="rendering_attr_highway_class_road_name">Road</string>
    <string name="rendering_attr_highway_class_street_name">Street</string>
    <string name="rendering_attr_highway_class_service_name">Service</string>
    <string name="rendering_attr_highway_class_footway_name">Footway</string>
    <string name="rendering_attr_highway_class_track_name">Track</string>
    <string name="rendering_attr_highway_class_bridleway_name">Bridleway</string>
    <string name="rendering_attr_highway_class_steps_name">Steps</string>
    <string name="rendering_attr_highway_class_path_name">Path</string>
    <string name="rendering_attr_highway_class_cycleway_name">Cycleway</string>
    <string name="rendering_attr_undefined_name">Undefined</string>
    <string name="release_3_3">
        • New \'Directions\' screen: Displays Home and Work destination buttons, \'previous route\' shortcut, list of active GPX tracks and markers, search history\n\n
        • Additional info under \'Route details\': road types, surface, steepness, smoothness\n\n
        • Public transport navigation supporting all kinds of transportation: metro, bus, tram, etc.\n\n
        • New Quick action for show/hide tracks and day/night modes\n\n
        • Fixed areas displayed as flooded in Germany, South Africa, Quebec\n\n
        • Additional support for KML and KMZ import\n\n
        • Fixed crashes on opening some public transport stops\n\n
        • Removed Facebook and Firebase analytics from the free version (OsmAnd+ doesn\'t include it)\n\n
    </string>
    <string name="use_osm_live_public_transport_description">Enable public transport for OsmAnd Live changes.</string>
    <string name="use_osm_live_public_transport">OsmAnd Live public transport</string>
    <string name="time_of_day">Time of day</string>
    <string name="by_transport_type">By %1$s</string>
    <string name="step_by_step">Step by step</string>
    <string name="road_types">Road types</string>
    <string name="exit_at">Exit at</string>
    <string name="sit_on_the_stop">Board at stop</string>
    <string name="shared_string_swap">Swap</string>
    <string name="show_more">Show more</string>
    <string name="tracks_on_map">Displayed tracks</string>
    <string name="quick_action_show_hide_gpx_tracks">Show/Hide GPX Tracks</string>
    <string name="quick_action_show_hide_gpx_tracks_descr">Tapping this action button shows or hides selected GPX tracks on the map</string>
    <string name="quick_action_gpx_tracks_hide">Hide GPX Tracks</string>
    <string name="quick_action_gpx_tracks_show">Show GPX Tracks</string>
    <string name="add_destination_query">Please add Destination first</string>
    <string name="previous_route">Previous route</string>
    <string name="add_home">Add home</string>
    <string name="add_work">Add work</string>
    <string name="work_button">Work</string>
    <string name="cubic_m">m³</string>
    <string name="metric_ton">t</string>
    <string name="shared_string_capacity">Сapacity</string>
    <string name="shared_string_width">Width</string>
    <string name="shared_string_height">Height</string>
    <string name="swap_start_and_destination">Swap start and destination</string>
    <string name="add_destination_point">Add destination</string>
    <string name="add_intermediate_point">Add intermediate</string>
    <string name="add_start_point">Add starting point</string>
    <string name="intermediate_waypoint">Intermediate point</string>
    <string name="transfers">Transfers</string>
    <string name="on_foot">On foot</string>
    <string name="route_way">Way</string>
    <string name="points_of_interests">Points of interest (POI)</string>
    <string name="waiting_for_route_calculation">Calculating route…</string>
    <string name="app_mode_public_transport">Public transport</string>
    <string name="avoid_roads_descr">Select a road you want to avoid during navigation, either on the map, or from the list below:</string>
    <string name="show_along_the_route">Show along the route</string>
    <string name="simulate_navigation">Simulate navigation</string>
    <string name="choose_track_file_to_follow">Choose track file to follow</string>
    <string name="voice_announcements">Voice announcements</string>
    <string name="intermediate_destinations">Intermediate destinations</string>
    <string name="arrive_at_time">Arrive at %1$s</string>
    <string name="osm_live_subscriptions">Subscriptions</string>
    <string name="powered_by_osmand">By OsmAnd</string>
    <string name="osm_live_plan_pricing">Plan &amp; Pricing</string>
    <string name="osm_live_payment_monthly_title">Monthly</string>
    <string name="osm_live_payment_3_months_title">Every three months</string>
    <string name="osm_live_payment_annual_title">Annually</string>
    <string name="osm_live_payment_month_cost_descr">%1$s / month</string>
    <string name="osm_live_payment_month_cost_descr_ex">%1$.2f %2$s / month</string>
    <string name="osm_live_payment_discount_descr">Save %1$s.</string>
	<string name="osm_live_payment_current_subscription">Current subscription</string>
    <string name="osm_live_payment_renews_monthly">Renews monthly</string>
    <string name="osm_live_payment_renews_quarterly">Renews quarterly</string>
    <string name="osm_live_payment_renews_annually">Renews annually</string>
    <string name="default_price_currency_format">%1$.2f %2$s</string>
    <string name="osm_live_payment_header">Select the payment period convenient for you:</string>
    <string name="osm_live_payment_contribute_descr">Part of the income goes to OpenStreetMap contributors.</string>
    <string name="markers_remove_dialog_msg">Delete map marker \'%s\'?</string>
    <string name="edit_map_marker">Edit map marker</string>
    <string name="third_party_application">Third-party app</string>
    <string name="search_street">Search street</string>
    <string name="start_search_from_city">Select the city first</string>
    <string name="shared_string_restore">Restore</string>
    <string name="keep_passed_markers_descr">Markers added as a group of Favorites or GPX waypoints marked "Passed" will remain on the map. If the group is not active, the markers will disappear from the map.</string>
    <string name="keep_passed_markers">Keep passed markers on the map</string>
    <string name="more_transport_on_stop_hint">There is more transport on this stop.</string>
    <string name="ask_for_location_permission">Please grant OsmAnd location access to continue.</string>
    <string name="thank_you_for_feedback">Thank you for your feedback</string>
    <string name="poi_cannot_be_found">Node or way cannot be found.</string>
    <string name="search_no_results_feedback">No search results?\nGive us feedback</string>
    <!-- string name="release_3_2_pre">
    • Fixed crash on startup that occurred on some devices\n\n
    • New Markers feature: Display already traversed markers\n\n 
    • Search history now shows previously searched categories\n\n
    • Fixed crash on startup that occurred with non-latin maps\n\n
    • Improve rendering speed issues on Android 8.0 devices\n\n
    • Support for polygon (non-amenity) objects editing\n\n
    • Measure distance: Add \"Measure\" button to Actions in the context menu\n\n
    </string -->
    <!-- string name="release_3_1">
    • Navigation: Fix progress bar, fast swapping of the start and end point of the route\n\n
    • Map markers: Fix turning on/off groups, ability to hide markers from the map\n\n
    • OSM Edit: Ability to edit tags for non-point objects and ways, fix missing comments on notes, backup of edits\n\n
    • Improve Wikipedia and Wikivoyage parsing, updated files are already available\n\n
    • Context menu: Fix transport shields color in the night mode, fix additional menu sizes\n\n
    • Boat navigation: Support for waterway fairway\n\n
    • Other bugfixes\n\n
    </string -->
    <string name="commiting_way">Committing way…</string>
    <string name="increase_search_radius_to">Increase search radius to %1$s</string>
    <string name="send_search_query_description"><![CDATA[We will send your search query: <b>\"%1$s\"</b>, as well as your location.<br/><br/>
        No personal info is collected, search data is only used to improve the search algorithm.<br/>]]></string>
    <string name="send_search_query">Send search query?</string>
    <string name="shared_string_world">World</string>
    <string name="point_deleted">Point %1$s deleted</string>
    <string name="coord_input_edit_point">Edit point</string>
    <string name="coord_input_add_point">Add point</string>
    <string name="coord_input_save_as_track">Save as track</string>
    <string name="coord_input_save_as_track_descr">You added %1$s points. Type a filename and tap \"Save\".</string>
    <string name="error_notification_desc">Please send a screenshot of this notification to support@osmand.net</string>
    <string name="quick_action_edit_actions">Edit actions</string>
    <string name="get_osmand_live">Get OsmAnd Live to unlock all features: Daily map updates with unlimited downloads, all paid and free plugins, Wikipedia, Wikivoyage and much more.</string>
    <string name="unirs_render_descr">Modification of the default style to increase contrast of pedestrian and bicycle roads. Uses legacy Mapnik colors.</string>
    <string name="shared_string_bookmark">Bookmark</string>
    <string name="hide_full_description">Hide full description</string>
    <string name="show_full_description">Show full description</string>
    <string name="off_road_render_descr">Suitable for use during off-road driving. Suitable for use with green satellite images as an underlay map. Key points: Reduced main road thickness, increased thickness of tracks, paths, bicycle and other routes. Based on \'Topo\' style.</string>
    <string name="nautical_render_descr">Nautical navigation style. Key features: Buoys, lighthouses, riverways, sea lanes and marks, harbours, seamark services, depth contours.</string>
    <string name="ski_map_render_descr">Skiing style. Key features: Renders pistes, ski-lifts and other ski features in a convenient way. Less distracting secondary map objects.</string>
    <string name="light_rs_render_descr">Simple and contrasting style for car navigation. Gentle on the eyes in the night mode. Key features: Contour lines, contrasting orange styled roads, less distracting secondary map objects.</string>
    <string name="topo_render_descr">Contrast style designed primarily for hiking, trekking and cycling in nature. Good readability in complex external lighting. Key features: Contrasting roads and natural objects, different types of routes, contour lines with advanced settings, more details at corresponding zoom levels than the "default" style. "Surface integrity" option allows distinguishing road surface quality. No night mode.</string>
    <string name="mapnik_render_descr">Old \'Mapnik\'-style default rendering style. Key features: Colors are similar to \'Mapnik\' style.</string>
    <string name="touring_view_render_descr">High detail style for touring purposes. Includes all configuration options of default style, in addition: Displays as much detail as possible, in particular all roads, paths, and other ways to travel. Clear visual distinction between all different road types, reminiscent of many touring atlases. High contrast color scheme for outdoor use, day and night mode.</string>
    <string name="default_render_descr">General purpose style. Simplified cleaner rendering in densely populated cities. Key features: Contour lines, routes, surface quality, access restrictions, road shields, paths rendering according to SAC scale, whitewater sport features.</string>
    <string name="open_wikipedia_link_online">Open Wikipedia link online</string>
    <string name="open_wikipedia_link_online_description">The link will be opened in a web browser.</string>
    <string name="read_wikipedia_offline_description">Get OsmAnd Live subscription to read Wikipedia and Wikivoyage articles offline.</string>
    <string name="how_to_open_link">How to open the link?</string>
    <string name="read_wikipedia_offline">Read Wikipedia offline</string>
    <string name="download_all">Download all</string>
    <string name="shared_string_restart">App restart</string>
    <string name="show_images">Show images</string>
    <string name="purchase_cancelled_dialog_title">You have canceled your OsmAnd Live subscription</string>
    <string name="purchase_cancelled_dialog_descr">Renew subscription to continue using all the features:</string>

    <string name="maps_you_need_descr">Based on the articles you bookmarked, the following maps are recommended for you to download:</string>
    <string name="maps_you_need">Maps you need</string>
    <string name="osmand_team">OsmAnd team</string>
    <string name="popular_destinations">Popular destinations</string>
    <string name="paid_app">Paid app</string>
    <string name="paid_plugin">Paid plugin</string>
    <string name="travel_card_update_descr">New Wikivoyage data available, update it to enjoy.</string>
	<string name="travel_card_download_descr">Download Wikivoyage travel guides to view articles about places around the world without a connection to the Internet.</string>
	<string name="update_is_available">Update available</string>
	<string name="download_file">Download file</string>
    <string name="start_editing_card_image_text">The free worldwide travel guide anyone can edit.</string>
    <string name="welcome_to_open_beta_description">Travel guides are currently based on Wikivoyage. Test all features during open beta testing for free. Afterwards, travel guides will be available to subscribers of OsmAnd Unlimited and owners of OsmAnd+.</string>
    <string name="start_editing_card_description">You can and should edit any article on Wikivoyage. Share knowledge, experience, talent, and your attention</string>
    <string name="start_editing">Start editing</string>
    <string name="get_unlimited_access">Get unlimited access</string>
    <string name="welcome_to_open_beta">Welcome to the open beta</string>
    <string name="wikivoyage_travel_guide">Travel Guides</string>
    <string name="wikivoyage_travel_guide_descr">Guides to the most interesting places on the planet, inside OsmAnd, without a connection to the Internet.</string>
    <string name="monthly_map_updates">Map updates: <b>every month</b></string>
    <string name="daily_map_updates">Map updates: <b>every hour</b></string>
    <string name="in_app_purchase">In-app purchase</string>
    <string name="in_app_purchase_desc">One-time payment</string>
    <string name="in_app_purchase_desc_ex">Once purchased, it will be permanently available to you.</string>
    <string name="purchase_unlim_title">Buy - %1$s</string>
    <string name="purchase_subscription_title">Subscribe - %1$s</string>
    <string name="wikivoyage_offline">Wikivoyage offline</string>
    <string name="unlimited_downloads">Unlimited downloads</string>
    <string name="wikipedia_offline">Wikipedia offline</string>
    <string name="contour_lines_hillshade_maps">Contour lines &amp; Hillshade maps</string>
    <string name="unlock_all_features">Unlock all OsmAnd features</string>
    <string name="purchase_dialog_title">Choose plan</string>
    <string name="purchase_dialog_travel_description">Purchase one of the following to receive the offline travel guide functionality:</string>
    <string name="purchase_dialog_subtitle">Choose suitable item:</string>
    <string name="shared_string_dont">Don\'t</string>
    <string name="shared_string_do">Do</string>
    <string name="shared_string_only_with_wifi">Only on Wi-Fi</string>
    <string name="wikivoyage_download_pics">Download images</string>
    <!-- Use ← for RTL languages -->
    <string name="wikivoyage_download_pics_descr">Article images can be downloaded for offline use.\nAlways available in \'Explore\' → \'Options\'.</string>
    <string name="shared_string_wifi_only">Only on Wi-Fi</string>
    <string name="select_travel_book">Select a travel book</string>
    <string name="shared_string_travel_book">Travel book</string>
    <string name="online_webpage_warning">Page only available online. Open in web browser?</string>
    <string name="images_cache">Image cache</string>
    <string name="delete_search_history">Delete search history</string>
    <string name="download_images">Download images</string>
    <string name="download_maps_travel">Travel guides</string>
    <string name="shared_string_wikivoyage">Wikivoyage</string>
    <string name="article_removed">Article removed</string>
    <string name="wikivoyage_search_hint">Search: country, city, province</string>
    <string name="shared_string_read">Read</string>
    <string name="saved_articles">Bookmarked articles</string>
    <string name="shared_string_explore">Explore</string>
    <string name="shared_string_contents">Contents</string>
    <string name="shared_string_result">Result</string>
    <string name="use_two_digits_longitude">Use double digit longitude</string>
    <string name="shared_string_travel_guides">Travel guides</string>
    <string name="waypoints_removed_from_map_markers">Waypoints removed from map markers</string>
    <string name="nothing_found_in_radius">Could not find anything:</string>
    <string name="select_waypoints_category_description">Add all of the track\'s waypoints, or select separate categories.</string>
    <string name="shared_string_total">Total</string>
    <string name="clear_all_intermediates">Clear all intermediate points</string>
    <string name="group_deleted">Group deleted</string>
    <string name="rendering_attr_whiteWaterSports_name">Whitewater sports</string>
    <string name="distance_farthest">Distance: farthest first</string>
    <string name="distance_nearest">Distance: nearest first</string>
    <string name="enter_lon">Enter longitude</string>
    <string name="enter_lat">Enter latitude</string>
    <string name="enter_lat_and_lon">Enter latitude and longitude</string>
	<string name="dd_mm_ss_format">DD°MM′SS″</string>
	<string name="dd_dddddd_format">DD.DDDDDD°</string>
	<string name="dd_ddddd_format">DD.DDDDD°</string>
	<string name="dd_mm_mmmm_format">DD°MM.MMMM′</string>
	<string name="dd_mm_mmm_format">DD°MM.MMM′</string>
	<string name="east_abbreviation">E</string>
	<string name="west_abbreviation">W</string>
	<string name="south_abbreviation">S</string>
	<string name="north_abbreviation">N</string>
	<string name="optional_point_name">Optional point name</string>
    <string name="transport_nearby_routes_within">Nearby routes within</string>
    <string name="transport_nearby_routes">Within</string>
    <string name="enter_the_file_name">Type the filename.</string>
    <string name="map_import_error">Map import error</string>
    <string name="map_imported_successfully">Map imported</string>
    <string name="make_as_start_point">Make this the start point</string>
    <string name="shared_string_current">Current</string>
    <string name="last_intermediate_dest_description">Adds intermediate stop</string>
    <string name="first_intermediate_dest_description">Adds initial stop</string>
    <string name="subsequent_dest_description">Move destination up, and create it</string>
    <string name="show_closed_notes">Show closed notes</string>
    <string name="switch_osm_notes_visibility_desc">Show/Hide OSM notes on the map.</string>
    <string name="gpx_file_desc">GPX - suitable for export to JOSM or other OSM editors.</string>
    <string name="osc_file_desc">OSC - suitable for export to OpenStreetMap.</string>
    <string name="shared_string_gpx_file">GPX file</string>
    <string name="osc_file">OSC file</string>
    <string name="choose_file_type">Choose file type</string>
    <string name="osm_edits_export_desc">Select the export type: OSM notes, POI, or both.</string>
    <string name="all_data">All data</string>
    <string name="osm_notes">OSM Notes</string>
    <string name="will_open_tomorrow_at">Opens tomorrow at</string>
    <string name="rendering_attr_hidePOILabels_name">POI labels</string>
    <string name="shared_string_without_name">Without name</string>
    <string name="what_is_here">What\'s here:</string>
    <string name="parked_at">parked at</string>
    <string name="pick_up_till">Pick up until</string>
    <string name="without_time_limit">Without time limit</string>
    <string name="context_menu_read_full_article">Read full article</string>
    <string name="context_menu_read_article">Read article</string>
    <string name="context_menu_points_of_group">All points of the group</string>
    <string name="open_from">Open from</string>
    <string name="open_till">Open till</string>
    <string name="will_close_at">Closes at</string>
    <string name="will_open_at">Opens at</string>
    <string name="will_open_on">Opens at</string>
    <string name="additional_actions">Additional actions</string>
    <string name="av_locations_selected_desc">GPX file with coordinates and data of the selected notes.</string>
    <string name="av_locations_all_desc">GPX file with coordinates and data of all notes.</string>
    <!-- string name="release_3_0">
• New: Support for global offline travel guides. Referenced locations are linked to the map. Initial data from Wikivoyage.\n\n
• Wikipedia: New look, active links, images now supported\n\n
• Open Track UI: Support for waypoint groups\n\n
• Map markers: Import of selected groups from GPX files, coordinate input, new look\n\n
• OsmAnd Live subscription now supports all OsmAnd features\n\n
    </string -->
    <string name="modify_the_search_query">Modify the search query.</string>
    <string name="shared_string_actions">Actions</string>
    <string name="shared_string_marker">Marker</string>
    <string name="empty_state_osm_edits">Create or modify OSM objects</string>
    <string name="empty_state_osm_edits_descr">Create or modify OSM POI, open or comment OSM Notes, and contribute recorded GPX files.</string>
    <string name="shared_string_deleted">Deleted</string>
    <string name="shared_string_edited">Edited</string>
    <string name="shared_string_added">Added</string>
    <string name="marker_activated">Marker %s activated.</string>
    <string name="one_tap_active_descr">Tap a marker on the map to move it to the top of the active markers without opening the context menu.</string>
    <string name="one_tap_active">\'One tap\' active</string>
    <string name="empty_state_av_notes">Take notes!</string>
    <string name="empty_state_av_notes_desc">Add audio, video or photo note to every point on the map, using widget or context menu.</string>
    <string name="notes_by_date">Notes by date</string>
    <string name="by_date">By date</string>
    <string name="by_type">By type</string>
    <string name="looking_for_tracks_with_waypoints">Looking for tracks with waypoints</string>
    <string name="shared_string_more_without_dots">More</string>
    <string name="appearance_on_the_map">Appearance on the map</string>
    <string name="add_track_to_markers_descr">Select a track to add its waypoints to the markers.</string>
    <string name="add_favourites_group_to_markers_descr">Select a Favorites category to add to the markers.</string>
    <string name="shared_string_gpx_waypoints">Track waypoints</string>
    <string name="favourites_group">Favorites category</string>
    <string name="add_group">Add a group</string>
    <string name="add_group_descr">Import groups from Favorites or GPX waypoints.</string>
    <string name="empty_state_markers_active">Create map markers!</string>
    <string name="empty_state_markers_active_desc">Long or short tap \'Places\', then tap the marker flag button.</string>
    <string name="empty_state_markers_groups">Import groups</string>
    <string name="empty_state_markers_groups_desc">Import Favorite groups or waypoints as markers.</string>
    <string name="empty_state_markers_history_desc">Markers marked as passed will appear on this screen.</string>
    <string name="shared_string_two">Two</string>
    <string name="shared_string_one">One</string>
    <string name="show_guide_line_descr">Show directional line from your position to the active marker locations.</string>
    <string name="show_arrows_descr">Show one or two arrows indicating the direction to the active markers.</string>
    <string name="distance_indication_descr">Choose how to display the distance to active markers.</string>
    <string name="active_markers_descr">Choose how many direction indicators to display.</string>
    <string name="digits_quantity">Number of decimal digits</string>
    <string name="shared_string_right">Right</string>
    <string name="shared_string_left">Left</string>
    <string name="show_number_pad">Show number pad</string>
    <string name="shared_string_paste">Paste</string>
    <string name="coordinate_input_accuracy_description">Automatically switch to the next field after entering %1$d decimal digits.</string>
    <string name="coordinate_input_accuracy">%1$d digits</string>
    <string name="go_to_next_field">Next field</string>
    <string name="rename_marker">Rename marker</string>
    <string name="tap_on_map_to_hide_interface_descr">A tap on the map toggles the control buttons and widgets.</string>
    <string name="tap_on_map_to_hide_interface">Fullscreen mode</string>
    <string name="mark_passed">Mark passed</string>
    <string name="import_gpx_file_description">can be imported as Favorites or a GPX file.</string>
    <string name="import_as_gpx">Import as GPX file</string>
    <string name="import_as_favorites">Import as Favorites</string>
    <string name="import_file">Import file</string>
	<string name="wrong_input">Wrong input</string>
	<string name="enter_new_name">Enter new name</string>
	<string name="shared_string_back">Back</string>
	<string name="shared_string_view">View</string>
	<string name="waypoints_added_to_map_markers">Waypoints added to map markers</string>
	<string name="wrong_format">Wrong format</string>
    <string name="shared_string_road">Road</string>
    <string name="show_map">Show map</string>
    <string name="route_is_calculated">Route calculated</string>
    <string name="round_trip">Round trip</string>
    <string name="plan_route_no_markers_toast">You must add at least one marker to use this function.</string>
    <string name="osn_modify_dialog_error">Could not modify note</string>
    <string name="osn_modify_dialog_title">Modify note</string>
    <string name="context_menu_item_modify_note">Modify OSM note</string>
    <string name="make_round_trip_descr">Add copy of starting point as destination.</string>
    <string name="make_round_trip">Make round trip</string>
    <!-- string name="shared_string_navigate">Navigate</string-->
    <string name="shared_string_markers">Markers</string>
    <string name="coordinates_format">Coordinate format</string>
    <string name="use_system_keyboard">Use system keyboard</string>
    <string name="fast_coordinates_input_descr">Choose coordinate input format. You can always change it by tapping \'Options\'.</string>
    <string name="fast_coordinates_input">Quick coordinate input</string>
    <string name="routing_attr_avoid_ice_roads_fords_name">Avoid ice roads, fords</string>
    <string name="routing_attr_avoid_ice_roads_fords_description">Avoid ice roads and fords.</string>
    <string name="use_location">Use position</string>
    <string name="add_location_as_first_point_descr">Add your position as start point to plan the perfect route.</string>
    <string name="my_location">My position</string>
    <string name="shared_string_finish">Finish</string>
    <string name="plan_route">Plan route</string>
    <string name="shared_string_sort">Sort</string>
    <string name="coordinate_input">Coordinate input</string>
    <string name="is_saved">is saved</string>
    <string name="marker_save_as_track_descr">Export your markers to the following GPX file:</string>
    <string name="marker_save_as_track">Save as GPX file</string>
    <string name="move_to_history">Move to history</string>
    <string name="group_will_be_removed_after_restart">The group will be gone the next time you start the app.</string>
    <string name="show_guide_line">Show directional lines</string>
    <string name="show_arrows_on_the_map">Show arrows on the map</string>
    <string name="show_passed">Show passed</string>
    <string name="hide_passed">Hide passed</string>
    <string name="remove_from_map_markers">Remove from map markers\'</string>
    <string name="descendingly">descending</string>
    <string name="ascendingly">ascending</string>
    <string name="date_added">Date added</string>
    <string name="order_by">Order by:</string>
    <string name="marker_show_distance_descr">Select how to indicate distance and direction to map markers on the map screen:</string>
    <string name="map_orientation_change_in_accordance_with_speed">Map orientation threshold</string>
    <string name="map_orientation_change_in_accordance_with_speed_descr">Select speed of switching orientation from \'Movement direction\' to \'Compass directon\' below.</string>
    <string name="all_markers_moved_to_history">All map markers moved to history</string>
    <string name="marker_moved_to_history">Map marker moved to history</string>
    <string name="marker_moved_to_active">Map marker moved to active</string>
    <string name="shared_string_list">List</string>
    <string name="shared_string_groups">Groups</string>
    <string name="passed">Last used: %1$s</string>
    <string name="make_active">Make active</string>
    <string name="today">Today</string>
    <string name="yesterday">Yesterday</string>
    <string name="last_seven_days">Last 7 days</string>
    <string name="this_year">This year</string>
    <!-- string name="widget">Widget</string if needed should be shared_string_widget -->
    <!-- string name="top_bar">Top bar</string use shared_string_topbar -->
    <string name="move_all_to_history">Move all to history</string>
    <string name="show_direction">Distance indication</string>
    <string name="sort_by">Sort by</string>
    <string name="do_not_use_animations">No animations</string>
    <string name="do_not_use_animations_descr">Disables animations in the app.</string>
    <string name="keep_showing_on_map">Keep showing on map</string>
    <string name="exit_without_saving">Exit without saving?</string>
    <string name="line">Line</string>
    <string name="save_as_route_point">Save as route points</string>
    <string name="save_as_line">Save as line</string>
    <string name="route_point">Route point</string>
    <string name="edit_line">Edit line</string>
    <string name="add_point_before">Add point before</string>
    <string name="add_point_after">Add point after</string>
    <string name="shared_string_options">Options</string>
    <string name="measurement_tool_snap_to_road_descr">OsmAnd will connect the points with routes for the selected profile.</string>
    <string name="measurement_tool_save_as_new_track_descr">Save the points either as route points or as a line.</string>
    <string name="choose_navigation_type">Select navigation profile</string>
    <string name="none_point_error">Please add at least one point.</string>
    <string name="enter_gpx_name">GPX file name:</string>
    <string name="show_on_map_after_saving">Show on map after saving</string>
    <string name="measurement_tool_action_bar">Browse the map and add points</string>
    <string name="measurement_tool">Measure distance</string>
    <string name="quick_action_resume_pause_navigation">Pause/resume navigation</string>
    <string name="quick_action_resume_pause_navigation_descr">Tap this button to pause or resume the navigation.</string>
    <string name="quick_action_show_navigation_finish_dialog">Show \'Navigation finished\' dialog</string>
    <string name="quick_action_start_stop_navigation">Start/stop navigation</string>
    <string name="quick_action_start_stop_navigation_descr">Tap this button to start or end the navigation.</string>
    <string name="store_tracks_in_monthly_directories">Store recorded tracks in monthly folders</string>
    <string name="store_tracks_in_monthly_directories_descrp">Store recorded tracks in sub-folders per recording month (like 2018-01).</string>
    <string name="shared_string_reset">Reset</string>
    <string name="shared_string_reload">Reload</string>
    <string name="mapillary_menu_descr_tile_cache">Reload tiles to see up to date data.</string>
    <string name="mapillary_menu_title_tile_cache">Tile cache</string>
    <string name="wrong_user_name">Wrong username</string>
    <string name="shared_string_to">To</string>
    <string name="mapillary_menu_date_from">From</string>
    <string name="mapillary_menu_descr_dates">View only images added</string>
    <string name="mapillary_menu_title_dates">Date</string>
    <string name="mapillary_menu_edit_text_hint">Type username</string>
    <string name="mapillary_menu_descr_username">View only images added by</string>
    <string name="mapillary_menu_title_username">Username</string>
    <string name="mapillary_menu_filter_description">Filter images by submitter, by date or by type. Only active in closeup zoom.</string>
    <string name="mapillary_menu_title_pano">Display only 360° images</string>
    <string name="map_widget_ruler_control">Radius ruler</string>
    <string name="shared_string_permissions">Permissions</string>
    <string name="import_gpx_failed_descr">OsmAnd cannot import the file. Please check if OsmAnd has permission to read file from its location.</string>
    <string name="distance_moving">Distance corrected</string>
    <string name="mapillary_image">Mapillary image</string>
    <string name="open_mapillary">Open Mapillary</string>
    <string name="shared_string_install">Install</string>
    <string name="improve_coverage_mapillary">Improve photo coverage with Mapillary</string>
    <string name="improve_coverage_install_mapillary_desc">Install Mapillary to add one or more photos to this map location.</string>
    <string name="online_photos">Online photos</string>
    <string name="shared_string_add_photos">Add photos</string>
    <string name="no_photos_descr">We do not have photos for this location.</string>
    <string name="mapillary_action_descr">Contribute your own street-level view of this location via Mapillary.</string>
    <string name="mapillary_widget">Mapillary widget</string>
    <string name="mapillary_widget_descr">Allows quick contributions to Mapillary.</string>
    <string name="mapillary_descr">Online street-level photos for everyone. Discover places, collaborate, capture the world.</string>
    <string name="mapillary">Mapillary</string>
    <string name="plugin_mapillary_descr">Street-level photos for everyone. Discover places, collaborate, capture the world.</string>
    <string name="private_access_routing_req">Your destination is located in an area with private access. Allow access to the private roads for this trip?</string>
    <string name="restart_search">Restart search</string>
    <string name="increase_search_radius">Increase search radius</string>
    <string name="nothing_found">Nothing found</string>
    <string name="nothing_found_descr">Modify the search query or increase the search radius.</string>
    <string name="quick_action_showhide_osmbugs_title">Toggle OSM Notes</string>
    <string name="quick_action_osmbugs_show">Show OSM Notes</string>
    <string name="quick_action_osmbugs_hide">Hide OSM Notes</string>
    <string name="quick_action_showhide_osmbugs_descr">Tapping this action button shows or hides OSM Notes on the map.</string>
    <string name="sorted_by_distance">Sorted by distance</string>
    <string name="search_favorites">Search Favorites</string>
    <string name="hillshade_menu_download_descr">To see relief hillshading on the map, download the hillshade overlay map of this region.</string>
    <string name="hillshade_purchase_header">To see relief hillshading on the map, you need to buy and install the \'Contour Lines\' plugin</string>
    <string name="hide_from_zoom_level">Hide from zoom level</string>
    <string name="srtm_menu_download_descr">Download the \'Contour Line\' map for use in this region.</string>
    <string name="shared_string_plugin">Plugin</string>
    <string name="srtm_purchase_header">To see contour lines on the map, you need to buy and install the \'Contour Lines\' plugin</string>
    <string name="srtm_color_scheme">Color scheme</string>
    <string name="show_from_zoom_level">Display from zoom level</string>
    <string name="routing_attr_allow_private_name">Allow private access</string>
    <string name="routing_attr_allow_private_description">Allow access to private areas.</string>
    <string name="display_zoom_level">Display zoom level: %1$s</string>
    <string name="favorite_group_name">Group name</string>
    <string name="change_color">Change color</string>
    <string name="edit_name">Edit name</string>
    <string name="animate_my_location">Animate My Position</string>
    <string name="animate_my_location_desc">Enable animated map panning of \'My Position\' during navigation.</string>
    <string name="shared_string_overview">Overview</string>
    <string name="select_street">Select street</string>
    <string name="shared_string_in_name">in %1$s</string>
    <string name="type_address">Type address</string>
    <string name="type_city_town">Type city or town</string>
    <string name="type_postcode">Type postcode</string>
    <string name="nearest_cities">Nearest cities</string>
    <string name="select_city">Select city</string>
    <string name="select_postcode">Select postcode</string>
    <string name="quick_action_auto_zoom">Auto zoom map on/off</string>
    <string name="quick_action_auto_zoom_desc">Tapping this action button turns on/off auto zoom map according to your speed.</string>
    <string name="quick_action_auto_zoom_on">Enable auto zoom map</string>
    <string name="quick_action_auto_zoom_off">Disable auto zoom map</string>
    <string name="quick_action_add_destination">Add destination</string>
    <string name="quick_action_replace_destination">Replace destination</string>
    <string name="quick_action_add_first_intermediate">Add first intermediate</string>
    <string name="quick_action_add_destination_desc">Tapping this action button makes the screen center the route destination, any previously selected destination becomes the last intermediate destination.</string>
    <string name="quick_action_replace_destination_desc">Tapping this action button makes the screen center the new route destination, replacing the previously selected destination (if any).</string>
    <string name="quick_action_add_first_intermediate_desc">Tapping this action button makes the screen center the first intermediate destination.</string>
    <string name="no_overlay">No overlay</string>
    <string name="no_underlay">No underlay</string>
    <string name="subscribe_email_error">Error</string>
    <string name="subscribe_email_desc">Subscribe to our mailing list about app discounts and get 3 more map downloads!</string>
    <string name="depth_contour_descr">Sea depth contour lines and seamarks.</string>
    <string name="sea_depth_thanks">Thank you for purchasing \'Nautical depth contours\'</string>
    <string name="index_item_depth_contours_osmand_ext">Nautical depth contours</string>

    <string name="index_item_world_wikivoyage">Worldwide Wikivoyage articles</string>
    <string name="index_item_depth_points_southern_hemisphere">Southern hemisphere nautical depth points</string>
    <string name="index_item_depth_points_northern_hemisphere">Northern hemisphere nautical depth points</string>
    <string name="download_depth_countours">Nautical depth contours</string>
    <string name="nautical_maps">Nautical maps</string>
    <string name="analyze_on_map">Analyze on map</string>
    <string name="shared_string_visible">Visible</string>
    <string name="restore_purchases">Restore purchases</string>
    <string name="fonts_header">Map fonts</string>
    <string name="right_side_navigation">Right-hand driving</string>
    <string name="driving_region_automatic">Automatic</string>
    <string name="do_not_send_anonymous_app_usage">Don\'t send anonymous app usage statistics</string>
    <string name="do_not_send_anonymous_app_usage_desc">OsmAnd collects info about which parts of the app you open. Your location is never sent, nor is anything you enter into the app or details of areas you view, search, or download.</string>
    <string name="do_not_show_startup_messages">Don\'t show startup messages</string>
    <string name="do_not_show_startup_messages_desc">Don\'t show app discounts &amp; special local event messages.</string>
    <string name="parking_options">Parking options</string>
    <string name="full_version_thanks">Thank you for purchasing the paid version of OsmAnd.</string>
    <string name="routing_attr_relief_smoothness_factor_hills_name">Hilly</string>
    <string name="routing_attr_relief_smoothness_factor_plains_name">Less hilly</string>
    <string name="routing_attr_relief_smoothness_factor_more_plains_name">Flat</string>
    <string name="routing_attr_driving_style_speed_name">Shorter routes</string>
    <string name="routing_attr_driving_style_balance_name">Balanced</string>
    <string name="routing_attr_driving_style_safety_name">Prefer byways</string>
    <string name="relief_smoothness_factor_descr">Preferred terrain: flat or hilly.</string>
    <string name="shared_string_slope">Slope</string>
    <string name="add_new_folder">Add new folder</string>
    <string name="points_delete_multiple_succesful">Point(s) deleted.</string>
    <string name="points_delete_multiple">You are going to delete %1$d point(s). Are you sure?</string>
    <string name="route_points_category_name">Turns to pass on this route</string>
    <string name="track_points_category_name">Waypoints, points of interest, named features</string>
    <string name="shared_string_gpx_track">Track</string>
    <string name="max_speed">Maximum speed</string>
    <string name="average_speed">Average speed</string>
    <string name="shared_string_time_moving">Time moving</string>
    <string name="shared_string_time_span">Time span</string>
    <string name="shared_string_max">Max</string>
    <string name="shared_string_start_time">Start time</string>
    <string name="shared_string_end_time">End time</string>
    <string name="shared_string_color">Color</string>
    <string name="select_gpx_folder">Select GPX file folder</string>
    <string name="file_can_not_be_moved">File can not be moved.</string>
    <string name="shared_string_move">Move</string>
    <string name="shared_string_gpx_tracks">Tracks</string>
    <string name="routing_attr_driving_style_name">Driving style</string>
    <string name="route_altitude">Route elevation</string>
    <string name="altitude_descent">Descent</string>
    <string name="altitude_ascent">Ascent</string>
    <string name="altitude_range">Altitude range</string>
    <string name="average_altitude">Average altitude</string>
    <string name="shared_string_time">Time</string>
    <string name="total_distance">Total distance</string>
    <string name="routing_attr_relief_smoothness_factor_name">Select elevation fluctuation</string>
    <string name="routing_attr_height_obstacles_name">Use elevation data</string>
    <string name="routing_attr_height_obstacles_description">Factor in terrain elevation (via SRTM, ASTER, and EU-DEM data).</string>
    <string name="rendering_attr_depthContours_description">Show depth contours and points.</string>
    <string name="rendering_attr_depthContours_name">Nautical depth contours</string>
    <!-- string name="release_2_6">
	\u2022 New feature: Quick action button\n\n
	\u2022 Improved touch screen gesture response (e.g. concurrent panning and zooming)\n\n
	\u2022 New map fonts covering more locales\n\n
	\u2022 Support TTS for regional language variants (and accents)\n\n
	\u2022 Visibility enhancements in several map styles and Wikipedia\n\n
	\u2022 Support Open Location Code (OLC)\n\n
	\u2022 Display elevation, slope, and speed profile for recorded GPX tracks and calculated routes\n\n
	\u2022 \"Driving style\" setting and logic improvements for bicycle routing\n\n
	\u2022 Altitude data settings for bicycle routing\n\n
	\u2022 Several other improvements and bug fixes\n\n
	and more…
	</string -->
    <!-- string name="release_2_7">
	\u2022 Mapillary plugin with street-level imagery\n\n
	\u2022 Ruler widget for distance measurement\n\n
	\u2022 GPX split intervals with detailed info about your track\n\n
	\u2022 Other improvements and bug fixes\n\n
	</string -->
    <!-- string name="release_2_8">
	\u2022 Completely reworked map markers with directional lines and route planning\n\n
	\u2022 Measure distance tool offering snap to road feature and saving points as track\n\n
	\u2022 OsmAnd Live: Bug fixes, fresh data on the server every 30 minutes, updates implemented into the navigation\n\n
	</string -->
    <!-- string name="release_2_9">
	\u2022 Updated the context menu: Show when the POI opens / closes\n\n
	\u2022 Transport menu: all available routes are now at the top\n\n
	\u2022 Wikipedia: added the button to open the original article, updated the appearance of articles\n\n
	\u2022 Route: added possibility to swap start and end points in one tap\n\n
	\u2022 Notes: added sorting by type and date\n\n
	\u2022 OSM edits: Show an icon and a name of the POI category, display completed actions\n\n
	\u2022 New quick coordinate input screen for quick markers creation\n\n
    \u2022 Detection of stop signs now considers driving direction\n\n
	\u2022 New algorithm providing meaningful ascent/descent values for GPX tracks\n\n
	\u2022 Terrain (ascent) aware hiking time (Naismith\'s rule)\n\n
	</string -->
    <string name="auto_split_recording_title">Auto-split recordings after gap</string>
    <string name="auto_split_recording_descr">Start new segment after gap of 6 min, new track after gap of 2 h, or new file after a longer gap if the date has changed.</string>
    <string name="rendering_attr_contourDensity_description">Contour line density</string>
    <string name="rendering_attr_contourDensity_name">Contour line density</string>
    <string name="rendering_value_high_name">High</string>
    <string name="rendering_value_medium_w_name">Medium</string>
    <string name="rendering_value_low_name">Low</string>
    <string name="rendering_attr_contourWidth_description">Contour line width</string>
    <string name="rendering_attr_contourWidth_name">Contour line width</string>
    <string name="rendering_attr_hideWaterPolygons_description">Water</string>
    <string name="rendering_attr_hideWaterPolygons_name">Hide water</string>
    <string name="routing_attr_allow_motorway_name">Allow motorways</string>
    <string name="routing_attr_allow_motorway_description">Allow motorways.</string>
    <string name="upload_osm_note_description">Upload your OSM Note anonymously or by using your OpenStreetMap.org profile.</string>
    <string name="wiki_around">Nearby Wikipedia articles</string>
    <string name="search_map_hint">Search city or region</string>
    <string name="route_roundabout_short">Take %1$d exit and go</string>
    <string name="upload_poi">Upload POI</string>
    <string name="route_calculation">Route calculation</string>
    <string name="gpx_no_tracks_title">You do not have any GPX files yet</string>
    <string name="gpx_no_tracks_title_folder">You may also add GPX files to the folder</string>
    <string name="gpx_add_track">Add more…</string>
    <string name="gpx_appearance">Appearance</string>
    <string name="trip_rec_notification_settings">Enable recording quick start</string>
    <string name="trip_rec_notification_settings_desc">Display a system notification allowing to start trip recording.</string>
    <string name="shared_string_notifications">Notifications</string>
    <string name="shared_string_continue">Continue</string>
    <string name="shared_string_pause">Pause</string>
    <string name="shared_string_paused">Paused</string>
    <string name="shared_string_trip">Trip</string>
    <string name="shared_string_recorded">Recorded</string>
    <string name="shared_string_record">Record</string>
    <string name="gpx_logging_no_data">No data</string>
    <!-- string name="release_2_5">
	\u2022 Tappable icons on the map\n\n
	\u2022 Powerful POI filter search: Search, e.g. restaurants by cuisine, or campgrounds with specific facilities\n\n
	\u2022 New Topo Map style for cyclists and hikers\n\n
	\u2022 Enhanced trip recording\n\n
	\u2022 Improved navigation notifications (Android Wear)\n\n
	\u2022 Many other improvements and bug fixes\n\n
	and more…
    </string -->
    <string name="rendering_attr_contourColorScheme_description">Contour lines color scheme</string>
    <string name="save_track_min_speed">Logging minimum speed</string>
    <string name="save_track_min_speed_descr">Filter: No logging of points below this speed.</string>
    <string name="save_track_min_distance">Logging minimum displacement</string>
    <string name="save_track_min_distance_descr">Filter: Set minimum distance from a point to log a new one.</string>
    <string name="save_track_precision">Logging minimum accuracy</string>
    <string name="save_track_precision_descr">Filter: No logging unless this accuracy is reached.</string>
    <string name="christmas_poi">Christmas POI</string>
    <string name="christmas_desc">Anticipating Christmas and New Year holidays, you can choose to display the POI associated with Christmas: Christmas trees, markets, etc.</string>
    <string name="christmas_desc_q">Show Christmas POI?</string>
    <string name="rendering_value_light_brown_name">Light brown</string>
    <string name="rendering_value_dark_brown_name">Dark brown</string>
    <string name="rendering_attr_contourColorScheme_name">Contour lines color scheme</string>
    <string name="rendering_attr_surfaceIntegrity_name">Road surface integrity</string>
    <string name="search_hint">Type city, address, POI name</string>
    <string name="translit_name_if_miss">Transliterate if %1$s name is missing</string>
    <string name="translit_names">Transliterate names</string>
    <string name="edit_filter">Edit categories</string>
    <string name="subcategories">Subcategories</string>
    <string name="selected_categories">Selected categories</string>
    <string name="create_custom_poi">Create custom filter</string>
    <string name="custom_search">Custom search</string>
    <string name="shared_string_filters">Filters</string>
    <string name="apply_filters">Apply filters</string>
    <string name="save_filter">Save filter</string>
    <string name="delete_filter">Delete filter</string>
    <string name="new_filter">New filter</string>
    <string name="new_filter_desc">Please enter a name for the new filter, this will be added to your \'Categories\' tab.</string>
    <string name="osm_live_payment_desc">Subscription charged per month. Cancel it on Google Play at any time.</string>
    <string name="donation_to_osm">Donation to OpenStreetMap community</string>
    <string name="donation_to_osm_desc">Part of your donation is sent to the OSM users who submit changes to OpenStreetMap. The cost of the subscription remains the same.</string>
    <string name="osm_live_subscription_desc">Subscription enables hourly, daily, weekly updates, and unlimited downloads for all maps globally.</string>
    <string name="get_it">Get it</string>
    <string name="get_for">Get for %1$s</string>
    <string name="get_for_month">Get for %1$s month</string>
    <string name="osm_live_banner_desc">Get unlimited map downloads, and map updates more than once a month: weekly, daily, or hourly.</string>
    <string name="osmand_plus_banner_desc">Unlimited map downloads, updates, and Wikipedia plugin.</string>
    <string name="si_mi_meters">Miles/meters</string>
    <string name="skip_map_downloading">Skip downloading maps</string>
    <string name="skip_map_downloading_desc">You have no offline map installed. You may choose a map from the list or download maps later via \'Menu - %1$s\'.</string>
    <string name="search_another_country">Select another region</string>
    <string name="search_map">Searching maps…</string>
    <string name="first_usage_wizard_desc">Let OsmAnd determine your location and suggest maps to download for that region.</string>
    <string name="location_not_found">Location not found</string>
    <string name="no_inet_connection">No Internet connection</string>
    <string name="no_inet_connection_desc_map">Required to download maps.</string>
    <string name="search_location">Searching for location…</string>
    <string name="storage_free_space">Free space</string>
    <string name="storage_place_description">OsmAnd\'s data storage (for maps, GPX files, etc.): %1$s.</string>
    <string name="give_permission">Grant permission</string>
    <string name="allow_access_location">Allow location access</string>
    <string name="first_usage_greeting">Get directions and discover new places without an Internet connection</string>
    <string name="search_my_location">Find my position</string>
    <string name="update_all_maps_now">Update all maps now?</string>
    <string name="clear_tile_data">Clear all tiles</string>
    <string name="routing_attr_short_way_name">Fuel-efficient way</string>
    <string name="routing_attr_short_way_description">Use fuel-efficient way (usually shorter).</string>
    <string name="replace_favorite_confirmation">Are you sure you want to replace Favorite %1$s?</string>
    <string name="rendering_attr_hideOverground_name">Overground objects</string>
    <string name="shared_string_change">Change</string>
    <string name="get_started">Get started</string>
    <string name="route_stops_before">%1$s stops before</string>
    <string name="coords_search">Coordinates search</string>
    <string name="advanced_coords_search">Advanced coordinates search</string>
    <string name="back_to_search">Back to search</string>
    <string name="confirmation_to_delete_history_items">Remove selected items from \'History\'?</string>
    <string name="show_something_on_map">Show %1$s on the map</string>
    <!-- string name="release_2_4">
	\u2022 New very powerful free text search\n\n
	\u2022 Car audio system / speaker phone integration via Bluetooth\n\n
	\u2022 Improved route guidance, voice prompting, and turn lane indication\n\n
	\u2022 Improved transport layer with route rendering\n\n
	\u2022 Added more locales and now support regional locales\n\n
	\u2022 Many other improvements and bug fixes\n\n
	and more…
    </string -->
    <string name="dist_away_from_my_location">Search %1$s away</string>
    <string name="share_history_subject"> shared via OsmAnd</string>
    <string name="search_categories">Categories</string>
    <string name="postcode">Postcode</string>
    <string name="shared_string_from">from</string>
    <string name="city_type_district">District</string>
    <string name="city_type_neighbourhood">Neighbourhood</string>
    <string name="map_widget_search">Search</string>
    <string name="shared_string_is_open_24_7">Open 24/7</string>
    <string name="storage_directory_card">Memory card</string>
    <string name="coords_format">Coordinate format</string>
    <string name="coords_format_descr">Format for geographical coordinates.</string>
    <string name="app_mode_bus">Bus</string>
    <string name="app_mode_train">Train</string>
    <string name="current_track">Current track</string>
    <string name="map_widget_battery">Battery level</string>
    <string name="change_markers_position">Change marker position</string>
    <string name="move_marker_bottom_sheet_title">Move the map to change marker position</string>
    <!-- string name="lat_lon_pattern">Lat: %1$.5f Lon: %2$.5f</string -->
    <string name="follow_us">Follow us</string>
    <string name="access_direction_audio_feedback">Audio directions</string>
    <string name="access_direction_audio_feedback_descr">Indicate target point direction by sound.</string>
    <string name="access_direction_haptic_feedback">Haptic directions</string>
    <string name="access_direction_haptic_feedback_descr">Indicate target point direction by vibration.</string>
    <string name="use_osm_live_routing_description">Enable navigation for OsmAnd Live changes.</string>
    <string name="use_osm_live_routing">OsmAnd Live navigation</string>
    <string name="access_no_destination">Destination not set</string>
    <string name="map_widget_magnetic_bearing">Magnetic bearing</string>
    <string name="map_widget_bearing">Relative bearing</string>
    <string name="access_disable_offroute_recalc">No route recalculation after leaving it</string>
    <string name="access_disable_offroute_recalc_descr">No route recalculation after going off route.</string>
    <string name="access_disable_wrong_direction_recalc">No route recalculation for opposite direction</string>
    <string name="access_disable_wrong_direction_recalc_descr">No route recalculation while just moving in the opposite direction.</string>
    <string name="access_smart_autoannounce">Smart autoannounce</string>
    <string name="access_smart_autoannounce_descr">Notify only when direction to the target point changes.</string>
    <string name="access_autoannounce_period">Autoannounce period</string>
    <string name="access_autoannounce_period_descr">Minimal time interval between announcements.</string>
    <string name="access_default_color">Default color</string>
    <string name="access_category_choice">Choose category</string>
    <string name="access_hint_enter_name">Enter name</string>
    <string name="access_hint_enter_category">Enter category</string>
    <string name="access_hint_enter_description">Enter description.</string>
    <string name="access_map_linked_to_location">Map linked to location</string>
    <string name="access_collapsed_list">Collapsed list</string>
    <string name="access_expanded_list">Expanded list</string>
    <string name="access_empty_list">Empty list</string>
    <string name="access_tree_list">Tree list</string>
    <string name="access_shared_string_not_installed">Not installed</string>
    <string name="access_widget_expand">Expand</string>
    <string name="access_shared_string_navigate_up">Navigate up</string>
    <string name="access_sort">Sort</string>
    <string name="map_mode">Map mode</string>
    <string name="number_of_gpx_files_selected_pattern">%s GPX files selected</string>
    <string name="rendering_value_fine_name">Fine</string>
    <string name="rendering_value_thin_name">Thin</string>
    <string name="rendering_value_medium_name">Medium</string>
    <string name="rendering_value_bold_name">Bold</string>
    <string name="no_map_markers_found">Please add map markers via map</string>
    <string name="no_waypoints_found">No waypoints found</string>
    <string name="anonymous_user_hint">An anonymous user cannot:\n- Create groups;\n- Sync groups and devices with the server;\n- Manage groups and devices in a personal dashboard on the website.</string>
    <string name="report">Report</string>
    
    <string name="storage_permission_restart_is_required">The app is now allowed to write to external storage, but needs to be started again to do so.</string>
    <!-- string name="release_2_3">
	\u2022 OSM Live. Support map contributors and developers and get hourly map updates. \n\n
	\u2022 Map markers. A new way to quickly select places on the map.\n\n
	\u2022 More detailed OSM maps with country specific road shields and lots of new map features.\n\n
	\u2022 Improved Look and Feel of Route preparation. \n\n
	\u2022 Many improvements in the map context menu such as contextual address lookup.\n\n
	and more…
        </string -->
    <string name="shared_string_move_up">Move ↑</string>
    <string name="shared_string_move_down">Move ↓</string>
    <string name="finish_navigation">Finish navigation</string>
    <string name="avoid_road">Avoid road</string>
    <string name="storage_directory_readonly_desc">Switched to internal memory since the selected data storage folder is read only. Please choose a writable storage directory.</string>
    <string name="storage_directory_shared">Shared memory</string>
    <string name="shared_string_topbar">Top bar</string>
    <string name="full_report">Full report</string>
    <string name="recalculate_route">Recalculate route</string>
    <string name="open_street_map_login_and_pass">OpenStreetMap username and password</string>
    <string name="donations">Donations</string>
    <string name="number_of_recipients">Number of recipients</string>
    <string name="osm_user_stat">Edits %1$s, rank %2$s, total edits %3$s</string>
    <string name="osm_recipient_stat">Edits %1$s, sum %2$s mBTC</string>
    <string name="osm_editors_ranking">OSM Editors ranking</string>
    <string name="osm_live_subscription">OsmAnd Live subscription</string>
    <string name="osm_live_subscribe_btn">Subscribe</string>
    <string name="osm_live_email_desc">Needed to provide you information about contributions.</string>
    <string name="osm_live_user_public_name">Public Name</string>
    <string name="osm_live_hide_user_name">Do not show my name in reports</string>
    <string name="osm_live_support_region">Support region</string>
    <string name="osm_live_month_cost">Month cost</string>
    <string name="osm_live_month_cost_desc">Monthly payment</string>
    <string name="osm_live_active">Active</string>
    <string name="osm_live_not_active">Inactive</string>
    <string name="osm_live_enter_email">Please enter a valid e-mail address</string>
    <string name="osm_live_enter_user_name">Please enter public name</string>
    <string name="osm_live_thanks">Thank you for supporting OsmAnd!\nTo activate all new features you need to restart OsmAnd.</string>
    <string name="osm_live_region_desc">Part of your donation will be sent to OSM users who submit changes to the map in that region.</string>
    <string name="osm_live_subscription_settings">Subscription settings</string>
    <string name="osm_live_ask_for_purchase">Please purchase a subscription to OsmAnd Live first</string>
    <string name="osm_live_header">This subscription enables hourly updates for all maps around the world.
        Part of the income goes back to the OSM community and is paid out for each OSM contribution. 
        If you love OsmAnd and OSM and want to support and be supported by them, this is the perfect way to do it.</string>
    <string name="select_map_marker">Select map marker</string>
    <string name="map_markers_other">Other markers</string>
    <string name="upload_anonymously">Upload anonymously</string>
    <string name="show_transparency_seekbar">Show transparency seekbar</string>
    <string name="download_files_error_not_enough_space">Not enough space!
        Storage space needed is {3} MB temporarily, {1} MB permanently.
        Available space is only {2} MB.</string>
    <string name="download_files_question_space_with_temp">Download {0} file(s)?
        Storage space used is {3} MB temporarily, {1} MB permanently.
        ({2} MB space available.)</string>
    <string name="download_files_question_space">Download {0} file(s)?
        Storage space used is {1} MB.
        (Available space is {2} MB.)</string>
    <string name="upload_osm_note">Upload OSM Note</string>
    <string name="map_marker_1st">First map marker</string>
    <string name="map_marker_2nd">Second map marker</string>
    <string name="shared_string_toolbar">Toolbar</string>
    <string name="shared_string_widgets">Widgets</string>
    <string name="add_points_to_map_markers_q">Add all points as map markers?</string>
    <string name="shared_string_add_to_map_markers">Add to map markers</string>
    <string name="select_map_markers">Select map markers</string>
    <string name="shared_string_reverse_order">Reverse order</string>
    <string name="show_map_markers_description">Activate the map markers feature.</string>
    <string name="clear_active_markers_q">Remove all active markers?</string>
    <string name="clear_markers_history_q">Clear map marker history?</string>
    <string name="active_markers">Active markers</string>
    <string name="map_markers">Map markers</string>
    <string name="map_marker">Map marker</string>
    <string name="consider_turning_polygons_off">It is recommended to turn off polygon rendering.</string>
    <string name="rendering_attr_showMtbRoutes_name">Show MTB routes</string>
    <string name="show_polygons">Show polygons</string>
    <!-- string name="underlay_transparency">Underlay transparency</string -->
    <string name="find_parking">Find parking</string>
    <string name="shared_string_status">Status</string>
    <string name="shared_string_save_changes">Save changes</string>
    <string name="shared_string_email_address">E-mail address</string>
    <string name="rendering_attr_hideUnderground_name">Underground objects</string>
    <string name="data_is_not_available">Data not available</string>
    <string name="shared_string_remove">Remove</string>
    <string name="shared_string_read_more">Read more</string>
    <string name="clear_updates_proposition_message">"Remove downloaded updates and get back to the original map edition"</string>
    <string name="add_time_span">Add time span</string>
    <string name="road_blocked">Road blocked</string>
    <string name="shared_string_select">Select</string>
    <string name="switch_start_finish">Reverse starting point &amp; destination</string>
    <string name="rendering_attr_hideIcons_name">POI icons</string>
    <string name="item_removed">Item removed</string>
    <string name="n_items_removed">items removed</string>
    <string name="shared_string_undo_all">Undo all</string>
    <string name="shared_string_type">Type</string>
    <string name="starting_point">Starting point</string>
    <string name="shared_string_not_selected">Not selected</string>
    <string name="rec_split">Recorder Split</string>
    <string name="rec_split_title">Use Recorder Split</string>
    <string name="rec_split_desc">Rewrite clips when used space exceeds the storage size.</string>
    <string name="rec_split_clip_length">Clip length</string>
    <string name="rec_split_clip_length_desc">Upper time limit for recorded clips.</string>
    <string name="rec_split_storage_size">Storage size</string>
    <string name="rec_split_storage_size_desc">Amount of space that can be occupied by all recorded clips.</string>
    <string name="live_updates">Live updates</string>
    <string name="available_maps">Available maps</string>
    <string name="select_voice_provider">Select voice guidance</string>
    <string name="select_voice_provider_descr">Select or download voice guidance for your language.</string>
    <string name="impassable_road_desc">Select roads you want to avoid during navigation.</string>
    <string name="shared_string_sound">Sound</string>
    <string name="no_location_permission">App has no permission to access location data.</string>
    <string name="no_camera_permission">App has no permission to access the camera.</string>
    <string name="no_microphone_permission">App has no permission to access the microphone.</string>
    <string name="route_distance">Distance:</string>
    <string name="route_duration">Time:</string>
    <string name="rendering_attr_horseRoutes_name">Horse routes</string>
    <string name="no_address_found">No address determined</string>
    <string name="shared_string_near">Near</string>
    <string name="shared_string_hide">Hide</string>
    <string name="av_video_quality_low">Lowest quality</string>
    <string name="av_video_quality_high">Highest quality</string>
    <string name="av_video_quality">Video output quality</string>
    <string name="av_video_quality_descr">Select video quality.</string>
    <string name="av_audio_format">Audio output format</string>
    <string name="av_audio_format_descr">Select audio output format.</string>
    <string name="av_audio_bitrate">Audio bitrate</string>
    <string name="av_audio_bitrate_descr">Select audio bitrate.</string>
    <string name="please_specify_poi_type_only_from_list">Please specify the correct POI type or skip it.</string>
    <string name="access_from_map_description">Menu button launches the dashboard rather than the menu</string>
    <string name="access_from_map">Access from map</string>
    <string name="show_on_start_description">\'Off\' directly launches the map screen.</string>
    <string name="show_on_start">Show on start</string>
    <string name="copied_to_clipboard">Copied to clipboard</string>
    <!-- string name="release_2_2">
	\u2022 New context-sensitive UI for tapping locations on the map and on other screens\n\n
	\u2022 Map screen is now launched directly unless \'Show dashboard on app start\' is selected\n\n
	\u2022 Configure which and how cards are displayed on the dashboard\n\n
	\u2022 Bypass the dashboard if you like menu-based app control\n\n
	\u2022 To download maps, regions can be directly selected by tapping on the world map\n\n
	\u2022 POI Search now supports more specific queries\n\n
	\u2022 Improved POI and OSM editing functionality\n\n
	\u2022 Map data download structure and interface reworked\n\n
	and more…
        </string -->
    <string name="osm_save_offline">Save offline</string>
    <string name="osm_edit_modified_poi">Modified OSM POI</string>
    <string name="osm_edit_deleted_poi">Deleted OSM POI</string>
    <string name="context_menu_item_open_note">Open OSM Note</string>
    <string name="osm_edit_reopened_note">Reopened OSM Note</string>
    <string name="osm_edit_commented_note">Commented OSM Note</string>
    <string name="osm_edit_removed_note">Deleted OSM Note</string>
    <string name="osm_edit_created_note">Created OSM Note</string>
    <string name="osn_bug_name">OSM Note</string>
    <string name="osn_add_dialog_title">Create note</string>
    <string name="osn_comment_dialog_title">Add comment</string>
    <string name="osn_reopen_dialog_title">Reopen note</string>
    <string name="osn_close_dialog_title">Close note</string>
    <string name="osn_add_dialog_success">Note created</string>
    <string name="osn_add_dialog_error">Could not create note</string>
    <string name="osn_close_dialog_success">Note closed</string>
    <string name="osn_close_dialog_error">Could not close note</string>
    <string name="osb_author_dialog_password">OSM password (optional)</string>
    <string name="osb_comment_dialog_message">Message</string>
    <string name="osb_comment_dialog_author">Author name</string>
    <string name="osb_comment_dialog_error">Could not add comment</string>
    <string name="osb_comment_dialog_success">Comment added</string>
    <string name="shared_string_commit">Commit</string>
    <string name="context_menu_item_delete_waypoint">Delete GPX waypoint?</string>
    <string name="context_menu_item_edit_waypoint">Edit GPX waypoint</string>
    <string name="shared_string_location">Location</string>
    <string name="share_osm_edits_subject">OSM edits shared via OsmAnd</string>
    <string name="lang_nds">Low German</string>
    <string name="lang_mk">Macedonian</string>
    <string name="lang_fy">Frysk</string>
    <string name="lang_als">Albanian (Tosk)</string>
    <string name="read_more">Read more</string>
    <string name="whats_new">What\'s new in</string>
    <string name="rendering_attr_hideProposed_name">Proposed objects</string>
    <string name="shared_string_update">Update</string>
    <string name="shared_string_upload">Upload</string>
    <string name="osm_edit_created_poi">Created OSM POI</string>
    <string name="world_map_download_descr">World basemap (covering the whole world at low zoom level) missing or outdated. Please consider downloading it for a global overview.</string>
    <string name="shared_string_qr_code">QR code</string>
    <string name="map_downloaded">Map downloaded</string>
    <string name="map_downloaded_descr">The %1$s map is ready for use.</string>
    <string name="go_to_map">Show map</string>
    <string name="simulate_initial_startup_descr">"Sets the flag indicating first app startup, keeps all other settings unchanged."</string>
    <string name="simulate_initial_startup">Simulate first app start</string>
    <string name="share_geo">geo:</string>
    <string name="share_menu_location">Share location</string>
    <string name="shared_string_send">Send</string>
    <string name="favorite_category_dublicate_message">Please use a category name that doesn\'t already exist.</string>
    <string name="favorite_category_name">Category name</string>
    <string name="favorite_category_add_new_title">Add new category</string>
    <string name="regions">Regions</string>
    <string name="region_maps">Regionwide maps</string>
    <string name="world_maps">World maps</string>
    <string name="hillshade_layer_disabled">Hillshade layer disabled</string>
    <string name="srtm_plugin_disabled">Contour lines disabled</string>
    <string name="favorite_category_add_new">Add new</string>
    <string name="favorite_category_select">Select category</string>
    <string name="default_speed_system_descr">Define unit of speed.</string>
    <string name="default_speed_system">Unit of speed</string>
    <string name="nm">nmi</string>
    <string name="si_nm">Nautical miles</string>
    <string name="si_kmh">Kilometers per hour</string>
    <string name="si_mph">Miles per hour</string>
    <string name="si_m_s">Meters per second</string>
    <string name="si_min_km">Minutes per kilometer</string>
    <string name="si_min_m">Minutes per mile</string>
    <string name="si_nm_h">Nautical miles per hour (knots)</string>
    <string name="nm_h">kn</string>
    <string name="min_mile">min/m</string>
    <string name="min_km">min/km</string>
    <string name="m_s">m/s</string>
    <string name="shared_string_trip_recording">Trip recording</string>
    <string name="shared_string_navigation">Navigation</string>
    <string name="osmand_running_in_background">Run in background</string>
    <string name="gps_wake_up_timer">GPS wake-up interval</string>
    <string name="favourites_edit_dialog_title">Favorite info</string>
    <string name="simulate_your_location_stop_descr">Stop simulating your position.</string>
    <string name="simulate_your_location_descr">Simulate your position using a calculated route or a recorded GPX track.</string>
    <string name="looking_up_address">Looking up address</string>
    <string name="av_locations_descr">GPX file with note locations.</string>
    <string name="av_locations">Locations</string>
    <string name="plugin_settings">Plugins</string>
    <string name="routing_attr_avoid_shuttle_train_name">Avoid shuttle train</string>
    <string name="routing_attr_avoid_shuttle_train_description">Avoid using shuttle trains</string>
    <string name="traffic_warning_hazard">Hazard</string>
    <string name="rendering_value_boldOutline_name">Bold outline</string>
    <string name="no_updates_available">No updates available</string>
    <string name="download_live_updates">Live updates</string>
    <string name="rendering_value_default13_name">Default (13)</string>
    <string name="rendering_value_defaultTranslucentCyan_name">Default (translucent cyan)</string>
    <string name="rendering_attr_currentTrackColor_name">GPX color</string>
    <string name="rendering_attr_currentTrackColor_description">GPX color</string>
    <string name="rendering_attr_currentTrackWidth_name">GPX width</string>
    <string name="rendering_attr_currentTrackWidth_description">GPX width</string>
    <string name="rendering_value_darkyellow_name">Dark yellow</string>
    <string name="rendering_value_red_name">Red</string>
    <string name="rendering_value_translucent_red_name">Translucent red</string>
    <string name="rendering_value_orange_name">Orange</string>
    <string name="rendering_value_translucent_orange_name">Translucent orange</string>
    <string name="rendering_value_yellow_name">Yellow</string>
    <string name="rendering_value_translucent_yellow_name">Translucent yellow</string>
    <string name="rendering_value_lightgreen_name">Light green</string>
    <string name="rendering_value_translucent_lightgreen_name">Translucent light green</string>
    <string name="rendering_value_green_name">Green</string>
    <string name="rendering_value_translucent_green_name">Translucent green</string>
    <string name="rendering_value_lightblue_name">Light blue</string>
    <string name="rendering_value_translucent_lightblue_name">Translucent light blue</string>
    <string name="rendering_value_blue_name">Blue</string>
    <string name="rendering_value_translucent_blue_name">Translucent blue</string>
    <string name="rendering_value_purple_name">Purple</string>
    <string name="rendering_value_pink_name">Pink</string>
    <string name="rendering_value_translucent_pink_name">Translucent pink</string>
    <string name="rendering_value_brown_name">Brown</string>
    <string name="rendering_value_black_name">Black</string>
    <string name="rendering_value_translucent_purple_name">Translucent purple</string>
    <string name="restart_is_required">Restart the app manually to apply all changes.</string>
    <string name="light_theme">Light</string>
    <string name="dark_theme">Dark</string>
    <string name="lang_pms">Piedmontese</string>
    <string name="lang_bn">Bengali</string>
    <string name="lang_tl">Tagalog</string>
    <string name="lang_sh">Serbo-Croatian</string>
    <string name="lang_az">Azerbaijani</string>
    <string name="lang_br">Breton</string>
    <string name="lang_sq">Albanian</string>
    <string name="lang_is">Icelandic</string>
    <string name="lang_bpy">Bishnupriya</string>
    <string name="lang_nv">Navajo</string>
    <string name="lang_ga">Irish</string>
    <string name="lang_la">Latin</string>
    <string name="lang_ku">Kurdish</string>
    <string name="lang_ta">Tamil</string>
    <string name="lang_ml">Malayalam</string>
    <string name="lang_lb">Luxembourgish</string>
    <string name="lang_lo">Lao</string>
    <string name="lang_os">Ossetian</string>
    <string name="lang_eo">Esperanto</string>
    <string name="lang_es_us">Spanish (American)</string>
    <string name="lang_es_ar">Spanish (Argentina)</string>
    <string name="lang_nb">Norwegian Bokmål</string>
    <string name="lang_vo">Volapuk</string>
    <string name="lang_th">Thai</string>
    <string name="lang_te">Telugu</string>
    <string name="lang_nn">Norwegian Nynorsk</string>
    <string name="lang_new">Newar / Nepal Bhasa</string>
    <string name="lang_ms">Malaysian</string>
    <string name="lang_ht">Haitian</string>
    <string name="lang_gl">Galician</string>
    <string name="lang_et">Estonian</string>
    <string name="lang_ceb">Cebuano</string>
    <string name="lang_ast">Asturian</string>
    <string name="lang_hsb">Sorbian (Upper)</string>
    <string name="lang_kab">Kabyle</string>
    <string name="lang_ber">Berber</string>
    <string name="archive_wikipedia_data">You have old incompatible Wikipedia data. Archive it?</string>
    <string name="download_wikipedia_files">Download additional Wikipedia data (%1$s MB) ?</string>
    <string name="gps_network_not_enabled">Location service not enabled. Turn it on?</string>
    <string name="disable_recording_once_app_killed">Prevent standalone logging</string>
    <string name="disable_recording_once_app_killed_descrp">Will pause GPX logging when the app is killed (via recent apps). (OsmAnd background indication disappears from the Android notification bar.)</string>
    <string name="shared_string_import2osmand">Import to OsmAnd</string>
    <string name="read_full_article">Read full article (online)</string>
    <string name="shared_string_wikipedia">Wikipedia</string>
    <string name="local_indexes_cat_wiki">Wikipedia</string>
    <string name="shared_string_show_details">Show details</string>
    <string name="osm_edit_context_menu_delete">Delete OSM edit</string>
    <string name="rendering_value_disabled_name">Disabled</string>
    <string name="rendering_value_walkingRoutesScopeOSMC_name">Color by network affiliation</string>
    <string name="rendering_value_walkingRoutesOSMC_name">Color by OSMC hiking symbol</string>
    <string name="shared_string_logoff">Log Off</string>
    <string name="rendering_attr_hideHouseNumbers_name">House numbers</string>
    <string name="application_dir_change_warning3">Copy OsmAnd data files to the new destination?</string>
    <string name="specified_directiory_not_writeable">Maps could not be created in specified directory</string>
    <string name="copying_osmand_file_failed">Copying files failed</string>
    <string name="storage_directory_external">External storage</string>
    <string name="storage_directory_multiuser">Multiuser storage</string>
    <string name="storage_directory_internal_app">Internal app memory</string>
    <string name="storage_directory_manual">Manually specified</string>
    <string name="storage_directory_default">Internal memory</string>
    <string name="application_dir">Data storage folder</string>
    <string name="storage_directory">Map Storage</string>
    <string name="shared_string_copy">Copy</string>
    <string name="filter_poi_hint">Filter by name</string>
    <string name="search_poi_category_hint">Type to search all</string>
    <string name="shared_string_is_open">Open now</string>
    <string name="rendering_attr_OSMMapperAssistant_name">OSM mapper assistant</string>
    <string name="agps_info">A-GPS info</string>
    <string name="shared_string_manage">Manage</string>
    <string name="shared_string_edit">Edit</string>
    <string name="shared_string_places">Places</string>
    <string name="shared_string_search">Search</string>
    <string name="shared_string_show_description">Show description.</string>
    <string name="shared_string_message">Message</string>
    <string name="agps_data_last_downloaded">A-GPS data last downloaded: %1$s</string>
    <string name="confirm_usage_speed_cameras">In many countries (Germany, France, Italy, and others) the use of speed camera warnings is illegal. OsmAnd does not assume any liability if you violate the law. Please tap \'Yes\' only if you are eligible to use this feature.</string>
    <string name="welmode_download_maps">Download maps</string>
    <string name="welcome_select_region">To correctly reflect your traffic signs and regulations, please select your driving region:</string>
    <string name="welcome_text">OsmAnd provides global offline map browsing and offline navigation.</string>
    <string name="welcome_header">Welcome</string>
    <string name="current_route">Current route</string>
    <string name="osm_changes_added_to_local_edits">OSM changes added to local changeset</string>
    <string name="mark_to_delete">Mark to delete</string>
    <string name="local_recordings_delete_all_confirm">You are going to delete %1$d notes. Are you sure?</string>
    <string name="local_osm_changes_upload_all_confirm">You are going to upload %1$d change(s) to OSM. Are you sure?</string>
    <string name="confirmation_to_clear_history">Clear history?</string>
    <string name="delay_to_start_navigation_descr">Specify wait time to remain on the route planning screen.</string>
    <string name="delay_to_start_navigation">Start turn-by-turn guidance after…</string>
    <string name="shared_string_go">Go</string>
    <string name="osmand_parking_overdue">overdue</string>
    <string name="action_create">Action create</string>
    <string name="action_modify">Action modify</string>
    <string name="action_delete">Action delete</string>
    <string name="osm_edits">OSM edits</string>
    <!-- means first letter of word *hour* -->
    <string name="osmand_parking_hour">h</string>
    <!-- means first letter of word *minute*-->
    <string name="osmand_parking_minute">min</string>
    <string name="parking_place_limited">Parking time limited to</string>
    <!-- used to describe time left, not left direction -->
    <string name="osmand_parking_time_left">left</string>
    <string name="your_edits">Your edits</string>
    <string name="waypoint_visit_after">Visit after</string>
    <string name="waypoint_visit_before">Visit before</string>
    <string name="simulate_your_location">Simulate your position</string>
    <string name="drawer">Flat list</string>
    <string name="short_location_on_map">Lat %1$s\nLon %2$s</string>
    <string name="tips_and_tricks_descr">Frequently asked questions, recent changes, and others.</string>
    <string name="routing_settings_2">Navigation settings</string>
    <string name="general_settings_2">General settings</string>
    <string name="shared_string_ellipsis">…</string>
    <string name="shared_string_ok">OK</string>
    <string name="shared_string_cancel">Cancel</string>
    <string name="shared_string_dismiss">Dismiss</string>
    <string name="shared_string_yes">Yes</string>
    <string name="shared_string_do_not_use">Don\'t use</string>
    <string name="shared_string_no">No</string>
    <string name="shared_string_on">On</string>
    <string name="shared_string_off">Off</string>
    <string name="shared_string_previous">Previous</string>
    <string name="shared_string_next">Next</string>
    <string name="shared_string_enable">Enable</string>
    <string name="shared_string_disable">Disable</string>
    <string name="shared_string_enabled">Enabled</string>
    <string name="shared_string_disabled">Disabled</string>
    <string name="shared_string_selected">Selected</string>
    <string name="shared_string_selected_lowercase">selected</string>
    <string name="shared_string_never">Never</string>
    <string name="shared_string_none">None</string>
    <string name="shared_string_and">and</string>
    <string name="shared_string_or">or</string>
    <string name="shared_string_help">Help</string>
    <string name="shared_string_settings">Settings</string>
    <string name="shared_string_history">History</string>
    <string name="shared_string_select_on_map">Select on map</string>
    <string name="shared_string_select_all">Select all</string>
    <string name="shared_string_deselect">Deselect</string>
    <string name="shared_string_deselect_all">Deselect all</string>
    <string name="shared_string_clear">Clear</string>
    <string name="shared_string_clear_all">Clear all</string>
    <string name="shared_string_save">Save</string>
    <string name="shared_string_save_as_gpx">Save as new GPX file</string>
    <string name="shared_string_rename">Rename</string>
    <string name="shared_string_delete">Delete</string>
    <string name="shared_string_delete_all">Delete all</string>
    <string name="shared_string_share">Share</string>
    <string name="shared_string_apply">Apply</string>
    <string name="shared_string_control_start">Start</string>
    <string name="shared_string_control_stop">Stop</string>
    <string name="shared_string_import">Import</string>
    <string name="shared_string_export">Export</string>
    <string name="shared_string_more">More…</string>
    <string name="shared_string_more_actions">More actions</string>
    <string name="shared_string_do_not_show_again">Do not show again</string>
    <string name="shared_string_remember_my_choice">Remember choice</string>
    <string name="shared_string_refresh">Refresh</string>
    <string name="shared_string_download">Download</string>
    <string name="shared_string_downloading">Downloading</string>
    <string name="shared_string_download_successful">Downloaded</string>
    <string name="shared_string_io_error">I/O error</string>
    <string name="shared_string_unexpected_error">Unexpected error</string>
    <string name="shared_string_action_template">Action {0}</string>
    <string name="shared_string_close">Close</string>
    <string name="shared_string_exit">Exit</string>
    <string name="shared_string_show">Show</string>
    <string name="shared_string_show_all">Show all</string>
    <string name="shared_string_collapse">Collapse</string>
    <string name="shared_string_show_on_map">Show on map</string>
    <string name="shared_string_map">Map</string>
    <string name="shared_string_favorite">Favorite</string>
    <string name="shared_string_favorites">Favorites</string>
    <string name="shared_string_address">Address</string>
    <string name="shared_string_add">Add</string>
    <string name="shared_string_add_to_favorites">Add to \'Favorites\'</string>
    <string name="shared_string_my_location">My Position</string>
    <string name="shared_string_my_places">My Places</string>
    <string name="shared_string_my_favorites">Favorites</string>
    <string name="shared_string_tracks">Tracks</string>
    <string name="shared_string_gpx_files">GPX files</string>
    <string name="shared_string_currently_recording_track">Currently recording track</string>
    <string name="shared_string_audio">Audio</string>
    <string name="shared_string_video">Video</string>
    <string name="shared_string_photo">Photo</string>
    <string name="shared_string_launch">Launch</string>
    <string name="route_points">Route points</string>
    <string name="track_segments">Track segments</string>
    <string name="track_points">Track points</string>
    <string name="shared_string_online_maps">Online maps</string>
    <string name="osmand_rastermaps_plugin_description">With this plugin you can access many types of online (so called tile or raster) maps, from predefined OpenStreetMap tiles (like Mapnik) to satellite images and special purpose layers like weather maps, climate maps, geological maps, hillshade layers, etc.
		\n\nAny of these maps can either be used as the main (base) map to be displayed on the OsmAnd map screen, or as an overlay or underlay to another base map (like OsmAnd\'s standard offline maps). In order to make any underlay map more visible, certain elements of the OsmAnd vector maps can easily be hidden via the \'Configure map\' menu as desired.
		\n\nTile maps can be obtained directly via online sources, or can be prepared for offline use (and manually copied to OsmAnd\'s data folder) as an SQLite database which can be produced by a variety of 3rd party map preparation tools.
	</string>
    <string name="record_plugin_name">Trip recording</string>
    <string name="record_plugin_description">This plugin activates the functionality to record and save your tracks by manually touching the GPX logging widget on the map screen, or also to automatically log all of your navigation routes to a GPX file.
		\n\nRecorded tracks can be shared with your friends or be used for OSM contributions. Athletes can use recorded tracks to monitor their trainings. Some basic track analysis can be performed directly in OsmAnd, like lap times, average speed etc., and tracks can of course also later be analyzed in special 3rd party analysis tools.
	</string>
    <string name="srtm_paid_version_title">Contour lines plugin</string>
    <string name="osmand_srtm_short_description_80_chars">OsmAnd plugin for offline contour lines</string>
    <string name="osmand_srtm_long_description_1000_chars">This plugin provides both a contour line overlay and a (relief) hillshade layer to be displayed on top of OsmAnd\'s standard maps. This functionality will be much appreciated by athletes, hikers, trekkers, and anybody interested in the relief structure of a landscape.
		\n\nThe global data (between 70 ° north and 70 ° south) is based on measurements by SRTM (Shuttle Radar Topography Mission) and ASTER (Advanced Spaceborne Thermal Emission and Reflection Radiometer), an imaging instrument onboard Terra, the flagship satellite of NASA\'s Earth Observing System. ASTER is a cooperative effort between NASA, Japan\'s Ministry of Economy, Trade and Industry (METI), and Japan Space Systems (J-spacesystems).
	</string>
    <string name="srtm_plugin_name">Contour Lines</string>
    <string name="srtm_plugin_description">This plugin provides both a contour line overlay and a (relief) hillshade layer to be displayed on top of OsmAnd\'s standard maps. This functionality will be much appreciated by athletes, hikers, trekkers, and anybody interested in the relief structure of a landscape. (Please note that contour line and/or relief data are separate, additional downloads available after activating the plugin.)
		\n\nThe global data (between 70 ° north and 70 ° south) is based on measurements by SRTM (Shuttle Radar Topography Mission) and ASTER (Advanced Spaceborne Thermal Emission and Reflection Radiometer), an imaging instrument onboard Terra, the flagship satellite of NASA\'s Earth Observing System. ASTER is a cooperative effort between NASA, Japan\'s Ministry of Economy, Trade and Industry (METI), and Japan Space Systems (J-spacesystems).
	</string>
    <string name="plugin_touringview_name">Touring map view</string>
    <string name="plugin_touringview_descr">Activating this view changes OsmAnd\'s map style to \'Touring view\', this is a special high-detail view for travelers and professional drivers.
		\n\nThis view provides, at any given map zoom, the maximum amount of travel details available in the map data (particularly roads, tracks, paths, and orientation marks).
		\n\nIt also clearly depicts all types of roads unambiguously by color coding, which is useful when e.g. driving large vehicles.
		\n\nAnd it provides special touring options like showing bicycle routes or Alpine mountain routes.
		\n\nA special map download is not needed, the view is created from our standard maps.
		\n\nThis view can be reverted by either de-activating it again here, or by changing the \'Map style\' under \'Configure map\' as desired.
	</string>
    <string name="plugin_nautical_name">Nautical map view</string>
    <string name="plugin_nautical_descr">This plugin enriches the OsmAnd map and navigation app to also produce nautical maps for boating, sailing, and other types of watersports.
		\n\nA special map add-on for OsmAnd will provide all nautical navigation marks and chart symbols, for inland  as well as for nearshore navigation. The description of each navigation mark provides the details needed to identify them and their meaning (category, shape, color, sequence, reference, etc.).
		\n\nTo return to one of OsmAnd\'s conventional map styles, simply either de-activate this plugin again, or change the \'Map style\' under \'Configure map\' as desired.
	</string>
    <string name="plugin_ski_name">Ski map view</string>
    <string name="plugin_ski_descr">This plugin for OsmAnd puts at your fingertips details of global downhill ski slopes, cross country ski runs, Alpine ski routes, cable cars and ski lifts. Routes and pistes are shown color-coded by difficulty, and depicted in a special \'Winter\' map style which assimilates a snow-colored winter landscape.
		\n\nActivating this view changes the map style to \'Winter and ski\', showing all landscape features under wintry conditions. This view can be reverted by either de-activating it again here, or by changing the \'Map style\' under \'Configure map\' as desired.
	</string>
    <string name="audionotes_plugin_name">Audio/video notes</string>
    <string name="audionotes_plugin_description">The Audio/video notes plugin provides the functionality to take audio/photography/video notes during a trip, using either a button on the map screen, or directly the context menu for any position on the map.</string>
    <string name="osmand_parking_plugin_name">Parking Position</string>
    <string name="osmand_parking_plugin_description">The parking position plugin lets you record where your car is parked and how much parking time is left (if there is a time limit).
	\nBoth the location and time are visible on the OsmAnd dashboard as well as in a widget on the map screen. An alarm can be added to the Android calendar as a reminder.</string>
    <string name="osmand_distance_planning_plugin_name">Distance calculator &amp; planning tool</string>
    <string name="osmand_distance_planning_plugin_description">This plugin provides a map screen widget allowing creation of paths by tapping the map, or by using or modifying existing GPX files, to plan a trip and measure the distance between points. The results can be saved as a GPX file, which can later be used for guidance.</string>
    <string name="shared_string_accessibility">Accessibility</string>
    <string name="osmand_accessibility_description">This plugin makes the device\'s accessibility features available directly in OsmAnd. It facilitates e.g. adjusting the speech rate for TTS voices, configuring directional-pad screen navigation, using a trackball for zoom control, or text-to-speech feedback, for example to auto announcing your position.</string>
    <string name="osm_settings">OSM editing</string>
    <string name="osm_editing_plugin_description">Via this plugin OsmAnd can be used to make OSM contributions like creating or modifying OSM POI objects, opening or commenting OSM Notes, and contributing recorded GPX files. OSM is a community driven, global public domain mapping project. For details please refer to https://openstreetmap.org. Active participation is appreciated, and contributions can be made directly from OsmAnd, if you specify your personal OSM credentials in the app.</string>
    <string name="osmand_development_plugin_description">This plugin displays settings for development and debugging features like to test or simulate routing, the screen rendering performance, or voice prompting. These settings are intended for developers and are not needed for the general user.</string>
    <string name="debugging_and_development">OsmAnd development</string>
    <string name="rename_failed">Renaming failed.</string>
    <string name="days_behind">days behind</string>
    <string name="back_to_map">Back to map</string>
    <string name="share_note">Share note</string>
    <string name="location_on_map">Location:\n Lat %1$s\n Lon %2$s</string>
    <string name="watch">Watch</string>
    <string name="notes">Notes</string>
    <string name="online_map">Online map</string>
    <string name="roads_only">Roads only</string>
    <string name="rendering_attr_pisteRoutes_name">Ski slopes</string>
    <string name="free">Free %1$s </string>
    <string name="device_memory">Device memory</string>
    <string name="rendering_attr_pisteGrooming_name">Piste grooming</string>
    <string name="world_ski_missing">In order to display ski maps, the special offline map needs to be downloaded</string>
    <string name="nautical_maps_missing">In order to display nautical maps, the special offline map needs to be downloaded</string>
    <string name="edit_group">Edit group</string>
    <string name="parking_place">Parking spot</string>
    <string name="remove_the_tag">REMOVE THE TAG</string>
    <string name="gps_status">GPS status</string>
    <string name="version_settings_descr">Download nightly builds.</string>
    <string name="version_settings">Builds</string>
    <string name="rendering_attr_streetLighting_name">Street lighting</string>
    <string name="proxy_pref_title">Proxy</string>
    <string name="proxy_pref_descr">Specify a proxy server.</string>
    <string name="settings_privacy">Privacy</string>
    <string name="shared_string_gpx_points">Points</string>
    <string name="navigation_over_track">Start navigation along track?</string>
    <string name="avoid_roads_msg">Trigger an alternative route by selecting roads to avoid</string>
    <string name="speak_pedestrian">Pedestrian crosswalks</string>
    <string name="rendering_attr_roadStyle_name">Road style</string>
    <string name="rendering_attr_roadStyle_description">Road style</string>
    <string name="rendering_value__name">Default</string>
    <string name="rendering_value_default_name">Default</string>
    <string name="rendering_value_germanRoadAtlas_name">German road atlas</string>
    <string name="rendering_value_highContrastRoads_name">High contrast roads</string>
    <string name="traffic_warning_railways">Railroad crossing</string>
    <string name="traffic_warning_pedestrian">Pedestrian crosswalk</string>
    <string name="show_railway_warnings">Railroad crossings</string>
    <string name="show_pedestrian_warnings">Pedestrian crosswalks</string>
    <string name="rendering_value_americanRoadAtlas_name">American road atlas</string>
    <string name="routing_attr_no_new_routing_name">No v1.9 routing rules</string>
    <string name="routing_attr_no_new_routing_description">Do not use routing rules introduced in v1.9.</string>
    <string name="dash_download_msg_none">Download offline maps?</string>
    <string name="dash_download_msg">You have downloaded %1$s maps</string>
    <string name="dash_download_new_one">Download new map</string>
    <string name="dash_download_manage">Manage</string>
    <string name="map_locale">Map language</string>
    <string name="rendering_attr_transportStops_name">Transport stops</string>
    <string name="navigate_point_zone">Zone</string>
    <string name="navigate_point_olc">Open Location Code</string>
    <string name="navigate_point_olc_info_invalid">Invalid OLC\n</string>
    <string name="navigate_point_olc_info_short">Short OLC\nPlease provide a full code</string>
    <string name="navigate_point_olc_info_area">Valid full OLC\nRepresents area: %1$s x %2$s</string>
    <string name="navigate_point_northing">Northing</string>
    <string name="navigate_point_easting">Easting</string>
    <string name="download_tab_downloads">All Downloads</string>
    <string name="download_tab_updates">Updates</string>
    <string name="download_tab_local">Local</string>
    <string name="no_internet_connection">Unable to download, please check your Internet connection.</string>
    <string name="everything_up_to_date">All files up to date</string>
    <string name="use_opengl_render">Use OpenGL rendering</string>
    <string name="use_opengl_render_descr">Use hardware accelerated OpenGL rendering (may use more battery, or not work on very old devices).</string>
    <string name="error_avoid_specific_road">No bypass found</string>
    <string name="home_button">Home</string>
    <string name="map_update">Updates available for %1$s maps</string>
    <string name="search_for">Search for</string>
    <string name="coordinates">Coordinates</string>
    <string name="rendering_attr_publicTransportMode_name">Bus, trolleybus, shuttle routes</string>
    <string name="rendering_attr_tramTrainRoutes_name">Tram and train routes</string>
    <string name="rendering_attr_subwayMode_name">Subway routes</string>
    <string name="lock_screen_request_explanation">%1$s needs this permission to turn off the screen for the power saving feature.</string>
    <string name="wake_on_voice">Turn screen on</string>
    <string name="wake_on_voice_descr">Turn on device screen (if off) when approaching a turn.</string>
    <string name="impassable_road">Avoid roads…</string>
    <string name="rendering_attr_trainLightrailRoutes_name">Train routes</string>
    <string name="rendering_attr_tramRoutes_name">Tram routes</string>
    <string name="rendering_attr_shareTaxiRoutes_name">Share taxi routes</string>
    <string name="rendering_attr_trolleybusRoutes_name">Trolleybus routes</string>
    <string name="rendering_attr_busRoutes_name">Bus routes</string>
    <string name="rendering_category_hide">Hide</string>
    <string name="rendering_category_routes">Routes</string>
    <!--string name="shared_string_details">Details</string> use rendering_category_details -->
    <string name="rendering_category_details">Details</string>
    <string name="rendering_category_transport">Transport</string>
    <string name="rendering_category_others">Other map attributes</string>
    <string name="map_widget_appearance_rem">Remaining elements</string>
    <string name="map_widget_vector_attributes">Rendering attributes</string>
    <string name="map_widget_top">Status bar</string>
    <string name="map_widget_right">Right panel</string>
    <string name="map_widget_left">Left panel</string>
    <string name="configure_map">Configure map</string>
    <string name="search_radius_proximity">Within</string>
    <string name="anonymous_user">Anonymous user</string>
    <string name="logged_as">Logged in as %1$s</string>
    <string name="speed_limit_exceed">Speed limit tolerance</string>
    <string name="speed_limit_exceed_message">Select speed limit tolerance margin, above which you will receive a voice warning.</string>
    <string name="fav_point_emoticons_message">The Favorite name has been modified to %1$s to facilitate properly saving the string with emoticons to a file.</string>
    <string name="print_route">Print route</string>
    <string name="fav_point_dublicate">Favorite point name duplicate</string>
    <string name="fav_point_dublicate_message">Specified Favorite name already in use, was changed to %1$s to avoid duplication.</string>
    <string name="text_size_descr">Set the text size on the map.</string>
    <string name="text_size">Text size</string>
    <string name="traffic_warning_speed_limit">Speed limit</string>
    <string name="traffic_warning_border_control">Border control</string>
    <string name="traffic_warning_payment">Toll booth</string>
    <string name="traffic_warning_stop">Stop sign</string>
    <string name="traffic_warning_calming">Traffic calming</string>
    <string name="traffic_warning_speed_camera">Speed camera</string>
    <string name="traffic_warning">Traffic warning</string>
    <string name="speak_favorites">Nearby Favorites</string>
    <string name="speak_poi">Nearby POI</string>
    <string name="way_alarms">Traffic warnings</string>
    <string name="background_service_is_enabled_question">OsmAnd background service still running. Stop it, too?</string>
    <string name="sleep_mode_stop_dialog">Stop GPS background mode?</string>
    <string name="stop_navigation_service">Stop</string>
    <string name="confirm_every_run">Always ask</string>
    <string name="save_global_track_interval_descr">Choose logging interval for the general track recording (enabled via the GPX logging widget on the map).</string>
    <string name="save_global_track_interval">General logging interval</string>
    <string name="background_service_int">GPS Wake-up interval</string>
    <string name="enable_sleep_mode">Enable GPS background mode</string>
    <string name="save_track_to_gpx_globally">Log track to GPX file</string>
    <string name="save_track_to_gpx_globally_headline">On demand track logging</string>
    <string name="save_track_to_gpx_globally_descr">General position logging to a GPX file can be turned on or off using the GPX logging widget on the map screen.</string>
    <string name="save_current_track_descr">Save current track as GPX file now.</string>
    <string name="save_current_track">Save current track</string>
    <string name="save_track_to_gpx">Auto-record track during navigation</string>
    <string name="save_track_to_gpx_descrp">A GPX track is automatically saved to the tracks folder during navigation.</string>
    <string name="save_track_interval_globally">Logging interval</string>
    <string name="save_track_interval">Logging interval during navigation</string>
    <string name="save_track_interval_descr">Choose logging interval for track recording during navigation.</string>
    <string name="voice_provider_descr">Select the voice guidance for navigation.</string>
    <string name="voice_provider">Voice guidance</string>
    <string name="enable_proxy_title">Enable HTTP proxy</string>
    <string name="enable_proxy_descr">Configure an HTTP proxy for all network requests.</string>
    <string name="proxy_host_title">Proxy Host</string>
    <string name="proxy_host_descr">Configure your proxy\'s hostname (e.g. 127.0.0.1).</string>
    <string name="proxy_port_title">Proxy Port</string>
    <string name="proxy_port_descr">Configure your proxy\'s port number (e.g. 8118).</string>
    <string name="monitoring_settings">Trip recording</string>
    <string name="monitoring_settings_descr">Configure how to record your trips.</string>
    <string name="int_hour">h</string>
    <string name="duration">Duration</string>
    <string name="distance">Distance</string>
    <string name="average">Average</string>
    <string name="of">%1$d of %2$d</string>
    <string name="ascent_descent">Ascent/Descent</string>
    <string name="moving_time">Moving time</string>
    <string name="max_min">Max/Min</string>
    <string name="min_max">Min/Max</string>
    <string name="index_tours">Tours</string>
    <string name="shared_string_all">All</string>
    <string name="shared_string_waypoints">Waypoints</string>
    <string name="download_additional_maps">Download missing maps %1$s (%2$d MB)?</string>
    <string name="rendering_value_browse_map_name">Browse map</string>
    <string name="rendering_value_car_name">Car</string>
    <string name="rendering_value_bicycle_name">Bicycle</string>
    <string name="rendering_value_pedestrian_name">Pedestrian</string>
    <string name="rendering_attr_coloredBuildings_name">Color-code buildings by type</string>
    <string name="continue_navigation">Continue Navigation</string>
    <string name="pause_navigation">Pause Navigation</string>
    <string name="keep_navigation_service">Keep</string>
    <string name="map_preferred_locale_descr">Preferred language for labels on the map (if unavailable, English or local names will be used).</string>
    <string name="map_preferred_locale">Preferred map language</string>
    <string name="local_map_names">Local names</string>
    <string name="lang_sw">Swahili</string>
    <string name="lang_he">Hebrew</string>
    <string name="forward">Forward</string>
    <string name="home">Dashboard</string>
    <string name="live_monitoring_m_descr">Send tracking data to a specified web service if GPX logging is enabled.</string>
    <string name="live_monitoring_m">Online tracking (GPX required)</string>
    <string name="live_monitoring_start">Start online tracking</string>
    <string name="live_monitoring_stop">Stop online tracking</string>
    <string name="gpx_monitoring_start">Start GPX logging</string>
    <string name="gpx_monitoring_stop">Stop GPX logging</string>
    <string name="gpx_start_new_segment">Start new segment</string>
    <string name="rendering_attr_hideBuildings_name">Buildings</string>
    <string name="rendering_attr_hideNonVehicleHighways_name">Non-vehicle highways</string>
    <string name="rendering_attr_hideText_name">Text</string>
    <string name="rendering_attr_hideWoodScrubs_name">Wood and scrubs</string>
    <string name="rendering_attr_buildings15zoom_name">Buildings on zoom 15</string>
    <string name="rendering_attr_moreDetailed_name">More details</string>
    <string name="rendering_attr_lessDetailed_name">Fewer details</string>
    <string name="rendering_attr_hideAccess_name">Access restrictions</string>
    <string name="rendering_attr_showAccess_name">Show access restrictions and toll</string>
    <string name="rendering_attr_showSurfaceGrade_name">Show road quality</string>
    <string name="rendering_attr_showSurfaces_name">Show road surface</string>
    <string name="rendering_attr_showCycleRoutes_name">Show cycle routes</string>
    <string name="no_index_file_to_download">Downloads not found, please check your connection to the Internet.</string>
    <string name="select_index_file_to_download">Nothing was found. If you can\'t find your region, you can make it yourself (see https://osmand.net).</string>
    <string name="none_selected_gpx">No GPX files selected. Select one by long-tapping.</string>
    <string name="local_index_select_gpx_file">Select to show</string>
    <string name="gpx_split_interval">Split interval</string>
    <string name="sort_by_distance">Sort by distance</string>
    <string name="sort_by_name">Sort by name</string>
    <string name="show_zoom_buttons_navigation_descr">Show zoom buttons during navigation.</string>
    <string name="show_zoom_buttons_navigation">Show zoom buttons</string>
    <string name="save_as_favorites_points">Save as group of Favorites</string>
    <string name="select_destination_and_intermediate_points">Select destinations</string>
    <string name="layer_amenity_label">POI overlay labels</string>
    <string name="loading_smth">Loading %1$s…</string>
    <string name="map_widget_plain_time">Current time</string>
    <string name="shared_string_waypoint">Waypoint</string>
    <string name="selected_gpx_info_show">\n\nLong-tap to view on the map</string>
    <string name="delay_navigation_start">Start turn-by-turn guidance automatically</string>
    <string name="local_index_gpx_info_show">\n\nLong-tap for options</string>
    <string name="gpx_info_subtracks">Subtracks: %1$s </string>
    <string name="gpx_info_waypoints">Waypoints: %1$s </string>
    <string name="gpx_info_distance">Distance: %1$s (%2$s points) </string>
    <string name="gpx_info_start_time">Start time: %1$tF,  %1$tT </string>
    <string name="gpx_info_end_time">End time: %1$tF,  %1$tT </string>
    <string name="gpx_info_average_speed">Average speed: %1$s </string>
    <string name="gpx_info_maximum_speed">Maximum speed: %1$s </string>
    <string name="gpx_info_avg_altitude">Average altitude: %1$s</string>
    <string name="gpx_info_diff_altitude">Altitude range: %1$s</string>
    <string name="gpx_info_asc_altitude">Descent/ascent: %1$s</string>
    <string name="gpx_timespan">Time span: %1$s</string>
    <string name="gpx_timemoving">Time moving: %1$s</string>
    <string name="gpx_selection_segment_title">Segment</string>
    <string name="gpx_selection_number_of_points"> %1$s points</string>
    <string name="gpx_selection_point">Point %1$s</string>
    <!-- string name="gpx_selection_current_track">recording</string -->
    <string name="gpx_selection_route_points">%1$s \nRoute points %2$s</string>
    <string name="gpx_selection_points">%1$s \nPoints</string>
    <string name="gpx_selection_track">%1$s \nTrack %2$s</string>
    <string name="gpx_file_is_empty">Empty GPX file</string>
    <string name="osmo_edit_color">Display color</string>
    <string name="osmo_connect_menu">Connect</string>
    <string name="int_days">days</string>
    <string name="use_points_as_intermediates">Calculate route between points</string>
    <string name="always_center_position_on_map">Display position always in center</string>
    <string name="voice_pref_title">Voice</string>
    <string name="misc_pref_title">Misc</string>
    <string name="localization_pref_title">Localization</string>
    <string name="index_item_nation_addresses">addresses nationwide</string>
    <string name="index_item_world_altitude_correction">World altitude correction</string>
    <string name="index_item_world_seamarks">World seamarks</string>
    <string name="index_item_world_bitcoin_payments">World bitcoin payments</string>
    <string name="index_item_world_basemap">World overview map</string>
    <string name="index_item_world_ski">World ski map</string>
    <string name="lang_zh">Chinese</string>
    <string name="lang_pt_br">Portuguese (Brazil)</string>
    <string name="lang_en">English</string>
    <string name="lang_en_gb">English (United Kingdom)</string>
    <string name="lang_af">Afrikaans</string>
    <string name="lang_al">Albanian</string>
    <string name="lang_ar">Arabic</string>
    <string name="lang_hy">Armenian</string>
    <string name="lang_eu">Basque</string>
    <string name="lang_be">Belarusian</string>
    <string name="lang_be_by">Belarusian (Latin)</string>
    <string name="lang_bs">Bosnian</string>
    <string name="lang_bg">Bulgarian</string>
    <string name="lang_ca">Catalan</string>
    <string name="lang_hr">Croatian</string>
    <string name="lang_cs">Czech</string>
    <string name="lang_da">Danish</string>
    <string name="lang_nl">Dutch</string>
    <string name="lang_fi">Finnish</string>
    <string name="lang_fr">French</string>
    <string name="lang_ka">Georgian</string>
    <string name="lang_de">German</string>
    <string name="lang_el">Greek</string>
    <string name="lang_iw">Hebrew</string>
    <string name="lang_hi">Hindi</string>
    <string name="lang_hu">Hungarian</string>
    <string name="lang_hu_formal">Hungarian (formal)</string>
    <string name="lang_id">Indonesian</string>
    <string name="lang_it">Italian</string>
    <string name="lang_ja">Japanese</string>
    <string name="lang_kn">Kannada</string>
    <string name="lang_ko">Korean</string>
    <string name="lang_lv">Latvian</string>
    <string name="lang_lt">Lithuanian</string>
    <string name="lang_mr">Marathi</string>
    <string name="lang_no">Norwegian Bokmål</string>
    <string name="lang_fa">Persian</string>
    <string name="lang_pl">Polish</string>
    <string name="lang_pt">Portuguese</string>
    <string name="lang_ro">Romanian</string>
    <string name="lang_ru">Russian</string>
    <string name="lang_sc">Sardinian</string>
    <string name="lang_sr">Serbian</string>
    <string name="lang_sr_latn">Serbian (Latin)</string>
    <string name="lang_zh_cn">Chinese (Simplified)</string>
    <string name="lang_zh_hk">Chinese (Hong Kong)</string>
    <string name="lang_sk">Slovak</string>
    <string name="lang_sl">Slovenian</string>
    <string name="lang_es">Spanish</string>
    <string name="lang_sv">Swedish</string>
    <string name="lang_zh_tw">Chinese (Traditional)</string>
    <string name="lang_tr">Turkish</string>
    <string name="lang_uk">Ukrainian</string>
    <string name="lang_vi">Vietnamese</string>
    <string name="lang_cy">Welsh</string>
    <string name="lang_gn_py">Guaraní</string>
    <string name="index_name_canada">North America - Canada</string>
    <string name="index_name_italy">Europe - Italy</string>
    <string name="index_name_gb">Europe - Great Britain</string>
    <string name="calculate_osmand_route_without_internet">Offline calculation of OsmAnd route segment</string>
    <string name="gpx_option_calculate_first_last_segment">Calculate OsmAnd route for first and last route segment</string>
    <string name="use_displayed_track_for_navigation">Use shown track for navigation?</string>
    <string name="keep_and_add_destination_point">Add as subsequent destination</string>
    <string name="select_gpx">Select GPX…</string>
    <string name="route_descr_select_destination">Select Destination</string>
    <string name="route_preferences">Route preferences</string>
    <string name="route_info">Route info</string>
    <string name="routing_attr_prefer_motorway_name">Prefer motorways</string>
    <string name="routing_attr_prefer_motorway_description">Prefer motorways</string>
    <string name="routing_attr_avoid_toll_name">Avoid toll roads</string>
    <string name="routing_attr_avoid_toll_description">Avoid toll roads</string>
    <string name="routing_attr_avoid_unpaved_name">Avoid unpaved roads</string>
    <string name="routing_attr_avoid_unpaved_description">Avoid unpaved roads.</string>
    <string name="routing_attr_avoid_ferries_name">Avoid ferries</string>
    <string name="routing_attr_avoid_ferries_description">Avoid ferries</string>
    <string name="routing_attr_avoid_motorway_name">Avoid motorways</string>
    <string name="routing_attr_avoid_motorway_description">Avoid motorways</string>
    <string name="routing_attr_avoid_stairs_name">Avoid stairs</string>
    <string name="routing_attr_avoid_stairs_description">Avoid stairs</string>
    <string name="routing_attr_avoid_borders_name">Avoid border crossings</string>
    <string name="routing_attr_avoid_borders_description">Avoid crossing national borders</string>
    <string name="routing_attr_weight_name">Weight limit</string>
    <string name="routing_attr_weight_description">Specify permitted vehicle weight limit on routes.</string>
    <string name="routing_attr_height_name">Height limit</string>
    <string name="routing_attr_height_description">Specify vehicle height to be permitted on routes.</string>
    <string name="android_19_location_disabled">Since Android version 4.4 (KitKat) you cannot download and update maps to the old storage folder (%s). Copy all OsmAnd files to new storage location?
        \n Note 1: Your old files will remain untouched (but can be deleted manually).
        \n Note 2: In the new storage location it will not be possible to share files between OsmAnd and OsmAnd+.</string>
    <string name="copying_osmand_one_file_descr">Copying file (%s) to the new destination…</string>
    <string name="copying_osmand_files_descr">Copying OsmAnd data files to the new destination (%s)…</string>
    <string name="copying_osmand_files">Copying OsmAnd data files…</string>
    <string name="calculate_osmand_route_gpx">Offline OsmAnd route calculation</string>
    <string name="app_mode_truck">Truck</string>
    <string name="guidance_preferences_descr">Navigation preferences</string>
    <string name="routing_preferences_descr">Routing preferences</string>
    <string name="speech_rate_descr">Specify the speech rate for TTS.</string>
    <string name="speech_rate">Speech Rate</string>
    <string name="complex_route_calculation_failed">Fast route calculation failed (%s), fallback to slow calculation.</string>
    <string name="disable_complex_routing_descr">Disable two-phase routing for car navigation.</string>
    <string name="disable_complex_routing">Disable complex routing</string>
    <string name="amenity_type_seamark">Seamark</string>
    <string name="app_modes_choose_descr">Select the profiles to be visible in the app.</string>
    <string name="app_modes_choose">App Profiles</string>
    <string name="map_widget_map_rendering">Map rendering</string>
    <string name="app_mode_hiking">Hiking</string>
    <string name="app_mode_motorcycle">Motorcycle</string>
    <string name="app_mode_boat">Boat</string>
    <string name="app_mode_aircraft">Aircraft</string>
    <string name="local_osm_changes_delete_all_confirm">You are going to delete %1$d OSM changes. Are you sure?</string>
    <string name="animate_routing_route_not_calculated">Please calculate the route first</string>
    <string name="animate_routing_route">Simulate using calculated route</string>
    <string name="animate_routing_gpx">Simulate using GPX track</string>
    <string name="route_is_too_long_v2">For long distances: Please add intermediate destinations if no route is found within 10 minutes.</string>
    <string name="auto_zoom_none">No auto zoom</string>
    <string name="auto_zoom_close">To close-up</string>
    <string name="auto_zoom_far">To mid-range</string>
    <string name="auto_zoom_farthest">To long-range</string>
    <string name="map_magnifier">Map magnifier</string>
    <string name="base_world_map">World basemap</string>
    <string name="about_version">Version:</string>
    <string name="shared_string_about">About</string>
    <string name="about_settings_descr">Version info, licenses, project members</string>
    <string name="local_index_tile_data_zooms">Zooms downloaded: %1$s</string>
    <string name="local_index_tile_data_expire">Expire (minutes): %1$s</string>
    <string name="local_index_tile_data_downloadable">Downloadable: %1$s</string>
    <string name="local_index_tile_data_maxzoom">Maximum zoom: %1$s</string>
    <string name="local_index_tile_data_minzoom">Minimum zoom: %1$s</string>
    <string name="local_index_tile_data_name">Tile data: %1$s</string>
    <string name="edit_tilesource_successfully">Tilesource %1$s was saved</string>
    <string name="edit_tilesource_elliptic_tile">Elliptic mercator</string>
    <string name="edit_tilesource_maxzoom">Maximum zoom</string>
    <string name="edit_tilesource_expiration_time">Expire (minutes)</string>
    <string name="edit_tilesource_minzoom">Minimum zoom</string>
    <string name="edit_tilesource_url_to_load">URL</string>
    <string name="edit_tilesource_choose_existing">Choose existing…</string>
    <string name="maps_define_edit">Define/Edit…</string>
    <string name="map_widget_fps_info">FPS debug info</string>
    <string name="driving_region_descr">Select the driving region: US, Europe, UK, Asia, and others.</string>
    <string name="driving_region">Driving region</string>
    <string name="driving_region_japan">Japan</string>
    <string name="driving_region_us">United States</string>
    <string name="driving_region_canada">Canada</string>
    <string name="driving_region_europe_asia">Europe, Asia, Latin America, &amp; similar</string>
    <string name="driving_region_uk">UK, India, &amp; similar</string>
    <string name="driving_region_australia">Australia</string>
    <string name="speak_title">Announce…</string>
    <string name="speak_descr">Configure to announce street names, traffic warnings (forced stops, speed bumps), speed camera warnings, speed limits.</string>
    <string name="speak_street_names">Street names (TTS)</string>
    <string name="speak_speed_limit">Speed limit</string>
    <string name="speak_cameras">Speed cameras</string>
    <string name="speak_traffic_warnings">Traffic warnings</string>
    <string name="osb_author_or_password_not_specified">Please specify OSM user and password in \'Settings\'</string>
    <string name="clear_intermediate_points">Clear intermediate destinations</string>
    <string name="keep_intermediate_points">Keep intermediate destinations</string>
    <string name="new_directions_point_dialog">You already have intermediate destinations set.</string>
    <string name="context_menu_item_directions_to">Directions to</string>
    <string name="context_menu_item_directions_from">Directions from</string>
    <string name="route_descr_map_location">Map: </string>
    <string name="route_descr_lat_lon">Lat %1$.3f, lon %2$.3f</string>
    <!-- string name="route_descr_current_location">Current position</string -->
    <string name="route_descr_destination">Destination</string>
    <string name="route_to">To:</string>
    <string name="route_via">Via:</string>
    <string name="route_from">From:</string>
    <string name="app_mode_default">Browse map</string>
    <string name="settings_preset">Default profile</string>
    <string name="settings_preset_descr">Map view and navigation settings are remembered per use profile. Set your default profile here.</string>
    <string name="destination_point">Destination %1$s</string>
    <string name="context_menu_item_destination_point">Set as destination</string>
    <string name="please_select_address">Select city or street first</string>
    <string name="search_street_in_neighborhood_cities">Search for street in neighborhood cities</string>
    <string name="intermediate_items_sort_return">Optimized order of intermediate destinations en-route to the destination.</string>
    <string name="intermediate_items_sort_by_distance">Sort door-to-door</string>
    <string name="local_osm_changes_backup_successful">OSM change file was generated %1$s</string>
    <string name="local_osm_changes_backup_failed">Could not back up OSM changes</string>
    <string name="local_osm_changes_backup">Back up as OSM change</string>
    <string name="delete_point">Delete Point</string>
    <string name="plugin_distance_point_time">time</string>
    <string name="plugin_distance_point_hdop">accuracy</string>
    <string name="plugin_distance_point_speed">speed</string>
    <string name="plugin_distance_point_ele">elevation</string>
    <string name="plugin_distance_point">Point</string>
    <string name="gpx_file_name">GPX file name</string>
    <string name="gpx_saved_sucessfully">GPX file saved to {0}</string>
    <string name="use_distance_measurement_help">* Tap to mark a point.\n
        * Long-tap the map to delete previous point.\n
        * Long-tap on a point to view and attach description.\n
        * Tap the measurement widget to see more actions.</string>
    <string name="distance_measurement_start_editing">Start editing</string>
    <string name="distance_measurement_finish_editing">Finish editing</string>
    <string name="distance_measurement_finish_subtrack">Begin a new subtrack</string>
    <string name="distance_measurement_clear_route">Clear all points</string>
    <string name="distance_measurement_load_gpx">Open existing GPX file</string>
    <string name="wait_current_task_finished">Please wait until current task is finished</string>
    <string name="use_kalman_filter_compass_descr">Reduces noise in compass readings but adds inertia.</string>
    <string name="use_kalman_filter_compass">Use Kalman filter</string>
    <string name="use_magnetic_sensor_descr">For the compass reading, use the magnetic sensor instead of the orientation sensor.</string>
    <string name="use_magnetic_sensor">Use magnetic sensor</string>
    <string name="other_location">Other</string>
    <string name="files_limit">%1$d files left</string>
    <string name="available_downloads_left">%1$d files left to download</string>
    <string name="install_paid">Full version</string>
    <string name="cancel_route">Dismiss route</string>
    <string name="cancel_navigation">Stop navigation</string>
    <string name="clear_destination">Clear destination</string>
    <string name="download_using_mobile_internet">Not connected to Wi-Fi. Use current connection to the Internet to download?</string>
    <string name="street_name">Street name</string>
    <string name="hno">House number</string>
    <string name="website">Website</string>
    <string name="phone">Phone</string>
    <string name="osmand_background_plugin_description">Shows settings for turning on background tracking and navigation by periodically waking up the GPS device (with the screen off).</string>
    <string name="contribution_activity">Install version</string>
    <string name="choose_osmand_theme_descr">Choose how the app looks.</string>
    <string name="choose_osmand_theme">App theme</string>
    <string name="accessibility_options">Accessibility options</string>
    <string name="select_address_activity">Select address</string>
    <string name="favourites_list_activity">Select Favorite</string>
    <string name="local_openstreetmap_act_title">OSM modifications</string>
    <string name="layer_hillshade">Hillshade layer</string>
    <string name="map_widget_gps_info">GPS info</string>
    <string name="access_arrival_time">Arrival time</string>
    <string name="access_intermediate_arrival_time">Intermediate arrival time</string>
    <string name="item_checked">checked</string>
    <string name="item_unchecked">unchecked</string>
    <string name="prefer_motorways">Prefer motorways</string>
    <string name="prefer_in_routing_title">Prefer…</string>
    <string name="prefer_in_routing_descr">Prefer motorways.</string>
    <string name="max_speed_none">none</string>
    <string name="index_name_openmaps">OpenMaps EU</string>
    <string name="download_wikipedia_maps">Wikipedia</string>
    <string name="download_hillshade_maps">Hillshades</string>
    <string name="local_indexes_cat_srtm">Contour lines</string>
    <string name="local_indexes_cat_av">Audio/Video data</string>
    <string name="stop_routing_confirm">Are you sure you want to stop the navigation?</string>
    <string name="clear_dest_confirm">Are you sure you want to clear your destination (and intermediate destinations)?</string>
    <string name="precise_routing_mode_descr">Calculate precise routes without glitches. Still distance-limited and slow.</string>
    <string name="precise_routing_mode">Precise routing (alpha)</string>
    <string name="recording_context_menu_show">Show</string>
    <string name="recording_photo_description">Photo %1$s %2$s</string>
    <string name="av_def_action_picture">Take a photo</string>
    <string name="recording_context_menu_precord">Take a photo</string>
    <string name="dropbox_plugin_description">The Dropbox plugin allows you to sync tracks and audio/video notes with your Dropbox account.</string>
    <string name="dropbox_plugin_name">Dropbox plugin</string>
    <string name="intermediate_points_change_order">Change order</string>
    <string name="srtm_paid_version_msg">Please consider paying for the \'Contour lines\' plugin to support further development.</string>
    <string name="av_def_action_choose">Select on request</string>
    <string name="av_def_action_video">Record video</string>
    <string name="av_def_action_audio">Record audio</string>
    <string name="av_widget_action_descr">Select default widget action.</string>
    <string name="av_widget_action">Default widget action</string>
    <string name="av_video_format_descr">Select the video output format.</string>
    <string name="av_video_format">Video output format</string>
    <string name="av_use_external_recorder_descr">Use system recorder for video.</string>
    <string name="av_use_external_recorder">Use system recorder</string>
    <string name="av_use_external_camera_descr">Use the system app for photos.</string>
    <string name="av_use_external_camera">Use camera app</string>
    <string name="av_settings_descr">Configure audio and video settings.</string>
    <string name="av_settings">Audio/video settings</string>
    <string name="recording_error">Recording failed</string>
    <string name="recording_camera_not_available">Camera not available</string>
    <string name="recording_is_recorded">Recording Audio/video. Stop by tapping the AV widget.</string>
    <string name="recording_playing">An audio from the specified recording is being played.\n%1$s</string>
    <string name="recording_open_external_player">Open external player</string>
    <string name="recording_delete_confirm">Delete this item?</string>
    <string name="recording_unavailable">unavailable</string>
    <string name="recording_context_menu_arecord">Take an audio note</string>
    <string name="recording_context_menu_vrecord">Take a video note</string>
    <string name="layer_recordings">Recording layer</string>
    <string name="recording_can_not_be_played">Recording can not be played</string>
    <string name="recording_context_menu_delete">Delete recording</string>
    <string name="recording_context_menu_play">Play</string>
    <string name="recording_description">Recording %1$s %3$s %2$s</string>
    <string name="recording_default_name">Recording</string>
    <string name="map_widget_av_notes">Audio/video notes</string>
    <string name="map_widget_distancemeasurement">Distance measurement</string>
    <string name="audionotes_location_not_defined">Location to associate with the note is not defined yet. \"Use location…\" to assign a note to the location specified.</string>
    <string name="map_widget_audionotes">Audio notes</string>
    <string name="index_srtm_parts">parts</string>
    <string name="index_srtm_ele">Contour lines</string>
    <string name="download_select_map_types">Other maps</string>
    <string name="download_roads_only_item">Roads only</string>
    <string name="download_srtm_maps">Contour lines</string>
    <string name="download_regular_maps">Standard map</string>
    <string name="download_roads_only_maps">Roads-only map</string>
    <string name="rendering_attr_alpineHiking_name">Alpine hiking scale (SAC)</string>
    <string name="rendering_attr_alpineHiking_description">Render paths according to the SAC scale.</string>
    <string name="rendering_attr_hikingRoutesOSMC_name">Hiking symbol overlay</string>
    <string name="rendering_attr_hikingRoutesOSMC_description">Render paths according to OSMC traces.</string>
    <string name="rendering_attr_noAdminboundaries_name">Boundaries</string>
    <string name="rendering_attr_noAdminboundaries_description">Suppress display of regional boundaries (admin levels 5–9).</string>
    <string name="map_widget_max_speed">Speed limit</string>
    <string name="monitoring_control_start">GPX</string>
    <string name="no_buildings_found">No buildings found.</string>
    <string name="incremental_search_city">Search city incrementally</string>
    <string name="search_villages_and_postcodes">Search more villages/postcode</string>
    <string name="rendering_attr_showRoadMaps_description">Select when to display roads-only maps:</string>
    <string name="rendering_attr_showRoadMaps_name">Roads-only maps</string>
    <string name="safe_mode_description">Run the app in safe mode (using slower Android instead of native code).</string>
    <string name="safe_mode">Safe mode</string>
    <string name="native_library_not_running">The app is running in safe mode (turn it off in \'Settings\').</string>
    <string name="close_changeset">Close changeset</string>
    <string name="zxing_barcode_scanner_not_found">ZXing Barcode Scanner app not installed. Search in Google Play?</string>
    <string name="rendering_attr_roadColors_description">Select a road color scheme:</string>
    <string name="rendering_attr_roadColors_name">Road color scheme</string>
    <string name="map_widget_show_destination_arrow">Show destination direction</string>
    <string name="enable_plugin_monitoring_services">Enable the \"Trip recording\" plugin to use position logging services (GPX logging, online tracking)</string>
    <string name="non_optimal_route_calculation">Calculate possibly non-optimal route over long distances</string>
    <string name="gps_not_available">Please enable GPS in the settings</string>
    <string name="map_widget_monitoring_services">Logging services</string>
    <string name="no_route">No route</string>
    <string name="delete_target_point">Remove destination</string>
    <string name="target_point">Destination %1$s</string>
    <string name="intermediate_point">Intermediate destination %1$s</string>
    <string name="context_menu_item_last_intermediate_point">Add as last intermediate destination</string>
    <string name="context_menu_item_first_intermediate_point">Add as first intermediate destination</string>
    <string name="add_as_last_destination_point">Add as last intermediate destination</string>
    <string name="add_as_first_destination_point">Add as first intermediate destination</string>
    <string name="replace_destination_point">Replace the destination</string>
    <string name="new_destination_point_dialog">You have already set a destination:</string>
    <string name="shared_string_target_points">Destinations</string>
    <string name="intermediate_point_too_far">Intermediate destination %1$s is too far from the nearest road.</string>
    <string name="arrived_at_intermediate_point">Intermediate destination reached</string>
    <string name="context_menu_item_intermediate_point">Add as intermediate destination</string>
    <string name="map_widget_intermediate_distance">Intermediate destination</string>
    <string name="map_widget_intermediate_time">Intermediate time</string>
    <string name="ending_point_too_far">Ending point too far from nearest road.</string>
    <string name="add_tag">Add Tag</string>
    <string name="btn_advanced_mode">Advanced Mode…</string>
    <string name="poi_filter_parking">Parking</string>
    <string name="poi_filter_emergency">Emergency</string>
    <string name="poi_filter_public_transport">Public transport</string>
    <string name="poi_filter_entertainment">Entertainment</string>
    <string name="poi_filter_accomodation">Accommodation</string>
    <string name="poi_filter_restaurants">Restaurants</string>
    <string name="poi_filter_sightseeing">Sightseeing</string>
    <string name="poi_filter_car_aid">Car aid</string>
    <string name="poi_filter_food_shop">Food shop</string>
    <string name="poi_filter_for_tourists">For tourists</string>
    <string name="poi_filter_fuel">Fuel</string>
    <string name="show_warnings_title">Show alerts…</string>
    <string name="show_warnings_descr">Configure traffic warnings (speed limits, forced stops, speed bumps, tunnels), speed camera warnings, and lane info.</string>
    <string name="use_compass_navigation_descr">Use the compass when no heading is detected otherwise.</string>
    <string name="use_compass_navigation">Use compass</string>
    <string name="avoid_motorway">Avoid motorways</string>
    <string name="auto_zoom_map_descr">Zoom level according to your speed (while map is synchronized with current position).</string>
    <string name="auto_zoom_map">Auto zoom map</string>
    <string name="snap_to_road_descr">Snap position to roads during navigation.</string>
    <string name="snap_to_road">Snap to road</string>
    <string name="interrupt_music_descr">Voice prompts pause, not just subdue, music playback.</string>
    <string name="interrupt_music">Pause music</string>
    <string name="osmand_play_title_30_chars">OsmAnd Maps &amp; Navigation</string>
    <string name="osmand_short_description_80_chars">Global Mobile Map Viewing &amp; Navigation for Offline and Online OSM Maps</string>
    <string name="osmand_long_description_1000_chars">
		OsmAnd (OSM Automated Navigation Directions)\n\n

		OsmAnd is an open source software navigation app with access to a wide variety of global OpenStreetMap (OSM) data. All map data (vector or tile maps) can be stored on the phone memory card for offline usage. Offline and online routing functionality is also offered, including turn-by-turn voice guidance.\n\n

		Some of the core features:\n
		- Complete offline functionality (store downloaded vector or tile maps in the device storage)\n
		- Compact offline vector maps for the whole world available\n
		- Download of country or region maps directly from the app\n
		- Overlay of several map layers possible, like GPX or navigation tracks, Points of Interest, Favorites, contour lines, public transport stops, additional maps with customizable transparency\n
		- Offline search for addresses and places (POIs)\n
		- Offline routing for medium-range distances\n
		- Car, bicycle, and pedestrian modes with optional:\n
		-  Automated day/night view switching\n
		-  Speed-dependent map zooming\n
		-  Map alignment according to compass or direction of motion\n
		-  Lane guidance, speed limit display, recorded and TTS voices\n\n

		Limitations of this free version of OsmAnd:\n
		- Number of map downloads limited\n
		- No offline access to Wikipedia POIs\n\n

		OsmAnd is actively being developed and our project and its continued progress relies on financial contributions for development and testing of new functionality. Please consider buying OsmAnd+, or funding specific new features or making a general donation on https://osmand.net.
	</string>
    <string name="osmand_extended_description_part1">
    OsmAnd (OSM Automated Navigation Directions) is a map and navigation app with access to the free, worldwide, and high-quality OpenStreetMap (OSM) data.\n\n

    Enjoy voice and optical navigator, viewing POIs (points of interest), creating and managing GPX tracks, using contour lines visualization and altitude info (through plugin), a choice between driving, cycling, pedestrian modes, OSM editing and much more.
    </string>
    <string name="osmand_extended_description_part2">
        GPS navigation\n
        • Choose between offline (no roaming charges when you are abroad) or online (faster) mode\n
        • Turn-by-turn voice guidance leads you along the way (recorded and synthesized voices)\n
        • The route gets rebuilt whenever you deviate from it\n
        • Lane guidance, street names, and estimated time of arrival will help along the way\n
        • To make your trip safer, day/night mode switches automatically\n
        • Show speed limits, and get reminders if you exceed it\n
        • Map zoom adjusts to your speed\n
        • Search for destinations by address, type (e.g: Parking, restaurant, hotel, gas station, museum), or geographical coordinates\n
        • Supports intermediate points on your itinerary\n
        • Record your own or upload a GPX track and follow it\n
    </string>
    <string name="osmand_extended_description_part3">
        Map\n
        • Displays POIs (point of interests) around you\n
        • Adjusts the map to your direction of motion (or compass)\n
        • Shows your location and the direction you are looking in\n
        • Share your location so that your friends can find you\n
        • Keeps your most important places in \'Favorites\'\n
        • Allows you to choose how to display names on the map: In English, local, or phonetic spelling\n
        • Displays specialized online tiles, satellite view (from Bing), different overlays like touring/navigation GPX tracks and additional layers with customizable transparency\n
    </string>
    <string name="osmand_extended_description_part4">
        Skiing\n
        OsmAnd ski maps plugin enables you to see ski tracks with level of complexity and some additional info, like location of lifts and other facilities.
    </string>
    <string name="osmand_extended_description_part5">
        Cycling\n
        • Find cycle paths on the map\n
        • GPS navigation in cycling mode builds your route using cycle paths\n
        • See your speed and altitude\n
        • GPX recording option enables you to record your trip and share it\n
        • Via an additional plugin you can enable contour lines and hillshading
    </string>
    <string name="osmand_extended_description_part6">
        Walking, hiking, city tour\n
        • The map shows you walking and hiking paths\n
        • Wikipedia in your preferred language can tell you a lot during a city tour\n
        • Public transport stops (bus, tram, train),  including line names, help to navigate in a new city\n
        • GPS navigation in pedestrian mode builds your route using walking paths\n
        • Upload and follow a GPX route or record and share your own\n
    </string>
    <string name="osmand_extended_description_part7">
        Contribute to OSM\n
        • Report data bugs\n
        • Upload GPX tracks to OSM directly from the app\n
        • Add POIs and directly upload them to OSM (or later if offline)\n
    </string>
    <string name="osmand_extended_description_part8">
        OsmAnd is actively developed open source software. Everyone can contribute to the app by reporting bugs, improving translations or coding new features. Additionally the project relies on financial contributions to fund coding and testing of new functionalities.\n
        Approximate map coverage and quality:\n
        • Western Europe: ****\n
        • Eastern Europe: ***\n
        • Russia: ***\n
        • North America: ***\n
        • South America: **\n
        • Asia: **\n
        • Japan &amp; Korea: ***\n
        • Middle East: **\n
        • Africa: **\n
        • Antarctica: *\n
        Most countries around the globe are available for download!\n
        Get a reliable navigator in your country - be it France, Germany, Mexico, UK, Spain, Netherlands, USA, Russia, Brazil or any other.
    </string>
    <string name="osmand_plus_play_title_30_chars">OsmAnd+ Maps &amp; Navigation</string>
    <string name="osmand_plus_short_description_80_chars">Global Mobile Map Viewing &amp; Navigation for Offline and Online OSM Maps</string>
    <string name="osmand_plus_long_description_1000_chars">
		OsmAnd+ (OSM Automated Navigation Directions)\n\n

		OsmAnd+ is an open source software navigation app with access to a wide variety of global OpenStreetMap (OSM) data. All map data (vector or tile maps) can be stored on the phone memory card for offline use. Offline and online routing functionality is also offered, including turn-by-turn voice guidance.\n\n

		OsmAnd+ is the paid app version, by buying it you support the project, fund the development of new features, and receive the latest updates.\n\n

		Some of the core features:\n
		- Complete offline functionality (store downloaded vector or tile maps in the device storage)\n
		- Compact offline vector maps for the whole world available\n
		- Unlimited downloading of country or region maps directly from the app\n
		- Offline Wikipedia feature (download Wikipedia POIs), great for sightseeing\n
		- Overlay of several map layers possible, like GPX or navigation tracks, Points of Interest, Favorites, contour lines, public transport stops, additional maps with customizable transparency\n\n
		- Offline search for addresses and places (POIs)\n
		- Offline routing for medium-range distances\n
		- Car, bicycle, and pedestrian modes with optional:\n
		-  Automated day/night view switching\n
		-  Speed-dependent map zooming\n
		-  Map alignment according to compass or direction of motion\n
		-  Lane guidance, speed limit display, recorded and TTS voices\n
	</string>
    <string name="osmand_plus_extended_description_part1">
        OsmAnd+ (OSM Automated Navigation Directions) is a map and navigation app with access to the free, worldwide, and high-quality OpenStreetMap (OSM) data.\n
        Enjoy voice and optical navigation, viewing POIs (points of interest), creating and managing GPX tracks, using contour lines visualization and altitude info, a choice between driving, cycling, pedestrian modes, OSM editing and much more.\n\n

        OsmAnd+ is the paid app version. By buying it, you support the project, fund the development of new features, and receive the latest updates.\n\n

        Some of the main features:
    </string>
    <string name="osmand_plus_extended_description_part2">
        Navigation\n
        • Works online (fast) or offline (no roaming charges when you are abroad)\n
        • Turn-by-turn voice guidance (recorded and synthesized voices)\n
        • Optional lane guidance, street name display, and estimated time of arrival\n
        • Supports intermediate points on your itinerary\n
        • Automatic re-routing whenever you deviate from the route\n
        • Search for places by address, by type (e.g: Restaurant, hotel, gas station, museum), or by geographical coordinates\n
    </string>
    <string name="osmand_plus_extended_description_part3">
        Map Viewing\n
        • Display your position and orientation\n
        • Optionally align the picture according to compass or your direction of motion\n
        • Save your most important places as Favorites\n
        • Display POIs (point of interests) around you\n
        • Display specialized online tiles, satellite view (from Bing), different overlays like touring/navigation GPX tracks and additional layers with customizable transparency\n
        • Optionally display place names in English, local, or phonetic spelling\n
    </string>
    <string name="osmand_plus_extended_description_part4">
        Use OSM and Wikipedia Data\n
        • High-quality info from the best collaborative projects of the world\n
        • OSM data available per country or region\n
        • Wikipedia POIs, great for sightseeing\n
        • Unlimited free downloads, directly from the app\n
        • Compact offline vector maps updated at least once a month\n\n

        • Selection between complete region data and just road network (Example: All of Japan is 700 MB or 200 MB for the road network part thereof)
    </string>
    <string name="osmand_plus_extended_description_part5">
        Safety Features\n
        • Optional automated day/night view switching\n
        • Optional speed limit display, with reminder if you exceed it\n
        • Optional speed-dependent zooming\n
        • Share your location so that your friends can find you\n
    </string>
    <string name="osmand_plus_extended_description_part6">
        Bicycle and Pedestrian Features\n
        • Viewing foot, hiking, and bike paths, great for outdoor activities\n
        • Special routing and display modes for bike and pedestrian\n
        • Optional public transport stops (bus, tram, train) including line names\n
        • Optional trip recording to local GPX file or online service\n
        • Optional speed and altitude display\n
        • Display of contour lines and hillshading (via additional plugin)
    </string>
    <string name="osmand_plus_extended_description_part7">
        Contribute directly to OSM\n
        • Report data bugs\n
        • Upload GPX tracks to OSM directly from the app\n
        • Add POIs and directly upload them to OSM (or later if offline)\n
        • Optional trip recording also in background mode (while device is in sleep mode)\n
        OsmAnd is actively developed open source software. Everyone can contribute to the app by reporting bugs, improving translations or coding new features. Additionally the project relies on financial contributions to fund coding and testing of new functionalities.\n
    </string>
    <string name="osmand_plus_extended_description_part8">
        Approximate map coverage and quality:\n
        • Western Europe: ****\n
        • Eastern Europe: ***\n
        • Russia: ***\n
        • North America: ***\n
        • South America: **\n
        • Asia: **\n
        • Japan &amp; Korea: ***\n
        • Middle East: **\n
        • Africa: **\n
        • Antarctica: *\n
        Most countries around the globe available as downloads\n
        From Afghanistan to Zimbabwe, from Australia to the USA. Argentina, Brazil, Canada, France, Germany, Mexico, UK, Spain, …\n
    </string>
    <string name="filterpoi_activity">Create POI filter</string>
    <string name="recalculate_route_to_your_location">Transport mode:</string>
    <string name="select_navigation_mode">Select transport mode</string>
    <string name="day_night_info_description">Sunrise: %1$s \nSunset: %2$s</string>
    <string name="day_night_info">Day/night info</string>
    <string name="map_widget_renderer">Map style</string>
    <string name="layer_map_appearance">Configure screen</string>
    <string name="show_lanes">Lanes</string>
    <string name="avoid_unpaved">Avoid unpaved roads</string>
    <string name="avoid_ferries">Avoid ferries</string>
    <string name="avoid_in_routing_title">Avoid…</string>
    <string name="avoid_in_routing_descr">Avoid e.g. toll roads, unpaved, ferries.</string>
    <string name="map_widget_fluorescent">Fluorescent routes</string>
    <string name="map_widget_show_ruler">Ruler</string>
    <string name="map_widget_view_direction">Viewing direction</string>
    <string name="map_widget_transparent">Transparent widgets</string>
    <string name="bg_service_sleep_mode_off">Run\n app in background</string>
    <string name="bg_service_sleep_mode_on">Stop\n running in background</string>
    <string name="gps_wakeup_interval">GPS wake-up interval: %s</string>
    <string name="int_continuosly">Continuous</string>
    <string name="screen_is_locked">Tap the lock icon to unlock screen </string>
    <string name="map_widget_top_text">Street name</string>
    <string name="map_widget_config">Configure screen</string>
    <string name="map_widget_back_to_loc">Where am I</string>
    <string name="map_widget_lock_screen">Lock screen</string>
    <string name="map_widget_compass">Compass</string>
    <string name="map_widget_reset">Reset to default</string>
    <string name="map_widget_parking">Parking</string>
    <string name="map_widget_monitoring">GPX logging</string>
    <string name="map_widget_speed">Speed</string>
    <string name="map_widget_distance">Destination</string>
    <string name="map_widget_altitude">Altitude</string>
    <string name="map_widget_time">Time to go</string>
    <string name="map_widget_next_turn">Next turn</string>
    <string name="map_widget_next_turn_small">Next turn (small)</string>
    <string name="map_widget_next_next_turn">Second next turn</string>
    <string name="map_widget_mini_route">Mini route map</string>
    <string name="bg_service_screen_lock">Lock screen</string>
    <string name="bg_service_screen_unlock">Unlock screen</string>
    <string name="bg_service_screen_lock_toast">The screen is locked</string>
    <string name="bg_service_interval">Set wake-up interval:</string>
    <string name="show_cameras">Speed cameras</string>
    <string name="show_traffic_warnings">Traffic warnings</string>
    <string name="avoid_toll_roads">Avoid toll roads</string>
    <string name="continue_follow_previous_route_auto">Continue following previous unfinished navigation? (%1$s seconds)</string>
    <string name="route_updated_loc_found">Awaiting position to calculate route</string>
    <string name="osmand_parking_hours">Hours</string>
    <string name="osmand_parking_minutes">Minutes</string>
    <string name="osmand_parking_position_description_add_time">The car is parked at</string>
    <string name="select_animate_speedup">Select speed of route simulation</string>
    <string name="global_app_allocated_memory_descr">Allocated memory %1$s MB (Android limit %2$s MB, Dalvik %3$s MB).</string>
    <string name="global_app_allocated_memory">Allocated memory</string>
    <string name="native_app_allocated_memory_descr">Total native memory allocated by app %1$s MB (Dalvik %2$s MB, other %3$s MB).
		Proportional memory %4$s MB (Android limit %5$s MB, Dalvik %6$s MB).</string>
    <string name="native_app_allocated_memory">Total native memory</string>
    <string name="starting_point_too_far">Starting point too far from nearest road.</string>
    <string name="shared_location">Shared location</string>
    <string name="osmand_parking_event">Pick up the car from parking</string>
    <string name="osmand_parking_warning">Warning</string>
    <string name="osmand_parking_warning_text">A notification to pick up your car has been added to your calendar. It will remain there until you will delete it manually.</string>
    <string name="osmand_parking_time_limit_title">Set parking time limit</string>
    <string name="osmand_parking_delete_confirm">Delete the parking location marker?</string>
    <string name="osmand_parking_delete">Delete a parking marker</string>
    <string name="osmand_parking_choose_type">Choose the type of parking</string>
    <string name="osmand_parking_lim_text">Time-limited</string>
    <string name="osmand_parking_no_lim_text">Time-unlimited</string>
    <string name="osmand_parking_add_event">Add a notification to the Calendar app</string>
    <string name="osmand_parking_time_limit">Time-limited parking</string>
    <string name="osmand_parking_time_no_limit">Time-unlimited parking</string>
    <string name="osmand_parking_position_description">The location of your parked vehicle. %1$s</string>
    <string name="osmand_parking_position_description_add">To pick up the vehicle at:</string>
    <string name="osmand_parking_pm">PM</string>
    <string name="osmand_parking_am">AM</string>
    <string name="osmand_parking_position_name">Parking spot</string>
    <string name="context_menu_item_add_parking_point">Mark as parking location</string>
    <string name="context_menu_item_delete_parking_point">Delete parking marker</string>
    <string name="gpxup_public">Public</string>
    <string name="gpxup_identifiable">Identifiable</string>
    <string name="gpxup_trackable">Trackable</string>
    <string name="gpxup_private">Private</string>
    <string name="asap">ASAP</string>
    <string name="share_route_as_gpx">Share route as GPX file</string>
    <string name="share_route_subject">Route shared via OsmAnd</string>
    <string name="route_roundabout">Roundabout: Take %1$d exit and go</string>
    <string name="route_kl">Keep left and go</string>
    <string name="route_kr">Keep right and go</string>
    <string name="rendering_attr_noPolygons_description">Make all areal land features on map transparent.</string>
    <string name="rendering_attr_noPolygons_name">Polygons</string>
    <string name="rendering_attr_appMode_name">Rendering mode</string>
    <string name="rendering_attr_appMode_description">Optimize map for</string>
    <!-- string name="rendering_attr_contourLines_description">Select minimum zoom level to display in map if available. Separate contour data needed.</string -->
    <string name="rendering_attr_contourLines_description">Display from zoom level (requires contour data):</string>
    <string name="rendering_attr_contourLines_name">Show contour lines</string>
    <string name="rendering_attr_hmRendered_description">Increase amount of map detail shown.</string>
    <string name="rendering_attr_hmRendered_name">Show more map detail</string>
    <string name="local_index_routing_data">Routing data</string>
    <string name="navigate_point_format">Format</string>
    <string name="poi_search_desc">POI (Point of interest) search</string>
    <string name="address_search_desc">Address search</string>
    <string name="navpoint_search_desc">Coordinates</string>
    <string name="transport_search_desc">Public transport search</string>
    <string name="favourites_search_desc">A way to search for Favorites</string>
    <string name="offline_navigation_not_available">OsmAnd offline navigation is temporarily not available.</string>
    <string name="left_side_navigation">Left-hand traffic</string>
    <string name="left_side_navigation_descr">For countries where people drive on the left side of the road.</string>
    <string name="local_index_description">Tap any existing item to see more details, long-tap to deactivate or delete. Current data on device (%1$s free):</string>
    <string name="unknown_from_location">Starting point not yet determined</string>
    <string name="unknown_location">Position not yet known</string>
    <string name="modify_transparency">Modify transparency (0 - transparent, 255 - opaque)</string>
    <string name="confirm_interrupt_download">Cancel file download?</string>
    <!-- Use ← for RTL languages -->
    <string name="first_time_msg">Thank you for using OsmAnd. Download regional data for offline use via \'Settings\' →  \'Manage map files\' to view maps, locate addresses, look up POIs, find public transport and more.</string>
    <string name="basemap_was_selected_to_download">Basemap is selected for download so that the app functions.</string>
    <string name="local_indexes_cat_tile">Online and cached tile maps</string>
    <string name="local_indexes_cat_map">Standard maps (vector)</string>
    <string name="index_settings_descr">Download and manage offline map files stored on your device.</string>
    <string name="map_online_plugin_is_not_installed">Enable the \'Online maps\' plugin to select different map sources</string>
    <string name="map_online_data">Online and tile maps</string>
    <string name="map_online_data_descr">Use online maps (download and cache tiles on memory card).</string>
    <string name="online_map_settings_descr">Configure online or cached tile map sources.</string>
    <string name="plugins_screen">Plugins</string>
    <string name="prefs_plugins_descr">Plugins activate advanced settings and additional functionality.</string>
    <string name="prefs_plugins">Plugins</string>
    <string name="vector_maps_may_display_faster_on_some_devices">Vector maps likely display faster. May not work well on some devices.</string>
    <string name="play_commands_of_currently_selected_voice">Select a voice and test by playing prompts</string>
    <string name="native_rendering">Native rendering</string>
    <string name="test_voice_prompts">Test voice prompts</string>
    <string name="switch_to_raster_map_to_see">No offline vector map present for this location. Download one in \'Settings\' (\'Manage map files\'), or switch to the \'Online maps\' plugin.</string>
    <string name="send_files_to_osm">Send GPX files to OSM?</string>
    <string name="gpx_visibility_txt">Visibility</string>
    <string name="gpx_tags_txt">Tags</string>
    <string name="shared_string_description">Description</string>
    <string name="validate_gpx_upload_name_pwd">Please specify your OSM username and password to upload GPX files.</string>
    <string name="default_buttons_support">Support</string>
    <string name="support_new_features">Support new features</string>
    <string name="support_new_features_descr">Donate to see new features implemented in the app.</string>
    <string name="show_ruler_level">Display ruler</string>
    <string name="info_button">Info</string>
    <string name="back_to_location">Return to position</string>
    <string name="accessibility_mode">Accessibility mode</string>
    <string name="accessibility_mode_descr">Turns on the features for impaired users.</string>
    <string name="accessibility_default">According to the Android system setting</string>
    <string name="backToMenu">Back to menu</string>
    <string name="zoomOut">Zoom out</string>
    <string name="zoomIn">Zoom in</string>
    <string name="zoomIs">Zoom level is</string>
    <string name="north">north</string>
    <string name="north_north_east">north-north-east</string>
    <string name="north_east">north-east</string>
    <string name="east_north_east">east-north-east</string>
    <string name="east">east</string>
    <string name="east_south_east">east-south-east</string>
    <string name="south_east">south-east</string>
    <string name="south_south_east">south-south-east</string>
    <string name="south">south</string>
    <string name="south_south_west">south-south-west</string>
    <string name="south_west">south-west</string>
    <string name="west_south_west">west-south-west</string>
    <string name="west">west</string>
    <string name="west_north_west">west-north-west</string>
    <string name="north_west">north-west</string>
    <string name="north_north_west">north-north-west</string>
    <string name="front">forward</string>
    <string name="front_right">right-forward</string>
    <string name="right">to the right</string>
    <string name="back_right">right-backward</string>
    <string name="back">backward</string>
    <string name="back_left">left-backward</string>
    <string name="left">to the left</string>
    <string name="front_left">left-forward</string>
    <string name="oclock">o\'clock</string>
    <string name="towards">toward</string>
    <string name="accuracy">Accuracy</string>
    <string name="altitude">Altitude</string>
    <string name="no_info">No info</string>
    <string name="direction_style_sidewise">Sidewise (8 sectors)</string>
    <string name="direction_style_clockwise">Clockwise (12 sectors)</string>
    <string name="settings_direction_style">Direction style</string>
    <string name="settings_direction_style_descr">Choose style to express relative directions while moving.</string>
    <string name="auto_announce_on">Start auto announcing</string>
    <string name="auto_announce_off">Stop auto announcing</string>
    <string name="i_am_here">I am here</string>
    <string name="zoom_by_trackball_descr">Change map zooming by horizontal trackball movement.</string>
    <string name="zoom_by_trackball">Use trackball for zoom control</string>
    <string name="accessibility_preferences_descr">Accessibility related preferences.</string>
    <string name="arrival_distance_factor_early">Early</string>
    <string name="arrival_distance_factor_normally">Normal</string>
    <string name="arrival_distance_factor_late">Late</string>
    <string name="arrival_distance_factor_at_last">In the last meters</string>
    <string name="arrival_distance">Arrival announcement</string>
    <string name="arrival_distance_descr">How soon do you want the arrival announcement?</string>
    <string name="rendering_out_of_memory">Not enough process memory to display selected area</string>
    <string name="use_fluorescent_overlays">Fluorescent overlays</string>
    <string name="use_fluorescent_overlays_descr">Use fluorescent colors to display tracks and routes.</string>
    <string name="offline_edition">Offline editing</string>
    <string name="offline_edition_descr">Always use offline editing.</string>
    <string name="update_poi_does_not_change_indexes">POI changes inside app do not affect downloaded map files, changes are saved as a file on your device instead.</string>
    <string name="local_openstreetmap_uploading">Uploading…</string>
    <string name="local_openstreetmap_were_uploaded">{0} POI/Notes were uploaded</string>
    <string name="local_openstreetmap_uploadall">Upload all</string>
    <string name="local_openstreetmap_upload">Upload modification to OSM</string>
    <string name="local_openstreetmap_delete">Delete modification</string>
    <string name="local_openstreetmap_descr_title">Asynchronous OSM editing:</string>
    <string name="local_openstreetmap_settings">OSM POIs/Notes saved on device</string>
    <string name="local_openstreetmap_settings_descr">Show and manage OSM POIs/Notes noted in database on device.</string>
    <string name="live_monitoring_interval_descr">Specify the online tracking interval.</string>
    <string name="live_monitoring_interval">Online tracking interval</string>
    <string name="live_monitoring_url_descr">Specify the web address with parameter syntax: lat={0}, lon={1}, timestamp={2}, hdop={3}, altitude={4}, speed={5}, bearing={6}.</string>
    <string name="live_monitoring_url">Online tracking web address</string>
    <string name="live_monitoring_max_interval_to_send">Time buffer for online tracking</string>
    <string name="live_monitoring_max_interval_to_send_desrc">Specify a time buffer to keep locations to send without connection</string>
    <string name="gpx_monitoring_disabled_warn">Log track using GPX widget or via \'Trip recording\' settings.</string>
    <string name="show_current_gpx_title">Show current track</string>
    <string name="free_version_message">You can download or update %1$s maps.</string>
    <string name="free_version_title">Free version</string>
    <string name="poi_context_menu_showdescription">Show POI description.</string>
    <string name="index_name_north_america">North America</string>
    <string name="index_name_netherlands">Europe - Netherlands</string>
    <string name="index_name_us">North America - United States</string>
    <string name="index_name_central_america">Central America</string>
    <string name="index_name_south_america">South America</string>
    <string name="index_name_europe">Europe</string>
    <string name="index_name_france">Europe - France</string>
    <string name="index_name_germany">Europe - Germany</string>
    <string name="index_name_russia">Russia</string>
    <string name="index_name_africa">Africa</string>
    <string name="index_name_asia">Asia</string>
    <string name="index_name_oceania">Australia and Oceania</string>
    <string name="index_name_other">Worldwide and topic maps</string>
    <string name="index_name_wiki">Worldwide Wikipedia POIs</string>
    <string name="index_name_voice">Voice prompts (recorded, limited features)</string>
    <string name="index_name_tts_voice">Voice prompts (TTS-synthesized, prefer)</string>
    <string name="amenity_type_osmwiki">Wikipedia (offline)</string>
    <string name="amenity_type_user_defined">User defined</string>
    <string name="fav_export_confirmation">File containing previously exported Favorites already exists. Replace it?</string>
    <string name="profile_settings">Profile Specific Settings</string>
    <string name="routing_settings">Navigation</string>
    <string name="routing_settings_descr">Specify options for navigation.</string>
    <string name="global_settings">Global Settings</string>
    <string name="index_settings">Manage map files</string>
    <string name="general_settings">General</string>
    <string name="general_settings_descr">Configure display and common settings for the app.</string>
    <string name="global_app_settings">Global app settings</string>
    <string name="user_name">Your OSM username</string>
    <string name="open_street_map_login_descr">Needed for openstreetmap.org submissions.</string>
    <string name="user_password">Your OSM password</string>
    <string name="osmand_service">Background mode</string>
    <string name="osmand_service_descr">OsmAnd runs in the background with the screen off.</string>
    <string name="download_files_not_enough_space">There is not enough free space to download %1$s MB (free: %2$s).</string>
    <string name="use_transparent_map_theme">Transparent theme</string>
    <string name="native_library_not_supported">Native library not supported on this device.</string>
    <string name="init_native_library">Initializing native library…</string>
    <string name="choose_auto_follow_route">Auto-center map view</string>
    <string name="choose_auto_follow_route_descr">Time until the map view synchronizes with the current position.</string>
    <!-- string name="auto_follow_route_never">Never (tap \'Go\' to start guidance manually)</string -->
    <string name="keep_informing_never">Only manually (tap arrow)</string>
    <string name="keep_informing_descr">Re-announce navigation instructions at regular intervals.</string>
    <string name="keep_informing">Repeat navigation instructions</string>
    <string name="auto_follow_route_navigation">Auto-center nav only</string>
    <string name="auto_follow_route_navigation_descr">Auto-center map view only while navigating.</string>
    <string name="auto_follow_location_enabled">Auto-center map view in use.</string>
    <string name="pref_vector_rendering">Vector renderer specific options</string>
    <string name="pref_overlay">Overlay / underlay</string>
    <string name="pref_raster_map">Map source settings</string>
    <string name="pref_vector_map">Vector map settings</string>
    <string name="delete_confirmation_msg">Delete %1$s?</string>
    <string name="city_type_suburb">Suburb</string>
    <string name="city_type_hamlet">Hamlet</string>
    <string name="city_type_village">Village</string>
    <string name="city_type_town">Town</string>
    <string name="city_type_city">City</string>
    <string name="animate_route_off">Stop simulation</string>
    <string name="animate_route">Start simulation</string>
    <string name="file_can_not_be_renamed">File can not be renamed.</string>
    <string name="file_with_name_already_exists">File with that name already exists.</string>
    <string name="shared_string_gpx_route">GPX route</string>
    <string name="poi_query_by_name_matches_categories">Several POI categories found matching the query:</string>
    <string name="data_to_search_poi_not_available">Local data to search POI is not present.</string>
    <string name="poi_filter_by_name">Search by name</string>
    <string name="old_poi_file_should_be_deleted">The POI data file \'%1$s\' is redundant and can be deleted.</string>
    <string name="update_poi_file_not_found">Local file to maintain POI changes not found and could not be created.</string>
    <string name="button_upgrade_osmandplus">Upgrade OsmAnd+</string>
    <string name="map_version_changed_info">Download the new version of the app to be able to use the new map files.</string>
    <string name="poi_filter_nominatim">Online Nominatim</string>
    <string name="search_position_current_location_search">Searching position…</string>
    <string name="search_position_current_location_found">My Position (found)</string>
    <string name="search_position_address">Address…</string>
    <string name="search_position_favorites">Favorites…</string>
    <string name="search_position_undefined">Undefined</string>
    <!-- string name="search_position_current_location">Current position…</string -->
    <string name="search_position_map_view">Current map center</string>
    <string name="select_search_position">Origin:</string>
    <string name="context_menu_item_search">Search nearby</string>
    <string name="route_successfully_saved_at">Route saved as \'%1$s\'.</string>
    <string name="filename_input">Filename: </string>
    <string name="file_with_name_already_exist">File with same name already exists.</string>
    <string name="local_index_upload_gpx_description">Upload GPX files to the OSM community, improving the maps.</string>
    <string name="local_index_items_uploaded">%1$d of %2$d item(s) uploaded.</string>
    <string name="local_index_mi_upload_gpx">Send to OSM</string>
    <string name="show_more_map_detail">Show more map detail</string>
    <string name="show_more_map_detail_descr">Show some vector map detail (roads etc.) at lower zoom levels already.</string>
    <string name="favourites_delete_multiple_succesful">Favorite points deleted.</string>
    <string name="favorite_delete_multiple">You are going to delete %1$d Favorites and %2$d Favorite groups. Are you sure?</string>
    <string name="favorite_home_category">Home</string>
    <string name="favorite_friends_category">Friends</string>
    <string name="favorite_places_category">Places</string>
    <string name="shared_string_others">Others</string>
    <string name="shared_string_name">Name</string>
    <string name="favourites_edit_dialog_category">Category</string>
    <string name="shared_string_no_thanks">No, thanks</string>
    <string name="basemap_missing">Download the base world map to get an overview covering the whole world at low zoom levels.</string>
    <string name="vector_data_missing">Download (\'offline\') data to use maps offline.</string>
    <string name="shared_string_release">Released</string>
    <string name="local_index_installed">Local version</string>
    <string name="local_index_items_backuped">%1$d of %2$d item(s) deactivated.</string>
    <string name="local_index_items_deleted">%1$d of %2$d item(s) deleted.</string>
    <string name="local_index_items_restored">%1$d of %2$d item(s) activated.</string>
    <string name="local_index_no_items_to_do">No items to %1$s</string>
    <string name="local_index_action_do">You are about to %1$s %2$s item(s). Continue?</string>
    <string name="local_index_descr_title">Manage map files.</string>
    <string name="local_index_mi_restore">Activate</string>
    <string name="local_index_mi_backup">Deactivate</string>
    <string name="local_index_poi_data">POI data</string>
    <string name="local_index_address_data">Address data</string>
    <string name="local_index_transport_data">Public transport data</string>
    <string name="local_index_map_data">Map data</string>
    <string name="local_indexes_cat_backup">Deactivated</string>
    <string name="local_indexes_cat_tts">Voice prompts (TTS)</string>
    <string name="local_indexes_cat_voice">Voice prompts (recorded)</string>
    <!-- string name="local_indexes_cat_gpx">GPX data</string -->
    <string name="local_indexes_cat_poi">POI data</string>
    <string name="ttsvoice">TTS voice</string>
    <string name="search_offline_clear_search">New Search</string>
    <string name="map_text_size_descr">Select the text size for names on the map.</string>
    <string name="map_text_size">Map font size</string>
    <string name="trace_rendering">Rendering debug info</string>
    <string name="trace_rendering_descr">Display the rendering performance.</string>
    <string name="installing_new_resources">Unpacking new data…</string>
    <string name="internet_connection_required_for_online_route">An online navigation service is selected but you are not connected to the Internet.</string>
    <string name="tts_language_not_supported_title">Unsupported language</string>
    <string name="tts_language_not_supported">The selected language is not supported by the installed Android TTS (text-to-speech) engine. Look for another TTS engine in the market? Otherwise the preset TTS language will be used.</string>
    <string name="tts_missing_language_data_title">Missing data</string>
    <string name="tts_missing_language_data">Go to the market to download selected language?</string>
    <string name="gpx_option_reverse_route">Reverse GPX direction</string>
    <string name="gpx_option_destination_point">Use current destination</string>
    <string name="gpx_option_from_start_point">Pass along entire track</string>
    <!-- Use ← for RTL languages -->
    <string name="switch_to_vector_map_to_see">Offline vector map present for this location. \n\t\n\tTo use activate \'Menu\' → \'Configure map\' → \'Map Source…\' → \'Offline vector maps\'.</string>
    <string name="choose_audio_stream">Voice guidance output</string>
    <string name="choose_audio_stream_descr">Select the speaker to play the voice guidance.</string>
    <string name="voice_stream_voice_call">Phone call audio (also to interrupt car BT stereos)</string>
    <string name="voice_stream_notification">Notification audio</string>
    <string name="voice_stream_music">Media/music audio</string>
    <string name="warning_tile_layer_not_downloadable">The app cannot download the map layer %1$s, reinstalling it might help.</string>
    <string name="overlay_transparency_descr">Modify the overlay transparency.</string>
    <string name="overlay_transparency">Overlay transparency</string>
    <string name="map_transparency_descr">Modify the base map transparency.</string>
    <string name="map_transparency">Base map transparency</string>
    <string name="layer_underlay">Underlay map…</string>
    <string name="map_underlay">Underlay map</string>
    <string name="map_underlay_descr">Choose the underlay map.</string>
    <string name="layer_overlay">Overlay map…</string>
    <string name="map_overlay">Overlay map</string>
    <string name="map_overlay_descr">Choose the overlay map.</string>
    <string name="tile_source_already_installed">Map already installed, \'Settings\' will be updated.</string>
    <string name="select_tile_source_to_install">Select (tile) maps to install or update.</string>
    <string name="internet_not_available">Unable to perform operation without a connection to the Internet.</string>
    <string name="install_more">Install more…</string>
    <string name="level_to_switch_vector_raster_descr">Use raster maps for anything beyond this level.</string>
    <string name="level_to_switch_vector_raster">Minimum vector zoom level</string>
    <string name="create_poi_link_to_osm_doc"><u>Online OSM</u> map classification with images.</string>
    <string name="error_doing_search">Could not perform offline search.</string>
    <string name="search_offline_geo_error">Could not parse geo intent \'%s\'.</string>
    <string name="search_osm_offline">Search by geo location</string>
    <string name="system_locale">System</string>
    <string name="preferred_locale_descr">Select display language (takes effect when OsmAnd is restarted).</string>
    <string name="preferred_locale">Display language</string>
    <string name="incomplete_locale">incomplete</string>
    <string name="unit_of_length_descr">Change what distance is measured in.</string>
    <string name="unit_of_length">Units of length</string>
    <string name="si_mi_feet">Miles/feet</string>
    <string name="si_mi_yard">Miles/yards</string>
    <string name="si_km_m">Kilometers/meters</string>
    <string name="yard">yd</string>
    <string name="foot">ft</string>
    <string name="mile_per_hour">mph</string>
    <string name="mile">mi</string>
    <string name="send_location_way_choose_title">Share location using</string>
    <string name="send_location_sms_pattern">Location: %1$s\n%2$s</string>
    <string name="send_location_email_pattern">To see location follow the web link %1$s or Android intent link %2$s</string>
    <string name="send_location">Send location</string>
    <string name="context_menu_item_share_location">Share location</string>
    <string name="add_waypoint_dialog_added">GPX Waypoint \'\'{0}\'\' added</string>
    <string name="add_waypoint_dialog_title">Add waypoint to recorded GPX track</string>
    <string name="context_menu_item_add_waypoint">Add GPX waypoint</string>
    <string name="amenity_type_administrative">Administrative</string>
    <string name="amenity_type_barrier">Barrier</string>
    <string name="amenity_type_education">Education</string>
    <string name="amenity_type_emergency">Emergency</string>
    <string name="amenity_type_entertainment">Entertainment</string>
    <string name="amenity_type_finance">Finance</string>
    <string name="amenity_type_geocache">Geocache</string>
    <string name="amenity_type_healthcare">Healthcare</string>
    <string name="amenity_type_historic">Historic</string>
    <string name="amenity_type_landuse">Landuse</string>
    <string name="amenity_type_leisure">Leisure</string>
    <string name="amenity_type_man_made">Man made</string>
    <string name="amenity_type_military">Military</string>
    <string name="amenity_type_natural">Natural</string>
    <string name="amenity_type_office">Office</string>
    <string name="amenity_type_other">Other</string>
    <string name="amenity_type_shop">Shop</string>
    <string name="amenity_type_sport">Sport</string>
    <string name="amenity_type_sustenance">Sustenance</string>
    <string name="amenity_type_tourism">Tourism</string>
    <string name="amenity_type_transportation">Transport</string>
    <string name="indexing_address">Indexing address…</string>
    <string name="indexing_map">Indexing map…</string>
    <string name="indexing_poi">Indexing POI…</string>
    <string name="indexing_transport">Indexing transport…</string>
    <string name="km">km</string>
    <string name="km_h">km/h</string>
    <string name="m">m</string>
    <string name="old_map_index_is_not_supported">Deprecated map data format \'\'{0}\'\', not supported</string>
    <string name="poi_filter_closest_poi">Nearest POIs</string>
    <string name="poi_filter_custom_filter">Custom filter</string>
    <string name="poi_filter_namefinder">Online NameFinder</string>
    <string name="reading_cached_tiles">Reading cached tiles…</string>
    <string name="version_index_is_big_for_memory">The index \'\'{0}\'\' did not fit into memory</string>
    <string name="version_index_is_not_supported">The version of index \'\'{0}\'\' is not supported</string>
    <string name="osmand_routing_experimental">OsmAnd offline navigation is an experimental feature and it does not work for longer distances than about 20 km.\n\nNavigation temporarily switched to online CloudMade service.</string>
    <string name="specified_dir_doesnt_exist">Can not find the specified folder.</string>
    <string name="osmand_net_previously_installed">All offline data in the old installed app will be supported by the new one, but Favorite points must be exported from the old app and then imported in the new one.</string>
    <string name="build_installed">Build {0} was installed ({1}).</string>
    <string name="downloading_build">Downloading build…</string>
    <string name="install_selected_build">Install OsmAnd - {0} of {1} {2} MB ?</string>
    <string name="loading_builds_failed">Retrieving the list of OsmAnd builds failed</string>
    <string name="loading_builds">Loading OsmAnd builds…</string>
    <string name="select_build_to_install">Select an OsmAnd build to install</string>
    <string name="gps_status_app_not_found">GPS status app not installed. Search in market?</string>
    <!-- Use ← for RTL languages -->
    <string name="voice_is_not_available_msg">No voice guidance available, please go to \'Settings\' → \'Navigation settings\' → \'Voice guidance\' and select or download a voice prompt package.</string>
    <string name="voice_is_not_available_title">No voice guidance selected</string>
    <string name="daynight_mode_day">Day</string>
    <string name="daynight_mode_night">Night</string>
    <string name="daynight_mode_auto">Sunrise/sunset</string>
    <string name="daynight_mode_sensor">Light sensor</string>
    <string name="daynight_descr">Select rationale for switching between night and day mode.</string>
    <string name="daynight">Day/night mode</string>
    <string name="download_files_question">Download {0} file(s) ({1} MB)?</string>
    <string name="items_were_selected">{0} item(s) selected</string>
    <string name="filter_existing_indexes">Downloaded</string>
    <string name="fast_route_mode">Fastest route</string>
    <string name="fast_route_mode_descr">Enable to calculate fastest route or disable for fuel-saving route.</string>
    <string name="tiles_to_download_estimated_size">At zoom {0} download {1} tiles ({2} MB)</string>
    <string name="shared_string_download_map">Download map</string>
    <string name="select_max_zoom_preload_area">Select maximum zoom to preload</string>
    <string name="maps_could_not_be_downloaded">This map could not be downloaded</string>
    <string name="continuous_rendering">Continuous rendering</string>
    <string name="continuous_rendering_descr">Display continuous rendering instead of image-at-once.</string>
    <string name="rendering_exception">Could not draw selected area</string>
    <string name="show_point_options">Use location…</string>
    <string name="renderer_load_sucess">Renderer loaded</string>
    <string name="renderer_load_exception">Could not load renderer</string>
    <string name="renderers">Vector renderer</string>
    <string name="renderers_descr">Choose the rendering appearance.</string>
    <string name="poi_context_menu_website">Show POI website</string>
    <string name="poi_context_menu_call">Show POI phone</string>
    <string name="download_type_to_filter">type to filter</string>
    <string name="use_high_res_maps">High resolution display</string>
    <string name="use_high_res_maps_descr">Do not stretch (and blur) map tiles on high density displays.</string>
    <string name="context_menu_item_search_transport">Search public transport</string>
    <string name="transport_searching_transport">Transport results (no destination):</string>
    <string name="transport_searching_route">Transport results ({0} to destination):</string>
    <string name="transport_search_again">Reset transport search</string>
    <string name="voice">Recorded voice</string>
    <string name="voices">Voice prompts</string>
    <string name="no_vector_map_loaded">Vector maps were not loaded</string>
    <!-- string name="map_route_by_gpx">Navigate using GPX</string-->
    <string name="gpx_files_not_found">No GPX files found in the tracks folder</string>
    <string name="layer_gpx_layer">GPX files…</string>
    <string name="error_reading_gpx">Could not read GPX data</string>
    <string name="vector_data">Offline vector maps</string>
    <string name="transport_context_menu">Search transport at stop</string>
    <string name="poi_context_menu_modify">Modify POI</string>
    <string name="poi_context_menu_delete">Delete POI</string>
    <string name="rotate_map_compass_opt">Compass direction</string>
    <string name="rotate_map_bearing_opt">Movement direction</string>
    <string name="rotate_map_none_opt">No rotation (north always upwards)</string>
    <string name="rotate_map_to_bearing_descr">Select map screen alignment.</string>
    <string name="rotate_map_to_bearing">Map orientation</string>
    <string name="show_route">Route details</string>
    <string name="fav_imported_sucessfully">Favorites imported</string>
    <string name="import_file_favourites">Save data as GPX file or import waypoints to \'Favorites\'?</string>
    <string name="fav_file_to_load_not_found">GPX file containing Favorites not found at {0}</string>
    <string name="fav_saved_sucessfully">Favorites saved to {0}</string>
    <string name="no_fav_to_save">No Favorite points to save</string>
    <string name="share_fav_subject">Favorites shared via OsmAnd</string>
    <string name="error_occurred_loading_gpx">Could not load GPX</string>
    <string name="send_report">Send report</string>
    <string name="none_region_found">Could not find any downloaded maps on memory card.</string>
    <string name="poi_namefinder_query_empty">Type to find a POI</string>
    <string name="any_poi">Any</string>
    <string name="thanks_yandex_traffic">Thanks to Yandex for traffic info.</string>
    <string name="layer_yandex_traffic">Yandex traffic</string>
    <string name="layer_route">Route</string>
    <string name="layer_osm_bugs">OSM Notes (online)</string>
    <string name="layer_poi">POI overlay…</string>
    <string name="layer_map">Map source…</string>
    <string name="menu_layers">Map layers</string>
    <string name="context_menu_item_search_poi">Search POI</string>
    <string name="use_trackball_descr">Use a trackball device to move the map.</string>
    <string name="use_trackball">Use trackball</string>
    <string name="background_service_wait_int_descr">Sets highest waiting time allowed for each background position fix.</string>
    <string name="background_service_wait_int">Maximum wait for fix</string>
    <string name="where_am_i">Where am I?</string>
    <string name="process_navigation_service">OsmAnd navigation service</string>
    <string name="network_provider">Network</string>
    <string name="gps_provider">GPS</string>
    <string name="int_seconds">seconds</string>
    <string name="int_min">min.</string>
    <string name="background_service_int_descr">Set wake-up interval used by the background service.</string>
    <string name="background_service_provider_descr">Select location method used by the background service.</string>
    <string name="background_service_provider">Location provider</string>
    <string name="background_router_service_descr">Tracks your position while the screen is off.</string>
    <string name="background_router_service">Run OsmAnd in background</string>
    <string name="off_router_service_no_gps_available">The background navigation service requires a location provider to be turned on.</string>
    <string name="hide_poi_filter">Hide filter</string>
    <string name="show_poi_filter">Show filter</string>
    <string name="search_poi_filter">Filter</string>
    <string name="menu_mute_off">Sound is on</string>
    <string name="menu_mute_on">Sound is off</string>
    <string name="voice_data_initializing">Initializing voice data…</string>
    <string name="voice_data_not_supported">Unsupported version of voice data</string>
    <string name="voice_data_corrupted">Specified voice data is corrupted</string>
    <string name="voice_data_unavailable">Selected voice data is not available</string>
    <string name="sd_unmounted">Memory card not accessible.\nYou won\'t be able to see maps or find things.</string>
    <string name="sd_mounted_ro">Memory card read-only.\nIt is now only possible to see the preloaded map, not download new areas.</string>
    <string name="unzipping_file">Unzipping file…</string>
    <string name="route_tr">Turn right and go</string>
    <string name="route_tshr">Turn sharply right and go</string>
    <string name="route_tslr">Turn slightly right and go</string>
    <string name="route_tl">Turn left and go</string>
    <string name="route_tshl">Turn sharply left and go</string>
    <string name="route_tsll">Turn slightly left and go</string>
    <string name="route_tu">Make U-turn and go</string>
    <string name="route_head">Head</string>
    <string name="first_time_continue">Later</string>
    <string name="first_time_download">Download regions</string>
    <string name="search_poi_location">Awaiting signal…</string>
    <string name="search_near_map">Search near current map center</string>
    <string name="search_nearby">Search nearby</string>
    <string name="map_orientation_default">Same as device</string>
    <string name="map_orientation_portrait">Portrait</string>
    <string name="map_orientation_landscape">Landscape</string>
    <string name="map_screen_orientation">Screen orientation</string>
    <string name="map_screen_orientation_descr">Portrait, landscape, or device.</string>
    <string name="opening_hours_not_supported">Opening hours format can not be changed</string>
    <string name="add_new_rule">Add new rule</string>
    <string name="transport_Routes">Routes</string>
    <string name="transport_Stop">Stop</string>
    <string name="transport_stops">stops</string>
    <string name="transport_search_after">Subsequent itinerary</string>
    <string name="transport_search_before">Prior itinerary</string>
    <string name="transport_finish_search">Finish search</string>
    <string name="transport_stop_to_go_out">Choose stop to get off</string>
    <string name="transport_to_go_after">prior distance</string>
    <string name="transport_to_go_before">subsequent distance</string>
    <string name="transport_stops_to_pass">stops to pass</string>
    <string name="transport_route_distance">Itinerary distance</string>
    <string name="transport">Transport</string>
    <string name="show_transport_over_map_description">Show public transport stops on the map.</string>
    <string name="show_transport_over_map">Show transport stops</string>
    <string name="hello">OsmAnd navigation app</string>
    <string name="update_poi_success">POI data was updated ({0} were loaded)</string>
    <string name="update_poi_error_local">Could not update local POI list</string>
    <string name="update_poi_error_loading">Could not load data from server</string>
    <string name="update_poi_no_offline_poi_index">No offline POI data available for this area</string>
    <string name="update_poi_is_not_available_for_zoom">Zooming in lets you update POIs</string>
    <string name="context_menu_item_update_poi">Update POI</string>
    <string name="context_menu_item_update_map_confirm">Update local data from the Internet?</string>
    <string name="search_history_city">City: {0}</string>
    <string name="search_history_street">Street: {0}, {1}</string>
    <string name="search_history_int_streets">Intersection: {0} x {1} in {2}</string>
    <string name="search_history_building">Building: {0}, {1}, {2}</string>
    <string name="favorite">Favorite</string>
    <string name="uploading_data">Uploading data…</string>
    <string name="uploading">Uploading…</string>
    <string name="search_nothing_found">Nothing found</string>
    <string name="searching">Searching…</string>
    <string name="searching_address">Searching address…</string>
    <string name="search_osm_nominatim">Online search using OSM Nominatim</string>
    <string name="hint_search_online">Online search: House number, street, city</string>
    <string name="search_offline_address">Offline search</string>
    <string name="search_online_address">Online search</string>
    <string name="max_level_download_tile">Max. online zoom</string>
    <string name="max_level_download_tile_descr">Do not browse online map tiles for zoom levels beyond this.</string>
    <string name="route_general_information">Total distance %1$s, traveling time %2$d h %3$d min.</string>
    <string name="router_service_descr">Select an online or offline navigation service.</string>
    <string name="router_service">Navigation service</string>
    <string name="sd_dir_not_accessible">The data storage folder on the memory card is not accessible!</string>
    <string name="download_question">Download {0} - {1} ?</string>
    <string name="download_question_exist">Offline data for {0} already exists ({1}). Update it ({2})?</string>
    <string name="address">Address</string>
    <string name="downloading_list_indexes">Downloading list of available regions…</string>
    <string name="list_index_files_was_not_loaded">Could not fetch list of regions from https://osmand.net.</string>
    <string name="fav_points_edited">Favorite point was edited</string>
    <string name="fav_points_not_exist">No Favorite points exist</string>
    <string name="update_existing">Replace</string>
    <string name="only_show">Display route</string>
    <string name="follow">Start guidance</string>
    <string name="mark_final_location_first">Please select destination first</string>
    <string name="get_directions">Directions</string>
    <string name="opening_hours">Opening hours</string>
    <string name="opening_changeset">Opening changeset…</string>
    <string name="closing_changeset">Closing changeset…</string>
    <string name="commiting_node">Committing node…</string>
    <string name="loading_poi_obj">Loading POI…</string>
    <string name="auth_failed">Authorization failed</string>
    <string name="failed_op">failed</string>
    <string name="converting_names">Converting local/English names…</string>
    <string name="loading_streets_buildings">Loading streets/buildings…</string>
    <string name="loading_postcodes">Loading postcodes…</string>
    <string name="loading_streets">Loading streets…</string>
    <string name="loading_cities">Loading cities…</string>
    <string name="poi">POI</string>
    <string name="error_occurred_saving_gpx">Could not save GPX file</string>
    <string name="error_calculating_route">Could not calculate route</string>
    <string name="error_calculating_route_occured">Could not calculate route</string>
    <string name="empty_route_calculated">Calculated route is empty</string>
    <string name="new_route_calculated_dist">New route calculated, distance</string>
    <string name="arrived_at_destination">You have arrived at your destination</string>
    <string name="invalid_locations">Invalid coordinates</string>
    <string name="go_back_to_osmand">Go back to OsmAnd map</string>
    <string name="loading_data">Loading data…</string>
    <string name="reading_indexes">Reading local data…</string>
    <string name="previous_run_crashed">Last OsmAnd run crashed. Log file is at {0}. Please report the issue and attach the log file.</string>
    <string name="saving_gpx_tracks">Saving GPX file…</string>
    <string name="finished_task">Finished</string>
    <string name="use_online_routing_descr">Use the Internet to calculate a route.</string>
    <string name="use_online_routing">Use online navigation</string>
    <string name="osm_settings_descr">Specify OpenStreetMap.org (OSM) settings needed for OSM submissions.</string>
    <string name="data_settings_descr">Specify language, download/reload data.</string>
    <string name="data_settings">Data</string>
    <string name="additional_settings">Additional settings</string>
    <string name="update_tile">Update map</string>
    <string name="reload_tile">Reload tile</string>
    <string name="mark_point">Target</string>
    <string name="use_english_names_descr">Select between local and English names.</string>
    <string name="use_english_names">Use English names on maps</string>
    <string name="app_settings">App settings</string>
    <string name="search_address">Search address</string>
    <string name="choose_building">Choose building</string>
    <string name="choose_street">Choose street</string>
    <string name="choose_city">Choose city or postcode</string>
    <string name="ChooseCountry">Choose country</string>
    <string name="show_view_angle">Display viewing direction</string>
    <string name="map_view_3d_descr">Enable 3D view of the map.</string>
    <string name="map_view_3d">Map View 3D</string>
    <string name="show_poi_over_map_description">Show the last selected POI overlay on the map.</string>
    <string name="show_poi_over_map">Show POI overlay</string>
    <string name="map_tile_source_descr">Choose the source of online or cached map tiles.</string>
    <string name="map_tile_source">Tile map source</string>
    <string name="map_source">Map source</string>
    <string name="use_internet">Use the Internet</string>
    <string name="show_location">Show your position</string>
    <string name="show_gps_coordinates_text">Show GPS coordinates on the map</string>
    <string name="use_internet_to_download_tile">Download missing map tiles</string>
    <string name="app_description">Navigation app</string>
    <string name="search_button">Search</string>
    <string name="search_activity">Search</string>
    <string name="searchpoi_activity">Choose POI</string>
    <string name="search_POI_level_btn">Find more</string>
    <string name="incremental_search_street">Search street incrementally</string>
    <string name="incremental_search_building">Search building incrementally</string>
    <string name="choose_available_region">Choose region from list</string>
    <string name="choose_intersected_street">Choose intersecting street</string>
    <string name="Closest_Amenities">Closest amenities</string>
    <string name="app_mode_car">Driving</string>
    <string name="app_mode_bicycle">Cycling</string>
    <string name="app_mode_pedestrian">Walking</string>
    <string name="position_on_map_center">Center</string>
    <string name="position_on_map_bottom">Bottom</string>
    <string name="navigate_point_top_text">Input latitude &amp; longitude in the selected format (D - degrees, M - minutes, S - seconds)</string>
    <string name="navigate_point_latitude">Latitude</string>
    <string name="navigate_point_longitude">Longitude</string>
    <string name="navigate_point_format_D">DDD.DD</string>
    <string name="navigate_point_format_DM">DDD MM.MM</string>
    <string name="navigate_point_format_DMS">DDD MM SS.SS</string>
    <string name="search_address_top_text">Select address</string>
    <string name="search_address_region">Region</string>
    <string name="search_address_city">City</string>
    <string name="search_address_street">Street</string>
    <string name="search_address_building">Building</string>
    <string name="search_address_building_option">Building</string>
    <string name="search_address_street_option">Intersecting street</string>
    <!-- string name="search_tabs_location">Location</string -->
    <string name="context_menu_item_update_map">Update map</string>
    <string name="context_menu_item_create_poi">Create POI</string>
    <string name="add_favorite_dialog_top_text">Enter Favorite name</string>
    <string name="add_favorite_dialog_default_favourite_name">Favorite</string>
    <string name="add_favorite_dialog_favourite_added_template">Favorite point \'\'{0}\'\' added.</string>
    <string name="favourites_context_menu_add">Add Favorite</string>
    <string name="favourites_context_menu_edit">Edit Favorite</string>
    <string name="favourites_context_menu_delete">Delete Favorite</string>
    <string name="favourites_remove_dialog_msg">Delete Favorite point \'%s\'?</string>
    <string name="favourites_remove_dialog_success">Favorite point {0} deleted.</string>
    <string name="poi_edit_title">Edit POI</string>
    <string name="poi_create_title">Create POI</string>
    <string name="poi_remove_confirm_template">Delete {0} (comment)?</string>
    <string name="poi_remove_title">Delete POI</string>
    <string name="poi_remove_success">POI deleted</string>
    <string name="poi_action_add">add</string>
    <string name="poi_action_change">change</string>
    <string name="poi_action_delete">delete</string>
    <string name="poi_action_succeded_template">Action {0} completed.</string>
    <string name="poi_error_unexpected_template">Could not perform action {0}.</string>
    <string name="poi_error_io_error_template">I/O error while performing action {0}.</string>
    <string name="poi_error_info_not_loaded">Info about node was not loaded</string>
    <string name="poi_dialog_opening_hours">Open</string>
    <string name="poi_dialog_comment">Comment</string>
    <string name="poi_dialog_reopen">Reopen</string>
    <string name="poi_dialog_comment_default">POI changing</string>
    <string name="poi_dialog_other_tags_message">All other tags are preserved</string>
    <string name="default_buttons_commit">Commit</string>
    <string name="filter_current_poiButton">Filter</string>
    <string name="edit_filter_save_as_menu_item">Save As</string>
    <string name="edit_filter_delete_dialog_title">Delete selected filter?</string>
    <string name="edit_filter_delete_message">Filter {0} has been deleted</string>
    <string name="edit_filter_create_message">Filter {0} has been created</string>
    <string name="email">e-mail</string>
    <string name="av_camera_focus">Camera focus type</string>
    <string name="av_camera_focus_descr">Select the internal camera focus mode.</string>
    <string name="av_camera_focus_auto">Auto focus</string>
    <string name="av_camera_focus_hiperfocal">Hyperfocal focus</string>
    <string name="av_camera_focus_edof">Extended depth of field (EDOF)</string>
    <string name="av_camera_focus_infinity">Focus is set at infinity</string>
    <string name="av_camera_focus_macro">Macro (close-up) focus mode</string>
    <string name="av_camera_focus_continuous">The camera continuously tries to focus</string>
    <string name="av_photo_play_sound">Play sound on photo shot</string>
    <string name="av_photo_play_sound_descr">Choose whether to play a sound when shooting photos.</string>
    <string name="av_camera_pic_size">Camera Picture Size</string>
    <string name="av_camera_pic_size_descr">Select the internal camera picture size.</string>
    <string name="navigation_intent_invalid">Invalid format: %s</string>
    <string name="plugin_install_needs_network">You need to be connected to the Internet to install this plugin.</string>
    <string name="get_plugin">Get</string>
    <string name="use_fast_recalculation">Smart route recalculation</string>
    <string name="use_fast_recalculation_desc">For long trips, only recalculate the initial part of the route.</string>
    <string name="do_you_like_osmand">Do you like OsmAnd?</string>
    <string name="we_really_care_about_your_opinion">We care about your opinion and your feedback is important to us.</string>
    <string name="rate_this_app">Rate this app</string>
    <string name="rate_this_app_long">Please give OsmAnd a score on Google Play</string>
    <string name="user_hates_app_get_feedback">Tell us why.</string>
    <string name="user_hates_app_get_feedback_long">Please tell us what would you want to change in this app.</string>
    <string name="failed_to_upload">Failed to upload</string>
    <string name="delete_change">Delete change</string>
    <string name="successfully_uploaded_pattern">Uploaded {0}/{1}</string>
    <string name="try_again">Try again</string>
    <string name="error_message_pattern">Error: {0}</string>
    <string name="dahboard_options_dialog_title">Configure dashboard</string>
    <string name="shared_string_card_was_hidden">Card was hidden</string>
    <string name="shared_string_undo">Undo</string>
    <string name="shared_string_skip">Skip</string>
    <string name="app_name_osmand">OsmAnd</string>
    <string name="offline_maps_and_navigation">Offline Maps\n&amp; Navigation</string>
    <string name="commit_poi">Commit POI</string>
    <string name="tab_title_basic">Basic</string>
    <string name="tab_title_advanced">Advanced</string>
    <string name="building_number">Building Number</string>
    <string name="next_proceed">Next</string>
    <string name="opening_at">Opening at</string>
    <string name="closing_at">Closing at</string>
    <string name="contact_info">Contact info</string>
    <string name="add_opening_hours">Add opening hours</string>
    <string name="poi_dialog_poi_type">POI Type</string>
    <string name="number_of_rows_in_dash">Number of rows in dash %1$s</string>
    <string name="please_specify_poi_type">Please specify POI type.</string>
    <string name="working_days">Working days</string>
    <string name="recent_places">Recent places</string>
    <string name="favourites">Favorites</string>
    <string name="saved_at_time">Now saved at: %1$s</string>
    <string name="poi_deleted_localy">POI will be deleted once you upload your changes</string>
    <string name="show_gpx">Show GPX data</string>
    <string name="count_of_lines">Count of lines</string>
    <string name="are_you_sure">Are you sure?</string>
    <string name="unsaved_changes_will_be_lost">Any unsaved changes will be lost. Continue?</string>
    <string name="downloads_left_template">%1$s downloads left</string>
    <string name="roads">Roads</string>
    <string name="downloading_number_of_files">Downloading - %1$d file</string>
    <string name="show_free_version_banner">Show free version banner</string>
    <string name="show_free_version_banner_description">Display the free version banner even in the paid version.</string>
    <string name="buy">Buy</string>
    <string name="activate_seamarks_plugin">Please activate the \'Nautical map view\' plugin</string>
    <string name="activate_srtm_plugin">Please activate the \'Contour lines\' plugin</string>
    <string name="later">Later</string>
    <string name="get_full_version">Full version</string>
    <string name="downloads">Downloads</string>
    <string name="confirm_download_roadmaps">The roads-only map is not needed, since you have the standard (full) map. Download it anyway?</string>
    <string name="value_downloaded_of_max">%1$.1f of %2$.1f MB</string>
    <string name="file_size_in_mb">%.1f MB</string>
    <string name="update_all">Update all (%1$s MB)</string>
    <string name="free_downloads_used">Free downloads used</string>
    <string name="free_downloads_used_description">Displays the amount of free downloads left.</string>
    <string name="application_dir_description">Choose where you want to store maps and other data files.</string>
    <string name="enter_country_name">Enter country name</string>
    <string name="new_version">New version</string>
    <string name="begin_with_osmand_menu_group">First steps with OsmAnd</string>
    <string name="features_menu_group">Features</string>
    <string name="help_us_to_improve_menu_group">Help improve OsmAnd</string>
    <string name="other_menu_group">Other</string>
    <string name="plugins_menu_group">Plugins</string>
    <string name="first_usage_item">First use</string>
    <string name="first_usage_item_description">How to download maps, set basic settings.</string>
    <string name="navigation_item_description">Set up navigation.</string>
    <string name="planning_trip_item">Planning a trip</string>
    <string name="faq_item">FAQ</string>
    <string name="faq_item_description">Frequently asked questions</string>
    <string name="map_viewing_item">Map viewing</string>
    <string name="search_on_the_map_item">Searching the map</string>
    <string name="instalation_troubleshooting_item">Installation and troubleshooting</string>
    <string name="techical_articles_item">Technical articles</string>
    <string name="versions_item">Versions</string>
    <string name="feedback">Feedback</string>
    <string name="contact_us">Contact</string>
    <string name="map_legend">Map legend</string>
    <string name="save_poi_too_many_uppercase">The name contains too many capital letters. Continue?</string>
    <string name="save_poi_without_poi_type_message">Do you really want to save POI without type?</string>
    <string name="poi_context_menu_modify_osm_change">Modify OSM change</string>
    <string name="use_dashboard_btn">Use dashboard</string>
    <string name="use_drawer_btn">Use menu</string>
    <string name="dashboard_or_drawer_title">Dashboard or menu control</string>
    <string name="dashboard_or_drawer_description">A choice is offered to primarily control the app via the flexible dashboard or a static menu. Your choice can always be changed in the dashboard settings.</string>
    <string name="update">Update</string>
    <string name="only_download_over_wifi">Only download on Wi-Fi</string>
    <string name="live_update">Live update</string>
    <string name="update_now">Update now</string>
    <string name="missing_write_external_storage_permission">OsmAnd lacks permission to use the memory card</string>
    <string name="last_update">Last update: %s</string>
    <string name="update_time">Update time</string>
    <string name="updates_size">Update size</string>
    <string name="last_map_change">"Last map change: %s"</string>
    <string name="hourly">Hourly</string>
    <string name="daily">Daily</string>
    <string name="weekly">Weekly</string>
    <string name="morning">Morning</string>
    <string name="night">Night</string>
    <string name="select_month_and_country">Select month and country</string>
    <string name="number_of_contributors">Number of contributors</string>
    <string name="number_of_edits">Number of edits</string>
    <string name="reports_for">Report for</string>
    <string name="file_name_containes_illegal_char">File name contains illegal character</string>
    <string name="configure_screen_quick_action">Quick action</string>
    <string name="quick_action_item_action">Action %d</string>
    <string name="quick_action_item_screen">Screen %d</string>
    <string name="quick_action_add_marker">Add map marker</string>
    <string name="quick_action_add_poi">Add POI</string>
    <string name="quick_action_map_style">Change map style</string>
    <string name="quick_action_map_style_switch">The map style has been changed to \"%s\".</string>
    <string name="quick_action_take_audio_note">New audio note</string>
    <string name="quick_action_take_video_note">New video note</string>
    <string name="quick_action_take_photo_note">New photo note</string>
    <string name="quick_action_add_osm_bug">Add OSM Note</string>
    <string name="quick_action_navigation_voice">Voice on/off</string>
    <string name="quick_action_navigation_voice_off">Unmute Voice</string>
    <string name="quick_action_navigation_voice_on">Mute Voice</string>
    <string name="quick_action_add_gpx">Add GPX waypoint</string>
    <string name="quick_action_add_parking">Add parking place</string>
    <string name="quick_action_new_action">Add action</string>
    <string name="quick_action_edit_action">Edit action</string>
    <string name="quick_action_add_favorite">Add Favorite</string>
    <string name="dialog_add_action_title">Add action</string>
    <string name="quick_actions_delete">Delete action</string>
    <string name="quick_actions_delete_text">Are you sure you want to delete the action \"%s\"?</string>
    <string name="quick_favorites_show_favorites_dialog">Show Favorites dialog</string>
    <string name="quick_favorites_name_preset">Name preset</string>
    <string name="quick_action_add_marker_descr">Tapping this action button adds a map marker at the screen center location.</string>
    <string name="quick_action_add_gpx_descr">Tapping this action button will add a GPX waypoint in the middle of the screen.</string>
    <string name="quick_action_take_audio_note_descr">Tapping this action button adds an audio note in the middle of the screen.</string>
    <string name="quick_action_take_video_note_descr">Tapping this action button adds a video note in the middle of the screen.</string>
    <string name="quick_action_take_photo_note_descr">Tapping this action button adds a photo note in the middle of the screen.</string>
    <string name="quick_action_add_osm_bug_descr">Tapping this action button adds an OSM note in the middle of the screen.</string>
    <string name="quick_action_add_poi_descr">Tapping this action button adds a POI in the middle of the screen.</string>
    <string name="quick_action_navigation_voice_descr">Tapping this action button disables or enables voice guidance during navigation.</string>
    <string name="quick_action_add_parking_descr">Tapping this action button adds a parking location in the middle of the screen.</string>
    <string name="quick_action_switch_day_night_descr">Tapping this action button switch between Day and Night modes for OsmAnd</string>
    <string name="quick_action_switch_day_mode">Day Mode</string>
    <string name="quick_action_switch_night_mode">Night Mode</string>
    <string name="quick_action_day_night_switch_mode">Switch Day/Night mode</string>
    <string name="quick_action_interim_dialog">Show an interim dialog</string>
    <string name="favorite_autofill_toast_text">" is saved to "</string>
    <string name="favorite_empty_place_name">Place</string>
    <string name="quick_action_duplicates">Specified quick action name already in use, changed to %1$s to avoid duplication.</string>
    <string name="quick_action_duplicate">Quick action name duplicate</string>
    <string name="quick_action_showhide_favorites_descr">Tapping this action button shows or hides the Favorite points on the map.</string>
    <string name="quick_action_showhide_poi_descr">Tapping this action button shows or hides POIs on the map.</string>
    <string name="quick_action_showhide_favorites_title">Show/hide Favorites</string>
    <string name="quick_action_favorites_show">Show Favorites</string>
    <string name="quick_action_favorites_hide">Hide Favorites</string>
    <string name="quick_action_showhide_poi_title">Show/hide POI</string>
    <string name="quick_action_poi_show">Show %1$s</string>
    <string name="quick_action_poi_hide">Hide %1$s</string>
    <string name="quick_action_add_category">Add a category</string>
    <string name="quick_action_add_create_items">Create items</string>
    <string name="quick_action_add_configure_map">Configure map</string>
    <string name="quick_action_add_navigation">Navigation</string>
    <string name="quick_action_fav_name_descr">Leave blank to use the address or place name.</string>
    <string name="quick_action_bug_descr">This message is included in the comment field.</string>
    <string name="quick_action_bug_message">Message</string>
    <string name="quick_action_category_descr">Select the category to save the Favorite in.</string>
    <string name="quick_action_gpx_category_descr">Select an optional category.</string>
    <string name="quick_action_poi_list">POI list</string>
    <string name="quick_action_sh_poi_descr">Add one or more POI categories to display on the map.</string>
    <string name="quick_action_page_list_descr">Tapping this action button pages through the list below.</string>
    <string name="quick_action_map_style_action">Add a map style</string>
    <string name="quick_action_empty_param_error">Fill out all parameters</string>
    <string name="quick_action_map_styles">Map styles</string>
    <string name="quick_action_map_overlay">Change map overlay</string>
    <string name="quick_action_map_overlay_title">Map overlays</string>
    <string name="quick_action_map_overlay_action">Add overlay</string>
    <string name="quick_action_map_overlay_switch">The map overlay has been changed to \"%s\".</string>
    <string name="quick_action_map_underlay_switch">The map underlay has been changed to \"%s\".</string>
    <string name="quick_action_map_underlay">Change map underlay</string>
    <string name="quick_action_map_underlay_title">Map underlays</string>
    <string name="quick_action_map_underlay_action">Add underlay</string>
    <string name="quick_action_map_source">Change map source</string>
    <string name="quick_action_map_source_title">Map sources</string>
    <string name="quick_action_map_source_action">Add map source</string>
    <string name="quick_action_map_source_switch">The map source has been changed to \"%s\".</string>
    <string name="quick_action_btn_tutorial_title">Change button position</string>
    <string name="quick_action_btn_tutorial_descr">Long-tapping and dragging the button changes its position on the screen.</string>
    <string name="shared_string_action_name">Action name</string>
    <string name="mappilary_no_internet_desc">You need to be connected to the Internet to view photos from Mapillary.</string>
    <string name="retry">Retry</string>
    <string name="add_route_points">Add Route Points</string>
    <string name="add_waypoint">Add Waypoint</string>
    <string name="add_line">Add Line</string>
    <string name="save_gpx_waypoint">Save GPX Waypoint</string>
    <string name="save_route_point">Save Route Point</string>
    <string name="waypoint_one">Waypoint 1</string>
    <string name="route_point_one">Route Point 1</string>
    <string name="empty_state_my_tracks">Add GPX files</string>
    <string name="empty_state_my_tracks_desc">Import GPX files, or record tracks.</string>
    <string name="empty_state_favourites">Add Favorites</string>
    <string name="empty_state_favourites_desc">Import Favorites, or add via marking points on the map.</string>
    <string name="import_track">Import GPX file</string>
    <string name="import_track_desc">File %1$s does not contain waypoints, import it as a track?</string>
    <string name="move_point">Move Point</string>
    <string name="add_segment_to_the_track">Add to a GPX file</string>
    <string name="osm_recipients_label">OSM recipients</string>
    <string name="total_donations">Total donations</string>
    <string name="day_off_label">off</string>
    <string name="winter_and_ski_renderer">Winter and ski</string>
    <string name="touring_view_renderer">Touring view</string>
    <string name="nautical_renderer">Nautical</string>
    <string name="copy_location_name">Copy Point/POI name</string>
    <string name="toast_empty_name_error">Unnamed location</string>
    <string name="tunnel_warning">Tunnel ahead</string>
    <string name="show_tunnels">Tunnels</string>
    <string name="download_wikipedia_description">Download the Wikipedia articles for %1$s to read them offline.</string>
    <string name="download_wikipedia_label">Download Wikipedia data</string>
    <string name="open_in_browser_wiki">Open article online</string>
    <string name="open_in_browser_wiki_description">View article in a web browser.</string>
    <string name="download_wiki_region_placeholder">this region</string>
    <string name="wiki_article_search_text">Searching for the corresponding wiki article</string>
    <string name="wiki_article_not_found">Article not found</string>
    <string name="how_to_open_wiki_title">How to open Wikipedia articles?</string>
    <string name="test_voice_desrc">Tap a button and listen to the corresponding voice prompt to identify missing or faulty prompts.</string>
    <string name="route_class_stat_container">Class</string>
    <string name="route_surface_stat_container">Surface</string>
    <string name="route_smoothness_stat_container">Smoothness</string>
    <string name="route_steepness_stat_container">Steepness</string>
    <string name="run_full_osmand_msg">You are using {0} Map which is powered by OsmAnd. Do you want to launch OsmAnd full version?</string>
    <string name="run_full_osmand_header">Launch OsmAnd?</string>
    <string name="routing_attr_avoid_sett_name">Avoid cobblestone and sett</string>
    <string name="routing_attr_avoid_sett_description">Avoid cobblestone and sett</string>

</resources><|MERGE_RESOLUTION|>--- conflicted
+++ resolved
@@ -11,15 +11,10 @@
 	Thx - Hardy
 
 -->
-<<<<<<< HEAD
-
-    -->
+    <string name="send_log">Send log</string>
     <string name="osmand_default_routing">OsmAnd routing</string>
     <string name="application_profiles_descr">Select the profiles to be visible in the app.</string>
     <string name="application_profiles">Application profiles</string>
-=======
-    <string name="send_log">Send log</string>
->>>>>>> 573b941c
     <string name="routing_attr_avoid_tram_name">Avoid trams</string>
     <string name="routing_attr_avoid_tram_description">Avoid trams</string>
     <string name="routing_attr_avoid_bus_name">Avoid buses</string>
