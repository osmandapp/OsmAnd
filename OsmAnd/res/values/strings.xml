--- conflicted
+++ resolved
@@ -11,14 +11,11 @@
 	Thx - Hardy
 
 -->
-<<<<<<< HEAD
-    <string name="test_avoid_roads_menu_item">Avoid roads [test]</string>
-=======
     <string name="shared_string_downloading_formatted">Downloading %s</string>
     <string name="distance_and_address">%1$s • %2$s</string>
     <string name="street_city">%1$s, %2$s</string>
     <string name="personal_category_name">Personal</string>
->>>>>>> ea6ed705
+    <string name="test_avoid_roads_menu_item">Avoid roads [test]</string>
     <string name="add_new_profile_q">Add new profile \'%1$s\'?</string>
     <string name="save_heading">Include heading</string>
     <string name="save_heading_descr">Save heading to each trackpoint while recording.</string>
