--- conflicted
+++ resolved
@@ -11,15 +11,12 @@
 	Thx - Hardy
 
 -->
-<<<<<<< HEAD
     <string name="shared_string_speed">Speed</string>
     <string name="default_speed_setting_title">Default speed</string>
     <string name="default_speed_setting_descr">Change default speed settings</string>
     <string name="default_speed_dialog_title">Set default speed</string>
     <string name="default_speed_dialog_msg">Used for calculations of expected arrival time during routing</string>
-=======
     <string name="new_profile">New Profile</string>
->>>>>>> cfa9f9a2
     <string name="shared_string_crash">Crash</string>
     <string name="last_launch_crashed">The last launch of OsmAnd failed. Help us improve OsmAnd. Please send us an error message.</string>
     <string name="press_again_to_change_the_map_orientation">Press again to change the map orientation</string>
