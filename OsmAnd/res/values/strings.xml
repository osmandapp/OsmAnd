<?xml version="1.0" encoding="utf-8" standalone="no"?>
<resources>
<!--
	README:
	- The preferred way to help with translations is via https://hosted.weblate.org/engage/osmand/
	- If you edit a strings.xml file directly, please make sure:
	   1. To not produce duplicate strings (check by name if a string already exists)
	   2. Every apostrophe (quote) is preceded by a backslash.
	   3. If you modify the English strings file, please add new strings at the top of the file, this makes periodic reviews before releases easier.
	- For wording and consistency, please note https://osmand.net/help-online?id=technical-articles#Creating_a_Consistent_User_Experience
	Thx - Hardy

-->
<<<<<<< HEAD
    <string name="plugin_wikipedia_description">Get information about points of interest from Wikipedia. It is your pocket offline guide - just enable Wikipedia plugin and enjoy articles about objects around you.</string>
    <string name="search_download_wikipedia_maps">Download Wikipedia maps</string>
=======
    <string name="use_volume_buttons_as_zoom">Volume buttons as zoom</string>
    <string name="use_volume_buttons_as_zoom_descr">Enable to control the map zoom level with device volume buttons.</string>
    <string name="app_mode_inline_skates">Inline skates</string>
    <string name="speed_cameras_removed_descr">This device doesn\'t have speed cameras.</string>
    <string name="shared_string_uninstall_and_restart">Uninstall and Restart</string>
    <string name="speed_cameras_restart_descr">Restart is needed to completely delete speed camera data.</string>
    <string name="item_deleted">%1$s deleted</string>
    <string name="shared_string_bearing">Bearing</string>
    <string name="routing_attr_length_name">Length limit</string>
    <string name="routing_attr_length_description">Specify vehicle length to be permitted on routes.</string>
>>>>>>> f87138af
    <string name="quick_action_showhide_mapillary_descr">A toggle to show or hide the Mapillary layer on the map.</string>
    <string name="quick_action_mapillary_show">Show Mapillary</string>
    <string name="quick_action_mapillary_hide">Hide Mapillary</string>
    <string name="quick_action_showhide_mapillary_title">Show/hide Mapillary</string>
    <string name="vessel_width_limit_description">Set vessel width to avoid narrow bridges</string>
    <string name="vessel_height_limit_description">Set vessel height to avoid low bridges. Keep in mind, if the bridge is movable, we will use its height in the open state.</string>
    <string name="vessel_height_warning">You can set vessel height to avoid low bridges. Keep in mind, if the bridge is movable, we will use its height in the open state.</string>
    <string name="vessel_height_warning_link">Set vessel height</string>
    <string name="clear_tiles_warning">Applying these changes will clear the cached data for this tile source</string>
    <string name="add_online_source">Add online source</string>
    <!-- string name="shared_string_all_time">All time</string -->
    <string name="shared_string_night_map">Night map</string>
    <string name="details_dialog_decr">Show or hide additional map details</string>
    <string name="shared_string_meters">meters</string>
    <string name="shared_string_tones">tones</string>
    <string name="default_screen_timeout">Default screen timeout</string>
    <string name="screen_timeout_descr">If \"%1$s\" is on, the activity time will depend on it.</string>
    <string name="speed_cameras_alert">Speed cameras alerts in some countries is prohibited by the law.</string>
    <string name="shared_string_uninstall">Uninstall</string>
    <string name="keep_active">Keep active</string>
    <string name="speed_cameras_legal_descr">In some countries or regions, the use of speed camera warning applications is prohibited by law.
        \n\nYou need to make a choice depending on the law of your country.
        \n\nSelect %1$s and you will receive alerts and warnings about speed cameras.
        \n\nSelect %2$s. All data related to speed cameras: alerts, notifications, POIs will be deleted until OsmAnd is completely reinstalled.</string>
    <string name="speed_camera_pois">Speed camera POI’s</string>
    <string name="shared_string_legal">Legal</string>
    <string name="uninstall_speed_cameras">Uninstall speed cameras</string>
    <string name="screen_timeout">Screen timeout</string>
    <string name="delete_all_actions_message_q">Are you sure you want to irrevocably delete %d quick actions?</string>
    <string name="shared_string_delete_all_q">Delete all?</string>
    <string name="export_import_quick_actions_with_profiles_promo">You can export or import quick actions with app profiles.</string>
    <string name="tiles_storage_descr">Choose how to store downloaded tiles.</string>
    <string name="expire_time_descr">Cached tiles will be re-downloaded after the specified number of minutes.
        Leave this field empty to never refresh tiles for this source.
        \n\nOne day is 1440 minutes.\nOne week is 10 080 minutes.\nOne month is 43 829 minutes.</string>
    <string name="map_source_zoom_levels_descr">Affects the screen when used as map or overlay/underlay.
        \n\n%1$s: The map is limited to the zoom level range selected.
        \n\n%2$s are the levels at which the original tiles will be visible, upscaling or downscaling will occur outside these values.</string>
    <string name="map_source_zoom_levels">Set a minimum and maximum zoom level to show or load the online map.</string>
    <string name="storage_format">Storage format</string>
    <string name="mercator_projection">Mercator projection</string>
    <string name="expire_time">Expiry time</string>
    <string name="edit_online_source">Edit online source</string>
    <string name="online_map_url_helper_text">Enter or paste the URL for the online source.</string>
    <string name="online_map_name_helper_text">Provide a name for the online map source.</string>
    <string name="sqlite_db_file">SQLiteDB file</string>
    <string name="one_image_per_tile">One image file per tile</string>
    <string name="pseudo_mercator_projection">Pseudo-Mercator projection</string>
    <string name="keep_screen_off">Keep screen off</string>
    <string name="keep_screen_on">Keep screen on</string>
    <string name="turn_screen_on_wake_time_descr">Select the screen timeout after waking up. (\"%1$s\" applies no timeout.)</string>
    <string name="turn_screen_on_proximity_sensor">Proximity sensor</string>
    <string name="turn_screen_on_power_button">Power button</string>
    <string name="turn_screen_on_power_button_descr">Pressing the device power button will turn the screen on with OsmAnd on top of the lock screen.</string>
    <string name="turn_screen_on_power_button_disabled">Disabled. Requires \'Keep screen on\' under \'Timeout after wake-up\'.</string>
    <string name="turn_screen_on_navigation_instructions">Navigation instructions</string>
    <string name="turn_screen_on_navigation_instructions_descr">Each navigation instruction will turn the screen on.</string>
    <string name="turn_screen_on_descr">Select screen wake-up options (make sure OsmAnd is in the foreground when the device is being locked):</string>
    <!--string name="turn_screen_on_options_descr">Screen wake-up options:</string-->
    <string name="system_screen_timeout">Use system screen timeout</string>
    <string name="system_screen_timeout_descr">Turns the screen off as per the system\'s screen timeout.</string>
    <string name="screen_control">Screen control</string>
    <string name="shared_string_always">Always</string>
    <string name="gpx_parse_error">OsmAnd GPX is not well formed, please contact the support team to investigate further.</string>
    <string name="weight_limit_description">Provide your vehicle weight, some route restrictions may apply for heavy vehicles.</string>
    <string name="height_limit_description">Provide your vehicle height, some route restrictions may apply for high vehicles.</string>
    <string name="width_limit_description">Provide your vehicle width some route restrictions may apply for wide vehicles.</string>
    <string name="unsupported_type_error">Unsupported type</string>
    <string name="index_item_world_basemap_detailed">World overview map (detailed)</string>
    <string name="profiles_for_action_not_found">Could not find any such profiles.</string>
    <string name="change_application_profile">Change app profile</string>
    <string name="shared_string_add_profile">Add profile</string>
    <string name="quick_action_switch_profile_descr">The action button switches between selected profiles.</string>
    <string name="back_to_editing">Back to editing</string>
    <string name="reset_deafult_order">Restore default items order</string>
    <string name="add_edit_favorite">Add / Edit Favorite</string>
    <string name="parking_positions">Parking positions</string>
    <string name="create_edit_poi">Create / Edit POI</string>
    <string name="quick_action_transport_descr">Button showing or hiding public transport on the map.</string>
    <string name="quick_action_show_hide_transport">Show/hide public transport</string>
    <string name="quick_action_transport_show">Show public transport</string>
    <string name="quick_action_transport_hide">Hide public transport</string>
    <string name="release_3_7">
    • New offline Slope maps\n\n
    • Full customization of Favorites and GPX Waypoints – custom colors, icons, shapes\n\n
    • Customize items order in \"Context Menu\", \"Configure Map\" and \"Drawer\"\n\n
    • Wikipedia as a separate layer in Configure map, select only needed languages\n\n
    • Create your own POI filter / maps with total flexibility\n\n
    • Added options to restore settings for custom profiles\n\n
    • Full GPX routes from navigation support traffic lanes and complete turn instructions\n\n
    • Fix UI sizes on tablets\n\n
    • Fix bugs with RTL\n\n</string>
    <string name="navigation_profiles_item">Navigation profiles</string>
    <string name="legend_item_description">The guide to a map\'s symbology.</string>
    <string name="osmand_purchases_item">OsmAnd purchases</string>
    <string name="subscription_osmandlive_item">Subscription - OsmAnd Live</string>
    <string name="favorites_item">Favorites</string>
    <string name="map_markers_item">Map markers</string>
    <string name="travel_item">Travel (Wikivoyage and Wikipedia)</string>
    <string name="measure_distance_item">Measure distance</string>
    <string name="radius_ruler_item">Radius ruler</string>
    <string name="quick_action_item">Quick action</string>
    <string name="mapillary_item">OsmAnd + Mapillary</string>
    <string name="tracker_item">OsmAnd tracker</string>
    <string name="download_unsupported_action">Unsupported action %1$s</string>
    <string name="extra_maps_menu_group">Extra maps</string>
    <string name="search_poi_types_descr">Combine POI types from different categories. Tap switch to select all, tap left side to category selection.</string>
    <string name="search_poi_types">Search for POI types</string>
    <string name="osm_live_payment_subscription_management">Payment will be charged to your Google Play account at the confirmation of purchase.\n\n Subscription automatically renews unless it is canceled before the renewal date. Your account will be charged for renewal period(month/three month/year) only on the renewal date.\n\n You can manage and cancel your subscriptions by going to your Google Play settings.</string>
    <string name="ltr_or_rtl_combine_via_slash_with_space">%1$s / %2$s</string>
    <string name="custom_color">Custom color</string>
    <string name="lang_lmo">Lombard</string>
    <string name="lang_an">Aragonese</string>
    <string name="lang_ba">Bashkir</string>
    <string name="lang_bar">Bavarian</string>
    <string name="lang_ce">Chechen</string>
    <string name="lang_cv">Chuvash</string>
    <string name="lang_gu">Gujarati</string>
    <string name="lang_jv">Javanese</string>
    <string name="lang_kk">Kazakh</string>
    <string name="lang_ky">Kyrgyz</string>
    <string name="lang_mg">Malagasy</string>
    <string name="lang_min">Minangkabau</string>
    <string name="lang_mn">Mongolian</string>
    <string name="lang_my">Burmese</string>
    <string name="lang_nap">Neapolitan</string>
    <string name="lang_ne">Nepali</string>
    <string name="lang_pnb">Punjabi</string>
    <string name="lang_scn">Sicilian</string>
    <string name="lang_sco">Scots</string>
    <string name="lang_tg">Tajik</string>
    <string name="lang_tt">Tatar</string>
    <string name="lang_ur">Urdu</string>
    <string name="lang_uz">Uzbek</string>
    <string name="lang_war">Waray</string>
    <string name="lang_yo">Yoruba</string>
    <string name="lang_zhminnan">Southern Min</string>
    <string name="lang_zhyue">Cantonese</string>
    <string name="some_articles_may_not_available_in_lang">Some Wikipedia articles may not be available in your language.</string>
    <string name="select_wikipedia_article_langs">Select the languages for ​​Wikipedia articles on the map.​​ Switch to any available language while reading the article.</string>
    <string name="wiki_menu_download_descr">Additional maps are needed to view Wikipedia POIs on the map.</string>
    <string name="shared_string_all_languages">All languages</string>
    <string name="shared_string_language">Language</string>
    <string name="shared_string_languages">Languages</string>
    <string name="select_track_file">Select track file</string>
    <string name="settings_item_import_error">Could not import from \'%1$s\'.</string>
    <string name="settings_item_write_error">Could not write to \'%1$s\'.</string>
    <string name="settings_item_read_error">Could not read from \'%1$s\'.</string>
    <string name="changes_applied_to_profile">Changes applied to the \'%1$s\' profile.</string>
    <string name="shared_string_items">Items</string>
    <string name="custom_osmand_plugin">Custom OsmAnd plugin</string>
    <string name="app_mode_ski_snowmobile">Snowmobile</string>
    <string name="app_mode_ski_touring">Ski touring</string>
    <string name="replace_point_descr">Replace another point with this.</string>
    <string name="developer_plugin">Developer Plugin</string>
    <string name="move_inside_category">You can move items only inside this category.</string>
    <string name="additional_actions_descr">You can access these actions by tapping the “%1$s” button.</string>
    <string name="main_actions">Main actions</string>
    <string name="main_actions_descr">Only has four buttons.</string>
    <string name="reset_items_descr">Hiding settings resets them to their original state.</string>
    <string name="hidden_items_descr">These items are hidden from the menu, but the represented options or plugins will continue to work.</string>
    <string name="shared_string_hidden">Hidden</string>
    <string name="divider_descr">Elements below this point separated by a divider.</string>
    <string name="shared_string_divider">Divider</string>
    <string name="reorder_or_hide_from">Reorder or hide items from the %1$s.</string>
    <string name="context_menu_actions">Context menu actions</string>
    <string name="shared_string_drawer">Drawer</string>
    <string name="ui_customization">UI Customization</string>
    <string name="ui_customization_short_descr">Drawer items, context menu</string>
    <string name="ui_customization_description">Customize the quantity of items in \"Drawer\", \"Configure Map\" and \"Context Menu\".\n\nTurn off unused plugins to hide all their controls. %1$s.</string>
    <string name="shared_string_min">Min</string>
    <string name="shared_string_square">Square</string>
    <string name="shared_string_octagon">Octagon</string>
    <string name="shared_string_circle">Circle</string>
    <string name="select_shape">Select shape</string>
    <string name="select_group">Select group</string>
    <string name="add_description">Add description</string>
    <string name="delete_description">Delete description</string>
    <string name="quick_action_terrain_descr">A button to show or hide terrain layer on the map.</string>
    <string name="quick_action_terrain_show">Show terrain</string>
    <string name="quick_action_terrain_hide">Hide terrain</string>
    <string name="quick_action_show_hide_terrain">Show / hide terrain</string>
    <string name="download_slope_maps">Slopes</string>
    <string name="n_items_of_z">%1$s of %2$s</string>
    <string name="recalculate_route_distance_promo">The route will be recalculated if the distance from the route to the current location is more than selected value.</string>
    <string name="select_distance_route_will_recalc">Select the distance after which the route will be recalculated.</string>
    <string name="recalculate_route_in_deviation">Recalculate route in case of deviation</string>
    <string name="clear_recorded_data_warning">Are you sure you want to clear recorded data?</string>
    <string name="restore_all_profile_settings_descr">All profile settings will be restored to their original state after creating/importing this profile.</string>
    <string name="restore_all_profile_settings">Restore all profile settings?</string>
    <string name="saving_new_profile">Saving new profile</string>
    <string name="profile_backup_failed">Could not back up profile.</string>
    <string name="importing_from">Importing data from %1$s</string>
    <string name="shared_string_importing">Importing</string>
    <string name="checking_for_duplicate_description">OsmAnd check %1$s for duplicates with existing items in the app.\n\nIt may take some time.</string>
    <string name="items_added">Items added</string>
    <string name="shared_string_import_complete">Import complete</string>
    <string name="import_complete_description">All data from the %1$s is imported, you can use buttons below to open needed part of the app to manage it.</string>
    <string name="shared_string_hillshade">Hillshade</string>
    <string name="terrain_empty_state_text">Enable to view hillshade or slope map. You can read more about these map types on our site.</string>
    <string name="shared_string_legend">Legend</string>
    <string name="shared_string_zoom_levels">Zoom levels</string>
    <string name="shared_string_transparency">Transparency</string>
    <string name="slope_read_more">You can read more about Slopes in %1$s.</string>
    <string name="slope_download_description">Additional maps are needed to view Slopes on the map.</string>
    <string name="hillshade_download_description">Additional maps are needed to view Hillshade on the map.</string>
    <string name="terrain_slider_description">Set the minimum and maximum zoom levels at which the layer will be displayed.</string>
    <string name="slope_description">Slope uses colors to visualize terrain steepness.</string>
    <string name="hillshade_description">Hillshade map using dark shades to show slopes, peaks and lowlands.</string>
    <string name="shared_string_terrain">Terrain</string>
    <string name="import_rendering_file">Import rendering file</string>
    <string name="profile_type_custom_string">Custom profile</string>
    <string name="shared_string_angle_param">Angle: %s°</string>
    <string name="shared_string_angle">Angle</string>
    <string name="recalc_angle_dialog_descr">Extra straight segment between my location and calculated route will be displayed until the route is recalculated</string>
    <string name="recalc_angle_dialog_title">Minimum angle between my location and route</string>
    <string name="shared_string_app_default_w_val">App Default (%s)</string>
    <string name="shared_string_preparing">Preparing</string>
    <string name="shared_string_poi_types">POI types</string>
    <string name="shared_string_nothing_selected">Nothing selected</string>
    <string name="shared_string_quick_actions">Quick actions</string>
    <string name="shared_string_profiles">Profiles</string>
    <string name="listed_exist">Listed %1$s, already exist in OsmAnd.</string>
    <string name="replace_all_desc">Current items will be replaced with items from the file</string>
    <string name="replace_all">Replace all</string>
    <string name="keep_both">Keep both</string>
    <string name="keep_both_desc">Imported items will be added with prefix</string>
    <string name="import_duplicates_description">OsmAnd already has elements with the same names as those imported.\n\nSelect an action.</string>
    <string name="import_duplicates_title">Some items already exist</string>
    <string name="select_data_to_import">Select the data to be imported.</string>
    <string name="please_provide_profile_name_message">Please provide a name for the profile</string>
    <string name="no_recalculation_setting">No recalculation</string>
    <string name="open_settings">Open settings</string>
    <string name="plugin_disabled">Plugin off</string>
    <string name="plugin_disabled_descr">This plugin is a separate app, you will need to remove it separately if you no longer plan to use it.\n\nThe plugin will remain on the device after removing OsmAnd.</string>
    <string name="shared_string_menu">Menu</string>
    <string name="ltr_or_rtl_triple_combine_via_dash">%1$s — %2$s — %3$s</string>
    <string name="route_recalculation_dist_title">Minimal distance to recalculate route</string>
    <string name="route_recalculation_dist_descr">The route will be recalculated if the distance to the route is longer than specified parameter</string>
    <string name="routing_profile_direct_to">Direct-to-point</string>
    <string name="clear_recorded_data">Clear recorded data</string>
    <string name="release_3_6">
    • Profiles: now you can change order, set icon for map, change all setting for base profiles and restore them back to defaults\n\n
    • Added exit number in the navigation\n\n
    • Reworked plugin settings\n\n
    • Reworked Settings screen for quick access to all profiles\n\n
    • Added option to copy settings from another profile\n\n
    • Added ability to change an order or hide POI categories in Search\n\n
    • Correctly aligned POI icons on the map\n\n
    • Added Sunset / Sunrise data to Configure Map\n\n
    • Added Home/Work icons on the map\n\n
    • Added support for multiline description in Settings\n\n
    • Added correct transliteration into the map of Japan\n\n
    • Added Antarctica map\n\n
    </string>
    <string name="copy_coordinates">Copy coordinates</string>
    <string name="reset_to_default_category_button_promo">\'Reset to default\' will reinstate the sort order to the installation default.</string>
    <string name="use_system_screen_timeout">Use the system screen timeout</string>
    <string name="use_system_screen_timeout_promo">Disabled by default: While OsmAnd is running in the foreground, the screen will not time out.\n\nIf enabled, OsmAnd will use the system timeout setting.</string>
    <string name="accessibility_mode_disabled">Accessibility mode is turned off in your Android system.</string>
    <string name="rearrange_categories">Rearrange categories</string>
    <string name="create_custom_categories_list_promo">Change the list sort order, hide categories. You can import or export all changes with profiles.</string>
    <string name="add_new_custom_category_button_promo">You can add a new custom category by selecting one or more categories.</string>
    <string name="shared_string_available">Available</string>
    <string name="add_custom_category">Add custom category</string>
    <string name="rendering_attr_streetLightingNight_name">Show only at night</string>
    <string name="plugin_prefs_reset_successful">All plugin settings restored to default.</string>
    <string name="profile_prefs_reset_successful">All profile settings restored to default.</string>
    <string name="ltr_or_rtl_combine_via_slash">%1$s/%2$s</string>
    <string name="sunset_at">Sunset at %1$s</string>
    <string name="sunrise_at">Sunrise at %1$s</string>
    <string name="shared_string_routing">Routing</string>
    <string name="shared_string_rendering_style">Rendering style</string>
    <string name="shared_string_include_data">Include additional data</string>
    <string name="import_profile_dialog_description">The imported profile contains additional data. Click \"Import\" to import only profile data, or select additional data.</string>
    <string name="export_profile_dialog_description">You can select additional data to export along with the profile.</string>
    <string name="permission_is_required">Permission is required to use this option.</string>
    <string name="logcat_buffer_descr">Check and share detailed logs of the app</string>
    <string name="file_does_not_contain_routing_rules">No routing rules in \'%1$s\'. Please choose another file.</string>
    <string name="not_support_file_type_with_ext">Select a supported %1$s extension file instead.</string>
    <string name="monitoring_min_speed_descr">This is a low-speed cut-off filter to not record points below a certain speed. This may make recorded tracks look "smoother" when viewed on the map.</string>
    <string name="monitoring_min_speed_descr_side_effect">Side effect: Your track will be missing all sections where the minimum speed criterion was not met (e.g. where you push your bike up a steep hill). Also, there will be no information about periods at rest, like breaks. This has effects on any analysis or post-processing, like when trying to determine the total length of your trip, time in motion, or your average speed.</string>
    <string name="monitoring_min_speed_descr_recommendation">Recommendation: Try using the motion detection via the "logging minimum displacement" filter (B) first, it may produce better results, and you will lose less data. If your tracks remain noisy at low speeds, try non-zero values here. Please note that some measurements may not report any speed value at all (some network-based methods), in which case you would not record anything.</string>
    <string name="monitoring_min_speed_descr_remark">Remark: "speed > 0" check: Most GPS chipsets report a speed value only if the algorithm determines you are in motion, and none if you are not. Hence using the "> 0" setting in this filter in a sense uses the motion detection of the GPS chipset. But even if not filtered here at recording time, we still use this feature in our GPX analysis to determine the "Distance corrected", i.e. the value displayed in that field is the "distance recorded while in motion".</string>
    <string name="monitoring_min_accuracy_descr">This will record only points measured with a minimum "accuracy" indication (in meters/feet, as reported by Android for your chipset). Accuracy is the proximity of measurements to the true position, and is not directly related to precision, which is the scatter of repeated measurements.</string>
    <string name="monitoring_min_accuracy_descr_side_effect">Side effect: As a result of filtering by accuracy, points may be entirely missing for e.g. below bridges, under trees, between high buildings, or with certain weather conditions.</string>
    <string name="monitoring_min_accuracy_descr_recommendation">Recommendation: It is hard to predict what will be recorded and what not, it may be best to turn this filter off.</string>
    <string name="monitoring_min_accuracy_descr_remark">Remark: If GPS had been off immediately before a recording, the first point measured may have a decreased accuracy,so in our code we may want to wait a second or so before recording a point (or record the best of 3 consecutive points, etc.), but this is not yet implemented.</string>
    <string name="monitoring_min_distance_descr">This filter avoids duplicate points being recorded where too little actual motion may have occurred, makes a nicer spatial appearance of tracks not post-processed later.</string>
    <string name="monitoring_min_distance_descr_side_effect">Side effects: Periods at rest are not recorded at all or by just one point each. Small (real world) movements (e.g. sideways, to mark a possible turnoff on your trip) may be filtered out. Your file contains less information for post-processing, and has worse stats by filtering out obviously redundant points at recording time, while potentially keeping artifacts caused by bad reception or GPS chipset effects.</string>
    <string name="monitoring_min_distance_descr_recommendation">Recommendation: A setting of 5 meters may work well for you if you do not require to capture details finer than that, and do not want to explicitly capture data while at rest.</string>
    <string name="live_monitoring_time_buffer">Time buffer</string>
    <string name="live_monitoring_tracking_interval">Tracking interval</string>
    <string name="live_monitoring_adress">Web address</string>
    <string name="live_monitoring_adress_descr">Specify the web address with parameter syntax: lat={0}, lon={1}, timestamp={2}, hdop={3}, altitude={4}, speed={5}, bearing={6}.</string>
    <string name="monitoring_notification">Notification</string>
    <string name="monitoring_min_speed">Minimum speed</string>
    <string name="monitoring_min_accuracy">Minimum accuracy</string>
    <string name="monitoring_min_distance">Minimum displacement</string>
    <string name="reset_plugin_to_default">Reset plugin settings to default</string>
    <string name="multimedia_rec_split_title">Recorder split</string>
    <string name="multimedia_use_system_camera">Use system app</string>
    <string name="multimedia_photo_play_sound">Camera shutter sound</string>
    <string name="osm_authorization_success">Authorization is successful</string>
    <string name="import_from_file">Import from file</string>
    <string name="import_routing_file">Import routing file</string>
    <string name="import_profile">Import profile</string>
    <string name="monitoring_prefs_descr">Navigation, logging accuracy</string>
    <string name="multimedia_notes_prefs_descr">Picture size, audio and video quality</string>
    <string name="osm_editing_prefs_descr">Login, password, offline editing</string>
    <string name="accessibility_prefs_descr">Choose icon, color and name</string>
    <string name="live_monitoring_descr">Allows sharing current location using trip recording.</string>
    <string name="live_monitoring">Online tracking</string>
    <string name="save_track_logging_accuracy">Logging accuracy</string>
    <string name="tracks_view_descr">Your recorded tracks are in %1$s, or the OsmAnd folder.</string>
    <string name="multimedia_notes_view_descr">Your OSM notes are in %1$s.</string>
    <string name="video_notes">Video notes</string>
    <string name="photo_notes">Photo notes</string>
    <string name="route_recalculation">Route recalculation</string>
    <string name="accessibility_announce">Announce</string>
    <string name="login_and_pass">Username and password</string>
    <string name="plugin_global_prefs_info">These settings apply to all profiles.</string>
    <string name="osm_editing">OSM editing</string>
    <string name="osm_edits_view_descr">View your edits or OSM bugs not yet uploaded in %1$s. Uploaded points will not show any more.</string>
    <string name="app_mode_osm">OSM</string>
    <string name="select_nav_icon_descr">Icon shown while navigating or moving.</string>
    <string name="select_map_icon_descr">Icon shown at rest.</string>
    <string name="ltr_or_rtl_combine_via_space">%1$s %2$s</string>
    <string name="ltr_or_rtl_combine_via_colon">%1$s: %2$s</string>
    <string name="reset_confirmation_descr">Tapping %1$s discards all your changes.</string>
    <string name="reset_all_profile_settings_descr">Reset all profile settings to installation defaults.</string>
    <string name="reset_all_profile_settings">Reset all profile settings?</string>
    <string name="select_navigation_icon">Position icon while moving</string>
    <string name="select_map_icon">Position icon at rest</string>
    <string name="delete_profiles_descr">Tapping \'Apply\' deletes removed profiles permanently.</string>
    <string name="master_profile">Master profile</string>
    <string name="select_color">Select color</string>
    <string name="rendering_value_thick_name">Thick</string>
    <string name="desert_render_descr">For deserts and other sparsely populated areas. More detailed.</string>
    <string name="shared_string_downloading_formatted">Downloading %s</string>
    <string name="edit_profiles_descr">OsmAnd default profiles cannot be deleted, but disabled (on the previous screen), or be sorted to the bottom.</string>
    <string name="edit_profiles">Edit profiles</string>
    <string name="select_nav_profile_dialog_message">The \'Navigation type\' governs how routes are calculated.</string>
    <string name="ltr_or_rtl_combine_via_bold_point">%1$s • %2$s</string>
    <string name="ltr_or_rtl_combine_via_comma">%1$s, %2$s</string>
    <string name="personal_category_name">Personal</string>
    <string name="add_new_profile_q">Add the new profile \'%1$s\'?</string>
    <string name="save_heading">Include heading</string>
    <string name="save_heading_descr">Save heading to each track point while recording.</string>
    <string name="profile_appearance">Profile appearance</string>
    <string name="choose_icon_color_name">Icon, color and name</string>
    <string name="reorder_profiles">Edit profile list</string>
    <string name="selected_profile">Selected profile</string>
    <string name="rendering_value_walkingRoutesOSMCNodes_name">Node networks</string>
    <string name="rendering_attr_showCycleNodeNetworkRoutes_name">Show node network cycle routes</string>
    <string name="join_segments">Join segments</string>
    <string name="download_map_dialog">Download map dialog</string>
    <string name="dialogs_and_notifications_title">Dialogs and notifications</string>
    <string name="dialogs_and_notifications_descr">Control popups, dialogs and notifications.</string>
    <string name="suggested_maps">Suggested maps</string>
    <string name="suggested_maps_descr">These maps are required for the plugin.</string>
    <string name="added_profiles">Added profiles</string>
    <string name="added_profiles_descr">Profiles added by plugin</string>
    <string name="shared_string_turn_off">Turn off</string>
    <string name="new_plugin_added">New plugin added</string>
    <string name="clear_confirmation_msg">Clear %1$s?</string>
    <string name="shared_string_revert">Revert</string>
    <string name="track_saved">Track saved</string>
    <string name="empty_filename">File name is empty</string>
    <string name="default_speed_dialog_msg">Estimates arrival time for unknown road types, and limits speed for all roads (may affect routing)</string>
    <string name="rendering_value_white_name">White</string>
    <string name="swap_two_places">Swap %1$s and %2$s</string>
    <string name="route_start_point">Starting point</string>
    <string name="export_profile">Export profile</string>
    <string name="exported_osmand_profile">OsmAnd profile: %1$s</string>
    <string name="overwrite_profile_q">\'%1$s\' already exists. Overwrite?</string>
    <string name="export_profile_failed">Could not export profile.</string>
    <string name="profile_import">Import profile</string>
    <string name="profile_import_descr">Add a profile by opening its file with OsmAnd.</string>
    <string name="file_import_error">%1$s import error: %2$s</string>
    <string name="file_imported_successfully">%1$s imported.</string>
    <string name="tts_initialization_error">Cannot start text-to-speech engine.</string>
    <string name="layer_osm_edits">OSM edits</string>
    <string name="quick_action_contour_lines_descr">Button showing or hiding contour lines on the map.</string>
    <string name="quick_action_contour_lines_show">Show contour lines</string>
    <string name="quick_action_contour_lines_hide">Hide contour lines</string>
    <string name="quick_action_show_hide_contour_lines">Show/hide contour lines</string>
    <string name="quick_action_hillshade_descr">A button to show or hide hillshades on the map.</string>
    <string name="quick_action_hillshade_show">Show hillshade</string>
    <string name="quick_action_hillshade_hide">Hide hillshade</string>
    <string name="quick_action_show_hide_hillshade">Show/hide hillshade</string>
    <string name="apply_preference_to_all_profiles">You can apply this change to all or only the selected profile.</string>
    <string name="shared_preference">Shared</string>
    <string name="routing_attr_driving_style_prefer_unpaved_name">Prefer unpaved roads</string>
    <string name="routing_attr_driving_style_prefer_unpaved_description">Prefer unpaved over paved roads for routing.</string>
    <string name="release_3_5">
    • Updated app and profile settings: Settings are now arranged by type. Each profile can be customized separately.\n\n
    • New map download dialog suggesting a map to download while browsing\n\n
    • Dark theme fixes\n\n
    • Fixed several routing issues around the world\n\n
    • Updated basemap with more detailed road network\n\n
    • Fixed flooded areas around the world\n\n
    • Ski routing: Added elevation profile and route complexity to the route details\n\n
    • Other bugfixes\n\n
    </string>
    <string name="shared_string_memory_used_tb_desc">Used %1$s TB</string>
    <string name="shared_string_memory_used_gb_desc">Used %1$s GB</string>
    <string name="shared_string_memory_used_mb_desc">Used %1$s MB</string>
    <string name="shared_string_memory_used_kb_desc">Used %1$s kB</string>
    <string name="contour_lines_and_hillshade">Contour lines and hillshade</string>
    <string name="routing_attr_prefer_unpaved_name">Prefer unpaved roads</string>
    <string name="routing_attr_prefer_unpaved_description">Prefer unpaved roads.</string>
    <string name="update_all_maps">Update all maps</string>
    <string name="update_all_maps_q">Are you sure you want to update all (%1$d) maps?</string>
    <string name="track_storage_directory">Track storage folder</string>
    <string name="track_storage_directory_descrp">Tracks can be stored in the \'rec\' folder, monthly, or daily folders.</string>
    <string name="store_tracks_in_rec_directory">Record tracks to \'rec\' folder</string>
    <string name="store_tracks_in_daily_directories">Record tracks in daily folders</string>
    <string name="store_tracks_in_daily_directories_descrp">Record tracks in sub-folders per recording day (like 2018-01-01).</string>
    <string name="shared_string_calculate">Calculate</string>
    <string name="shared_string_osmand_usage">OsmAnd usage</string>
    <string name="shared_sting_tiles">Tiles</string>
    <string name="shared_string_maps">Maps</string>
    <string name="shared_string_memory_tb_desc">%1$s TB</string>
    <string name="shared_string_memory_gb_desc">%1$s GB</string>
    <string name="shared_string_memory_mb_desc">%1$s MB</string>
    <string name="shared_string_memory_kb_desc">%1$s kB</string>
    <string name="app_mode_utv">Side by Side</string>
    <string name="rendering_attr_piste_difficulty_aerialway_name">Aerialway</string>
    <string name="rendering_attr_piste_difficulty_connection_name">Connection</string>
    <string name="avoid_in_routing_descr_">Avoid certain routes and road types</string>
    <string name="change_data_storage_full_description">Move OsmAnd data files to the new destination?\n%1$s > %2$s</string>
    <string name="data_storage_preference_summary">%1$s • %2$s</string>
    <string name="data_storage_space_description">%1$s GB free (of %2$s GB)</string>
    <string name="enter_path_to_folder">Enter path to the folder</string>
    <string name="shared_string_select_folder">Folder…</string>
    <string name="paste_Osmand_data_folder_path">Paste path to the folder with OsmAnd data</string>
    <string name="change_osmand_data_folder_question">Change OsmAnd data folder?</string>
    <string name="move_maps_to_new_destination">Move to the new destination</string>
    <string name="internal_app_storage_description">Internal storage for OsmAnd, (hidden from users and other apps).</string>
    <string name="change_data_storage_folder">Change storage folder</string>
    <string name="rendering_attr_piste_type_snow_park_name">Terrain park</string>
    <string name="rendering_attr_piste_type_sleigh_name">Sleigh</string>
    <string name="rendering_attr_piste_type_sled_name">Sled</string>
    <string name="rendering_attr_piste_type_hike_name">Hike</string>
    <string name="rendering_attr_piste_type_connection_name">Connection</string>
    <string name="rendering_attr_piste_type_skitour_name">Skitour</string>
    <string name="rendering_attr_piste_type_downhill_name">Downhill</string>
    <string name="rendering_attr_piste_type_nordic_name">Nordic</string>
    <string name="routeInfo_piste_type_name">Piste type</string>
    <string name="rendering_attr_piste_difficulty_novice_name">Novice</string>
    <string name="rendering_attr_piste_difficulty_easy_name">Easy</string>
    <string name="rendering_attr_piste_difficulty_intermediate_name">Intermediate</string>
    <string name="rendering_attr_piste_difficulty_advanced_name">Advanced</string>
    <string name="rendering_attr_piste_difficulty_expert_name">Expert</string>
    <string name="rendering_attr_piste_difficulty_freeride_name">Freeride</string>
    <string name="rendering_attr_piste_difficulty_extreme_name">Extreme</string>
    <string name="rendering_attr_piste_difficulty_undefined_name">Undefined</string>
    <string name="routeInfo_piste_difficulty_name">Piste difficulty</string>
    <string name="download_detailed_map">Download detailed %s map, to view this area.</string>
    <string name="shared_string_by_default">By default</string>
    <string name="plugins_settings">Plugin settings</string>
    <string name="logcat_buffer">Logcat buffer</string>
    <string name="application_profile_changed">App profile changed to \"%s\"</string>
    <string name="switch_profile">Switch profile</string>
    <string name="configure_profile">Configure profile</string>
    <string name="configure_profile_info">Settings for profile:</string>
    <string name="utm_format_descr">OsmAnd uses the UTM Standard, which is similar but not identical to the UTM NATO format.</string>
    <string name="shared_string_example">Example</string>
    <string name="navigate_point_format_utm">UTM Standard</string>
    <string name="navigate_point_format_olc">Open Location Code</string>
    <string name="coordinates_format_info">The selected format will be applied throughout the app.</string>
    <string name="pref_selected_by_default_for_profiles">This setting is selected by default for profiles: %s</string>
    <string name="change_default_settings">Change setting</string>
    <string name="discard_changes">Discard change</string>
    <string name="apply_to_current_profile">Apply only to \"%1$s\"</string>
    <string name="apply_to_all_profiles">Apply to all profiles</string>
    <string name="start_up_message_pref">Start-up message</string>
    <string name="analytics_pref_title">Analytics</string>
    <string name="turn_screen_on_info">Show map on the lock screen during navigation.</string>
    <string name="route_parameters_info">Settings for routing in the selected profile \"%1$s\".</string>
    <string name="wake_time">Timeout after wake-up</string>
    <string name="units_and_formats">Units &amp; formats</string>
    <string name="map_look_descr">Map appearance</string>
    <string name="map_look">Map look</string>
    <string name="list_of_installed_plugins">Installed plugins</string>
    <string name="configure_navigation">Configure navigation</string>
    <string name="general_settings_profile_descr">App theme, units, region</string>
    <string name="screen_alerts_descr">Alerts shown bottom left during navigation.</string>
    <string name="language_and_output">Language and output</string>
    <string name="reset_to_default">Reset to default</string>
    <string name="manage_profiles_descr">Create, import, edit profiles</string>
    <string name="manage_profiles">Manage app profiles…</string>
    <string name="osmand_settings_descr">Effective for the entire app</string>
    <string name="osmand_settings">OsmAnd settings</string>
    <string name="copy_from_other_profile">Copy from another profile</string>
    <string name="turn_screen_on">Turn screen on</string>
    <string name="map_during_navigation_info">Map during navigation</string>
    <string name="map_during_navigation">Map during navigation</string>
    <string name="shared_string_other">Other</string>
    <string name="vehicle_parameters_descr">Weight, height, length, speed</string>
    <string name="vehicle_parameters">Vehicle parameters</string>
    <string name="voice_announces_info">Voice announcements only occur during navigation.</string>
    <string name="voice_announces_descr">Navigation instructions and announcements</string>
    <string name="voice_announces">Voice prompts</string>
    <string name="screen_alerts">Screen alerts</string>
    <string name="route_parameters_descr">Configure route parameters</string>
    <string name="route_parameters">Route parameters</string>
    <string name="day">Day</string>
    <string name="days_2_4">Days</string>
    <string name="days_5">Days</string>
    <string name="week">Week</string>
    <string name="weeks_2_4">Weeks</string>
    <string name="weeks_5">Weeks</string>
    <string name="month">Month</string>
    <string name="months_2_4">Months</string>
    <string name="months_5">Months</string>
    <string name="year">Year</string>
    <string name="years_2_4">Years</string>
    <string name="years_5">Years</string>
    <string name="months_3">Three months</string>
    <string name="price_free">Free</string>
    <string name="get_discount_title">Get %1$d %2$s at %3$s off.</string>
    <string name="get_discount_first_part">%1$s for the first %2$s</string>
    <string name="get_discount_first_few_part">%1$s for the first %2$s</string>
    <string name="get_discount_second_part">then %1$s</string>
    <string name="cancel_subscription">Cancel subscription</string>
    <string name="price_and_discount">%1$s • Save %2$s</string>
    <string name="app_mode_wagon">Wagon</string>
    <string name="app_mode_pickup_truck">Pickup truck</string>
    <string name="shared_string_default">Default</string>
    <string name="gpx_join_gaps">Join gaps</string>
    <string name="app_mode_camper">Camper</string>
    <string name="app_mode_campervan">Campervan (RV)</string>
    <string name="rendering_attr_showLez_description">Show Low Emission Zones on the map. Does not affect routing.</string>
    <string name="rendering_attr_showLez_name">Show Low Emission Zones</string>
    <string name="temporary_conditional_routing">Consider temporary limitations</string>
    <string name="turn_on_profile_desc">Please turn on at least one app profile to use this setting.</string>
    <string name="rendering_attr_winter_road_name">Winter road</string>
    <string name="rendering_attr_ice_road_name">Ice road</string>
    <string name="routeInfo_winter_ice_road_name">Winter and ice roads</string>
    <string name="rendering_attr_tracktype_grade1_name">Solid (paved)</string>
    <string name="rendering_attr_tracktype_grade2_name">Solid (unpaved)</string>
    <string name="rendering_attr_tracktype_grade3_name">Mostly solid</string>
    <string name="rendering_attr_tracktype_grade4_name">Mostly soft</string>
    <string name="rendering_attr_tracktype_grade5_name">Soft</string>
    <string name="routeInfo_tracktype_name">Surface firmness</string>
    <string name="shared_string_file_is_saved">%s is saved</string>
    <string name="shared_string_open_track">Open track</string>
    <string name="shared_string_track_is_saved">Track %s is saved</string>
    <string name="turn_screen_on_router">Wake on turn</string>
    <string name="turn_screen_on_time_descr">Adjust how long the screen should be on for.</string>
    <string name="turn_screen_on_sensor">Use proximity sensor</string>
    <string name="turn_screen_on_sensor_descr">Waving your hand across the screen will turn it on.</string>
    <string name="app_mode_offroad">Offroad</string>
    <string name="edit_profile_setup_title">Set up profile</string>
    <string name="edit_profile_setup_subtitle">The profile keeps its own settings</string>
    <string name="edit_profile_setup_map_subtitle">Select map options for the profile</string>
    <string name="edit_profile_screen_options_subtitle">Select screen options for the profile</string>
    <string name="edit_profile_nav_settings_subtitle">Select navigation settings for the profile</string>
    <string name="routing_attr_max_num_changes_description">Specify upper limit of changes</string>
    <string name="routing_attr_max_num_changes_name">Number of changes</string>
    <string name="app_mode_ufo">UFO</string>
    <string name="release_3_4">
    • App profiles: Create a custom profile for your own needs, with a custom icon and color\n\n
    • Now customize any profile\'s default and min/max speeds\n\n
    • Added a widget for the current coordinates\n\n
    • Added options to show the compass and a radius ruler on the map\n\n
    • Fix background track logging\n\n
    • Improved background map downloads\n\n
    • Returned \'Turn screen on\' option\n\n
    • Fixed Wikipedia language selection\n\n
    • Fixed compass button behavior during navigation\n\n
    • Other bugfixes\n\n
    </string>
    <string name="precision_hdop_and_vdop">Horizontal precision: %1$s, vertical: %2$s</string>
    <string name="precision_hdop">Horizontal precision: %s</string>
    <string name="app_mode_personal_transporter">Personal transporter</string>
    <string name="app_mode_monowheel">Monowheel</string>
    <string name="app_mode_scooter">Scooter</string>
    <string name="shared_string_min_speed">Min. speed</string>
    <string name="shared_string_max_speed">Max. speed</string>
    <string name="default_speed_setting_title">Default speed</string>
    <string name="default_speed_setting_descr">Change default speed settings</string>
    <string name="minmax_speed_dialog_title">Set min/max speed</string>
    <string name="new_profile">New profile</string>
    <string name="shared_string_crash">Crash</string>
    <string name="last_launch_crashed">Last OsmAnd run crashed. Please help us improve OsmAnd by sharing the error message.</string>
    <string name="press_again_to_change_the_map_orientation">Tap again to change map orientation</string>
    <string name="process_downloading_service">OsmAnd downloading service</string>
    <string name="shared_string_color_magenta">Magenta</string>
    <string name="shared_string_icon">Icon</string>
    <string name="rate_dialog_descr">Please share your feedback and rate our work on Google Play.</string>
    <string name="button_rate">Rate</string>
    <string name="shared_string_privacy_policy">Privacy Policy</string>
    <string name="help_us_make_osmand_better">Help us make OsmAnd better</string>
    <string name="make_osmand_better_descr">Allow OsmAnd to collect and process anonymous app usage data. No data about your position or locations you view on the map are collected.\n\nConfigure any time in \'Settings\' → \'Privacy and Security\'.</string>
    <string name="choose_data_to_share">Choose the type of data you want to share:</string>
    <string name="downloaded_maps">Maps downloaded</string>
    <string name="visited_screens">Screens visited</string>
    <string name="collected_data">Data collected</string>
    <string name="collected_data_descr">Define which data you allow OsmAnd to share.</string>
    <string name="downloaded_maps_collect_descr">Helps us understand country and region map popularity.</string>
    <string name="visited_screens_collect_descr">Helps us understand OsmAnd feature popularity.</string>
    <string name="privacy_and_security_change_descr">Tap \"Allow\" if you agree with our %1$s</string>
    <string name="settings_privacy_and_security">Privacy and security</string>
    <string name="settings_privacy_and_security_desc">Pick what data you share</string>
    <string name="shared_string_no_thank_you">No, thanks</string>
    <string name="shared_string_allow">Allow</string>
    <string name="profile_name_hint">Profile name</string>
    <string name="nav_type_hint">Navigation type</string>
    <string name="app_mode_taxi">Taxi</string>
    <string name="app_mode_shuttle_bus">Shuttle bus</string>
    <string name="app_mode_subway">Subway</string>
    <string name="app_mode_horse">Horse</string>
    <string name="app_mode_helicopter">Helicopter</string>
    <string name="osmand_routing_promo">You can add your own modified version of the file routing.xml in ..osmand/routing</string>
    <string name="app_mode_skiing">Skiing</string>
    <string name="base_profile_descr_ski">Skiing</string>
    <string name="show_compass_ruler">Show compass ruler</string>
    <string name="hide_compass_ruler">Hide compass ruler</string>
    <string name="select_icon_profile_dialog_title">Select icon</string>
    <string name="settings_routing_mode_string">Mode: %s</string>
    <string name="settings_derived_routing_mode_string">User-mode, derived from: %s</string>
    <string name="routing_profile_ski">Ski</string>
    <string name="profile_type_descr_string">Type: %s</string>
    <string name="profile_type_base_string">Base profile</string>
    <string name="profile_alert_need_routing_type_title">Select navigation type</string>
    <string name="profile_alert_need_routing_type_msg">Please select a navigation type for the new app profile</string>
    <string name="profile_alert_need_profile_name_title">Enter profile name</string>
    <string name="profile_alert_need_profile_name_msg">You must specify a profile name first.</string>
    <string name="profile_alert_duplicate_name_title">Duplicate name</string>
    <string name="profile_alert_duplicate_name_msg">There is already profile with that name</string>
    <string name="profile_alert_cant_delete_base">You cannot delete OsmAnd\'s base profiles</string>
    <string name="profile_alert_need_save_title">Save changes</string>
    <string name="profile_alert_need_save_msg">Save changes to the profile first</string>
    <string name="profile_alert_delete_title">Delete profile</string>
    <string name="profile_alert_delete_msg">Are you sure you want to delete the \"%s\" profile</string>
    <string name="select_base_profile_dialog_title">Select profile to start with</string>
    <string name="select_base_profile_dialog_message">Base your custom profile on one of the default app profiles, this defines the basic setup like default visibility of widgets and units of speed and distance. These are the default app profiles, together with examples of custom profiles they may be extended to:</string>
    <string name="select_nav_profile_dialog_title">Select navigation type</string>
    <string name="base_profile_descr_car">Car, truck, motorcycle</string>
    <string name="base_profile_descr_bicycle">Mountain bike, moped, horse</string>
    <string name="base_profile_descr_pedestrian">Walking, hiking, running</string>
    <string name="base_profile_descr_public_transport">Public transport types</string>
    <string name="base_profile_descr_boat">Ship, rowing, sailing</string>
    <string name="base_profile_descr_aircraft">Airplane, gliding</string>
    <string name="routing_profile_geocoding">Geocoding</string>
    <string name="routing_profile_straightline">Straight line</string>
    <string name="routing_profile_broutrer">BRouter (offline)</string>
    <string name="osmand_default_routing">OsmAnd routing</string>
    <string name="custom_routing">Custom routing profile</string>
    <string name="special_routing_type">Special routing</string>
    <string name="third_party_routing_type">Third-party routing</string>
    <string name="application_profiles_descr">Select the profiles to be visible in the app.</string>
    <string name="application_profiles">App profiles</string>
    <string name="searching_gps">Searching GPS</string>
    <string name="coordinates_widget">Coordinates widget</string>
    <string name="files_moved">Moved %1$d files (%2$s).</string>
    <string name="files_copied">Copied %1$d files (%2$s).</string>
    <string name="files_failed">Could not copy %1$d files (%2$s).</string>
    <string name="files_present">%1$d files (%2$s) are present in the previous location \'%3$s\'.</string>
    <string name="move_maps">Move maps</string>
    <string name="dont_move_maps">Don\'t move</string>
    <string name="public_transport_ped_route_title">The route on foot is approximately %1$s, and may be faster than public transport</string>
    <string name="public_transport_no_route_title">Unfortunately, OsmAnd could not find a route suitable for your settings.</string>
    <string name="public_transport_try_ped">Try navigation on foot.</string>
    <string name="public_transport_try_change_settings">Try changing the settings.</string>
    <string name="public_transport_calc_pedestrian">Calculate route on foot</string>
    <string name="public_transport_type">Transport type</string>
    <string name="send_log">Send log</string>
    <string name="routing_attr_avoid_tram_name">No trams</string>
    <string name="routing_attr_avoid_tram_description">Avoids trams</string>
    <string name="routing_attr_avoid_bus_name">No buses</string>
    <string name="routing_attr_avoid_bus_description">Avoids buses and trolleybuses</string>
    <string name="routing_attr_avoid_share_taxi_name">No share taxi</string>
    <string name="routing_attr_avoid_share_taxi_description">Avoids share taxi</string>
    <string name="routing_attr_avoid_train_name">No trains</string>
    <string name="routing_attr_avoid_train_description">Avoids trains</string>
    <string name="routing_attr_avoid_subway_name">No subways</string>
    <string name="routing_attr_avoid_subway_description">Avoids subways and lightweight rail transport</string>
    <string name="routing_attr_avoid_ferry_name">No ferries</string>
    <string name="routing_attr_avoid_ferry_description">Avoids ferries</string>
    <!-- string name="release_3_3_7">
    • Display the time between transfers in public transport\n\n
    • Corrected UI for the Route Details\n\n
    • Fixed dark theme in the \'Direction menu\' and \'Route Details\'\n\n
    • Display azimuth in \'Measure Distance\'\n\n
    </string -->
    <string name="shared_string_degrees">Degrees</string>
    <string name="shared_string_milliradians">Milliradians</string>
    <string name="angular_measeurement">Angular unit</string>
    <string name="angular_measeurement_descr">Change what azimuth is measured in.</string>
    <string name="avoid_pt_types_descr">Select public transport types to avoid for navigation:</string>
    <string name="quick_action_day_night_mode">%s mode</string>
    <string name="avoid_pt_types">Avoid transport types…</string>
    <string name="shared_string_walk">Walk</string>
    <string name="save_poi_value_exceed_length">Shorten the length of the \"%s\" tag to less than 255 characters.</string>
    <string name="save_poi_value_exceed_length_title">Length of \"%s\" value</string>
    <string name="public_transport_warning_descr_blog">Read more about OsmAnd routing on our blog.</string>
    <string name="public_transport_warning_title">Public transport navigation is currently in beta testing, expect errors and inaccuracies.</string>
    <string name="add_intermediate">Add intermediate point</string>
    <string name="transfers_size">%1$d transfers</string>
    <string name="add_start_and_end_points">Add departure and destination</string>
    <string name="route_add_start_point">Add point of departure</string>
    <string name="route_descr_select_start_point">Select point of departure</string>
    <string name="rendering_attr_surface_unpaved_name">Unpaved</string>
    <string name="rendering_attr_surface_sand_name">Sand</string>
    <string name="rendering_attr_surface_grass_name">Grass</string>
    <string name="rendering_attr_surface_grass_paver_name">Grass paver</string>
    <string name="rendering_attr_surface_ground_name">Ground</string>
    <string name="rendering_attr_surface_dirt_name">Dirt</string>
    <string name="rendering_attr_surface_mud_name">Mud</string>
    <string name="rendering_attr_surface_ice_name">Ice</string>
    <string name="rendering_attr_surface_salt_name">Salt</string>
    <string name="rendering_attr_surface_snow_name">Snow</string>
    <string name="rendering_attr_surface_asphalt_name">Asphalt</string>
    <string name="rendering_attr_surface_paved_name">Paved</string>
    <string name="rendering_attr_surface_concrete_name">Concrete</string>
    <string name="rendering_attr_surface_sett_name">Sett</string>
    <string name="rendering_attr_surface_cobblestone_name">Cobblestone</string>
    <string name="rendering_attr_surface_paving_stones_name">Paving stones</string>
    <string name="rendering_attr_surface_pebblestone_name">Pebblestone</string>
    <string name="rendering_attr_surface_stone_name">Stone</string>
    <string name="rendering_attr_surface_metal_name">Metal</string>
    <string name="rendering_attr_surface_wood_name">Wood</string>
    <string name="rendering_attr_surface_gravel_name">Gravel</string>
    <string name="rendering_attr_surface_fine_gravel_name">Fine gravel</string>
    <string name="rendering_attr_surface_compacted_name">Compacted</string>
    <string name="rendering_attr_smoothness_excellent_name">Excellent</string>
    <string name="rendering_attr_smoothness_good_name">Good</string>
    <string name="rendering_attr_smoothness_intermediate_name">Intermediate</string>
    <string name="rendering_attr_smoothness_bad_name">Bad</string>
    <string name="rendering_attr_smoothness_very_bad_name">Very bad</string>
    <string name="rendering_attr_smoothness_horrible_name">Horrible</string>
    <string name="rendering_attr_smoothness_very_horrible_name">Very horrible</string>
    <string name="rendering_attr_smoothness_impassable_name">Impassable</string>
    <string name="rendering_attr_highway_class_motorway_name">Motorway</string>
    <string name="rendering_attr_highway_class_state_road_name">State road</string>
    <string name="rendering_attr_highway_class_road_name">Road</string>
    <string name="rendering_attr_highway_class_street_name">Street</string>
    <string name="rendering_attr_highway_class_service_name">Service</string>
    <string name="rendering_attr_highway_class_footway_name">Footway</string>
    <string name="rendering_attr_highway_class_track_name">Track</string>
    <string name="rendering_attr_highway_class_bridleway_name">Bridleway</string>
    <string name="rendering_attr_highway_class_steps_name">Steps</string>
    <string name="rendering_attr_highway_class_path_name">Path</string>
    <string name="rendering_attr_highway_class_cycleway_name">Cycleway</string>
    <string name="rendering_attr_undefined_name">Undefined</string>
	<string name="rendering_attr_highway_class_track_grade1_name">Grade 1</string>
	<string name="rendering_attr_highway_class_track_grade2_name">Grade 2</string>
	<string name="rendering_attr_highway_class_track_grade3_name">Grade 3</string>
	<string name="rendering_attr_highway_class_track_grade4_name">Grade 4</string>
	<string name="rendering_attr_highway_class_track_grade5_name">Grade 5</string>
    <!-- string name="release_3_3">
    • New \'Directions\' screen: Displays Home and Work destination buttons, \'previous route\' shortcut, list of active GPX tracks and markers, search history\n\n
    • Additional info under \'Route details\': road types, surface, steepness, smoothness\n\n
    • Public transport navigation supporting all kinds of transportation: metro, bus, tram, etc.\n\n
    • New Quick action for show/hide tracks and day/night modes\n\n
    • Fixed areas displayed as flooded in Germany, South Africa, Quebec\n\n
    • Additional support for KML and KMZ import\n\n
    • Fixed crashes on opening some public transport stops\n\n
    • Removed Facebook and Firebase analytics from the free version (OsmAnd+ doesn\'t include it)\n\n
    </string -->
    <string name="use_osm_live_public_transport_description">Enable public transport for OsmAnd Live changes.</string>
    <string name="use_osm_live_public_transport">OsmAnd Live public transport</string>
    <string name="time_of_day">Time of day</string>
    <string name="by_transport_type">By %1$s</string>
    <string name="step_by_step">Turn-by-turn</string>
    <string name="routeInfo_road_types_name">Road types</string>
    <string name="exit_at">Exit at</string>
    <string name="sit_on_the_stop">Board at stop</string>
    <string name="shared_string_swap">Swap</string>
    <string name="show_more">Show more</string>
    <string name="tracks_on_map">Displayed tracks</string>
    <string name="quick_action_show_hide_gpx_tracks">Show/hide GPX tracks</string>
    <string name="quick_action_show_hide_gpx_tracks_descr">A button to show or hide selected GPX tracks on the map.</string>
    <string name="quick_action_gpx_tracks_hide">Hide GPX Tracks</string>
    <string name="quick_action_gpx_tracks_show">Show GPX Tracks</string>
    <string name="add_destination_query">Please set the destination first</string>
    <string name="previous_route">Previous route</string>
    <string name="add_home">Add home</string>
    <string name="add_work">Add work</string>
    <string name="work_button">Work</string>
    <string name="cubic_m">m³</string>
    <string name="metric_ton">t</string>
    <string name="shared_string_capacity">Capacity</string>
    <string name="shared_string_width">Width</string>
    <string name="shared_string_height">Height</string>
    <string name="add_destination_point">Set destination</string>
    <string name="add_intermediate_point">Add intermediate</string>
    <string name="add_start_point">Set starting point</string>
    <string name="intermediate_waypoint">Intermediate point</string>
    <string name="transfers">Transfers</string>
    <string name="on_foot">On foot</string>
    <string name="route_way">Way</string>
    <string name="points_of_interests">Points of interest (POI)</string>
    <string name="waiting_for_route_calculation">Calculating route…</string>
    <string name="app_mode_public_transport">Public transport</string>
    <string name="avoid_roads_descr">Select a road you want to avoid during navigation, either on the map, or from the list below:</string>
    <string name="show_along_the_route">Show along the route</string>
    <string name="simulate_navigation">Simulate navigation</string>
    <string name="choose_track_file_to_follow">Select track file to follow</string>
    <string name="voice_announcements">Voice prompts</string>
    <string name="intermediate_destinations">Intermediate destinations</string>
    <string name="arrive_at_time">Arrive at %1$s</string>
    <string name="osm_live_subscriptions">Subscriptions</string>
    <string name="powered_by_osmand">By OsmAnd</string>
    <string name="osm_live_plan_pricing">Plan &amp; Pricing</string>
    <string name="osm_live_payment_monthly_title">Monthly</string>
    <string name="osm_live_payment_3_months_title">Every three months</string>
    <string name="osm_live_payment_annual_title">Annually</string>
    <string name="osm_live_payment_month_cost_descr">%1$s / month</string>
    <string name="osm_live_payment_month_cost_descr_ex">%1$.2f %2$s / month</string>
    <string name="osm_live_payment_discount_descr">Save %1$s</string>
    <string name="osm_live_payment_current_subscription">Current subscription</string>
    <string name="osm_live_payment_renews_monthly">Renews monthly</string>
    <string name="osm_live_payment_renews_quarterly">Renews quarterly</string>
    <string name="osm_live_payment_renews_annually">Renews annually</string>
    <string name="default_price_currency_format">%1$.2f %2$s</string>
    <string name="osm_live_payment_header">Payment interval:</string>
    <string name="osm_live_payment_contribute_descr">Donations help fund OSM cartography.</string>
    <string name="markers_remove_dialog_msg">Delete map marker \'%s\'?</string>
    <string name="edit_map_marker">Edit map marker</string>
    <string name="third_party_application">Third-party app</string>
    <string name="search_street">Search street</string>
    <string name="start_search_from_city">First specify city/town/locality</string>
    <string name="shared_string_restore">Restore</string>
    <string name="keep_passed_markers_descr">Markers added as a group of Favorites or GPX waypoints marked "Passed" will remain on the map. If the group is not active, the markers will disappear from the map.</string>
    <string name="keep_passed_markers">Keep passed markers on the map</string>
    <string name="more_transport_on_stop_hint">More transport available from this stop.</string>
    <string name="ask_for_location_permission">Please grant OsmAnd location access to continue.</string>
    <string name="thank_you_for_feedback">Thank you for your feedback</string>
    <string name="poi_cannot_be_found">Could not find node or way.</string>
    <string name="search_no_results_feedback">No search results?\nProvide feedback</string>
    <!-- string name="release_3_2_pre">
    • Fixed crash on startup that occurred on some devices\n\n
    • New Markers feature: Display already traversed markers\n\n 
    • Search history now shows previously searched categories\n\n
    • Fixed crash on startup that occurred with non-latin maps\n\n
    • Improved rendering speed issues on Android 8.0 devices\n\n
    • Support for polygon (non-amenity) objects editing\n\n
    • Measure distance: Add \"Measure\" button to Actions in the context menu\n\n
    </string -->
    <!-- string name="release_3_1">
    • Navigation: Fix progress bar, fast swapping of the start and end point of the route\n\n
    • Map markers: Fix turning on/off groups, ability to hide markers from the map\n\n
    • OSM Edit: Ability to edit tags for non-point objects and ways, fix missing comments on notes, backup of edits\n\n
    • Improved Wikipedia and Wikivoyage parsing, updated files are already available\n\n
    • Context menu: Fix transport shields color in the night mode, fix additional menu sizes\n\n
    • Boat navigation: Support for waterway fairway\n\n
    • Other bugfixes\n\n
    </string -->
    <string name="increase_search_radius_to">Extend search radius to %1$s</string>
    <string name="send_search_query_description">Your search query will be sent to: \"%1$s\", along with your location.\n\n
        Personal info is not collected, only search data needed to improve the search.</string>
    <string name="send_search_query">Send search query?</string>
    <string name="shared_string_world">World</string>
    <string name="point_deleted">Point %1$s deleted</string>
    <string name="coord_input_edit_point">Edit point</string>
    <string name="coord_input_add_point">Add point</string>
    <string name="coord_input_save_as_track">Save as track</string>
    <string name="coord_input_save_as_track_descr">You added %1$s points. Type a filename and tap \"Save\".</string>
    <string name="error_notification_desc">Please send a screenshot of this notification to support@osmand.net</string>
    <string name="quick_action_edit_actions">Edit actions</string>
    <string name="get_osmand_live">Get OsmAnd Live to unlock all features: Daily map updates with unlimited downloads, all paid and free plugins, Wikipedia, Wikivoyage and much more.</string>
    <string name="unirs_render_descr">Modification of the default style to increase contrast of pedestrian and bicycle roads. Uses legacy Mapnik colors.</string>
    <string name="shared_string_bookmark">Bookmark</string>
    <string name="hide_full_description">Hide full description</string>
    <string name="show_full_description">Show full description</string>
    <string name="off_road_render_descr">For off-road driving based on \'Topo\' style and for use with green satellite images as an underlay. Reduced main road thickness, increased thickness of tracks, paths, bicycle and other routes.</string>
    <string name="nautical_render_descr">For nautical navigation. Features buoys, lighthouses, riverways, sea lanes and marks, harbors, seamark services, and depth contours.</string>
    <string name="ski_map_render_descr">For skiing. Features pistes, ski-lifts, cross country tracks, etc. Dims secondary map objects.</string>
    <string name="light_rs_render_descr">Simple driving style. Gentle night mode, contour lines, contrasting orange styled roads, dims secondary map objects.</string>
    <string name="topo_render_descr">For hiking, trekking, and nature cycling. Readable outdoors. Contrasting roads and natural objects, different route types, advanced contour line options, extra details. Adjusting "Surface integrity" distinguishes road quality. No night mode.</string>
    <string name="mapnik_render_descr">Old default \'Mapnik\'-style. Similar colors to \'Mapnik\'.</string>
    <string name="touring_view_render_descr">Touring style with high contrast and maximum detail. Includes all options of the OsmAnd default style, while displaying as much detail as possible, in particular roads, paths, and other ways to travel. Clear \"touring atlas\" distinction between road types. Suitable for day, night, and outdoor use.</string>
    <string name="default_render_descr">General purpose style. Dense cities shown cleanly. Features contour lines, routes, surface quality, access restrictions, road shields, paths rendering according to SAC scale, whitewater sports items.</string>
    <string name="open_wikipedia_link_online">Open Wikipedia link online</string>
    <string name="open_wikipedia_link_online_description">The link will be opened in a web browser.</string>
    <string name="read_wikipedia_offline_description">Get OsmAnd Live subscription to read Wikipedia and Wikivoyage articles offline.</string>
    <string name="how_to_open_link">How to open the link?</string>
    <string name="read_wikipedia_offline">Read Wikipedia offline</string>
    <string name="download_all">Download all</string>
    <string name="shared_string_restart">App restart</string>
    <string name="show_images">Show images</string>
    <string name="purchase_cancelled_dialog_title">You have canceled your OsmAnd Live subscription</string>
    <string name="purchase_cancelled_dialog_descr">Renew subscription to continue using all the features:</string>
    <string name="maps_you_need_descr">Based on the articles you bookmarked, the following maps are recommended for you to download:</string>
    <string name="maps_you_need">Maps you need</string>
    <string name="osmand_team">OsmAnd team</string>
    <string name="popular_destinations">Popular destinations</string>
    <string name="paid_app">Paid app</string>
    <string name="paid_plugin">Paid plugin</string>
    <string name="travel_card_update_descr">New Wikivoyage data available, update it to enjoy.</string>
	<string name="travel_card_download_descr">Download Wikivoyage travel guides to view articles about places around the world without a connection to the Internet.</string>
	<string name="update_is_available">Update available</string>
	<string name="download_file">Download file</string>
    <string name="start_editing_card_image_text">The free worldwide travel guide anyone can edit.</string>
    <string name="welcome_to_open_beta_description">Travel guides are currently based on Wikivoyage. Test all features during open beta testing for free. Afterwards, travel guides will be available to subscribers of OsmAnd Unlimited and owners of OsmAnd+.</string>
    <string name="start_editing_card_description">You can and should edit any article on Wikivoyage. Share knowledge, experience, talent, and your attention.</string>
    <string name="start_editing">Start editing</string>
    <string name="get_unlimited_access">Get unlimited access</string>
    <string name="welcome_to_open_beta">Welcome to the open beta</string>
    <string name="wikivoyage_travel_guide">Travel Guides</string>
    <string name="wikivoyage_travel_guide_descr">Guides to the most interesting places on the planet, inside OsmAnd, without a connection to the Internet.</string>
    <string name="monthly_map_updates">Monthly map updates</string>
    <string name="daily_map_updates">Hourly map updates</string>
    <string name="in_app_purchase">In-app purchase</string>
    <string name="in_app_purchase_desc">One-time payment</string>
    <string name="in_app_purchase_desc_ex">Once purchased, it will be permanently available to you.</string>
    <string name="purchase_unlim_title">Buy - %1$s</string>
    <string name="wikivoyage_offline">Wikivoyage offline</string>
    <string name="unlimited_downloads">Unlimited downloads</string>
    <string name="wikipedia_offline">Wikipedia offline</string>
    <string name="contour_lines_hillshade_maps">Contour lines &amp; Hillshade maps</string>
    <string name="unlock_all_features">Unlock all OsmAnd features</string>
    <string name="purchase_dialog_title">Choose plan</string>
    <string name="purchase_dialog_travel_description">Purchase one of the following to receive the offline travel guide functionality:</string>
    <string name="purchase_dialog_subtitle">Choose suitable item</string>
    <string name="shared_string_dont">Don\'t</string>
    <string name="shared_string_do">Do</string>
    <string name="shared_string_only_with_wifi">Only on Wi-Fi</string>
    <string name="wikivoyage_download_pics">Download images</string>
    <!-- Use ← for RTL languages -->
    <string name="wikivoyage_download_pics_descr">Article images can be downloaded for offline use.\nAlways available in \'Explore\' → \'Options\'.</string>
    <string name="shared_string_wifi_only">Only on Wi-Fi</string>
    <string name="select_travel_book">Select a travel book</string>
    <string name="shared_string_travel_book">Travel book</string>
    <string name="online_webpage_warning">Page only available online. Open in web browser?</string>
    <string name="images_cache">Image cache</string>
    <string name="delete_search_history">Delete search history</string>
    <string name="download_images">Download images</string>
    <string name="download_maps_travel">Travel guides</string>
    <string name="shared_string_wikivoyage">Wikivoyage</string>
    <string name="article_removed">Article removed</string>
    <string name="wikivoyage_search_hint">Search for country, city, or province</string>
    <string name="shared_string_read">Read</string>
    <string name="saved_articles">Bookmarked articles</string>
    <string name="shared_string_explore">Explore</string>
    <string name="shared_string_contents">Contents</string>
    <string name="shared_string_result">Result</string>
    <string name="use_two_digits_longitude">Use double digit longitude</string>
    <string name="shared_string_travel_guides">Travel guides</string>
    <string name="waypoints_removed_from_map_markers">Waypoints removed from map markers</string>
    <string name="nothing_found_in_radius">Could not find anything:</string>
    <string name="select_waypoints_category_description">Add all of the track\'s waypoints, or select separate categories.</string>
    <string name="shared_string_total">Total</string>
    <string name="clear_all_intermediates">Clear all intermediate points</string>
    <string name="group_deleted">Group deleted</string>
    <string name="rendering_attr_whiteWaterSports_name">Whitewater sports</string>
    <string name="distance_farthest">Farthest first</string>
    <string name="distance_nearest">Nearest first</string>
    <string name="enter_lon">Enter longitude</string>
    <string name="enter_lat">Enter latitude</string>
    <string name="enter_lat_and_lon">Enter latitude and longitude</string>
	<string name="dd_mm_ss_format">DD°MM′SS″</string>
	<string name="dd_dddddd_format">DD.DDDDDD°</string>
	<string name="dd_ddddd_format">DD.DDDDD°</string>
	<string name="dd_mm_mmmm_format">DD°MM.MMMM′</string>
	<string name="dd_mm_mmm_format">DD°MM.MMM′</string>
	<string name="east_abbreviation">E</string>
	<string name="west_abbreviation">W</string>
	<string name="south_abbreviation">S</string>
	<string name="north_abbreviation">N</string>
	<string name="optional_point_name">Optional point name</string>
    <string name="transport_nearby_routes_within">Nearby routes within</string>
    <string name="transport_nearby_routes">Within</string>
    <string name="enter_the_file_name">Type the filename.</string>
    <string name="map_import_error">Map import error</string>
    <string name="map_imported_successfully">Map imported</string>
    <string name="make_as_start_point">Make this the point of departure</string>
    <string name="shared_string_current">Current</string>
    <string name="last_intermediate_dest_description">Adds intermediate stop</string>
    <string name="first_intermediate_dest_description">Adds initial stop</string>
    <string name="subsequent_dest_description">Move destination up, and create it</string>
    <string name="show_closed_notes">Show closed notes</string>
    <string name="switch_osm_notes_visibility_desc">Show/hide OSM notes on the map.</string>
    <string name="gpx_file_desc">GPX - suitable for export to JOSM or other OSM editors.</string>
    <string name="osc_file_desc">OSC - suitable for export to OSM.</string>
    <string name="shared_string_gpx_file">GPX file</string>
    <string name="osc_file">OSC file</string>
    <string name="choose_file_type">Select filetype</string>
    <string name="osm_edits_export_desc">Export as OSM notes, POIs, or both.</string>
    <string name="all_data">All data</string>
    <string name="osm_notes">OSM notes</string>
    <string name="will_open_tomorrow_at">Opens tomorrow at</string>
    <string name="rendering_attr_hidePOILabels_name">POI labels</string>
    <string name="shared_string_without_name">Without name</string>
    <string name="what_is_here">What\'s here:</string>
    <string name="parked_at">parked at</string>
    <string name="pick_up_till">Pick up until</string>
    <string name="without_time_limit">Without time limit</string>
    <string name="context_menu_read_full_article">Read full article</string>
    <string name="context_menu_read_article">Read article</string>
    <string name="context_menu_points_of_group">All points of the group</string>
    <string name="open_from">Open from</string>
    <string name="open_till">Open till</string>
    <string name="will_close_at">Closes at</string>
    <string name="will_open_at">Opens at</string>
    <string name="will_open_on">Opens at</string>
    <string name="additional_actions">Additional actions</string>
    <string name="av_locations_selected_desc">GPX file with coordinates and data of the selected notes.</string>
    <string name="av_locations_all_desc">GPX file with coordinates and data of all notes.</string>
    <!-- string name="release_3_0">
• New: Support for global offline travel guides. Referenced locations are linked to the map. Initial data from Wikivoyage.\n\n
• Wikipedia: New look, active links, images now supported\n\n
• Open Track UI: Support for waypoint groups\n\n
• Map markers: Import of selected groups from GPX files, coordinate input, new look\n\n
• OsmAnd Live subscription now supports all OsmAnd features\n\n
    </string -->
    <string name="modify_the_search_query">Change your search.</string>
    <string name="shared_string_actions">Actions</string>
    <string name="shared_string_marker">Marker</string>
    <string name="empty_state_osm_edits">Create or modify OSM objects</string>
    <string name="empty_state_osm_edits_descr">Create or modify OSM POIs, open or comment on OSM notes, and contribute recorded GPX files.</string>
    <string name="shared_string_deleted">Deleted</string>
    <string name="shared_string_edited">Edited</string>
    <string name="shared_string_added">Added</string>
    <string name="marker_activated">Marker %s activated.</string>
    <string name="one_tap_active_descr">Tap a marker on the map to move it to the top of the active markers without opening the context menu.</string>
    <string name="one_tap_active">\'One tap\' active</string>
    <string name="empty_state_av_notes">Make notes!</string>
    <string name="empty_state_av_notes_desc">Add audio, video, or photo notes to any point on the map by using the widgets or context menus.</string>
    <string name="notes_by_date">A/V notes by date</string>
    <string name="by_date">By date</string>
    <string name="by_type">By type</string>
    <string name="looking_for_tracks_with_waypoints">Looking for tracks with waypoints</string>
    <string name="shared_string_more_without_dots">More</string>
    <string name="appearance_on_the_map">Appearance on the map</string>
    <string name="add_track_to_markers_descr">Select a track to add its waypoints to the markers.</string>
    <string name="add_favourites_group_to_markers_descr">Select a category of Favorites to add to the markers.</string>
    <string name="shared_string_gpx_waypoints">Track waypoints</string>
    <string name="favourites_group">Favorites category</string>
    <string name="add_group">Add a group</string>
    <string name="add_group_descr">Import groups from Favorites or GPX waypoints.</string>
    <string name="empty_state_markers_active">Create map markers!</string>
    <string name="empty_state_markers_active_desc">Long or short tap \'Places\', then tap the marker flag button.</string>
    <string name="empty_state_markers_groups">Import groups</string>
    <string name="empty_state_markers_groups_desc">Import Favorite groups or waypoints as markers.</string>
    <string name="empty_state_markers_history_desc">Markers marked as passed will appear on this screen.</string>
    <string name="shared_string_two">Two</string>
    <string name="shared_string_one">One</string>
    <string name="show_guide_line_descr">Show directional line from your position to the active marker locations.</string>
    <string name="show_arrows_descr">Show one or two arrows indicating the direction to the active markers.</string>
    <string name="distance_indication_descr">Choose how to display the distance to active markers.</string>
    <string name="active_markers_descr">Specify number of direction indicators.</string>
    <string name="digits_quantity">Number of decimal digits</string>
    <string name="shared_string_right">Right</string>
    <string name="shared_string_left">Left</string>
    <string name="show_number_pad">Show number pad</string>
    <string name="shared_string_paste">Paste</string>
    <string name="go_to_next_field">Next field</string>
    <string name="rename_marker">Rename marker</string>
    <string name="tap_on_map_to_hide_interface_descr">A tap on the map toggles the control buttons and widgets.</string>
    <string name="tap_on_map_to_hide_interface">Fullscreen mode</string>
    <string name="mark_passed">Mark passed</string>
    <string name="import_gpx_file_description">can be imported as Favorites or a GPX file.</string>
    <string name="import_as_gpx">Import as GPX file</string>
    <string name="import_as_favorites">Import as Favorites</string>
    <string name="import_file">Import file</string>
	<string name="wrong_input">Wrong input</string>
	<string name="enter_new_name">Enter new name</string>
	<string name="shared_string_back">Back</string>
	<string name="shared_string_view">View</string>
	<string name="waypoints_added_to_map_markers">Waypoints added to map markers</string>
	<string name="wrong_format">Wrong format</string>
    <string name="shared_string_road">Road</string>
    <string name="show_map">Show map</string>
    <string name="route_is_calculated">Route calculated</string>
    <string name="round_trip">Round trip</string>
    <string name="plan_route_no_markers_toast">You must add at least one marker to use this function.</string>
    <string name="osn_modify_dialog_error">Could not modify note.</string>
    <string name="osn_modify_dialog_title">Modify note</string>
    <string name="context_menu_item_modify_note">Modify OSM note</string>
    <string name="make_round_trip_descr">Add copy of point of departure as destination.</string>
    <string name="make_round_trip">Make round trip</string>
    <!-- string name="shared_string_navigate">Navigate</string-->
    <string name="shared_string_markers">Markers</string>
    <string name="coordinates_format">Coordinate format</string>
    <string name="use_system_keyboard">Use system keyboard</string>
    <string name="fast_coordinates_input_descr">Select coordinate input format. You can always change it by tapping \'Options\'.</string>
    <string name="fast_coordinates_input">Quick coordinate input</string>
    <string name="routing_attr_avoid_ice_roads_fords_name">No ice roads or fords</string>
    <string name="routing_attr_avoid_ice_roads_fords_description">Avoids ice roads and fords.</string>
    <string name="use_location">Use position</string>
    <string name="add_location_as_first_point_descr">Add your position as point of departure to plan the perfect route.</string>
    <string name="my_location">My position</string>
    <string name="shared_string_finish">Finish</string>
    <string name="plan_route">Plan route</string>
    <string name="shared_string_sort">Sort</string>
    <string name="coordinate_input">Coordinate input</string>
    <string name="marker_save_as_track_descr">Export your markers to the following GPX file:</string>
    <string name="marker_save_as_track">Save as GPX file</string>
    <string name="move_to_history">Move to history</string>
    <string name="group_will_be_removed_after_restart">The group will be gone the next time you start the app.</string>
    <string name="show_guide_line">Show directional lines</string>
    <string name="show_arrows_on_the_map">Show arrows on the map</string>
    <string name="show_passed">Show passed</string>
    <string name="hide_passed">Hide passed</string>
    <string name="remove_from_map_markers">Remove from \'Map markers\'</string>
    <string name="descendingly">Z-A</string>
    <string name="ascendingly">A-Z</string>
    <string name="date_added">Added</string>
    <string name="order_by">Order by:</string>
    <string name="marker_show_distance_descr">Select how to indicate distance and direction to map markers on the map:</string>
    <string name="map_orientation_change_in_accordance_with_speed">Map orientation threshold</string>
    <string name="map_orientation_change_in_accordance_with_speed_descr">Select speed of switching orientation from \'Movement direction\' to \'Compass direction\' below.</string>
    <string name="all_markers_moved_to_history">All map markers moved to history</string>
    <string name="marker_moved_to_history">Map marker moved to history</string>
    <string name="marker_moved_to_active">Map marker moved to active</string>
    <string name="shared_string_list">List</string>
    <string name="shared_string_groups">Groups</string>
    <string name="passed">Last used: %1$s</string>
    <string name="make_active">Make active</string>
    <string name="today">Today</string>
    <string name="yesterday">Yesterday</string>
    <string name="last_seven_days">Last 7 days</string>
    <string name="this_year">This year</string>
    <!-- string name="widget">Widget</string if needed should be shared_string_widget -->
    <!-- string name="top_bar">Top bar</string use shared_string_topbar -->
    <string name="move_all_to_history">Move all to history</string>
    <string name="show_direction">Distance indication</string>
    <string name="sort_by">Sort by</string>
    <string name="do_not_use_animations">No animations</string>
    <string name="do_not_use_animations_descr">Turns off map animations.</string>
    <string name="keep_showing_on_map">Keep showing on map</string>
    <string name="exit_without_saving">Exit without saving?</string>
    <string name="line">Line</string>
    <string name="save_as_route_point">Save as route points</string>
    <string name="save_as_line">Save as line</string>
    <string name="route_point">Route point</string>
    <string name="edit_line">Edit line</string>
    <string name="add_point_before">Add point before</string>
    <string name="add_point_after">Add point after</string>
    <string name="shared_string_options">Options</string>
    <string name="measurement_tool_snap_to_road_descr">OsmAnd will connect the points with routes for the selected profile.</string>
    <string name="measurement_tool_save_as_new_track_descr">Save the points either as route points or as a line.</string>
    <string name="choose_navigation_type">Select navigation profile</string>
    <string name="none_point_error">Please add at least one point.</string>
    <string name="enter_gpx_name">GPX file name:</string>
    <string name="show_on_map_after_saving">Show on map after saving</string>
    <string name="measurement_tool_action_bar">Browse the map and add points</string>
    <string name="measurement_tool">Measure distance</string>
    <string name="quick_action_resume_pause_navigation">Pause/resume navigation</string>
    <string name="quick_action_resume_pause_navigation_descr">Button to pause or resume navigation.</string>
    <string name="quick_action_show_navigation_finish_dialog">Show \'Navigation finished\' dialog</string>
    <string name="quick_action_start_stop_navigation">Start/stop navigation</string>
    <string name="quick_action_start_stop_navigation_descr">Button to start or end navigation.</string>
    <string name="store_tracks_in_monthly_directories">Store recorded tracks in monthly folders</string>
    <string name="store_tracks_in_monthly_directories_descrp">Store recorded tracks in sub-folders per recording month (like 2018-01).</string>
    <string name="shared_string_reset">Reset</string>
    <string name="shared_string_reload">Reload</string>
    <string name="mapillary_menu_descr_tile_cache">Reload tiles to see up to date data.</string>
    <string name="mapillary_menu_title_tile_cache">Tile cache</string>
    <string name="wrong_user_name">Wrong username</string>
    <string name="shared_string_to">To</string>
    <string name="mapillary_menu_date_from">From</string>
    <string name="mapillary_menu_descr_dates">Only view added images</string>
    <string name="mapillary_menu_title_dates">Date</string>
    <string name="mapillary_menu_edit_text_hint">Type username</string>
    <string name="mapillary_menu_descr_username">View only images added by</string>
    <string name="mapillary_menu_title_username">Username</string>
    <string name="mapillary_menu_filter_description">Filter images by submitter, by date or by type. Only active in closeup zoom.</string>
    <string name="mapillary_menu_title_pano">Display only 360° images</string>
    <string name="map_widget_ruler_control">Radius ruler</string>
    <string name="shared_string_permissions">Permissions</string>
    <string name="import_gpx_failed_descr">Could not import file. Please ensure OsmAnd has permission to read it.</string>
    <string name="distance_moving">Distance corrected</string>
    <string name="mapillary_image">Mapillary image</string>
    <string name="open_mapillary">Open Mapillary</string>
    <string name="shared_string_install">Install</string>
    <string name="improve_coverage_mapillary">Improve photo coverage with Mapillary</string>
    <string name="improve_coverage_install_mapillary_desc">Install Mapillary to add photos to this map location.</string>
    <string name="online_photos">Online photos</string>
    <string name="shared_string_add_photos">Add photos</string>
    <string name="no_photos_descr">No photos here.</string>
    <string name="mapillary_action_descr">Share your street-level view via Mapillary.</string>
    <string name="mapillary_widget">Mapillary widget</string>
    <string name="mapillary_widget_descr">Allows quick contributions to Mapillary.</string>
    <string name="mapillary_descr">Online street-level photos for everyone. Discover places, collaborate, capture the world.</string>
    <string name="mapillary">Mapillary</string>
    <string name="plugin_mapillary_descr">Street-level photos for everyone. Discover places, collaborate, capture the world.</string>
    <string name="private_access_routing_req">Your destination is located in an area with private access. Allow using private roads for this trip?</string>
    <string name="restart_search">Restart search</string>
    <string name="increase_search_radius">Increase search radius</string>
    <string name="nothing_found">Nothing found</string>
    <string name="nothing_found_descr">Change the search or increase its radius.</string>
    <string name="quick_action_showhide_osmbugs_title">Show or hide OSM notes</string>
    <string name="quick_action_osmbugs_show">Show OSM notes</string>
    <string name="quick_action_osmbugs_hide">Hide OSM notes</string>
    <string name="quick_action_showhide_osmbugs_descr">Button to show or hide OSM notes on the map.</string>
    <string name="sorted_by_distance">Sorted by distance</string>
    <string name="search_favorites">Search in Favorites</string>
    <string name="hillshade_menu_download_descr">Download the \'Hillshade Overlay\' map to show vertical shading.</string>
    <string name="hillshade_purchase_header">Install the \'Contour lines\' plugin to show graded vertical areas.</string>
    <string name="hide_from_zoom_level">Hide starting from zoom level</string>
    <string name="srtm_menu_download_descr">Download the \'Contour line\' map for use in this region.</string>
    <string name="shared_string_plugin">Plugin</string>
    <string name="srtm_purchase_header">Buy and install the \'Contour lines\' plugin to show graded vertical areas.</string>
    <string name="srtm_color_scheme">Color scheme</string>
    <string name="show_from_zoom_level">Display starting at zoom level</string>
    <string name="routing_attr_allow_private_name">Allow private access</string>
    <string name="routing_attr_allow_private_description">Allow access to private areas.</string>
    <string name="display_zoom_level">Display zoom level: %1$s</string>
    <string name="favorite_group_name">Group name</string>
    <string name="change_color">Change color</string>
    <string name="edit_name">Edit name</string>
    <string name="animate_my_location">Animate own position</string>
    <string name="animate_my_location_desc">Turn on animated map panning of \'My position\' during navigation.</string>
    <string name="shared_string_overview">Overview</string>
    <string name="select_street">Select street</string>
    <string name="shared_string_in_name">in %1$s</string>
    <string name="type_address">Type address</string>
    <string name="type_city_town">Type city/town/locality</string>
    <string name="type_postcode">Type postcode</string>
    <string name="nearest_cities">Nearest cities</string>
    <string name="select_city">Select city</string>
    <string name="select_postcode">Postcode search</string>
    <string name="quick_action_auto_zoom">Auto zoom map on/off</string>
    <string name="quick_action_auto_zoom_desc">Button to turn speed controlled auto zoom on or off.</string>
    <string name="quick_action_auto_zoom_on">Turn on auto zooming</string>
    <string name="quick_action_auto_zoom_off">Turn off auto zooming</string>
    <string name="quick_action_add_destination">Set destination</string>
    <string name="quick_action_replace_destination">Replace destination</string>
    <string name="quick_action_add_first_intermediate">Add first intermediate</string>
    <string name="quick_action_add_destination_desc">A button to make the screen center the route destination, a previously selected destination would become the last intermediate destination.</string>
    <string name="quick_action_directions_from_desc">A button to make the screen center the point of departure. Will then ask to set destination or trigger the route calculation.</string>
    <string name="quick_action_replace_destination_desc">A button to make the screen center the new route destination, replacing the previously selected destination (if any).</string>
    <string name="quick_action_add_first_intermediate_desc">A button to make the screen center the first intermediate destination.</string>
    <string name="no_overlay">No overlay</string>
    <string name="no_underlay">No underlay</string>
    <string name="subscribe_email_error">Error</string>
    <string name="subscribe_email_desc">Subscribe to our mailing list about app discounts and get 3 more map downloads!</string>
    <string name="depth_contour_descr">Sea depth contour lines and seamarks.</string>
    <string name="sea_depth_thanks">Thank you for purchasing \'Nautical depth contours\'</string>
    <string name="index_item_depth_contours_osmand_ext">Nautical depth contours</string>

    <string name="index_item_world_wikivoyage">Worldwide Wikivoyage articles</string>
    <string name="index_item_depth_points_southern_hemisphere">Southern hemisphere nautical depth points</string>
    <string name="index_item_depth_points_northern_hemisphere">Northern hemisphere nautical depth points</string>
    <string name="download_depth_countours">Nautical depth contours</string>
    <string name="nautical_maps">Nautical maps</string>
    <string name="analyze_on_map">Analyze on map</string>
    <string name="shared_string_visible">Visible</string>
    <string name="restore_purchases">Restore purchases</string>
    <string name="fonts_header">Map fonts</string>
    <string name="right_side_navigation">Right-hand traffic</string>
    <string name="driving_region_automatic">Automatic</string>
    <string name="do_not_send_anonymous_app_usage">Don\'t send anonymous app usage statistics</string>
    <string name="do_not_send_anonymous_app_usage_desc">OsmAnd collects info about which parts of the app you open. Your location is never sent, nor is anything you enter into the app or details of areas you view, search, or download.</string>
    <string name="do_not_show_startup_messages">Don\'t show startup messages</string>
    <string name="do_not_show_startup_messages_desc">Don\'t show app discounts &amp; special local event messages.</string>
    <string name="parking_options">Parking options</string>
    <string name="full_version_thanks">Thank you for purchasing the paid version of OsmAnd.</string>
    <string name="routing_attr_relief_smoothness_factor_hills_name">Hilly</string>
    <string name="routing_attr_relief_smoothness_factor_plains_name">Less hilly</string>
    <string name="routing_attr_relief_smoothness_factor_more_plains_name">Flat</string>
    <string name="routing_attr_driving_style_speed_name">Shorter routes</string>
    <string name="routing_attr_driving_style_balance_name">Balanced</string>
    <string name="routing_attr_driving_style_safety_name">Prefer byways</string>
    <string name="relief_smoothness_factor_descr">Preferred terrain: flat or hilly.</string>
    <string name="shared_string_slope">Slope</string>
    <string name="add_new_folder">Add new folder</string>
    <string name="points_delete_multiple_succesful">Point(s) deleted.</string>
    <string name="points_delete_multiple">Are you sure you want to delete %1$d point(s)?</string>
    <string name="route_points_category_name">Turns to pass on this route</string>
    <string name="track_points_category_name">Waypoints, points of interest, named features</string>
    <string name="shared_string_gpx_track">Track</string>
    <string name="max_speed">Maximum speed</string>
    <string name="average_speed">Average speed</string>
    <string name="shared_string_time_moving">Time moving</string>
    <string name="shared_string_time_span">Time span</string>
    <string name="shared_string_max">Max</string>
    <string name="shared_string_start_time">Start time</string>
    <string name="shared_string_end_time">End time</string>
    <string name="shared_string_color">Color</string>
    <string name="select_gpx_folder">Select GPX file folder</string>
    <string name="file_can_not_be_moved">Could not move file.</string>
    <string name="shared_string_move">Move</string>
    <string name="shared_string_gpx_tracks">Tracks</string>
    <string name="routing_attr_driving_style_name">Driving style</string>
    <string name="route_altitude">Route elevation</string>
    <string name="altitude_descent">Descent</string>
    <string name="altitude_ascent">Ascent</string>
    <string name="altitude_range">Altitude range</string>
    <string name="average_altitude">Average altitude</string>
    <string name="shared_string_time">Time</string>
    <string name="total_distance">Total distance</string>
    <string name="routing_attr_relief_smoothness_factor_name">Select elevation fluctuation</string>
    <string name="routing_attr_height_obstacles_name">Use elevation data</string>
    <string name="routing_attr_height_obstacles_description">Factor in terrain elevation (via SRTM, ASTER, and EU-DEM data).</string>
    <string name="rendering_attr_depthContours_description">Show depth contours and points.</string>
    <string name="rendering_attr_depthContours_name">Nautical depth contours</string>
    <!-- string name="release_2_6">
	\u2022 New feature: Quick action button\n\n
	\u2022 Improved touch screen gesture response (e.g. concurrent panning and zooming)\n\n
	\u2022 New map fonts covering more locales\n\n
	\u2022 Support text-to-speech for regional language variants (and accents)\n\n
	\u2022 Visibility enhancements in several map styles and Wikipedia\n\n
	\u2022 Support Open Location Code (OLC)\n\n
	\u2022 Display elevation, slope, and speed profile for recorded GPX tracks and calculated routes\n\n
	\u2022 \"Driving style\" setting and logic improvements for bicycle routing\n\n
	\u2022 Altitude data settings for bicycle routing\n\n
	\u2022 Several other improvements and bug fixes\n\n
	and more…
	</string -->
    <!-- string name="release_2_7">
	\u2022 Mapillary plugin with street-level imagery\n\n
	\u2022 Ruler widget for distance measurement\n\n
	\u2022 GPX split intervals with detailed info about your track\n\n
	\u2022 Other improvements and bug fixes\n\n
	</string -->
    <!-- string name="release_2_8">
	\u2022 Completely reworked map markers with directional lines and route planning\n\n
	\u2022 Measure distance tool offering snap to road feature and saving points as track\n\n
	\u2022 OsmAnd Live: Bug fixes, fresh data on the server every 30 minutes, updates implemented into the navigation\n\n
	</string -->
    <!-- string name="release_2_9">
	\u2022 Updated the context menu: Show when the POI opens / closes\n\n
	\u2022 Transport menu: all available routes are now at the top\n\n
	\u2022 Wikipedia: added the button to open the original article, updated the appearance of articles\n\n
	\u2022 Route: added possibility to swap start and end points in one tap\n\n
	\u2022 OSM notes: Added sorting by type and date\n\n
	\u2022 OSM edits: Show an icon and a name of the POI category, display completed actions\n\n
	\u2022 New quick coordinate input screen for quick markers creation\n\n
    \u2022 Detection of stop signs now considers driving direction\n\n
	\u2022 New algorithm providing meaningful ascent/descent values for GPX tracks\n\n
	\u2022 Terrain (ascent) aware hiking time (Naismith\'s rule)\n\n
	</string -->
    <string name="auto_split_recording_title">Auto-split recordings after gap</string>
    <string name="auto_split_recording_descr">Start new segment after gap of 6 min, new track after gap of 2 h, or new file after a longer gap if the date has changed.</string>
    <string name="rendering_attr_contourDensity_description">Contour line density</string>
    <string name="rendering_attr_contourDensity_name">Contour line density</string>
    <string name="rendering_value_high_name">High</string>
    <string name="rendering_value_medium_w_name">Medium</string>
    <string name="rendering_value_low_name">Low</string>
    <string name="rendering_attr_contourWidth_description">Contour line width</string>
    <string name="rendering_attr_contourWidth_name">Contour line width</string>
    <string name="rendering_attr_hideWaterPolygons_description">Water</string>
    <string name="rendering_attr_hideWaterPolygons_name">Hide water</string>
    <string name="routing_attr_allow_motorway_name">Use motorways</string>
    <string name="routing_attr_allow_motorway_description">Allows motorways.</string>
    <string name="upload_osm_note_description">Upload your OSM note anonymously or by using your OpenStreetMap.org profile.</string>
    <string name="wiki_around">Nearby Wikipedia articles</string>
    <string name="search_map_hint">City or region</string>
    <string name="route_roundabout_short">Take %1$d exit and go</string>
    <string name="upload_poi">Upload POI</string>
    <string name="route_calculation">Route calculation</string>
    <string name="gpx_no_tracks_title">You do not have any GPX files yet</string>
    <string name="gpx_no_tracks_title_folder">You may also add GPX files to the folder</string>
    <string name="gpx_add_track">Add more…</string>
    <string name="shared_string_appearance">Appearance</string>
    <string name="trip_rec_notification_settings">Turn on quick recording</string>
    <string name="trip_rec_notification_settings_desc">Display a system notification allowing trip recording.</string>
    <string name="shared_string_notifications">Notifications</string>
    <string name="shared_string_resume">Resume</string>
    <string name="shared_string_continue">Continue</string>
    <string name="shared_string_pause">Pause</string>
    <string name="shared_string_paused">Paused</string>
    <string name="shared_string_trip">Trip</string>
    <string name="shared_string_recorded">Recorded</string>
    <string name="shared_string_record">Record</string>
    <string name="gpx_logging_no_data">No data</string>
    <!-- string name="release_2_5">
	\u2022 Tappable icons on the map\n\n
	\u2022 Powerful POI filter search: Search, e.g. restaurants by cuisine, or campgrounds with specific facilities\n\n
	\u2022 New Topo Map style for cyclists and hikers\n\n
	\u2022 Enhanced trip recording\n\n
	\u2022 Improved navigation notifications (Android Wear)\n\n
	\u2022 Many other improvements and bug fixes\n\n
	and more…
    </string -->
    <string name="rendering_attr_contourColorScheme_description">Contour lines color scheme</string>
    <string name="save_track_min_speed">Logging minimum speed</string>
    <string name="save_track_min_speed_descr">Filter: No logging of points below this speed.</string>
    <string name="save_track_min_distance">Logging minimum displacement</string>
    <string name="save_track_min_distance_descr">Filter: Set minimum distance from a point to log a new one.</string>
    <string name="save_track_precision">Logging minimum accuracy</string>
    <string name="save_track_precision_descr">Filter: No logging unless this accuracy is reached.</string>
    <string name="christmas_poi">Christmas POI</string>
    <string name="christmas_desc">Anticipating Christmas and New Year holidays, you can choose to display associated POIs like Christmas trees and markets, etc.</string>
    <string name="christmas_desc_q">Show Christmas holiday POIs?</string>
    <string name="rendering_value_light_brown_name">Light brown</string>
    <string name="rendering_value_dark_brown_name">Dark brown</string>
    <string name="rendering_attr_contourColorScheme_name">Contour lines color scheme</string>
    <string name="rendering_attr_surfaceIntegrity_name">Road surface integrity</string>
    <string name="search_hint">Type city, address, POI name</string>
    <string name="translit_name_if_miss">Transliterate if %1$s name is missing</string>
    <string name="translit_names">Transliterate names</string>
    <string name="edit_filter">Edit categories</string>
    <string name="subcategories">Subcategories</string>
    <string name="selected_categories">Selected categories</string>
    <string name="create_custom_poi">Create custom filter</string>
    <string name="custom_search">Custom search</string>
    <string name="shared_string_filters">Filters</string>
    <string name="apply_filters">Apply filters</string>
    <string name="save_filter">Save filter</string>
    <string name="delete_filter">Delete filter</string>
    <string name="new_filter">New filter</string>
    <string name="new_filter_desc">Please enter a name for the new filter, this will be added to your \'Categories\' tab.</string>
    <string name="osm_live_payment_desc">Subscription charged per selected period. Cancel it on Google Play at any time.</string>
    <string name="donation_to_osm">Donation to the OSM community</string>
    <string name="donation_to_osm_desc">Part of your donation is sent to OSM contributors. The subscription cost remains the same.</string>
    <string name="osm_live_subscription_desc">Subscription enables hourly, daily, weekly updates, and unlimited downloads for all maps globally.</string>
    <string name="get_it">Get it</string>
    <string name="get_for">Get for %1$s</string>
    <string name="osm_live_banner_desc">Get unlimited map downloads, adding weekly, daily, or even hourly updates.</string>
    <string name="osmand_plus_banner_desc">Unlimited map downloads, updates, and Wikipedia plugin.</string>
    <string name="si_mi_meters">Miles/meters</string>
    <string name="skip_map_downloading">Skip downloading maps</string>
    <string name="skip_map_downloading_desc">You have no offline map installed. You may select a map from the list or download maps later via \'Menu - %1$s\'.</string>
    <string name="search_another_country">Select another region</string>
    <string name="search_map">Searching maps…</string>
    <string name="first_usage_wizard_desc">Let OsmAnd determine your location and suggest maps to download for that region.</string>
    <string name="location_not_found">Location not found</string>
    <string name="no_inet_connection">No Internet connection</string>
    <string name="no_inet_connection_desc_map">Required to download maps.</string>
    <string name="search_location">Searching for location…</string>
    <string name="storage_free_space">Free space</string>
    <string name="storage_place_description">OsmAnd\'s data storage (for maps, GPX files, etc.): %1$s.</string>
    <string name="give_permission">Grant permission</string>
    <string name="allow_access_location">Allow location access</string>
    <string name="first_usage_greeting">Get directions and discover new places without an Internet connection</string>
    <string name="search_my_location">Find my position</string>
    <string name="update_all_maps_now">Update all maps now?</string>
    <string name="clear_tile_data">Clear all tiles</string>
    <string name="routing_attr_short_way_name">Fuel-efficient way</string>
    <string name="routing_attr_short_way_description">Use fuel-efficient way (usually shorter).</string>
    <string name="replace_favorite_confirmation">Are you sure you want to replace Favorite %1$s?</string>
    <string name="rendering_attr_hideOverground_name">Overground objects</string>
    <string name="shared_string_change">Change</string>
    <string name="get_started">Get started</string>
    <string name="route_stops_before">%1$s stops before</string>
    <string name="coords_search">Coordinates search</string>
    <string name="advanced_coords_search">Advanced coordinates search</string>
    <string name="back_to_search">Back to search</string>
    <string name="confirmation_to_delete_history_items">Remove selected items from \'History\'?</string>
    <string name="show_something_on_map">Show %1$s on the map</string>
    <!-- string name="release_2_4">
	\u2022 New very powerful free text search\n\n
	\u2022 Car audio system / speaker phone integration via Bluetooth\n\n
	\u2022 Improved route guidance, voice prompting, and turn lane indication\n\n
	\u2022 Improved transport layer with route rendering\n\n
	\u2022 Added more locales and now support regional locales\n\n
	\u2022 Many other improvements and bugfixes\n\n
	and more…
    </string -->
    <string name="dist_away_from_my_location">Search %1$s away</string>
    <string name="share_history_subject"> shared via OsmAnd</string>
    <string name="search_categories">Categories</string>
    <string name="postcode">Postcode</string>
    <string name="shared_string_from">from</string>
    <string name="city_type_district">District</string>
    <string name="city_type_neighbourhood">Neighbourhood</string>
    <string name="map_widget_search">Search</string>
    <string name="shared_string_is_open_24_7">Open 24/7</string>
    <string name="storage_directory_card">Memory card</string>
    <string name="coords_format">Coordinate format</string>
    <string name="coords_format_descr">Format for geographical coordinates.</string>
    <string name="app_mode_bus">Bus</string>
    <string name="app_mode_train">Train</string>
    <string name="current_track">Current track</string>
    <string name="map_widget_battery">Battery level</string>
    <string name="change_markers_position">Change marker position</string>
    <string name="move_marker_bottom_sheet_title">Move the map to change marker position</string>
    <!-- string name="lat_lon_pattern">Lat: %1$.5f Lon: %2$.5f</string -->
    <string name="follow_us">Follow us</string>
    <string name="access_direction_audio_feedback">Audio directions</string>
    <string name="access_direction_audio_feedback_descr">Indicate target point direction by sound.</string>
    <string name="access_direction_haptic_feedback">Haptic directions</string>
    <string name="access_direction_haptic_feedback_descr">Indicate target point direction by vibration.</string>
    <string name="use_osm_live_routing_description">Enable navigation for OsmAnd Live changes.</string>
    <string name="use_osm_live_routing">OsmAnd Live navigation</string>
    <string name="access_no_destination">Destination not set</string>
    <string name="map_widget_magnetic_bearing">Magnetic bearing</string>
    <string name="map_widget_bearing">Relative bearing</string>
    <string name="access_disable_offroute_recalc">No route recalculation after leaving it</string>
    <string name="access_disable_offroute_recalc_descr">No route recalculation after going off route.</string>
    <string name="access_disable_wrong_direction_recalc">No route recalculation for opposite direction</string>
    <string name="access_disable_wrong_direction_recalc_descr">No route recalculation while just moving in the opposite direction.</string>
    <string name="access_smart_autoannounce">Smart autoannounce</string>
    <string name="access_smart_autoannounce_descr">Notify only when direction to the target point changes.</string>
    <string name="access_autoannounce_period">Autoannounce period</string>
    <string name="access_autoannounce_period_descr">Minimal time interval between announcements.</string>
    <string name="access_default_color">Default color</string>
    <string name="access_category_choice">Choose category</string>
    <string name="access_hint_enter_name">Enter name</string>
    <string name="access_hint_enter_category">Enter category</string>
    <string name="access_hint_enter_description">Enter description.</string>
    <string name="access_map_linked_to_location">Map linked to location</string>
    <string name="access_collapsed_list">Collapsed list</string>
    <string name="access_expanded_list">Expanded list</string>
    <string name="access_empty_list">Empty list</string>
    <string name="access_tree_list">Tree list</string>
    <string name="access_shared_string_not_installed">Not installed</string>
    <string name="access_widget_expand">Expand</string>
    <string name="access_shared_string_navigate_up">Navigate up</string>
    <string name="access_sort">Sort</string>
    <string name="map_mode">Map mode</string>
    <string name="number_of_gpx_files_selected_pattern">%s GPX files selected</string>
    <string name="rendering_value_fine_name">Fine</string>
    <string name="rendering_value_thin_name">Thin</string>
    <string name="rendering_value_medium_name">Medium</string>
    <string name="rendering_value_bold_name">Bold</string>
    <string name="no_map_markers_found">Please add map markers via map</string>
    <string name="no_waypoints_found">No waypoints found</string>
    <string name="anonymous_user_hint">Anonymous users cannot:\n- Create groups;\n- Sync groups and devices with the server;\n- Manage groups and devices in a personal dashboard on the website.</string>
    <string name="report">Report</string>
    <string name="storage_permission_restart_is_required">The app is now allowed to write to external storage, but needs to be started again to do so.</string>
    <!-- string name="release_2_3">
	\u2022 OSM Live. Support map contributors and developers and get hourly map updates. \n\n
	\u2022 Map markers. A new way to quickly select places on the map.\n\n
	\u2022 More detailed OSM maps with country specific road shields and lots of new map features.\n\n
	\u2022 Improved Look and Feel of Route preparation. \n\n
	\u2022 Many improvements in the map context menu such as contextual address lookup.\n\n
	and more…
        </string -->
    <string name="shared_string_move_up">Move ↑</string>
    <string name="shared_string_move_down">Move ↓</string>
    <string name="finish_navigation">Finish navigation</string>
    <string name="avoid_road">Avoid road</string>
    <string name="storage_directory_readonly_desc">Switched to internal memory since the selected data storage folder is write-protected. Please select a writable storage directory.</string>
    <string name="storage_directory_shared">Shared memory</string>
    <string name="shared_string_topbar">Top bar</string>
    <string name="full_report">Full report</string>
    <string name="recalculate_route">Recalculate route</string>
    <string name="open_street_map_login_and_pass">OSM username and password</string>
    <string name="donations">Donations</string>
    <string name="number_of_recipients">Number of recipients</string>
    <string name="osm_user_stat">Edits %1$s, rank %2$s, total edits %3$s</string>
    <string name="osm_recipient_stat">Edits %1$s, sum %2$s mBTC</string>
    <string name="osm_editors_ranking">OSM Editor ranking</string>
    <string name="osm_live_subscription">OsmAnd Live subscription</string>
    <string name="osm_live_subscribe_btn">Subscribe</string>
    <string name="osm_live_email_desc">Needed to update you about your contributions.</string>
    <string name="osm_live_user_public_name">Public name</string>
    <string name="osm_live_hide_user_name">Do not show my name in reports</string>
    <string name="osm_live_support_region">Support region</string>
    <string name="osm_live_month_cost">Cost per month</string>
    <string name="osm_live_month_cost_desc">Monthly payment</string>
    <string name="osm_live_active">Active</string>
    <string name="osm_live_not_active">Inactive</string>
    <string name="osm_live_enter_email">Please enter a valid e-mail address</string>
    <string name="osm_live_enter_user_name">Please enter a public name</string>
    <string name="osm_live_thanks">Thank you for supporting OsmAnd!\nTo activate all new features you need to restart OsmAnd.</string>
    <string name="osm_live_region_desc">Part of your donation will be sent to OSM users who submit changes to the map in that region.</string>
    <string name="osm_live_subscription_settings">Subscription settings</string>
    <string name="osm_live_ask_for_purchase">Please purchase a subscription to OsmAnd Live first</string>
    <string name="osm_live_header">This subscription enables hourly updates for all maps around the world.\n
    Part of the income goes back to the OSM community and is paid out for each OSM contribution.\n
    If you love OsmAnd and OSM and want to support and be supported by them, this is the perfect way to do it.</string>
    <string name="select_map_marker">Select map marker</string>
    <string name="map_markers_other">Other markers</string>
    <string name="upload_anonymously">Upload anonymously</string>
    <string name="show_transparency_seekbar">Show transparency seekbar</string>
    <string name="download_files_error_not_enough_space">Not enough space!\n
    {3} MB is needed temporarily, {1} MB permanently.\n
    (Only {2} MB available.)</string>
    <string name="download_files_question_space_with_temp">Download {0} file(s)?\n
    {3} MB is used temporarily, {1} MB permanently. (Of {2} MB.)</string>
    <string name="download_files_question_space">Download {0} file(s)?\n
    {1} MB (of {2} MB) will be used.</string>
    <string name="upload_osm_note">Upload OSM Note</string>
    <string name="map_marker_1st">First map marker</string>
    <string name="map_marker_2nd">Second map marker</string>
    <string name="shared_string_toolbar">Toolbar</string>
    <string name="shared_string_widgets">Widgets</string>
    <string name="add_points_to_map_markers_q">Add all points as map markers?</string>
    <string name="shared_string_add_to_map_markers">Add to map markers</string>
    <string name="select_map_markers">Select map markers</string>
    <string name="shared_string_reverse_order">Reverse order</string>
    <string name="show_map_markers_description">Activate the map markers feature.</string>
    <string name="clear_active_markers_q">Remove all active markers?</string>
    <string name="clear_markers_history_q">Clear map marker history?</string>
    <string name="active_markers">Active markers</string>
    <string name="map_markers">Map markers</string>
    <string name="map_marker">Map marker</string>
    <string name="consider_turning_polygons_off">It is recommended to turn off polygon rendering.</string>
    <string name="rendering_attr_showMtbRoutes_name">Show mountain bike trails</string>
    <string name="show_polygons">Show polygons</string>
    <!-- string name="underlay_transparency">Underlay transparency</string -->
    <string name="find_parking">Find parking</string>
    <string name="shared_string_status">Status</string>
    <string name="shared_string_save_changes">Save changes</string>
    <string name="shared_string_email_address">E-mail address</string>
    <string name="rendering_attr_hideUnderground_name">Underground objects</string>
    <string name="data_is_not_available">Data not available</string>
    <string name="shared_string_remove">Remove</string>
    <string name="shared_string_read_more">Read more</string>
    <string name="clear_updates_proposition_message">"Remove downloaded updates and get back to the original map edition"</string>
    <string name="add_time_span">Add time span</string>
    <string name="road_blocked">Road blocked</string>
    <string name="shared_string_select">Select</string>
    <string name="switch_start_finish">Reverse starting point &amp; destination</string>
    <string name="rendering_attr_hideIcons_name">POI icons</string>
    <string name="item_removed">Item removed</string>
    <string name="n_items_removed">items removed</string>
    <string name="shared_string_undo_all">Undo all</string>
    <string name="shared_string_type">Type</string>
    <string name="starting_point">Starting point</string>
    <string name="shared_string_not_selected">Not selected</string>
    <string name="rec_split">Recorder Split</string>
    <string name="rec_split_title">Use Recorder Split</string>
    <string name="rec_split_desc">Rewrite clips when used space exceeds the storage size.</string>
    <string name="rec_split_clip_length">Clip length</string>
    <string name="rec_split_clip_length_desc">Upper time limit for recorded clips.</string>
    <string name="rec_split_storage_size">Storage size</string>
    <string name="rec_split_storage_size_desc">Amount of space that can be occupied by all recorded clips.</string>
    <string name="live_updates">Live updates</string>
    <string name="available_maps">Available maps</string>
    <string name="select_voice_provider">Select voice guidance</string>
    <string name="select_voice_provider_descr">Select or download voice guidance for your language.</string>
    <string name="impassable_road_desc">Select roads you want to avoid during navigation.</string>
    <string name="shared_string_sound">Sound</string>
    <string name="no_location_permission">Grant location data access.</string>
    <string name="no_camera_permission">Grant camera access.</string>
    <string name="no_microphone_permission">Grant mic access.</string>
    <string name="route_distance">Distance:</string>
    <string name="route_duration">Time:</string>
    <string name="rendering_attr_horseRoutes_name">Horse routes</string>
    <string name="no_address_found">No address determined</string>
    <string name="shared_string_near">Near</string>
    <string name="shared_string_hide">Hide</string>
    <string name="av_video_quality_low">Lowest quality</string>
    <string name="av_video_quality_high">Highest quality</string>
    <string name="av_video_quality">Video output quality</string>
    <string name="av_video_quality_descr">Select video quality.</string>
    <string name="av_audio_format">Audio output format</string>
    <string name="av_audio_format_descr">Select audio output format.</string>
    <string name="av_audio_bitrate">Audio bitrate</string>
    <string name="av_audio_bitrate_descr">Select audio bitrate.</string>
    <string name="please_specify_poi_type_only_from_list">Please specify the correct POI type or skip it.</string>
    <string name="access_from_map_description">Menu button launches the dashboard rather than the menu</string>
    <string name="access_from_map">Access from map</string>
    <string name="show_on_start_description">\'Off\' launches the map directly.</string>
    <string name="show_on_start">Show on start</string>
    <string name="copied_to_clipboard">Copied to clipboard</string>
    <!-- string name="release_2_2">
	\u2022 New context-sensitive UI for tapping locations on the map and on other screens\n\n
	\u2022 Map screen is now launched directly unless \'Show dashboard on app start\' is selected\n\n
	\u2022 Set up which and how cards are displayed on the dashboard\n\n
	\u2022 Bypass the dashboard if you like menu-based app control\n\n
	\u2022 To download maps, regions can be directly selected by tapping on the world map\n\n
	\u2022 POI Search now supports more specific queries\n\n
	\u2022 Improved POI and OSM editing functionality\n\n
	\u2022 Map data download structure and interface reworked\n\n
	and more…
        </string -->
    <string name="osm_save_offline">Save offline</string>
    <string name="osm_edit_modified_poi">Modified OSM POI</string>
    <string name="osm_edit_deleted_poi">Deleted OSM POI</string>
    <string name="context_menu_item_open_note">Open OSM Note</string>
    <string name="osm_edit_reopened_note">Reopened OSM Note</string>
    <string name="osm_edit_commented_note">Commented OSM Note</string>
    <string name="osm_edit_removed_note">Deleted OSM Note</string>
    <string name="osm_edit_created_note">Created OSM Note</string>
    <string name="osn_bug_name">OSM Note</string>
    <string name="osn_add_dialog_title">Create note</string>
    <string name="osn_comment_dialog_title">Add comment</string>
    <string name="osn_reopen_dialog_title">Reopen note</string>
    <string name="osn_close_dialog_title">Close note</string>
    <string name="osn_add_dialog_success">Note created</string>
    <string name="osn_add_dialog_error">Could not create note.</string>
    <string name="osn_close_dialog_success">Note closed</string>
    <string name="osn_close_dialog_error">Could not close note.</string>
    <string name="osb_author_dialog_password">OSM password (optional)</string>
    <string name="osb_comment_dialog_message">Message</string>
    <string name="osb_comment_dialog_author">Author name</string>
    <string name="osb_comment_dialog_error">Could not add comment.</string>
    <string name="osb_comment_dialog_success">Comment added</string>
    <string name="shared_string_commit">Commit</string>
    <string name="context_menu_item_delete_waypoint">Delete GPX waypoint?</string>
    <string name="context_menu_item_edit_waypoint">Edit GPX waypoint</string>
    <string name="shared_string_location">Location</string>
    <string name="share_osm_edits_subject">OSM edits shared via OsmAnd</string>
    <string name="lang_nds">Low German</string>
    <string name="lang_mk">Macedonian</string>
    <string name="lang_fy">Frysk</string>
    <string name="lang_als">Albanian (Tosk)</string>
    <string name="read_more">Read more</string>
    <string name="whats_new">What\'s new in</string>
    <string name="rendering_attr_hideProposed_name">Proposed objects</string>
    <string name="shared_string_update">Update</string>
    <string name="shared_string_upload">Upload</string>
    <string name="osm_edit_created_poi">Created OSM POI</string>
    <string name="world_map_download_descr">World basemap (covering the whole world at low zoom level) missing or outdated. Please consider downloading it for a global overview.</string>
    <string name="shared_string_qr_code">QR code</string>
    <string name="map_downloaded">Map downloaded</string>
    <string name="map_downloaded_descr">The %1$s map is ready for use.</string>
    <string name="go_to_map">Show map</string>
    <string name="simulate_initial_startup_descr">"Sets the flag indicating first app startup, keeps all other settings unchanged."</string>
    <string name="simulate_initial_startup">Simulate first app start</string>
    <string name="share_geo">geo:</string>
    <string name="share_menu_location">Share location</string>
    <string name="shared_string_send">Send</string>
    <string name="favorite_category_dublicate_message">Please use a category name that doesn\'t already exist.</string>
    <string name="favorite_category_name">Category name</string>
    <string name="favorite_category_add_new_title">Add new category</string>
    <string name="regions">Regions</string>
    <string name="region_maps">Regionwide maps</string>
    <string name="world_maps">World maps</string>
    <string name="hillshade_layer_disabled">Hillshade layer disabled</string>
    <string name="srtm_plugin_disabled">Contour lines disabled</string>
    <string name="favorite_category_add_new">Add new</string>
    <string name="favorite_category_select">Choose category</string>
    <string name="default_speed_system_descr">Define unit of speed.</string>
    <string name="default_speed_system">Unit of speed</string>
    <string name="nm">nmi</string>
    <string name="si_nm">Nautical miles</string>
    <string name="si_kmh">Kilometers per hour</string>
    <string name="si_mph">Miles per hour</string>
    <string name="si_m_s">Meters per second</string>
    <string name="si_min_km">Minutes per kilometer</string>
    <string name="si_min_m">Minutes per mile</string>
    <string name="si_nm_h">Nautical miles per hour (knots)</string>
    <string name="nm_h">kn</string>
    <string name="min_mile">min/m</string>
    <string name="min_km">min/km</string>
    <string name="m_s">m/s</string>
    <string name="shared_string_trip_recording">Trip recording</string>
    <string name="shared_string_navigation">Navigation</string>
    <string name="osmand_running_in_background">Run in background</string>
    <string name="gps_wake_up_timer">GPS wake-up interval</string>
    <string name="favourites_edit_dialog_title">Favorite info</string>
    <string name="simulate_your_location_stop_descr">Stop simulating your position.</string>
    <string name="simulate_your_location_descr">Simulate your position using a calculated route or a recorded GPX track.</string>
    <string name="simulate_your_location_gpx_descr">Simulate your position using a recorded GPX track.</string>
    <string name="looking_up_address">Looking up address</string>
    <string name="av_locations_descr">GPX file with locations.</string>
    <string name="av_locations">Locations</string>
    <string name="plugin_settings">Plugins</string>
    <string name="routing_attr_avoid_shuttle_train_name">No shuttle train</string>
    <string name="routing_attr_avoid_shuttle_train_description">Avoids using shuttle trains</string>
    <string name="traffic_warning_hazard">Hazard</string>
    <string name="rendering_value_boldOutline_name">Bold outline</string>
    <string name="no_updates_available">No updates available</string>
    <string name="download_live_updates">Live updates</string>
    <string name="rendering_value_default13_name">Default (13)</string>
    <string name="rendering_value_defaultTranslucentCyan_name">Default (translucent cyan)</string>
    <string name="rendering_attr_currentTrackColor_name">GPX color</string>
    <string name="rendering_attr_currentTrackColor_description">GPX color</string>
    <string name="rendering_attr_currentTrackWidth_name">GPX width</string>
    <string name="rendering_attr_currentTrackWidth_description">GPX width</string>
    <string name="rendering_value_darkyellow_name">Dark yellow</string>
    <string name="rendering_value_red_name">Red</string>
    <string name="rendering_value_translucent_red_name">Translucent red</string>
    <string name="rendering_value_orange_name">Orange</string>
    <string name="rendering_value_translucent_orange_name">Translucent orange</string>
    <string name="rendering_value_yellow_name">Yellow</string>
    <string name="rendering_value_translucent_yellow_name">Translucent yellow</string>
    <string name="rendering_value_lightgreen_name">Light green</string>
    <string name="rendering_value_translucent_lightgreen_name">Translucent light green</string>
    <string name="rendering_value_green_name">Green</string>
    <string name="rendering_value_translucent_green_name">Translucent green</string>
    <string name="rendering_value_lightblue_name">Light blue</string>
    <string name="rendering_value_translucent_lightblue_name">Translucent light blue</string>
    <string name="rendering_value_blue_name">Blue</string>
    <string name="rendering_value_translucent_blue_name">Translucent blue</string>
    <string name="rendering_value_purple_name">Purple</string>
    <string name="rendering_value_pink_name">Pink</string>
    <string name="rendering_value_translucent_pink_name">Translucent pink</string>
    <string name="rendering_value_brown_name">Brown</string>
    <string name="rendering_value_black_name">Black</string>
    <string name="rendering_value_translucent_purple_name">Translucent purple</string>
    <string name="restart_is_required">A restart is required to apply the change.</string>
    <string name="light_theme">Light</string>
    <string name="dark_theme">Dark</string>
    <string name="lang_pms">Piedmontese</string>
    <string name="lang_bn">Bengali</string>
    <string name="lang_tl">Tagalog</string>
    <string name="lang_sh">Serbo-Croatian</string>
    <string name="lang_az">Azerbaijani</string>
    <string name="lang_br">Breton</string>
    <string name="lang_sq">Albanian</string>
    <string name="lang_is">Icelandic</string>
    <string name="lang_bpy">Bishnupriya</string>
    <string name="lang_nv">Navajo</string>
    <string name="lang_ga">Irish</string>
    <string name="lang_la">Latin</string>
    <string name="lang_ku">Kurdish</string>
    <string name="lang_ta">Tamil</string>
    <string name="lang_ml">Malayalam</string>
    <string name="lang_lb">Luxembourgish</string>
    <string name="lang_lo">Lao</string>
    <string name="lang_os">Ossetian</string>
    <string name="lang_eo">Esperanto</string>
    <string name="lang_es_us">Spanish (American)</string>
    <string name="lang_es_ar">Spanish (Argentina)</string>
    <string name="lang_nb">Norwegian Bokmål</string>
    <string name="lang_vo">Volapuk</string>
    <string name="lang_th">Thai</string>
    <string name="lang_te">Telugu</string>
    <string name="lang_nn">Norwegian Nynorsk</string>
    <string name="lang_oc">Occitan</string>
    <string name="lang_new">Newar / Nepal Bhasa</string>
    <string name="lang_ms">Malaysian</string>
    <string name="lang_ht">Haitian</string>
    <string name="lang_gl">Galician</string>
    <string name="lang_et">Estonian</string>
    <string name="lang_ceb">Cebuano</string>
    <string name="lang_ast">Asturian</string>
    <string name="lang_hsb">Sorbian (Upper)</string>
    <string name="lang_kab">Kabyle</string>
    <string name="lang_ber">Berber</string>
    <string name="archive_wikipedia_data">You have old incompatible Wikipedia data. Archive it?</string>
    <string name="download_wikipedia_files">Download additional Wikipedia data (%1$s MB)?</string>
    <string name="gps_network_not_enabled">Location service is off. Turn it on?</string>
    <string name="disable_recording_once_app_killed">Prevent standalone logging</string>
    <string name="disable_recording_once_app_killed_descrp">Will pause GPX logging when the app is killed (via recent apps). (OsmAnd background indication disappears from the Android notification bar.)</string>
    <string name="shared_string_import2osmand">Import to OsmAnd</string>
    <string name="read_full_article">Read full article (online)</string>
    <string name="shared_string_wikipedia">Wikipedia</string>
    <string name="local_indexes_cat_wiki">Wikipedia</string>
    <string name="shared_string_show_details">Show details</string>
    <string name="osm_edit_context_menu_delete">Delete OSM edit</string>
    <string name="rendering_value_disabled_name">Disabled</string>
    <string name="rendering_value_walkingRoutesScopeOSMC_name">Color by network affiliation</string>
    <string name="rendering_value_walkingRoutesOSMC_name">Color by OSMC hiking symbol</string>
    <string name="shared_string_logoff">Log Off</string>
    <string name="rendering_attr_hideHouseNumbers_name">House numbers</string>
    <string name="application_dir_change_warning3">Move OsmAnd data files to the new destination?</string>
    <string name="specified_directiory_not_writeable">Maps could not be created in specified directory</string>
    <string name="copying_osmand_file_failed">Moving files failed</string>
    <string name="storage_directory_external">External storage</string>
    <string name="storage_directory_multiuser">Multiuser storage</string>
    <string name="storage_directory_internal_app">Internal app memory</string>
    <string name="storage_directory_manual">Manually specified</string>
    <string name="storage_directory_default">Internal memory</string>
    <string name="application_dir">Data storage folder</string>
    <string name="storage_directory">Map Storage</string>
    <string name="shared_string_copy">Copy</string>
    <string name="filter_poi_hint">Filter by name</string>
    <string name="search_poi_category_hint">Type to search all</string>
    <string name="shared_string_is_open">Open now</string>
    <string name="rendering_attr_OSMMapperAssistant_name">OSM mapper assistant</string>
    <string name="agps_info">A-GPS info</string>
    <string name="shared_string_manage">Manage</string>
    <string name="shared_string_edit">Edit</string>
    <string name="shared_string_places">Places</string>
    <string name="shared_string_search">Search</string>
    <string name="shared_string_show_description">Show description.</string>
    <string name="shared_string_message">Message</string>
    <string name="agps_data_last_downloaded">A-GPS data downloaded: %1$s</string><!-- note: LAST is false now in new context -->
    <string name="confirm_usage_speed_cameras">In many countries (Germany, France, Italy, and others) the use of speed camera warnings is illegal. OsmAnd does not assume any liability if you violate the law. Please tap \'Yes\' only if you are eligible to use this feature.</string>
    <string name="welmode_download_maps">Download maps</string>
    <string name="welcome_select_region">To correctly reflect your traffic signs and regulations, please select your driving region:</string>
    <string name="welcome_text">OsmAnd provides global offline map browsing and offline navigation.</string>
    <string name="welcome_header">Welcome</string>
    <string name="current_route">Current route</string>
    <string name="osm_changes_added_to_local_edits">OSM changes added to local changeset</string>
    <string name="mark_to_delete">Mark to delete</string>
    <string name="local_recordings_delete_all_confirm">Are you sure you want to delete %1$d notes?</string>
    <string name="local_osm_changes_upload_all_confirm">Are you sure you want to upload %1$d change(s) to OSM?</string>
    <string name="confirmation_to_clear_history">Clear history?</string>
    <string name="delay_to_start_navigation_descr">Specify wait time to remain on the route planning screen.</string>
    <string name="delay_to_start_navigation">Start turn-by-turn guidance after…</string>
    <string name="shared_string_go">Go</string>
    <string name="osmand_parking_overdue">overdue</string>
    <string name="action_create">Action create</string>
    <string name="action_modify">Action modify</string>
    <string name="action_delete">Action delete</string>
    <string name="osm_edits">OSM edits</string>
    <!-- means first letter of word *hour* -->
    <string name="osmand_parking_hour">h</string>
    <!-- means first letter of word *minute*-->
    <string name="osmand_parking_minute">min</string>
    <string name="parking_place_limited">Parking time limited to</string>
    <!-- used to describe time left, not left direction -->
    <string name="osmand_parking_time_left">left</string>
    <string name="your_edits">Your edits</string>
    <string name="waypoint_visit_after">Visit after</string>
    <string name="waypoint_visit_before">Visit before</string>
    <string name="simulate_your_location">Simulate your position</string>
    <string name="drawer">Flat list</string>
    <string name="short_location_on_map">Lat %1$s\nLon %2$s</string>
    <string name="tips_and_tricks_descr">Frequently asked questions, recent changes, and others.</string>
    <string name="routing_settings_2">Navigation settings</string>
    <string name="general_settings_2">General settings</string>
    <string name="shared_string_ellipsis">…</string>
    <string name="shared_string_ok">OK</string>
    <string name="shared_string_cancel">Cancel</string>
    <string name="shared_string_dismiss">Dismiss</string>
    <string name="shared_string_yes">Yes</string>
    <string name="shared_string_do_not_use">Don\'t use</string>
    <string name="shared_string_no">No</string>
    <string name="shared_string_on">On</string>
    <string name="shared_string_off">Off</string>
    <string name="shared_string_previous">Previous</string>
    <string name="shared_string_next">Next</string>
    <string name="shared_string_enable">Enable</string>
    <string name="shared_string_disable">Disable</string>
    <string name="shared_string_enabled">Enabled</string>
    <string name="shared_string_disabled">Disabled</string>
    <string name="shared_string_selected">Selected</string>
    <string name="shared_string_selected_lowercase">selected</string>
    <string name="shared_string_never">Never</string>
    <string name="shared_string_none">None</string>
    <string name="shared_string_and">and</string>
    <string name="shared_string_or">or</string>
    <string name="shared_string_help">Help</string>
    <string name="shared_string_settings">Settings</string>
    <string name="shared_string_history">History</string>
    <string name="shared_string_select_on_map">Select on map</string>
    <string name="shared_string_select_all">Select all</string>
    <string name="shared_string_deselect">Deselect</string>
    <string name="shared_string_deselect_all">Deselect all</string>
    <string name="shared_string_clear">Clear</string>
    <string name="shared_string_clear_all">Clear all</string>
    <string name="shared_string_save">Save</string>
    <string name="shared_string_save_as_gpx">Save as new GPX file</string>
    <string name="shared_string_rename">Rename</string>
    <string name="shared_string_delete">Delete</string>
    <string name="shared_string_delete_all">Delete all</string>
    <string name="shared_string_share">Share</string>
    <string name="shared_string_apply">Apply</string>
    <string name="shared_string_control_start">Start</string>
    <string name="shared_string_control_stop">Stop</string>
    <string name="shared_string_import">Import</string>
    <string name="shared_string_export">Export</string>
    <string name="shared_string_more">More…</string>
    <string name="shared_string_more_actions">More actions</string>
    <string name="shared_string_do_not_show_again">Do not show again</string>
    <string name="shared_string_remember_my_choice">Remember choice</string>
    <string name="shared_string_refresh">Refresh</string>
    <string name="shared_string_download">Download</string>
    <string name="shared_string_downloading">Downloading…</string>
    <string name="shared_string_download_successful">Downloaded</string>
    <string name="shared_string_io_error">I/O error</string>
    <string name="shared_string_unexpected_error">Unexpected error</string>
    <string name="shared_string_action_template">Action {0}</string>
    <string name="shared_string_close">Close</string>
    <string name="shared_string_exit">Exit</string>
    <string name="shared_string_show">Show</string>
    <string name="shared_string_show_all">Show all</string>
    <string name="shared_string_collapse">Collapse</string>
    <string name="shared_string_show_on_map">Show on map</string>
    <string name="shared_string_map">Map</string>
    <string name="shared_string_favorite">Favorite</string>
    <string name="shared_string_favorites">Favorites</string>
    <string name="shared_string_address">Address</string>
    <string name="shared_string_add">Add</string>
    <string name="shared_string_add_to_favorites">Add to \'Favorites\'</string>
    <string name="shared_string_my_location">My Position</string>
    <string name="shared_string_my_places">My Places</string>
    <string name="shared_string_my_favorites">Favorites</string>
    <string name="shared_string_tracks">Tracks</string>
    <string name="shared_string_gpx_files">GPX files</string>
    <string name="shared_string_currently_recording_track">Currently recording track</string>
    <string name="shared_string_audio">Audio</string>
    <string name="shared_string_video">Video</string>
    <string name="shared_string_photo">Photo</string>
    <string name="shared_string_launch">Launch</string>
    <string name="route_points">Route points</string>
    <string name="track_segments">Track segments</string>
    <string name="track_points">Track points</string>
    <string name="shared_string_online_maps">Online maps</string>
    <string name="osmand_rastermaps_plugin_description">Access many types of online (so called tile or raster) maps, from predefined OSM tiles (like Mapnik) to satellite images, and special purpose layers like weather maps, climate maps, geological maps, hillshade layers, etc.\n\n
    Any of these maps can either be used as the main (base) map to be displayed, or as an overlay or underlay to another base map (like OsmAnd\'s standard offline maps). Certain elements of the OsmAnd vector maps can be hidden via the \'Configure map\' menu to make any underlay map more visible.\n\n
    Download tile maps directly online, or prepared them for offline use (manually copied to OsmAnd\'s data folder) as an SQLite database which can be produced by a variety of 3rd party map preparation tools.
	</string>
    <string name="record_plugin_name">Trip recording</string>
    <string name="record_plugin_description">This plugin activates the functionality to record and save your tracks by manually touching the GPX logging widget on the map, or also to automatically log all of your navigation routes to a GPX file.\n\n
    Recorded tracks can be shared with your friends or be used for OSM contributions. Athletes can use recorded tracks to monitor their trainings. Some basic track analysis can be performed directly in OsmAnd, like lap times, average speed etc., and tracks can of course also later be analyzed in special 3rd party analysis tools.
	</string>
    <string name="srtm_paid_version_title">Contour lines plugin</string>
    <string name="osmand_srtm_short_description_80_chars">OsmAnd plugin for offline contour lines</string>
    <string name="osmand_srtm_long_description_1000_chars">This plugin provides both a contour line overlay and a (relief) hillshade layer to be displayed on top of OsmAnd\'s standard maps. This functionality will be much appreciated by athletes, hikers, trekkers, and anybody interested in the relief structure of a landscape.\n\n
    The global data (between 70 ° north and 70 ° south) is based on measurements by SRTM (Shuttle Radar Topography Mission) and ASTER (Advanced Spaceborne Thermal Emission and Reflection Radiometer), an imaging instrument onboard Terra, the flagship satellite of NASA\'s Earth Observing System. ASTER is a cooperative effort between NASA, Japan\'s Ministry of Economy, Trade and Industry (METI), and Japan Space Systems (J-spacesystems).
	</string>
    <string name="srtm_plugin_name">Contour lines</string>
    <string name="srtm_plugin_description">This plugin provides both a contour line overlay and a (relief) hillshade layer to be displayed on top of OsmAnd\'s standard maps. This functionality will be much appreciated by athletes, hikers, trekkers, and anybody interested in the relief structure of a landscape. (Please note that contour line and/or relief data are separate, additional downloads available after activating the plugin.)
		\n\nThe global data (between 70 ° north and 70 ° south) is based on measurements by SRTM (Shuttle Radar Topography Mission) and ASTER (Advanced Spaceborne Thermal Emission and Reflection Radiometer), an imaging instrument onboard Terra, the flagship satellite of NASA\'s Earth Observing System. ASTER is a cooperative effort between NASA, Japan\'s Ministry of Economy, Trade and Industry (METI), and Japan Space Systems (J-spacesystems).
	</string>
    <string name="plugin_touringview_name">Touring map view</string>
    <string name="plugin_touringview_descr">Activating this view changes OsmAnd\'s map style to \'Touring view\', this is a special high-detail view for travelers and professional drivers.
		\n\nThis view provides, at any given map zoom, the maximum amount of travel details available in the map data (particularly roads, tracks, paths, and orientation marks).
		\n\nIt also clearly depicts all types of roads unambiguously by color coding, which is useful when e.g. driving large vehicles.
		\n\nAnd it provides special touring options like showing bicycle routes or Alpine mountain routes.
		\n\nA special map download is not needed, the view is created from our standard maps.
		\n\nThis view can be reverted by either de-activating it again here, or by changing the \'Map style\' under \'Configure map\' as desired.
	</string>
    <string name="plugin_nautical_name">Nautical map view</string>
    <string name="plugin_nautical_descr">This plugin enriches the OsmAnd map and navigation app to also produce nautical maps for boating, sailing, and other types of watersports.
		\n\nA special map add-on for OsmAnd will provide all nautical navigation marks and chart symbols, for inland as well as for nearshore navigation. The description of each navigation mark provides the details needed to identify them and their meaning (category, shape, color, sequence, reference, etc.).
		\n\nTo return to one of OsmAnd\'s conventional map styles, simply either de-activate this plugin again, or change the \'Map style\' under \'Configure map\' as desired.
	</string>
    <string name="plugin_ski_name">Ski map view</string>
    <string name="plugin_ski_descr">This plugin for OsmAnd puts at your fingertips details of global downhill ski slopes, cross country ski runs, Alpine ski routes, cable cars and ski lifts. Routes and pistes are shown color-coded by difficulty, and depicted in a special \'Winter\' map style which assimilates a snow-colored winter landscape.
		\n\nActivating this view changes the map style to \'Winter and ski\', showing all landscape features under wintry conditions. This view can be reverted by either de-activating it again here, or by changing the \'Map style\' under \'Configure map\' as desired.
	</string>
    <string name="audionotes_plugin_name">Audio/video notes</string>
    <string name="audionotes_plugin_description">Make audio/photo/video notes during a trip, using either a map button or location context menu.</string>
    <string name="osmand_parking_plugin_name">Parking position</string>
    <string name="osmand_parking_plugin_description">Lets you record where your car is parked, including how much parking time remains.\n
    Both location and time are visible on the dashboard as well as in a map widget. An alarm reminder can be added to the Android calendar.</string>
    <string name="osmand_distance_planning_plugin_name">Distance calculator and planning tool</string>
    <string name="osmand_distance_planning_plugin_description">Create paths by tapping the map, or by using or modifying existing GPX files, to plan a trip and measure the distance between points. The result can be saved as a GPX file to use later for guidance.</string>
    <string name="shared_string_accessibility">Accessibility</string>
    <string name="osmand_accessibility_description">Makes the device\'s accessibility features directly available in OsmAnd. It facilitates e.g. adjusting the speech rate for text-to-speech voices, configuring D-pad navigation, using a trackball for zoom control, or text-to-speech feedback, for example to auto announce your position.</string>
    <string name="osm_settings">OpenStreetMap editing</string>
    <string name="osm_editing_plugin_description">Make OSM contributions like creating or modifying OSM POI objects, opening or commenting OSM notes, and contributing recorded GPX files in OsmAnd by supplying your username and password. OpenStreetMap.org is a community driven, global public domain mapping project.</string>
    <string name="osmand_development_plugin_description">Settings for development and debugging features, like navigation simulation, rendering performance, or voice prompting. Intended for developers, not needed for normal app use.</string>
    <string name="debugging_and_development">OsmAnd development</string>
    <string name="rename_failed">Renaming failed.</string>
    <string name="days_behind">days behind</string>
    <string name="back_to_map">Back to map</string>
    <string name="share_note">Share note</string>
    <string name="location_on_map">Location:\n Lat %1$s\n Lon %2$s</string>
    <string name="watch">Watch</string>
    <string name="notes">A/V notes</string>
    <string name="online_map">Online map</string>
    <string name="roads_only">Roads only</string>
    <string name="rendering_attr_pisteRoutes_name">Ski slopes</string>
    <string name="free">Free %1$s </string>
    <string name="device_memory">Device memory</string>
    <string name="rendering_attr_pisteGrooming_name">Piste grooming</string>
    <string name="world_ski_missing">Download the special offline map to display skiing facilities.</string>
    <string name="nautical_maps_missing">Download the special offline map to display nautical details.</string>
    <string name="edit_group">Edit group</string>
    <string name="parking_place">Parking spot</string>
    <string name="remove_the_tag">REMOVE THE TAG</string>
    <string name="gps_status">GPS status</string>
    <string name="version_settings_descr">Download nightly builds.</string>
    <string name="version_settings">Builds</string>
    <string name="rendering_attr_streetLighting_name">Street lighting</string>
    <string name="proxy_pref_title">Proxy</string>
    <string name="proxy_pref_descr">Specify a proxy server.</string>
    <string name="settings_privacy">Privacy</string>
    <string name="shared_string_gpx_points">Points</string>
    <string name="navigation_over_track">Start navigation along track?</string>
    <string name="avoid_roads_msg">Trigger an alternative route by selecting roads to avoid</string>
    <string name="speak_pedestrian">Pedestrian crosswalks</string>
    <string name="rendering_attr_roadStyle_name">Road style</string>
    <string name="rendering_attr_roadStyle_description">Road style</string>
    <string name="rendering_value__name">Default</string>
    <string name="rendering_value_default_name">Default</string>
    <string name="rendering_value_germanRoadAtlas_name">German road atlas</string>
    <string name="rendering_value_highContrastRoads_name">High contrast roads</string>
    <string name="traffic_warning_railways">Railroad crossing</string>
    <string name="traffic_warning_pedestrian">Pedestrian crosswalk</string>
    <string name="show_railway_warnings">Railroad crossings</string>
    <string name="show_pedestrian_warnings">Pedestrian crosswalks</string>
    <string name="rendering_value_americanRoadAtlas_name">American road atlas</string>
    <string name="routing_attr_no_new_routing_name">No v1.9 routing rules</string>
    <string name="routing_attr_no_new_routing_description">Do not use routing rules introduced in v1.9.</string>
    <string name="dash_download_msg_none">Download offline maps?</string>
    <string name="dash_download_msg">You have downloaded %1$s maps</string>
    <string name="dash_download_new_one">Download new map</string>
    <string name="dash_download_manage">Manage</string>
    <string name="map_locale">Map language</string>
    <string name="rendering_attr_transportStops_name">Transport stops</string>
    <string name="navigate_point_zone">Zone</string>
    <!-- (OLC) is a geocode system -->
    <string name="navigate_point_olc">Open Location Code</string>
    <string name="navigate_point_olc_info_invalid">Invalid OLC\n</string>
    <string name="navigate_point_olc_info_short">Short OLC\nPlease provide a full code</string>
    <string name="navigate_point_olc_info_area">Valid full OLC\nRepresents area: %1$s x %2$s</string>
    <string name="navigate_point_northing">Northing</string>
    <string name="navigate_point_easting">Easting</string>
    <string name="download_tab_downloads">All Downloads</string>
    <string name="download_tab_updates">Updates</string>
    <string name="download_tab_local">Local</string>
    <string name="no_internet_connection">Unable to download, please check your Internet connection.</string>
    <string name="everything_up_to_date">All files up to date</string>
    <string name="use_opengl_render">Use OpenGL rendering</string>
    <string name="use_opengl_render_descr">Use hardware accelerated OpenGL rendering (may use more battery, or not work on very old devices).</string>
    <string name="error_avoid_specific_road">No bypass found</string>
    <string name="home_button">Home</string>
    <string name="map_update">Updates available for %1$s maps</string>
    <string name="search_for">Search for</string>
    <string name="coordinates">Coordinates</string>
    <string name="rendering_attr_publicTransportMode_name">Bus, trolleybus, shuttle routes</string>
    <string name="rendering_attr_tramTrainRoutes_name">Tram and train routes</string>
    <string name="rendering_attr_subwayMode_name">Subway routes</string>
    <string name="lock_screen_request_explanation">%1$s needs this permission to turn off the screen for the power saving feature.</string>
    <string name="wake_on_voice">Turn screen on</string>
    <string name="wake_on_voice_descr">Turn on device screen (if off) when approaching a turn.</string>
    <string name="impassable_road">Avoid roads…</string>
    <string name="rendering_attr_trainLightrailRoutes_name">Train routes</string>
    <string name="rendering_attr_tramRoutes_name">Tram routes</string>
    <string name="rendering_attr_shareTaxiRoutes_name">Share taxi routes</string>
    <string name="rendering_attr_trolleybusRoutes_name">Trolleybus routes</string>
    <string name="rendering_attr_busRoutes_name">Bus routes</string>
    <string name="rendering_category_hide">Hide</string>
    <string name="rendering_category_routes">Routes</string>
    <!--string name="shared_string_details">Details</string> use rendering_category_details -->
    <string name="rendering_category_details">Details</string>
    <string name="rendering_category_transport">Transport</string>
    <string name="rendering_category_others">Other map attributes</string>
    <string name="map_widget_appearance_rem">Remaining elements</string>
    <string name="map_widget_vector_attributes">Rendering attributes</string>
    <string name="map_widget_top">Status bar</string>
    <string name="map_widget_right">Right panel</string>
    <string name="map_widget_left">Left panel</string>
    <string name="configure_map">Configure map</string>
    <string name="search_radius_proximity">Within</string>
    <string name="anonymous_user">Anonymous user</string>
    <string name="logged_as">Logged in as %1$s</string>
    <string name="speed_limit_exceed">Speed limit tolerance</string>
    <string name="speed_limit_exceed_message">Choose speed limit tolerance margin, above which you will receive a voice warning.</string>
    <string name="fav_point_emoticons_message">Favorite renamed to \'%1$s\' to save the string containing emoticons to a file.</string>
    <string name="print_route">Print route</string>
    <string name="fav_point_dublicate">Duplicate Favorite name specified</string>
    <string name="fav_point_dublicate_message">Favorite renamed to %1$s to avoid duplication.</string>
    <string name="text_size_descr">Set the text size on the map.</string>
    <string name="text_size">Text size</string>
    <string name="traffic_warning_speed_limit">Speed limit</string>
    <string name="traffic_warning_border_control">Border control</string>
    <string name="traffic_warning_payment">Toll booth</string>
    <string name="traffic_warning_stop">Stop sign</string>
    <string name="traffic_warning_calming">Traffic calming</string>
    <string name="traffic_warning_speed_camera">Speed camera</string>
    <string name="traffic_warning">Traffic warning</string>
    <string name="speak_favorites">Favorites nearby</string>
    <string name="speak_poi">Nearby POI</string>
    <string name="way_alarms">Traffic warnings</string>
    <string name="background_service_is_enabled_question">OsmAnd background service still running. Stop it, too?</string>
    <string name="sleep_mode_stop_dialog">Stop GPS background mode?</string>
    <string name="stop_navigation_service">Stop</string>
    <string name="confirm_every_run">Always ask</string>
    <string name="save_global_track_interval_descr">Specify the logging interval for the general track recording (enabled via the GPX logging widget on the map).</string>
    <string name="save_global_track_interval">General logging interval</string>
    <string name="background_service_int">GPS Wake-up interval</string>
    <string name="enable_sleep_mode">Enable GPS background mode</string>
    <string name="save_track_to_gpx_globally">Log track to GPX file</string>
    <string name="save_track_to_gpx_globally_headline">On demand track logging</string>
    <string name="save_track_to_gpx_globally_descr">General position logging to a GPX file can be turned on or off using the GPX logging widget on the map.</string>
    <string name="save_current_track_descr">Save current track as GPX file now.</string>
    <string name="save_current_track">Save current track</string>
    <string name="save_track_to_gpx">Auto-record track during navigation</string>
    <string name="save_track_to_gpx_descrp">A GPX track is automatically saved to the tracks folder during navigation.</string>
    <string name="save_track_interval_globally">Logging interval</string>
    <string name="save_track_interval">Logging interval during navigation</string>
    <string name="save_track_interval_descr">Specify the logging interval for track recording during navigation</string>
    <string name="voice_provider_descr">Select the voice guidance for navigation.</string>
    <string name="voice_provider">Voice guidance</string>
    <string name="enable_proxy_title">Enable HTTP proxy</string>
    <string name="enable_proxy_descr">Configure an HTTP proxy for all network requests.</string>
    <string name="proxy_host_title">Proxy Host</string>
    <string name="proxy_host_descr">Specify your proxy\'s hostname (e.g. 127.0.0.1).</string>
    <string name="proxy_port_title">Proxy Port</string>
    <string name="proxy_port_descr">Specify your proxy\'s port number (e.g. 8118).</string>
    <string name="monitoring_settings">Trip recording</string>
    <string name="monitoring_settings_descr">Set up how to record your trips.</string>
    <string name="int_hour">h</string>
    <string name="duration">Duration</string>
    <string name="distance">Distance</string>
    <string name="average">Average</string>
    <string name="of">%1$d of %2$d</string>
    <string name="ascent_descent">Ascent/Descent</string>
    <string name="moving_time">Moving time</string>
    <string name="max_min">Max/Min</string>
    <string name="min_max">Min/Max</string>
    <string name="index_tours">Tours</string>
    <string name="shared_string_all">All</string>
    <string name="shared_string_waypoints">Waypoints</string>
    <string name="download_additional_maps">Download missing maps %1$s (%2$d MB)?</string>
    <string name="rendering_value_browse_map_name">Browse map</string>
    <string name="rendering_value_car_name">Car</string>
    <string name="rendering_value_bicycle_name">Bicycle</string>
    <string name="rendering_value_pedestrian_name">On foot</string>
    <string name="rendering_attr_coloredBuildings_name">Color-code buildings by type</string>
    <string name="continue_navigation">Continue Navigation</string>
    <string name="pause_navigation">Pause Navigation</string>
    <string name="keep_navigation_service">Keep</string>
    <string name="map_preferred_locale_descr">Preferred language for labels on the map (if unavailable, English or local names will be used).</string>
    <string name="map_preferred_locale">Preferred map language</string>
    <string name="local_map_names">Local names</string>
    <string name="forward">Forward</string>
    <string name="home">Dashboard</string>
    <string name="live_monitoring_m_descr">Send tracking data to a specified web service if GPX logging is on.</string>
    <string name="live_monitoring_m">Online tracking (GPX required)</string>
    <string name="live_monitoring_start">Start online tracking</string>
    <string name="live_monitoring_stop">Stop online tracking</string>
    <string name="gpx_monitoring_start">Resume GPX logging</string>
    <string name="gpx_monitoring_stop">Pause GPX logging</string>
    <string name="gpx_start_new_segment">Start new segment</string>
    <string name="rendering_attr_hideBuildings_name">Buildings</string>
    <string name="rendering_attr_hideNonVehicleHighways_name">Non-vehicle highways</string>
    <string name="rendering_attr_hideText_name">Text</string>
    <string name="rendering_attr_hideWoodScrubs_name">Wood and scrubs</string>
    <string name="rendering_attr_buildings15zoom_name">Buildings on zoom 15</string>
    <string name="rendering_attr_moreDetailed_name">More details</string>
    <string name="rendering_attr_lessDetailed_name">Fewer details</string>
    <string name="rendering_attr_hideAccess_name">Access restrictions</string>
    <string name="rendering_attr_showAccess_name">Show access restrictions and toll</string>
    <string name="rendering_attr_showSurfaceGrade_name">Show road quality</string>
    <string name="rendering_attr_showSurfaces_name">Show road surface</string>
    <string name="rendering_attr_showCycleRoutes_name">Show cycle routes</string>
    <string name="no_index_file_to_download">Downloads not found, please check your connection to the Internet.</string>
    <string name="select_index_file_to_download">Nothing was found. If you can\'t find your region, you can make it yourself (see https://osmand.net).</string>
    <string name="none_selected_gpx">Specify a GPX file by long-tapping first.</string>
    <string name="local_index_select_gpx_file">Select a track</string>
    <string name="gpx_split_interval">Split interval</string>
    <string name="sort_by_category">Sort by category</string>
    <string name="sort_by_distance">Sort by distance</string>
    <string name="sort_by_name">Sort by name</string>
    <string name="show_zoom_buttons_navigation_descr">Show zoom buttons during navigation.</string>
    <string name="show_zoom_buttons_navigation">Show zoom buttons</string>
    <string name="save_as_favorites_points">Save as group of Favorites</string>
    <string name="select_destination_and_intermediate_points">Set destinations</string>
    <string name="layer_amenity_label">POI overlay labels</string>
    <string name="loading_smth">Loading %1$s…</string>
    <string name="map_widget_plain_time">Current time</string>
    <string name="shared_string_waypoint">Waypoint</string>
    <string name="selected_gpx_info_show">\n\nLong-tap to view on the map</string>
    <string name="delay_navigation_start">Start turn-by-turn guidance automatically</string>
    <string name="local_index_gpx_info_show">\n\nLong-tap for options</string>
    <string name="gpx_info_subtracks">Subtracks: %1$s </string>
    <string name="gpx_info_waypoints">Waypoints: %1$s </string>
    <string name="gpx_info_distance">Distance: %1$s (%2$s points) </string>
    <string name="gpx_info_start_time">Start time: %1$tF, %1$tT </string>
    <string name="gpx_info_end_time">End time: %1$tF, %1$tT </string>
    <string name="gpx_info_average_speed">Average speed: %1$s </string>
    <string name="gpx_info_maximum_speed">Maximum speed: %1$s </string>
    <string name="gpx_info_avg_altitude">Average altitude: %1$s</string>
    <string name="gpx_info_diff_altitude">Altitude range: %1$s</string>
    <string name="gpx_info_asc_altitude">Descent/ascent: %1$s</string>
    <string name="gpx_timespan">Time span: %1$s</string>
    <string name="gpx_timemoving">Time moving: %1$s</string>
    <string name="gpx_selection_segment_title">Segment</string>
    <string name="gpx_selection_number_of_points"> %1$s points</string>
    <string name="gpx_selection_point">Point %1$s</string>
    <!-- string name="gpx_selection_current_track">recording</string -->
    <string name="gpx_selection_route_points">%1$s \nRoute points %2$s</string>
    <string name="gpx_selection_points">%1$s \nPoints</string>
    <string name="gpx_selection_track">%1$s \nTrack %2$s</string>
    <string name="gpx_file_is_empty">Empty GPX file</string>
    <string name="osmo_edit_color">Display color</string>
    <string name="osmo_connect_menu">Connect</string>
    <string name="int_days">days</string>
    <string name="use_points_as_intermediates">Calculate route between points</string>
    <string name="always_center_position_on_map">Display position always in center</string>
    <string name="voice_pref_title">Voice</string>
    <string name="misc_pref_title">Misc</string>
    <string name="localization_pref_title">Localization</string>
    <string name="index_item_nation_addresses">addresses nationwide</string>
    <string name="index_item_world_altitude_correction">World altitude correction</string>
    <string name="index_item_world_seamarks">World seamarks</string>
    <string name="index_item_world_bitcoin_payments">World bitcoin payments</string>
    <string name="index_item_world_basemap">World overview map</string>
    <string name="index_item_world_ski">World ski map</string>
    <string name="lang_zh">Chinese</string>
    <string name="lang_pt_br">Portuguese (Brazil)</string>
    <string name="lang_en">English</string>
    <string name="lang_en_gb">English (United Kingdom)</string>
    <string name="lang_af">Afrikaans</string>
    <string name="lang_al">Albanian</string>
    <string name="lang_ar">Arabic</string>
    <string name="lang_hy">Armenian</string>
    <string name="lang_eu">Basque</string>
    <string name="lang_be">Belarusian</string>
    <string name="lang_be_by">Belarusian (Latin)</string>
    <string name="lang_bs">Bosnian</string>
    <string name="lang_bg">Bulgarian</string>
    <string name="lang_ca">Catalan</string>
    <string name="lang_hr">Croatian</string>
    <string name="lang_cs">Czech</string>
    <string name="lang_da">Danish</string>
    <string name="lang_nl">Dutch</string>
    <string name="lang_fi">Finnish</string>
    <string name="lang_fr">French</string>
    <string name="lang_ka">Georgian</string>
    <string name="lang_de">German</string>
    <string name="lang_el">Greek</string>
    <string name="lang_he">Hebrew</string>
    <string name="lang_iw">Hebrew</string>
    <string name="lang_hi">Hindi</string>
    <string name="lang_hu">Hungarian</string>
    <string name="lang_hu_formal">Hungarian (formal)</string>
    <string name="lang_id">Indonesian</string>
    <string name="lang_it">Italian</string>
    <string name="lang_ja">Japanese</string>
    <string name="lang_kn">Kannada</string>
    <string name="lang_ko">Korean</string>
    <string name="lang_lv">Latvian</string>
    <string name="lang_lt">Lithuanian</string>
    <string name="lang_mr">Marathi</string>
    <string name="lang_no">Norwegian Bokmål</string>
    <string name="lang_fa">Persian</string>
    <string name="lang_pl">Polish</string>
    <string name="lang_pt">Portuguese</string>
    <string name="lang_ro">Romanian</string>
    <string name="lang_ru">Russian</string>
    <string name="lang_sc">Sardinian</string>
    <string name="lang_sr">Serbian (cyrillic)</string>
    <string name="lang_sr_latn">Serbian (latin)</string>
    <string name="lang_sw">Swahili</string>
    <string name="lang_zh_cn">Chinese (Simplified)</string>
    <string name="lang_zh_hk">Chinese (Hong Kong)</string>
    <string name="lang_sk">Slovak</string>
    <string name="lang_sl">Slovenian</string>
    <string name="lang_es">Spanish</string>
    <string name="lang_sv">Swedish</string>
    <string name="lang_zh_tw">Chinese (Traditional)</string>
    <string name="lang_tr">Turkish</string>
    <string name="lang_uk">Ukrainian</string>
    <string name="lang_vi">Vietnamese</string>
    <string name="lang_cy">Welsh</string>
    <string name="lang_gn_py">Guaraní</string>
    <string name="index_name_canada">North America - Canada</string>
    <string name="index_name_italy">Europe - Italy</string>
    <string name="index_name_gb">Europe - Great Britain</string>
    <string name="calculate_osmand_route_without_internet">Offline calculation of OsmAnd route segment</string>
    <string name="gpx_option_calculate_first_last_segment">Calculate OsmAnd route for first and last route segment</string>
    <string name="use_displayed_track_for_navigation">Use shown track for navigation?</string>
    <string name="keep_and_add_destination_point">Add as subsequent destination</string>
    <string name="select_gpx">Select GPX…</string>
    <string name="route_descr_select_destination">Set destination</string>
    <string name="route_preferences">Route preferences</string>
    <string name="route_info">Route info</string>
    <string name="routing_attr_prefer_motorway_name">Prefer motorways</string>
    <string name="routing_attr_prefer_motorway_description">Prefer motorways</string>
    <string name="routing_attr_avoid_toll_name">No toll roads</string>
    <string name="routing_attr_avoid_toll_description">Avoids toll roads</string>
    <string name="routing_attr_avoid_unpaved_name">No unpaved roads</string>
    <string name="routing_attr_avoid_unpaved_description">Avoids unpaved roads</string>
    <string name="routing_attr_avoid_ferries_name">No ferries</string>
    <string name="routing_attr_avoid_ferries_description">Avoids ferries</string>
    <string name="routing_attr_avoid_motorway_name">No motorways</string>
    <string name="routing_attr_avoid_motorway_description">Avoids motorways</string>
    <string name="routing_attr_avoid_stairs_name">No stairs</string>
    <string name="routing_attr_avoid_stairs_description">Avoids stairs</string>
    <string name="routing_attr_avoid_borders_name">No border crossings</string>
    <string name="routing_attr_avoid_borders_description">Avoids crossing national borders</string>
    <string name="routing_attr_weight_name">Weight limit</string>
    <string name="routing_attr_weight_description">Specify permitted vehicle weight limit on routes.</string>
    <string name="routing_attr_width_name">Width limit</string>
    <string name="routing_attr_width_description">Specify permitted vehicle width limit on routes.</string>
    <string name="routing_attr_height_name">Height limit</string>
    <string name="routing_attr_height_description">Specify vehicle height to be permitted on routes.</string>
    <string name="android_19_location_disabled">On Android 4.4 (KitKat) onwards, the old storage folder (%s) is deprecated. Copy all OsmAnd files to new storage location?\n
    Note 1: Your old files will remain untouched (but can be deleted manually).\n
    Note 2: In the new storage location it will not be possible to share files between OsmAnd and OsmAnd+.</string>
    <string name="copying_osmand_one_file_descr">Copying file (%s) to the new destination…</string>
    <string name="copying_osmand_files_descr">Copying OsmAnd data files to the new destination (%s)…</string>
    <string name="copying_osmand_files">Copying OsmAnd data files…</string>
    <string name="calculate_osmand_route_gpx">Offline OsmAnd route calculation</string>
    <string name="app_mode_truck">Truck</string>
    <string name="guidance_preferences_descr">Navigation preferences</string>
    <string name="routing_preferences_descr">Routing preferences</string>
    <string name="speech_rate_descr">Specify the speech rate for text-to-speech.</string>
    <string name="speech_rate">Speech Rate</string>
    <string name="complex_route_calculation_failed">Fast route calculation failed (%s), fallback to slow calculation.</string>
    <string name="disable_complex_routing_descr">Disable two-phase routing for car navigation.</string>
    <string name="disable_complex_routing">Disable complex routing</string>
    <string name="amenity_type_seamark">Seamark</string>
    <string name="app_modes_choose_descr">Select shown profiles.</string>
    <string name="app_modes_choose">App profiles</string>
    <string name="map_widget_map_rendering">Map rendering</string>
    <string name="app_mode_hiking">Hiking</string>
    <string name="app_mode_motorcycle">Motorcycle</string>
    <string name="app_mode_boat">Boat</string>
    <string name="app_mode_aircraft">Aircraft</string>
    <string name="local_osm_changes_delete_all_confirm">Are you sure you want to delete %1$d OSM changes?</string>
    <string name="animate_routing_route_not_calculated">Please calculate the route first</string>
    <string name="animate_routing_route">Simulate using calculated route</string>
    <string name="animate_routing_gpx">Simulate using GPX track</string>
    <string name="route_is_too_long_v2">For long distances: Please add intermediate destinations if no route is found within 10 minutes.</string>
    <string name="auto_zoom_none">No auto zoom</string>
    <string name="auto_zoom_close">To close-up</string>
    <string name="auto_zoom_far">To mid-range</string>
    <string name="auto_zoom_farthest">To long-range</string>
    <string name="map_magnifier">Map magnifier</string>
    <string name="base_world_map">World basemap</string>
    <string name="about_version">Version:</string>
    <string name="shared_string_about">About</string>
    <string name="about_settings_descr">Version info, licenses, project members</string>
    <string name="local_index_tile_data_zooms">Zoom levels downloaded: %1$s</string>
    <string name="local_index_tile_data_expire">Expiration time (minutes): %1$s</string>
    <string name="local_index_tile_data_downloadable">Downloadable: %1$s</string>
    <string name="local_index_tile_data_maxzoom">Maximum zoom: %1$s</string>
    <string name="local_index_tile_data_minzoom">Minimum zoom: %1$s</string>
    <string name="local_index_tile_data_name">Tile data: %1$s</string>
    <string name="edit_tilesource_successfully">Tilesource %1$s saved</string>
    <string name="edit_tilesource_elliptic_tile">Elliptic Mercator projection</string>
    <string name="edit_tilesource_maxzoom">Maximum zoom</string>
    <string name="edit_tilesource_expiration_time">Expiration time (minutes)</string>
    <string name="edit_tilesource_minzoom">Minimum zoom</string>
    <string name="edit_tilesource_url_to_load">URL</string>
    <string name="edit_tilesource_choose_existing">Select existing…</string>
    <string name="maps_define_edit">Define/Edit…</string>
    <string name="map_widget_fps_info">FPS debug info</string>
    <string name="driving_region_descr">Select driving region: US, Europe, UK, Asia, and others.</string>
    <string name="driving_region">Driving region</string>
    <string name="driving_region_japan">Japan</string>
    <string name="driving_region_us">United States</string>
    <string name="driving_region_canada">Canada</string>
    <string name="driving_region_europe_asia">Europe, Asia, Latin America, and similar</string>
    <string name="driving_region_uk">UK, India, and similar</string>
    <string name="driving_region_australia">Australia</string>
    <string name="speak_title">Announce…</string>
    <string name="speak_descr">Set up announcement of street names, traffic warnings (forced stops, speed bumps), speed camera warnings, and speed limits.</string>
    <string name="speak_street_names">Street names (TTS)</string>
    <string name="speak_speed_limit">Speed limit</string>
    <string name="speak_cameras">Speed cameras</string>
    <string name="speak_traffic_warnings">Traffic warnings</string>
    <string name="osb_author_or_password_not_specified">Please specify OSM user and password in \'Settings\'</string>
    <string name="clear_intermediate_points">Clear intermediate destinations</string>
    <string name="keep_intermediate_points">Keep intermediate destinations</string>
    <string name="new_directions_point_dialog">You already have intermediate destinations set.</string>
    <string name="context_menu_item_directions_to">Directions to</string>
    <string name="context_menu_item_directions_from">Directions from</string>
    <string name="route_descr_map_location">Map: </string>
    <string name="route_descr_lat_lon">Lat %1$.3f, lon %2$.3f</string>
    <!-- string name="route_descr_current_location">Current position</string -->
    <string name="route_descr_destination">Destination</string>
    <string name="route_to">To:</string>
    <string name="route_via">Via:</string>
    <string name="route_from">From:</string>
    <string name="app_mode_default">Browse map</string>
    <string name="settings_preset">Default profile</string>
    <string name="settings_preset_descr">Map view and navigation settings are remembered per use profile. Set your default profile here.</string>
    <string name="destination_point">Destination %1$s</string>
    <string name="context_menu_item_destination_point">Set as destination</string>
    <string name="please_select_address">Set city or street first</string>
    <string name="search_street_in_neighborhood_cities">Search for street in neighborhood cities</string>
    <string name="intermediate_items_sort_return">Optimized order of intermediate destinations en-route to the destination.</string>
    <string name="intermediate_items_sort_by_distance">Sort door-to-door</string>
    <string name="local_osm_changes_backup_successful">OSM change file was generated %1$s</string>
    <string name="local_osm_changes_backup_failed">Could not back up OSM changes.</string>
    <string name="local_osm_changes_backup">Back up as OSM change</string>
    <string name="delete_point">Delete Point</string>
    <string name="plugin_distance_point_time">time</string>
    <string name="plugin_distance_point_hdop">accuracy</string>
    <string name="plugin_distance_point_speed">speed</string>
    <string name="plugin_distance_point_ele">elevation</string>
    <string name="plugin_distance_point">Point</string>
    <string name="gpx_file_name">GPX filename</string>
    <string name="gpx_saved_sucessfully">GPX file saved to {0}</string>
    <string name="use_distance_measurement_help">* Tap to mark a point.\n
    * Long-tap the map to delete previous point.\n
    * Long-tap on a point to view and attach description.\n
    * Tap the measurement widget to see more actions.</string>
    <string name="distance_measurement_start_editing">Start editing</string>
    <string name="distance_measurement_finish_editing">Finish editing</string>
    <string name="distance_measurement_finish_subtrack">Begin a new subtrack</string>
    <string name="distance_measurement_clear_route">Clear all points</string>
    <string name="distance_measurement_load_gpx">Open existing GPX file</string>
    <string name="wait_current_task_finished">Please wait until current task is finished</string>
    <string name="use_kalman_filter_compass_descr">Reduces noise in compass readings but adds inertia.</string>
    <string name="use_kalman_filter_compass">Use Kalman filter</string>
    <string name="use_magnetic_sensor_descr">For the compass reading, use the magnetic sensor instead of the orientation sensor.</string>
    <string name="use_magnetic_sensor">Use magnetic sensor</string>
    <string name="other_location">Other</string>
    <string name="files_limit">%1$d files left</string>
    <string name="available_downloads_left">%1$d files left to download</string>
    <string name="install_paid">Full version</string>
    <string name="cancel_route">Dismiss route</string>
    <string name="cancel_navigation">Stop navigation</string>
    <string name="clear_destination">Clear destination</string>
    <string name="download_using_mobile_internet">Not connected to Wi-Fi. Use current connection to the Internet to download?</string>
    <string name="street_name">Street name</string>
    <string name="hno">House number</string>
    <string name="website">Website</string>
    <string name="phone">Phone</string>
    <string name="osmand_background_plugin_description">Shows settings for turning on background tracking and navigation by periodically waking up the GPS device (with the screen off).</string>
    <string name="contribution_activity">Install version</string>
    <string name="choose_osmand_theme_descr">Customize app appearance.</string>
    <string name="choose_osmand_theme">App theme</string>
    <string name="external_input_device">External input devices</string>
    <string name="external_input_device_descr">Select an external control device, such as a keyboard or WunderLINQ.</string>
    <string name="sett_no_ext_input">None</string>
    <string name="sett_generic_ext_input">Keyboard</string>
    <string name="sett_wunderlinq_ext_input">WunderLINQ</string>
    <string name="sett_parrot_ext_input">Parrot</string>
    <string name="accessibility_options">Accessibility options</string>
    <string name="select_address_activity">Specify address</string>
    <string name="favourites_list_activity">Select Favorite</string>
    <string name="local_openstreetmap_act_title">OSM modifications</string>
    <string name="layer_hillshade">Hillshade layer</string>
    <string name="map_widget_gps_info">GPS info</string>
    <string name="access_arrival_time">Arrival time</string>
    <string name="access_intermediate_arrival_time">Intermediate arrival time</string>
    <string name="item_checked">checked</string>
    <string name="item_unchecked">unchecked</string>
    <string name="prefer_motorways">Prefer motorways</string>
    <string name="prefer_in_routing_title">Prefer…</string>
    <string name="prefer_in_routing_descr">Prefer motorways.</string>
    <string name="max_speed_none">none</string>
    <string name="index_name_openmaps">OpenMaps EU</string>
    <string name="download_wikipedia_maps">Wikipedia</string>
    <string name="download_hillshade_maps">Hillshades</string>
    <string name="local_indexes_cat_srtm">Contour lines</string>
    <string name="local_indexes_cat_av">Audio/Video data</string>
    <string name="stop_routing_confirm">Are you sure you want to stop the navigation?</string>
    <string name="clear_dest_confirm">Are you sure you want to clear your destination (and intermediate destinations)?</string>
    <string name="precise_routing_mode_descr">Calculate precise routes without glitches. Still distance-limited and slow.</string>
    <string name="precise_routing_mode">Precise routing (alpha)</string>
    <string name="recording_context_menu_show">Show</string>
    <string name="recording_photo_description">Photo %1$s %2$s</string>
    <string name="av_def_action_picture">Take a photo</string>
    <string name="recording_context_menu_precord">Take a photo</string>
    <string name="dropbox_plugin_description">Sync tracks and audio/video notes with your Dropbox account.</string>
    <string name="dropbox_plugin_name">Dropbox plugin</string>
    <string name="intermediate_points_change_order">Change order</string>
    <string name="srtm_paid_version_msg">Please consider paying for the \'Contour lines\' plugin to support further development.</string>
    <string name="av_def_action_choose">On request?</string>
    <string name="av_def_action_video">Record video</string>
    <string name="av_def_action_audio">Record audio</string>
    <string name="av_widget_action_descr">Default widget action:</string>
    <string name="av_widget_action">Default widget action</string>
    <string name="av_video_format_descr">Video output format:</string>
    <string name="av_video_format">Video output format</string>
    <string name="av_use_external_recorder_descr">Use system recorder for video.</string>
    <string name="av_use_external_recorder">Use system recorder</string>
    <string name="av_use_external_camera_descr">Use the system app for photos.</string>
    <string name="av_use_external_camera">Use camera app</string>
    <string name="av_settings_descr">Set up audio and video settings.</string>
    <string name="av_settings">Audio/video settings</string>
    <string name="recording_error">Recording failed</string>
    <string name="recording_camera_not_available">Camera not available</string>
    <string name="recording_is_recorded">Recording audio/video. Stop by tapping the AV widget.</string>
    <string name="recording_playing">An audio from the specified recording is being played.\n%1$s</string>
    <string name="recording_open_external_player">Open external player</string>
    <string name="recording_delete_confirm">Delete this item?</string>
    <string name="recording_unavailable">unavailable</string>
    <string name="recording_context_menu_arecord">Take an audio note</string>
    <string name="recording_context_menu_vrecord">Take a video note</string>
    <string name="layer_recordings">Recording layer</string>
    <string name="recording_can_not_be_played">Could not play recording.</string>
    <string name="recording_context_menu_delete">Delete recording</string>
    <string name="recording_context_menu_play">Play</string>
    <string name="recording_description">Recording %1$s %3$s %2$s</string>
    <string name="recording_default_name">Recording</string>
    <string name="map_widget_av_notes">Audio/video notes</string>
    <string name="map_widget_distancemeasurement">Distance measurement</string>
    <string name="audionotes_location_not_defined">Tap \'Use location…\' to add a note to the location.</string>
    <string name="map_widget_audionotes">Audio notes</string>
    <string name="index_srtm_parts">parts</string>
    <string name="index_srtm_ele">Contour lines</string>
    <string name="download_select_map_types">Other maps</string>
    <string name="download_roads_only_item">Roads only</string>
    <string name="download_srtm_maps">Contour lines</string>
    <string name="download_regular_maps">Standard map</string>
    <string name="download_roads_only_maps">Roads-only map</string>
    <string name="rendering_attr_alpineHiking_name">Alpine hiking scale (SAC)</string>
    <string name="rendering_attr_alpineHiking_description">Render paths according to the SAC scale.</string>
    <string name="rendering_attr_hikingRoutesOSMC_name">Hiking symbol overlay</string>
    <string name="rendering_attr_hikingRoutesOSMC_description">Render paths according to OSMC traces.</string>
    <string name="rendering_attr_noAdminboundaries_name">Boundaries</string>
    <string name="rendering_attr_noAdminboundaries_description">Suppress display of regional boundaries (admin levels 5–9).</string>
    <string name="map_widget_max_speed">Speed limit</string>
    <string name="monitoring_control_start">GPX</string>
    <string name="no_buildings_found">No buildings found.</string>
    <string name="incremental_search_city">Search city incrementally</string>
    <string name="search_villages_and_postcodes">Search for more villages/postcodes</string>
    <string name="rendering_attr_showRoadMaps_description">Choose when to display roads-only maps:</string>
    <string name="rendering_attr_showRoadMaps_name">Roads-only maps</string>
    <string name="safe_mode_description">Run the app in safe mode (using slower Android instead of native code).</string>
    <string name="safe_mode">Safe mode</string>
    <string name="native_library_not_running">The app is running in safe mode (turn it off in \'Settings\').</string>
    <string name="close_changeset">Close changeset</string>
    <string name="zxing_barcode_scanner_not_found">ZXing Barcode Scanner app not installed. Search in Google Play?</string>
    <string name="rendering_attr_roadColors_description">Select a road color scheme:</string>
    <string name="rendering_attr_roadColors_name">Road color scheme</string>
    <string name="map_widget_show_destination_arrow">Show destination direction</string>
    <string name="enable_plugin_monitoring_services">Enable the \"Trip recording\" plugin to use position logging services (GPX logging, online tracking)</string>
    <string name="non_optimal_route_calculation">Calculate possibly non-optimal route over long distances</string>
    <string name="gps_not_available">Please enable GPS in the settings</string>
    <string name="map_widget_monitoring_services">Logging services</string>
    <string name="no_route">No route</string>
    <string name="delete_target_point">Remove destination</string>
    <string name="target_point">Destination %1$s</string>
    <string name="intermediate_point">Intermediate destination %1$s</string>
    <string name="context_menu_item_last_intermediate_point">Add as last intermediate destination</string>
    <string name="context_menu_item_first_intermediate_point">Add as first intermediate destination</string>
    <string name="add_as_last_destination_point">Add as last intermediate destination</string>
    <string name="add_as_first_destination_point">Add as first intermediate destination</string>
    <string name="replace_destination_point">Replace the destination</string>
    <string name="new_destination_point_dialog">You have already set a destination:</string>
    <string name="shared_string_target_points">Destinations</string>
    <string name="intermediate_point_too_far">Intermediate destination %1$s is too far from the nearest road.</string>
    <string name="arrived_at_intermediate_point">Intermediate destination reached</string>
    <string name="context_menu_item_intermediate_point">Add as intermediate destination</string>
    <string name="map_widget_intermediate_distance">Intermediate destination</string>
    <string name="map_widget_intermediate_time">Intermediate time</string>
    <string name="ending_point_too_far">Ending point too far from nearest road.</string>
    <string name="add_tag">Add Tag</string>
    <string name="btn_advanced_mode">Advanced Mode…</string>
    <string name="poi_filter_parking">Parking</string>
    <string name="poi_filter_emergency">Emergency</string>
    <string name="poi_filter_public_transport">Public transport</string>
    <string name="poi_filter_entertainment">Entertainment</string>
    <string name="poi_filter_accomodation">Accommodation</string>
    <string name="poi_filter_restaurants">Restaurants</string>
    <string name="poi_filter_sightseeing">Sightseeing</string>
    <string name="poi_filter_car_aid">Car aid</string>
    <string name="poi_filter_food_shop">Food shop</string>
    <string name="poi_filter_for_tourists">For tourists</string>
    <string name="poi_filter_fuel">Fuel</string>
    <string name="show_warnings_title">Show alerts…</string>
    <string name="show_warnings_descr">Set up traffic warnings (speed limits, forced stops, speed bumps, tunnels), speed camera warnings, and lane info.</string>
    <string name="use_compass_navigation_descr">Use the compass when no heading is detected otherwise.</string>
    <string name="use_compass_navigation">Use compass</string>
    <string name="avoid_motorway">No motorways</string>
    <string name="auto_zoom_map_descr">Zoom level according to your speed (while map is synchronized with current position).</string>
    <string name="auto_zoom_map">Auto zoom map</string>
    <string name="snap_to_road_descr">Snap position to roads during navigation.</string>
    <string name="snap_to_road">Snap to road</string>
    <string name="interrupt_music_descr">Voice prompts pause music playback.</string>
    <string name="interrupt_music">Pause music</string>
    <string name="osmand_play_title_30_chars">OsmAnd Maps &amp; Navigation</string>
    <string name="osmand_short_description_80_chars">Global mobile map viewing and navigation for offline and online OSM maps</string>
    <string name="osmand_long_description_1000_chars">
		OsmAnd (OSM Automated Navigation Directions)\n\n

		OsmAnd is an open source software navigation app with access to a wide variety of global OSM data. All map data (vector or tile maps) can be stored on the phone memory card for offline usage. Offline and online routing functionality is also offered, including turn-by-turn voice guidance.\n\n

		Some of the core features:\n
		- Complete offline functionality (store downloaded vector or tile maps in the device storage)\n
		- Compact offline vector maps for the whole world available\n
		- Download country or region maps directly from the app\n
		- Overlay of several map layers possible, like GPX or navigation tracks, points of interest, Favorites, contour lines, public transport stops, additional maps with customizable transparency\n
		- Offline search for addresses and places (POIs)\n
		- Offline routing for medium-range distances\n
		- Car, bicycle, and pedestrian modes with optional:\n
		-  Automated day/night view switching\n
		-  Speed-dependent map zooming\n
		-  Map alignment according to compass or direction of motion\n
		-  Lane guidance, speed limit display, recorded and text-to-speech voices\n\n

		Limitations of this free version of OsmAnd:\n
		- Number of map downloads limited\n
		- No offline access to Wikipedia POIs\n\n

		OsmAnd is actively being developed and our project and its continued progress relies on financial contributions for development and testing of new functionality. Please consider buying OsmAnd+, or funding specific new features or making a general donation on https://osmand.net.
	</string>
    <string name="osmand_extended_description_part1">
    OsmAnd (OSM Automated Navigation Directions) is a map and navigation app with access to the free, worldwide, and high-quality OSM data.\n\n

    Enjoy voice and optical navigator, viewing POIs (points of interest), creating and managing GPX tracks, using contour lines visualization and altitude info (through plugin), a choice between driving, cycling, pedestrian modes, OSM editing and much more.
    </string>
    <string name="osmand_extended_description_part2">
        GPS navigation\n
        • Choose between offline (no roaming charges when you are abroad) or online (faster) mode\n
        • Turn-by-turn voice guidance leads you along the way (recorded and synthesized voices)\n
        • The route gets rebuilt whenever you deviate from it\n
        • Lane guidance, street names, and estimated time of arrival will help along the way\n
        • To make your trip safer, day/night mode switches automatically\n
        • Show speed limits, and get reminders if you exceed it\n
        • Map zoom adjusts to your speed\n
        • Search for destinations by address, type (e.g: Parking, restaurant, hotel, gas station, museum), or geographical coordinates\n
        • Supports intermediate points on your itinerary\n
        • Record your own or upload a GPX track and follow it\n
    </string>
    <string name="osmand_extended_description_part3">
        Map\n
        • Displays POIs (point of interests) around you\n
        • Adjusts the map to your direction of motion (or compass)\n
        • Shows your location and the direction you are looking in\n
        • Share your location so that your friends can find you\n
        • Keeps your most important places in \'Favorites\'\n
        • Allows you to choose how to display names on the map: In English, local, or phonetic spelling\n
        • Displays specialized online tiles, satellite view (from Bing), different overlays like touring/navigation GPX tracks and additional layers with customizable transparency\n
    </string>
    <string name="osmand_extended_description_part4">
        Skiing\n
        OsmAnd ski maps plugin enables you to see ski tracks with level of complexity and some additional info, like location of lifts and other facilities.
    </string>
    <string name="osmand_extended_description_part5">
        Cycling\n
        • Find cycle paths on the map\n
        • GPS navigation in cycling mode builds your route using cycle paths\n
        • See your speed and altitude\n
        • GPX recording option enables you to record your trip and share it\n
        • Via an additional plugin you can enable contour lines and hillshading
    </string>
    <string name="osmand_extended_description_part6">
        Walking, hiking, city tour\n
        • The map shows you walking and hiking paths\n
        • Wikipedia in your preferred language can tell you a lot during a city tour\n
        • Public transport stops (bus, tram, train), including line names, help to navigate in a new city\n
        • GPS navigation in pedestrian mode builds your route using walking paths\n
        • Upload and follow a GPX route or record and share your own\n
    </string>
    <string name="osmand_extended_description_part7">
        Contribute to OSM\n
        • Report data bugs\n
        • Upload GPX tracks to OSM directly from the app\n
        • Add POIs and directly upload them to OSM (or later if offline)\n
    </string>
    <string name="osmand_extended_description_part8">
        OsmAnd is actively developed open source software. Everyone can contribute to the app by reporting bugs, improving translations or coding new features. Additionally the project relies on financial contributions to fund coding and testing of new functionalities.\n
        Approximate map coverage and quality:\n
        • Western Europe: ****\n
        • Eastern Europe: ***\n
        • Russia: ***\n
        • North America: ***\n
        • South America: **\n
        • Asia: **\n
        • Japan and Korea: ***\n
        • Middle East: **\n
        • Africa: **\n
        • Antarctica: *\n
        Most countries around the globe are available for download!\n
        Get a reliable navigator in your country - be it France, Germany, Mexico, UK, Spain, Netherlands, USA, Russia, Brazil or any other.
    </string>
    <string name="osmand_plus_play_title_30_chars">OsmAnd+ Maps &amp; Navigation</string>
    <string name="osmand_plus_short_description_80_chars">Global Mobile Map Viewing &amp; Navigation for Offline and Online OSM Maps</string>
    <string name="osmand_plus_long_description_1000_chars">
		OsmAnd+ (OSM Automated Navigation Directions)\n\n

		OsmAnd+ is an open source software navigation app with access to a wide variety of global OSM data. All map data (vector or tile maps) can be stored on the phone memory card for offline use. Offline and online routing functionality is also offered, including turn-by-turn voice guidance.\n\n

		OsmAnd+ is the paid app version, by buying it you support the project, fund the development of new features, and receive the latest updates.\n\n

		Some of the core features:\n
		- Complete offline functionality (store downloaded vector or tile maps in the device storage)\n
		- Compact offline vector maps for the whole world available\n
		- Unlimited downloading of country or region maps directly from the app\n
		- Offline Wikipedia feature (download Wikipedia POIs), great for sightseeing\n
		- Overlay of several map layers possible, like GPX or navigation tracks, points of interest, Favorites, contour lines, public transport stops, additional maps with customizable transparency\n\n
		- Offline search for addresses and places (POIs)\n
		- Offline routing for medium-range distances\n
		- Car, bicycle, and pedestrian modes with optional:\n
		-  Automated day/night view switching\n
		-  Speed-dependent map zooming\n
		-  Map alignment according to compass or direction of motion\n
		-  Lane guidance, speed limit display, recorded and text-to-speech voices\n
	</string>
    <string name="osmand_plus_extended_description_part1">
        OsmAnd+ (OSM Automated Navigation Directions) is a map and navigation app with access to the free, worldwide, and high-quality OSM data.\n
        Enjoy voice and optical navigation, viewing POIs (points of interest), creating and managing GPX tracks, using contour lines visualization and altitude info, a choice between driving, cycling, pedestrian modes, OSM editing and much more.\n\n

        OsmAnd+ is the paid app version. By buying it, you support the project, fund the development of new features, and receive the latest updates.\n\n

        Some of the main features:
    </string>
    <string name="osmand_plus_extended_description_part2">
        Navigation\n
        • Works online (fast) or offline (no roaming charges when you are abroad)\n
        • Turn-by-turn voice guidance (recorded and synthesized voices)\n
        • Optional lane guidance, street name display, and estimated time of arrival\n
        • Supports intermediate points on your itinerary\n
        • Automatic re-routing whenever you deviate from the route\n
        • Search for places by address, by type (e.g: Restaurant, hotel, gas station, museum), or by geographical coordinates\n
    </string>
    <string name="osmand_plus_extended_description_part3">
        Map Viewing\n
        • Display your position and orientation\n
        • Optionally align the picture according to compass or your direction of motion\n
        • Save your most important places as Favorites\n
        • Display POIs (points of interest) around you\n
        • Display specialized online tiles, satellite view (from Bing), different overlays like touring/navigation GPX tracks and additional layers with customizable transparency\n
        • Optionally display place names in English, local, or phonetic spelling\n
    </string>
    <string name="osmand_plus_extended_description_part4">
        Use OSM and Wikipedia Data\n
        • High-quality info from the best collaborative projects of the world\n
        • OSM data available per country or region\n
        • Wikipedia POIs, great for sightseeing\n
        • Unlimited free downloads, directly from the app\n
        • Compact offline vector maps updated at least once a month\n\n

        • Choice between complete region data and just road network (Example: All of Japan is 700 MB or 200 MB for the road network part thereof)
    </string>
    <string name="osmand_plus_extended_description_part5">
        Safety Features\n
        • Optional automated day/night view switching\n
        • Optional speed limit display, with reminder if you exceed it\n
        • Optional speed-dependent zooming\n
        • Share your location so that your friends can find you\n
    </string>
    <string name="osmand_plus_extended_description_part6">
        Bicycle and Pedestrian Features\n
        • Viewing foot, hiking, and bike paths, great for outdoor activities\n
        • Special routing and display modes for bike and pedestrian\n
        • Optional public transport stops (bus, tram, train) including line names\n
        • Optional trip recording to local GPX file or online service\n
        • Optional speed and altitude display\n
        • Display of contour lines and hillshading (via additional plugin)
    </string>
    <string name="osmand_plus_extended_description_part7">
        Contribute directly to OSM\n
        • Report data bugs\n
        • Upload GPX tracks to OSM directly from the app\n
        • Add POIs and directly upload them to OSM (or later if offline)\n
        • Optional trip recording also in background mode (while device is in sleep mode)\n
        OsmAnd is actively developed open source software. Everyone can contribute to the app by reporting bugs, improving translations or coding new features. Additionally the project relies on financial contributions to fund coding and testing of new functionalities.\n
    </string>
    <string name="osmand_plus_extended_description_part8">
        Approximate map coverage and quality:\n
        • Western Europe: ****\n
        • Eastern Europe: ***\n
        • Russia: ***\n
        • North America: ***\n
        • South America: **\n
        • Asia: **\n
        • Japan and Korea: ***\n
        • Middle East: **\n
        • Africa: **\n
        • Antarctica: *\n
        Most countries around the globe available as downloads\n
        From Afghanistan to Zimbabwe, from Australia to the USA. Argentina, Brazil, Canada, France, Germany, Mexico, UK, Spain, …\n
    </string>
    <string name="filterpoi_activity">Create POI filter</string>
    <string name="recalculate_route_to_your_location">Transport mode:</string>
    <string name="select_navigation_mode">Transport mode:</string>
    <string name="day_night_info_description">Sunrise: %1$s \nSunset: %2$s</string>
    <string name="day_night_info">Day/night info</string>
    <string name="map_widget_renderer">Map style</string>
    <string name="layer_map_appearance">Configure screen</string>
    <string name="show_lanes">Lanes</string>
    <string name="avoid_unpaved">No unpaved roads</string>
    <string name="avoid_ferries">No ferries</string>
    <string name="avoid_in_routing_title">Avoid…</string>
    <string name="map_widget_fluorescent">Fluorescent routes</string>
    <string name="map_widget_show_ruler">Ruler</string>
    <string name="map_widget_view_direction">Viewing direction</string>
    <string name="map_widget_transparent">Transparent widgets</string>
    <string name="bg_service_sleep_mode_off">Run\n app in background</string>
    <string name="bg_service_sleep_mode_on">Stop\n running in background</string>
    <string name="int_continuosly">Continuous</string>
    <string name="screen_is_locked">Tap the lock icon to unlock</string>
    <string name="map_widget_top_text">Street name</string>
    <string name="map_widget_config">Configure screen</string>
    <string name="map_widget_back_to_loc">Where am I</string>
    <string name="map_widget_lock_screen">Lock</string>
    <string name="map_widget_compass">Compass</string>
    <string name="map_widget_reset">Reset to default</string>
    <string name="map_widget_parking">Parking</string>
    <string name="map_widget_monitoring">GPX logging</string>
    <string name="map_widget_speed">Speed</string>
    <string name="map_widget_distance">Destination</string>
    <string name="map_widget_altitude">Altitude</string>
    <string name="map_widget_time">Time to go</string>
    <string name="map_widget_next_turn">Next turn</string>
    <string name="map_widget_next_turn_small">Next turn (small)</string>
    <string name="map_widget_next_next_turn">Second next turn</string>
    <string name="map_widget_mini_route">Mini route map</string>
    <string name="bg_service_screen_lock">Lock</string>
    <string name="bg_service_screen_unlock">Unlock</string>
    <string name="bg_service_screen_lock_toast">The screen is locked</string>
    <string name="bg_service_interval">Set wake-up interval:</string>
    <string name="show_cameras">Speed cameras</string>
    <string name="show_traffic_warnings">Traffic warnings</string>
    <string name="avoid_toll_roads">No toll roads</string>
    <string name="continue_follow_previous_route_auto">Continue following previous unfinished navigation? (%1$s seconds)</string>
    <string name="route_updated_loc_found">Awaiting position to calculate route</string>
    <string name="osmand_parking_hours">Hours</string>
    <string name="osmand_parking_minutes">Minutes</string>
    <string name="osmand_parking_position_description_add_time">The car is parked at</string>
    <string name="select_animate_speedup">Route simulation speed:</string>
    <string name="global_app_allocated_memory_descr">Allocated memory %1$s MB (Android limit %2$s MB, Dalvik %3$s MB).</string>
    <string name="global_app_allocated_memory">Allocated memory</string>
    <string name="native_app_allocated_memory_descr">Total native memory allocated by app %1$s MB (Dalvik %2$s MB, other %3$s MB).\n
    Proportional memory %4$s MB (Android limit %5$s MB, Dalvik %6$s MB).</string>
    <string name="native_app_allocated_memory">Total native memory</string>
    <string name="starting_point_too_far">Point of departure too far from nearest road.</string>
    <string name="shared_location">Shared location</string>
    <string name="osmand_parking_event">Pick up the car from parking</string>
    <string name="osmand_parking_warning">Warning</string>
    <string name="osmand_parking_warning_text">A notification to pick up your car has been added to your calendar and can be edited or removed there.</string>
    <string name="osmand_parking_time_limit_title">Set parking time limit</string>
    <string name="osmand_parking_delete_confirm">Delete the parking location marker?</string>
    <string name="osmand_parking_delete">Delete a parking marker</string>
    <string name="osmand_parking_choose_type">Select parking type</string>
    <string name="osmand_parking_lim_text">Time-limited</string>
    <string name="osmand_parking_no_lim_text">Time-unlimited</string>
    <string name="osmand_parking_add_event">Add a notification to the Calendar app</string>
    <string name="osmand_parking_time_limit">Time-limited parking</string>
    <string name="osmand_parking_time_no_limit">Time-unlimited parking</string>
    <string name="osmand_parking_position_description">The location of your parked vehicle. %1$s</string>
    <string name="osmand_parking_position_description_add">To pick up the vehicle at:</string>
    <string name="osmand_parking_pm">PM</string>
    <string name="osmand_parking_am">AM</string>
    <string name="osmand_parking_position_name">Parking spot</string>
    <string name="context_menu_item_add_parking_point">Mark as parking location</string>
    <string name="context_menu_item_delete_parking_point">Delete parking marker</string>
    <string name="gpxup_public">Public</string>
    <string name="gpxup_identifiable">Identifiable</string>
    <string name="gpxup_trackable">Trackable</string>
    <string name="gpxup_private">Private</string>
    <string name="asap">ASAP</string>
    <string name="share_route_as_gpx">Share route as GPX file</string>
    <string name="share_route_subject">Route shared via OsmAnd</string>
    <string name="route_roundabout">Roundabout: Take %1$d exit and go</string>
    <string name="route_kl">Keep left and go</string>
    <string name="route_kr">Keep right and go</string>
    <string name="rendering_attr_noPolygons_description">Make all areal land features on map transparent.</string>
    <string name="rendering_attr_noPolygons_name">Polygons</string>
    <string name="rendering_attr_appMode_name">Rendering mode</string>
    <string name="rendering_attr_appMode_description">Optimize map for</string>
    <!-- string name="rendering_attr_contourLines_description">Select minimum zoom level to display in map if available. Separate contour data needed.</string -->
    <string name="rendering_attr_contourLines_description">Display from zoom level (requires contour data):</string>
    <string name="rendering_attr_contourLines_name">Show contour lines</string>
    <string name="rendering_attr_hmRendered_description">Increase amount of map detail shown.</string>
    <string name="rendering_attr_hmRendered_name">Show more map detail</string>
    <string name="local_index_routing_data">Routing data</string>
    <string name="navigate_point_format">Format</string>
    <string name="poi_search_desc">POI (Point of interest) search</string>
    <string name="address_search_desc">Address search</string>
    <string name="navpoint_search_desc">Coordinates</string>
    <string name="transport_search_desc">Search for public transport</string>
    <string name="favourites_search_desc">A way to search for Favorites</string>
    <string name="offline_navigation_not_available">OsmAnd offline navigation is temporarily not available.</string>
    <string name="left_side_navigation">Left-hand traffic</string>
    <string name="left_side_navigation_descr">For countries where people drive on the left side of the road.</string>
    <string name="local_index_description">Tap any existing item to see more details, long-tap to deactivate or delete. Current data on device (%1$s free):</string>
    <string name="unknown_from_location">Point of departure not yet determined.</string>
    <string name="unknown_location">Position not yet known.</string>
    <string name="modify_transparency">Set transparency (0 - transparent, 255 - opaque)</string>
    <!-- A file is downloaded -->
    <string name="confirm_interrupt_download">Cancel download?</string>
    <!-- Use ← for RTL languages -->
    <string name="first_time_msg">Thank you for using OsmAnd. Download regional data for offline use via \'Settings\' → \'Manage map files\' to view maps, locate addresses, look up POIs, find public transport and more.</string>
    <string name="basemap_was_selected_to_download">The basemap needed to provide basic functionality is in the download queue.</string>
    <string name="local_indexes_cat_tile">Online and cached tile maps</string>
    <string name="local_indexes_cat_map">Standard maps (vector)</string>
    <string name="index_settings_descr">Download and manage offline map files stored on your device.</string>
    <string name="map_online_plugin_is_not_installed">Enable the \'Online maps\' plugin to select different map sources</string>
    <string name="map_online_data">Online and tile maps</string>
    <string name="map_online_data_descr">Use online maps (download and cache tiles on memory card).</string>
    <string name="online_map_settings_descr">Select online or cached tile map sources.</string>
    <string name="plugins_screen">Plugins</string>
    <string name="prefs_plugins_descr">Plugins activate advanced settings and additional functionality.</string>
    <string name="prefs_plugins">Plugins</string>
    <string name="vector_maps_may_display_faster_on_some_devices">Vector maps likely display faster. May not work well on some devices.</string>
    <string name="play_commands_of_currently_selected_voice">Select a voice and test by playing announcements:</string>
    <string name="native_rendering">Native rendering</string>
    <string name="test_voice_prompts">Test voice prompts</string>
    <string name="switch_to_raster_map_to_see">Download an offline vector map for this location in \'Settings\' (\'Manage map files\'), or switch to the \'Online maps\' plugin.</string>
    <string name="send_files_to_osm">Send GPX files to OSM?</string>
    <string name="gpx_visibility_txt">Visibility</string>
    <string name="gpx_tags_txt">Tags</string>
    <string name="shared_string_description">Description</string>
    <string name="validate_gpx_upload_name_pwd">Please specify your OSM username and password to upload GPX files.</string>
    <string name="default_buttons_support">Support</string>
    <string name="support_new_features">Support new features</string>
    <string name="support_new_features_descr">Donate to see new features implemented in the app.</string>
    <string name="show_ruler_level">Display ruler</string>
    <string name="info_button">Info</string>
    <string name="back_to_location">Return to position</string>
    <string name="accessibility_mode">Accessibility mode</string>
    <string name="accessibility_mode_descr">Turns on the features for impaired users.</string>
    <string name="accessibility_default">According to the Android system setting</string>
    <string name="backToMenu">Back to menu</string>
    <string name="zoomOut">Zoom out</string>
    <string name="zoomIn">Zoom in</string>
    <string name="zoomIs">Zoom level is</string>
    <string name="north">north</string>
    <string name="north_north_east">north-northeast</string>
    <string name="north_east">northeast</string>
    <string name="east_north_east">east-northeast</string>
    <string name="east">east</string>
    <string name="east_south_east">east-southeast</string>
    <string name="south_east">south-east</string>
    <string name="south_south_east">south-southeast</string>
    <string name="south">south</string>
    <string name="south_south_west">south-southwest</string>
    <string name="south_west">southwest</string>
    <string name="west_south_west">west-southwest</string>
    <string name="west">west</string>
    <string name="west_north_west">west-northwest</string>
    <string name="north_west">northwest</string>
    <string name="north_north_west">north-northwest</string>
    <string name="front">forward</string>
    <string name="front_right">right-forward</string>
    <string name="right">to the right</string>
    <string name="back_right">right-backward</string>
    <string name="back">backward</string>
    <string name="back_left">left-backward</string>
    <string name="left">to the left</string>
    <string name="front_left">left-forward</string>
    <string name="oclock">o\'clock</string>
    <string name="towards">toward</string>
    <string name="accuracy">Accuracy</string>
    <string name="altitude">Altitude</string>
    <string name="no_info">No info</string>
    <string name="direction_style_sidewise">Sidewise (8 sectors)</string>
    <string name="direction_style_clockwise">Clockwise (12 sectors)</string>
    <string name="settings_direction_style">Direction style</string>
    <string name="settings_direction_style_descr">Choose style to express relative directions while moving</string>
    <string name="auto_announce_on">Start auto announcing</string>
    <string name="auto_announce_off">Stop auto announcing</string>
    <string name="i_am_here">I am here</string>
    <string name="zoom_by_trackball_descr">Change map zooming by horizontal trackball movement.</string>
    <string name="zoom_by_trackball">Use trackball for zoom control</string>
    <string name="accessibility_preferences_descr">Accessibility related preferences.</string>
    <string name="arrival_distance_factor_early">Early</string>
    <string name="arrival_distance_factor_normally">Normal</string>
    <string name="arrival_distance_factor_late">Late</string>
    <string name="arrival_distance_factor_at_last">In the last meters</string>
    <string name="arrival_distance">Arrival announcement</string>
    <string name="arrival_distance_descr">How soon do you want the arrival announcement?</string>
    <string name="rendering_out_of_memory">Not enough process memory to display selected area</string>
    <string name="use_fluorescent_overlays">Fluorescent overlays</string>
    <string name="use_fluorescent_overlays_descr">Use fluorescent colors to display tracks and routes.</string>
    <string name="offline_edition">Offline editing</string>
    <string name="offline_edition_descr">Always use offline editing.</string>
    <string name="update_poi_does_not_change_indexes">POI changes inside app do not affect downloaded map files, changes are saved as a file on your device instead.</string>
    <string name="local_openstreetmap_uploading">Uploading…</string>
    <string name="local_openstreetmap_were_uploaded">{0} POI/notes were uploaded</string>
    <string name="local_openstreetmap_uploadall">Upload all</string>
    <string name="local_openstreetmap_upload">Upload edit to OSM</string>
    <string name="local_openstreetmap_delete">Delete edit</string>
    <string name="local_openstreetmap_descr_title">Asynchronous OSM editing:</string>
    <string name="local_openstreetmap_settings">OSM- POIs/-notes saved on device</string>
    <string name="local_openstreetmap_settings_descr">Show and manage OSM- POIs/-notes in your device database.</string>
    <string name="live_monitoring_interval_descr">Specify the online tracking interval.</string>
    <string name="live_monitoring_interval">Online tracking interval</string>
    <string name="live_monitoring_url_descr">Specify the web address with parameter syntax: lat={0}, lon={1}, timestamp={2}, hdop={3}, altitude={4}, speed={5}, bearing={6}.</string>
    <string name="live_monitoring_url">Online tracking web address</string>
    <string name="live_monitoring_max_interval_to_send">Time buffer for online tracking</string>
    <string name="live_monitoring_max_interval_to_send_desrc">Specify a time buffer to keep locations to send without connection</string>
    <string name="gpx_monitoring_disabled_warn">Log track using GPX widget or via \'Trip recording\' settings.</string>
    <string name="show_current_gpx_title">Show current track</string>
    <string name="free_version_message">You can download or update %1$s maps.</string>
    <string name="free_version_title">Free version</string>
    <string name="poi_context_menu_showdescription">Show POI description.</string>
    <string name="index_name_north_america">North America</string>
    <string name="index_name_netherlands">Europe - Netherlands</string>
    <string name="index_name_us">North America - United States</string>
    <string name="index_name_central_america">Central America</string>
    <string name="index_name_south_america">South America</string>
    <string name="index_name_europe">Europe</string>
    <string name="index_name_france">Europe - France</string>
    <string name="index_name_germany">Europe - Germany</string>
    <string name="index_name_russia">Russia</string>
    <string name="index_name_africa">Africa</string>
    <string name="index_name_asia">Asia</string>
    <string name="index_name_oceania">Australia and Oceania</string>
    <string name="index_name_antarctica">Antarctica</string>
    <string name="index_name_other">Worldwide and topic maps</string>
    <string name="index_name_wiki">Worldwide Wikipedia POIs</string>
    <string name="index_name_voice">Voice prompts (recorded, limited features)</string>
    <string name="index_name_tts_voice">Voice prompts (TTS, preferred)</string>
    <string name="amenity_type_osmwiki">Wikipedia (offline)</string>
    <string name="amenity_type_user_defined">User defined</string>
    <string name="fav_export_confirmation">File containing previously exported Favorites already exists. Replace it?</string>
    <string name="profile_settings">Profile Specific Settings</string>
    <string name="routing_settings">Navigation</string>
    <string name="routing_settings_descr">Specify options for navigation.</string>
    <string name="global_settings">Global Settings</string>
    <string name="index_settings">Manage map files</string>
    <string name="general_settings">General</string>
    <string name="general_settings_descr">Set up display and common settings for the app.</string>
    <string name="global_app_settings">Global app settings</string>
    <string name="user_name">Your OSM username</string>
    <string name="open_street_map_login_descr">Needed for openstreetmap.org submissions.</string>
    <string name="user_password">Your OSM password</string>
    <string name="osmand_service">Background mode</string>
    <string name="osmand_service_descr">OsmAnd runs in the background with the screen off.</string>
    <string name="download_files_not_enough_space">There is not enough free space to download %1$s MB (free: %2$s).</string>
    <string name="use_transparent_map_theme">Transparent theme</string>
    <string name="native_library_not_supported">Native library not supported on this device.</string>
    <string name="init_native_library">Initializing native library…</string>
    <string name="choose_auto_follow_route">Auto-center map view</string>
    <string name="choose_auto_follow_route_descr">Time until the map view synchronizes with the current position.</string>
    <!-- string name="auto_follow_route_never">Never (tap \'Go\' to start guidance manually)</string -->
    <string name="keep_informing_never">Only manually (tap arrow)</string>
    <string name="keep_informing_descr">Re-announce navigation instructions at regular intervals.</string>
    <string name="keep_informing">Repeat navigation instructions</string>
    <string name="auto_follow_route_navigation">Auto-center nav only</string>
    <string name="auto_follow_route_navigation_descr">Auto-center map view only while navigating.</string>
    <string name="auto_follow_location_enabled">Auto-center map view in use.</string>
    <string name="pref_vector_rendering">Vector renderer specific options</string>
    <string name="pref_overlay">Overlay / underlay</string>
    <string name="pref_raster_map">Map source settings</string>
    <string name="pref_vector_map">Vector map settings</string>
    <string name="delete_confirmation_msg">Delete %1$s?</string>
    <string name="city_type_suburb">Suburb</string>
    <string name="city_type_hamlet">Hamlet</string>
    <string name="city_type_village">Village</string>
    <string name="city_type_town">Town</string>
    <string name="city_type_city">City</string>
    <string name="animate_route_off">Stop simulation</string>
    <string name="animate_route">Start simulation</string>
    <string name="file_can_not_be_renamed">Could not rename file.</string>
    <string name="file_with_name_already_exists">A file with that name already exists.</string>
    <string name="shared_string_gpx_route">GPX route</string>
    <string name="poi_query_by_name_matches_categories">Found several related POI categories.</string>
    <string name="data_to_search_poi_not_available">Download offline data to search for POIs.</string>
    <string name="poi_filter_by_name">Search by name</string>
    <string name="old_poi_file_should_be_deleted">The POI data file \'%1$s\' is redundant and can be deleted.</string>
    <string name="update_poi_file_not_found">Local file to maintain POI changes not found and could not be created.</string>
    <string name="button_upgrade_osmandplus">Upgrade OsmAnd+</string>
    <string name="map_version_changed_info">Download the new version of the app to be able to use the new map files.</string>
    <string name="poi_filter_nominatim">Online Nominatim</string>
    <string name="search_position_current_location_search">Searching position…</string>
    <string name="search_position_current_location_found">My Position (found)</string>
    <string name="search_position_address">Address…</string>
    <string name="search_position_favorites">Favorites…</string>
    <string name="search_position_undefined">Undefined</string>
    <!-- string name="search_position_current_location">Current position…</string -->
    <string name="search_position_map_view">Current map center</string>
    <string name="select_search_position">Origin:</string>
    <string name="context_menu_item_search">Search nearby</string>
    <string name="route_successfully_saved_at">Route saved as \'%1$s\'.</string>
    <string name="filename_input">Filename: </string>
    <string name="file_with_name_already_exist">File with same name already exists.</string>
    <string name="local_index_upload_gpx_description">Upload GPX files to the OSM community, improving the maps.</string>
    <string name="local_index_items_uploaded">%1$d of %2$d item(s) uploaded.</string>
    <string name="local_index_mi_upload_gpx">Send to OSM</string>
    <string name="show_more_map_detail">Show more map detail</string>
    <string name="show_more_map_detail_descr">Show some vector map detail (roads etc.) at lower zoom levels already.</string>
    <string name="favourites_delete_multiple_succesful">Favorite points deleted.</string>
    <string name="favorite_delete_multiple">Are you sure you want to delete %1$d Favorites and %2$d Favorite groups?</string>
    <string name="favorite_home_category">Home</string>
    <string name="favorite_friends_category">Friends</string>
    <string name="favorite_places_category">Places</string>
    <string name="shared_string_others">Others</string>
    <string name="shared_string_name">Name</string>
    <string name="favourites_edit_dialog_category">Category</string>
    <string name="shared_string_no_thanks">No, thanks</string>
    <string name="basemap_missing">Download the base world map to get an overview covering the whole world at low zoom levels.</string>
    <string name="vector_data_missing">Download (\'offline\') data to use maps offline.</string>
    <string name="shared_string_release">Released</string>
    <string name="local_index_installed">Local version</string>
    <string name="local_index_items_backuped">%1$d of %2$d item(s) deactivated.</string>
    <string name="local_index_items_deleted">%1$d of %2$d item(s) deleted.</string>
    <string name="local_index_items_restored">%1$d of %2$d item(s) activated.</string>
    <string name="local_index_no_items_to_do">No items to %1$s</string>
    <string name="local_index_action_do">You are about to %1$s %2$s item(s). Continue?</string>
    <string name="local_index_descr_title">Manage map files.</string>
    <string name="local_index_mi_restore">Activate</string>
    <string name="local_index_mi_backup">Deactivate</string>
    <string name="local_index_poi_data">POI data</string>
    <string name="local_index_address_data">Address data</string>
    <string name="local_index_transport_data">Public transport data</string>
    <string name="local_index_map_data">Map data</string>
    <string name="local_indexes_cat_backup">Deactivated</string>
    <string name="local_indexes_cat_tts">Voice prompts (TTS)</string>
    <string name="local_indexes_cat_voice">Voice prompts (recorded)</string>
    <!-- string name="local_indexes_cat_gpx">GPX data</string -->
    <string name="local_indexes_cat_poi">POI data</string>
    <string name="ttsvoice">TTS voice</string>
    <string name="search_offline_clear_search">New Search</string>
    <string name="map_text_size_descr">Text size for names on the map:</string>
    <string name="map_text_size">Map font size</string>
    <string name="trace_rendering">Rendering debug info</string>
    <string name="trace_rendering_descr">Display the rendering performance.</string>
    <string name="installing_new_resources">Unpacking new data…</string>
    <string name="internet_connection_required_for_online_route">Online navigation does not work offline.</string>
    <string name="tts_language_not_supported_title">Unsupported language</string>
    <string name="tts_language_not_supported">The selected language is not supported by the Android TTS (text-to-speech) engine installed, its preset TTS language will be used instead. Look for another TTS engine in the market?</string>
    <string name="tts_missing_language_data_title">Missing data</string>
    <string name="tts_missing_language_data">Go to the market to download selected language?</string>
    <string name="gpx_option_reverse_route">Reverse GPX direction</string>
    <string name="gpx_option_destination_point">Use current destination</string>
    <string name="gpx_option_from_start_point">Pass along entire track</string>
    <!-- Use ← for RTL languages -->
    <string name="switch_to_vector_map_to_see">Offline vector map present for this location. \n\t\n\tTo use activate \'Menu\' → \'Configure map\' → \'Map Source…\' → \'Offline vector maps\'.</string>
    <string name="choose_audio_stream">Voice guidance output</string>
    <string name="choose_audio_stream_descr">Select loudspeaker for voice guidance.</string>
    <string name="voice_stream_voice_call">Phone call audio (to interrupt car Bluetooth stereos)</string>
    <string name="voice_stream_notification">Notification audio</string>
    <string name="voice_stream_music">Media/navigation audio</string>
    <string name="warning_tile_layer_not_downloadable">The app cannot download the map layer %1$s, reinstalling it might help.</string>
    <string name="overlay_transparency_descr">Adjust overlay transparency.</string>
    <string name="overlay_transparency">Overlay transparency</string>
    <string name="map_transparency_descr">Adjust base map transparency.</string>
    <string name="map_transparency">Base map transparency</string>
    <string name="layer_underlay">Underlay map…</string>
    <string name="map_underlay">Underlay map</string>
    <string name="map_underlay_descr">Choose underlay map</string>
    <string name="layer_overlay">Overlay map…</string>
    <string name="map_overlay">Overlay map</string>
    <string name="map_overlay_descr">Choose the overlay map</string>
    <string name="tile_source_already_installed">Map already installed, \'Settings\' will be updated.</string>
    <string name="select_tile_source_to_install">Choose (tile) maps to install or update.</string>
    <string name="internet_not_available">Unable to perform operation without a connection to the Internet.</string>
    <string name="install_more">Install more…</string>
    <string name="level_to_switch_vector_raster_descr">Use raster maps for anything beyond this level.</string>
    <string name="level_to_switch_vector_raster">Minimum vector zoom level</string>
    <string name="create_poi_link_to_osm_doc"><u>Online OSM</u> map classification with images.</string>
    <string name="error_doing_search">Could not perform offline search.</string>
    <string name="search_offline_geo_error">Could not parse geo intent \'%s\'.</string>
    <string name="search_osm_offline">Search by geo location</string>
    <string name="system_locale">System</string>
    <string name="preferred_locale_descr">App display language (used after OsmAnd is restarted).</string>
    <string name="preferred_locale">Display language</string>
    <string name="incomplete_locale">incomplete</string>
    <string name="unit_of_length_descr">Change what distance is measured in.</string>
    <string name="unit_of_length">Units of length</string>
    <string name="si_mi_feet">Miles/feet</string>
    <string name="si_mi_yard">Miles/yards</string>
    <string name="si_km_m">Kilometers/meters</string>
    <string name="yard">yd</string>
    <string name="foot">ft</string>
    <string name="mile_per_hour">mph</string>
    <string name="mile">mi</string>
    <string name="send_location_way_choose_title">Share location using</string>
    <string name="send_location_sms_pattern">Location: %1$s\n%2$s</string>
    <string name="send_location_email_pattern">To see location follow the web link %1$s or Android intent link %2$s</string>
    <string name="send_location">Send location</string>
    <string name="context_menu_item_share_location">Share location</string>
    <string name="add_waypoint_dialog_added">GPX waypoint \'\'{0}\'\' added</string>
    <string name="add_waypoint_dialog_title">Add waypoint to recorded GPX track</string>
    <string name="context_menu_item_add_waypoint">Add GPX waypoint</string>
    <string name="amenity_type_administrative">Administrative</string>
    <string name="amenity_type_barrier">Barrier</string>
    <string name="amenity_type_education">Education</string>
    <string name="amenity_type_emergency">Emergency</string>
    <string name="amenity_type_entertainment">Entertainment</string>
    <string name="amenity_type_finance">Finance</string>
    <string name="amenity_type_geocache">Geocache</string>
    <string name="amenity_type_healthcare">Healthcare</string>
    <string name="amenity_type_historic">Historic</string>
    <string name="amenity_type_landuse">Landuse</string>
    <string name="amenity_type_leisure">Leisure</string>
    <string name="amenity_type_man_made">Man made</string>
    <string name="amenity_type_military">Military</string>
    <string name="amenity_type_natural">Natural</string>
    <string name="amenity_type_office">Office</string>
    <string name="amenity_type_other">Other</string>
    <string name="amenity_type_shop">Shop</string>
    <string name="amenity_type_sport">Sport</string>
    <string name="amenity_type_sustenance">Sustenance</string>
    <string name="amenity_type_tourism">Tourism</string>
    <string name="amenity_type_transportation">Transport</string>
    <string name="indexing_address">Indexing address…</string>
    <string name="indexing_map">Indexing map…</string>
    <string name="indexing_poi">Indexing POI…</string>
    <string name="indexing_transport">Indexing transport…</string>
    <string name="km">km</string>
    <string name="km_h">km/h</string>
    <string name="m">m</string>
    <string name="old_map_index_is_not_supported">Deprecated map data format \'\'{0}\'\', not supported</string>
    <string name="poi_filter_closest_poi">Nearest POIs</string>
    <string name="poi_filter_custom_filter">Custom filter</string>
    <string name="poi_filter_namefinder">Online NameFinder</string>
    <string name="reading_cached_tiles">Reading cached tiles…</string>
    <string name="version_index_is_big_for_memory">The index \'\'{0}\'\' did not fit into memory</string>
    <string name="version_index_is_not_supported">The version of index \'\'{0}\'\' is not supported</string>
    <string name="osmand_routing_experimental">OsmAnd offline navigation is an experimental feature and it does not work for longer distances than about 20 km.\n\nNavigation temporarily switched to online CloudMade service.</string>
    <string name="specified_dir_doesnt_exist">Could not find the specified folder.</string>
    <string name="osmand_net_previously_installed">All offline data in the old installed app will be supported by the new one, but Favorite points must be exported from the old app and then imported in the new one.</string>
    <string name="build_installed">Build {0} was installed ({1}).</string>
    <string name="downloading_build">Downloading build…</string>
    <string name="install_selected_build">Install OsmAnd - {0} of {1} {2} MB ?</string>
    <string name="loading_builds_failed">Retrieving the list of OsmAnd builds failed</string>
    <string name="loading_builds">Loading OsmAnd builds…</string>
    <string name="select_build_to_install">Select the OsmAnd build to install</string>
    <string name="gps_status_app_not_found">GPS status app not installed. Search in market?</string>
    <!-- Use ← for RTL languages -->
    <string name="voice_is_not_available_msg">No voice guidance available, please go to \'Settings\' → \'Navigation settings\', select the profile → \'Voice guidance\' and select or download a voice prompt package.</string>
    <string name="voice_is_not_available_title">Select a voice prompt package</string>
    <string name="daynight_mode_day">Day</string>
    <string name="daynight_mode_night">Night</string>
    <string name="daynight_mode_auto">Sunrise/sunset</string>
    <string name="daynight_mode_sensor">Light sensor</string>
    <string name="daynight_descr">Adjust switching between night and day mode.</string>
    <string name="daynight">Day/night mode</string>
    <string name="download_files_question">Download {0} file(s) ({1} MB)?</string>
    <string name="items_were_selected">{0} item(s) selected</string>
    <string name="filter_existing_indexes">Downloaded</string>
    <string name="fast_route_mode">Fastest route</string>
    <string name="fast_route_mode_descr">Enable to calculate fastest route or disable for fuel-saving route.</string>
    <string name="tiles_to_download_estimated_size">At zoom {0} download {1} tiles ({2} MB)</string>
    <string name="shared_string_download_map">Download map</string>
    <string name="select_max_zoom_preload_area">Maximum zoom to preload</string>
    <string name="maps_could_not_be_downloaded">This map could not be downloaded</string>
    <string name="continuous_rendering">Continuous rendering</string>
    <string name="continuous_rendering_descr">Display continuous rendering instead of image-at-once.</string>
    <string name="rendering_exception">Could not draw chosen area.</string>
    <string name="show_point_options">Use location…</string>
    <string name="renderer_load_sucess">Renderer loaded</string>
    <string name="renderer_load_exception">Could not load renderer.</string>
    <string name="renderers">Vector renderer</string>
    <string name="renderers_descr">Choose rendering appearance</string>
    <string name="poi_context_menu_website">Show POI website</string>
    <string name="poi_context_menu_call">Show POI phone</string>
    <string name="download_type_to_filter">type to filter</string>
    <string name="use_high_res_maps">High resolution display</string>
    <string name="use_high_res_maps_descr">Do not stretch (and blur) map tiles on high density displays.</string>
    <string name="context_menu_item_search_transport">Search public transport</string>
    <string name="transport_searching_transport">Transport results (no destination):</string>
    <string name="transport_searching_route">Transport results ({0} to destination):</string>
    <string name="transport_search_again">Reset transport search</string>
    <string name="voice">Recorded voice</string>
    <string name="voices">Voice prompts</string>
    <string name="no_vector_map_loaded">Vector maps were not loaded</string>
    <!-- string name="map_route_by_gpx">Navigate using GPX</string-->
    <string name="gpx_files_not_found">No GPX files found in the tracks folder</string>
    <string name="layer_gpx_layer">GPX files…</string>
    <string name="error_reading_gpx">Could not read GPX data.</string>
    <string name="vector_data">Offline vector maps</string>
    <string name="transport_context_menu">Search for transport at stop</string>
    <string name="poi_context_menu_modify">Modify POI</string>
    <string name="poi_context_menu_delete">Delete POI</string>
    <string name="rotate_map_compass_opt">Compass direction</string>
    <string name="rotate_map_bearing_opt">Movement direction</string>
    <string name="rotate_map_none_opt">No rotation (north always upwards)</string>
    <string name="rotate_map_to_bearing_descr">Map alignment:</string>
    <string name="rotate_map_to_bearing">Map orientation</string>
    <string name="show_route">Route details</string>
    <string name="fav_imported_sucessfully">Favorites imported</string>
    <string name="import_file_favourites">Save data as GPX file or import waypoints to \'Favorites\'?</string>
    <string name="fav_file_to_load_not_found">GPX file containing Favorites not found at {0}</string>
    <string name="fav_saved_sucessfully">Favorites saved to {0}</string>
    <string name="no_fav_to_save">No Favorite points to save</string>
    <string name="share_fav_subject">Favorites shared via OsmAnd</string>
    <string name="error_occurred_loading_gpx">Could not load GPX.</string>
    <string name="send_report">Send report</string>
    <string name="none_region_found">Could not find any downloaded maps on memory card.</string>
    <string name="poi_namefinder_query_empty">Type to find a POI</string>
    <string name="any_poi">Any</string>
    <string name="thanks_yandex_traffic">Thanks to Yandex for traffic info.</string>
    <string name="layer_yandex_traffic">Yandex traffic</string>
    <string name="layer_route">Route</string>
    <string name="layer_osm_bugs">OSM notes (online)</string>
    <string name="layer_poi">POI overlay…</string>
    <string name="layer_map">Map source…</string>
    <string name="menu_layers">Map layers</string>
    <string name="context_menu_item_search_poi">Search for POI</string>
    <string name="use_trackball_descr">Use a trackball device to move the map.</string>
    <string name="use_trackball">Use trackball</string>
    <string name="background_service_wait_int_descr">Sets highest waiting time allowed for each background position fix.</string>
    <string name="background_service_wait_int">Maximum wait for fix</string>
    <string name="where_am_i">Where am I?</string>
    <string name="process_navigation_service">OsmAnd navigation service</string>
    <string name="network_provider">Network</string>
    <string name="gps_provider">GPS</string>
    <string name="int_seconds">seconds</string>
    <string name="int_min">min.</string>
    <string name="background_service_int_descr">Wake-up interval used by the background service:</string>
    <string name="background_service_provider_descr">Location method used by the background service:</string>
    <string name="background_service_provider">Location provider</string>
    <string name="background_router_service_descr">Tracks your position while the screen is off.</string>
    <string name="background_router_service">Run OsmAnd in background</string>
    <string name="off_router_service_no_gps_available">The background navigation service requires a location provider to be turned on.</string>
    <string name="hide_poi_filter">Hide filter</string>
    <string name="show_poi_filter">Show filter</string>
    <string name="search_poi_filter">Filter</string>
    <string name="menu_mute_off">Sound is on</string>
    <string name="menu_mute_on">Sound is off</string>
    <string name="voice_data_initializing">Initializing voice data…</string>
    <string name="voice_data_not_supported">Unsupported version of voice data</string>
    <string name="voice_data_corrupted">Specified voice data is corrupted</string>
    <string name="voice_data_unavailable">Selected voice prompt package is not available</string>
    <string name="sd_unmounted">Memory card not accessible.\nYou won\'t be able to see maps or find things.</string>
    <string name="sd_mounted_ro">Memory card read-only.\nIt is now only possible to see the preloaded map, not download new areas.</string>
    <string name="unzipping_file">Unzipping file…</string>
    <string name="route_tr">Turn right and go</string>
    <string name="route_tshr">Turn sharply right and go</string>
    <string name="route_tslr">Turn slightly right and go</string>
    <string name="route_tl">Turn left and go</string>
    <string name="route_tshl">Turn sharply left and go</string>
    <string name="route_tsll">Turn slightly left and go</string>
    <string name="route_tu">Make U-turn and go</string>
    <string name="route_head">Head</string>
    <string name="first_time_continue">Later</string>
    <string name="first_time_download">Download regions</string>
    <string name="search_poi_location">Awaiting signal…</string>
    <string name="search_near_map">Search near current map center</string>
    <string name="search_nearby">Search nearby</string>
    <string name="map_orientation_default">Same as device</string>
    <string name="map_orientation_portrait">Portrait</string>
    <string name="map_orientation_landscape">Landscape</string>
    <string name="map_screen_orientation">Screen orientation</string>
    <string name="map_screen_orientation_descr">Portrait, landscape, or device.</string>
    <string name="opening_hours_not_supported">Cannot change opening hours format.</string>
    <string name="add_new_rule">Add new rule</string>
    <string name="transport_Routes">Routes</string>
    <string name="transport_Stop">Stop</string>
    <string name="transport_stops">stops</string>
    <string name="transport_search_after">Subsequent itinerary</string>
    <string name="transport_search_before">Prior itinerary</string>
    <string name="transport_finish_search">Finish search</string>
    <string name="transport_stop_to_go_out">Choose stop to get off</string>
    <string name="transport_to_go_after">prior distance</string>
    <string name="transport_to_go_before">subsequent distance</string>
    <string name="transport_stops_to_pass">stops to pass</string>
    <string name="transport_route_distance">Itinerary distance</string>
    <string name="transport">Transport</string>
    <string name="show_transport_over_map_description">Show public transport stops on the map.</string>
    <string name="show_transport_over_map">Show transport stops</string>
    <string name="hello">OsmAnd navigation app</string>
    <string name="update_poi_success">POI data was updated ({0} were loaded)</string>
    <string name="update_poi_error_local">Could not update local POI list.</string>
    <string name="update_poi_error_loading">Could not load data from server.</string>
    <string name="update_poi_no_offline_poi_index">No offline POI data available for this area</string>
    <string name="update_poi_is_not_available_for_zoom">Zooming in lets you update POIs</string>
    <string name="context_menu_item_update_poi">Update POI</string>
    <string name="context_menu_item_update_map_confirm">Update local data from the Internet?</string>
    <string name="search_history_city">City: {0}</string>
    <string name="search_history_street">Street: {0}, {1}</string>
    <string name="search_history_int_streets">Intersection: {0} x {1} in {2}</string>
    <string name="search_history_building">Building: {0}, {1}, {2}</string>
    <string name="favorite">Favorite</string>
    <string name="uploading_data">Uploading data…</string>
    <string name="uploading">Uploading…</string>
    <string name="search_nothing_found">Nothing found</string>
    <string name="searching">Searching…</string>
    <string name="searching_address">Searching address…</string>
    <string name="search_osm_nominatim">Online search using OSM Nominatim</string>
    <string name="hint_search_online">Online search: House number, street, city</string>
    <string name="search_offline_address">Offline search</string>
    <string name="search_online_address">Online search</string>
    <string name="max_level_download_tile">Max. online zoom</string>
    <string name="max_level_download_tile_descr">Do not browse online maps for zoom levels beyond this.</string>
    <string name="route_general_information">Total distance %1$s, traveling time %2$d h %3$d min.</string>
    <string name="router_service_descr">Online or offline navigation service.</string>
    <string name="router_service">Navigation service</string>
    <string name="sd_dir_not_accessible">The storage folder on the memory card is not accessible!</string>
    <string name="download_question">Download {0} - {1} ?</string>
    <string name="download_question_exist">Offline data for {0} already exists ({1}). Update it ({2})?</string>
    <string name="address">Address</string>
    <string name="downloading_list_indexes">Downloading list of available regions…</string>
    <string name="list_index_files_was_not_loaded">Could not fetch list of regions from https://osmand.net.</string>
    <string name="fav_points_edited">Favorite point was edited</string>
    <string name="fav_points_not_exist">No Favorite points exist</string>
    <string name="update_existing">Replace</string>
    <string name="only_show">Display route</string>
    <string name="follow">Start guidance</string>
    <string name="mark_final_location_first">Please set the destination first</string>
    <string name="get_directions">Directions</string>
    <string name="opening_hours">Opening hours</string>
    <string name="opening_changeset">Opening changeset…</string>
    <string name="closing_changeset">Closing changeset…</string>
    <string name="commiting_node">Committing node…</string>
    <string name="loading_poi_obj">Loading POI…</string>
    <string name="auth_failed">Authorization failed</string>
    <string name="failed_op">failed</string>
    <string name="converting_names">Converting local/English names…</string>
    <string name="loading_streets_buildings">Loading streets/buildings…</string>
    <string name="loading_postcodes">Loading postcodes…</string>
    <string name="loading_streets">Loading streets…</string>
    <string name="loading_cities">Loading cities…</string>
    <string name="poi">POI</string>
    <string name="error_occurred_saving_gpx">Could not save GPX file.</string>
    <string name="error_calculating_route">Could not calculate route.</string>
    <string name="error_calculating_route_occured">Could not calculate route.</string>
    <string name="empty_route_calculated">The calculated route is empty.</string>
    <string name="new_route_calculated_dist_dbg">Route: distance %s, router time %s \nCalculation: %.1f sec, %d roads, %d tiles)</string>
    <string name="arrived_at_destination">You have arrived.</string>
    <string name="invalid_locations">Invalid coordinates</string>
    <string name="go_back_to_osmand">Go back to map</string>
    <string name="loading_data">Loading data…</string>
    <string name="reading_indexes">Reading local data…</string>
    <string name="previous_run_crashed">Last OsmAnd run crashed. Log file is at {0}. Please report the issue and attach the log file.</string>
    <string name="saving_gpx_tracks">Saving GPX file…</string>
    <string name="finished_task">Finished</string>
    <string name="use_online_routing_descr">Use the Internet to calculate a route.</string>
    <string name="use_online_routing">Use online navigation</string>
    <string name="osm_settings_descr">Specify OpenStreetMap.org (OSM) settings needed for OSM submissions.</string>
    <string name="data_settings_descr">Specify language, download/reload data.</string>
    <string name="data_settings">Data</string>
    <string name="additional_settings">Additional settings</string>
    <string name="update_tile">Update map</string>
    <string name="reload_tile">Reload tile</string>
    <string name="mark_point">Target</string>
    <string name="use_english_names_descr">Select between local and English names.</string>
    <string name="use_english_names">Use English names on maps</string>
    <string name="app_settings">App settings</string>
    <string name="search_address">Search address</string>
    <string name="choose_building">Choose building</string>
    <string name="choose_street">Choose street</string>
    <string name="choose_city">Choose city or postcode</string>
    <string name="ChooseCountry">Choose country</string>
    <string name="show_view_angle">Display viewing direction</string>
    <string name="map_view_3d_descr">Enable 3D view of the map.</string>
    <string name="map_view_3d">Map View 3D</string>
    <string name="show_poi_over_map_description">Show the last used POI overlay.</string>
    <string name="show_poi_over_map">Show POI overlay</string>
    <string name="map_tile_source_descr">Choose source of online or cached map tiles.</string>
    <string name="map_tile_source">Tile map source</string>
    <string name="map_source">Map source</string>
    <string name="use_internet">Use the Internet</string>
    <string name="show_location">Show your position</string>
    <string name="show_gps_coordinates_text">Show GPS coordinates on the map</string>
    <string name="use_internet_to_download_tile">Download missing map tiles</string>
    <string name="app_description">Navigation app</string>
    <string name="search_button">Search</string>
    <string name="search_activity">Search</string>
    <string name="searchpoi_activity">Choose POI</string>
    <string name="search_POI_level_btn">Find more</string>
    <string name="incremental_search_street">Search street incrementally</string>
    <string name="incremental_search_building">Search building incrementally</string>
    <string name="choose_available_region">Select region from list</string>
    <string name="choose_intersected_street">Select intersecting street</string>
    <string name="Closest_Amenities">Nearest amenities</string>
    <string name="app_mode_car">Driving</string>
    <string name="app_mode_bicycle">Cycling</string>
    <string name="app_mode_pedestrian">Walking</string>
    <string name="position_on_map_center">Center</string>
    <string name="position_on_map_bottom">Bottom</string>
    <string name="navigate_point_top_text">Input latitude and longitude in the selected format (D - degrees, M - minutes, S - seconds)</string>
    <string name="navigate_point_latitude">Latitude</string>
    <string name="navigate_point_longitude">Longitude</string>
    <string name="navigate_point_format_D">DDD.DDDDD</string>
    <string name="navigate_point_format_DM">DDD MM.MMM</string>
    <string name="navigate_point_format_DMS">DDD MM SS.S</string>
    <string name="search_address_top_text">Address</string>
    <string name="search_address_region">Region</string>
    <string name="search_address_city">City</string>
    <string name="search_address_street">Street</string>
    <string name="search_address_building">Building</string>
    <string name="search_address_building_option">Building</string>
    <string name="search_address_street_option">Intersecting street</string>
    <!-- string name="search_tabs_location">Location</string -->
    <string name="context_menu_item_update_map">Update map</string>
    <string name="context_menu_item_create_poi">Create POI</string>
    <string name="add_favorite_dialog_top_text">Enter Favorite name</string>
    <string name="add_favorite_dialog_default_favourite_name">Favorite</string>
    <string name="add_favorite_dialog_favourite_added_template">Favorite point \'\'{0}\'\' added.</string>
    <string name="favourites_context_menu_add">Add Favorite</string>
    <string name="favourites_context_menu_edit">Edit Favorite</string>
    <string name="favourites_context_menu_delete">Delete Favorite</string>
    <string name="favourites_remove_dialog_msg">Delete Favorite point \'%s\'?</string>
    <string name="favourites_remove_dialog_success">Favorite point {0} deleted.</string>
    <string name="poi_edit_title">Edit POI</string>
    <string name="poi_create_title">Create POI</string>
    <string name="poi_remove_confirm_template">Delete {0} (comment)?</string>
    <string name="poi_remove_title">Delete POI</string>
    <string name="poi_remove_success">Deleted</string>
    <string name="poi_action_add">add</string>
    <string name="poi_action_change">change</string>
    <string name="poi_action_delete">delete</string>
    <string name="poi_action_succeded_template">Action {0} completed.</string>
    <string name="poi_error_unexpected_template">Could not perform action {0}.</string>
    <string name="poi_error_io_error_template">I/O error while performing action {0}.</string>
    <string name="poi_error_info_not_loaded">Info about node was not loaded</string>
    <string name="poi_dialog_opening_hours">Open</string>
    <string name="poi_dialog_comment">Comment</string>
    <string name="poi_dialog_reopen">Reopen</string>
    <string name="poi_dialog_comment_default">POI changing</string>
    <string name="poi_dialog_other_tags_message">All other tags are preserved</string>
    <string name="default_buttons_commit">Commit</string>
    <string name="filter_current_poiButton">Filter</string>
    <string name="edit_filter_save_as_menu_item">Save As</string>
    <string name="edit_filter_delete_dialog_title">Delete this filter?</string>
    <string name="edit_filter_delete_message">\'%1$s\' filter deleted</string>
    <string name="edit_filter_create_message">\'%1$s\' filter created</string>
    <string name="email">e-mail</string>
    <string name="av_camera_focus">Camera focus type</string>
    <string name="av_camera_focus_descr">Camera focus mode:</string>
    <string name="av_camera_focus_auto">Autofocus</string>
    <string name="av_camera_focus_hiperfocal">Hyperfocal focus</string>
    <string name="av_camera_focus_edof">Extended depth of field (EDOF)</string>
    <string name="av_camera_focus_infinity">Focus is set to infinity</string>
    <string name="av_camera_focus_macro">Macro (close-up) focus mode</string>
    <string name="av_camera_focus_continuous">The camera continuously tries to focus</string>
    <string name="av_photo_play_sound">Play camera shutter sound</string>
    <string name="av_photo_play_sound_descr">Set sound or silence for photo shutter.</string>
    <string name="av_camera_pic_size">Camera picture size</string>
    <string name="av_camera_pic_size_descr">Set camera picture size</string>
    <string name="navigation_intent_invalid">Invalid format: %s</string>
    <string name="plugin_install_needs_network">You need to be online to install this plugin.</string>
    <string name="get_plugin">Get</string>
    <string name="use_fast_recalculation">Smart route recalculation</string>
    <string name="use_fast_recalculation_desc">For long trips, only recalculate the initial part of the route.</string>
    <string name="do_you_like_osmand">Do you like OsmAnd?</string>
    <string name="we_really_care_about_your_opinion">Your opinion and feedback is valued.</string>
    <string name="rate_this_app">Rate this app</string>
    <string name="rate_this_app_long">Please give OsmAnd a score on Google Play</string>
    <string name="user_hates_app_get_feedback">Tell us why.</string>
    <string name="user_hates_app_get_feedback_long">Please let us know any suggestions.</string>
    <string name="failed_to_upload">Could not upload</string>
    <string name="delete_change">Delete change</string>
    <string name="successfully_uploaded_pattern">Uploaded {0}/{1}</string>
    <string name="try_again">Try again</string>
    <string name="error_message_pattern">Error: {0}</string>
    <string name="dahboard_options_dialog_title">Configure dashboard</string>
    <string name="shared_string_card_was_hidden">Card was hidden</string>
    <string name="shared_string_undo">Undo</string>
    <string name="shared_string_skip">Skip</string>
    <string name="app_name_osmand">OsmAnd</string>
    <string name="offline_maps_and_navigation">Offline Maps\n&amp; Navigation</string>
    <string name="commit_poi">Commit POI</string>
    <string name="tab_title_basic">Basic</string>
    <string name="tab_title_advanced">Advanced</string>
    <string name="building_number">Building Number</string>
    <string name="next_proceed">Next</string>
    <string name="opening_at">Opening at</string>
    <string name="closing_at">Closing at</string>
    <string name="contact_info">Contact info</string>
    <string name="add_opening_hours">Add opening hours</string>
    <string name="poi_dialog_poi_type">POI Type</string>
    <string name="number_of_rows_in_dash">Number of rows in dash %1$s</string>
    <string name="please_specify_poi_type">Please specify POI type.</string>
    <string name="working_days">Working days</string>
    <string name="recent_places">Recent places</string>
    <string name="favourites">Favorites</string>
    <string name="saved_at_time">Now saved at: %1$s</string>
    <string name="poi_deleted_localy">POI will be deleted once you upload your changes</string>
    <string name="show_gpx">Show GPX data</string>
    <string name="count_of_lines">Count of lines</string>
    <string name="are_you_sure">Are you sure?</string>
    <string name="unsaved_changes_will_be_lost">Any unsaved changes will be lost. Continue?</string>
    <string name="downloads_left_template">%1$s downloads left</string>
    <string name="roads">Roads</string>
    <string name="downloading_number_of_files">Downloading - %1$d file</string>
    <string name="show_free_version_banner">Show free version banner</string>
    <string name="show_free_version_banner_description">Display the free version banner even in the paid version.</string>
    <string name="buy">Buy</string>
    <string name="activate_seamarks_plugin">Please activate the \'Nautical map view\' plugin</string>
    <string name="activate_srtm_plugin">Please activate the \'Contour lines\' plugin</string>
    <string name="later">Later</string>
    <string name="get_full_version">Full version</string>
    <string name="downloads">Downloads</string>
    <string name="confirm_download_roadmaps">The roads-only map is not needed, since you have the standard (full) map. Download it anyway?</string>
    <string name="value_downloaded_of_max">%1$.1f of %2$.1f MB</string>
    <string name="file_size_in_mb">%.1f MB</string>
    <string name="update_all">Update all (%1$s MB)</string>
    <string name="free_downloads_used">Free downloads used</string>
    <string name="free_downloads_used_description">Displays the amount of free downloads left.</string>
    <string name="application_dir_description">Choose where you want to store maps and other data files.</string>
    <string name="enter_country_name">Enter country name</string>
    <string name="new_version">New version</string>
    <string name="begin_with_osmand_menu_group">First steps with OsmAnd</string>
    <string name="features_menu_group">Features</string>
    <string name="help_us_to_improve_menu_group">Help improve OsmAnd</string>
    <string name="other_menu_group">Other</string>
    <string name="plugins_menu_group">Plugins</string>
    <string name="first_usage_item">First use</string>
    <string name="first_usage_item_description">How to download maps, set basic settings.</string>
    <string name="navigation_item_description">Set up navigation.</string>
    <string name="planning_trip_item">Planning a trip</string>
    <string name="faq_item">FAQ</string>
    <string name="faq_item_description">Frequently asked questions</string>
    <string name="map_viewing_item">Map viewing</string>
    <string name="search_on_the_map_item">Searching on the map</string>
    <string name="instalation_troubleshooting_item">Installation and troubleshooting</string>
    <string name="techical_articles_item">Technical articles</string>
    <string name="versions_item">Versions</string>
    <string name="feedback">Feedback</string>
    <string name="contact_us">Contact</string>
    <string name="map_legend">Map legend</string>
    <string name="save_poi_too_many_uppercase">The name contains too many capital letters. Continue?</string>
    <string name="save_poi_without_poi_type_message">Do you really want to save POI without type?</string>
    <string name="poi_context_menu_modify_osm_change">Modify OSM change</string>
    <string name="use_dashboard_btn">Use dashboard</string>
    <string name="use_drawer_btn">Use menu</string>
    <string name="dashboard_or_drawer_title">Dashboard or menu control</string>
    <string name="dashboard_or_drawer_description">A choice is offered to primarily control the app via the flexible dashboard or a static menu. Your choice can always be changed in the dashboard settings.</string>
    <string name="only_download_over_wifi">Only download on Wi-Fi</string>
    <string name="live_update">Live update</string>
    <string name="update_now">Update now</string>
    <string name="missing_write_external_storage_permission">OsmAnd lacks permission to use the memory card</string>
    <string name="last_update">Last update: %s</string>
    <string name="update_time">Update time</string>
    <string name="updates_size">Update size</string>
    <string name="last_map_change">"Last map change: %s"</string>
    <string name="hourly">Hourly</string>
    <string name="daily">Daily</string>
    <string name="weekly">Weekly</string>
    <string name="morning">Morning</string>
    <string name="night">Night</string>
    <string name="select_month_and_country">Month and country:</string>
    <string name="number_of_contributors">Number of contributors</string>
    <string name="number_of_edits">Number of edits</string>
    <string name="reports_for">Report for</string>
    <string name="file_name_containes_illegal_char">File name contains illegal character</string>
    <string name="configure_screen_quick_action">Quick action</string>
    <string name="quick_action_item_action">Action %d</string>
    <string name="quick_action_item_screen">Screen %d</string>
    <string name="quick_action_add_marker">Add map marker</string>
    <string name="quick_action_add_poi">Add POI</string>
    <string name="quick_action_map_style">Change map style</string>
    <string name="quick_action_map_style_switch">Map style changed to \"%s\".</string>
    <string name="quick_action_take_audio_note">New audio note</string>
    <string name="quick_action_take_video_note">New video note</string>
    <string name="quick_action_take_photo_note">New photo note</string>
    <string name="quick_action_add_osm_bug">Add OSM Note</string>
    <string name="quick_action_navigation_voice">Voice on/off</string>
    <string name="quick_action_navigation_voice_off">Unmute Voice</string>
    <string name="quick_action_navigation_voice_on">Mute Voice</string>
    <string name="quick_action_add_gpx">Add GPX waypoint</string>
    <string name="quick_action_add_parking">Add parking place</string>
    <string name="quick_action_new_action">Add action</string>
    <string name="quick_action_edit_action">Edit action</string>
    <string name="quick_action_add_favorite">Add Favorite</string>
    <string name="dialog_add_action_title">Add action</string>
    <string name="quick_actions_delete">Delete action</string>
    <string name="quick_actions_delete_text">Are you sure you want to delete the action \"%s\"?</string>
    <string name="quick_favorites_show_favorites_dialog">Show Favorites dialog</string>
    <string name="quick_favorites_name_preset">Name preset</string>
    <string name="quick_action_add_marker_descr">A button to add a map marker at the screen center location.</string>
    <string name="quick_action_add_gpx_descr">A button to add a GPX waypoint in the middle of the screen.</string>
    <string name="quick_action_take_audio_note_descr">A button to add an audio note in the middle of the screen.</string>
    <string name="quick_action_take_video_note_descr">A button to add a video note in the middle of the screen.</string>
    <string name="quick_action_take_photo_note_descr">A button to add a photo note in the middle of the screen.</string>
    <string name="quick_action_add_osm_bug_descr">A button to add an OSM note in the middle of the screen.</string>
    <string name="quick_action_add_poi_descr">A button to add a POI in the middle of the screen.</string>
    <string name="quick_action_navigation_voice_descr">A toggle to disable or enable voice guidance during navigation.</string>
    <string name="quick_action_add_parking_descr">A button to add a parking location in the middle of the screen.</string>
    <string name="quick_action_switch_day_night_descr">A toggle to switch between day and night modes for OsmAnd.</string>
    <string name="quick_action_switch_day_mode">Day mode</string>
    <string name="quick_action_switch_night_mode">Night mode</string>
    <string name="quick_action_day_night_switch_mode">Switch day/night mode</string>
    <string name="quick_action_interim_dialog">Show an interim dialog</string>
    <string name="favorite_autofill_toast_text">" saved to "</string>
    <string name="favorite_empty_place_name">Place</string>
    <string name="quick_action_duplicates">Quick action renamed to %1$s to avoid duplication.</string>
    <string name="quick_action_duplicate">Quick action name duplicate</string>
    <string name="quick_action_showhide_favorites_descr">A toggle to show or hide the Favorite points on the map.</string>
    <string name="quick_action_showhide_poi_descr">A toggle to show or hide POIs on the map.</string>
    <string name="quick_action_showhide_favorites_title">Show/hide Favorites</string>
    <string name="quick_action_favorites_show">Show Favorites</string>
    <string name="quick_action_favorites_hide">Hide Favorites</string>
    <string name="quick_action_showhide_poi_title">Show/hide POI</string>
    <string name="quick_action_poi_show">Show %1$s</string>
    <string name="quick_action_poi_hide">Hide %1$s</string>
    <string name="quick_action_add_category">Add a category</string>
    <string name="quick_action_add_create_items">Create items</string>
    <string name="quick_action_add_configure_map">Configure map</string>
    <string name="quick_action_add_navigation">Navigation</string>
    <string name="quick_action_fav_name_descr">Leave blank to use the address or place name.</string>
    <string name="quick_action_bug_descr">This message is included in the comment field.</string>
    <string name="quick_action_bug_message">Message</string>
    <string name="quick_action_category_descr">Category to save the Favorite in:</string>
    <string name="quick_action_gpx_category_descr">Choose an optional category.</string>
    <string name="quick_action_poi_list">POI list</string>
    <string name="quick_action_sh_poi_descr">Add one or more POI categories to display on the map.</string>
    <string name="quick_action_page_list_descr">A button to page through the list below.</string>
    <string name="quick_action_map_style_action">Add a map style</string>
    <string name="quick_action_empty_param_error">Fill out all parameters</string>
    <string name="quick_action_map_styles">Map styles</string>
    <string name="quick_action_map_overlay">Change map overlay</string>
    <string name="quick_action_map_overlay_title">Map overlays</string>
    <string name="quick_action_map_overlay_action">Add overlay</string>
    <string name="quick_action_map_overlay_switch">Map overlay changed to \"%s\".</string>
    <string name="quick_action_map_underlay_switch">Map underlay changed to \"%s\".</string>
    <string name="quick_action_map_underlay">Change map underlay</string>
    <string name="quick_action_map_underlay_title">Map underlays</string>
    <string name="quick_action_map_underlay_action">Add underlay</string>
    <string name="quick_action_map_source">Change map source</string>
    <string name="quick_action_map_source_title">Map sources</string>
    <string name="quick_action_map_source_action">Add map source</string>
    <string name="quick_action_map_source_switch">Map source changed to \"%s\".</string>
    <string name="quick_action_btn_tutorial_title">Change button position</string>
    <string name="quick_action_btn_tutorial_descr">Long-tapping and dragging the button changes its position on the screen.</string>
    <string name="shared_string_action_name">Action name</string>
    <string name="mappilary_no_internet_desc">Photos from Mapillary are only available online.</string>
    <string name="retry">Retry</string>
    <string name="add_route_points">Add Route Points</string>
    <string name="add_waypoint">Add Waypoint</string>
    <string name="add_line">Add Line</string>
    <string name="save_gpx_waypoint">Save GPX waypoint</string>
    <string name="save_route_point">Save route point</string>
    <string name="waypoint_one">Waypoint 1</string>
    <string name="route_point_one">Route Point 1</string>
    <string name="empty_state_my_tracks">Add GPX files</string>
    <string name="empty_state_my_tracks_desc">Import GPX files or record tracks.</string>
    <string name="empty_state_favourites">Add Favorites</string>
    <string name="empty_state_favourites_desc">Import Favorites or add them by marking points on the map.</string>
    <string name="import_track">Import GPX file</string>
    <string name="import_track_desc">File %1$s does not contain waypoints, import it as a track?</string>
    <string name="move_point">Move Point</string>
    <string name="add_segment_to_the_track">Add to a GPX file</string>
    <string name="osm_recipients_label">OSM recipients</string>
    <string name="total_donations">Total donations</string>
    <string name="day_off_label">off</string>
    <string name="winter_and_ski_renderer">Winter and ski</string>
    <string name="touring_view_renderer">Touring view</string>
    <string name="nautical_renderer">Nautical</string>
    <string name="copy_location_name">Copy location/POI name</string>
    <string name="toast_empty_name_error">Unnamed location</string>
    <string name="tunnel_warning">Tunnel ahead</string>
    <string name="show_tunnels">Tunnels</string>
    <string name="download_wikipedia_description">Download the Wikipedia articles for %1$s to read them offline.</string>
    <string name="download_wikipedia_label">Download Wikipedia data</string>
    <string name="open_in_browser_wiki">Open article online</string>
    <string name="open_in_browser_wiki_description">View article in a web browser.</string>
    <string name="download_wiki_region_placeholder">this region</string>
    <string name="wiki_article_search_text">Searching for the corresponding wiki article</string>
    <string name="wiki_article_not_found">Article not found</string>
    <string name="how_to_open_wiki_title">How to open Wikipedia articles?</string>
    <string name="test_voice_desrc">Tap a button and listen to its corresponding voice prompt to hear if it is missing or faulty</string>
    <string name="routeInfo_roadClass_name">Road type</string>
    <string name="routeInfo_surface_name">Surface</string>
    <string name="routeInfo_smoothness_name">Smoothness</string>
    <string name="routeInfo_steepness_name">Steepness</string>
    <string name="run_full_osmand_msg">You are using {0} Map which is powered by OsmAnd. Do you want to launch OsmAnd full version?</string>
    <string name="run_full_osmand_header">Launch OsmAnd?</string>
    <string name="routing_attr_avoid_sett_name">No cobblestone or sett</string>
    <string name="routing_attr_avoid_sett_description">Avoids cobblestone and sett</string>
    <string name="quick_action_need_to_add_item_to_list">Add at least one item to the list in the \'Quick action\' settings</string>
    <string name="routing_attr_piste_type_downhill_name">Alpine/downhill ski</string>
    <string name="routing_attr_piste_type_downhill_description">Slopes for alpine or downhill skiing and access to ski lifts.</string>
    <string name="routing_attr_piste_type_nordic_name">Cross country/nordic ski</string>
    <string name="routing_attr_piste_type_nordic_description">Trails for nordic or cross-country skiing.</string>
    <string name="routing_attr_piste_type_skitour_name">Ski touring</string>
    <string name="routing_attr_piste_type_skitour_description">Routes for ski touring.</string>
    <string name="routing_attr_piste_type_sled_name">Sled</string>
    <string name="routing_attr_piste_type_sled_description">Slopes for sled usage.</string>
    <string name="routing_attr_allow_intermediate_name">Allow intermediate routes</string>
    <string name="routing_attr_allow_intermediate_description">More difficult routes with steeper sections. Generally some obstacles that should be avoided.</string>
    <string name="routing_attr_allow_advanced_name">Allow advanced routes</string>
    <string name="routing_attr_allow_advanced_description">Difficult routes, with dangerous obstacles and steep sections.</string>
    <string name="routing_attr_allow_expert_name">Allow expert routes</string>
    <string name="routing_attr_allow_expert_description">Extremely difficult routes, with dangerous obstacles and surroundings.</string>
    <string name="routing_attr_allow_skating_only_name">Allow skating only routes</string>
    <string name="routing_attr_allow_skating_only_description">Routes groomed for freestyle or skating only without classic tracks.</string>
    <string name="routing_attr_allow_classic_only_name">Allow classic only routes</string>
    <string name="routing_attr_allow_classic_only_description">Routes groomed for classic style only without skating trails. This includes routes groomed by a smaller snowmobile with looser piste and tracks made manually by skiers.</string>
    <string name="routing_attr_difficulty_preference_name">Preferred difficulty</string>
    <string name="routing_attr_difficulty_preference_description">Prefer routes of this difficulty, although routing over harder or easier pistes is still possible if shorter.</string>
    <string name="routing_attr_freeride_policy_name">Off-piste</string>
    <string name="routing_attr_freeride_policy_description">\'Freeride\' and \'Off-piste\' are unofficial routes and passages. Typically ungroomed, unmaintained and not checked in the evening. Enter at your own risk.</string>


</resources><|MERGE_RESOLUTION|>--- conflicted
+++ resolved
@@ -11,10 +11,8 @@
 	Thx - Hardy
 
 -->
-<<<<<<< HEAD
     <string name="plugin_wikipedia_description">Get information about points of interest from Wikipedia. It is your pocket offline guide - just enable Wikipedia plugin and enjoy articles about objects around you.</string>
     <string name="search_download_wikipedia_maps">Download Wikipedia maps</string>
-=======
     <string name="use_volume_buttons_as_zoom">Volume buttons as zoom</string>
     <string name="use_volume_buttons_as_zoom_descr">Enable to control the map zoom level with device volume buttons.</string>
     <string name="app_mode_inline_skates">Inline skates</string>
@@ -25,7 +23,6 @@
     <string name="shared_string_bearing">Bearing</string>
     <string name="routing_attr_length_name">Length limit</string>
     <string name="routing_attr_length_description">Specify vehicle length to be permitted on routes.</string>
->>>>>>> f87138af
     <string name="quick_action_showhide_mapillary_descr">A toggle to show or hide the Mapillary layer on the map.</string>
     <string name="quick_action_mapillary_show">Show Mapillary</string>
     <string name="quick_action_mapillary_hide">Hide Mapillary</string>
