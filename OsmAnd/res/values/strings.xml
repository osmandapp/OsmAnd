--- conflicted
+++ resolved
@@ -11,19 +11,16 @@
 	Thx - Hardy
 
 -->
-<<<<<<< HEAD
     <string name="osm_edit_logout_success">Logout successful</string>
     <string name="clear_osm_token">Clear OpenStreetMap OAuth token</string>
     <string name="perform_oauth_authorization">Log in via OAuth</string>
     <string name="perform_oauth_authorization_description">Perform an OAuth Login to use osmedit features</string>
-=======
     <string name="routing_attr_avoid_footways_name">Avoid footways</string>
     <string name="routing_attr_avoid_footways_description">Avoid footways</string>
     <string name="osm_live_payment_subscription_management_hw">Payment will be charged to your AppGallery account at the confirmation of purchase.\n\nSubscription automatically renews unless it is canceled before the renewal date. Your account will be charged for renewal period(month/three month/year) only on the renewal date.\n\nYou can manage and cancel your subscriptions by going to your AppGallery settings.</string>
     <string name="osm_live_payment_desc_hw">Subscription charged per selected period. Cancel it on AppGallery at any time.</string>
     <string name="contour_lines_thanks">Thank you for purchasing \'Contour lines\'</string>
     <string name="start_finish_icons">Start/finish icons</string>
->>>>>>> 80c11d31
     <string name="sort_name_ascending">Name: A – Z</string>
     <string name="sort_name_descending">Name: Z – A</string>
     <string name="sort_last_modified">Last modified</string>
