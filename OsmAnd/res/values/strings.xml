<?xml version="1.0" encoding="utf-8" standalone="no"?>
<resources>
<!--
	README:
	- The preferred way to help with translations is via https://hosted.weblate.org/engage/osmand/
	- If you edit a strings.xml file directly, please make sure:
	   1. To not produce duplicate strings (check by name if a string already exists)
	   2. Every apostrophe (quote) is preceded by a backslash.
	   3. If you modify the English strings file, please add new strings at the top of the file, this makes periodic reviews before releases easier.
	- For wording and consistency, please note https://osmand.net/help-online?id=technical-articles#Creating_a_Consistent_User_Experience
	Thx - Hardy

-->
<<<<<<< HEAD
    <string name="shared_string_calculate">Calcutale</string>
    <string name="shared_string_osmand_usage">OsmAnd Usage</string>
    <string name="shared_sting_tiles">Tiles</string>
    <string name="shared_string_maps">Maps</string>
    <string name="shared_string_memory_tb_desc">%1$s TB</string>
    <string name="shared_string_memory_gb_desc">%1$s GB</string>
    <string name="shared_string_memory_mb_desc">%1$s MB</string>
    <string name="shared_string_memory_kb_desc">%1$s KB</string>
=======
    <string name="app_mode_utv">Side by Side</string>
    <string name="rendering_attr_piste_difficulty_aerialway_name">Aerialway</string>
    <string name="rendering_attr_piste_difficulty_connection_name">Connection</string>
    <string name="avoid_in_routing_descr_">Avoid certain routes and road types</string>
>>>>>>> e486fb34
    <string name="change_data_storage_full_description">Move OsmAnd data files to the new destination?\n%1$s > %2$s</string>
    <string name="data_storage_preference_summary">%1$s  •  Used %2$s GB</string>
    <string name="data_storage_space_description">Free %1$s GB  •  Total %2$s GB</string>
    <string name="enter_path_to_folder">Enter path to the folder</string>
    <string name="shared_string_select_folder">Select folder</string>
    <string name="paste_Osmand_data_folder_path">Paste path to the folder with OsmAnd data</string>
    <string name="change_osmand_data_folder_question">Change OsmAnd data folder?</string>
    <string name="move_maps_to_new_destination">Move to the new destination</string>
    <string name="internal_app_storage_description">Internal storage, hidden from user and other apps, so no one except OsmAnd can’t get access to your data</string>
    <string name="change_data_storage_folder">Change data storage folder</string>
    <string name="rendering_attr_piste_type_snow_park_name">Snow park</string>
    <string name="rendering_attr_piste_type_sleigh_name">Sleigh</string>
    <string name="rendering_attr_piste_type_sled_name">Sled</string>
    <string name="rendering_attr_piste_type_hike_name">Hike</string>
    <string name="rendering_attr_piste_type_connection_name">Connection</string>
    <string name="rendering_attr_piste_type_skitour_name">Skitour</string>
    <string name="rendering_attr_piste_type_downhill_name">Downhill</string>
    <string name="rendering_attr_piste_type_nordic_name">Nordic</string>
    <string name="routeInfo_piste_type_name">Piste type</string>
    <string name="rendering_attr_piste_difficulty_novice_name">Novice</string>
    <string name="rendering_attr_piste_difficulty_easy_name">Easy</string>
    <string name="rendering_attr_piste_difficulty_intermediate_name">Intermediate</string>
    <string name="rendering_attr_piste_difficulty_advanced_name">Advanced</string>
    <string name="rendering_attr_piste_difficulty_expert_name">Expert</string>
    <string name="rendering_attr_piste_difficulty_freeride_name">Freeride</string>
    <string name="rendering_attr_piste_difficulty_extreme_name">Extreme</string>
    <string name="rendering_attr_piste_difficulty_undefined_name">Undefined</string>
    <string name="routeInfo_piste_difficulty_name">Piste difficulty</string>
    <string name="download_detailed_map">Download detailed %s map, to view this area.</string>
    <string name="shared_string_by_default">By default</string>
    <string name="plugins_settings">Plugin settings</string>
    <string name="logcat_buffer">Logcat buffer</string>
    <string name="application_profile_changed">Application profile changed to \"%s\"</string>
    <string name="switch_profile">Switch profile</string>
    <string name="configure_profile">Configure profile</string>
    <string name="configure_profile_info">All settings below are affected only selected profile.</string>
    <string name="utm_format_descr">OsmAnd uses UTM Standard format which is similar but not identical to UTM Nato format.</string>
    <string name="shared_string_example">Example</string>
    <string name="navigate_point_format_utm">UTM Standard</string>
    <string name="navigate_point_format_olc">Open Location Code</string>
    <string name="coordinates_format_info">The selected format will be applied to all places in the application.</string>
    <string name="pref_selected_by_default_for_profiles">This setting is selected by default for profiles: %s</string>
    <string name="change_default_settings">Change default settings</string>
    <string name="discard_changes">Discard changes</string>
    <string name="apply_to_current_profile">Apply to current %1$s profile</string>
    <string name="apply_to_all_profiles">Apply to all profiles</string>
    <string name="start_up_message_pref">Start up message</string>
    <string name="analytics_pref_title">Analytics</string>
    <string name="turn_screen_on_info">Show map during navigation above the lock screen.</string>
    <string name="route_parameters_info">These settings affect the construction of the route. Will be applied only to the selected profile: %1$s.</string>
    <string name="wake_time">Wake time</string>
    <string name="units_and_formats">Units &amp; formats</string>
    <string name="appearance">Appearance</string>
    <string name="map_look_descr">Map Appearance</string>
    <string name="map_look">Map look</string>
    <string name="list_of_installed_plugins">List of installed plugins</string>
    <string name="configure_navigation">Configure navigation</string>
    <string name="general_settings_profile_descr">App theme, units, region</string>
    <string name="screen_alerts_descr">Alerts will be shown on left bottom corner of the screen during the navigation.</string>
    <string name="language_and_output">Language and output</string>
    <string name="reset_to_default">Reset to default</string>
    <string name="manage_profiles_descr">Create, import, edit profiles</string>
    <string name="manage_profiles">Manage application profiles…</string>
    <string name="osmand_settings_descr">Affect the entire application</string>
    <string name="osmand_settings">OsmAnd settings</string>
    <string name="copy_from_other_profile">Copy from other profile</string>
    <string name="turn_screen_on">Turn screen on</string>
    <string name="map_during_navigation_info">Map during navigation</string>
    <string name="map_during_navigation">Map during navigation</string>
    <string name="shared_string_other">Other</string>
    <string name="vehicle_parameters_descr">Weight, height, speed</string>
    <string name="vehicle_parameters">Vehicle parameters</string>
    <string name="voice_announces_info">Voice announces are played only during navigation.</string>
    <string name="voice_announces_descr">Navigation instruction and announces</string>
    <string name="voice_announces">Voice announces</string>
    <string name="screen_alerts">Screen alerts</string>
    <string name="route_parameters_descr">Configure route parameters</string>
    <string name="route_parameters">Route parameters</string>
    <string name="day">Day</string>
    <string name="days_2_4">Days</string>
    <string name="days_5">Days</string>
    <string name="week">Week</string>
    <string name="weeks_2_4">Weeks</string>
    <string name="weeks_5">Weeks</string>
    <string name="month">Month</string>
    <string name="months_2_4">Months</string>
    <string name="months_5">Months</string>
    <string name="year">Year</string>
    <string name="years_2_4">Years</string>
    <string name="years_5">Years</string>
    <string name="months_3">Three months</string>
    <string name="price_free">Free</string>
    <string name="get_discount_title">Get %1$d %2$s at %3$s off.</string>
    <string name="get_free_trial_title">Start your %1$d %2$s free trial.</string>
    <string name="get_discount_first_part">%1$s for first %2$s</string>
    <string name="get_discount_first_few_part">%1$s for first %2$s</string>
    <string name="get_discount_second_part">then %1$s</string>
    <string name="cancel_subscription">Cancel subscription</string>
    <string name="price_and_discount">%1$s • Save %2$s</string>
    <string name="app_mode_wagon">Wagon</string>
    <string name="app_mode_pickup_truck">Pickup truck</string>
    <string name="shared_string_default">Default</string>
    <string name="gpx_join_gaps">Join gaps</string>
    <string name="app_mode_camper">Camper</string>
    <string name="app_mode_campervan">Campervan</string>
    <string name="rendering_attr_showLez_description">Show Low Emission zones on the map. Does not affect routing.</string>
    <string name="rendering_attr_showLez_name">Show Low Emission Zones</string>
    <string name="temporary_conditional_routing">Consider temporary limitations</string>
    <string name="turn_on_profile_desc">Please turn on at least one application profile, to use this setting.</string>
    <string name="rendering_attr_winter_road_name">Winter road</string>
    <string name="rendering_attr_ice_road_name">Ice road</string>
    <string name="routeInfo_winter_ice_road_name">Winter and ice roads</string>
    <string name="rendering_attr_tracktype_grade1_name">Solid (paved)</string>
    <string name="rendering_attr_tracktype_grade2_name">Solid (unpaved)</string>
    <string name="rendering_attr_tracktype_grade3_name">Mostly solid</string>
    <string name="rendering_attr_tracktype_grade4_name">Mostly soft</string>
    <string name="rendering_attr_tracktype_grade5_name">Soft</string>
    <string name="routeInfo_tracktype_name">Surface firmness</string>
    <string name="shared_string_file_is_saved">%s is saved</string>
    <string name="shared_string_open_track">Open track</string>
    <string name="shared_string_track_is_saved">Track %s is saved</string>
    <string name="turn_screen_on_router">Wake on turn</string>
    <string name="turn_screen_on_time_descr">Set the time for which the screen will turn on.</string>
    <string name="turn_screen_on_sensor">Use proximity sensor</string>
    <string name="turn_screen_on_sensor_descr">Wave your hand over the top of the screen to turn on the screen while navigating.</string>
    <string name="app_mode_offroad">Offroad</string>
    <string name="edit_profile_setup_title">Setup profile</string>
    <string name="edit_profile_setup_subtitle">Profile keeps its own settings</string>
    <string name="edit_profile_setup_map_subtitle">Select default map options for profile</string>
    <string name="edit_profile_screen_options_subtitle">Select default screen options for profile</string>
    <string name="edit_profile_nav_settings_subtitle">Select default navigation settings for profile</string>
    <string name="routing_attr_max_num_changes_description">Specify max number of changes</string>
    <string name="routing_attr_max_num_changes_name">Number of changes</string>
    <string name="app_mode_ufo">UFO</string>
    <string name="release_3_4">
        • Application profiles: create a custom profile for your own needs, with a custom icon and color\n\n
        • Now customize any profile\'s default and min/max speeds\n\n
        • Added a widget for the current coordinates\n\n
        • Added options to show the compass and a radius ruler on the map\n\n
        • Fix background track logging\n\n
        • Improved background map downloads\n\n
        • Returned \'Turn Screen On\' option\n\n
        • Fixed Wikipedia language selection\n\n
        • Fixed compass button behavior during navigation\n\n
        • Other bug fixes\n\n
    </string>
    <string name="precision_hdop_and_vdop">Precision horizontally: %1$s, vertically: %2$s</string>
    <string name="precision_hdop">Precision horizontally: %s</string>
    <string name="app_mode_personal_transporter">Personal transporter</string>
    <string name="app_mode_monowheel">Monowheel</string>
    <string name="app_mode_scooter">Scooter</string>
    <string name="shared_string_min_speed">Min. speed</string>
    <string name="shared_string_max_speed">Max. speed</string>
    <string name="default_speed_setting_title">Default speed</string>
    <string name="default_speed_setting_descr">Change default speed settings</string>
    <string name="minmax_speed_dialog_title">Set min/max speed</string>
    <string name="default_speed_dialog_msg">Used to calculate the expected arrival time during routing</string>
    <string name="new_profile">New profile</string>
    <string name="shared_string_crash">Crash</string>
    <string name="last_launch_crashed">The last launch of OsmAnd failed. Please help us to improve OsmAnd by sharing the error message.</string>
    <string name="press_again_to_change_the_map_orientation">Tap again to change the map orientation</string>
    <string name="process_downloading_service">OsmAnd downloading service</string>
    <string name="shared_string_color_magenta">Magenta</string>
    <string name="shared_string_icon">Icon</string>
    <string name="rate_dialog_descr">Please give us 30 seconds by sharing your feedback and rating our work on Google Play.</string>
    <string name="button_rate">Rate</string>
    <string name="shared_string_privacy_policy">Privacy Policy</string>
    <string name="help_us_make_osmand_better">Help us make OsmAnd better!</string>
    <string name="make_osmand_better_descr">Allow OsmAnd to collect and process anonymous application usage data. We do not collect or store data about your position, or about any locations you view on the map.\n\nYou can change your selection at any time in Settings > Privacy and Security.</string>
    <string name="choose_data_to_share">Choose what type of data you want to share:</string>
    <string name="downloaded_maps">Maps downloaded</string>
    <string name="visited_screens">Screens visited</string>
    <string name="collected_data">Data collected</string>
    <string name="collected_data_descr">Define which data you allow OsmAnd to share.</string>
    <string name="downloaded_maps_collect_descr">Helps us understand which maps of which regions and countries are the most popular.</string>
    <string name="visited_screens_collect_descr">Helps us understand which OsmAnd features are the most popular.</string>
    <string name="privacy_and_security_change_descr">By tapping \"Allow\" you agree with our %1$s</string>
    <string name="settings_privacy_and_security">Privacy and security</string>
    <string name="settings_privacy_and_security_desc">Select which data you are sharing with us</string>
    <string name="shared_string_no_thank_you">No, thank you</string>
    <string name="shared_string_allow">Allow</string>
    <string name="profile_name_hint">Profile name</string>
    <string name="nav_type_hint">Navigation type</string>
    <string name="app_mode_taxi">Taxi</string>
    <string name="app_mode_shuttle_bus">Shuttle bus</string>
    <string name="app_mode_subway">Subway</string>
    <string name="app_mode_horse">Horse</string>
    <string name="app_mode_helicopter">Helicopter</string>
    <string name="osmand_routing_promo">You can add your own modified version of the file routing.xml in ..osmand/routing</string>
    <string name="app_mode_skiing">Skiing</string>
    <string name="base_profile_descr_ski">Skiing</string>
    <string name="show_compass_ruler">Show compass ruler</string>
    <string name="hide_compass_ruler">Hide compass ruler</string>
    <string name="select_icon_profile_dialog_title">Select icon</string>
    <string name="settings_routing_mode_string">Mode: %s</string>
    <string name="settings_derived_routing_mode_string">User mode, derived from: %s</string>
    <string name="routing_profile_ski">Ski</string>
    <string name="profile_type_descr_string">Type: %s</string>
    <string name="profile_type_base_string">Base profile</string>
    <string name="profile_alert_need_routing_type_title">Select navigation type</string>
    <string name="profile_alert_need_routing_type_msg">Please select a navigation type for the new application profile</string>
    <string name="profile_alert_need_profile_name_title">Enter profile name</string>
    <string name="profile_alert_need_profile_name_msg">Profile name shouldn\'t be empty!</string>
    <string name="profile_alert_duplicate_name_title">Duplicate name</string>
    <string name="profile_alert_duplicate_name_msg">There is already profile with that name</string>
    <string name="profile_alert_cant_delete_base">You cannot delete OsmAnd\'s base profiles</string>
    <string name="profile_alert_need_save_title">Save changes</string>
    <string name="profile_alert_need_save_msg">You need to save changes to the profile before proceeding</string>
    <string name="profile_alert_delete_title">Delete profile</string>
    <string name="profile_alert_delete_msg">Are you sure you want to delete the %s profile</string>
    <string name="select_base_profile_dialog_title">Select a base profile</string>
    <string name="select_base_profile_dialog_message">Base your custom profile on one of the default app profiles, this defines the basic setup like default visibility of widgets and units of speed and distance. These are the default app profiles, together with examples of custom profiles they may be extended to:</string>
    <string name="select_nav_profile_dialog_title">Select navigation type</string>
    <string name="base_profile_descr_car">Car, truck, motorcycle</string>
    <string name="base_profile_descr_bicycle">MTB, moped, horse</string>
    <string name="base_profile_descr_pedestrian">Walking, hiking, running</string>
    <string name="base_profile_descr_public_transport">All PT types</string>
    <string name="base_profile_descr_boat">Ship, rowing, sailing</string>
    <string name="base_profile_descr_aircraft">Airplane, gliding</string>
    <string name="routing_profile_geocoding">Geocoding</string>
    <string name="routing_profile_straightline">Straight line</string>
    <string name="routing_profile_broutrer">BRouter (offline)</string>
    <string name="osmand_default_routing">OsmAnd routing</string>
    <string name="custom_routing">Custom routing profile</string>
    <string name="special_routing_type">Special routing</string>
    <string name="third_party_routing_type">Third-party routing</string>
    <string name="application_profiles_descr">Select the profiles to be visible in the app.</string>
    <string name="application_profiles">Application profiles</string>
    <string name="searching_gps">Searching GPS</string>
    <string name="coordinates_widget">Coordinates widget</string>
    <string name="files_moved">Moved %1$d files (%2$s).</string>
    <string name="files_copied">Copied %1$d files (%2$s).</string>
    <string name="files_failed">Failed to copy %1$d files (%2$s).</string>
    <string name="files_present">%1$d files (%2$s) are present at previous location \'%3$s\'.</string>
    <string name="move_maps">Move maps</string>
    <string name="dont_move_maps">Don\'t move</string>
    <string name="public_transport_ped_route_title">The route by foot is approximately %1$s and may be faster than via public transport</string>
    <string name="public_transport_no_route_title">Unfortunately, OsmAnd could not find a route suitable for your settings.</string>
    <string name="public_transport_try_ped">Try the pedestrian navigation.</string>
    <string name="public_transport_try_change_settings">Try changing the settings.</string>
    <string name="public_transport_calc_pedestrian">Calculate pedestrian route</string>
    <string name="public_transport_type">Transport type</string>
    <string name="send_log">Send log</string>

    <string name="routing_attr_avoid_tram_name">Avoid trams</string>
    <string name="routing_attr_avoid_tram_description">Avoid trams</string>
    <string name="routing_attr_avoid_bus_name">Avoid buses</string>
    <string name="routing_attr_avoid_bus_description">Avoid buses and trolleybuses</string>
    <string name="routing_attr_avoid_share_taxi_name">Avoid share taxi</string>
    <string name="routing_attr_avoid_share_taxi_description">Avoid share taxi</string>
    <string name="routing_attr_avoid_train_name">Avoid trains</string>
    <string name="routing_attr_avoid_train_description">Avoid trains</string>
    <string name="routing_attr_avoid_subway_name">Avoid subways</string>
    <string name="routing_attr_avoid_subway_description">Avoid subways and lightweight rail transport</string>
    <string name="routing_attr_avoid_ferry_name">Avoid ferries</string>
    <string name="routing_attr_avoid_ferry_description">Avoid ferries</string>
    <string name="release_3_3_7">
        • Display the time between transfers in public transport\n\n
        • Corrected UI for the Route Details\n\n
        • Fixed dark theme in the Direction menu and Route Details\n\n
        • Display azimuth in Measure Distance\n\n
    </string>
    <string name="shared_string_degrees">Degrees</string>
    <string name="shared_string_milliradians">Milliradians</string>
    <string name="angular_measeurement">Angular unit</string>
    <string name="angular_measeurement_descr">Change what azimuth is measured in.</string>
    <string name="avoid_pt_types_descr">Select public transport types to avoid for navigation:</string>
    <string name="quick_action_day_night_mode">%s mode</string>
    <string name="avoid_pt_types">Avoid transport types…</string>
    <string name="shared_string_walk">Walk</string>
    <string name="save_poi_value_exceed_length">The maximum length of tag \"%s\" is 255 characters. \nPlease shorten to continue.</string>
    <string name="save_poi_value_exceed_length_title">Length of \"%s\" value</string>
    <string name="public_transport_warning_descr_blog">Learn more about how OsmAnd calculates routes in our blog.</string>
    <string name="public_transport_warning_title">Public transport navigation is currently in beta testing, expect errors and inaccuracies.</string>
    <string name="add_intermediate">Add intermediate point</string>
    <string name="transfers_size">%1$d transfers</string>
    <string name="add_start_and_end_points">Add start and end points</string>
    <string name="route_add_start_point">Add start point</string>
    <string name="route_descr_select_start_point">Select start point</string>
    <string name="rendering_attr_surface_unpaved_name">Unpaved</string>
    <string name="rendering_attr_surface_sand_name">Sand</string>
    <string name="rendering_attr_surface_grass_name">Grass</string>
    <string name="rendering_attr_surface_grass_paver_name">Grass paver</string>
    <string name="rendering_attr_surface_ground_name">Ground</string>
    <string name="rendering_attr_surface_dirt_name">Dirt</string>
    <string name="rendering_attr_surface_mud_name">Mud</string>
    <string name="rendering_attr_surface_ice_name">Ice</string>
    <string name="rendering_attr_surface_salt_name">Salt</string>
    <string name="rendering_attr_surface_snow_name">Snow</string>
    <string name="rendering_attr_surface_asphalt_name">Asphalt</string>
    <string name="rendering_attr_surface_paved_name">Paved</string>
    <string name="rendering_attr_surface_concrete_name">Concrete</string>
    <string name="rendering_attr_surface_sett_name">Sett</string>
    <string name="rendering_attr_surface_cobblestone_name">Cobblestone</string>
    <string name="rendering_attr_surface_paving_stones_name">Paving stones</string>
    <string name="rendering_attr_surface_pebblestone_name">Pebblestone</string>
    <string name="rendering_attr_surface_stone_name">Stone</string>
    <string name="rendering_attr_surface_metal_name">Metal</string>
    <string name="rendering_attr_surface_wood_name">Wood</string>
    <string name="rendering_attr_surface_gravel_name">Gravel</string>
    <string name="rendering_attr_surface_fine_gravel_name">Fine gravel</string>
    <string name="rendering_attr_surface_compacted_name">Compacted</string>
    <string name="rendering_attr_smoothness_excellent_name">Excellent</string>
    <string name="rendering_attr_smoothness_good_name">Good</string>
    <string name="rendering_attr_smoothness_intermediate_name">Intermediate</string>
    <string name="rendering_attr_smoothness_bad_name">Bad</string>
    <string name="rendering_attr_smoothness_very_bad_name">Very bad</string>
    <string name="rendering_attr_smoothness_horrible_name">Horrible</string>
    <string name="rendering_attr_smoothness_very_horrible_name">Very horrible</string>
    <string name="rendering_attr_smoothness_impassable_name">Impassable</string>
    <string name="rendering_attr_highway_class_motorway_name">Motorway</string>
    <string name="rendering_attr_highway_class_state_road_name">State road</string>
    <string name="rendering_attr_highway_class_road_name">Road</string>
    <string name="rendering_attr_highway_class_street_name">Street</string>
    <string name="rendering_attr_highway_class_service_name">Service</string>
    <string name="rendering_attr_highway_class_footway_name">Footway</string>
    <string name="rendering_attr_highway_class_track_name">Track</string>
    <string name="rendering_attr_highway_class_bridleway_name">Bridleway</string>
    <string name="rendering_attr_highway_class_steps_name">Steps</string>
    <string name="rendering_attr_highway_class_path_name">Path</string>
    <string name="rendering_attr_highway_class_cycleway_name">Cycleway</string>
    <string name="rendering_attr_undefined_name">Undefined</string>
	<string name="rendering_attr_highway_class_track_grade1_name">Grade 1</string>
	<string name="rendering_attr_highway_class_track_grade2_name">Grade 2</string>
	<string name="rendering_attr_highway_class_track_grade3_name">Grade 3</string>
	<string name="rendering_attr_highway_class_track_grade4_name">Grade 4</string>
	<string name="rendering_attr_highway_class_track_grade5_name">Grade 5</string>
    <string name="release_3_3">
        • New \'Directions\' screen: Displays Home and Work destination buttons, \'previous route\' shortcut, list of active GPX tracks and markers, search history\n\n
        • Additional info under \'Route details\': road types, surface, steepness, smoothness\n\n
        • Public transport navigation supporting all kinds of transportation: metro, bus, tram, etc.\n\n
        • New Quick action for show/hide tracks and day/night modes\n\n
        • Fixed areas displayed as flooded in Germany, South Africa, Quebec\n\n
        • Additional support for KML and KMZ import\n\n
        • Fixed crashes on opening some public transport stops\n\n
        • Removed Facebook and Firebase analytics from the free version (OsmAnd+ doesn\'t include it)\n\n
    </string>
    <string name="use_osm_live_public_transport_description">Enable public transport for OsmAnd Live changes.</string>
    <string name="use_osm_live_public_transport">OsmAnd Live public transport</string>
    <string name="time_of_day">Time of day</string>
    <string name="by_transport_type">By %1$s</string>
    <string name="step_by_step">Turn-by-turn</string>
    <string name="routeInfo_road_types_name">Road types</string>
    <string name="exit_at">Exit at</string>
    <string name="sit_on_the_stop">Board at stop</string>
    <string name="shared_string_swap">Swap</string>
    <string name="show_more">Show more</string>
    <string name="tracks_on_map">Displayed tracks</string>
    <string name="quick_action_show_hide_gpx_tracks">Show/Hide GPX Tracks</string>
    <string name="quick_action_show_hide_gpx_tracks_descr">Tapping this action button shows or hides selected GPX tracks on the map</string>
    <string name="quick_action_gpx_tracks_hide">Hide GPX Tracks</string>
    <string name="quick_action_gpx_tracks_show">Show GPX Tracks</string>
    <string name="add_destination_query">Please add Destination first</string>
    <string name="previous_route">Previous route</string>
    <string name="add_home">Add home</string>
    <string name="add_work">Add work</string>
    <string name="work_button">Work</string>
    <string name="cubic_m">m³</string>
    <string name="metric_ton">t</string>
    <string name="shared_string_capacity">Сapacity</string>
    <string name="shared_string_width">Width</string>
    <string name="shared_string_height">Height</string>
    <string name="swap_start_and_destination">Swap start and destination</string>
    <string name="add_destination_point">Add destination</string>
    <string name="add_intermediate_point">Add intermediate</string>
    <string name="add_start_point">Add starting point</string>
    <string name="intermediate_waypoint">Intermediate point</string>
    <string name="transfers">Transfers</string>
    <string name="on_foot">On foot</string>
    <string name="route_way">Way</string>
    <string name="points_of_interests">Points of interest (POI)</string>
    <string name="waiting_for_route_calculation">Calculating route…</string>
    <string name="app_mode_public_transport">Public transport</string>
    <string name="avoid_roads_descr">Select a road you want to avoid during navigation, either on the map, or from the list below:</string>
    <string name="show_along_the_route">Show along the route</string>
    <string name="simulate_navigation">Simulate navigation</string>
    <string name="choose_track_file_to_follow">Choose track file to follow</string>
    <string name="voice_announcements">Voice announcements</string>
    <string name="intermediate_destinations">Intermediate destinations</string>
    <string name="arrive_at_time">Arrive at %1$s</string>
    <string name="osm_live_subscriptions">Subscriptions</string>
    <string name="powered_by_osmand">By OsmAnd</string>
    <string name="osm_live_plan_pricing">Plan &amp; Pricing</string>
    <string name="osm_live_payment_monthly_title">Monthly</string>
    <string name="osm_live_payment_3_months_title">Every three months</string>
    <string name="osm_live_payment_annual_title">Annually</string>
    <string name="osm_live_payment_month_cost_descr">%1$s / month</string>
    <string name="osm_live_payment_month_cost_descr_ex">%1$.2f %2$s / month</string>
    <string name="osm_live_payment_discount_descr">Save %1$s.</string>
	<string name="osm_live_payment_current_subscription">Current subscription</string>
    <string name="osm_live_payment_renews_monthly">Renews monthly</string>
    <string name="osm_live_payment_renews_quarterly">Renews quarterly</string>
    <string name="osm_live_payment_renews_annually">Renews annually</string>
    <string name="default_price_currency_format">%1$.2f %2$s</string>
    <string name="osm_live_payment_header">Select the payment period convenient for you:</string>
    <string name="osm_live_payment_contribute_descr">Part of the income goes to OpenStreetMap contributors.</string>
    <string name="markers_remove_dialog_msg">Delete map marker \'%s\'?</string>
    <string name="edit_map_marker">Edit map marker</string>
    <string name="third_party_application">Third-party app</string>
    <string name="search_street">Search street</string>
    <string name="start_search_from_city">Select the city first</string>
    <string name="shared_string_restore">Restore</string>
    <string name="keep_passed_markers_descr">Markers added as a group of Favorites or GPX waypoints marked "Passed" will remain on the map. If the group is not active, the markers will disappear from the map.</string>
    <string name="keep_passed_markers">Keep passed markers on the map</string>
    <string name="more_transport_on_stop_hint">There is more transport on this stop.</string>
    <string name="ask_for_location_permission">Please grant OsmAnd location access to continue.</string>
    <string name="thank_you_for_feedback">Thank you for your feedback</string>
    <string name="poi_cannot_be_found">Node or way cannot be found.</string>
    <string name="search_no_results_feedback">No search results?\nGive us feedback</string>
    <!-- string name="release_3_2_pre">
    • Fixed crash on startup that occurred on some devices\n\n
    • New Markers feature: Display already traversed markers\n\n 
    • Search history now shows previously searched categories\n\n
    • Fixed crash on startup that occurred with non-latin maps\n\n
    • Improve rendering speed issues on Android 8.0 devices\n\n
    • Support for polygon (non-amenity) objects editing\n\n
    • Measure distance: Add \"Measure\" button to Actions in the context menu\n\n
    </string -->
    <!-- string name="release_3_1">
    • Navigation: Fix progress bar, fast swapping of the start and end point of the route\n\n
    • Map markers: Fix turning on/off groups, ability to hide markers from the map\n\n
    • OSM Edit: Ability to edit tags for non-point objects and ways, fix missing comments on notes, backup of edits\n\n
    • Improve Wikipedia and Wikivoyage parsing, updated files are already available\n\n
    • Context menu: Fix transport shields color in the night mode, fix additional menu sizes\n\n
    • Boat navigation: Support for waterway fairway\n\n
    • Other bugfixes\n\n
    </string -->
    <string name="increase_search_radius_to">Increase search radius to %1$s</string>
    <string name="send_search_query_description"><![CDATA[We will send your search query: <b>\"%1$s\"</b>, as well as your location.<br/><br/>
        No personal info is collected, search data is only used to improve the search algorithm.<br/>]]></string>
    <string name="send_search_query">Send search query?</string>
    <string name="shared_string_world">World</string>
    <string name="point_deleted">Point %1$s deleted</string>
    <string name="coord_input_edit_point">Edit point</string>
    <string name="coord_input_add_point">Add point</string>
    <string name="coord_input_save_as_track">Save as track</string>
    <string name="coord_input_save_as_track_descr">You added %1$s points. Type a filename and tap \"Save\".</string>
    <string name="error_notification_desc">Please send a screenshot of this notification to support@osmand.net</string>
    <string name="quick_action_edit_actions">Edit actions</string>
    <string name="get_osmand_live">Get OsmAnd Live to unlock all features: Daily map updates with unlimited downloads, all paid and free plugins, Wikipedia, Wikivoyage and much more.</string>
    <string name="unirs_render_descr">Modification of the default style to increase contrast of pedestrian and bicycle roads. Uses legacy Mapnik colors.</string>
    <string name="shared_string_bookmark">Bookmark</string>
    <string name="hide_full_description">Hide full description</string>
    <string name="show_full_description">Show full description</string>
    <string name="off_road_render_descr">Suitable for use during off-road driving. Suitable for use with green satellite images as an underlay map. Key points: Reduced main road thickness, increased thickness of tracks, paths, bicycle and other routes. Based on \'Topo\' style.</string>
    <string name="nautical_render_descr">Nautical navigation style. Key features: Buoys, lighthouses, riverways, sea lanes and marks, harbours, seamark services, depth contours.</string>
    <string name="ski_map_render_descr">Skiing style. Key features: Renders pistes, ski-lifts and other ski features in a convenient way. Less distracting secondary map objects.</string>
    <string name="light_rs_render_descr">Simple and contrasting style for car navigation. Gentle on the eyes in the night mode. Key features: Contour lines, contrasting orange styled roads, less distracting secondary map objects.</string>
    <string name="topo_render_descr">Contrast style designed primarily for hiking, trekking and cycling in nature. Good readability in complex external lighting. Key features: Contrasting roads and natural objects, different types of routes, contour lines with advanced settings, more details at corresponding zoom levels than the "default" style. "Surface integrity" option allows distinguishing road surface quality. No night mode.</string>
    <string name="mapnik_render_descr">Old \'Mapnik\'-style default rendering style. Key features: Colors are similar to \'Mapnik\' style.</string>
    <string name="touring_view_render_descr">High detail style for touring purposes. Includes all configuration options of default style, in addition: Displays as much detail as possible, in particular all roads, paths, and other ways to travel. Clear visual distinction between all different road types, reminiscent of many touring atlases. High contrast color scheme for outdoor use, day and night mode.</string>
    <string name="default_render_descr">General purpose style. Simplified cleaner rendering in densely populated cities. Key features: Contour lines, routes, surface quality, access restrictions, road shields, paths rendering according to SAC scale, whitewater sport features.</string>
    <string name="open_wikipedia_link_online">Open Wikipedia link online</string>
    <string name="open_wikipedia_link_online_description">The link will be opened in a web browser.</string>
    <string name="read_wikipedia_offline_description">Get OsmAnd Live subscription to read Wikipedia and Wikivoyage articles offline.</string>
    <string name="how_to_open_link">How to open the link?</string>
    <string name="read_wikipedia_offline">Read Wikipedia offline</string>
    <string name="download_all">Download all</string>
    <string name="shared_string_restart">App restart</string>
    <string name="show_images">Show images</string>
    <string name="purchase_cancelled_dialog_title">You have canceled your OsmAnd Live subscription</string>
    <string name="purchase_cancelled_dialog_descr">Renew subscription to continue using all the features:</string>

    <string name="maps_you_need_descr">Based on the articles you bookmarked, the following maps are recommended for you to download:</string>
    <string name="maps_you_need">Maps you need</string>
    <string name="osmand_team">OsmAnd team</string>
    <string name="popular_destinations">Popular destinations</string>
    <string name="paid_app">Paid app</string>
    <string name="paid_plugin">Paid plugin</string>
    <string name="travel_card_update_descr">New Wikivoyage data available, update it to enjoy.</string>
	<string name="travel_card_download_descr">Download Wikivoyage travel guides to view articles about places around the world without a connection to the Internet.</string>
	<string name="update_is_available">Update available</string>
	<string name="download_file">Download file</string>
    <string name="start_editing_card_image_text">The free worldwide travel guide anyone can edit.</string>
    <string name="welcome_to_open_beta_description">Travel guides are currently based on Wikivoyage. Test all features during open beta testing for free. Afterwards, travel guides will be available to subscribers of OsmAnd Unlimited and owners of OsmAnd+.</string>
    <string name="start_editing_card_description">You can and should edit any article on Wikivoyage. Share knowledge, experience, talent, and your attention</string>
    <string name="start_editing">Start editing</string>
    <string name="get_unlimited_access">Get unlimited access</string>
    <string name="welcome_to_open_beta">Welcome to the open beta</string>
    <string name="wikivoyage_travel_guide">Travel Guides</string>
    <string name="wikivoyage_travel_guide_descr">Guides to the most interesting places on the planet, inside OsmAnd, without a connection to the Internet.</string>
    <string name="monthly_map_updates">Map updates: <b>every month</b></string>
    <string name="daily_map_updates">Map updates: <b>every hour</b></string>
    <string name="in_app_purchase">In-app purchase</string>
    <string name="in_app_purchase_desc">One-time payment</string>
    <string name="in_app_purchase_desc_ex">Once purchased, it will be permanently available to you.</string>
    <string name="purchase_unlim_title">Buy - %1$s</string>
    <string name="purchase_subscription_title">Subscribe - %1$s</string>
    <string name="wikivoyage_offline">Wikivoyage offline</string>
    <string name="unlimited_downloads">Unlimited downloads</string>
    <string name="wikipedia_offline">Wikipedia offline</string>
    <string name="contour_lines_hillshade_maps">Contour lines &amp; Hillshade maps</string>
    <string name="unlock_all_features">Unlock all OsmAnd features</string>
    <string name="purchase_dialog_title">Choose plan</string>
    <string name="purchase_dialog_travel_description">Purchase one of the following to receive the offline travel guide functionality:</string>
    <string name="purchase_dialog_subtitle">Choose suitable item:</string>
    <string name="shared_string_dont">Don\'t</string>
    <string name="shared_string_do">Do</string>
    <string name="shared_string_only_with_wifi">Only on Wi-Fi</string>
    <string name="wikivoyage_download_pics">Download images</string>
    <!-- Use ← for RTL languages -->
    <string name="wikivoyage_download_pics_descr">Article images can be downloaded for offline use.\nAlways available in \'Explore\' → \'Options\'.</string>
    <string name="shared_string_wifi_only">Only on Wi-Fi</string>
    <string name="select_travel_book">Select a travel book</string>
    <string name="shared_string_travel_book">Travel book</string>
    <string name="online_webpage_warning">Page only available online. Open in web browser?</string>
    <string name="images_cache">Image cache</string>
    <string name="delete_search_history">Delete search history</string>
    <string name="download_images">Download images</string>
    <string name="download_maps_travel">Travel guides</string>
    <string name="shared_string_wikivoyage">Wikivoyage</string>
    <string name="article_removed">Article removed</string>
    <string name="wikivoyage_search_hint">Search: country, city, province</string>
    <string name="shared_string_read">Read</string>
    <string name="saved_articles">Bookmarked articles</string>
    <string name="shared_string_explore">Explore</string>
    <string name="shared_string_contents">Contents</string>
    <string name="shared_string_result">Result</string>
    <string name="use_two_digits_longitude">Use double digit longitude</string>
    <string name="shared_string_travel_guides">Travel guides</string>
    <string name="waypoints_removed_from_map_markers">Waypoints removed from map markers</string>
    <string name="nothing_found_in_radius">Could not find anything:</string>
    <string name="select_waypoints_category_description">Add all of the track\'s waypoints, or select separate categories.</string>
    <string name="shared_string_total">Total</string>
    <string name="clear_all_intermediates">Clear all intermediate points</string>
    <string name="group_deleted">Group deleted</string>
    <string name="rendering_attr_whiteWaterSports_name">Whitewater sports</string>
    <string name="distance_farthest">Distance: farthest first</string>
    <string name="distance_nearest">Distance: nearest first</string>
    <string name="enter_lon">Enter longitude</string>
    <string name="enter_lat">Enter latitude</string>
    <string name="enter_lat_and_lon">Enter latitude and longitude</string>
	<string name="dd_mm_ss_format">DD°MM′SS″</string>
	<string name="dd_dddddd_format">DD.DDDDDD°</string>
	<string name="dd_ddddd_format">DD.DDDDD°</string>
	<string name="dd_mm_mmmm_format">DD°MM.MMMM′</string>
	<string name="dd_mm_mmm_format">DD°MM.MMM′</string>
	<string name="east_abbreviation">E</string>
	<string name="west_abbreviation">W</string>
	<string name="south_abbreviation">S</string>
	<string name="north_abbreviation">N</string>
	<string name="optional_point_name">Optional point name</string>
    <string name="transport_nearby_routes_within">Nearby routes within</string>
    <string name="transport_nearby_routes">Within</string>
    <string name="enter_the_file_name">Type the filename.</string>
    <string name="map_import_error">Map import error</string>
    <string name="map_imported_successfully">Map imported</string>
    <string name="make_as_start_point">Make this the start point</string>
    <string name="shared_string_current">Current</string>
    <string name="last_intermediate_dest_description">Adds intermediate stop</string>
    <string name="first_intermediate_dest_description">Adds initial stop</string>
    <string name="subsequent_dest_description">Move destination up, and create it</string>
    <string name="show_closed_notes">Show closed notes</string>
    <string name="switch_osm_notes_visibility_desc">Show/Hide OSM notes on the map.</string>
    <string name="gpx_file_desc">GPX - suitable for export to JOSM or other OSM editors.</string>
    <string name="osc_file_desc">OSC - suitable for export to OpenStreetMap.</string>
    <string name="shared_string_gpx_file">GPX file</string>
    <string name="osc_file">OSC file</string>
    <string name="choose_file_type">Choose file type</string>
    <string name="osm_edits_export_desc">Select the export type: OSM notes, POI, or both.</string>
    <string name="all_data">All data</string>
    <string name="osm_notes">OSM Notes</string>
    <string name="will_open_tomorrow_at">Opens tomorrow at</string>
    <string name="rendering_attr_hidePOILabels_name">POI labels</string>
    <string name="shared_string_without_name">Without name</string>
    <string name="what_is_here">What\'s here:</string>
    <string name="parked_at">parked at</string>
    <string name="pick_up_till">Pick up until</string>
    <string name="without_time_limit">Without time limit</string>
    <string name="context_menu_read_full_article">Read full article</string>
    <string name="context_menu_read_article">Read article</string>
    <string name="context_menu_points_of_group">All points of the group</string>
    <string name="open_from">Open from</string>
    <string name="open_till">Open till</string>
    <string name="will_close_at">Closes at</string>
    <string name="will_open_at">Opens at</string>
    <string name="will_open_on">Opens at</string>
    <string name="additional_actions">Additional actions</string>
    <string name="av_locations_selected_desc">GPX file with coordinates and data of the selected notes.</string>
    <string name="av_locations_all_desc">GPX file with coordinates and data of all notes.</string>
    <!-- string name="release_3_0">
• New: Support for global offline travel guides. Referenced locations are linked to the map. Initial data from Wikivoyage.\n\n
• Wikipedia: New look, active links, images now supported\n\n
• Open Track UI: Support for waypoint groups\n\n
• Map markers: Import of selected groups from GPX files, coordinate input, new look\n\n
• OsmAnd Live subscription now supports all OsmAnd features\n\n
    </string -->
    <string name="modify_the_search_query">Modify the search query.</string>
    <string name="shared_string_actions">Actions</string>
    <string name="shared_string_marker">Marker</string>
    <string name="empty_state_osm_edits">Create or modify OSM objects</string>
    <string name="empty_state_osm_edits_descr">Create or modify OSM POI, open or comment OSM Notes, and contribute recorded GPX files.</string>
    <string name="shared_string_deleted">Deleted</string>
    <string name="shared_string_edited">Edited</string>
    <string name="shared_string_added">Added</string>
    <string name="marker_activated">Marker %s activated.</string>
    <string name="one_tap_active_descr">Tap a marker on the map to move it to the top of the active markers without opening the context menu.</string>
    <string name="one_tap_active">\'One tap\' active</string>
    <string name="empty_state_av_notes">Take notes!</string>
    <string name="empty_state_av_notes_desc">Add audio, video or photo note to every point on the map, using widget or context menu.</string>
    <string name="notes_by_date">Notes by date</string>
    <string name="by_date">By date</string>
    <string name="by_type">By type</string>
    <string name="looking_for_tracks_with_waypoints">Looking for tracks with waypoints</string>
    <string name="shared_string_more_without_dots">More</string>
    <string name="appearance_on_the_map">Appearance on the map</string>
    <string name="add_track_to_markers_descr">Select a track to add its waypoints to the markers.</string>
    <string name="add_favourites_group_to_markers_descr">Select a Favorites category to add to the markers.</string>
    <string name="shared_string_gpx_waypoints">Track waypoints</string>
    <string name="favourites_group">Favorites category</string>
    <string name="add_group">Add a group</string>
    <string name="add_group_descr">Import groups from Favorites or GPX waypoints.</string>
    <string name="empty_state_markers_active">Create map markers!</string>
    <string name="empty_state_markers_active_desc">Long or short tap \'Places\', then tap the marker flag button.</string>
    <string name="empty_state_markers_groups">Import groups</string>
    <string name="empty_state_markers_groups_desc">Import Favorite groups or waypoints as markers.</string>
    <string name="empty_state_markers_history_desc">Markers marked as passed will appear on this screen.</string>
    <string name="shared_string_two">Two</string>
    <string name="shared_string_one">One</string>
    <string name="show_guide_line_descr">Show directional line from your position to the active marker locations.</string>
    <string name="show_arrows_descr">Show one or two arrows indicating the direction to the active markers.</string>
    <string name="distance_indication_descr">Choose how to display the distance to active markers.</string>
    <string name="active_markers_descr">Choose how many direction indicators to display.</string>
    <string name="digits_quantity">Number of decimal digits</string>
    <string name="shared_string_right">Right</string>
    <string name="shared_string_left">Left</string>
    <string name="show_number_pad">Show number pad</string>
    <string name="shared_string_paste">Paste</string>
    <string name="coordinate_input_accuracy_description">Automatically switch to the next field after entering %1$d decimal digits.</string>
    <string name="coordinate_input_accuracy">%1$d digits</string>
    <string name="go_to_next_field">Next field</string>
    <string name="rename_marker">Rename marker</string>
    <string name="tap_on_map_to_hide_interface_descr">A tap on the map toggles the control buttons and widgets.</string>
    <string name="tap_on_map_to_hide_interface">Fullscreen mode</string>
    <string name="mark_passed">Mark passed</string>
    <string name="import_gpx_file_description">can be imported as Favorites or a GPX file.</string>
    <string name="import_as_gpx">Import as GPX file</string>
    <string name="import_as_favorites">Import as Favorites</string>
    <string name="import_file">Import file</string>
	<string name="wrong_input">Wrong input</string>
	<string name="enter_new_name">Enter new name</string>
	<string name="shared_string_back">Back</string>
	<string name="shared_string_view">View</string>
	<string name="waypoints_added_to_map_markers">Waypoints added to map markers</string>
	<string name="wrong_format">Wrong format</string>
    <string name="shared_string_road">Road</string>
    <string name="show_map">Show map</string>
    <string name="route_is_calculated">Route calculated</string>
    <string name="round_trip">Round trip</string>
    <string name="plan_route_no_markers_toast">You must add at least one marker to use this function.</string>
    <string name="osn_modify_dialog_error">Could not modify note</string>
    <string name="osn_modify_dialog_title">Modify note</string>
    <string name="context_menu_item_modify_note">Modify OSM note</string>
    <string name="make_round_trip_descr">Add copy of starting point as destination.</string>
    <string name="make_round_trip">Make round trip</string>
    <!-- string name="shared_string_navigate">Navigate</string-->
    <string name="shared_string_markers">Markers</string>
    <string name="coordinates_format">Coordinate format</string>
    <string name="use_system_keyboard">Use system keyboard</string>
    <string name="fast_coordinates_input_descr">Choose coordinate input format. You can always change it by tapping \'Options\'.</string>
    <string name="fast_coordinates_input">Quick coordinate input</string>
    <string name="routing_attr_avoid_ice_roads_fords_name">Avoid ice roads, fords</string>
    <string name="routing_attr_avoid_ice_roads_fords_description">Avoid ice roads and fords.</string>
    <string name="use_location">Use position</string>
    <string name="add_location_as_first_point_descr">Add your position as start point to plan the perfect route.</string>
    <string name="my_location">My position</string>
    <string name="shared_string_finish">Finish</string>
    <string name="plan_route">Plan route</string>
    <string name="shared_string_sort">Sort</string>
    <string name="coordinate_input">Coordinate input</string>
    <string name="marker_save_as_track_descr">Export your markers to the following GPX file:</string>
    <string name="marker_save_as_track">Save as GPX file</string>
    <string name="move_to_history">Move to history</string>
    <string name="group_will_be_removed_after_restart">The group will be gone the next time you start the app.</string>
    <string name="show_guide_line">Show directional lines</string>
    <string name="show_arrows_on_the_map">Show arrows on the map</string>
    <string name="show_passed">Show passed</string>
    <string name="hide_passed">Hide passed</string>
    <string name="remove_from_map_markers">Remove from map markers\'</string>
    <string name="descendingly">descending</string>
    <string name="ascendingly">ascending</string>
    <string name="date_added">Date added</string>
    <string name="order_by">Order by:</string>
    <string name="marker_show_distance_descr">Select how to indicate distance and direction to map markers on the map screen:</string>
    <string name="map_orientation_change_in_accordance_with_speed">Map orientation threshold</string>
    <string name="map_orientation_change_in_accordance_with_speed_descr">Select speed of switching orientation from \'Movement direction\' to \'Compass directon\' below.</string>
    <string name="all_markers_moved_to_history">All map markers moved to history</string>
    <string name="marker_moved_to_history">Map marker moved to history</string>
    <string name="marker_moved_to_active">Map marker moved to active</string>
    <string name="shared_string_list">List</string>
    <string name="shared_string_groups">Groups</string>
    <string name="passed">Last used: %1$s</string>
    <string name="make_active">Make active</string>
    <string name="today">Today</string>
    <string name="yesterday">Yesterday</string>
    <string name="last_seven_days">Last 7 days</string>
    <string name="this_year">This year</string>
    <!-- string name="widget">Widget</string if needed should be shared_string_widget -->
    <!-- string name="top_bar">Top bar</string use shared_string_topbar -->
    <string name="move_all_to_history">Move all to history</string>
    <string name="show_direction">Distance indication</string>
    <string name="sort_by">Sort by</string>
    <string name="do_not_use_animations">No animations</string>
    <string name="do_not_use_animations_descr">Disables animations in the app.</string>
    <string name="keep_showing_on_map">Keep showing on map</string>
    <string name="exit_without_saving">Exit without saving?</string>
    <string name="line">Line</string>
    <string name="save_as_route_point">Save as route points</string>
    <string name="save_as_line">Save as line</string>
    <string name="route_point">Route point</string>
    <string name="edit_line">Edit line</string>
    <string name="add_point_before">Add point before</string>
    <string name="add_point_after">Add point after</string>
    <string name="shared_string_options">Options</string>
    <string name="measurement_tool_snap_to_road_descr">OsmAnd will connect the points with routes for the selected profile.</string>
    <string name="measurement_tool_save_as_new_track_descr">Save the points either as route points or as a line.</string>
    <string name="choose_navigation_type">Select navigation profile</string>
    <string name="none_point_error">Please add at least one point.</string>
    <string name="enter_gpx_name">GPX file name:</string>
    <string name="show_on_map_after_saving">Show on map after saving</string>
    <string name="measurement_tool_action_bar">Browse the map and add points</string>
    <string name="measurement_tool">Measure distance</string>
    <string name="quick_action_resume_pause_navigation">Pause/resume navigation</string>
    <string name="quick_action_resume_pause_navigation_descr">Tap this button to pause or resume the navigation.</string>
    <string name="quick_action_show_navigation_finish_dialog">Show \'Navigation finished\' dialog</string>
    <string name="quick_action_start_stop_navigation">Start/stop navigation</string>
    <string name="quick_action_start_stop_navigation_descr">Tap this button to start or end the navigation.</string>
    <string name="store_tracks_in_monthly_directories">Store recorded tracks in monthly folders</string>
    <string name="store_tracks_in_monthly_directories_descrp">Store recorded tracks in sub-folders per recording month (like 2018-01).</string>
    <string name="shared_string_reset">Reset</string>
    <string name="shared_string_reload">Reload</string>
    <string name="mapillary_menu_descr_tile_cache">Reload tiles to see up to date data.</string>
    <string name="mapillary_menu_title_tile_cache">Tile cache</string>
    <string name="wrong_user_name">Wrong username</string>
    <string name="shared_string_to">To</string>
    <string name="mapillary_menu_date_from">From</string>
    <string name="mapillary_menu_descr_dates">View only images added</string>
    <string name="mapillary_menu_title_dates">Date</string>
    <string name="mapillary_menu_edit_text_hint">Type username</string>
    <string name="mapillary_menu_descr_username">View only images added by</string>
    <string name="mapillary_menu_title_username">Username</string>
    <string name="mapillary_menu_filter_description">Filter images by submitter, by date or by type. Only active in closeup zoom.</string>
    <string name="mapillary_menu_title_pano">Display only 360° images</string>
    <string name="map_widget_ruler_control">Radius ruler</string>
    <string name="shared_string_permissions">Permissions</string>
    <string name="import_gpx_failed_descr">OsmAnd cannot import the file. Please check if OsmAnd has permission to read file from its location.</string>
    <string name="distance_moving">Distance corrected</string>
    <string name="mapillary_image">Mapillary image</string>
    <string name="open_mapillary">Open Mapillary</string>
    <string name="shared_string_install">Install</string>
    <string name="improve_coverage_mapillary">Improve photo coverage with Mapillary</string>
    <string name="improve_coverage_install_mapillary_desc">Install Mapillary to add one or more photos to this map location.</string>
    <string name="online_photos">Online photos</string>
    <string name="shared_string_add_photos">Add photos</string>
    <string name="no_photos_descr">We do not have photos for this location.</string>
    <string name="mapillary_action_descr">Contribute your own street-level view of this location via Mapillary.</string>
    <string name="mapillary_widget">Mapillary widget</string>
    <string name="mapillary_widget_descr">Allows quick contributions to Mapillary.</string>
    <string name="mapillary_descr">Online street-level photos for everyone. Discover places, collaborate, capture the world.</string>
    <string name="mapillary">Mapillary</string>
    <string name="plugin_mapillary_descr">Street-level photos for everyone. Discover places, collaborate, capture the world.</string>
    <string name="private_access_routing_req">Your destination is located in an area with private access. Allow access to the private roads for this trip?</string>
    <string name="restart_search">Restart search</string>
    <string name="increase_search_radius">Increase search radius</string>
    <string name="nothing_found">Nothing found</string>
    <string name="nothing_found_descr">Modify the search query or increase the search radius.</string>
    <string name="quick_action_showhide_osmbugs_title">Toggle OSM Notes</string>
    <string name="quick_action_osmbugs_show">Show OSM Notes</string>
    <string name="quick_action_osmbugs_hide">Hide OSM Notes</string>
    <string name="quick_action_showhide_osmbugs_descr">Tapping this action button shows or hides OSM Notes on the map.</string>
    <string name="sorted_by_distance">Sorted by distance</string>
    <string name="search_favorites">Search Favorites</string>
    <string name="hillshade_menu_download_descr">To see relief hillshading on the map, download the hillshade overlay map of this region.</string>
    <string name="hillshade_purchase_header">To see relief hillshading on the map, you need to buy and install the \'Contour Lines\' plugin</string>
    <string name="hide_from_zoom_level">Hide from zoom level</string>
    <string name="srtm_menu_download_descr">Download the \'Contour Line\' map for use in this region.</string>
    <string name="shared_string_plugin">Plugin</string>
    <string name="srtm_purchase_header">To see contour lines on the map, you need to buy and install the \'Contour Lines\' plugin</string>
    <string name="srtm_color_scheme">Color scheme</string>
    <string name="show_from_zoom_level">Display from zoom level</string>
    <string name="routing_attr_allow_private_name">Allow private access</string>
    <string name="routing_attr_allow_private_description">Allow access to private areas.</string>
    <string name="display_zoom_level">Display zoom level: %1$s</string>
    <string name="favorite_group_name">Group name</string>
    <string name="change_color">Change color</string>
    <string name="edit_name">Edit name</string>
    <string name="animate_my_location">Animate My Position</string>
    <string name="animate_my_location_desc">Enable animated map panning of \'My Position\' during navigation.</string>
    <string name="shared_string_overview">Overview</string>
    <string name="select_street">Select street</string>
    <string name="shared_string_in_name">in %1$s</string>
    <string name="type_address">Type address</string>
    <string name="type_city_town">Type city or town</string>
    <string name="type_postcode">Type postcode</string>
    <string name="nearest_cities">Nearest cities</string>
    <string name="select_city">Select city</string>
    <string name="select_postcode">Select postcode</string>
    <string name="quick_action_auto_zoom">Auto zoom map on/off</string>
    <string name="quick_action_auto_zoom_desc">Tapping this action button turns on/off auto zoom map according to your speed.</string>
    <string name="quick_action_auto_zoom_on">Enable auto zoom map</string>
    <string name="quick_action_auto_zoom_off">Disable auto zoom map</string>
    <string name="quick_action_add_destination">Add destination</string>
    <string name="quick_action_replace_destination">Replace destination</string>
    <string name="quick_action_add_first_intermediate">Add first intermediate</string>
    <string name="quick_action_add_destination_desc">Tapping this action button makes the screen center the route destination, any previously selected destination becomes the last intermediate destination.</string>
    <string name="quick_action_replace_destination_desc">Tapping this action button makes the screen center the new route destination, replacing the previously selected destination (if any).</string>
    <string name="quick_action_add_first_intermediate_desc">Tapping this action button makes the screen center the first intermediate destination.</string>
    <string name="no_overlay">No overlay</string>
    <string name="no_underlay">No underlay</string>
    <string name="subscribe_email_error">Error</string>
    <string name="subscribe_email_desc">Subscribe to our mailing list about app discounts and get 3 more map downloads!</string>
    <string name="depth_contour_descr">Sea depth contour lines and seamarks.</string>
    <string name="sea_depth_thanks">Thank you for purchasing \'Nautical depth contours\'</string>
    <string name="index_item_depth_contours_osmand_ext">Nautical depth contours</string>

    <string name="index_item_world_wikivoyage">Worldwide Wikivoyage articles</string>
    <string name="index_item_depth_points_southern_hemisphere">Southern hemisphere nautical depth points</string>
    <string name="index_item_depth_points_northern_hemisphere">Northern hemisphere nautical depth points</string>
    <string name="download_depth_countours">Nautical depth contours</string>
    <string name="nautical_maps">Nautical maps</string>
    <string name="analyze_on_map">Analyze on map</string>
    <string name="shared_string_visible">Visible</string>
    <string name="restore_purchases">Restore purchases</string>
    <string name="fonts_header">Map fonts</string>
    <string name="right_side_navigation">Right-hand driving</string>
    <string name="driving_region_automatic">Automatic</string>
    <string name="do_not_send_anonymous_app_usage">Don\'t send anonymous app usage statistics</string>
    <string name="do_not_send_anonymous_app_usage_desc">OsmAnd collects info about which parts of the app you open. Your location is never sent, nor is anything you enter into the app or details of areas you view, search, or download.</string>
    <string name="do_not_show_startup_messages">Don\'t show startup messages</string>
    <string name="do_not_show_startup_messages_desc">Don\'t show app discounts &amp; special local event messages.</string>
    <string name="parking_options">Parking options</string>
    <string name="full_version_thanks">Thank you for purchasing the paid version of OsmAnd.</string>
    <string name="routing_attr_relief_smoothness_factor_hills_name">Hilly</string>
    <string name="routing_attr_relief_smoothness_factor_plains_name">Less hilly</string>
    <string name="routing_attr_relief_smoothness_factor_more_plains_name">Flat</string>
    <string name="routing_attr_driving_style_speed_name">Shorter routes</string>
    <string name="routing_attr_driving_style_balance_name">Balanced</string>
    <string name="routing_attr_driving_style_safety_name">Prefer byways</string>
    <string name="relief_smoothness_factor_descr">Preferred terrain: flat or hilly.</string>
    <string name="shared_string_slope">Slope</string>
    <string name="add_new_folder">Add new folder</string>
    <string name="points_delete_multiple_succesful">Point(s) deleted.</string>
    <string name="points_delete_multiple">You are going to delete %1$d point(s). Are you sure?</string>
    <string name="route_points_category_name">Turns to pass on this route</string>
    <string name="track_points_category_name">Waypoints, points of interest, named features</string>
    <string name="shared_string_gpx_track">Track</string>
    <string name="max_speed">Maximum speed</string>
    <string name="average_speed">Average speed</string>
    <string name="shared_string_time_moving">Time moving</string>
    <string name="shared_string_time_span">Time span</string>
    <string name="shared_string_max">Max</string>
    <string name="shared_string_start_time">Start time</string>
    <string name="shared_string_end_time">End time</string>
    <string name="shared_string_color">Color</string>
    <string name="select_gpx_folder">Select GPX file folder</string>
    <string name="file_can_not_be_moved">File can not be moved.</string>
    <string name="shared_string_move">Move</string>
    <string name="shared_string_gpx_tracks">Tracks</string>
    <string name="routing_attr_driving_style_name">Driving style</string>
    <string name="route_altitude">Route elevation</string>
    <string name="altitude_descent">Descent</string>
    <string name="altitude_ascent">Ascent</string>
    <string name="altitude_range">Altitude range</string>
    <string name="average_altitude">Average altitude</string>
    <string name="shared_string_time">Time</string>
    <string name="total_distance">Total distance</string>
    <string name="routing_attr_relief_smoothness_factor_name">Select elevation fluctuation</string>
    <string name="routing_attr_height_obstacles_name">Use elevation data</string>
    <string name="routing_attr_height_obstacles_description">Factor in terrain elevation (via SRTM, ASTER, and EU-DEM data).</string>
    <string name="rendering_attr_depthContours_description">Show depth contours and points.</string>
    <string name="rendering_attr_depthContours_name">Nautical depth contours</string>
    <!-- string name="release_2_6">
	\u2022 New feature: Quick action button\n\n
	\u2022 Improved touch screen gesture response (e.g. concurrent panning and zooming)\n\n
	\u2022 New map fonts covering more locales\n\n
	\u2022 Support TTS for regional language variants (and accents)\n\n
	\u2022 Visibility enhancements in several map styles and Wikipedia\n\n
	\u2022 Support Open Location Code (OLC)\n\n
	\u2022 Display elevation, slope, and speed profile for recorded GPX tracks and calculated routes\n\n
	\u2022 \"Driving style\" setting and logic improvements for bicycle routing\n\n
	\u2022 Altitude data settings for bicycle routing\n\n
	\u2022 Several other improvements and bug fixes\n\n
	and more…
	</string -->
    <!-- string name="release_2_7">
	\u2022 Mapillary plugin with street-level imagery\n\n
	\u2022 Ruler widget for distance measurement\n\n
	\u2022 GPX split intervals with detailed info about your track\n\n
	\u2022 Other improvements and bug fixes\n\n
	</string -->
    <!-- string name="release_2_8">
	\u2022 Completely reworked map markers with directional lines and route planning\n\n
	\u2022 Measure distance tool offering snap to road feature and saving points as track\n\n
	\u2022 OsmAnd Live: Bug fixes, fresh data on the server every 30 minutes, updates implemented into the navigation\n\n
	</string -->
    <!-- string name="release_2_9">
	\u2022 Updated the context menu: Show when the POI opens / closes\n\n
	\u2022 Transport menu: all available routes are now at the top\n\n
	\u2022 Wikipedia: added the button to open the original article, updated the appearance of articles\n\n
	\u2022 Route: added possibility to swap start and end points in one tap\n\n
	\u2022 Notes: added sorting by type and date\n\n
	\u2022 OSM edits: Show an icon and a name of the POI category, display completed actions\n\n
	\u2022 New quick coordinate input screen for quick markers creation\n\n
    \u2022 Detection of stop signs now considers driving direction\n\n
	\u2022 New algorithm providing meaningful ascent/descent values for GPX tracks\n\n
	\u2022 Terrain (ascent) aware hiking time (Naismith\'s rule)\n\n
	</string -->
    <string name="auto_split_recording_title">Auto-split recordings after gap</string>
    <string name="auto_split_recording_descr">Start new segment after gap of 6 min, new track after gap of 2 h, or new file after a longer gap if the date has changed.</string>
    <string name="rendering_attr_contourDensity_description">Contour line density</string>
    <string name="rendering_attr_contourDensity_name">Contour line density</string>
    <string name="rendering_value_high_name">High</string>
    <string name="rendering_value_medium_w_name">Medium</string>
    <string name="rendering_value_low_name">Low</string>
    <string name="rendering_attr_contourWidth_description">Contour line width</string>
    <string name="rendering_attr_contourWidth_name">Contour line width</string>
    <string name="rendering_attr_hideWaterPolygons_description">Water</string>
    <string name="rendering_attr_hideWaterPolygons_name">Hide water</string>
    <string name="routing_attr_allow_motorway_name">Allow motorways</string>
    <string name="routing_attr_allow_motorway_description">Allow motorways.</string>
    <string name="upload_osm_note_description">Upload your OSM Note anonymously or by using your OpenStreetMap.org profile.</string>
    <string name="wiki_around">Nearby Wikipedia articles</string>
    <string name="search_map_hint">Search city or region</string>
    <string name="route_roundabout_short">Take %1$d exit and go</string>
    <string name="upload_poi">Upload POI</string>
    <string name="route_calculation">Route calculation</string>
    <string name="gpx_no_tracks_title">You do not have any GPX files yet</string>
    <string name="gpx_no_tracks_title_folder">You may also add GPX files to the folder</string>
    <string name="gpx_add_track">Add more…</string>
    <string name="gpx_appearance">Appearance</string>
    <string name="trip_rec_notification_settings">Enable recording quick start</string>
    <string name="trip_rec_notification_settings_desc">Display a system notification allowing to start trip recording.</string>
    <string name="shared_string_notifications">Notifications</string>
    <string name="shared_string_continue">Continue</string>
    <string name="shared_string_pause">Pause</string>
    <string name="shared_string_paused">Paused</string>
    <string name="shared_string_trip">Trip</string>
    <string name="shared_string_recorded">Recorded</string>
    <string name="shared_string_record">Record</string>
    <string name="gpx_logging_no_data">No data</string>
    <!-- string name="release_2_5">
	\u2022 Tappable icons on the map\n\n
	\u2022 Powerful POI filter search: Search, e.g. restaurants by cuisine, or campgrounds with specific facilities\n\n
	\u2022 New Topo Map style for cyclists and hikers\n\n
	\u2022 Enhanced trip recording\n\n
	\u2022 Improved navigation notifications (Android Wear)\n\n
	\u2022 Many other improvements and bug fixes\n\n
	and more…
    </string -->
    <string name="rendering_attr_contourColorScheme_description">Contour lines color scheme</string>
    <string name="save_track_min_speed">Logging minimum speed</string>
    <string name="save_track_min_speed_descr">Filter: No logging of points below this speed.</string>
    <string name="save_track_min_distance">Logging minimum displacement</string>
    <string name="save_track_min_distance_descr">Filter: Set minimum distance from a point to log a new one.</string>
    <string name="save_track_precision">Logging minimum accuracy</string>
    <string name="save_track_precision_descr">Filter: No logging unless this accuracy is reached.</string>
    <string name="christmas_poi">Christmas POI</string>
    <string name="christmas_desc">Anticipating Christmas and New Year holidays, you can choose to display the POI associated with Christmas: Christmas trees, markets, etc.</string>
    <string name="christmas_desc_q">Show Christmas POI?</string>
    <string name="rendering_value_light_brown_name">Light brown</string>
    <string name="rendering_value_dark_brown_name">Dark brown</string>
    <string name="rendering_attr_contourColorScheme_name">Contour lines color scheme</string>
    <string name="rendering_attr_surfaceIntegrity_name">Road surface integrity</string>
    <string name="search_hint">Type city, address, POI name</string>
    <string name="translit_name_if_miss">Transliterate if %1$s name is missing</string>
    <string name="translit_names">Transliterate names</string>
    <string name="edit_filter">Edit categories</string>
    <string name="subcategories">Subcategories</string>
    <string name="selected_categories">Selected categories</string>
    <string name="create_custom_poi">Create custom filter</string>
    <string name="custom_search">Custom search</string>
    <string name="shared_string_filters">Filters</string>
    <string name="apply_filters">Apply filters</string>
    <string name="save_filter">Save filter</string>
    <string name="delete_filter">Delete filter</string>
    <string name="new_filter">New filter</string>
    <string name="new_filter_desc">Please enter a name for the new filter, this will be added to your \'Categories\' tab.</string>
    <string name="osm_live_payment_desc">Subscription charged per month. Cancel it on Google Play at any time.</string>
    <string name="donation_to_osm">Donation to OpenStreetMap community</string>
    <string name="donation_to_osm_desc">Part of your donation is sent to the OSM users who submit changes to OpenStreetMap. The cost of the subscription remains the same.</string>
    <string name="osm_live_subscription_desc">Subscription enables hourly, daily, weekly updates, and unlimited downloads for all maps globally.</string>
    <string name="get_it">Get it</string>
    <string name="get_for">Get for %1$s</string>
    <string name="get_for_month">Get for %1$s month</string>
    <string name="osm_live_banner_desc">Get unlimited map downloads, and map updates more than once a month: weekly, daily, or hourly.</string>
    <string name="osmand_plus_banner_desc">Unlimited map downloads, updates, and Wikipedia plugin.</string>
    <string name="si_mi_meters">Miles/meters</string>
    <string name="skip_map_downloading">Skip downloading maps</string>
    <string name="skip_map_downloading_desc">You have no offline map installed. You may choose a map from the list or download maps later via \'Menu - %1$s\'.</string>
    <string name="search_another_country">Select another region</string>
    <string name="search_map">Searching maps…</string>
    <string name="first_usage_wizard_desc">Let OsmAnd determine your location and suggest maps to download for that region.</string>
    <string name="location_not_found">Location not found</string>
    <string name="no_inet_connection">No Internet connection</string>
    <string name="no_inet_connection_desc_map">Required to download maps.</string>
    <string name="search_location">Searching for location…</string>
    <string name="storage_free_space">Free space</string>
    <string name="storage_place_description">OsmAnd\'s data storage (for maps, GPX files, etc.): %1$s.</string>
    <string name="give_permission">Grant permission</string>
    <string name="allow_access_location">Allow location access</string>
    <string name="first_usage_greeting">Get directions and discover new places without an Internet connection</string>
    <string name="search_my_location">Find my position</string>
    <string name="update_all_maps_now">Update all maps now?</string>
    <string name="clear_tile_data">Clear all tiles</string>
    <string name="routing_attr_short_way_name">Fuel-efficient way</string>
    <string name="routing_attr_short_way_description">Use fuel-efficient way (usually shorter).</string>
    <string name="replace_favorite_confirmation">Are you sure you want to replace Favorite %1$s?</string>
    <string name="rendering_attr_hideOverground_name">Overground objects</string>
    <string name="shared_string_change">Change</string>
    <string name="get_started">Get started</string>
    <string name="route_stops_before">%1$s stops before</string>
    <string name="coords_search">Coordinates search</string>
    <string name="advanced_coords_search">Advanced coordinates search</string>
    <string name="back_to_search">Back to search</string>
    <string name="confirmation_to_delete_history_items">Remove selected items from \'History\'?</string>
    <string name="show_something_on_map">Show %1$s on the map</string>
    <!-- string name="release_2_4">
	\u2022 New very powerful free text search\n\n
	\u2022 Car audio system / speaker phone integration via Bluetooth\n\n
	\u2022 Improved route guidance, voice prompting, and turn lane indication\n\n
	\u2022 Improved transport layer with route rendering\n\n
	\u2022 Added more locales and now support regional locales\n\n
	\u2022 Many other improvements and bug fixes\n\n
	and more…
    </string -->
    <string name="dist_away_from_my_location">Search %1$s away</string>
    <string name="share_history_subject"> shared via OsmAnd</string>
    <string name="search_categories">Categories</string>
    <string name="postcode">Postcode</string>
    <string name="shared_string_from">from</string>
    <string name="city_type_district">District</string>
    <string name="city_type_neighbourhood">Neighbourhood</string>
    <string name="map_widget_search">Search</string>
    <string name="shared_string_is_open_24_7">Open 24/7</string>
    <string name="storage_directory_card">Memory card</string>
    <string name="coords_format">Coordinate format</string>
    <string name="coords_format_descr">Format for geographical coordinates.</string>
    <string name="app_mode_bus">Bus</string>
    <string name="app_mode_train">Train</string>
    <string name="current_track">Current track</string>
    <string name="map_widget_battery">Battery level</string>
    <string name="change_markers_position">Change marker position</string>
    <string name="move_marker_bottom_sheet_title">Move the map to change marker position</string>
    <!-- string name="lat_lon_pattern">Lat: %1$.5f Lon: %2$.5f</string -->
    <string name="follow_us">Follow us</string>
    <string name="access_direction_audio_feedback">Audio directions</string>
    <string name="access_direction_audio_feedback_descr">Indicate target point direction by sound.</string>
    <string name="access_direction_haptic_feedback">Haptic directions</string>
    <string name="access_direction_haptic_feedback_descr">Indicate target point direction by vibration.</string>
    <string name="use_osm_live_routing_description">Enable navigation for OsmAnd Live changes.</string>
    <string name="use_osm_live_routing">OsmAnd Live navigation</string>
    <string name="access_no_destination">Destination not set</string>
    <string name="map_widget_magnetic_bearing">Magnetic bearing</string>
    <string name="map_widget_bearing">Relative bearing</string>
    <string name="access_disable_offroute_recalc">No route recalculation after leaving it</string>
    <string name="access_disable_offroute_recalc_descr">No route recalculation after going off route.</string>
    <string name="access_disable_wrong_direction_recalc">No route recalculation for opposite direction</string>
    <string name="access_disable_wrong_direction_recalc_descr">No route recalculation while just moving in the opposite direction.</string>
    <string name="access_smart_autoannounce">Smart autoannounce</string>
    <string name="access_smart_autoannounce_descr">Notify only when direction to the target point changes.</string>
    <string name="access_autoannounce_period">Autoannounce period</string>
    <string name="access_autoannounce_period_descr">Minimal time interval between announcements.</string>
    <string name="access_default_color">Default color</string>
    <string name="access_category_choice">Choose category</string>
    <string name="access_hint_enter_name">Enter name</string>
    <string name="access_hint_enter_category">Enter category</string>
    <string name="access_hint_enter_description">Enter description.</string>
    <string name="access_map_linked_to_location">Map linked to location</string>
    <string name="access_collapsed_list">Collapsed list</string>
    <string name="access_expanded_list">Expanded list</string>
    <string name="access_empty_list">Empty list</string>
    <string name="access_tree_list">Tree list</string>
    <string name="access_shared_string_not_installed">Not installed</string>
    <string name="access_widget_expand">Expand</string>
    <string name="access_shared_string_navigate_up">Navigate up</string>
    <string name="access_sort">Sort</string>
    <string name="map_mode">Map mode</string>
    <string name="number_of_gpx_files_selected_pattern">%s GPX files selected</string>
    <string name="rendering_value_fine_name">Fine</string>
    <string name="rendering_value_thin_name">Thin</string>
    <string name="rendering_value_medium_name">Medium</string>
    <string name="rendering_value_bold_name">Bold</string>
    <string name="no_map_markers_found">Please add map markers via map</string>
    <string name="no_waypoints_found">No waypoints found</string>
    <string name="anonymous_user_hint">An anonymous user cannot:\n- Create groups;\n- Sync groups and devices with the server;\n- Manage groups and devices in a personal dashboard on the website.</string>
    <string name="report">Report</string>
    
    <string name="storage_permission_restart_is_required">The app is now allowed to write to external storage, but needs to be started again to do so.</string>
    <!-- string name="release_2_3">
	\u2022 OSM Live. Support map contributors and developers and get hourly map updates. \n\n
	\u2022 Map markers. A new way to quickly select places on the map.\n\n
	\u2022 More detailed OSM maps with country specific road shields and lots of new map features.\n\n
	\u2022 Improved Look and Feel of Route preparation. \n\n
	\u2022 Many improvements in the map context menu such as contextual address lookup.\n\n
	and more…
        </string -->
    <string name="shared_string_move_up">Move ↑</string>
    <string name="shared_string_move_down">Move ↓</string>
    <string name="finish_navigation">Finish navigation</string>
    <string name="avoid_road">Avoid road</string>
    <string name="storage_directory_readonly_desc">Switched to internal memory since the selected data storage folder is read only. Please choose a writable storage directory.</string>
    <string name="storage_directory_shared">Shared memory</string>
    <string name="shared_string_topbar">Top bar</string>
    <string name="full_report">Full report</string>
    <string name="recalculate_route">Recalculate route</string>
    <string name="open_street_map_login_and_pass">OpenStreetMap username and password</string>
    <string name="donations">Donations</string>
    <string name="number_of_recipients">Number of recipients</string>
    <string name="osm_user_stat">Edits %1$s, rank %2$s, total edits %3$s</string>
    <string name="osm_recipient_stat">Edits %1$s, sum %2$s mBTC</string>
    <string name="osm_editors_ranking">OSM Editors ranking</string>
    <string name="osm_live_subscription">OsmAnd Live subscription</string>
    <string name="osm_live_subscribe_btn">Subscribe</string>
    <string name="osm_live_email_desc">Needed to provide you information about contributions.</string>
    <string name="osm_live_user_public_name">Public Name</string>
    <string name="osm_live_hide_user_name">Do not show my name in reports</string>
    <string name="osm_live_support_region">Support region</string>
    <string name="osm_live_month_cost">Month cost</string>
    <string name="osm_live_month_cost_desc">Monthly payment</string>
    <string name="osm_live_active">Active</string>
    <string name="osm_live_not_active">Inactive</string>
    <string name="osm_live_enter_email">Please enter a valid e-mail address</string>
    <string name="osm_live_enter_user_name">Please enter public name</string>
    <string name="osm_live_thanks">Thank you for supporting OsmAnd!\nTo activate all new features you need to restart OsmAnd.</string>
    <string name="osm_live_region_desc">Part of your donation will be sent to OSM users who submit changes to the map in that region.</string>
    <string name="osm_live_subscription_settings">Subscription settings</string>
    <string name="osm_live_ask_for_purchase">Please purchase a subscription to OsmAnd Live first</string>
    <string name="osm_live_header">This subscription enables hourly updates for all maps around the world.
        Part of the income goes back to the OSM community and is paid out for each OSM contribution. 
        If you love OsmAnd and OSM and want to support and be supported by them, this is the perfect way to do it.</string>
    <string name="select_map_marker">Select map marker</string>
    <string name="map_markers_other">Other markers</string>
    <string name="upload_anonymously">Upload anonymously</string>
    <string name="show_transparency_seekbar">Show transparency seekbar</string>
    <string name="download_files_error_not_enough_space">Not enough space!
        Storage space needed is {3} MB temporarily, {1} MB permanently.
        Available space is only {2} MB.</string>
    <string name="download_files_question_space_with_temp">Download {0} file(s)?
        Storage space used is {3} MB temporarily, {1} MB permanently.
        ({2} MB space available.)</string>
    <string name="download_files_question_space">Download {0} file(s)?
        Storage space used is {1} MB.
        (Available space is {2} MB.)</string>
    <string name="upload_osm_note">Upload OSM Note</string>
    <string name="map_marker_1st">First map marker</string>
    <string name="map_marker_2nd">Second map marker</string>
    <string name="shared_string_toolbar">Toolbar</string>
    <string name="shared_string_widgets">Widgets</string>
    <string name="add_points_to_map_markers_q">Add all points as map markers?</string>
    <string name="shared_string_add_to_map_markers">Add to map markers</string>
    <string name="select_map_markers">Select map markers</string>
    <string name="shared_string_reverse_order">Reverse order</string>
    <string name="show_map_markers_description">Activate the map markers feature.</string>
    <string name="clear_active_markers_q">Remove all active markers?</string>
    <string name="clear_markers_history_q">Clear map marker history?</string>
    <string name="active_markers">Active markers</string>
    <string name="map_markers">Map markers</string>
    <string name="map_marker">Map marker</string>
    <string name="consider_turning_polygons_off">It is recommended to turn off polygon rendering.</string>
    <string name="rendering_attr_showMtbRoutes_name">Show MTB routes</string>
    <string name="show_polygons">Show polygons</string>
    <!-- string name="underlay_transparency">Underlay transparency</string -->
    <string name="find_parking">Find parking</string>
    <string name="shared_string_status">Status</string>
    <string name="shared_string_save_changes">Save changes</string>
    <string name="shared_string_email_address">E-mail address</string>
    <string name="rendering_attr_hideUnderground_name">Underground objects</string>
    <string name="data_is_not_available">Data not available</string>
    <string name="shared_string_remove">Remove</string>
    <string name="shared_string_read_more">Read more</string>
    <string name="clear_updates_proposition_message">"Remove downloaded updates and get back to the original map edition"</string>
    <string name="add_time_span">Add time span</string>
    <string name="road_blocked">Road blocked</string>
    <string name="shared_string_select">Select</string>
    <string name="switch_start_finish">Reverse starting point &amp; destination</string>
    <string name="rendering_attr_hideIcons_name">POI icons</string>
    <string name="item_removed">Item removed</string>
    <string name="n_items_removed">items removed</string>
    <string name="shared_string_undo_all">Undo all</string>
    <string name="shared_string_type">Type</string>
    <string name="starting_point">Starting point</string>
    <string name="shared_string_not_selected">Not selected</string>
    <string name="rec_split">Recorder Split</string>
    <string name="rec_split_title">Use Recorder Split</string>
    <string name="rec_split_desc">Rewrite clips when used space exceeds the storage size.</string>
    <string name="rec_split_clip_length">Clip length</string>
    <string name="rec_split_clip_length_desc">Upper time limit for recorded clips.</string>
    <string name="rec_split_storage_size">Storage size</string>
    <string name="rec_split_storage_size_desc">Amount of space that can be occupied by all recorded clips.</string>
    <string name="live_updates">Live updates</string>
    <string name="available_maps">Available maps</string>
    <string name="select_voice_provider">Select voice guidance</string>
    <string name="select_voice_provider_descr">Select or download voice guidance for your language.</string>
    <string name="impassable_road_desc">Select roads you want to avoid during navigation.</string>
    <string name="shared_string_sound">Sound</string>
    <string name="no_location_permission">App has no permission to access location data.</string>
    <string name="no_camera_permission">App has no permission to access the camera.</string>
    <string name="no_microphone_permission">App has no permission to access the microphone.</string>
    <string name="route_distance">Distance:</string>
    <string name="route_duration">Time:</string>
    <string name="rendering_attr_horseRoutes_name">Horse routes</string>
    <string name="no_address_found">No address determined</string>
    <string name="shared_string_near">Near</string>
    <string name="shared_string_hide">Hide</string>
    <string name="av_video_quality_low">Lowest quality</string>
    <string name="av_video_quality_high">Highest quality</string>
    <string name="av_video_quality">Video output quality</string>
    <string name="av_video_quality_descr">Select video quality.</string>
    <string name="av_audio_format">Audio output format</string>
    <string name="av_audio_format_descr">Select audio output format.</string>
    <string name="av_audio_bitrate">Audio bitrate</string>
    <string name="av_audio_bitrate_descr">Select audio bitrate.</string>
    <string name="please_specify_poi_type_only_from_list">Please specify the correct POI type or skip it.</string>
    <string name="access_from_map_description">Menu button launches the dashboard rather than the menu</string>
    <string name="access_from_map">Access from map</string>
    <string name="show_on_start_description">\'Off\' directly launches the map screen.</string>
    <string name="show_on_start">Show on start</string>
    <string name="copied_to_clipboard">Copied to clipboard</string>
    <!-- string name="release_2_2">
	\u2022 New context-sensitive UI for tapping locations on the map and on other screens\n\n
	\u2022 Map screen is now launched directly unless \'Show dashboard on app start\' is selected\n\n
	\u2022 Configure which and how cards are displayed on the dashboard\n\n
	\u2022 Bypass the dashboard if you like menu-based app control\n\n
	\u2022 To download maps, regions can be directly selected by tapping on the world map\n\n
	\u2022 POI Search now supports more specific queries\n\n
	\u2022 Improved POI and OSM editing functionality\n\n
	\u2022 Map data download structure and interface reworked\n\n
	and more…
        </string -->
    <string name="osm_save_offline">Save offline</string>
    <string name="osm_edit_modified_poi">Modified OSM POI</string>
    <string name="osm_edit_deleted_poi">Deleted OSM POI</string>
    <string name="context_menu_item_open_note">Open OSM Note</string>
    <string name="osm_edit_reopened_note">Reopened OSM Note</string>
    <string name="osm_edit_commented_note">Commented OSM Note</string>
    <string name="osm_edit_removed_note">Deleted OSM Note</string>
    <string name="osm_edit_created_note">Created OSM Note</string>
    <string name="osn_bug_name">OSM Note</string>
    <string name="osn_add_dialog_title">Create note</string>
    <string name="osn_comment_dialog_title">Add comment</string>
    <string name="osn_reopen_dialog_title">Reopen note</string>
    <string name="osn_close_dialog_title">Close note</string>
    <string name="osn_add_dialog_success">Note created</string>
    <string name="osn_add_dialog_error">Could not create note</string>
    <string name="osn_close_dialog_success">Note closed</string>
    <string name="osn_close_dialog_error">Could not close note</string>
    <string name="osb_author_dialog_password">OSM password (optional)</string>
    <string name="osb_comment_dialog_message">Message</string>
    <string name="osb_comment_dialog_author">Author name</string>
    <string name="osb_comment_dialog_error">Could not add comment</string>
    <string name="osb_comment_dialog_success">Comment added</string>
    <string name="shared_string_commit">Commit</string>
    <string name="context_menu_item_delete_waypoint">Delete GPX waypoint?</string>
    <string name="context_menu_item_edit_waypoint">Edit GPX waypoint</string>
    <string name="shared_string_location">Location</string>
    <string name="share_osm_edits_subject">OSM edits shared via OsmAnd</string>
    <string name="lang_nds">Low German</string>
    <string name="lang_mk">Macedonian</string>
    <string name="lang_fy">Frysk</string>
    <string name="lang_als">Albanian (Tosk)</string>
    <string name="read_more">Read more</string>
    <string name="whats_new">What\'s new in</string>
    <string name="rendering_attr_hideProposed_name">Proposed objects</string>
    <string name="shared_string_update">Update</string>
    <string name="shared_string_upload">Upload</string>
    <string name="osm_edit_created_poi">Created OSM POI</string>
    <string name="world_map_download_descr">World basemap (covering the whole world at low zoom level) missing or outdated. Please consider downloading it for a global overview.</string>
    <string name="shared_string_qr_code">QR code</string>
    <string name="map_downloaded">Map downloaded</string>
    <string name="map_downloaded_descr">The %1$s map is ready for use.</string>
    <string name="go_to_map">Show map</string>
    <string name="simulate_initial_startup_descr">"Sets the flag indicating first app startup, keeps all other settings unchanged."</string>
    <string name="simulate_initial_startup">Simulate first app start</string>
    <string name="share_geo">geo:</string>
    <string name="share_menu_location">Share location</string>
    <string name="shared_string_send">Send</string>
    <string name="favorite_category_dublicate_message">Please use a category name that doesn\'t already exist.</string>
    <string name="favorite_category_name">Category name</string>
    <string name="favorite_category_add_new_title">Add new category</string>
    <string name="regions">Regions</string>
    <string name="region_maps">Regionwide maps</string>
    <string name="world_maps">World maps</string>
    <string name="hillshade_layer_disabled">Hillshade layer disabled</string>
    <string name="srtm_plugin_disabled">Contour lines disabled</string>
    <string name="favorite_category_add_new">Add new</string>
    <string name="favorite_category_select">Select category</string>
    <string name="default_speed_system_descr">Define unit of speed.</string>
    <string name="default_speed_system">Unit of speed</string>
    <string name="nm">nmi</string>
    <string name="si_nm">Nautical miles</string>
    <string name="si_kmh">Kilometers per hour</string>
    <string name="si_mph">Miles per hour</string>
    <string name="si_m_s">Meters per second</string>
    <string name="si_min_km">Minutes per kilometer</string>
    <string name="si_min_m">Minutes per mile</string>
    <string name="si_nm_h">Nautical miles per hour (knots)</string>
    <string name="nm_h">kn</string>
    <string name="min_mile">min/m</string>
    <string name="min_km">min/km</string>
    <string name="m_s">m/s</string>
    <string name="shared_string_trip_recording">Trip recording</string>
    <string name="shared_string_navigation">Navigation</string>
    <string name="osmand_running_in_background">Run in background</string>
    <string name="gps_wake_up_timer">GPS wake-up interval</string>
    <string name="favourites_edit_dialog_title">Favorite info</string>
    <string name="simulate_your_location_stop_descr">Stop simulating your position.</string>
    <string name="simulate_your_location_descr">Simulate your position using a calculated route or a recorded GPX track.</string>
    <string name="looking_up_address">Looking up address</string>
    <string name="av_locations_descr">GPX file with locations.</string>
    <string name="av_locations">Locations</string>
    <string name="plugin_settings">Plugins</string>
    <string name="routing_attr_avoid_shuttle_train_name">Avoid shuttle train</string>
    <string name="routing_attr_avoid_shuttle_train_description">Avoid using shuttle trains</string>
    <string name="traffic_warning_hazard">Hazard</string>
    <string name="rendering_value_boldOutline_name">Bold outline</string>
    <string name="no_updates_available">No updates available</string>
    <string name="download_live_updates">Live updates</string>
    <string name="rendering_value_default13_name">Default (13)</string>
    <string name="rendering_value_defaultTranslucentCyan_name">Default (translucent cyan)</string>
    <string name="rendering_attr_currentTrackColor_name">GPX color</string>
    <string name="rendering_attr_currentTrackColor_description">GPX color</string>
    <string name="rendering_attr_currentTrackWidth_name">GPX width</string>
    <string name="rendering_attr_currentTrackWidth_description">GPX width</string>
    <string name="rendering_value_darkyellow_name">Dark yellow</string>
    <string name="rendering_value_red_name">Red</string>
    <string name="rendering_value_translucent_red_name">Translucent red</string>
    <string name="rendering_value_orange_name">Orange</string>
    <string name="rendering_value_translucent_orange_name">Translucent orange</string>
    <string name="rendering_value_yellow_name">Yellow</string>
    <string name="rendering_value_translucent_yellow_name">Translucent yellow</string>
    <string name="rendering_value_lightgreen_name">Light green</string>
    <string name="rendering_value_translucent_lightgreen_name">Translucent light green</string>
    <string name="rendering_value_green_name">Green</string>
    <string name="rendering_value_translucent_green_name">Translucent green</string>
    <string name="rendering_value_lightblue_name">Light blue</string>
    <string name="rendering_value_translucent_lightblue_name">Translucent light blue</string>
    <string name="rendering_value_blue_name">Blue</string>
    <string name="rendering_value_translucent_blue_name">Translucent blue</string>
    <string name="rendering_value_purple_name">Purple</string>
    <string name="rendering_value_pink_name">Pink</string>
    <string name="rendering_value_translucent_pink_name">Translucent pink</string>
    <string name="rendering_value_brown_name">Brown</string>
    <string name="rendering_value_black_name">Black</string>
    <string name="rendering_value_translucent_purple_name">Translucent purple</string>
    <string name="restart_is_required">Restart the app manually to apply all changes.</string>
    <string name="light_theme">Light</string>
    <string name="dark_theme">Dark</string>
    <string name="lang_pms">Piedmontese</string>
    <string name="lang_bn">Bengali</string>
    <string name="lang_tl">Tagalog</string>
    <string name="lang_sh">Serbo-Croatian</string>
    <string name="lang_az">Azerbaijani</string>
    <string name="lang_br">Breton</string>
    <string name="lang_sq">Albanian</string>
    <string name="lang_is">Icelandic</string>
    <string name="lang_bpy">Bishnupriya</string>
    <string name="lang_nv">Navajo</string>
    <string name="lang_ga">Irish</string>
    <string name="lang_la">Latin</string>
    <string name="lang_ku">Kurdish</string>
    <string name="lang_ta">Tamil</string>
    <string name="lang_ml">Malayalam</string>
    <string name="lang_lb">Luxembourgish</string>
    <string name="lang_lo">Lao</string>
    <string name="lang_os">Ossetian</string>
    <string name="lang_eo">Esperanto</string>
    <string name="lang_es_us">Spanish (American)</string>
    <string name="lang_es_ar">Spanish (Argentina)</string>
    <string name="lang_nb">Norwegian Bokmål</string>
    <string name="lang_vo">Volapuk</string>
    <string name="lang_th">Thai</string>
    <string name="lang_te">Telugu</string>
    <string name="lang_nn">Norwegian Nynorsk</string>
    <string name="lang_oc">Occitan</string>
    <string name="lang_new">Newar / Nepal Bhasa</string>
    <string name="lang_ms">Malaysian</string>
    <string name="lang_ht">Haitian</string>
    <string name="lang_gl">Galician</string>
    <string name="lang_et">Estonian</string>
    <string name="lang_ceb">Cebuano</string>
    <string name="lang_ast">Asturian</string>
    <string name="lang_hsb">Sorbian (Upper)</string>
    <string name="lang_kab">Kabyle</string>
    <string name="lang_ber">Berber</string>
    <string name="archive_wikipedia_data">You have old incompatible Wikipedia data. Archive it?</string>
    <string name="download_wikipedia_files">Download additional Wikipedia data (%1$s MB) ?</string>
    <string name="gps_network_not_enabled">Location service not enabled. Turn it on?</string>
    <string name="disable_recording_once_app_killed">Prevent standalone logging</string>
    <string name="disable_recording_once_app_killed_descrp">Will pause GPX logging when the app is killed (via recent apps). (OsmAnd background indication disappears from the Android notification bar.)</string>
    <string name="shared_string_import2osmand">Import to OsmAnd</string>
    <string name="read_full_article">Read full article (online)</string>
    <string name="shared_string_wikipedia">Wikipedia</string>
    <string name="local_indexes_cat_wiki">Wikipedia</string>
    <string name="shared_string_show_details">Show details</string>
    <string name="osm_edit_context_menu_delete">Delete OSM edit</string>
    <string name="rendering_value_disabled_name">Disabled</string>
    <string name="rendering_value_walkingRoutesScopeOSMC_name">Color by network affiliation</string>
    <string name="rendering_value_walkingRoutesOSMC_name">Color by OSMC hiking symbol</string>
    <string name="shared_string_logoff">Log Off</string>
    <string name="rendering_attr_hideHouseNumbers_name">House numbers</string>
    <string name="application_dir_change_warning3">Move OsmAnd data files to the new destination?</string>
    <string name="specified_directiory_not_writeable">Maps could not be created in specified directory</string>
    <string name="copying_osmand_file_failed">Moving files failed</string>
    <string name="storage_directory_external">External storage</string>
    <string name="storage_directory_multiuser">Multiuser storage</string>
    <string name="storage_directory_internal_app">Internal app memory</string>
    <string name="storage_directory_manual">Manually specified</string>
    <string name="storage_directory_default">Internal memory</string>
    <string name="application_dir">Data storage folder</string>
    <string name="storage_directory">Map Storage</string>
    <string name="shared_string_copy">Copy</string>
    <string name="filter_poi_hint">Filter by name</string>
    <string name="search_poi_category_hint">Type to search all</string>
    <string name="shared_string_is_open">Open now</string>
    <string name="rendering_attr_OSMMapperAssistant_name">OSM mapper assistant</string>
    <string name="agps_info">A-GPS info</string>
    <string name="shared_string_manage">Manage</string>
    <string name="shared_string_edit">Edit</string>
    <string name="shared_string_places">Places</string>
    <string name="shared_string_search">Search</string>
    <string name="shared_string_show_description">Show description.</string>
    <string name="shared_string_message">Message</string>
    <string name="agps_data_last_downloaded">A-GPS data last downloaded: %1$s</string>
    <string name="confirm_usage_speed_cameras">In many countries (Germany, France, Italy, and others) the use of speed camera warnings is illegal. OsmAnd does not assume any liability if you violate the law. Please tap \'Yes\' only if you are eligible to use this feature.</string>
    <string name="welmode_download_maps">Download maps</string>
    <string name="welcome_select_region">To correctly reflect your traffic signs and regulations, please select your driving region:</string>
    <string name="welcome_text">OsmAnd provides global offline map browsing and offline navigation.</string>
    <string name="welcome_header">Welcome</string>
    <string name="current_route">Current route</string>
    <string name="osm_changes_added_to_local_edits">OSM changes added to local changeset</string>
    <string name="mark_to_delete">Mark to delete</string>
    <string name="local_recordings_delete_all_confirm">You are going to delete %1$d notes. Are you sure?</string>
    <string name="local_osm_changes_upload_all_confirm">You are going to upload %1$d change(s) to OSM. Are you sure?</string>
    <string name="confirmation_to_clear_history">Clear history?</string>
    <string name="delay_to_start_navigation_descr">Specify wait time to remain on the route planning screen.</string>
    <string name="delay_to_start_navigation">Start turn-by-turn guidance after…</string>
    <string name="shared_string_go">Go</string>
    <string name="osmand_parking_overdue">overdue</string>
    <string name="action_create">Action create</string>
    <string name="action_modify">Action modify</string>
    <string name="action_delete">Action delete</string>
    <string name="osm_edits">OSM edits</string>
    <!-- means first letter of word *hour* -->
    <string name="osmand_parking_hour">h</string>
    <!-- means first letter of word *minute*-->
    <string name="osmand_parking_minute">min</string>
    <string name="parking_place_limited">Parking time limited to</string>
    <!-- used to describe time left, not left direction -->
    <string name="osmand_parking_time_left">left</string>
    <string name="your_edits">Your edits</string>
    <string name="waypoint_visit_after">Visit after</string>
    <string name="waypoint_visit_before">Visit before</string>
    <string name="simulate_your_location">Simulate your position</string>
    <string name="drawer">Flat list</string>
    <string name="short_location_on_map">Lat %1$s\nLon %2$s</string>
    <string name="tips_and_tricks_descr">Frequently asked questions, recent changes, and others.</string>
    <string name="routing_settings_2">Navigation settings</string>
    <string name="general_settings_2">General settings</string>
    <string name="shared_string_ellipsis">…</string>
    <string name="shared_string_ok">OK</string>
    <string name="shared_string_cancel">Cancel</string>
    <string name="shared_string_dismiss">Dismiss</string>
    <string name="shared_string_yes">Yes</string>
    <string name="shared_string_do_not_use">Don\'t use</string>
    <string name="shared_string_no">No</string>
    <string name="shared_string_on">On</string>
    <string name="shared_string_off">Off</string>
    <string name="shared_string_previous">Previous</string>
    <string name="shared_string_next">Next</string>
    <string name="shared_string_enable">Enable</string>
    <string name="shared_string_disable">Disable</string>
    <string name="shared_string_enabled">Enabled</string>
    <string name="shared_string_disabled">Disabled</string>
    <string name="shared_string_selected">Selected</string>
    <string name="shared_string_selected_lowercase">selected</string>
    <string name="shared_string_never">Never</string>
    <string name="shared_string_none">None</string>
    <string name="shared_string_and">and</string>
    <string name="shared_string_or">or</string>
    <string name="shared_string_help">Help</string>
    <string name="shared_string_settings">Settings</string>
    <string name="shared_string_history">History</string>
    <string name="shared_string_select_on_map">Select on map</string>
    <string name="shared_string_select_all">Select all</string>
    <string name="shared_string_deselect">Deselect</string>
    <string name="shared_string_deselect_all">Deselect all</string>
    <string name="shared_string_clear">Clear</string>
    <string name="shared_string_clear_all">Clear all</string>
    <string name="shared_string_save">Save</string>
    <string name="shared_string_save_as_gpx">Save as new GPX file</string>
    <string name="shared_string_rename">Rename</string>
    <string name="shared_string_delete">Delete</string>
    <string name="shared_string_delete_all">Delete all</string>
    <string name="shared_string_share">Share</string>
    <string name="shared_string_apply">Apply</string>
    <string name="shared_string_control_start">Start</string>
    <string name="shared_string_control_stop">Stop</string>
    <string name="shared_string_import">Import</string>
    <string name="shared_string_export">Export</string>
    <string name="shared_string_more">More…</string>
    <string name="shared_string_more_actions">More actions</string>
    <string name="shared_string_do_not_show_again">Do not show again</string>
    <string name="shared_string_remember_my_choice">Remember choice</string>
    <string name="shared_string_refresh">Refresh</string>
    <string name="shared_string_download">Download</string>
    <string name="shared_string_downloading">Downloading</string>
    <string name="shared_string_download_successful">Downloaded</string>
    <string name="shared_string_io_error">I/O error</string>
    <string name="shared_string_unexpected_error">Unexpected error</string>
    <string name="shared_string_action_template">Action {0}</string>
    <string name="shared_string_close">Close</string>
    <string name="shared_string_exit">Exit</string>
    <string name="shared_string_show">Show</string>
    <string name="shared_string_show_all">Show all</string>
    <string name="shared_string_collapse">Collapse</string>
    <string name="shared_string_show_on_map">Show on map</string>
    <string name="shared_string_map">Map</string>
    <string name="shared_string_favorite">Favorite</string>
    <string name="shared_string_favorites">Favorites</string>
    <string name="shared_string_address">Address</string>
    <string name="shared_string_add">Add</string>
    <string name="shared_string_add_to_favorites">Add to \'Favorites\'</string>
    <string name="shared_string_my_location">My Position</string>
    <string name="shared_string_my_places">My Places</string>
    <string name="shared_string_my_favorites">Favorites</string>
    <string name="shared_string_tracks">Tracks</string>
    <string name="shared_string_gpx_files">GPX files</string>
    <string name="shared_string_currently_recording_track">Currently recording track</string>
    <string name="shared_string_audio">Audio</string>
    <string name="shared_string_video">Video</string>
    <string name="shared_string_photo">Photo</string>
    <string name="shared_string_launch">Launch</string>
    <string name="route_points">Route points</string>
    <string name="track_segments">Track segments</string>
    <string name="track_points">Track points</string>
    <string name="shared_string_online_maps">Online maps</string>
    <string name="osmand_rastermaps_plugin_description">With this plugin you can access many types of online (so called tile or raster) maps, from predefined OpenStreetMap tiles (like Mapnik) to satellite images and special purpose layers like weather maps, climate maps, geological maps, hillshade layers, etc.
		\n\nAny of these maps can either be used as the main (base) map to be displayed on the OsmAnd map screen, or as an overlay or underlay to another base map (like OsmAnd\'s standard offline maps). In order to make any underlay map more visible, certain elements of the OsmAnd vector maps can easily be hidden via the \'Configure map\' menu as desired.
		\n\nTile maps can be obtained directly via online sources, or can be prepared for offline use (and manually copied to OsmAnd\'s data folder) as an SQLite database which can be produced by a variety of 3rd party map preparation tools.
	</string>
    <string name="record_plugin_name">Trip recording</string>
    <string name="record_plugin_description">This plugin activates the functionality to record and save your tracks by manually touching the GPX logging widget on the map screen, or also to automatically log all of your navigation routes to a GPX file.
		\n\nRecorded tracks can be shared with your friends or be used for OSM contributions. Athletes can use recorded tracks to monitor their trainings. Some basic track analysis can be performed directly in OsmAnd, like lap times, average speed etc., and tracks can of course also later be analyzed in special 3rd party analysis tools.
	</string>
    <string name="srtm_paid_version_title">Contour lines plugin</string>
    <string name="osmand_srtm_short_description_80_chars">OsmAnd plugin for offline contour lines</string>
    <string name="osmand_srtm_long_description_1000_chars">This plugin provides both a contour line overlay and a (relief) hillshade layer to be displayed on top of OsmAnd\'s standard maps. This functionality will be much appreciated by athletes, hikers, trekkers, and anybody interested in the relief structure of a landscape.
		\n\nThe global data (between 70 ° north and 70 ° south) is based on measurements by SRTM (Shuttle Radar Topography Mission) and ASTER (Advanced Spaceborne Thermal Emission and Reflection Radiometer), an imaging instrument onboard Terra, the flagship satellite of NASA\'s Earth Observing System. ASTER is a cooperative effort between NASA, Japan\'s Ministry of Economy, Trade and Industry (METI), and Japan Space Systems (J-spacesystems).
	</string>
    <string name="srtm_plugin_name">Contour Lines</string>
    <string name="srtm_plugin_description">This plugin provides both a contour line overlay and a (relief) hillshade layer to be displayed on top of OsmAnd\'s standard maps. This functionality will be much appreciated by athletes, hikers, trekkers, and anybody interested in the relief structure of a landscape. (Please note that contour line and/or relief data are separate, additional downloads available after activating the plugin.)
		\n\nThe global data (between 70 ° north and 70 ° south) is based on measurements by SRTM (Shuttle Radar Topography Mission) and ASTER (Advanced Spaceborne Thermal Emission and Reflection Radiometer), an imaging instrument onboard Terra, the flagship satellite of NASA\'s Earth Observing System. ASTER is a cooperative effort between NASA, Japan\'s Ministry of Economy, Trade and Industry (METI), and Japan Space Systems (J-spacesystems).
	</string>
    <string name="plugin_touringview_name">Touring map view</string>
    <string name="plugin_touringview_descr">Activating this view changes OsmAnd\'s map style to \'Touring view\', this is a special high-detail view for travelers and professional drivers.
		\n\nThis view provides, at any given map zoom, the maximum amount of travel details available in the map data (particularly roads, tracks, paths, and orientation marks).
		\n\nIt also clearly depicts all types of roads unambiguously by color coding, which is useful when e.g. driving large vehicles.
		\n\nAnd it provides special touring options like showing bicycle routes or Alpine mountain routes.
		\n\nA special map download is not needed, the view is created from our standard maps.
		\n\nThis view can be reverted by either de-activating it again here, or by changing the \'Map style\' under \'Configure map\' as desired.
	</string>
    <string name="plugin_nautical_name">Nautical map view</string>
    <string name="plugin_nautical_descr">This plugin enriches the OsmAnd map and navigation app to also produce nautical maps for boating, sailing, and other types of watersports.
		\n\nA special map add-on for OsmAnd will provide all nautical navigation marks and chart symbols, for inland  as well as for nearshore navigation. The description of each navigation mark provides the details needed to identify them and their meaning (category, shape, color, sequence, reference, etc.).
		\n\nTo return to one of OsmAnd\'s conventional map styles, simply either de-activate this plugin again, or change the \'Map style\' under \'Configure map\' as desired.
	</string>
    <string name="plugin_ski_name">Ski map view</string>
    <string name="plugin_ski_descr">This plugin for OsmAnd puts at your fingertips details of global downhill ski slopes, cross country ski runs, Alpine ski routes, cable cars and ski lifts. Routes and pistes are shown color-coded by difficulty, and depicted in a special \'Winter\' map style which assimilates a snow-colored winter landscape.
		\n\nActivating this view changes the map style to \'Winter and ski\', showing all landscape features under wintry conditions. This view can be reverted by either de-activating it again here, or by changing the \'Map style\' under \'Configure map\' as desired.
	</string>
    <string name="audionotes_plugin_name">Audio/video notes</string>
    <string name="audionotes_plugin_description">The Audio/video notes plugin provides the functionality to take audio/photography/video notes during a trip, using either a button on the map screen, or directly the context menu for any position on the map.</string>
    <string name="osmand_parking_plugin_name">Parking Position</string>
    <string name="osmand_parking_plugin_description">The parking position plugin lets you record where your car is parked and how much parking time is left (if there is a time limit).
	\nBoth the location and time are visible on the OsmAnd dashboard as well as in a widget on the map screen. An alarm can be added to the Android calendar as a reminder.</string>
    <string name="osmand_distance_planning_plugin_name">Distance calculator &amp; planning tool</string>
    <string name="osmand_distance_planning_plugin_description">This plugin provides a map screen widget allowing creation of paths by tapping the map, or by using or modifying existing GPX files, to plan a trip and measure the distance between points. The results can be saved as a GPX file, which can later be used for guidance.</string>
    <string name="shared_string_accessibility">Accessibility</string>
    <string name="osmand_accessibility_description">This plugin makes the device\'s accessibility features available directly in OsmAnd. It facilitates e.g. adjusting the speech rate for TTS voices, configuring directional-pad screen navigation, using a trackball for zoom control, or text-to-speech feedback, for example to auto announcing your position.</string>
    <string name="osm_settings">OSM editing</string>
    <string name="osm_editing_plugin_description">Via this plugin OsmAnd can be used to make OSM contributions like creating or modifying OSM POI objects, opening or commenting OSM Notes, and contributing recorded GPX files. OSM is a community driven, global public domain mapping project. For details please refer to https://openstreetmap.org. Active participation is appreciated, and contributions can be made directly from OsmAnd, if you specify your personal OSM credentials in the app.</string>
    <string name="osmand_development_plugin_description">This plugin displays settings for development and debugging features like to test or simulate routing, the screen rendering performance, or voice prompting. These settings are intended for developers and are not needed for the general user.</string>
    <string name="debugging_and_development">OsmAnd development</string>
    <string name="rename_failed">Renaming failed.</string>
    <string name="days_behind">days behind</string>
    <string name="back_to_map">Back to map</string>
    <string name="share_note">Share note</string>
    <string name="location_on_map">Location:\n Lat %1$s\n Lon %2$s</string>
    <string name="watch">Watch</string>
    <string name="notes">Notes</string>
    <string name="online_map">Online map</string>
    <string name="roads_only">Roads only</string>
    <string name="rendering_attr_pisteRoutes_name">Ski slopes</string>
    <string name="free">Free %1$s </string>
    <string name="device_memory">Device memory</string>
    <string name="rendering_attr_pisteGrooming_name">Piste grooming</string>
    <string name="world_ski_missing">In order to display ski maps, the special offline map needs to be downloaded</string>
    <string name="nautical_maps_missing">In order to display nautical maps, the special offline map needs to be downloaded</string>
    <string name="edit_group">Edit group</string>
    <string name="parking_place">Parking spot</string>
    <string name="remove_the_tag">REMOVE THE TAG</string>
    <string name="gps_status">GPS status</string>
    <string name="version_settings_descr">Download nightly builds.</string>
    <string name="version_settings">Builds</string>
    <string name="rendering_attr_streetLighting_name">Street lighting</string>
    <string name="proxy_pref_title">Proxy</string>
    <string name="proxy_pref_descr">Specify a proxy server.</string>
    <string name="settings_privacy">Privacy</string>
    <string name="shared_string_gpx_points">Points</string>
    <string name="navigation_over_track">Start navigation along track?</string>
    <string name="avoid_roads_msg">Trigger an alternative route by selecting roads to avoid</string>
    <string name="speak_pedestrian">Pedestrian crosswalks</string>
    <string name="rendering_attr_roadStyle_name">Road style</string>
    <string name="rendering_attr_roadStyle_description">Road style</string>
    <string name="rendering_value__name">Default</string>
    <string name="rendering_value_default_name">Default</string>
    <string name="rendering_value_germanRoadAtlas_name">German road atlas</string>
    <string name="rendering_value_highContrastRoads_name">High contrast roads</string>
    <string name="traffic_warning_railways">Railroad crossing</string>
    <string name="traffic_warning_pedestrian">Pedestrian crosswalk</string>
    <string name="show_railway_warnings">Railroad crossings</string>
    <string name="show_pedestrian_warnings">Pedestrian crosswalks</string>
    <string name="rendering_value_americanRoadAtlas_name">American road atlas</string>
    <string name="routing_attr_no_new_routing_name">No v1.9 routing rules</string>
    <string name="routing_attr_no_new_routing_description">Do not use routing rules introduced in v1.9.</string>
    <string name="dash_download_msg_none">Download offline maps?</string>
    <string name="dash_download_msg">You have downloaded %1$s maps</string>
    <string name="dash_download_new_one">Download new map</string>
    <string name="dash_download_manage">Manage</string>
    <string name="map_locale">Map language</string>
    <string name="rendering_attr_transportStops_name">Transport stops</string>
    <string name="navigate_point_zone">Zone</string>
    <string name="navigate_point_olc">Open Location Code</string>
    <string name="navigate_point_olc_info_invalid">Invalid OLC\n</string>
    <string name="navigate_point_olc_info_short">Short OLC\nPlease provide a full code</string>
    <string name="navigate_point_olc_info_area">Valid full OLC\nRepresents area: %1$s x %2$s</string>
    <string name="navigate_point_northing">Northing</string>
    <string name="navigate_point_easting">Easting</string>
    <string name="download_tab_downloads">All Downloads</string>
    <string name="download_tab_updates">Updates</string>
    <string name="download_tab_local">Local</string>
    <string name="no_internet_connection">Unable to download, please check your Internet connection.</string>
    <string name="everything_up_to_date">All files up to date</string>
    <string name="use_opengl_render">Use OpenGL rendering</string>
    <string name="use_opengl_render_descr">Use hardware accelerated OpenGL rendering (may use more battery, or not work on very old devices).</string>
    <string name="error_avoid_specific_road">No bypass found</string>
    <string name="home_button">Home</string>
    <string name="map_update">Updates available for %1$s maps</string>
    <string name="search_for">Search for</string>
    <string name="coordinates">Coordinates</string>
    <string name="rendering_attr_publicTransportMode_name">Bus, trolleybus, shuttle routes</string>
    <string name="rendering_attr_tramTrainRoutes_name">Tram and train routes</string>
    <string name="rendering_attr_subwayMode_name">Subway routes</string>
    <string name="lock_screen_request_explanation">%1$s needs this permission to turn off the screen for the power saving feature.</string>
    <string name="wake_on_voice">Turn screen on</string>
    <string name="wake_on_voice_descr">Turn on device screen (if off) when approaching a turn.</string>
    <string name="impassable_road">Avoid roads…</string>
    <string name="rendering_attr_trainLightrailRoutes_name">Train routes</string>
    <string name="rendering_attr_tramRoutes_name">Tram routes</string>
    <string name="rendering_attr_shareTaxiRoutes_name">Share taxi routes</string>
    <string name="rendering_attr_trolleybusRoutes_name">Trolleybus routes</string>
    <string name="rendering_attr_busRoutes_name">Bus routes</string>
    <string name="rendering_category_hide">Hide</string>
    <string name="rendering_category_routes">Routes</string>
    <!--string name="shared_string_details">Details</string> use rendering_category_details -->
    <string name="rendering_category_details">Details</string>
    <string name="rendering_category_transport">Transport</string>
    <string name="rendering_category_others">Other map attributes</string>
    <string name="map_widget_appearance_rem">Remaining elements</string>
    <string name="map_widget_vector_attributes">Rendering attributes</string>
    <string name="map_widget_top">Status bar</string>
    <string name="map_widget_right">Right panel</string>
    <string name="map_widget_left">Left panel</string>
    <string name="configure_map">Configure map</string>
    <string name="search_radius_proximity">Within</string>
    <string name="anonymous_user">Anonymous user</string>
    <string name="logged_as">Logged in as %1$s</string>
    <string name="speed_limit_exceed">Speed limit tolerance</string>
    <string name="speed_limit_exceed_message">Select speed limit tolerance margin, above which you will receive a voice warning.</string>
    <string name="fav_point_emoticons_message">The Favorite name has been modified to %1$s to facilitate properly saving the string with emoticons to a file.</string>
    <string name="print_route">Print route</string>
    <string name="fav_point_dublicate">Favorite point name duplicate</string>
    <string name="fav_point_dublicate_message">Specified Favorite name already in use, was changed to %1$s to avoid duplication.</string>
    <string name="text_size_descr">Set the text size on the map.</string>
    <string name="text_size">Text size</string>
    <string name="traffic_warning_speed_limit">Speed limit</string>
    <string name="traffic_warning_border_control">Border control</string>
    <string name="traffic_warning_payment">Toll booth</string>
    <string name="traffic_warning_stop">Stop sign</string>
    <string name="traffic_warning_calming">Traffic calming</string>
    <string name="traffic_warning_speed_camera">Speed camera</string>
    <string name="traffic_warning">Traffic warning</string>
    <string name="speak_favorites">Nearby Favorites</string>
    <string name="speak_poi">Nearby POI</string>
    <string name="way_alarms">Traffic warnings</string>
    <string name="background_service_is_enabled_question">OsmAnd background service still running. Stop it, too?</string>
    <string name="sleep_mode_stop_dialog">Stop GPS background mode?</string>
    <string name="stop_navigation_service">Stop</string>
    <string name="confirm_every_run">Always ask</string>
    <string name="save_global_track_interval_descr">Choose logging interval for the general track recording (enabled via the GPX logging widget on the map).</string>
    <string name="save_global_track_interval">General logging interval</string>
    <string name="background_service_int">GPS Wake-up interval</string>
    <string name="enable_sleep_mode">Enable GPS background mode</string>
    <string name="save_track_to_gpx_globally">Log track to GPX file</string>
    <string name="save_track_to_gpx_globally_headline">On demand track logging</string>
    <string name="save_track_to_gpx_globally_descr">General position logging to a GPX file can be turned on or off using the GPX logging widget on the map screen.</string>
    <string name="save_current_track_descr">Save current track as GPX file now.</string>
    <string name="save_current_track">Save current track</string>
    <string name="save_track_to_gpx">Auto-record track during navigation</string>
    <string name="save_track_to_gpx_descrp">A GPX track is automatically saved to the tracks folder during navigation.</string>
    <string name="save_track_interval_globally">Logging interval</string>
    <string name="save_track_interval">Logging interval during navigation</string>
    <string name="save_track_interval_descr">Choose logging interval for track recording during navigation.</string>
    <string name="voice_provider_descr">Select the voice guidance for navigation.</string>
    <string name="voice_provider">Voice guidance</string>
    <string name="enable_proxy_title">Enable HTTP proxy</string>
    <string name="enable_proxy_descr">Configure an HTTP proxy for all network requests.</string>
    <string name="proxy_host_title">Proxy Host</string>
    <string name="proxy_host_descr">Configure your proxy\'s hostname (e.g. 127.0.0.1).</string>
    <string name="proxy_port_title">Proxy Port</string>
    <string name="proxy_port_descr">Configure your proxy\'s port number (e.g. 8118).</string>
    <string name="monitoring_settings">Trip recording</string>
    <string name="monitoring_settings_descr">Configure how to record your trips.</string>
    <string name="int_hour">h</string>
    <string name="duration">Duration</string>
    <string name="distance">Distance</string>
    <string name="average">Average</string>
    <string name="of">%1$d of %2$d</string>
    <string name="ascent_descent">Ascent/Descent</string>
    <string name="moving_time">Moving time</string>
    <string name="max_min">Max/Min</string>
    <string name="min_max">Min/Max</string>
    <string name="index_tours">Tours</string>
    <string name="shared_string_all">All</string>
    <string name="shared_string_waypoints">Waypoints</string>
    <string name="download_additional_maps">Download missing maps %1$s (%2$d MB)?</string>
    <string name="rendering_value_browse_map_name">Browse map</string>
    <string name="rendering_value_car_name">Car</string>
    <string name="rendering_value_bicycle_name">Bicycle</string>
    <string name="rendering_value_pedestrian_name">Pedestrian</string>
    <string name="rendering_attr_coloredBuildings_name">Color-code buildings by type</string>
    <string name="continue_navigation">Continue Navigation</string>
    <string name="pause_navigation">Pause Navigation</string>
    <string name="keep_navigation_service">Keep</string>
    <string name="map_preferred_locale_descr">Preferred language for labels on the map (if unavailable, English or local names will be used).</string>
    <string name="map_preferred_locale">Preferred map language</string>
    <string name="local_map_names">Local names</string>
    <string name="lang_sw">Swahili</string>
    <string name="lang_he">Hebrew</string>
    <string name="forward">Forward</string>
    <string name="home">Dashboard</string>
    <string name="live_monitoring_m_descr">Send tracking data to a specified web service if GPX logging is enabled.</string>
    <string name="live_monitoring_m">Online tracking (GPX required)</string>
    <string name="live_monitoring_start">Start online tracking</string>
    <string name="live_monitoring_stop">Stop online tracking</string>
    <string name="gpx_monitoring_start">Start GPX logging</string>
    <string name="gpx_monitoring_stop">Stop GPX logging</string>
    <string name="gpx_start_new_segment">Start new segment</string>
    <string name="rendering_attr_hideBuildings_name">Buildings</string>
    <string name="rendering_attr_hideNonVehicleHighways_name">Non-vehicle highways</string>
    <string name="rendering_attr_hideText_name">Text</string>
    <string name="rendering_attr_hideWoodScrubs_name">Wood and scrubs</string>
    <string name="rendering_attr_buildings15zoom_name">Buildings on zoom 15</string>
    <string name="rendering_attr_moreDetailed_name">More details</string>
    <string name="rendering_attr_lessDetailed_name">Fewer details</string>
    <string name="rendering_attr_hideAccess_name">Access restrictions</string>
    <string name="rendering_attr_showAccess_name">Show access restrictions and toll</string>
    <string name="rendering_attr_showSurfaceGrade_name">Show road quality</string>
    <string name="rendering_attr_showSurfaces_name">Show road surface</string>
    <string name="rendering_attr_showCycleRoutes_name">Show cycle routes</string>
    <string name="no_index_file_to_download">Downloads not found, please check your connection to the Internet.</string>
    <string name="select_index_file_to_download">Nothing was found. If you can\'t find your region, you can make it yourself (see https://osmand.net).</string>
    <string name="none_selected_gpx">No GPX files selected. Select one by long-tapping.</string>
    <string name="local_index_select_gpx_file">Select to show</string>
    <string name="gpx_split_interval">Split interval</string>
    <string name="sort_by_distance">Sort by distance</string>
    <string name="sort_by_name">Sort by name</string>
    <string name="show_zoom_buttons_navigation_descr">Show zoom buttons during navigation.</string>
    <string name="show_zoom_buttons_navigation">Show zoom buttons</string>
    <string name="save_as_favorites_points">Save as group of Favorites</string>
    <string name="select_destination_and_intermediate_points">Select destinations</string>
    <string name="layer_amenity_label">POI overlay labels</string>
    <string name="loading_smth">Loading %1$s…</string>
    <string name="map_widget_plain_time">Current time</string>
    <string name="shared_string_waypoint">Waypoint</string>
    <string name="selected_gpx_info_show">\n\nLong-tap to view on the map</string>
    <string name="delay_navigation_start">Start turn-by-turn guidance automatically</string>
    <string name="local_index_gpx_info_show">\n\nLong-tap for options</string>
    <string name="gpx_info_subtracks">Subtracks: %1$s </string>
    <string name="gpx_info_waypoints">Waypoints: %1$s </string>
    <string name="gpx_info_distance">Distance: %1$s (%2$s points) </string>
    <string name="gpx_info_start_time">Start time: %1$tF,  %1$tT </string>
    <string name="gpx_info_end_time">End time: %1$tF,  %1$tT </string>
    <string name="gpx_info_average_speed">Average speed: %1$s </string>
    <string name="gpx_info_maximum_speed">Maximum speed: %1$s </string>
    <string name="gpx_info_avg_altitude">Average altitude: %1$s</string>
    <string name="gpx_info_diff_altitude">Altitude range: %1$s</string>
    <string name="gpx_info_asc_altitude">Descent/ascent: %1$s</string>
    <string name="gpx_timespan">Time span: %1$s</string>
    <string name="gpx_timemoving">Time moving: %1$s</string>
    <string name="gpx_selection_segment_title">Segment</string>
    <string name="gpx_selection_number_of_points"> %1$s points</string>
    <string name="gpx_selection_point">Point %1$s</string>
    <!-- string name="gpx_selection_current_track">recording</string -->
    <string name="gpx_selection_route_points">%1$s \nRoute points %2$s</string>
    <string name="gpx_selection_points">%1$s \nPoints</string>
    <string name="gpx_selection_track">%1$s \nTrack %2$s</string>
    <string name="gpx_file_is_empty">Empty GPX file</string>
    <string name="osmo_edit_color">Display color</string>
    <string name="osmo_connect_menu">Connect</string>
    <string name="int_days">days</string>
    <string name="use_points_as_intermediates">Calculate route between points</string>
    <string name="always_center_position_on_map">Display position always in center</string>
    <string name="voice_pref_title">Voice</string>
    <string name="misc_pref_title">Misc</string>
    <string name="localization_pref_title">Localization</string>
    <string name="index_item_nation_addresses">addresses nationwide</string>
    <string name="index_item_world_altitude_correction">World altitude correction</string>
    <string name="index_item_world_seamarks">World seamarks</string>
    <string name="index_item_world_bitcoin_payments">World bitcoin payments</string>
    <string name="index_item_world_basemap">World overview map</string>
    <string name="index_item_world_ski">World ski map</string>
    <string name="lang_zh">Chinese</string>
    <string name="lang_pt_br">Portuguese (Brazil)</string>
    <string name="lang_en">English</string>
    <string name="lang_en_gb">English (United Kingdom)</string>
    <string name="lang_af">Afrikaans</string>
    <string name="lang_al">Albanian</string>
    <string name="lang_ar">Arabic</string>
    <string name="lang_hy">Armenian</string>
    <string name="lang_eu">Basque</string>
    <string name="lang_be">Belarusian</string>
    <string name="lang_be_by">Belarusian (Latin)</string>
    <string name="lang_bs">Bosnian</string>
    <string name="lang_bg">Bulgarian</string>
    <string name="lang_ca">Catalan</string>
    <string name="lang_hr">Croatian</string>
    <string name="lang_cs">Czech</string>
    <string name="lang_da">Danish</string>
    <string name="lang_nl">Dutch</string>
    <string name="lang_fi">Finnish</string>
    <string name="lang_fr">French</string>
    <string name="lang_ka">Georgian</string>
    <string name="lang_de">German</string>
    <string name="lang_el">Greek</string>
    <string name="lang_iw">Hebrew</string>
    <string name="lang_hi">Hindi</string>
    <string name="lang_hu">Hungarian</string>
    <string name="lang_hu_formal">Hungarian (formal)</string>
    <string name="lang_id">Indonesian</string>
    <string name="lang_it">Italian</string>
    <string name="lang_ja">Japanese</string>
    <string name="lang_kn">Kannada</string>
    <string name="lang_ko">Korean</string>
    <string name="lang_lv">Latvian</string>
    <string name="lang_lt">Lithuanian</string>
    <string name="lang_mr">Marathi</string>
    <string name="lang_no">Norwegian Bokmål</string>
    <string name="lang_fa">Persian</string>
    <string name="lang_pl">Polish</string>
    <string name="lang_pt">Portuguese</string>
    <string name="lang_ro">Romanian</string>
    <string name="lang_ru">Russian</string>
    <string name="lang_sc">Sardinian</string>
    <string name="lang_sr">Serbian (cyrillic)</string>
    <string name="lang_sr_latn">Serbian (latin)</string>
    <string name="lang_zh_cn">Chinese (Simplified)</string>
    <string name="lang_zh_hk">Chinese (Hong Kong)</string>
    <string name="lang_sk">Slovak</string>
    <string name="lang_sl">Slovenian</string>
    <string name="lang_es">Spanish</string>
    <string name="lang_sv">Swedish</string>
    <string name="lang_zh_tw">Chinese (Traditional)</string>
    <string name="lang_tr">Turkish</string>
    <string name="lang_uk">Ukrainian</string>
    <string name="lang_vi">Vietnamese</string>
    <string name="lang_cy">Welsh</string>
    <string name="lang_gn_py">Guaraní</string>
    <string name="index_name_canada">North America - Canada</string>
    <string name="index_name_italy">Europe - Italy</string>
    <string name="index_name_gb">Europe - Great Britain</string>
    <string name="calculate_osmand_route_without_internet">Offline calculation of OsmAnd route segment</string>
    <string name="gpx_option_calculate_first_last_segment">Calculate OsmAnd route for first and last route segment</string>
    <string name="use_displayed_track_for_navigation">Use shown track for navigation?</string>
    <string name="keep_and_add_destination_point">Add as subsequent destination</string>
    <string name="select_gpx">Select GPX…</string>
    <string name="route_descr_select_destination">Select Destination</string>
    <string name="route_preferences">Route preferences</string>
    <string name="route_info">Route info</string>
    <string name="routing_attr_prefer_motorway_name">Prefer motorways</string>
    <string name="routing_attr_prefer_motorway_description">Prefer motorways</string>
    <string name="routing_attr_avoid_toll_name">Avoid toll roads</string>
    <string name="routing_attr_avoid_toll_description">Avoid toll roads</string>
    <string name="routing_attr_avoid_unpaved_name">Avoid unpaved roads</string>
    <string name="routing_attr_avoid_unpaved_description">Avoid unpaved roads.</string>
    <string name="routing_attr_avoid_ferries_name">Avoid ferries</string>
    <string name="routing_attr_avoid_ferries_description">Avoid ferries</string>
    <string name="routing_attr_avoid_motorway_name">Avoid motorways</string>
    <string name="routing_attr_avoid_motorway_description">Avoid motorways</string>
    <string name="routing_attr_avoid_stairs_name">Avoid stairs</string>
    <string name="routing_attr_avoid_stairs_description">Avoid stairs</string>
    <string name="routing_attr_avoid_borders_name">Avoid border crossings</string>
    <string name="routing_attr_avoid_borders_description">Avoid crossing national borders</string>
    <string name="routing_attr_weight_name">Weight limit</string>
    <string name="routing_attr_weight_description">Specify permitted vehicle weight limit on routes.</string>
    <string name="routing_attr_width_name">Width limit</string>
    <string name="routing_attr_width_description">Specify permitted vehicle width limit on routes.</string>
    <string name="routing_attr_height_name">Height limit</string>
    <string name="routing_attr_height_description">Specify vehicle height to be permitted on routes.</string>
    <string name="android_19_location_disabled">Since Android version 4.4 (KitKat) you cannot download and update maps to the old storage folder (%s). Copy all OsmAnd files to new storage location?
        \n Note 1: Your old files will remain untouched (but can be deleted manually).
        \n Note 2: In the new storage location it will not be possible to share files between OsmAnd and OsmAnd+.</string>
    <string name="copying_osmand_one_file_descr">Copying file (%s) to the new destination…</string>
    <string name="copying_osmand_files_descr">Copying OsmAnd data files to the new destination (%s)…</string>
    <string name="copying_osmand_files">Copying OsmAnd data files…</string>
    <string name="calculate_osmand_route_gpx">Offline OsmAnd route calculation</string>
    <string name="app_mode_truck">Truck</string>
    <string name="guidance_preferences_descr">Navigation preferences</string>
    <string name="routing_preferences_descr">Routing preferences</string>
    <string name="speech_rate_descr">Specify the speech rate for TTS.</string>
    <string name="speech_rate">Speech Rate</string>
    <string name="complex_route_calculation_failed">Fast route calculation failed (%s), fallback to slow calculation.</string>
    <string name="disable_complex_routing_descr">Disable two-phase routing for car navigation.</string>
    <string name="disable_complex_routing">Disable complex routing</string>
    <string name="amenity_type_seamark">Seamark</string>
    <string name="app_modes_choose_descr">Select the profiles to be visible in the app.</string>
    <string name="app_modes_choose">App Profiles</string>
    <string name="map_widget_map_rendering">Map rendering</string>
    <string name="app_mode_hiking">Hiking</string>
    <string name="app_mode_motorcycle">Motorcycle</string>
    <string name="app_mode_boat">Boat</string>
    <string name="app_mode_aircraft">Aircraft</string>
    <string name="local_osm_changes_delete_all_confirm">You are going to delete %1$d OSM changes. Are you sure?</string>
    <string name="animate_routing_route_not_calculated">Please calculate the route first</string>
    <string name="animate_routing_route">Simulate using calculated route</string>
    <string name="animate_routing_gpx">Simulate using GPX track</string>
    <string name="route_is_too_long_v2">For long distances: Please add intermediate destinations if no route is found within 10 minutes.</string>
    <string name="auto_zoom_none">No auto zoom</string>
    <string name="auto_zoom_close">To close-up</string>
    <string name="auto_zoom_far">To mid-range</string>
    <string name="auto_zoom_farthest">To long-range</string>
    <string name="map_magnifier">Map magnifier</string>
    <string name="base_world_map">World basemap</string>
    <string name="about_version">Version:</string>
    <string name="shared_string_about">About</string>
    <string name="about_settings_descr">Version info, licenses, project members</string>
    <string name="local_index_tile_data_zooms">Zooms downloaded: %1$s</string>
    <string name="local_index_tile_data_expire">Expire (minutes): %1$s</string>
    <string name="local_index_tile_data_downloadable">Downloadable: %1$s</string>
    <string name="local_index_tile_data_maxzoom">Maximum zoom: %1$s</string>
    <string name="local_index_tile_data_minzoom">Minimum zoom: %1$s</string>
    <string name="local_index_tile_data_name">Tile data: %1$s</string>
    <string name="edit_tilesource_successfully">Tilesource %1$s was saved</string>
    <string name="edit_tilesource_elliptic_tile">Elliptic mercator</string>
    <string name="edit_tilesource_maxzoom">Maximum zoom</string>
    <string name="edit_tilesource_expiration_time">Expire (minutes)</string>
    <string name="edit_tilesource_minzoom">Minimum zoom</string>
    <string name="edit_tilesource_url_to_load">URL</string>
    <string name="edit_tilesource_choose_existing">Choose existing…</string>
    <string name="maps_define_edit">Define/Edit…</string>
    <string name="map_widget_fps_info">FPS debug info</string>
    <string name="driving_region_descr">Select the driving region: US, Europe, UK, Asia, and others.</string>
    <string name="driving_region">Driving region</string>
    <string name="driving_region_japan">Japan</string>
    <string name="driving_region_us">United States</string>
    <string name="driving_region_canada">Canada</string>
    <string name="driving_region_europe_asia">Europe, Asia, Latin America, &amp; similar</string>
    <string name="driving_region_uk">UK, India, &amp; similar</string>
    <string name="driving_region_australia">Australia</string>
    <string name="speak_title">Announce…</string>
    <string name="speak_descr">Configure to announce street names, traffic warnings (forced stops, speed bumps), speed camera warnings, speed limits.</string>
    <string name="speak_street_names">Street names (TTS)</string>
    <string name="speak_speed_limit">Speed limit</string>
    <string name="speak_cameras">Speed cameras</string>
    <string name="speak_traffic_warnings">Traffic warnings</string>
    <string name="osb_author_or_password_not_specified">Please specify OSM user and password in \'Settings\'</string>
    <string name="clear_intermediate_points">Clear intermediate destinations</string>
    <string name="keep_intermediate_points">Keep intermediate destinations</string>
    <string name="new_directions_point_dialog">You already have intermediate destinations set.</string>
    <string name="context_menu_item_directions_to">Directions to</string>
    <string name="context_menu_item_directions_from">Directions from</string>
    <string name="route_descr_map_location">Map: </string>
    <string name="route_descr_lat_lon">Lat %1$.3f, lon %2$.3f</string>
    <!-- string name="route_descr_current_location">Current position</string -->
    <string name="route_descr_destination">Destination</string>
    <string name="route_to">To:</string>
    <string name="route_via">Via:</string>
    <string name="route_from">From:</string>
    <string name="app_mode_default">Browse map</string>
    <string name="settings_preset">Default profile</string>
    <string name="settings_preset_descr">Map view and navigation settings are remembered per use profile. Set your default profile here.</string>
    <string name="destination_point">Destination %1$s</string>
    <string name="context_menu_item_destination_point">Set as destination</string>
    <string name="please_select_address">Select city or street first</string>
    <string name="search_street_in_neighborhood_cities">Search for street in neighborhood cities</string>
    <string name="intermediate_items_sort_return">Optimized order of intermediate destinations en-route to the destination.</string>
    <string name="intermediate_items_sort_by_distance">Sort door-to-door</string>
    <string name="local_osm_changes_backup_successful">OSM change file was generated %1$s</string>
    <string name="local_osm_changes_backup_failed">Could not back up OSM changes</string>
    <string name="local_osm_changes_backup">Back up as OSM change</string>
    <string name="delete_point">Delete Point</string>
    <string name="plugin_distance_point_time">time</string>
    <string name="plugin_distance_point_hdop">accuracy</string>
    <string name="plugin_distance_point_speed">speed</string>
    <string name="plugin_distance_point_ele">elevation</string>
    <string name="plugin_distance_point">Point</string>
    <string name="gpx_file_name">GPX file name</string>
    <string name="gpx_saved_sucessfully">GPX file saved to {0}</string>
    <string name="use_distance_measurement_help">* Tap to mark a point.\n
        * Long-tap the map to delete previous point.\n
        * Long-tap on a point to view and attach description.\n
        * Tap the measurement widget to see more actions.</string>
    <string name="distance_measurement_start_editing">Start editing</string>
    <string name="distance_measurement_finish_editing">Finish editing</string>
    <string name="distance_measurement_finish_subtrack">Begin a new subtrack</string>
    <string name="distance_measurement_clear_route">Clear all points</string>
    <string name="distance_measurement_load_gpx">Open existing GPX file</string>
    <string name="wait_current_task_finished">Please wait until current task is finished</string>
    <string name="use_kalman_filter_compass_descr">Reduces noise in compass readings but adds inertia.</string>
    <string name="use_kalman_filter_compass">Use Kalman filter</string>
    <string name="use_magnetic_sensor_descr">For the compass reading, use the magnetic sensor instead of the orientation sensor.</string>
    <string name="use_magnetic_sensor">Use magnetic sensor</string>
    <string name="other_location">Other</string>
    <string name="files_limit">%1$d files left</string>
    <string name="available_downloads_left">%1$d files left to download</string>
    <string name="install_paid">Full version</string>
    <string name="cancel_route">Dismiss route</string>
    <string name="cancel_navigation">Stop navigation</string>
    <string name="clear_destination">Clear destination</string>
    <string name="download_using_mobile_internet">Not connected to Wi-Fi. Use current connection to the Internet to download?</string>
    <string name="street_name">Street name</string>
    <string name="hno">House number</string>
    <string name="website">Website</string>
    <string name="phone">Phone</string>
    <string name="osmand_background_plugin_description">Shows settings for turning on background tracking and navigation by periodically waking up the GPS device (with the screen off).</string>
    <string name="contribution_activity">Install version</string>
    <string name="choose_osmand_theme_descr">Choose how the app looks.</string>
    <string name="choose_osmand_theme">App theme</string>
    <string name="external_input_device">External input devices</string>
    <string name="external_input_device_descr">Select a device such as a generic keyboard or WunderLINQ for external controls.</string>
    <string name="sett_no_ext_input">None</string>
    <string name="sett_generic_ext_input">Generic Keyboard</string>
    <string name="sett_wunderlinq_ext_input">WunderLINQ</string>
    <string name="sett_parrot_ext_input">Parrot</string>
    <string name="accessibility_options">Accessibility options</string>
    <string name="select_address_activity">Select address</string>
    <string name="favourites_list_activity">Select Favorite</string>
    <string name="local_openstreetmap_act_title">OSM modifications</string>
    <string name="layer_hillshade">Hillshade layer</string>
    <string name="map_widget_gps_info">GPS info</string>
    <string name="access_arrival_time">Arrival time</string>
    <string name="access_intermediate_arrival_time">Intermediate arrival time</string>
    <string name="item_checked">checked</string>
    <string name="item_unchecked">unchecked</string>
    <string name="prefer_motorways">Prefer motorways</string>
    <string name="prefer_in_routing_title">Prefer…</string>
    <string name="prefer_in_routing_descr">Prefer motorways.</string>
    <string name="max_speed_none">none</string>
    <string name="index_name_openmaps">OpenMaps EU</string>
    <string name="download_wikipedia_maps">Wikipedia</string>
    <string name="download_hillshade_maps">Hillshades</string>
    <string name="local_indexes_cat_srtm">Contour lines</string>
    <string name="local_indexes_cat_av">Audio/Video data</string>
    <string name="stop_routing_confirm">Are you sure you want to stop the navigation?</string>
    <string name="clear_dest_confirm">Are you sure you want to clear your destination (and intermediate destinations)?</string>
    <string name="precise_routing_mode_descr">Calculate precise routes without glitches. Still distance-limited and slow.</string>
    <string name="precise_routing_mode">Precise routing (alpha)</string>
    <string name="recording_context_menu_show">Show</string>
    <string name="recording_photo_description">Photo %1$s %2$s</string>
    <string name="av_def_action_picture">Take a photo</string>
    <string name="recording_context_menu_precord">Take a photo</string>
    <string name="dropbox_plugin_description">The Dropbox plugin allows you to sync tracks and audio/video notes with your Dropbox account.</string>
    <string name="dropbox_plugin_name">Dropbox plugin</string>
    <string name="intermediate_points_change_order">Change order</string>
    <string name="srtm_paid_version_msg">Please consider paying for the \'Contour lines\' plugin to support further development.</string>
    <string name="av_def_action_choose">Select on request</string>
    <string name="av_def_action_video">Record video</string>
    <string name="av_def_action_audio">Record audio</string>
    <string name="av_widget_action_descr">Select default widget action.</string>
    <string name="av_widget_action">Default widget action</string>
    <string name="av_video_format_descr">Select the video output format.</string>
    <string name="av_video_format">Video output format</string>
    <string name="av_use_external_recorder_descr">Use system recorder for video.</string>
    <string name="av_use_external_recorder">Use system recorder</string>
    <string name="av_use_external_camera_descr">Use the system app for photos.</string>
    <string name="av_use_external_camera">Use camera app</string>
    <string name="av_settings_descr">Configure audio and video settings.</string>
    <string name="av_settings">Audio/video settings</string>
    <string name="recording_error">Recording failed</string>
    <string name="recording_camera_not_available">Camera not available</string>
    <string name="recording_is_recorded">Recording Audio/video. Stop by tapping the AV widget.</string>
    <string name="recording_playing">An audio from the specified recording is being played.\n%1$s</string>
    <string name="recording_open_external_player">Open external player</string>
    <string name="recording_delete_confirm">Delete this item?</string>
    <string name="recording_unavailable">unavailable</string>
    <string name="recording_context_menu_arecord">Take an audio note</string>
    <string name="recording_context_menu_vrecord">Take a video note</string>
    <string name="layer_recordings">Recording layer</string>
    <string name="recording_can_not_be_played">Recording can not be played</string>
    <string name="recording_context_menu_delete">Delete recording</string>
    <string name="recording_context_menu_play">Play</string>
    <string name="recording_description">Recording %1$s %3$s %2$s</string>
    <string name="recording_default_name">Recording</string>
    <string name="map_widget_av_notes">Audio/video notes</string>
    <string name="map_widget_distancemeasurement">Distance measurement</string>
    <string name="audionotes_location_not_defined">Location to associate with the note is not defined yet. \"Use location…\" to assign a note to the location specified.</string>
    <string name="map_widget_audionotes">Audio notes</string>
    <string name="index_srtm_parts">parts</string>
    <string name="index_srtm_ele">Contour lines</string>
    <string name="download_select_map_types">Other maps</string>
    <string name="download_roads_only_item">Roads only</string>
    <string name="download_srtm_maps">Contour lines</string>
    <string name="download_regular_maps">Standard map</string>
    <string name="download_roads_only_maps">Roads-only map</string>
    <string name="rendering_attr_alpineHiking_name">Alpine hiking scale (SAC)</string>
    <string name="rendering_attr_alpineHiking_description">Render paths according to the SAC scale.</string>
    <string name="rendering_attr_hikingRoutesOSMC_name">Hiking symbol overlay</string>
    <string name="rendering_attr_hikingRoutesOSMC_description">Render paths according to OSMC traces.</string>
    <string name="rendering_attr_noAdminboundaries_name">Boundaries</string>
    <string name="rendering_attr_noAdminboundaries_description">Suppress display of regional boundaries (admin levels 5–9).</string>
    <string name="map_widget_max_speed">Speed limit</string>
    <string name="monitoring_control_start">GPX</string>
    <string name="no_buildings_found">No buildings found.</string>
    <string name="incremental_search_city">Search city incrementally</string>
    <string name="search_villages_and_postcodes">Search more villages/postcode</string>
    <string name="rendering_attr_showRoadMaps_description">Select when to display roads-only maps:</string>
    <string name="rendering_attr_showRoadMaps_name">Roads-only maps</string>
    <string name="safe_mode_description">Run the app in safe mode (using slower Android instead of native code).</string>
    <string name="safe_mode">Safe mode</string>
    <string name="native_library_not_running">The app is running in safe mode (turn it off in \'Settings\').</string>
    <string name="close_changeset">Close changeset</string>
    <string name="zxing_barcode_scanner_not_found">ZXing Barcode Scanner app not installed. Search in Google Play?</string>
    <string name="rendering_attr_roadColors_description">Select a road color scheme:</string>
    <string name="rendering_attr_roadColors_name">Road color scheme</string>
    <string name="map_widget_show_destination_arrow">Show destination direction</string>
    <string name="enable_plugin_monitoring_services">Enable the \"Trip recording\" plugin to use position logging services (GPX logging, online tracking)</string>
    <string name="non_optimal_route_calculation">Calculate possibly non-optimal route over long distances</string>
    <string name="gps_not_available">Please enable GPS in the settings</string>
    <string name="map_widget_monitoring_services">Logging services</string>
    <string name="no_route">No route</string>
    <string name="delete_target_point">Remove destination</string>
    <string name="target_point">Destination %1$s</string>
    <string name="intermediate_point">Intermediate destination %1$s</string>
    <string name="context_menu_item_last_intermediate_point">Add as last intermediate destination</string>
    <string name="context_menu_item_first_intermediate_point">Add as first intermediate destination</string>
    <string name="add_as_last_destination_point">Add as last intermediate destination</string>
    <string name="add_as_first_destination_point">Add as first intermediate destination</string>
    <string name="replace_destination_point">Replace the destination</string>
    <string name="new_destination_point_dialog">You have already set a destination:</string>
    <string name="shared_string_target_points">Destinations</string>
    <string name="intermediate_point_too_far">Intermediate destination %1$s is too far from the nearest road.</string>
    <string name="arrived_at_intermediate_point">Intermediate destination reached</string>
    <string name="context_menu_item_intermediate_point">Add as intermediate destination</string>
    <string name="map_widget_intermediate_distance">Intermediate destination</string>
    <string name="map_widget_intermediate_time">Intermediate time</string>
    <string name="ending_point_too_far">Ending point too far from nearest road.</string>
    <string name="add_tag">Add Tag</string>
    <string name="btn_advanced_mode">Advanced Mode…</string>
    <string name="poi_filter_parking">Parking</string>
    <string name="poi_filter_emergency">Emergency</string>
    <string name="poi_filter_public_transport">Public transport</string>
    <string name="poi_filter_entertainment">Entertainment</string>
    <string name="poi_filter_accomodation">Accommodation</string>
    <string name="poi_filter_restaurants">Restaurants</string>
    <string name="poi_filter_sightseeing">Sightseeing</string>
    <string name="poi_filter_car_aid">Car aid</string>
    <string name="poi_filter_food_shop">Food shop</string>
    <string name="poi_filter_for_tourists">For tourists</string>
    <string name="poi_filter_fuel">Fuel</string>
    <string name="show_warnings_title">Show alerts…</string>
    <string name="show_warnings_descr">Configure traffic warnings (speed limits, forced stops, speed bumps, tunnels), speed camera warnings, and lane info.</string>
    <string name="use_compass_navigation_descr">Use the compass when no heading is detected otherwise.</string>
    <string name="use_compass_navigation">Use compass</string>
    <string name="avoid_motorway">Avoid motorways</string>
    <string name="auto_zoom_map_descr">Zoom level according to your speed (while map is synchronized with current position).</string>
    <string name="auto_zoom_map">Auto zoom map</string>
    <string name="snap_to_road_descr">Snap position to roads during navigation.</string>
    <string name="snap_to_road">Snap to road</string>
    <string name="interrupt_music_descr">Voice prompts pause, not just subdue, music playback.</string>
    <string name="interrupt_music">Pause music</string>
    <string name="osmand_play_title_30_chars">OsmAnd Maps &amp; Navigation</string>
    <string name="osmand_short_description_80_chars">Global Mobile Map Viewing &amp; Navigation for Offline and Online OSM Maps</string>
    <string name="osmand_long_description_1000_chars">
		OsmAnd (OSM Automated Navigation Directions)\n\n

		OsmAnd is an open source software navigation app with access to a wide variety of global OpenStreetMap (OSM) data. All map data (vector or tile maps) can be stored on the phone memory card for offline usage. Offline and online routing functionality is also offered, including turn-by-turn voice guidance.\n\n

		Some of the core features:\n
		- Complete offline functionality (store downloaded vector or tile maps in the device storage)\n
		- Compact offline vector maps for the whole world available\n
		- Download of country or region maps directly from the app\n
		- Overlay of several map layers possible, like GPX or navigation tracks, Points of Interest, Favorites, contour lines, public transport stops, additional maps with customizable transparency\n
		- Offline search for addresses and places (POIs)\n
		- Offline routing for medium-range distances\n
		- Car, bicycle, and pedestrian modes with optional:\n
		-  Automated day/night view switching\n
		-  Speed-dependent map zooming\n
		-  Map alignment according to compass or direction of motion\n
		-  Lane guidance, speed limit display, recorded and TTS voices\n\n

		Limitations of this free version of OsmAnd:\n
		- Number of map downloads limited\n
		- No offline access to Wikipedia POIs\n\n

		OsmAnd is actively being developed and our project and its continued progress relies on financial contributions for development and testing of new functionality. Please consider buying OsmAnd+, or funding specific new features or making a general donation on https://osmand.net.
	</string>
    <string name="osmand_extended_description_part1">
    OsmAnd (OSM Automated Navigation Directions) is a map and navigation app with access to the free, worldwide, and high-quality OpenStreetMap (OSM) data.\n\n

    Enjoy voice and optical navigator, viewing POIs (points of interest), creating and managing GPX tracks, using contour lines visualization and altitude info (through plugin), a choice between driving, cycling, pedestrian modes, OSM editing and much more.
    </string>
    <string name="osmand_extended_description_part2">
        GPS navigation\n
        • Choose between offline (no roaming charges when you are abroad) or online (faster) mode\n
        • Turn-by-turn voice guidance leads you along the way (recorded and synthesized voices)\n
        • The route gets rebuilt whenever you deviate from it\n
        • Lane guidance, street names, and estimated time of arrival will help along the way\n
        • To make your trip safer, day/night mode switches automatically\n
        • Show speed limits, and get reminders if you exceed it\n
        • Map zoom adjusts to your speed\n
        • Search for destinations by address, type (e.g: Parking, restaurant, hotel, gas station, museum), or geographical coordinates\n
        • Supports intermediate points on your itinerary\n
        • Record your own or upload a GPX track and follow it\n
    </string>
    <string name="osmand_extended_description_part3">
        Map\n
        • Displays POIs (point of interests) around you\n
        • Adjusts the map to your direction of motion (or compass)\n
        • Shows your location and the direction you are looking in\n
        • Share your location so that your friends can find you\n
        • Keeps your most important places in \'Favorites\'\n
        • Allows you to choose how to display names on the map: In English, local, or phonetic spelling\n
        • Displays specialized online tiles, satellite view (from Bing), different overlays like touring/navigation GPX tracks and additional layers with customizable transparency\n
    </string>
    <string name="osmand_extended_description_part4">
        Skiing\n
        OsmAnd ski maps plugin enables you to see ski tracks with level of complexity and some additional info, like location of lifts and other facilities.
    </string>
    <string name="osmand_extended_description_part5">
        Cycling\n
        • Find cycle paths on the map\n
        • GPS navigation in cycling mode builds your route using cycle paths\n
        • See your speed and altitude\n
        • GPX recording option enables you to record your trip and share it\n
        • Via an additional plugin you can enable contour lines and hillshading
    </string>
    <string name="osmand_extended_description_part6">
        Walking, hiking, city tour\n
        • The map shows you walking and hiking paths\n
        • Wikipedia in your preferred language can tell you a lot during a city tour\n
        • Public transport stops (bus, tram, train),  including line names, help to navigate in a new city\n
        • GPS navigation in pedestrian mode builds your route using walking paths\n
        • Upload and follow a GPX route or record and share your own\n
    </string>
    <string name="osmand_extended_description_part7">
        Contribute to OSM\n
        • Report data bugs\n
        • Upload GPX tracks to OSM directly from the app\n
        • Add POIs and directly upload them to OSM (or later if offline)\n
    </string>
    <string name="osmand_extended_description_part8">
        OsmAnd is actively developed open source software. Everyone can contribute to the app by reporting bugs, improving translations or coding new features. Additionally the project relies on financial contributions to fund coding and testing of new functionalities.\n
        Approximate map coverage and quality:\n
        • Western Europe: ****\n
        • Eastern Europe: ***\n
        • Russia: ***\n
        • North America: ***\n
        • South America: **\n
        • Asia: **\n
        • Japan &amp; Korea: ***\n
        • Middle East: **\n
        • Africa: **\n
        • Antarctica: *\n
        Most countries around the globe are available for download!\n
        Get a reliable navigator in your country - be it France, Germany, Mexico, UK, Spain, Netherlands, USA, Russia, Brazil or any other.
    </string>
    <string name="osmand_plus_play_title_30_chars">OsmAnd+ Maps &amp; Navigation</string>
    <string name="osmand_plus_short_description_80_chars">Global Mobile Map Viewing &amp; Navigation for Offline and Online OSM Maps</string>
    <string name="osmand_plus_long_description_1000_chars">
		OsmAnd+ (OSM Automated Navigation Directions)\n\n

		OsmAnd+ is an open source software navigation app with access to a wide variety of global OpenStreetMap (OSM) data. All map data (vector or tile maps) can be stored on the phone memory card for offline use. Offline and online routing functionality is also offered, including turn-by-turn voice guidance.\n\n

		OsmAnd+ is the paid app version, by buying it you support the project, fund the development of new features, and receive the latest updates.\n\n

		Some of the core features:\n
		- Complete offline functionality (store downloaded vector or tile maps in the device storage)\n
		- Compact offline vector maps for the whole world available\n
		- Unlimited downloading of country or region maps directly from the app\n
		- Offline Wikipedia feature (download Wikipedia POIs), great for sightseeing\n
		- Overlay of several map layers possible, like GPX or navigation tracks, Points of Interest, Favorites, contour lines, public transport stops, additional maps with customizable transparency\n\n
		- Offline search for addresses and places (POIs)\n
		- Offline routing for medium-range distances\n
		- Car, bicycle, and pedestrian modes with optional:\n
		-  Automated day/night view switching\n
		-  Speed-dependent map zooming\n
		-  Map alignment according to compass or direction of motion\n
		-  Lane guidance, speed limit display, recorded and TTS voices\n
	</string>
    <string name="osmand_plus_extended_description_part1">
        OsmAnd+ (OSM Automated Navigation Directions) is a map and navigation app with access to the free, worldwide, and high-quality OpenStreetMap (OSM) data.\n
        Enjoy voice and optical navigation, viewing POIs (points of interest), creating and managing GPX tracks, using contour lines visualization and altitude info, a choice between driving, cycling, pedestrian modes, OSM editing and much more.\n\n

        OsmAnd+ is the paid app version. By buying it, you support the project, fund the development of new features, and receive the latest updates.\n\n

        Some of the main features:
    </string>
    <string name="osmand_plus_extended_description_part2">
        Navigation\n
        • Works online (fast) or offline (no roaming charges when you are abroad)\n
        • Turn-by-turn voice guidance (recorded and synthesized voices)\n
        • Optional lane guidance, street name display, and estimated time of arrival\n
        • Supports intermediate points on your itinerary\n
        • Automatic re-routing whenever you deviate from the route\n
        • Search for places by address, by type (e.g: Restaurant, hotel, gas station, museum), or by geographical coordinates\n
    </string>
    <string name="osmand_plus_extended_description_part3">
        Map Viewing\n
        • Display your position and orientation\n
        • Optionally align the picture according to compass or your direction of motion\n
        • Save your most important places as Favorites\n
        • Display POIs (point of interests) around you\n
        • Display specialized online tiles, satellite view (from Bing), different overlays like touring/navigation GPX tracks and additional layers with customizable transparency\n
        • Optionally display place names in English, local, or phonetic spelling\n
    </string>
    <string name="osmand_plus_extended_description_part4">
        Use OSM and Wikipedia Data\n
        • High-quality info from the best collaborative projects of the world\n
        • OSM data available per country or region\n
        • Wikipedia POIs, great for sightseeing\n
        • Unlimited free downloads, directly from the app\n
        • Compact offline vector maps updated at least once a month\n\n

        • Selection between complete region data and just road network (Example: All of Japan is 700 MB or 200 MB for the road network part thereof)
    </string>
    <string name="osmand_plus_extended_description_part5">
        Safety Features\n
        • Optional automated day/night view switching\n
        • Optional speed limit display, with reminder if you exceed it\n
        • Optional speed-dependent zooming\n
        • Share your location so that your friends can find you\n
    </string>
    <string name="osmand_plus_extended_description_part6">
        Bicycle and Pedestrian Features\n
        • Viewing foot, hiking, and bike paths, great for outdoor activities\n
        • Special routing and display modes for bike and pedestrian\n
        • Optional public transport stops (bus, tram, train) including line names\n
        • Optional trip recording to local GPX file or online service\n
        • Optional speed and altitude display\n
        • Display of contour lines and hillshading (via additional plugin)
    </string>
    <string name="osmand_plus_extended_description_part7">
        Contribute directly to OSM\n
        • Report data bugs\n
        • Upload GPX tracks to OSM directly from the app\n
        • Add POIs and directly upload them to OSM (or later if offline)\n
        • Optional trip recording also in background mode (while device is in sleep mode)\n
        OsmAnd is actively developed open source software. Everyone can contribute to the app by reporting bugs, improving translations or coding new features. Additionally the project relies on financial contributions to fund coding and testing of new functionalities.\n
    </string>
    <string name="osmand_plus_extended_description_part8">
        Approximate map coverage and quality:\n
        • Western Europe: ****\n
        • Eastern Europe: ***\n
        • Russia: ***\n
        • North America: ***\n
        • South America: **\n
        • Asia: **\n
        • Japan &amp; Korea: ***\n
        • Middle East: **\n
        • Africa: **\n
        • Antarctica: *\n
        Most countries around the globe available as downloads\n
        From Afghanistan to Zimbabwe, from Australia to the USA. Argentina, Brazil, Canada, France, Germany, Mexico, UK, Spain, …\n
    </string>
    <string name="filterpoi_activity">Create POI filter</string>
    <string name="recalculate_route_to_your_location">Transport mode:</string>
    <string name="select_navigation_mode">Select transport mode</string>
    <string name="day_night_info_description">Sunrise: %1$s \nSunset: %2$s</string>
    <string name="day_night_info">Day/night info</string>
    <string name="map_widget_renderer">Map style</string>
    <string name="layer_map_appearance">Configure screen</string>
    <string name="show_lanes">Lanes</string>
    <string name="avoid_unpaved">Avoid unpaved roads</string>
    <string name="avoid_ferries">Avoid ferries</string>
    <string name="avoid_in_routing_title">Avoid…</string>
    <string name="map_widget_fluorescent">Fluorescent routes</string>
    <string name="map_widget_show_ruler">Ruler</string>
    <string name="map_widget_view_direction">Viewing direction</string>
    <string name="map_widget_transparent">Transparent widgets</string>
    <string name="bg_service_sleep_mode_off">Run\n app in background</string>
    <string name="bg_service_sleep_mode_on">Stop\n running in background</string>
    <string name="gps_wakeup_interval">GPS wake-up interval: %s</string>
    <string name="int_continuosly">Continuous</string>
    <string name="screen_is_locked">Tap the lock icon to unlock screen </string>
    <string name="map_widget_top_text">Street name</string>
    <string name="map_widget_config">Configure screen</string>
    <string name="map_widget_back_to_loc">Where am I</string>
    <string name="map_widget_lock_screen">Lock screen</string>
    <string name="map_widget_compass">Compass</string>
    <string name="map_widget_reset">Reset to default</string>
    <string name="map_widget_parking">Parking</string>
    <string name="map_widget_monitoring">GPX logging</string>
    <string name="map_widget_speed">Speed</string>
    <string name="map_widget_distance">Destination</string>
    <string name="map_widget_altitude">Altitude</string>
    <string name="map_widget_time">Time to go</string>
    <string name="map_widget_next_turn">Next turn</string>
    <string name="map_widget_next_turn_small">Next turn (small)</string>
    <string name="map_widget_next_next_turn">Second next turn</string>
    <string name="map_widget_mini_route">Mini route map</string>
    <string name="bg_service_screen_lock">Lock screen</string>
    <string name="bg_service_screen_unlock">Unlock screen</string>
    <string name="bg_service_screen_lock_toast">The screen is locked</string>
    <string name="bg_service_interval">Set wake-up interval:</string>
    <string name="show_cameras">Speed cameras</string>
    <string name="show_traffic_warnings">Traffic warnings</string>
    <string name="avoid_toll_roads">Avoid toll roads</string>
    <string name="continue_follow_previous_route_auto">Continue following previous unfinished navigation? (%1$s seconds)</string>
    <string name="route_updated_loc_found">Awaiting position to calculate route</string>
    <string name="osmand_parking_hours">Hours</string>
    <string name="osmand_parking_minutes">Minutes</string>
    <string name="osmand_parking_position_description_add_time">The car is parked at</string>
    <string name="select_animate_speedup">Select speed of route simulation</string>
    <string name="global_app_allocated_memory_descr">Allocated memory %1$s MB (Android limit %2$s MB, Dalvik %3$s MB).</string>
    <string name="global_app_allocated_memory">Allocated memory</string>
    <string name="native_app_allocated_memory_descr">Total native memory allocated by app %1$s MB (Dalvik %2$s MB, other %3$s MB).
		Proportional memory %4$s MB (Android limit %5$s MB, Dalvik %6$s MB).</string>
    <string name="native_app_allocated_memory">Total native memory</string>
    <string name="starting_point_too_far">Starting point too far from nearest road.</string>
    <string name="shared_location">Shared location</string>
    <string name="osmand_parking_event">Pick up the car from parking</string>
    <string name="osmand_parking_warning">Warning</string>
    <string name="osmand_parking_warning_text">A notification to pick up your car has been added to your calendar. It will remain there until you will delete it manually.</string>
    <string name="osmand_parking_time_limit_title">Set parking time limit</string>
    <string name="osmand_parking_delete_confirm">Delete the parking location marker?</string>
    <string name="osmand_parking_delete">Delete a parking marker</string>
    <string name="osmand_parking_choose_type">Choose the type of parking</string>
    <string name="osmand_parking_lim_text">Time-limited</string>
    <string name="osmand_parking_no_lim_text">Time-unlimited</string>
    <string name="osmand_parking_add_event">Add a notification to the Calendar app</string>
    <string name="osmand_parking_time_limit">Time-limited parking</string>
    <string name="osmand_parking_time_no_limit">Time-unlimited parking</string>
    <string name="osmand_parking_position_description">The location of your parked vehicle. %1$s</string>
    <string name="osmand_parking_position_description_add">To pick up the vehicle at:</string>
    <string name="osmand_parking_pm">PM</string>
    <string name="osmand_parking_am">AM</string>
    <string name="osmand_parking_position_name">Parking spot</string>
    <string name="context_menu_item_add_parking_point">Mark as parking location</string>
    <string name="context_menu_item_delete_parking_point">Delete parking marker</string>
    <string name="gpxup_public">Public</string>
    <string name="gpxup_identifiable">Identifiable</string>
    <string name="gpxup_trackable">Trackable</string>
    <string name="gpxup_private">Private</string>
    <string name="asap">ASAP</string>
    <string name="share_route_as_gpx">Share route as GPX file</string>
    <string name="share_route_subject">Route shared via OsmAnd</string>
    <string name="route_roundabout">Roundabout: Take %1$d exit and go</string>
    <string name="route_kl">Keep left and go</string>
    <string name="route_kr">Keep right and go</string>
    <string name="rendering_attr_noPolygons_description">Make all areal land features on map transparent.</string>
    <string name="rendering_attr_noPolygons_name">Polygons</string>
    <string name="rendering_attr_appMode_name">Rendering mode</string>
    <string name="rendering_attr_appMode_description">Optimize map for</string>
    <!-- string name="rendering_attr_contourLines_description">Select minimum zoom level to display in map if available. Separate contour data needed.</string -->
    <string name="rendering_attr_contourLines_description">Display from zoom level (requires contour data):</string>
    <string name="rendering_attr_contourLines_name">Show contour lines</string>
    <string name="rendering_attr_hmRendered_description">Increase amount of map detail shown.</string>
    <string name="rendering_attr_hmRendered_name">Show more map detail</string>
    <string name="local_index_routing_data">Routing data</string>
    <string name="navigate_point_format">Format</string>
    <string name="poi_search_desc">POI (Point of interest) search</string>
    <string name="address_search_desc">Address search</string>
    <string name="navpoint_search_desc">Coordinates</string>
    <string name="transport_search_desc">Public transport search</string>
    <string name="favourites_search_desc">A way to search for Favorites</string>
    <string name="offline_navigation_not_available">OsmAnd offline navigation is temporarily not available.</string>
    <string name="left_side_navigation">Left-hand traffic</string>
    <string name="left_side_navigation_descr">For countries where people drive on the left side of the road.</string>
    <string name="local_index_description">Tap any existing item to see more details, long-tap to deactivate or delete. Current data on device (%1$s free):</string>
    <string name="unknown_from_location">Starting point not yet determined</string>
    <string name="unknown_location">Position not yet known</string>
    <string name="modify_transparency">Modify transparency (0 - transparent, 255 - opaque)</string>
    <string name="confirm_interrupt_download">Cancel file download?</string>
    <!-- Use ← for RTL languages -->
    <string name="first_time_msg">Thank you for using OsmAnd. Download regional data for offline use via \'Settings\' →  \'Manage map files\' to view maps, locate addresses, look up POIs, find public transport and more.</string>
    <string name="basemap_was_selected_to_download">Basemap is selected for download so that the app functions.</string>
    <string name="local_indexes_cat_tile">Online and cached tile maps</string>
    <string name="local_indexes_cat_map">Standard maps (vector)</string>
    <string name="index_settings_descr">Download and manage offline map files stored on your device.</string>
    <string name="map_online_plugin_is_not_installed">Enable the \'Online maps\' plugin to select different map sources</string>
    <string name="map_online_data">Online and tile maps</string>
    <string name="map_online_data_descr">Use online maps (download and cache tiles on memory card).</string>
    <string name="online_map_settings_descr">Configure online or cached tile map sources.</string>
    <string name="plugins_screen">Plugins</string>
    <string name="prefs_plugins_descr">Plugins activate advanced settings and additional functionality.</string>
    <string name="prefs_plugins">Plugins</string>
    <string name="vector_maps_may_display_faster_on_some_devices">Vector maps likely display faster. May not work well on some devices.</string>
    <string name="play_commands_of_currently_selected_voice">Select a voice and test by playing prompts</string>
    <string name="native_rendering">Native rendering</string>
    <string name="test_voice_prompts">Test voice prompts</string>
    <string name="switch_to_raster_map_to_see">No offline vector map present for this location. Download one in \'Settings\' (\'Manage map files\'), or switch to the \'Online maps\' plugin.</string>
    <string name="send_files_to_osm">Send GPX files to OSM?</string>
    <string name="gpx_visibility_txt">Visibility</string>
    <string name="gpx_tags_txt">Tags</string>
    <string name="shared_string_description">Description</string>
    <string name="validate_gpx_upload_name_pwd">Please specify your OSM username and password to upload GPX files.</string>
    <string name="default_buttons_support">Support</string>
    <string name="support_new_features">Support new features</string>
    <string name="support_new_features_descr">Donate to see new features implemented in the app.</string>
    <string name="show_ruler_level">Display ruler</string>
    <string name="info_button">Info</string>
    <string name="back_to_location">Return to position</string>
    <string name="accessibility_mode">Accessibility mode</string>
    <string name="accessibility_mode_descr">Turns on the features for impaired users.</string>
    <string name="accessibility_default">According to the Android system setting</string>
    <string name="backToMenu">Back to menu</string>
    <string name="zoomOut">Zoom out</string>
    <string name="zoomIn">Zoom in</string>
    <string name="zoomIs">Zoom level is</string>
    <string name="north">north</string>
    <string name="north_north_east">north-north-east</string>
    <string name="north_east">north-east</string>
    <string name="east_north_east">east-north-east</string>
    <string name="east">east</string>
    <string name="east_south_east">east-south-east</string>
    <string name="south_east">south-east</string>
    <string name="south_south_east">south-south-east</string>
    <string name="south">south</string>
    <string name="south_south_west">south-south-west</string>
    <string name="south_west">south-west</string>
    <string name="west_south_west">west-south-west</string>
    <string name="west">west</string>
    <string name="west_north_west">west-north-west</string>
    <string name="north_west">north-west</string>
    <string name="north_north_west">north-north-west</string>
    <string name="front">forward</string>
    <string name="front_right">right-forward</string>
    <string name="right">to the right</string>
    <string name="back_right">right-backward</string>
    <string name="back">backward</string>
    <string name="back_left">left-backward</string>
    <string name="left">to the left</string>
    <string name="front_left">left-forward</string>
    <string name="oclock">o\'clock</string>
    <string name="towards">toward</string>
    <string name="accuracy">Accuracy</string>
    <string name="altitude">Altitude</string>
    <string name="no_info">No info</string>
    <string name="direction_style_sidewise">Sidewise (8 sectors)</string>
    <string name="direction_style_clockwise">Clockwise (12 sectors)</string>
    <string name="settings_direction_style">Direction style</string>
    <string name="settings_direction_style_descr">Choose style to express relative directions while moving.</string>
    <string name="auto_announce_on">Start auto announcing</string>
    <string name="auto_announce_off">Stop auto announcing</string>
    <string name="i_am_here">I am here</string>
    <string name="zoom_by_trackball_descr">Change map zooming by horizontal trackball movement.</string>
    <string name="zoom_by_trackball">Use trackball for zoom control</string>
    <string name="accessibility_preferences_descr">Accessibility related preferences.</string>
    <string name="arrival_distance_factor_early">Early</string>
    <string name="arrival_distance_factor_normally">Normal</string>
    <string name="arrival_distance_factor_late">Late</string>
    <string name="arrival_distance_factor_at_last">In the last meters</string>
    <string name="arrival_distance">Arrival announcement</string>
    <string name="arrival_distance_descr">How soon do you want the arrival announcement?</string>
    <string name="rendering_out_of_memory">Not enough process memory to display selected area</string>
    <string name="use_fluorescent_overlays">Fluorescent overlays</string>
    <string name="use_fluorescent_overlays_descr">Use fluorescent colors to display tracks and routes.</string>
    <string name="offline_edition">Offline editing</string>
    <string name="offline_edition_descr">Always use offline editing.</string>
    <string name="update_poi_does_not_change_indexes">POI changes inside app do not affect downloaded map files, changes are saved as a file on your device instead.</string>
    <string name="local_openstreetmap_uploading">Uploading…</string>
    <string name="local_openstreetmap_were_uploaded">{0} POI/Notes were uploaded</string>
    <string name="local_openstreetmap_uploadall">Upload all</string>
    <string name="local_openstreetmap_upload">Upload modification to OSM</string>
    <string name="local_openstreetmap_delete">Delete modification</string>
    <string name="local_openstreetmap_descr_title">Asynchronous OSM editing:</string>
    <string name="local_openstreetmap_settings">OSM POIs/Notes saved on device</string>
    <string name="local_openstreetmap_settings_descr">Show and manage OSM POIs/Notes noted in database on device.</string>
    <string name="live_monitoring_interval_descr">Specify the online tracking interval.</string>
    <string name="live_monitoring_interval">Online tracking interval</string>
    <string name="live_monitoring_url_descr">Specify the web address with parameter syntax: lat={0}, lon={1}, timestamp={2}, hdop={3}, altitude={4}, speed={5}, bearing={6}.</string>
    <string name="live_monitoring_url">Online tracking web address</string>
    <string name="live_monitoring_max_interval_to_send">Time buffer for online tracking</string>
    <string name="live_monitoring_max_interval_to_send_desrc">Specify a time buffer to keep locations to send without connection</string>
    <string name="gpx_monitoring_disabled_warn">Log track using GPX widget or via \'Trip recording\' settings.</string>
    <string name="show_current_gpx_title">Show current track</string>
    <string name="free_version_message">You can download or update %1$s maps.</string>
    <string name="free_version_title">Free version</string>
    <string name="poi_context_menu_showdescription">Show POI description.</string>
    <string name="index_name_north_america">North America</string>
    <string name="index_name_netherlands">Europe - Netherlands</string>
    <string name="index_name_us">North America - United States</string>
    <string name="index_name_central_america">Central America</string>
    <string name="index_name_south_america">South America</string>
    <string name="index_name_europe">Europe</string>
    <string name="index_name_france">Europe - France</string>
    <string name="index_name_germany">Europe - Germany</string>
    <string name="index_name_russia">Russia</string>
    <string name="index_name_africa">Africa</string>
    <string name="index_name_asia">Asia</string>
    <string name="index_name_oceania">Australia and Oceania</string>
    <string name="index_name_other">Worldwide and topic maps</string>
    <string name="index_name_wiki">Worldwide Wikipedia POIs</string>
    <string name="index_name_voice">Voice prompts (recorded, limited features)</string>
    <string name="index_name_tts_voice">Voice prompts (TTS-synthesized, prefer)</string>
    <string name="amenity_type_osmwiki">Wikipedia (offline)</string>
    <string name="amenity_type_user_defined">User defined</string>
    <string name="fav_export_confirmation">File containing previously exported Favorites already exists. Replace it?</string>
    <string name="profile_settings">Profile Specific Settings</string>
    <string name="routing_settings">Navigation</string>
    <string name="routing_settings_descr">Specify options for navigation.</string>
    <string name="global_settings">Global Settings</string>
    <string name="index_settings">Manage map files</string>
    <string name="general_settings">General</string>
    <string name="general_settings_descr">Configure display and common settings for the app.</string>
    <string name="global_app_settings">Global app settings</string>
    <string name="user_name">Your OSM username</string>
    <string name="open_street_map_login_descr">Needed for openstreetmap.org submissions.</string>
    <string name="user_password">Your OSM password</string>
    <string name="osmand_service">Background mode</string>
    <string name="osmand_service_descr">OsmAnd runs in the background with the screen off.</string>
    <string name="download_files_not_enough_space">There is not enough free space to download %1$s MB (free: %2$s).</string>
    <string name="use_transparent_map_theme">Transparent theme</string>
    <string name="native_library_not_supported">Native library not supported on this device.</string>
    <string name="init_native_library">Initializing native library…</string>
    <string name="choose_auto_follow_route">Auto-center map view</string>
    <string name="choose_auto_follow_route_descr">Time until the map view synchronizes with the current position.</string>
    <!-- string name="auto_follow_route_never">Never (tap \'Go\' to start guidance manually)</string -->
    <string name="keep_informing_never">Only manually (tap arrow)</string>
    <string name="keep_informing_descr">Re-announce navigation instructions at regular intervals.</string>
    <string name="keep_informing">Repeat navigation instructions</string>
    <string name="auto_follow_route_navigation">Auto-center nav only</string>
    <string name="auto_follow_route_navigation_descr">Auto-center map view only while navigating.</string>
    <string name="auto_follow_location_enabled">Auto-center map view in use.</string>
    <string name="pref_vector_rendering">Vector renderer specific options</string>
    <string name="pref_overlay">Overlay / underlay</string>
    <string name="pref_raster_map">Map source settings</string>
    <string name="pref_vector_map">Vector map settings</string>
    <string name="delete_confirmation_msg">Delete %1$s?</string>
    <string name="city_type_suburb">Suburb</string>
    <string name="city_type_hamlet">Hamlet</string>
    <string name="city_type_village">Village</string>
    <string name="city_type_town">Town</string>
    <string name="city_type_city">City</string>
    <string name="animate_route_off">Stop simulation</string>
    <string name="animate_route">Start simulation</string>
    <string name="file_can_not_be_renamed">File can not be renamed.</string>
    <string name="file_with_name_already_exists">File with that name already exists.</string>
    <string name="shared_string_gpx_route">GPX route</string>
    <string name="poi_query_by_name_matches_categories">Several POI categories found matching the query:</string>
    <string name="data_to_search_poi_not_available">Local data to search POI is not present.</string>
    <string name="poi_filter_by_name">Search by name</string>
    <string name="old_poi_file_should_be_deleted">The POI data file \'%1$s\' is redundant and can be deleted.</string>
    <string name="update_poi_file_not_found">Local file to maintain POI changes not found and could not be created.</string>
    <string name="button_upgrade_osmandplus">Upgrade OsmAnd+</string>
    <string name="map_version_changed_info">Download the new version of the app to be able to use the new map files.</string>
    <string name="poi_filter_nominatim">Online Nominatim</string>
    <string name="search_position_current_location_search">Searching position…</string>
    <string name="search_position_current_location_found">My Position (found)</string>
    <string name="search_position_address">Address…</string>
    <string name="search_position_favorites">Favorites…</string>
    <string name="search_position_undefined">Undefined</string>
    <!-- string name="search_position_current_location">Current position…</string -->
    <string name="search_position_map_view">Current map center</string>
    <string name="select_search_position">Origin:</string>
    <string name="context_menu_item_search">Search nearby</string>
    <string name="route_successfully_saved_at">Route saved as \'%1$s\'.</string>
    <string name="filename_input">Filename: </string>
    <string name="file_with_name_already_exist">File with same name already exists.</string>
    <string name="local_index_upload_gpx_description">Upload GPX files to the OSM community, improving the maps.</string>
    <string name="local_index_items_uploaded">%1$d of %2$d item(s) uploaded.</string>
    <string name="local_index_mi_upload_gpx">Send to OSM</string>
    <string name="show_more_map_detail">Show more map detail</string>
    <string name="show_more_map_detail_descr">Show some vector map detail (roads etc.) at lower zoom levels already.</string>
    <string name="favourites_delete_multiple_succesful">Favorite points deleted.</string>
    <string name="favorite_delete_multiple">You are going to delete %1$d Favorites and %2$d Favorite groups. Are you sure?</string>
    <string name="favorite_home_category">Home</string>
    <string name="favorite_friends_category">Friends</string>
    <string name="favorite_places_category">Places</string>
    <string name="shared_string_others">Others</string>
    <string name="shared_string_name">Name</string>
    <string name="favourites_edit_dialog_category">Category</string>
    <string name="shared_string_no_thanks">No, thanks</string>
    <string name="basemap_missing">Download the base world map to get an overview covering the whole world at low zoom levels.</string>
    <string name="vector_data_missing">Download (\'offline\') data to use maps offline.</string>
    <string name="shared_string_release">Released</string>
    <string name="local_index_installed">Local version</string>
    <string name="local_index_items_backuped">%1$d of %2$d item(s) deactivated.</string>
    <string name="local_index_items_deleted">%1$d of %2$d item(s) deleted.</string>
    <string name="local_index_items_restored">%1$d of %2$d item(s) activated.</string>
    <string name="local_index_no_items_to_do">No items to %1$s</string>
    <string name="local_index_action_do">You are about to %1$s %2$s item(s). Continue?</string>
    <string name="local_index_descr_title">Manage map files.</string>
    <string name="local_index_mi_restore">Activate</string>
    <string name="local_index_mi_backup">Deactivate</string>
    <string name="local_index_poi_data">POI data</string>
    <string name="local_index_address_data">Address data</string>
    <string name="local_index_transport_data">Public transport data</string>
    <string name="local_index_map_data">Map data</string>
    <string name="local_indexes_cat_backup">Deactivated</string>
    <string name="local_indexes_cat_tts">Voice prompts (TTS)</string>
    <string name="local_indexes_cat_voice">Voice prompts (recorded)</string>
    <!-- string name="local_indexes_cat_gpx">GPX data</string -->
    <string name="local_indexes_cat_poi">POI data</string>
    <string name="ttsvoice">TTS voice</string>
    <string name="search_offline_clear_search">New Search</string>
    <string name="map_text_size_descr">Select the text size for names on the map.</string>
    <string name="map_text_size">Map font size</string>
    <string name="trace_rendering">Rendering debug info</string>
    <string name="trace_rendering_descr">Display the rendering performance.</string>
    <string name="installing_new_resources">Unpacking new data…</string>
    <string name="internet_connection_required_for_online_route">An online navigation service is selected but you are not connected to the Internet.</string>
    <string name="tts_language_not_supported_title">Unsupported language</string>
    <string name="tts_language_not_supported">The selected language is not supported by the installed Android TTS (text-to-speech) engine. Look for another TTS engine in the market? Otherwise the preset TTS language will be used.</string>
    <string name="tts_missing_language_data_title">Missing data</string>
    <string name="tts_missing_language_data">Go to the market to download selected language?</string>
    <string name="gpx_option_reverse_route">Reverse GPX direction</string>
    <string name="gpx_option_destination_point">Use current destination</string>
    <string name="gpx_option_from_start_point">Pass along entire track</string>
    <!-- Use ← for RTL languages -->
    <string name="switch_to_vector_map_to_see">Offline vector map present for this location. \n\t\n\tTo use activate \'Menu\' → \'Configure map\' → \'Map Source…\' → \'Offline vector maps\'.</string>
    <string name="choose_audio_stream">Voice guidance output</string>
    <string name="choose_audio_stream_descr">Select the speaker to play the voice guidance.</string>
    <string name="voice_stream_voice_call">Phone call audio (to interrupt car BT stereos)</string>
    <string name="voice_stream_notification">Notification audio</string>
    <string name="voice_stream_music">Media/Navigation audio</string>
    <string name="warning_tile_layer_not_downloadable">The app cannot download the map layer %1$s, reinstalling it might help.</string>
    <string name="overlay_transparency_descr">Modify the overlay transparency.</string>
    <string name="overlay_transparency">Overlay transparency</string>
    <string name="map_transparency_descr">Modify the base map transparency.</string>
    <string name="map_transparency">Base map transparency</string>
    <string name="layer_underlay">Underlay map…</string>
    <string name="map_underlay">Underlay map</string>
    <string name="map_underlay_descr">Choose the underlay map.</string>
    <string name="layer_overlay">Overlay map…</string>
    <string name="map_overlay">Overlay map</string>
    <string name="map_overlay_descr">Choose the overlay map.</string>
    <string name="tile_source_already_installed">Map already installed, \'Settings\' will be updated.</string>
    <string name="select_tile_source_to_install">Select (tile) maps to install or update.</string>
    <string name="internet_not_available">Unable to perform operation without a connection to the Internet.</string>
    <string name="install_more">Install more…</string>
    <string name="level_to_switch_vector_raster_descr">Use raster maps for anything beyond this level.</string>
    <string name="level_to_switch_vector_raster">Minimum vector zoom level</string>
    <string name="create_poi_link_to_osm_doc"><u>Online OSM</u> map classification with images.</string>
    <string name="error_doing_search">Could not perform offline search.</string>
    <string name="search_offline_geo_error">Could not parse geo intent \'%s\'.</string>
    <string name="search_osm_offline">Search by geo location</string>
    <string name="system_locale">System</string>
    <string name="preferred_locale_descr">Select display language (takes effect when OsmAnd is restarted).</string>
    <string name="preferred_locale">Display language</string>
    <string name="incomplete_locale">incomplete</string>
    <string name="unit_of_length_descr">Change what distance is measured in.</string>
    <string name="unit_of_length">Units of length</string>
    <string name="si_mi_feet">Miles/feet</string>
    <string name="si_mi_yard">Miles/yards</string>
    <string name="si_km_m">Kilometers/meters</string>
    <string name="yard">yd</string>
    <string name="foot">ft</string>
    <string name="mile_per_hour">mph</string>
    <string name="mile">mi</string>
    <string name="send_location_way_choose_title">Share location using</string>
    <string name="send_location_sms_pattern">Location: %1$s\n%2$s</string>
    <string name="send_location_email_pattern">To see location follow the web link %1$s or Android intent link %2$s</string>
    <string name="send_location">Send location</string>
    <string name="context_menu_item_share_location">Share location</string>
    <string name="add_waypoint_dialog_added">GPX Waypoint \'\'{0}\'\' added</string>
    <string name="add_waypoint_dialog_title">Add waypoint to recorded GPX track</string>
    <string name="context_menu_item_add_waypoint">Add GPX waypoint</string>
    <string name="amenity_type_administrative">Administrative</string>
    <string name="amenity_type_barrier">Barrier</string>
    <string name="amenity_type_education">Education</string>
    <string name="amenity_type_emergency">Emergency</string>
    <string name="amenity_type_entertainment">Entertainment</string>
    <string name="amenity_type_finance">Finance</string>
    <string name="amenity_type_geocache">Geocache</string>
    <string name="amenity_type_healthcare">Healthcare</string>
    <string name="amenity_type_historic">Historic</string>
    <string name="amenity_type_landuse">Landuse</string>
    <string name="amenity_type_leisure">Leisure</string>
    <string name="amenity_type_man_made">Man made</string>
    <string name="amenity_type_military">Military</string>
    <string name="amenity_type_natural">Natural</string>
    <string name="amenity_type_office">Office</string>
    <string name="amenity_type_other">Other</string>
    <string name="amenity_type_shop">Shop</string>
    <string name="amenity_type_sport">Sport</string>
    <string name="amenity_type_sustenance">Sustenance</string>
    <string name="amenity_type_tourism">Tourism</string>
    <string name="amenity_type_transportation">Transport</string>
    <string name="indexing_address">Indexing address…</string>
    <string name="indexing_map">Indexing map…</string>
    <string name="indexing_poi">Indexing POI…</string>
    <string name="indexing_transport">Indexing transport…</string>
    <string name="km">km</string>
    <string name="km_h">km/h</string>
    <string name="m">m</string>
    <string name="old_map_index_is_not_supported">Deprecated map data format \'\'{0}\'\', not supported</string>
    <string name="poi_filter_closest_poi">Nearest POIs</string>
    <string name="poi_filter_custom_filter">Custom filter</string>
    <string name="poi_filter_namefinder">Online NameFinder</string>
    <string name="reading_cached_tiles">Reading cached tiles…</string>
    <string name="version_index_is_big_for_memory">The index \'\'{0}\'\' did not fit into memory</string>
    <string name="version_index_is_not_supported">The version of index \'\'{0}\'\' is not supported</string>
    <string name="osmand_routing_experimental">OsmAnd offline navigation is an experimental feature and it does not work for longer distances than about 20 km.\n\nNavigation temporarily switched to online CloudMade service.</string>
    <string name="specified_dir_doesnt_exist">Can not find the specified folder.</string>
    <string name="osmand_net_previously_installed">All offline data in the old installed app will be supported by the new one, but Favorite points must be exported from the old app and then imported in the new one.</string>
    <string name="build_installed">Build {0} was installed ({1}).</string>
    <string name="downloading_build">Downloading build…</string>
    <string name="install_selected_build">Install OsmAnd - {0} of {1} {2} MB ?</string>
    <string name="loading_builds_failed">Retrieving the list of OsmAnd builds failed</string>
    <string name="loading_builds">Loading OsmAnd builds…</string>
    <string name="select_build_to_install">Select an OsmAnd build to install</string>
    <string name="gps_status_app_not_found">GPS status app not installed. Search in market?</string>
    <!-- Use ← for RTL languages -->
    <string name="voice_is_not_available_msg">No voice guidance available, please go to \'Settings\' → \'Navigation settings\' → \'Voice guidance\' and select or download a voice prompt package.</string>
    <string name="voice_is_not_available_title">No voice guidance selected</string>
    <string name="daynight_mode_day">Day</string>
    <string name="daynight_mode_night">Night</string>
    <string name="daynight_mode_auto">Sunrise/sunset</string>
    <string name="daynight_mode_sensor">Light sensor</string>
    <string name="daynight_descr">Select rationale for switching between night and day mode.</string>
    <string name="daynight">Day/night mode</string>
    <string name="download_files_question">Download {0} file(s) ({1} MB)?</string>
    <string name="items_were_selected">{0} item(s) selected</string>
    <string name="filter_existing_indexes">Downloaded</string>
    <string name="fast_route_mode">Fastest route</string>
    <string name="fast_route_mode_descr">Enable to calculate fastest route or disable for fuel-saving route.</string>
    <string name="tiles_to_download_estimated_size">At zoom {0} download {1} tiles ({2} MB)</string>
    <string name="shared_string_download_map">Download map</string>
    <string name="select_max_zoom_preload_area">Select maximum zoom to preload</string>
    <string name="maps_could_not_be_downloaded">This map could not be downloaded</string>
    <string name="continuous_rendering">Continuous rendering</string>
    <string name="continuous_rendering_descr">Display continuous rendering instead of image-at-once.</string>
    <string name="rendering_exception">Could not draw selected area</string>
    <string name="show_point_options">Use location…</string>
    <string name="renderer_load_sucess">Renderer loaded</string>
    <string name="renderer_load_exception">Could not load renderer</string>
    <string name="renderers">Vector renderer</string>
    <string name="renderers_descr">Choose the rendering appearance.</string>
    <string name="poi_context_menu_website">Show POI website</string>
    <string name="poi_context_menu_call">Show POI phone</string>
    <string name="download_type_to_filter">type to filter</string>
    <string name="use_high_res_maps">High resolution display</string>
    <string name="use_high_res_maps_descr">Do not stretch (and blur) map tiles on high density displays.</string>
    <string name="context_menu_item_search_transport">Search public transport</string>
    <string name="transport_searching_transport">Transport results (no destination):</string>
    <string name="transport_searching_route">Transport results ({0} to destination):</string>
    <string name="transport_search_again">Reset transport search</string>
    <string name="voice">Recorded voice</string>
    <string name="voices">Voice prompts</string>
    <string name="no_vector_map_loaded">Vector maps were not loaded</string>
    <!-- string name="map_route_by_gpx">Navigate using GPX</string-->
    <string name="gpx_files_not_found">No GPX files found in the tracks folder</string>
    <string name="layer_gpx_layer">GPX files…</string>
    <string name="error_reading_gpx">Could not read GPX data</string>
    <string name="vector_data">Offline vector maps</string>
    <string name="transport_context_menu">Search transport at stop</string>
    <string name="poi_context_menu_modify">Modify POI</string>
    <string name="poi_context_menu_delete">Delete POI</string>
    <string name="rotate_map_compass_opt">Compass direction</string>
    <string name="rotate_map_bearing_opt">Movement direction</string>
    <string name="rotate_map_none_opt">No rotation (north always upwards)</string>
    <string name="rotate_map_to_bearing_descr">Select map screen alignment.</string>
    <string name="rotate_map_to_bearing">Map orientation</string>
    <string name="show_route">Route details</string>
    <string name="fav_imported_sucessfully">Favorites imported</string>
    <string name="import_file_favourites">Save data as GPX file or import waypoints to \'Favorites\'?</string>
    <string name="fav_file_to_load_not_found">GPX file containing Favorites not found at {0}</string>
    <string name="fav_saved_sucessfully">Favorites saved to {0}</string>
    <string name="no_fav_to_save">No Favorite points to save</string>
    <string name="share_fav_subject">Favorites shared via OsmAnd</string>
    <string name="error_occurred_loading_gpx">Could not load GPX</string>
    <string name="send_report">Send report</string>
    <string name="none_region_found">Could not find any downloaded maps on memory card.</string>
    <string name="poi_namefinder_query_empty">Type to find a POI</string>
    <string name="any_poi">Any</string>
    <string name="thanks_yandex_traffic">Thanks to Yandex for traffic info.</string>
    <string name="layer_yandex_traffic">Yandex traffic</string>
    <string name="layer_route">Route</string>
    <string name="layer_osm_bugs">OSM Notes (online)</string>
    <string name="layer_poi">POI overlay…</string>
    <string name="layer_map">Map source…</string>
    <string name="menu_layers">Map layers</string>
    <string name="context_menu_item_search_poi">Search POI</string>
    <string name="use_trackball_descr">Use a trackball device to move the map.</string>
    <string name="use_trackball">Use trackball</string>
    <string name="background_service_wait_int_descr">Sets highest waiting time allowed for each background position fix.</string>
    <string name="background_service_wait_int">Maximum wait for fix</string>
    <string name="where_am_i">Where am I?</string>
    <string name="process_navigation_service">OsmAnd navigation service</string>
    <string name="network_provider">Network</string>
    <string name="gps_provider">GPS</string>
    <string name="int_seconds">seconds</string>
    <string name="int_min">min.</string>
    <string name="background_service_int_descr">Set wake-up interval used by the background service.</string>
    <string name="background_service_provider_descr">Select location method used by the background service.</string>
    <string name="background_service_provider">Location provider</string>
    <string name="background_router_service_descr">Tracks your position while the screen is off.</string>
    <string name="background_router_service">Run OsmAnd in background</string>
    <string name="off_router_service_no_gps_available">The background navigation service requires a location provider to be turned on.</string>
    <string name="hide_poi_filter">Hide filter</string>
    <string name="show_poi_filter">Show filter</string>
    <string name="search_poi_filter">Filter</string>
    <string name="menu_mute_off">Sound is on</string>
    <string name="menu_mute_on">Sound is off</string>
    <string name="voice_data_initializing">Initializing voice data…</string>
    <string name="voice_data_not_supported">Unsupported version of voice data</string>
    <string name="voice_data_corrupted">Specified voice data is corrupted</string>
    <string name="voice_data_unavailable">Selected voice data is not available</string>
    <string name="sd_unmounted">Memory card not accessible.\nYou won\'t be able to see maps or find things.</string>
    <string name="sd_mounted_ro">Memory card read-only.\nIt is now only possible to see the preloaded map, not download new areas.</string>
    <string name="unzipping_file">Unzipping file…</string>
    <string name="route_tr">Turn right and go</string>
    <string name="route_tshr">Turn sharply right and go</string>
    <string name="route_tslr">Turn slightly right and go</string>
    <string name="route_tl">Turn left and go</string>
    <string name="route_tshl">Turn sharply left and go</string>
    <string name="route_tsll">Turn slightly left and go</string>
    <string name="route_tu">Make U-turn and go</string>
    <string name="route_head">Head</string>
    <string name="first_time_continue">Later</string>
    <string name="first_time_download">Download regions</string>
    <string name="search_poi_location">Awaiting signal…</string>
    <string name="search_near_map">Search near current map center</string>
    <string name="search_nearby">Search nearby</string>
    <string name="map_orientation_default">Same as device</string>
    <string name="map_orientation_portrait">Portrait</string>
    <string name="map_orientation_landscape">Landscape</string>
    <string name="map_screen_orientation">Screen orientation</string>
    <string name="map_screen_orientation_descr">Portrait, landscape, or device.</string>
    <string name="opening_hours_not_supported">Opening hours format can not be changed</string>
    <string name="add_new_rule">Add new rule</string>
    <string name="transport_Routes">Routes</string>
    <string name="transport_Stop">Stop</string>
    <string name="transport_stops">stops</string>
    <string name="transport_search_after">Subsequent itinerary</string>
    <string name="transport_search_before">Prior itinerary</string>
    <string name="transport_finish_search">Finish search</string>
    <string name="transport_stop_to_go_out">Choose stop to get off</string>
    <string name="transport_to_go_after">prior distance</string>
    <string name="transport_to_go_before">subsequent distance</string>
    <string name="transport_stops_to_pass">stops to pass</string>
    <string name="transport_route_distance">Itinerary distance</string>
    <string name="transport">Transport</string>
    <string name="show_transport_over_map_description">Show public transport stops on the map.</string>
    <string name="show_transport_over_map">Show transport stops</string>
    <string name="hello">OsmAnd navigation app</string>
    <string name="update_poi_success">POI data was updated ({0} were loaded)</string>
    <string name="update_poi_error_local">Could not update local POI list</string>
    <string name="update_poi_error_loading">Could not load data from server</string>
    <string name="update_poi_no_offline_poi_index">No offline POI data available for this area</string>
    <string name="update_poi_is_not_available_for_zoom">Zooming in lets you update POIs</string>
    <string name="context_menu_item_update_poi">Update POI</string>
    <string name="context_menu_item_update_map_confirm">Update local data from the Internet?</string>
    <string name="search_history_city">City: {0}</string>
    <string name="search_history_street">Street: {0}, {1}</string>
    <string name="search_history_int_streets">Intersection: {0} x {1} in {2}</string>
    <string name="search_history_building">Building: {0}, {1}, {2}</string>
    <string name="favorite">Favorite</string>
    <string name="uploading_data">Uploading data…</string>
    <string name="uploading">Uploading…</string>
    <string name="search_nothing_found">Nothing found</string>
    <string name="searching">Searching…</string>
    <string name="searching_address">Searching address…</string>
    <string name="search_osm_nominatim">Online search using OSM Nominatim</string>
    <string name="hint_search_online">Online search: House number, street, city</string>
    <string name="search_offline_address">Offline search</string>
    <string name="search_online_address">Online search</string>
    <string name="max_level_download_tile">Max. online zoom</string>
    <string name="max_level_download_tile_descr">Do not browse online map tiles for zoom levels beyond this.</string>
    <string name="route_general_information">Total distance %1$s, traveling time %2$d h %3$d min.</string>
    <string name="router_service_descr">Select an online or offline navigation service.</string>
    <string name="router_service">Navigation service</string>
    <string name="sd_dir_not_accessible">The data storage folder on the memory card is not accessible!</string>
    <string name="download_question">Download {0} - {1} ?</string>
    <string name="download_question_exist">Offline data for {0} already exists ({1}). Update it ({2})?</string>
    <string name="address">Address</string>
    <string name="downloading_list_indexes">Downloading list of available regions…</string>
    <string name="list_index_files_was_not_loaded">Could not fetch list of regions from https://osmand.net.</string>
    <string name="fav_points_edited">Favorite point was edited</string>
    <string name="fav_points_not_exist">No Favorite points exist</string>
    <string name="update_existing">Replace</string>
    <string name="only_show">Display route</string>
    <string name="follow">Start guidance</string>
    <string name="mark_final_location_first">Please select destination first</string>
    <string name="get_directions">Directions</string>
    <string name="opening_hours">Opening hours</string>
    <string name="opening_changeset">Opening changeset…</string>
    <string name="closing_changeset">Closing changeset…</string>
    <string name="commiting_node">Committing node…</string>
    <string name="loading_poi_obj">Loading POI…</string>
    <string name="auth_failed">Authorization failed</string>
    <string name="failed_op">failed</string>
    <string name="converting_names">Converting local/English names…</string>
    <string name="loading_streets_buildings">Loading streets/buildings…</string>
    <string name="loading_postcodes">Loading postcodes…</string>
    <string name="loading_streets">Loading streets…</string>
    <string name="loading_cities">Loading cities…</string>
    <string name="poi">POI</string>
    <string name="error_occurred_saving_gpx">Could not save GPX file</string>
    <string name="error_calculating_route">Could not calculate route</string>
    <string name="error_calculating_route_occured">Could not calculate route</string>
    <string name="empty_route_calculated">Calculated route is empty</string>
    <string name="new_route_calculated_dist_dbg">Route: distance %s, router time %s \nCalculation: %.1f sec, %d roads, %d tiles)</string>
    <string name="arrived_at_destination">You have arrived at your destination</string>
    <string name="invalid_locations">Invalid coordinates</string>
    <string name="go_back_to_osmand">Go back to OsmAnd map</string>
    <string name="loading_data">Loading data…</string>
    <string name="reading_indexes">Reading local data…</string>
    <string name="previous_run_crashed">Last OsmAnd run crashed. Log file is at {0}. Please report the issue and attach the log file.</string>
    <string name="saving_gpx_tracks">Saving GPX file…</string>
    <string name="finished_task">Finished</string>
    <string name="use_online_routing_descr">Use the Internet to calculate a route.</string>
    <string name="use_online_routing">Use online navigation</string>
    <string name="osm_settings_descr">Specify OpenStreetMap.org (OSM) settings needed for OSM submissions.</string>
    <string name="data_settings_descr">Specify language, download/reload data.</string>
    <string name="data_settings">Data</string>
    <string name="additional_settings">Additional settings</string>
    <string name="update_tile">Update map</string>
    <string name="reload_tile">Reload tile</string>
    <string name="mark_point">Target</string>
    <string name="use_english_names_descr">Select between local and English names.</string>
    <string name="use_english_names">Use English names on maps</string>
    <string name="app_settings">App settings</string>
    <string name="search_address">Search address</string>
    <string name="choose_building">Choose building</string>
    <string name="choose_street">Choose street</string>
    <string name="choose_city">Choose city or postcode</string>
    <string name="ChooseCountry">Choose country</string>
    <string name="show_view_angle">Display viewing direction</string>
    <string name="map_view_3d_descr">Enable 3D view of the map.</string>
    <string name="map_view_3d">Map View 3D</string>
    <string name="show_poi_over_map_description">Show the last selected POI overlay on the map.</string>
    <string name="show_poi_over_map">Show POI overlay</string>
    <string name="map_tile_source_descr">Choose the source of online or cached map tiles.</string>
    <string name="map_tile_source">Tile map source</string>
    <string name="map_source">Map source</string>
    <string name="use_internet">Use the Internet</string>
    <string name="show_location">Show your position</string>
    <string name="show_gps_coordinates_text">Show GPS coordinates on the map</string>
    <string name="use_internet_to_download_tile">Download missing map tiles</string>
    <string name="app_description">Navigation app</string>
    <string name="search_button">Search</string>
    <string name="search_activity">Search</string>
    <string name="searchpoi_activity">Choose POI</string>
    <string name="search_POI_level_btn">Find more</string>
    <string name="incremental_search_street">Search street incrementally</string>
    <string name="incremental_search_building">Search building incrementally</string>
    <string name="choose_available_region">Choose region from list</string>
    <string name="choose_intersected_street">Choose intersecting street</string>
    <string name="Closest_Amenities">Closest amenities</string>
    <string name="app_mode_car">Driving</string>
    <string name="app_mode_bicycle">Cycling</string>
    <string name="app_mode_pedestrian">Walking</string>
    <string name="position_on_map_center">Center</string>
    <string name="position_on_map_bottom">Bottom</string>
    <string name="navigate_point_top_text">Input latitude &amp; longitude in the selected format (D - degrees, M - minutes, S - seconds)</string>
    <string name="navigate_point_latitude">Latitude</string>
    <string name="navigate_point_longitude">Longitude</string>
    <string name="navigate_point_format_D">DDD.DD</string>
    <string name="navigate_point_format_DM">DDD MM.MM</string>
    <string name="navigate_point_format_DMS">DDD MM SS.SS</string>
    <string name="search_address_top_text">Select address</string>
    <string name="search_address_region">Region</string>
    <string name="search_address_city">City</string>
    <string name="search_address_street">Street</string>
    <string name="search_address_building">Building</string>
    <string name="search_address_building_option">Building</string>
    <string name="search_address_street_option">Intersecting street</string>
    <!-- string name="search_tabs_location">Location</string -->
    <string name="context_menu_item_update_map">Update map</string>
    <string name="context_menu_item_create_poi">Create POI</string>
    <string name="add_favorite_dialog_top_text">Enter Favorite name</string>
    <string name="add_favorite_dialog_default_favourite_name">Favorite</string>
    <string name="add_favorite_dialog_favourite_added_template">Favorite point \'\'{0}\'\' added.</string>
    <string name="favourites_context_menu_add">Add Favorite</string>
    <string name="favourites_context_menu_edit">Edit Favorite</string>
    <string name="favourites_context_menu_delete">Delete Favorite</string>
    <string name="favourites_remove_dialog_msg">Delete Favorite point \'%s\'?</string>
    <string name="favourites_remove_dialog_success">Favorite point {0} deleted.</string>
    <string name="poi_edit_title">Edit POI</string>
    <string name="poi_create_title">Create POI</string>
    <string name="poi_remove_confirm_template">Delete {0} (comment)?</string>
    <string name="poi_remove_title">Delete POI</string>
    <string name="poi_remove_success">POI deleted</string>
    <string name="poi_action_add">add</string>
    <string name="poi_action_change">change</string>
    <string name="poi_action_delete">delete</string>
    <string name="poi_action_succeded_template">Action {0} completed.</string>
    <string name="poi_error_unexpected_template">Could not perform action {0}.</string>
    <string name="poi_error_io_error_template">I/O error while performing action {0}.</string>
    <string name="poi_error_info_not_loaded">Info about node was not loaded</string>
    <string name="poi_dialog_opening_hours">Open</string>
    <string name="poi_dialog_comment">Comment</string>
    <string name="poi_dialog_reopen">Reopen</string>
    <string name="poi_dialog_comment_default">POI changing</string>
    <string name="poi_dialog_other_tags_message">All other tags are preserved</string>
    <string name="default_buttons_commit">Commit</string>
    <string name="filter_current_poiButton">Filter</string>
    <string name="edit_filter_save_as_menu_item">Save As</string>
    <string name="edit_filter_delete_dialog_title">Delete selected filter?</string>
    <string name="edit_filter_delete_message">Filter {0} has been deleted</string>
    <string name="edit_filter_create_message">Filter {0} has been created</string>
    <string name="email">e-mail</string>
    <string name="av_camera_focus">Camera focus type</string>
    <string name="av_camera_focus_descr">Select the internal camera focus mode.</string>
    <string name="av_camera_focus_auto">Auto focus</string>
    <string name="av_camera_focus_hiperfocal">Hyperfocal focus</string>
    <string name="av_camera_focus_edof">Extended depth of field (EDOF)</string>
    <string name="av_camera_focus_infinity">Focus is set at infinity</string>
    <string name="av_camera_focus_macro">Macro (close-up) focus mode</string>
    <string name="av_camera_focus_continuous">The camera continuously tries to focus</string>
    <string name="av_photo_play_sound">Play sound on photo shot</string>
    <string name="av_photo_play_sound_descr">Choose whether to play a sound when shooting photos.</string>
    <string name="av_camera_pic_size">Camera Picture Size</string>
    <string name="av_camera_pic_size_descr">Select the internal camera picture size.</string>
    <string name="navigation_intent_invalid">Invalid format: %s</string>
    <string name="plugin_install_needs_network">You need to be connected to the Internet to install this plugin.</string>
    <string name="get_plugin">Get</string>
    <string name="use_fast_recalculation">Smart route recalculation</string>
    <string name="use_fast_recalculation_desc">For long trips, only recalculate the initial part of the route.</string>
    <string name="do_you_like_osmand">Do you like OsmAnd?</string>
    <string name="we_really_care_about_your_opinion">We care about your opinion and your feedback is important to us.</string>
    <string name="rate_this_app">Rate this app</string>
    <string name="rate_this_app_long">Please give OsmAnd a score on Google Play</string>
    <string name="user_hates_app_get_feedback">Tell us why.</string>
    <string name="user_hates_app_get_feedback_long">Please tell us what would you want to change in this app.</string>
    <string name="failed_to_upload">Failed to upload</string>
    <string name="delete_change">Delete change</string>
    <string name="successfully_uploaded_pattern">Uploaded {0}/{1}</string>
    <string name="try_again">Try again</string>
    <string name="error_message_pattern">Error: {0}</string>
    <string name="dahboard_options_dialog_title">Configure dashboard</string>
    <string name="shared_string_card_was_hidden">Card was hidden</string>
    <string name="shared_string_undo">Undo</string>
    <string name="shared_string_skip">Skip</string>
    <string name="app_name_osmand">OsmAnd</string>
    <string name="offline_maps_and_navigation">Offline Maps\n&amp; Navigation</string>
    <string name="commit_poi">Commit POI</string>
    <string name="tab_title_basic">Basic</string>
    <string name="tab_title_advanced">Advanced</string>
    <string name="building_number">Building Number</string>
    <string name="next_proceed">Next</string>
    <string name="opening_at">Opening at</string>
    <string name="closing_at">Closing at</string>
    <string name="contact_info">Contact info</string>
    <string name="add_opening_hours">Add opening hours</string>
    <string name="poi_dialog_poi_type">POI Type</string>
    <string name="number_of_rows_in_dash">Number of rows in dash %1$s</string>
    <string name="please_specify_poi_type">Please specify POI type.</string>
    <string name="working_days">Working days</string>
    <string name="recent_places">Recent places</string>
    <string name="favourites">Favorites</string>
    <string name="saved_at_time">Now saved at: %1$s</string>
    <string name="poi_deleted_localy">POI will be deleted once you upload your changes</string>
    <string name="show_gpx">Show GPX data</string>
    <string name="count_of_lines">Count of lines</string>
    <string name="are_you_sure">Are you sure?</string>
    <string name="unsaved_changes_will_be_lost">Any unsaved changes will be lost. Continue?</string>
    <string name="downloads_left_template">%1$s downloads left</string>
    <string name="roads">Roads</string>
    <string name="downloading_number_of_files">Downloading - %1$d file</string>
    <string name="show_free_version_banner">Show free version banner</string>
    <string name="show_free_version_banner_description">Display the free version banner even in the paid version.</string>
    <string name="buy">Buy</string>
    <string name="activate_seamarks_plugin">Please activate the \'Nautical map view\' plugin</string>
    <string name="activate_srtm_plugin">Please activate the \'Contour lines\' plugin</string>
    <string name="later">Later</string>
    <string name="get_full_version">Full version</string>
    <string name="downloads">Downloads</string>
    <string name="confirm_download_roadmaps">The roads-only map is not needed, since you have the standard (full) map. Download it anyway?</string>
    <string name="value_downloaded_of_max">%1$.1f of %2$.1f MB</string>
    <string name="file_size_in_mb">%.1f MB</string>
    <string name="update_all">Update all (%1$s MB)</string>
    <string name="free_downloads_used">Free downloads used</string>
    <string name="free_downloads_used_description">Displays the amount of free downloads left.</string>
    <string name="application_dir_description">Choose where you want to store maps and other data files.</string>
    <string name="enter_country_name">Enter country name</string>
    <string name="new_version">New version</string>
    <string name="begin_with_osmand_menu_group">First steps with OsmAnd</string>
    <string name="features_menu_group">Features</string>
    <string name="help_us_to_improve_menu_group">Help improve OsmAnd</string>
    <string name="other_menu_group">Other</string>
    <string name="plugins_menu_group">Plugins</string>
    <string name="first_usage_item">First use</string>
    <string name="first_usage_item_description">How to download maps, set basic settings.</string>
    <string name="navigation_item_description">Set up navigation.</string>
    <string name="planning_trip_item">Planning a trip</string>
    <string name="faq_item">FAQ</string>
    <string name="faq_item_description">Frequently asked questions</string>
    <string name="map_viewing_item">Map viewing</string>
    <string name="search_on_the_map_item">Searching the map</string>
    <string name="instalation_troubleshooting_item">Installation and troubleshooting</string>
    <string name="techical_articles_item">Technical articles</string>
    <string name="versions_item">Versions</string>
    <string name="feedback">Feedback</string>
    <string name="contact_us">Contact</string>
    <string name="map_legend">Map legend</string>
    <string name="save_poi_too_many_uppercase">The name contains too many capital letters. Continue?</string>
    <string name="save_poi_without_poi_type_message">Do you really want to save POI without type?</string>
    <string name="poi_context_menu_modify_osm_change">Modify OSM change</string>
    <string name="use_dashboard_btn">Use dashboard</string>
    <string name="use_drawer_btn">Use menu</string>
    <string name="dashboard_or_drawer_title">Dashboard or menu control</string>
    <string name="dashboard_or_drawer_description">A choice is offered to primarily control the app via the flexible dashboard or a static menu. Your choice can always be changed in the dashboard settings.</string>
    <string name="update">Update</string>
    <string name="only_download_over_wifi">Only download on Wi-Fi</string>
    <string name="live_update">Live update</string>
    <string name="update_now">Update now</string>
    <string name="missing_write_external_storage_permission">OsmAnd lacks permission to use the memory card</string>
    <string name="last_update">Last update: %s</string>
    <string name="update_time">Update time</string>
    <string name="updates_size">Update size</string>
    <string name="last_map_change">"Last map change: %s"</string>
    <string name="hourly">Hourly</string>
    <string name="daily">Daily</string>
    <string name="weekly">Weekly</string>
    <string name="morning">Morning</string>
    <string name="night">Night</string>
    <string name="select_month_and_country">Select month and country</string>
    <string name="number_of_contributors">Number of contributors</string>
    <string name="number_of_edits">Number of edits</string>
    <string name="reports_for">Report for</string>
    <string name="file_name_containes_illegal_char">File name contains illegal character</string>
    <string name="configure_screen_quick_action">Quick action</string>
    <string name="quick_action_item_action">Action %d</string>
    <string name="quick_action_item_screen">Screen %d</string>
    <string name="quick_action_add_marker">Add map marker</string>
    <string name="quick_action_add_poi">Add POI</string>
    <string name="quick_action_map_style">Change map style</string>
    <string name="quick_action_map_style_switch">The map style has been changed to \"%s\".</string>
    <string name="quick_action_take_audio_note">New audio note</string>
    <string name="quick_action_take_video_note">New video note</string>
    <string name="quick_action_take_photo_note">New photo note</string>
    <string name="quick_action_add_osm_bug">Add OSM Note</string>
    <string name="quick_action_navigation_voice">Voice on/off</string>
    <string name="quick_action_navigation_voice_off">Unmute Voice</string>
    <string name="quick_action_navigation_voice_on">Mute Voice</string>
    <string name="quick_action_add_gpx">Add GPX waypoint</string>
    <string name="quick_action_add_parking">Add parking place</string>
    <string name="quick_action_new_action">Add action</string>
    <string name="quick_action_edit_action">Edit action</string>
    <string name="quick_action_add_favorite">Add Favorite</string>
    <string name="dialog_add_action_title">Add action</string>
    <string name="quick_actions_delete">Delete action</string>
    <string name="quick_actions_delete_text">Are you sure you want to delete the action \"%s\"?</string>
    <string name="quick_favorites_show_favorites_dialog">Show Favorites dialog</string>
    <string name="quick_favorites_name_preset">Name preset</string>
    <string name="quick_action_add_marker_descr">Tapping this action button adds a map marker at the screen center location.</string>
    <string name="quick_action_add_gpx_descr">Tapping this action button will add a GPX waypoint in the middle of the screen.</string>
    <string name="quick_action_take_audio_note_descr">Tapping this action button adds an audio note in the middle of the screen.</string>
    <string name="quick_action_take_video_note_descr">Tapping this action button adds a video note in the middle of the screen.</string>
    <string name="quick_action_take_photo_note_descr">Tapping this action button adds a photo note in the middle of the screen.</string>
    <string name="quick_action_add_osm_bug_descr">Tapping this action button adds an OSM note in the middle of the screen.</string>
    <string name="quick_action_add_poi_descr">Tapping this action button adds a POI in the middle of the screen.</string>
    <string name="quick_action_navigation_voice_descr">Tapping this action button disables or enables voice guidance during navigation.</string>
    <string name="quick_action_add_parking_descr">Tapping this action button adds a parking location in the middle of the screen.</string>
    <string name="quick_action_switch_day_night_descr">Tapping this action button switch between Day and Night modes for OsmAnd</string>
    <string name="quick_action_switch_day_mode">Day Mode</string>
    <string name="quick_action_switch_night_mode">Night Mode</string>
    <string name="quick_action_day_night_switch_mode">Switch Day/Night mode</string>
    <string name="quick_action_interim_dialog">Show an interim dialog</string>
    <string name="favorite_autofill_toast_text">" is saved to "</string>
    <string name="favorite_empty_place_name">Place</string>
    <string name="quick_action_duplicates">Specified quick action name already in use, changed to %1$s to avoid duplication.</string>
    <string name="quick_action_duplicate">Quick action name duplicate</string>
    <string name="quick_action_showhide_favorites_descr">Tapping this action button shows or hides the Favorite points on the map.</string>
    <string name="quick_action_showhide_poi_descr">Tapping this action button shows or hides POIs on the map.</string>
    <string name="quick_action_showhide_favorites_title">Show/hide Favorites</string>
    <string name="quick_action_favorites_show">Show Favorites</string>
    <string name="quick_action_favorites_hide">Hide Favorites</string>
    <string name="quick_action_showhide_poi_title">Show/hide POI</string>
    <string name="quick_action_poi_show">Show %1$s</string>
    <string name="quick_action_poi_hide">Hide %1$s</string>
    <string name="quick_action_add_category">Add a category</string>
    <string name="quick_action_add_create_items">Create items</string>
    <string name="quick_action_add_configure_map">Configure map</string>
    <string name="quick_action_add_navigation">Navigation</string>
    <string name="quick_action_fav_name_descr">Leave blank to use the address or place name.</string>
    <string name="quick_action_bug_descr">This message is included in the comment field.</string>
    <string name="quick_action_bug_message">Message</string>
    <string name="quick_action_category_descr">Select the category to save the Favorite in.</string>
    <string name="quick_action_gpx_category_descr">Select an optional category.</string>
    <string name="quick_action_poi_list">POI list</string>
    <string name="quick_action_sh_poi_descr">Add one or more POI categories to display on the map.</string>
    <string name="quick_action_page_list_descr">Tapping this action button pages through the list below.</string>
    <string name="quick_action_map_style_action">Add a map style</string>
    <string name="quick_action_empty_param_error">Fill out all parameters</string>
    <string name="quick_action_map_styles">Map styles</string>
    <string name="quick_action_map_overlay">Change map overlay</string>
    <string name="quick_action_map_overlay_title">Map overlays</string>
    <string name="quick_action_map_overlay_action">Add overlay</string>
    <string name="quick_action_map_overlay_switch">The map overlay has been changed to \"%s\".</string>
    <string name="quick_action_map_underlay_switch">The map underlay has been changed to \"%s\".</string>
    <string name="quick_action_map_underlay">Change map underlay</string>
    <string name="quick_action_map_underlay_title">Map underlays</string>
    <string name="quick_action_map_underlay_action">Add underlay</string>
    <string name="quick_action_map_source">Change map source</string>
    <string name="quick_action_map_source_title">Map sources</string>
    <string name="quick_action_map_source_action">Add map source</string>
    <string name="quick_action_map_source_switch">The map source has been changed to \"%s\".</string>
    <string name="quick_action_btn_tutorial_title">Change button position</string>
    <string name="quick_action_btn_tutorial_descr">Long-tapping and dragging the button changes its position on the screen.</string>
    <string name="shared_string_action_name">Action name</string>
    <string name="mappilary_no_internet_desc">You need to be connected to the Internet to view photos from Mapillary.</string>
    <string name="retry">Retry</string>
    <string name="add_route_points">Add Route Points</string>
    <string name="add_waypoint">Add Waypoint</string>
    <string name="add_line">Add Line</string>
    <string name="save_gpx_waypoint">Save GPX Waypoint</string>
    <string name="save_route_point">Save Route Point</string>
    <string name="waypoint_one">Waypoint 1</string>
    <string name="route_point_one">Route Point 1</string>
    <string name="empty_state_my_tracks">Add GPX files</string>
    <string name="empty_state_my_tracks_desc">Import GPX files, or record tracks.</string>
    <string name="empty_state_favourites">Add Favorites</string>
    <string name="empty_state_favourites_desc">Import Favorites, or add via marking points on the map.</string>
    <string name="import_track">Import GPX file</string>
    <string name="import_track_desc">File %1$s does not contain waypoints, import it as a track?</string>
    <string name="move_point">Move Point</string>
    <string name="add_segment_to_the_track">Add to a GPX file</string>
    <string name="osm_recipients_label">OSM recipients</string>
    <string name="total_donations">Total donations</string>
    <string name="day_off_label">off</string>
    <string name="winter_and_ski_renderer">Winter and ski</string>
    <string name="touring_view_renderer">Touring view</string>
    <string name="nautical_renderer">Nautical</string>
    <string name="copy_location_name">Copy Point/POI name</string>
    <string name="toast_empty_name_error">Unnamed location</string>
    <string name="tunnel_warning">Tunnel ahead</string>
    <string name="show_tunnels">Tunnels</string>
    <string name="download_wikipedia_description">Download the Wikipedia articles for %1$s to read them offline.</string>
    <string name="download_wikipedia_label">Download Wikipedia data</string>
    <string name="open_in_browser_wiki">Open article online</string>
    <string name="open_in_browser_wiki_description">View article in a web browser.</string>
    <string name="download_wiki_region_placeholder">this region</string>
    <string name="wiki_article_search_text">Searching for the corresponding wiki article</string>
    <string name="wiki_article_not_found">Article not found</string>
    <string name="how_to_open_wiki_title">How to open Wikipedia articles?</string>
    <string name="test_voice_desrc">Tap a button and listen to the corresponding voice prompt to identify missing or faulty prompts.</string>
    <string name="routeInfo_roadClass_name">Road type</string>
    <string name="routeInfo_surface_name">Surface</string>
    <string name="routeInfo_smoothness_name">Smoothness</string>
    <string name="routeInfo_steepness_name">Steepness</string>
    <string name="run_full_osmand_msg">You are using {0} Map which is powered by OsmAnd. Do you want to launch OsmAnd full version?</string>
    <string name="run_full_osmand_header">Launch OsmAnd?</string>
    <string name="routing_attr_avoid_sett_name">Avoid cobblestone and sett</string>
    <string name="routing_attr_avoid_sett_description">Avoid cobblestone and sett</string>
    <string name="quick_action_need_to_add_item_to_list">You need to add at least one Item to list in Quick Action\' Settings</string>
    <string name="routing_attr_piste_type_downhill_name">Alpine/downhill ski</string>
    <string name="routing_attr_piste_type_downhill_description">Slopes for alpine or downhill skiing and access to ski lifts.</string>
    <string name="routing_attr_piste_type_nordic_name">Cross country/nordic ski</string>
    <string name="routing_attr_piste_type_nordic_description">Trails for nordic or cross-country skiing.</string>
    <string name="routing_attr_piste_type_skitour_name">Ski touring</string>
    <string name="routing_attr_piste_type_skitour_description">Routes for ski touring.</string>
    <string name="routing_attr_piste_type_sled_name">Sled</string>
    <string name="routing_attr_piste_type_sled_description">Slopes for sled usage.</string>
    <string name="routing_attr_allow_intermediate_name">Allow intermediate routes</string>
    <string name="routing_attr_allow_intermediate_description">More difficult routes with steeper sections. Generally some obstacles that should be avoided.</string>
    <string name="routing_attr_allow_advanced_name">Allow advanced routes</string>
    <string name="routing_attr_allow_advanced_description">Difficult routes, with dangerous obstacles and steep sections.</string>
    <string name="routing_attr_allow_expert_name">Allow expert routes</string>
    <string name="routing_attr_allow_expert_description">Extremely difficult routes, with dangerous obstacles and surroundings.</string>
    <string name="routing_attr_allow_skating_only_name">Allow skating only routes</string>
    <string name="routing_attr_allow_skating_only_description">Routes groomed for free style or skating only without classic trails.</string>
    <string name="routing_attr_allow_classic_only_name">Allow classic only routes</string>
    <string name="routing_attr_allow_classic_only_description">Routes groomed for classic style only without skating trails. This includes routes groomed by a smaller snowmobile with looser piste and tracks made manually by skiers.</string>
    <string name="routing_attr_difficulty_preference_name">Prefered difficulty</string>
    <string name="routing_attr_difficulty_preference_description">Prefer routes of this difficulty, although routing over harder or easier pistes is still possible if shorter.</string>
    <string name="routing_attr_freeride_policy_name">Off-piste</string>
    <string name="routing_attr_freeride_policy_description">Freerides and offpiste are unofficial routes and passages. Typically ungroomed, unmainted by the officials and not checked in the evening. Enter at own risk.</string>


</resources><|MERGE_RESOLUTION|>--- conflicted
+++ resolved
@@ -11,7 +11,6 @@
 	Thx - Hardy
 
 -->
-<<<<<<< HEAD
     <string name="shared_string_calculate">Calcutale</string>
     <string name="shared_string_osmand_usage">OsmAnd Usage</string>
     <string name="shared_sting_tiles">Tiles</string>
@@ -20,12 +19,10 @@
     <string name="shared_string_memory_gb_desc">%1$s GB</string>
     <string name="shared_string_memory_mb_desc">%1$s MB</string>
     <string name="shared_string_memory_kb_desc">%1$s KB</string>
-=======
     <string name="app_mode_utv">Side by Side</string>
     <string name="rendering_attr_piste_difficulty_aerialway_name">Aerialway</string>
     <string name="rendering_attr_piste_difficulty_connection_name">Connection</string>
     <string name="avoid_in_routing_descr_">Avoid certain routes and road types</string>
->>>>>>> e486fb34
     <string name="change_data_storage_full_description">Move OsmAnd data files to the new destination?\n%1$s > %2$s</string>
     <string name="data_storage_preference_summary">%1$s  •  Used %2$s GB</string>
     <string name="data_storage_space_description">Free %1$s GB  •  Total %2$s GB</string>
