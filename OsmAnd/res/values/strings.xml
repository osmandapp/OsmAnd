<?xml version='1.0' encoding='utf-8'?>
<resources>
    <!--
    	 Disclaimer:
         If you are going to translate strings, please make sure:
         1. There is no duplicate strings by name
         2. Every apostrophe (quote) is preceded by a backslash (see others).
         If you are making/correcting English translations make sure:
         3. All your modified/created strings are in the top of the file (to make easier find what\'s translated).
    PLEASE: Have a look at http://code.google.com/p/osmand/wiki/UIConsistency, it may really improve your and our work  :-)  Thx - Hardy
    -->

<<<<<<< HEAD
    <string name="routing_attr_avoid_motorway_name">Avoid motorways</string>
    <string name="routing_attr_avoid_motorway_description">Avoid motorways</string>
    <string name="upload_osm_note_description">You can upload your OSM Note anonymously if you use your OpenStreetMap.org profile.</string>
=======
    <string name="upload_osm_note_description">You can upload your OSM Note anonymously or using your OpenStreetMap.org profile.</string>
>>>>>>> 6ce2c37a
    <string name="wiki_around">Nearby Wikipedia articles</string>
    <string name="search_map_hint">Search city or region</string>
    <string name="route_roundabout_short">Take %1$d exit and go</string>
    <string name="upload_poi">Upload POI</string>
    <string name="route_calculation">Route calculation</string>
    <string name="gpx_no_tracks_title">You do not have tracks yet</string>
    <string name="gpx_no_tracks_title_folder">You may also add tracks to the folder</string>
    <string name="gpx_add_track">Add track</string>
    <string name="gpx_appearance">Appearance</string>
    <string name="osmo_share_location">Share</string>
    <string name="osmo_pause_location">Pause</string>
    <string name="osmo_service_running">OsMo service is running</string>
    <string name="trip_rec_notification_settings">Trip recording (no data)</string>
    <string name="trip_rec_notification_settings_desc">Show notification which allows to start trip recording by pressing Record button</string>
    <string name="shared_string_notifications">Notifications</string>
    <string name="shared_string_continue">Continue</string>
    <string name="shared_string_pause">Pause</string>
    <string name="shared_string_trip">Trip</string>
    <string name="shared_string_recorded">Recorded</string>
    <string name="shared_string_record">Record</string>
    <string name="gpx_logging_no_data">No data</string>
    <string name="release_2_5">
	\u2022 Clickable icons on the map\n\n
	\u2022 Powerful POI filter search: Search, e.g. restaurants by cuisine, or campgrounds with specific facilities\n\n
	\u2022 New Topo Map style for cyclists and hikers\n\n
	\u2022 Enhanced trip recording\n\n
	\u2022 Improved navigation notifications (Android Wear)\n\n
	\u2022 Many other improvements and bug fixes\n\n
	and more…
    </string>
    <string name="rendering_attr_contourColorScheme_description">Contour lines color scheme</string>
    <string name="save_track_min_speed">Logging minimum speed</string>
    <string name="save_track_min_speed_descr">Set minimum speed for a point to be logged</string>
    <string name="save_track_min_distance">Logging motion detection</string>
    <string name="save_track_min_distance_descr">Set minimum distance from last position for point to be logged</string>
    <string name="save_track_precision">Logging minimum precision</string>
    <string name="save_track_precision_descr">Set minimum precision for a point to be logged</string>
    <string name="christmas_poi">Christmas POI</string>
    <string name="christmas_desc">Anticipating Christmas and New Year holidays, you can choose to display the POI associated with Christmas: Christmas trees, markets, etc.</string>
    <string name="christmas_desc_q">Show Christmas POI?</string>
    <string name="rendering_value_light_brown_name">Light brown</string>
    <string name="rendering_value_dark_brown_name">Dark brown</string>
    <string name="rendering_attr_contourColorScheme_name">Contour lines color scheme</string>
    <string name="rendering_attr_surfaceIntegrity_name">Road surface integrity</string>
    <string name="search_hint">Type city, address, poi name</string>
    <string name="translit_name_if_miss">Transliterate if %1$s name is missing</string>
    <string name="translit_names">Transliterate names</string>
    <string name="edit_filter">Edit categories</string>
    <string name="subcategories">Subcategories</string>
    <string name="selected_categories">Selected categories</string>
    <string name="create_custom_poi">Create custom filter</string>
    <string name="custom_search">Custom search</string>
    <string name="shared_string_filters">Filters</string>
    <string name="apply_filters">Apply filters</string>
    <string name="save_filter">Save filter</string>
    <string name="delete_filter">Delete filter</string>
    <string name="new_filter">New filter</string>
    <string name="new_filter_desc">Please enter a name for the new filter, this will be added to your Categories tab.</string>
    <string name="osm_live_payment_desc">Subscription fee will be charged each month. You can cancel your subscription on Google Play at any time.</string>
    <string name="donation_to_osm">Donation to OpenStreetMap community</string>
    <string name="donation_to_osm_desc">Part of your donation will be sent to OSM users who submit changes to OpenStreetMap. The cost of the subscription remains the same.</string>
    <string name="osm_live_subscription_desc">Subscription enables hourly, daily, weekly updates, and unlimited downloads for all maps globally.</string>
    <string name="get_it">Get it</string>
    <string name="get_for">Get for %1$s</string>
    <string name="get_for_month">Get for %1$s month</string>
    <string name="osm_live_banner_desc">Get unlimited map downloads, and map updates more than once a month: weekly, daily, or hourly.</string>
    <string name="osmand_plus_banner_desc">Full version of OsmAnd with unlimited map downloads and monthly map updates.</string>
    <string name="si_mi_meters">Miles/meters</string>
    <string name="skip_map_downloading">Skip downloading maps</string>
    <string name="skip_map_downloading_desc">You have no offline map installed. You may choose a map from the list or download maps later via Menu - %1$s.</string>
    <string name="search_another_country">Select another region</string>
    <string name="search_map">Searching map…</string>
    <string name="first_usage_wizard_desc">Let OsmAnd determine your location and suggest maps to download for that region.</string>
    <string name="location_not_found">Location not found</string>
    <string name="no_inet_connection">No Internet connection</string>
    <string name="no_inet_connection_desc_map">Required to download maps.</string>
    <string name="search_location">Searching location…</string>
    <string name="storage_free_space">Free space</string>
    <string name="storage_place_description">OsmAnd\'s data storage (for maps, tracks, etc.): %1$s.</string>
    <string name="give_permission">Give permission</string>
    <string name="allow_access_location">Allow access to location</string>
    <string name="first_usage_greeting">Get directions and discover new places without Internet connection</string>
    <string name="search_my_location">Search my location</string>
    <string name="no_update_info_desc">Don\'t check any updates about new versions, discounts related to OsmAnd</string>
    <string name="no_update_info">Don\'t show updates</string>
    <string name="update_all_maps_now">Do you want to update all maps now?</string>
    <string name="clear_tile_data">Clear all tiles</string>
    <string name="routing_attr_short_way_name">Fuel-efficient way</string>
    <string name="routing_attr_short_way_description">Use fuel-efficient way (usually shorter)</string>
    <string name="replace_favorite_confirmation">Are you sure you want to replace favorite %1$s?</string>
    <string name="rendering_attr_hideOverground_name">Overground objects</string>
    <string name="shared_string_change">Change</string>
    <string name="get_started">Get started</string>
    <string name="route_stops_before">%1$s stops before</string>
    <string name="coords_search">Coordinates search</string>
    <string name="advanced_coords_search">Advanced coordinates search</string>
    <string name="back_to_search">Back to search</string>
    <string name="confirmation_to_delete_history_items">Do you want to remove the selected items from history?</string>
    <string name="show_something_on_map">Show %1$s on the map</string>
    <string name="release_2_4">
	\u2022 New very powerful free text search\n\n
	\u2022 Car audio system / speaker phone integration via Bluetooth\n\n
	\u2022 Improved route guidance, voice prompting, and turn lane indication\n\n
	\u2022 Improved transport layer with route rendering\n\n
	\u2022 Added more locales and now support regional locales\n\n
	\u2022 Many other improvements and bug fixes\n\n
	and more…
    </string>
    <string name="dist_away_from_my_location">Search %1$s away</string>
    <string name="share_history_subject"> shared via OsmAnd</string>
    <string name="search_categories">Categories</string>
    <string name="postcode">Postcode</string>
    <string name="shared_string_from">from</string>
    <string name="city_type_district">District</string>
    <string name="city_type_neighbourhood">Neighbourhood</string>
    <string name="map_widget_search">Search</string>
	<string name="shared_string_is_open_24_7">Open 24/7</string>
    <string name="storage_directory_card">Memory card</string>
    <string name="coords_format">Coordinate format</string>
    <string name="coords_format_descr">Format for the geographical coordinates</string>
  	<string name="app_mode_bus">Bus</string>
 	<string name="app_mode_train">Train</string>
    <string name="current_track">Current track</string>
    <string name="map_widget_battery">Battery level</string>
    <string name="change_markers_position">Change marker\'s position</string>
    <string name="move_marker_bottom_sheet_title">Move the map to change marker\'s position</string>
    <!-- string name="lat_lon_pattern">Lat: %1$.5f Lon: %2$.5f</string -->
    <string name="follow_us">Follow us</string>
    <string name="access_direction_audio_feedback">Direction audio feedback</string>
    <string name="access_direction_audio_feedback_descr">Indicate target point direction by sound</string>
    <string name="access_direction_haptic_feedback">Direction haptic feedback</string>
    <string name="access_direction_haptic_feedback_descr">Indicate target point direction by vibration</string>
    <string name="use_osm_live_routing_description">Enable navigation for OSM Live changes (Beta)</string>
	<string name="use_osm_live_routing">OSM Live navigation</string>
    <string name="access_no_destination">Destination is not set</string>
    <string name="map_widget_magnetic_bearing">Magnetic bearing</string>
    <string name="map_widget_bearing">Relative bearing</string>
    <string name="access_disable_offroute_recalc">Don\'t change route when you are off the way</string>
    <string name="access_disable_offroute_recalc_descr">Prevent automatic route recalculation when you are quite far from the right way</string>
    <string name="access_disable_wrong_direction_recalc">Don\'t change route by wrong direction</string>
    <string name="access_disable_wrong_direction_recalc_descr">Prevent automatic route recalculation when you are moving in wrong direction</string>
    <string name="access_smart_autoannounce">Smart autoannounce</string>
    <string name="access_smart_autoannounce_descr">Notify only when direction to the target point is changed</string>
    <string name="access_autoannounce_period">Autoannounce period</string>
    <string name="access_autoannounce_period_descr">Minimal time interval between announces</string>
    <string name="access_default_color">Default color</string>
    <string name="access_category_choice">Choose category</string>
    <string name="access_hint_enter_name">Enter name</string>
    <string name="access_hint_enter_category">Enter category</string>
    <string name="access_hint_enter_description">Enter description</string>
    <string name="access_map_linked_to_location">Map is linked to location</string>
    <string name="access_collapsed_list">Collapsed list</string>
    <string name="access_expanded_list">Expanded list</string>
    <string name="access_empty_list">Empty list</string>
    <string name="access_tree_list">Tree list</string>
    <string name="access_shared_string_not_installed">Not installed</string>
    <string name="access_widget_expand">Expand</string>
    <string name="access_shared_string_navigate_up">Navigate up</string>
    <string name="access_sort">Sort</string>
    <string name="map_mode">Map mode</string>
    <string name="number_of_gpx_files_selected_pattern">%s GPX files selected</string>
    <string name="rendering_value_fine_name">Fine</string>
    <string name="rendering_value_thin_name">Thin</string>
    <string name="rendering_value_medium_name">Medium</string>
    <string name="rendering_value_bold_name">Bold</string>
    <string name="no_map_markers_found">Please add map markers via map</string>
    <string name="no_waypoints_found">No waypoints found</string>
    <string name="osmo_group_information_desc">
        - Creating a group please give it a name and fill in description\n
        - From the application group are created only with Simple type, read more on the website https://osmo.mobi/g/new \n
        - Through a website you can manage a group, to place tracks and points available all\n
        - We do not endorse the use of the group only one user, if this is not the POI group\n
        - Private groups are limited to 8 persons \n
        - Detailed terms and conditions always have an on website OsMo.mobi\n
        - If you need special conditions - please contact support: osmo.mobi@gmail.com
    </string>
    <string name="osmo_specify_tracker_id">Please specify ID</string>
    <string name="osmo_no_connection_msg">Cannot connect to the server OsMo:\n- check your Internet connection;\n- check the settings;\n- check out our Twitter: https://twitter.com/OsMomobi</string>
    <string name="anonymous_user_hint">An anonymous user cannot:\n- create groups;\n- synchronize groups and devices with the server;\n- manage groups and devices in a personal dashboard on website.</string>
    <string name="report">Report</string>
    <string name="osmo_connect_to_device_tracker_id">Tracker ID</string>
    <string name="osmo_connect_to_group_id">Group ID</string>
    <string name="osmo_connect">Join</string>
    <string name="osmo_groups">OsMo Groups</string>
    <string name="osmo_auto_send_locations_descr">Automatically start trip and send locations after application startup</string>
    <string name="osmo_auto_send_locations">Automatically start trip</string>
    <string name="osmo_tracker_id">Tracker ID</string>
    <string name="osmo_tracker_id_descr">Click to view tracker ID</string>
    <string name="osmo_connect_to_my_nickname">Nick</string>
    <string name="osmo_share_my_location">Transmit the location</string>
    <string name="osmo_plugin_name">OpenStreetMap Monitoring</string>
    <string name="osmo_plugin_description">This plugin partially provides the functionality of the OpenStreetMap Monitoring, see https://osmo.mobi
    \n\nYou can track all devices of a participating group in real time. You can also see the point and tracks uploaded to the group to which you belong.
    \n\nThe group has not been removed after months, bring it in line with the rules you create groups on the website OsMo.mobi
    </string>
    <string name="storage_permission_restart_is_required">Now the application is allowed to write to external storage. A manual application restart is required.</string>
    <string name="release_2_3">
	\u2022 OSM Live. Support map contributors and developers and get hourly map updates. \n\n
	\u2022 Map markers. A new way to quickly select places on the map.\n\n
	\u2022 More detailed OSM maps with country specific road shields and lots of new map features.\n\n
	\u2022 Improved Look and Feel of Route preparation. \n\n
	\u2022 Many improvements in the map context menu such as contextual address lookup.\n\n
	and more…
        </string>
    <string name="shared_string_move_up">Move up</string>
    <string name="shared_string_move_down">Move down</string>
    <string name="finish_navigation">Finish navigation</string>
    <string name="avoid_road">Avoid road</string>
    <string name="storage_directory_readonly_desc">Currently selected Data storage folder is readonly. The storage folder was temporarily switched to Internal memory. Please choose valid storage directory.</string>
    <string name="storage_directory_shared">Shared memory</string>
    <string name="shared_string_topbar">Topbar</string>
    <string name="full_report">Full report</string>
    <string name="recalculate_route">Recalculate route</string>
    <string name="open_street_map_login_and_pass">OpenStreetMap login and password</string>
    <string name="donations">Donations</string>
    <string name="number_of_recipients">Number of recipients</string>
    <string name="osm_user_stat">Edits %1$s, rank %2$s, total edits %3$s</string>
    <string name="osm_editors_ranking">OSM Editors ranking</string>
    <string name="osm_live_subscription">OSM Live subscription</string>
    <string name="osm_live_subscribe_btn">Subscribe</string>
    <string name="osm_live_email_desc">We need it to provide you information about contributions</string>
    <string name="osm_live_user_public_name">Public Name</string>
    <string name="osm_live_hide_user_name">Don\'t show my name in reports</string>
    <string name="osm_live_support_region">Support region</string>
    <string name="osm_live_month_cost">Month cost</string>
    <string name="osm_live_month_cost_desc">Monthly payment</string>
    <string name="osm_live_active">Active</string>
    <string name="osm_live_not_active">Inactive</string>
    <string name="osm_live_enter_email">Please enter valid E-mail address</string>
    <string name="osm_live_enter_user_name">Please enter Public Name</string>
    <string name="osm_live_thanks">Thank you for subscribing to live updates!</string>
    <string name="osm_live_region_desc">Part of your donation will be sent to OSM users who submit changes to the map in that region</string>
    <string name="osm_live_subscription_settings">Subscription settings</string>
    <string name="osm_live_ask_for_purchase">Please purchase OSM Live subscription first</string>

    <string name="osm_live_header">This subscription enables hourly updates for all maps around the world.
        Part of the income goes back to the OSM community and is paid for each OSM contribution. 
        If you love OsmAnd and OSM and want to support them, this is the perfect way to do it.</string>
    
    <string name="select_map_marker">Select map marker</string>
    <string name="map_markers_other">Other markers</string>
    <string name="upload_anonymously">Upload anonymously</string>
    <string name="show_transparency_seekbar">Show transparency seekbar</string>
    <string name="download_files_error_not_enough_space">Not enough space!
        Storage space needed is {3} MB temporarily, {1} MB permanently.
        Available space is only {2} MB.</string>
    <string name="download_files_question_space_with_temp">Download {0} file(s)?
        Storage space used is {3} MB temporarily, {1} MB permanently.
        (Available space is {2} MB.)</string>
    <string name="download_files_question_space">Download {0} file(s)?
        Storage space used is {1} MB.
        (Available space is {2} MB.)</string>
    <string name="upload_osm_note">Upload OSM Note</string>
    <string name="map_marker_1st">First map marker</string>
    <string name="map_marker_2nd">Second map marker</string>
    <string name="shared_string_toolbar">Toolbar</string>
    <string name="shared_string_widgets">Widgets</string>
    <string name="add_points_to_map_markers_q">Do you want to add all points to map markers?</string>
    <string name="shared_string_add_to_map_markers">Add to map markers</string>
    <string name="select_map_markers">Select map markers</string>
    <string name="shared_string_reverse_order">Reverse order</string>
    <string name="show_map_markers_description">Activate map markers feature</string>
    <string name="clear_active_markers_q">Do you want to remove all active markers?</string>
    <string name="clear_markers_history_q">Do you want to clear the map marker history?</string>
    <string name="active_markers">Active markers</string>
    <string name="map_markers">Map markers</string>
    <string name="map_marker">Map marker</string>
    <string name="consider_turning_polygons_off">It is recommended to turn off rendering of polygons.</string>
    <string name="rendering_attr_showMtbRoutes_name">Show MTB routes</string>
    <string name="show_polygons">Show polygons</string>
    <!-- string name="underlay_transparency">Underlay transparency</string -->
    <string name="find_parking">Find parking</string>
    <string name="shared_string_status">Status</string>
    <string name="shared_string_save_changes">Save changes</string>
    <string name="shared_string_email_address">E-mail address</string>
    <string name="rendering_attr_hideUnderground_name">Underground objects</string>
    <string name="data_is_not_available">Data is not available</string>
    <string name="shared_string_remove">Remove</string>
    <string name="shared_string_read_more">Read more</string>
    <string name="clear_updates_proposition_message">"You can remove downloaded updates and get back to the original map edition"</string>
    <string name="add_time_span">Add time span</string>
    <string name="road_blocked">Road blocked</string>
    <string name="shared_string_select">Select</string>
    <string name="switch_start_finish">Reverse starting point &amp; destination</string>
    <string name="rendering_attr_hideIcons_name">POI icons</string>
    <string name="item_removed">Item removed</string>
    <string name="n_items_removed">items removed</string>
    <string name="shared_string_undo_all">UNDO ALL</string>
    <string name="shared_string_type">Type</string>
    <string name="starting_point">Starting point</string>
    <string name="shared_string_not_selected">Not selected</string>
    <string name="rec_split">Recorder Split</string>
    <string name="rec_split_title">Use Recorder Split</string>
    <string name="rec_split_desc">Rewrite clips when used space exceeds the storage size</string>
    <string name="rec_split_clip_length">Clip length</string>
    <string name="rec_split_clip_length_desc">Length of every recorded clip will not be longer specified time interval</string>
    <string name="rec_split_storage_size">Storage size</string>
    <string name="rec_split_storage_size_desc">Amount of space that can be occupied by all recorded clips</string>
    <string name="live_updates">Live updates</string>
    <string name="available_maps">Available maps</string>
    <string name="select_voice_provider">Select voice guidance</string>
    <string name="select_voice_provider_descr">Select or download voice guidance for your language</string>
    <string name="impassable_road_desc">Select roads you want to avoid during navigation</string>
    <string name="shared_string_sound">Sound</string>
    <string name="no_location_permission">App has no permission to access location data.</string>
    <string name="no_camera_permission">App has no permission to access the camera.</string>
    <string name="no_microphone_permission">App has no permission to access the microphone.</string>
    <string name="route_distance">Distance:</string>
    <string name="route_duration">Time:</string>
    <string name="rendering_attr_horseRoutes_name">Horse routes</string>
    <string name="no_address_found">No address determined</string>
    <string name="shared_string_near">Near</string>
    <string name="shared_string_hide">Hide</string>
    <string name="av_video_quality_low">Lowest quality</string>
    <string name="av_video_quality_high">Highest quality</string>
    <string name="av_video_quality">Video output quality</string>
    <string name="av_video_quality_descr">Select video output quality</string>
    <string name="av_audio_format">Audio output format</string>
    <string name="av_audio_format_descr">Select audio output format</string>
    <string name="av_audio_bitrate">Audio bitrate</string>
    <string name="av_audio_bitrate_descr">Select audio bitrate</string>
    <string name="please_specify_poi_type_only_from_list">Please specify the correct POI type or skip it</string>
    <string name="access_from_map_description">Menu button launches dashboard, not menu</string>
    <string name="access_from_map">Access from map</string>
    <string name="show_on_start_description">\'Off\' directly launches the map screen</string>
    <string name="show_on_start">Show on start</string>
    <string name="copied_to_clipboard">Copied to clipboard</string>
    <string name="release_2_2">
	\u2022 New context-sensitive UI for tapping locations on the map and on other screens\n\n
	\u2022 Map screen is now launched directly unless \'Show dashboard on app start\' is selected\n\n
	\u2022 Configure which and how cards are displayed on the dashboard\n\n
	\u2022 Bypass the dashboard if you like menu-based app control\n\n
	\u2022 To download maps, regions can be directly selected by tapping on the world map\n\n
	\u2022 POI Search now supports more specific queries\n\n
	\u2022 Improved POI and OSM editing functionality\n\n
	\u2022 Map data download structure and interface reworked\n\n
	and more…
        </string>
    <string name="osm_save_offline">Save offline</string>
    <string name="osm_edit_modified_poi">Modified OSM POI</string>
    <string name="osm_edit_deleted_poi">Deleted OSM POI</string>
    <string name="context_menu_item_open_note">Open OSM Note</string>
    <string name="osm_edit_reopened_note">Reopened OSM Note</string>
    <string name="osm_edit_commented_note">Commented OSM Note</string>
    <string name="osm_edit_removed_note">Deleted OSM Note</string>
    <string name="osm_edit_created_note">Created OSM Note</string>
    <string name="osn_bug_name">OSM Note</string>
    <string name="osn_add_dialog_title">Create note</string>
    <string name="osn_comment_dialog_title">Add comment</string>
    <string name="osn_reopen_dialog_title">Reopen note</string>
    <string name="osn_close_dialog_title">Close note</string>
    <string name="osn_add_dialog_success">Note successfully created</string>
    <string name="osn_add_dialog_error">Exception occurred: note was not created</string>
    <string name="osn_close_dialog_success">Note was successfully closed</string>
    <string name="osn_close_dialog_error">Exception occurred: note was not closed</string>
    <string name="osb_author_dialog_password">OSM password (optional)</string>
    <string name="osb_comment_dialog_message">Message</string>
    <string name="osb_comment_dialog_author">Author name</string>
    <string name="osb_comment_dialog_error">Exception occurred: comment was not added</string>
    <string name="osb_comment_dialog_success">Comment was successfully added</string>
    <string name="shared_string_commit">Commit</string>

    <string name="context_menu_item_delete_waypoint">Delete GPX waypoint?</string>
    <string name="context_menu_item_edit_waypoint">Edit GPX waypoint</string>
    <string name="shared_string_location">Location</string>
    <string name="share_osm_edits_subject">OSM edits shared via OsmAnd</string>
    <string name="lang_nds">Low German</string>
    <string name="lang_mk">Macedonian</string>
    <string name="lang_fy">Frysk</string>
    <string name="lang_als">Albanian (Tosk)</string>
    <string name="read_more">Read more</string>
    <string name="whats_new">What\'s new in</string>
    <string name="rendering_attr_hideProposed_name">Proposed objects</string>
    <string name="shared_string_update">Update</string>
    <string name="shared_string_upload">Upload</string>
    <string name="osm_edit_created_poi">Created OSM POI</string>

    <string name="world_map_download_descr">World basemap (covering the whole world at small zooms) is missing or outdated. Please consider downloading it for a global overview.</string>
    <string name="shared_string_qr_code">QR-code</string>
    <string name="map_downloaded">Map downloaded</string>
    <string name="map_downloaded_descr">Map of %1$s has been downloaded. Go back to the map to start using it.</string>
    <string name="go_to_map">Go to the map</string>
    <string name="simulate_initial_startup_descr">"Sets the flag indicating first app startup, keeps all other settings unchanged"</string>
    <string name="simulate_initial_startup">Simulate first app start</string>
    <string name="share_geo">geo:</string>
    <string name="share_menu_location">Share location</string>
    <string name="shared_string_send">Send</string>
    <string name="favorite_category_dublicate_message">Specified category name already exists. Please use a different name.</string>
    <string name="favorite_category_name">Category name</string>
    <string name="favorite_category_add_new_title">Add new category</string>
    <string name="regions">Regions</string>
    <string name="region_maps">Regionwide maps</string>
    <string name="world_maps">World maps</string>
    <string name="hillshade_layer_disabled">Hillshade layer disabled</string>
    <string name="srtm_plugin_disabled">Contour lines disabled</string>
    <string name="favorite_category_add_new">Add new</string>
    <string name="favorite_category_select">Select category</string>
    <string name="default_speed_system_descr">Define unit of speed</string>
    <string name="default_speed_system">Unit of speed</string>
    <string name="nm">nmi</string>
    <string name="si_nm">Nautical miles</string>
    <string name="si_kmh">Kilometers per hour</string>
    <string name="si_mph">Miles per hour</string>
    <string name="si_m_s">Meters per second</string>
    <string name="si_min_km">Minutes per kilometer</string>
    <string name="si_min_m">Minutes per mile</string>
    <string name="si_nm_h">Nautical miles per hour (knot)</string>
    <string name="nm_h">nmi/h</string>
    <string name="min_mile">min/m</string>
    <string name="min_km">min/km</string>
    <string name="m_s">m/s</string>
    <string name="shared_string_trip_recording">Trip recording</string>
    <string name="shared_string_navigation">Navigation</string>
    <string name="osmand_running_in_background">Running in background</string>
    <string name="gps_wake_up_timer">GPS wake-up interval</string>
    <string name="favourites_edit_dialog_title">Favorite information</string>
    <string name="simulate_your_location_stop_descr">Stop simulating your position</string>
    <string name="simulate_your_location_descr">Simulate using a calculated route or a recorded GPX</string>
    <string name="looking_up_address">Looking up address</string>
    <string name="av_locations_descr">GPX file with note locations</string>
    <string name="av_locations">Locations</string>
    <string name="plugin_settings">Plugins</string>
    <string name="routing_attr_avoid_shuttle_train_name">Avoid shuttle train</string>
    <string name="routing_attr_avoid_shuttle_train_description">Avoid shuttle train</string>
    <string name="traffic_warning_hazard">Hazard</string>
    <string name="rendering_value_boldOutline_name">Bold outline</string>
    <string name="no_updates_available">No updates available</string>
    <string name="download_live_updates">Live updates</string>
    <string name="rendering_value_default13_name">Default (13)</string>
    <string name="rendering_value_defaultTranslucentCyan_name">Default (translucent cyan)</string>
    <string name="rendering_attr_currentTrackColor_name">GPX color</string>
    <string name="rendering_attr_currentTrackColor_description">GPX color</string>
    <string name="rendering_attr_currentTrackWidth_name">GPX width</string>
    <string name="rendering_attr_currentTrackWidth_description">GPX width</string>
    <string name="rendering_value_red_name">Red</string>
    <string name="rendering_value_translucent_red_name">Translucent red</string>
    <string name="rendering_value_orange_name">Orange</string>
    <string name="rendering_value_translucent_orange_name">Translucent orange</string>
    <string name="rendering_value_yellow_name">Yellow</string>
    <string name="rendering_value_translucent_yellow_name">Translucent yellow</string>
    <string name="rendering_value_lightgreen_name">Light green</string>
    <string name="rendering_value_translucent_lightgreen_name">Translucent light green</string>
    <string name="rendering_value_green_name">Green</string>
    <string name="rendering_value_translucent_green_name">Translucent green</string>
    <string name="rendering_value_lightblue_name">Light blue</string>
    <string name="rendering_value_translucent_lightblue_name">Translucent light blue</string>
    <string name="rendering_value_blue_name">Blue</string>
    <string name="rendering_value_translucent_blue_name">Translucent blue</string>
    <string name="rendering_value_purple_name">Purple</string>
    <string name="rendering_value_pink_name">Pink</string>
    <string name="rendering_value_brown_name">Brown</string>
    <string name="rendering_value_translucent_purple_name">Translucent purple</string>
    <string name="restart_is_required">In order to fully apply the changes, a manual application restart is required.</string>
    <string name="light_theme">Light</string>
    <string name="dark_theme">Dark</string>
    <string name="lang_pms">Piedmontese</string>
    <string name="lang_bn">Bengali</string>
    <string name="lang_tl">Tagalog</string>
    <string name="lang_sh">Serbo-Croatian</string>
    <string name="lang_az">Azeri</string>
    <string name="lang_br">Breton</string>
    <string name="lang_sq">Albanian</string>
    <string name="lang_is">Icelandic</string>
    <string name="lang_bpy">Bishnupriya</string>
    <string name="lang_nv">Navajo</string>
    <string name="lang_ga">Irish</string>
    <string name="lang_la">Latin</string>
    <string name="lang_ku">Kurdish</string>
    <string name="lang_ta">Tamil</string>
    <string name="lang_ml">Malayalam</string>
    <string name="lang_lb">Luxembourgish</string>
    <string name="lang_os">Ossetian</string>
    <string name="lang_eo">Esperanto</string>
    <string name="lang_es_us">Spanish (American)</string>
    <string name="lang_es_ar">Spanish (Argentinian)</string>
    <string name="lang_nb">Norwegian (Bokmål)</string>
    <string name="lang_vo">Volapuk</string>
    <string name="lang_th">Thai</string>
    <string name="lang_te">Telugu</string>
    <string name="lang_nn">Norwegian (Nynorsk)</string>
    <string name="lang_new">Newar / Nepal Bhasa</string>
    <string name="lang_ms">Malaysian</string>
    <string name="lang_ht">Haitian</string>
    <string name="lang_gl">Galician</string>
    <string name="lang_et">Estonian</string>
    <string name="lang_ceb">Cebuano</string>
    <string name="lang_ast">Asturian</string>
    <string name="lang_hsb">Sorbian (Upper)</string>
    <string name="lang_kab">Kabyle</string>
    <string name="archive_wikipedia_data">You have old incompatible Wikipedia data downloaded. Do you want to archive it?</string>
    <string name="download_wikipedia_files">Do you want to download additional Wikipedia data (%1$s MB) ?</string>
    <string name="gps_network_not_enabled">Location service is not enabled. Do you want to turn it on?</string>
    <string name="disable_recording_once_app_killed">Prevent standalone logging</string>
    <string name="disable_recording_once_app_killed_descrp">Will pause GPX logging when the app is killed (via recent apps). (OsmAnd background indication disappears from the Android notification bar.)</string>
    <string name="shared_string_import2osmand">Import to OsmAnd</string>
    <string name="read_full_article">Read full article (online)</string>
    <string name="shared_string_wikipedia">Wikipedia</string>
    <string name="local_indexes_cat_wiki">Wikipedia</string>
    <string name="shared_string_show_details">Show details</string>
    <string name="osm_edit_context_menu_delete">Delete OSM edit</string>
    <string name="rendering_value_disabled_name">Disabled</string>
    <string name="rendering_value_walkingRoutesScopeOSMC_name">Coloring according to route scope</string>
    <string name="rendering_value_walkingRoutesOSMC_name">Coloring according to OSMC</string>
    <string name="shared_string_logoff">Log Off</string>
    <string name="rendering_attr_hideHouseNumbers_name">House numbers</string>
    <string name="application_dir_change_warning3">Do you want OsmAnd to also copy its data files to the new destination?</string>
    <string name="specified_directiory_not_writeable">Maps could not be created in specified directory</string>
    <string name="copying_osmand_file_failed">Copying files failed</string>
    <string name="storage_directory_external">External storage</string>
    <string name="storage_directory_multiuser">Multiuser storage</string>
    <string name="storage_directory_internal_app">Internal application memory</string>
    <string name="storage_directory_manual">Manually specified</string>
    <string name="storage_directory_default">Internal memory</string>
    <string name="application_dir">Data storage folder</string>
    <string name="storage_directory">Map Storage</string>
    <string name="shared_string_copy">Copy</string>
    <string name="filter_poi_hint">Filter by name</string>
    <string name="search_poi_category_hint">Type to search all</string>
    <string name="shared_string_is_open">Open now</string>
    <string name="rendering_attr_OSMMapperAssistant_name">OSM mapper assistant</string>
    <string name="agps_info">A-GPS info</string>
    <string name="shared_string_manage">Manage</string>
    <string name="shared_string_edit">Edit</string>
    <string name="shared_string_places">Places</string>
    <string name="shared_string_search">Search</string>
    <string name="shared_string_show_description">Show description</string>
    <string name="shared_string_message">Message</string>
    <string name="agps_data_last_downloaded">A-GPS data last downloaded: %1$s</string>
    <string name="confirm_usage_speed_cameras">In many countries (Germany, France, Italy, and others) the use of speed camera warnings is not permitted by law. OsmAnd does not assume any liability if you violate the law. Please click yes only if you are eligible to use this feature.</string>
    <string name="welmode_download_maps">Download maps</string>
    <string name="welcome_select_region">To correctly reflect your traffic signs and regulations, please select your driving region:</string>
    <string name="welcome_text">OsmAnd provides global offline map browsing, and global offline navigation!</string>
    <string name="welcome_header">Welcome</string>
    <string name="current_route">Current route</string>
    <string name="osm_changes_added_to_local_edits">OSM changes added to local changeset</string>
    <string name="mark_to_delete">Mark to delete</string>
    <string name="osmo_grop_name_length_alert">Group name should be at least 3 characters long!</string>
    <string name="local_recordings_delete_all_confirm">You are going to delete %1$d notes. Are you sure?</string>
    <string name="local_osm_changes_upload_all_confirm">You are going to upload %1$d change(s) to OSM. Are you sure?</string>
    <string name="confirmation_to_clear_history">Do you want to clear the history?</string>
    <string name="delay_to_start_navigation_descr">Specify wait time to remain on the route planning screen</string>
    <string name="delay_to_start_navigation">Start turn-by-turn navigation after…</string>
    <string name="shared_string_go">Go</string>
    <string name="osmand_parking_overdue">overdue</string>
    <string name="action_create">Action create</string>
    <string name="action_modify">Action modify</string>
    <string name="action_delete">Action delete</string>
    <string name="osm_edits">OSM edits</string>
    <!-- means first letter of word *hour* -->
    <string name="osmand_parking_hour">h</string>
    <!-- means first letter of word *minute*-->
    <string name="osmand_parking_minute">min</string>
    <string name="parking_place_limited">Parking time limited to</string>
    <!-- used to describe time left, not left direction -->
    <string name="osmand_parking_time_left">left</string>
    <string name="your_edits">Your edits</string>
    <string name="waypoint_visit_after">Visit after</string>
    <string name="waypoint_visit_before">Visit before</string>
    <string name="simulate_your_location">Simulate your position</string>
    <string name="drawer">Flat list</string>
    <string name="short_location_on_map">Lat %1$s\nLon %2$s</string>
    <string name="tips_and_tricks_descr">Frequently asked questions, recent changes, and others</string>
    <string name="routing_settings_2">Navigation settings</string>
    <string name="general_settings_2">General settings</string>
    <string name="shared_string_ellipsis">…</string>
    <string name="shared_string_ok">OK</string>
    <string name="shared_string_cancel">Cancel</string>
    <string name="shared_string_dismiss">Dismiss</string>
    <string name="shared_string_yes">Yes</string>
    <string name="shared_string_do_not_use">Do not use</string>
    <string name="shared_string_no">No</string>
    <string name="shared_string_on">On</string>
    <string name="shared_string_off">Off</string>
    <string name="shared_string_previous">Previous</string>
    <string name="shared_string_next">Next</string>
    <string name="shared_string_enable">Enable</string>
    <string name="shared_string_disable">Disable</string>
    <string name="shared_string_enabled">Enabled</string>
    <string name="shared_string_disabled">Disabled</string>
    <string name="shared_string_selected">Selected</string>
    <string name="shared_string_selected_lowercase">selected</string>
    <string name="shared_string_never">Never</string>
    <string name="shared_string_none">None</string>
    <string name="shared_string_and">and</string>
    <string name="shared_string_or">or</string>
    <string name="shared_string_help">Help</string>
    <string name="shared_string_settings">Settings</string>
    <string name="shared_string_history">History</string>
    <string name="shared_string_select_on_map">Select on map</string>
    <string name="shared_string_select_all">Select all</string>
    <string name="shared_string_deselect">Deselect</string>
    <string name="shared_string_deselect_all">Deselect all</string>
    <string name="shared_string_clear">Clear</string>
    <string name="shared_string_clear_all">Clear all</string>
    <string name="shared_string_save">Save</string>
    <string name="shared_string_save_as_gpx">Save as GPX track</string>
    <string name="shared_string_rename">Rename</string>
    <string name="shared_string_delete">Delete</string>
    <string name="shared_string_delete_all">Delete all</string>
    <string name="shared_string_share">Share</string>
    <string name="shared_string_apply">Apply</string>
    <string name="shared_string_control_start">Start</string>
    <string name="shared_string_control_stop">Stop</string>
    <string name="shared_string_import">Import</string>
    <string name="shared_string_export">Export</string>
    <string name="shared_string_more">More…</string>
    <string name="shared_string_more_actions">More actions</string>
    <string name="shared_string_do_not_show_again">Do not show again</string>
    <string name="shared_string_remember_my_choice">Remember my choice</string>
    <string name="shared_string_refresh">Refresh</string>
    <string name="shared_string_download">Download</string>
    <string name="shared_string_downloading">Downloading</string>
    <string name="shared_string_download_successful">Download successful</string>
    <string name="shared_string_io_error">I/O error occurred</string>
    <string name="shared_string_unexpected_error">Unexpected error occurred</string>
    <string name="shared_string_action_template">Action {0}</string>
    <string name="shared_string_close">Close</string>
    <string name="shared_string_exit">Exit</string>
    <string name="shared_string_show">Show</string>
    <string name="shared_string_show_all">Show all</string>
    <string name="shared_string_collapse">Collapse</string>
    <string name="shared_string_show_on_map">Show on map</string>
    <string name="shared_string_map">Map</string>
    <string name="shared_string_favorite">Favorite</string>
    <string name="shared_string_favorites">Favorites</string>
    <string name="shared_string_address">Address</string>
    <string name="shared_string_add">Add</string>
    <string name="shared_string_add_to_favorites">Add to Favorites</string>
    <string name="shared_string_my_location">My Position</string>
    <string name="shared_string_my_places">My Places</string>
    <string name="shared_string_my_favorites">My Favorites</string>
    <string name="shared_string_my_tracks">My Tracks</string>
    <string name="shared_string_currently_recording_track">Currently recording track</string>
    <string name="shared_string_audio">Audio</string>
    <string name="shared_string_video">Video</string>
    <string name="shared_string_photo">Photo</string>
    <string name="route_points">Route points</string>
    <string name="track_segments">Track segments</string>
    <string name="track_points">Track points</string>
    <string name="shared_string_online_maps">Online maps</string>
	<string name="osmand_rastermaps_plugin_description">With this plugin you can access many types of online (so called tile or raster) maps, from predefined OpenStreetMap tiles (like Mapnik) to satellite images and special purpose layers like weather maps, climate maps, geological maps, hillshade layers, etc.
		\n\nAny of these maps can either be used as the main (base) map to be displayed on the OsmAnd map screen, or as an overlay or underlay to another base map (like OsmAnd\'s standard offline maps). In order to make any underlay map more visible, certain elements of the OsmAnd vector maps can easily be hidden via the \'Configure map\' menu as desired.
		\n\nTile maps can be obtained directly via online sources, or can be prepared for offline use (and manually copied to OsmAnd\'s data folder) as an SQLite database which can be produced by a variety of 3rd party map preparation tools.
	</string>
    <string name="record_plugin_name">Trip recording</string>
	<string name="record_plugin_description">This plugin activates the functionality to record and save your tracks by manually touching the GPX logging widget on the map screen, or also to automatically log all of your navigation routes to a GPX file.
		\n\nRecorded tracks can be shared with your friends or be used for OSM contributions. Athletes can use recorded tracks to monitor their trainings. Some basic track analysis can be performed directly in OsmAnd, like lap times, average speed etc., and tracks can of course also later be analyzed in special 3rd party analysis tools.
	</string>
    <string name="srtm_paid_version_title">Contour lines plugin</string>
    <string name="osmand_srtm_short_description_80_chars">OsmAnd plugin for offline contour lines</string>
	<string name="osmand_srtm_long_description_1000_chars">This plugin provides both a contour line overlay and a (relief) hillshade layer to be displayed on top of OsmAnd\'s standard maps. This functionality will be much appreciated by athletes, hikers, trekkers, and anybody interested in the relief structure of a landscape.
		\n\nThe global data (between 70 degrees north and 70 degrees south) is based on measurements by SRTM (Shuttle Radar Topography Mission) and ASTER (Advanced Spaceborne Thermal Emission and Reflection Radiometer), an imaging instrument onboard Terra, the flagship satellite of NASA\'s Earth Observing System. ASTER is a cooperative effort between NASA, Japan\'s Ministry of Economy, Trade and Industry (METI), and Japan Space Systems (J-spacesystems).
	</string>
    <string name="srtm_plugin_name">Contour Lines</string>
	<string name="srtm_plugin_description">This plugin provides both a contour line overlay and a (relief) hillshade layer to be displayed on top of OsmAnd\'s standard maps. This functionality will be much appreciated by athletes, hikers, trekkers, and anybody interested in the relief structure of a landscape.
		\n\nThe global data (between 70 degrees north and 70 degrees south) is based on measurements by SRTM (Shuttle Radar Topography Mission) and ASTER (Advanced Spaceborne Thermal Emission and Reflection Radiometer), an imaging instrument onboard Terra, the flagship satellite of NASA\'s Earth Observing System. ASTER is a cooperative effort between NASA, Japan\'s Ministry of Economy, Trade and Industry (METI), and Japan Space Systems (J-spacesystems).
	</string>
    <string name="plugin_touringview_name">Touring map view</string>
	<string name="plugin_touringview_descr">Activating this view changes OsmAnd\'s map style to \'Touring view\', this is a special high-detail view for travelers and professional drivers.
		\n\nThis view provides, at any given map zoom, the maximum amount of travel details available in the map data (particularly roads, tracks, paths, and orientation marks).
		\n\nIt also clearly depicts all types of roads unambiguously by color coding, which is useful when e.g. driving large vehicles.
		\n\nAnd it provides special touring options like showing bicycle routes or Alpine mountain routes.
		\n\nA special map download is not needed, the view is created from our standard maps.
		\n\nThis view can be reverted by either de-activating it again here, or by changing the \'Map style\' under \'Configure map\' as desired.
	</string>
    <string name="plugin_nautical_name">Nautical map view</string>
	<string name="plugin_nautical_descr">This plugin enriches the OsmAnd map and navigation app to also produce nautical maps for boating, sailing, and other types of watersports.
		\n\nA special map add-on for OsmAnd will provide all nautical navigation marks and chart symbols, for inland  as well as for nearshore navigation. The description of each navigation mark provides the details needed to identify them and their meaning (category, shape, color, sequence, reference, etc.).
		\n\nTo return to one of OsmAnd\'s conventional map styles, simply either de-activate this plugin again, or change the \'Map style\' under \'Configure map\' as desired.
	</string>
    <string name="plugin_ski_name">Ski map view</string>
	<string name="plugin_ski_descr">This plugin for OsmAnd puts at your fingertips details of global downhill ski slopes, cross country ski runs, Alpine ski routes, cable cars and ski lifts. Routes and pistes are shown color-coded by difficulty, and depicted in a special \'Winter\' map style which assimilates a snow-colored winter landscape.
		\n\nActivating this view changes the map style to \'Winter and ski\', showing all landscape features under wintry conditions. This view can be reverted by either de-activating it again here, or by changing the \'Map style\' under \'Configure map\' as desired.
	</string>
    <string name="audionotes_plugin_name">Audio/video notes</string>
    <string name="audionotes_plugin_description">The Audio/video notes plugin provides the functionality to take audio/photography/video notes during a trip, using either a button on the map screen, or directly the context menu for any position on the map.</string>
    <string name="osmand_parking_plugin_name">Parking Position</string>
	<string name="osmand_parking_plugin_description">The parking position plugin lets you memorize where your car is parked and how much parking time is left (if there is a time limit).
	\nBoth the location and time are visible on the OsmAnd dashboard as well as in widget on the map screen. An alarm can be added to the Android calendar as a reminder.</string>
    <string name="osmand_distance_planning_plugin_name">Distance calculator &amp; planning tool</string>
    <string name="osmand_distance_planning_plugin_description">This plugin provides a map screen widget allowing to create paths by tapping on the map, or use or modify existing GPX files, to plan a trip and measure the distance between points. The results can be saved as a GPX file, which can later be used for guidance.</string>
    <string name="shared_string_accessibility">Accessibility</string>
    <string name="osmand_accessibility_description">This plugin makes the device\'s accessibility features available directly in OsmAnd. It facilitates e.g. adjusting the speech rate for TTS voices, configuring directional-pad screen navigation, using a trackball for zoom control, or using text-to-speech feedback, like for auto announcing your position.</string>
    <string name="osm_settings">OSM editing</string>
    <string name="osm_editing_plugin_description">Via this plugin OsmAnd can be used to make OSM contributions like creating or modifying OSM POI objects, opening or commenting OSM bugs, and contributing recorded GPX files. OSM is a community driven, global public domain mapping project. For details please refer to https://openstreetmap.org. Active participation is appreciated, and contributions can be made directly from OsmAnd, if you specify your personal OSM credentials in the app.</string>
    <string name="osmand_development_plugin_description">This plugin displays settings for development and debugging features like to test or simulate routing, the screen rendering performance, or voice prompting. These settings are intended for developers and are not needed for the general user.</string>
    <string name="debugging_and_development">OsmAnd development</string>
    <string name="rename_failed">Rename failed.</string>
    <string name="days_behind">days behind</string>
    <string name="back_to_map">Back to map</string>
    <string name="share_note">Share note</string>
    <string name="location_on_map">Location:\n Lat %1$s\n Lon %2$s</string>
    <string name="watch">Watch</string>
    <string name="notes">Notes</string>
    <string name="online_map">Online map</string>
    <string name="roads_only">Roads only</string>
    <string name="rendering_attr_pisteRoutes_name">Ski slopes</string>
    <string name="free">Free %1$s </string>
    <string name="device_memory">Device memory</string>
    <string name="rendering_attr_pisteGrooming_name">Piste grooming</string>
    <string name="world_ski_missing">In order to display ski maps, the special offline map needs to be downloaded</string>
    <string name="nautical_maps_missing">In order to display nautical maps, the special offline map needs to be downloaded</string>
    <string name="edit_group">Edit group</string>
    <string name="parking_place">Parking spot</string>
    <string name="remove_the_tag">REMOVE THE TAG</string>
    <string name="gps_status">GPS status</string>
    <string name="version_settings_descr">Download nightly builds</string>
    <string name="version_settings">Builds</string>
    <string name="rendering_attr_streetLighting_name">Street lighting</string>
    <string name="proxy_pref_title">Proxy</string>
    <string name="proxy_pref_descr">Setup a proxy Internet communication</string>
    <string name="settings_privacy">Privacy</string>
    <string name="points">Points</string>
    <string name="navigation_over_track">Start navigation along track?</string>
    <string name="avoid_roads_msg">You can trigger an alternative route by selecting roads to avoid</string>
    <string name="speak_pedestrian">Pedestrian crosswalks</string>
    <string name="rendering_attr_roadStyle_name">Road style</string>
    <string name="rendering_attr_roadStyle_description">Road style</string>
    <string name="rendering_value__name">Default</string>
    <string name="rendering_value_default_name">Default</string>
    <string name="rendering_value_germanRoadAtlas_name">German road atlas</string>
    <string name="rendering_value_highContrastRoads_name">High contrast roads</string>
    <string name="traffic_warning_railways">Railroad crossing</string>
    <string name="traffic_warning_pedestrian">Pedestrian crosswalk</string>
    <string name="show_railway_warnings">Railroad crossings</string>
    <string name="show_pedestrian_warnings">Pedestrian crosswalks</string>
    <string name="rendering_value_americanRoadAtlas_name">American road atlas</string>
    <string name="routing_attr_no_new_routing_name">No v1.9 routing rules</string>
    <string name="routing_attr_no_new_routing_description">Do not use routing rules introduced in v1.9</string>
    <string name="dash_download_msg_none">Do you want to download offline maps?</string>
    <string name="dash_download_msg">You have downloaded %1$s maps</string>
    <string name="dash_download_new_one">Download new map</string>
    <string name="dash_download_manage">Manage</string>
    <string name="map_locale">Map language</string>
    <string name="rendering_attr_transportStops_name">Transport stops</string>

    <string name="navigate_point_zone">Zone</string>
    <string name="navigate_point_northing">Northing</string>
    <string name="navigate_point_easting">Easting</string>
    <string name="download_tab_downloads">All Downloads</string>
    <string name="download_tab_updates">Updates</string>
    <string name="download_tab_local">Local</string>
    <string name="no_internet_connection">Downloading not possible, please check your Internet connection.</string>
    <string name="everything_up_to_date">All files up to date</string>
    <string name="use_opengl_render">Use OpenGL rendering</string>
    <string name="use_opengl_render_descr">Use hardware accelerated OpenGL rendering (may not work on some devices)</string>
    <string name="error_avoid_specific_road">No bypass found</string>
    <string name="home_button">Home</string>
    <string name="map_update">Updates available for %1$s maps</string>
    <string name="search_for">Search for</string>
    <string name="coordinates">Coordinates</string>
    <string name="rendering_attr_publicTransportMode_name">Bus, trolleybus, shuttle routes</string>
    <string name="rendering_attr_tramTrainRoutes_name">Tram and train routes</string>
    <string name="rendering_attr_subwayMode_name">Subway routes</string>
    <string name="lock_screen_request_explanation">%1$s needs this permission to turn off the screen for the power saving feature.</string>
    <string name="wake_on_voice">Turn screen on</string>
    <string name="wake_on_voice_descr">Turn on device screen (if off) when approaching a turn</string>
    <string name="impassable_road">Avoid roads…</string>
    <string name="rendering_attr_trainLightrailRoutes_name">Train routes</string>
    <string name="rendering_attr_tramRoutes_name">Tram routes</string>
    <string name="rendering_attr_shareTaxiRoutes_name">Share taxi routes</string>
    <string name="rendering_attr_trolleybusRoutes_name">Trolleybus routes</string>
    <string name="rendering_attr_busRoutes_name">Bus routes</string>
    <string name="rendering_category_hide">Hide</string>
    <string name="rendering_category_routes">Routes</string>
    <string name="rendering_category_details">Details</string>
    <string name="rendering_category_transport">Transport</string>
    <string name="rendering_category_others">Other map attributes</string>
    <string name="map_widget_appearance_rem">Remaining elements</string>
    <string name="map_widget_vector_attributes">Rendering attributes</string>
    <string name="map_widget_top">Status bar</string>
    <string name="map_widget_right">Right panel</string>
    <string name="map_widget_left">Left panel</string>
    <string name="configure_map">Configure map</string>
    <string name="search_radius_proximity">Within</string>
    <string name="osmo_device_not_found">Device not found</string>
    <string name="anonymous_user">Anonymous user</string>
    <string name="logged_as">Logged in as %1$s</string>
    <string name="speed_limit_exceed">Speed limit tolerance</string>
    <string name="speed_limit_exceed_message">Select speed limit tolerance margin, above which you will receive a voice warning.</string>
    <string name="fav_point_emoticons_message">The favorite point name has been modified to %1$s to facilitate properly saving the string with emoticons to a file.</string>
    <string name="print_route">Print route</string>
    <string name="fav_point_dublicate">Favorite point name duplicate</string>
    <string name="fav_point_dublicate_message">Specified favorite name already in use, was changed to %1$s to avoid duplication.</string>
    <string name="text_size_descr">Set the text size on the map.</string>
    <string name="text_size">Text size</string>
    <string name="traffic_warning_speed_limit">Speed limit</string>
    <string name="traffic_warning_border_control">Border control</string>
    <string name="traffic_warning_payment">Toll booth</string>
    <string name="traffic_warning_stop">Stop sign</string>
    <string name="traffic_warning_calming">Traffic calming</string>
    <string name="traffic_warning_speed_camera">Speed camera</string>
    <string name="traffic_warning">Traffic warning</string>
    <string name="speak_favorites">Nearby Favorites</string>
    <string name="speak_poi">Nearby POI</string>
    <string name="way_alarms">Traffic warnings</string>
    <string name="background_service_is_enabled_question">OsmAnd background service is still running. Do you want to stop it, too?</string>
    <string name="sleep_mode_stop_dialog">Stop GPS background mode?</string>
    <string name="stop_navigation_service">Stop</string>
    <string name="confirm_every_run">Always ask</string>
    <string name="save_global_track_interval_descr">Choose logging interval for the general track recording (enabled via the GPX logging widget on the map)</string>
    <string name="save_global_track_interval">General logging interval</string>
    <string name="background_service_int">GPS Wake-up interval</string>
    <string name="enable_sleep_mode">Enable GPS background mode</string>
    <string name="save_track_to_gpx_globally">Log track to GPX file</string>
    <string name="save_track_to_gpx_globally_headline">On demand track logging</string>
    <string name="save_track_to_gpx_globally_descr">General position logging to a GPX file can be turned on or off using the GPX logging widget on the map screen</string>
    <string name="save_current_track_descr">Save current track to SD now</string>
    <string name="save_current_track">Save current GPX track</string>
    <string name="save_track_to_gpx">Log track to GPX file during navigation</string>
    <string name="save_track_to_gpx_descrp">Tracks will be saved to the tracks folder during navigation</string>
    <string name="save_track_interval_globally">Logging interval</string>
    <string name="save_track_interval">Logging interval during navigation</string>
    <string name="save_track_interval_descr">Choose logging interval for track recording during navigation</string>
    <string name="voice_provider_descr">Select voice guidance for navigation</string>
    <string name="voice_provider">Voice guidance</string>

    <string name="enable_proxy_title">Enable HTTP Proxy</string>
    <string name="enable_proxy_descr">Configure HTTP Proxy for all network requests</string>
    <string name="proxy_host_title">Proxy Host</string>
    <string name="proxy_host_descr">Configure your proxy\'s hostname (e.g. 127.0.0.1)</string>
    <string name="proxy_port_title">Proxy Port</string>
    <string name="proxy_port_descr">Configure your proxy\'s port number (e.g. 8118)</string>
    <string name="monitoring_settings">Trip recording</string>
    <string name="monitoring_settings_descr">Configure how to record your trips</string>
    <string name="int_hour">h</string>
    <string name="duration">Duration</string>
    <string name="distance">Distance</string>
    <string name="index_tours">Tours</string>
    <string name="shared_string_all">All</string>
    <string name="waypoints">Waypoints</string>
    <string name="targets">Destinations</string>
    <string name="announce_gpx_waypoints">GPX waypoints</string>
    <string name="download_additional_maps">Download missing maps %1$s (%2$d MB)?</string>
    <string name="rendering_value_browse_map_name">Browse map</string>
    <string name="rendering_value_car_name">Car</string>
    <string name="rendering_value_bicycle_name">Bicycle</string>
    <string name="rendering_value_pedestrian_name">Pedestrian</string>
    <string name="rendering_attr_coloredBuildings_name">Color-code buildings by type</string>
    <string name="osmo_invite">Invite…</string>
    <string name="osmo_leave_confirmation_msg">Do you want to leave group %1$s?</string>
    <string name="continue_navigation">Continue Navigation</string>
    <string name="pause_navigation">Pause Navigation</string>
    <string name="keep_navigation_service">Keep</string>
    <string name="map_preferred_locale_descr">Preferred language for labels on the map (if it is not available will switch to English or to local names)</string>
    <string name="map_preferred_locale">Map preferred language</string>
    <string name="local_map_names">Local names</string>
    <string name="lang_sw">Swahili</string>
    <string name="lang_he">Hebrew</string>
    <string name="forward">Forward</string>
    <string name="home">Dashboard</string>
    <string name="live_monitoring_m_descr">Send tracking data to a specified web service if GPX logging is enabled.</string>
    <string name="live_monitoring_m">Online tracking (GPX required)</string>
    <string name="live_monitoring_start">Start online tracking</string>
    <string name="live_monitoring_stop">Stop online tracking</string>
    <string name="gpx_monitoring_start">Start GPX logging</string>
    <string name="gpx_monitoring_stop">Stop GPX logging</string>
    <string name="gpx_start_new_segment">Start new segment</string>
    <string name="rendering_attr_hideBuildings_name">Buildings</string>
    <string name="rendering_attr_hideNonVehicleHighways_name">Non-vehicle highways</string>
    <string name="rendering_attr_hideText_name">Text</string>
    <string name="rendering_attr_hideWoodScrubs_name">Wood and scrubs</string>
    <string name="rendering_attr_buildings15zoom_name">Buildings on zoom 15</string>
    <string name="rendering_attr_moreDetailed_name">More details</string>
    <string name="rendering_attr_lessDetailed_name">Fewer details</string>
    <string name="rendering_attr_hideAccess_name">Access restrictions</string>
    <string name="rendering_attr_showAccess_name">Show access restrictions and toll</string>
    <string name="rendering_attr_showSurfaceGrade_name">Show road quality</string>
    <string name="rendering_attr_showSurfaces_name">Show road surface</string>
    <string name="rendering_attr_showCycleRoutes_name">Show cycle routes</string>
    <string name="osmo_auth_error_short">Authorization failed</string>
    <string name="osmo_auth_error">OsMo authorization error encountered : %1$s.\n
        It could be a temporary service down or your registration expired.\n
        Do you want to proceed with new registration?</string>
    <string name="osmo_group_by_invite">Enter by invite</string>
    <string name="osmo_group_information">Please read before creating a group!</string>
    <string name="osmo_not_signed_in">OsMo login failed</string>
    <string name="osmo_gpx_points_downloaded">OsMo points %1$s downloaded.</string>
    <string name="osmo_auto_connect_descr">Automatically connect to the service after application startup</string>
    <string name="osmo_auto_connect">Auto-connect</string>
    <string name="osmo_start_service">OsMo service</string>
    <string name="osmo_gpx_track_downloaded">OsMo track %1$s downloaded.</string>
    <string name="no_index_file_to_download">Downloads not found, please check your Internet connection.</string>
    <string name="select_index_file_to_download">Nothing was found. If you can\'t find your region, you can make it yourself (see http://osmand.net).</string>
    <string name="none_selected_gpx">No GPX files selected. In order to select press and hold on available track.</string>
    <string name="local_index_select_gpx_file">Select to show</string>
    <string name="gpx_split_interval">Split interval</string>
    <string name="sort_by_distance">Sort by distance</string>
    <string name="sort_by_name">Sort by name</string>
    <string name="show_zoom_buttons_navigation_descr">Show zoom buttons during navigation</string>
    <string name="show_zoom_buttons_navigation">Show zoom buttons</string>
    <string name="save_as_favorites_points">Save as group of favorites</string>
    <string name="select_destination_and_intermediate_points">Select destinations</string>
    <string name="layer_amenity_label">Point labels</string>
    <string name="loading_smth">Loading %1$s…</string>
    <string name="map_widget_plain_time">Current time</string>
    <string name="gpx_wpt">Waypoint</string>
    <string name="selected_gpx_info_show">\n\nPress and hold to see on map</string>
    <string name="delay_navigation_start">Start turn-by-turn guidance automatically</string>
    <string name="local_index_gpx_info_show">\n\nPress and hold for options</string>
    <string name="gpx_info_subtracks">Subtracks: %1$s </string>
    <string name="gpx_info_waypoints">Waypoints: %1$s </string>
    <string name="gpx_info_distance">Distance: %1$s (%2$s points) </string>
    <string name="gpx_info_start_time">Start time: %1$tF,  %1$tT </string>
    <string name="gpx_info_end_time">End time: %1$tF,  %1$tT </string>
    <string name="gpx_info_average_speed">Average speed: %1$s </string>
    <string name="gpx_info_maximum_speed">Maximum speed: %1$s </string>
    <string name="gpx_info_avg_altitude">Average altitude: %1$s</string>
    <string name="gpx_info_diff_altitude">Altitude range: %1$s</string>
    <string name="gpx_info_asc_altitude">Descent/ascent: %1$s</string>
    <string name="gpx_timespan">Time span: %1$s</string>
    <string name="gpx_timemoving">Time moving: %1$s</string>
    <string name="gpx_selection_segment_title">Segment</string>
    <string name="gpx_selection_number_of_points"> %1$s points</string>
    <string name="gpx_selection_point">Point %1$s</string>
    <!-- string name="gpx_selection_current_track">recording</string -->
    <string name="gpx_selection_route_points">%1$s \nRoute points %2$s</string>
    <string name="gpx_selection_points">%1$s \nPoints</string>
    <string name="gpx_selection_track">%1$s \nTrack %2$s</string>
    <string name="gpx_file_is_empty">GPX track is empty</string>
    <string name="osmo_user_joined">User %1$s joined group %2$s</string>
    <string name="osmo_user_left">User %1$s left group %2$s</string>
    <string name="osmo_show_group_notifications">Show group notifications</string>
    <string name="osmo_show_group_notifications_descr">Show toast messages when user joins or leaves the group</string>
    <string name="osmo_follow">Follow</string>
    <string name="osmo_sign_in">Sign in</string>
    <string name="osmo_create_groups_confirm">In order to create groups you need to be a registered user of OsMo.</string>
    <string name="osmo_credentials_not_valid">Your OsMo credentials are not valid.</string>
    <string name="osmo_regenerate_login_ids_confirm">Are you sure about regenerating personal ids? All devices, connected to you, won\'t be able to track you any more.</string>
    <string name="osmo_regenerate_login_ids">Regenerate user id</string>
    <string name="osmo_cancel_moving_target">Cancel moving target</string>
    <string name="osmo_center_location">Center on the screen</string>
    <string name="osmo_set_moving_target">Set as moving target</string>
    <string name="osmo_use_server_name">Registered name</string>
    <string name="osmo_user_name">User</string>
    <string name="osmo_edit_device">Change user properties</string>
    <string name="osmo_edit_color">Display color</string>
    <string name="osmo_group_info">Info</string>
    <string name="osmo_group">OsMo group</string>
    <string name="osmo_group_share">In order to Connect to the group %2$s, specify group id (%1$s) or click %3$s.</string>
    <string name="osmo_share_connect_device">Let permanently follow this device</string>
    <string name="osmo_share_current_session">Share current session in browser</string>
    <string name="osmo_session_not_available">Session not available, please check that \'Send locations\' is on.</string>
    <string name="osmo_share_session">Share session</string>
    <string name="osmo_session_id_share">Session url to track device (%1$s)</string>
    <string name="osmo_tracker_id_share">In order to Connect to the target device %2$s, click on the link %3$s or specify tracker id (%1$s)</string>
    <string name="osmo_track_interval">Logging interval</string>
    <string name="osmo_track_interval_descr">Choose time interval to send location</string>
    <string name="int_days">days</string>
    <string name="osmo_connect_menu">Connect</string>
    <string name="osmo_expire_group">Expires in</string>
    <string name="osmo_group_description">Description</string>
    <string name="osmo_group_policy">Policy</string>
    <string name="osmo_connect_to_device_name">User name</string>
    <string name="osmo_group_name">Group name</string>
    <string name="osmo_connect_to_device">Link with device</string>
    <string name="osmo_connect_to_group">Link with group</string>
    <string name="osmo_create_group">Create group</string>
    <string name="osmo_server_operation_failed">OsMo Server operation failed</string>
    <string name="osmo_activity">OpenStreetMap Monitoring</string>
    <string name="osmo_enable_tracker">Send my positions</string>
    <string name="osmo_control">OsMo quick access</string>
    <string name="hours_ago">hours ago</string>
    <string name="minutes_ago">min ago</string>
    <string name="seconds_ago">sec ago</string>
    <string name="osmo_connected_devices">Connected devices</string>
    <string name="osmo_session_token">Session token: %1$s</string>
    <string name="osmo_auth_pending">Waiting for authorization…</string>
    <string name="osmo_locations_sent">Locations sent %1$d (in buffer %2$d) </string>
    <string name="osmo_conn_successfull">Connection established: %1$s </string>
    <string name="osmo_io_error">OsMo connection problem: </string>
    <string name="osmo_settings_uuid">Unique device id</string>
    <string name="use_points_as_intermediates">Calculate route between points</string>
    <string name="osmo_mode_restart">Restart OsMo session</string>
    <string name="osmo_mode_on">Stop OsMo session</string>
    <string name="osmo_mode_off">Start OsMo session</string>
    <string name="osmo_settings_debug">Debug information</string>
    <string name="osmo_settings_descr">Configure monitoring settings and setup personal monitoring channel</string>
    <string name="osmo_settings">OsMo</string>
    <string name="always_center_position_on_map">Display position always in center</string>
    <string name="voice_pref_title">Voice</string>
    <string name="misc_pref_title">Miscellaneous</string>
    <string name="localization_pref_title">Localization</string>
    <string name="index_item_nation_addresses">addresses nationwide</string>
    <string name="index_item_world_altitude_correction">World altitude correction</string>
    <string name="index_item_world_seamarks">World seamarks</string>
    <string name="index_item_world_bitcoin_payments">World bitcoin payments</string>
    <string name="index_item_world_basemap">World overview map</string>
    <string name="index_item_world_ski">World ski map</string>
    <string name="lang_zh">Chinese</string>
    <string name="lang_pt_br">Portuguese (Brazil)</string>
    <string name="lang_en">English</string>
    <string name="lang_en_gb">English (United Kingdom)</string>
    <string name="lang_af">Afrikaans</string>
    <string name="lang_al">Albanian</string>
    <string name="lang_ar">Arabic</string>
    <string name="lang_hy">Armenian</string>
    <string name="lang_eu">Basque</string>
    <string name="lang_be">Belarusian</string>
    <string name="lang_be_BY">Belarusian (Latin)</string>
    <string name="lang_bs">Bosnian</string>
    <string name="lang_bg">Bulgarian</string>
    <string name="lang_ca">Catalan</string>
    <string name="lang_hr">Croatian</string>
    <string name="lang_cs">Czech</string>
    <string name="lang_da">Danish</string>
    <string name="lang_nl">Dutch</string>
    <string name="lang_fi">Finnish</string>
    <string name="lang_fr">French</string>
    <string name="lang_ka">Georgian</string>
    <string name="lang_de">German</string>
    <string name="lang_el">Greek</string>
    <string name="lang_iw">Hebrew</string>
    <string name="lang_hi">Hindi</string>
    <string name="lang_hu">Hungarian</string>
    <string name="lang_hu_formal">Hungarian (formal)</string>
    <string name="lang_id">Indonesian</string>
    <string name="lang_it">Italian</string>
    <string name="lang_ja">Japanese</string>
    <string name="lang_kn">Kannada</string>
    <string name="lang_ko">Korean</string>
    <string name="lang_lv">Latvian</string>
    <string name="lang_lt">Lithuanian</string>
    <string name="lang_mr">Marathi</string>
    <string name="lang_no">Norwegian</string>
    <string name="lang_fa">Persian</string>
    <string name="lang_pl">Polish</string>
    <string name="lang_pt">Portuguese</string>
    <string name="lang_ro">Romanian</string>
    <string name="lang_ru">Russian</string>
    <string name="lang_sc">Sardinian</string>
    <string name="lang_sr">Serbian</string>
    <string name="lang_zh_CN">Chinese (Simplified)</string>
    <string name="lang_sk">Slovak</string>
    <string name="lang_sl">Slovenian</string>
    <string name="lang_es">Spanish</string>
    <string name="lang_sv">Swedish</string>
    <string name="lang_zh_TW">Chinese (Traditional)</string>
    <string name="lang_tr">Turkish</string>
    <string name="lang_uk">Ukrainian</string>
    <string name="lang_vi">Vietnamese</string>
    <string name="lang_cy">Welsh</string>
    <string name="index_name_canada">North America - Canada</string>
    <string name="index_name_italy">Europe - Italy</string>
    <string name="index_name_gb">Europe - Great Britain</string>
    <string name="calculate_osmand_route_without_internet">Calculate OsmAnd route segment without Internet</string>
    <string name="gpx_option_calculate_first_last_segment">Calculate OsmAnd route for first and last route segment</string>
    <string name="use_displayed_track_for_navigation">Do you want to use displayed track for navigation?</string>
    <string name="keep_and_add_destination_point">Add as subsequent destination</string>
    <string name="select_gpx">Select GPX…</string>
    <string name="route_descr_select_destination">Select Destination</string>
    <string name="route_preferences">Route preferences</string>
    <string name="route_info">Route information</string>
    <string name="routing_attr_prefer_motorway_name">Prefer motorways</string>
    <string name="routing_attr_prefer_motorway_description">Prefer motorways</string>
    
    
    <string name="routing_attr_avoid_toll_name">Avoid toll roads</string>
    <string name="routing_attr_avoid_toll_description">Avoid toll roads</string>
    <string name="routing_attr_avoid_unpaved_name">Avoid unpaved roads</string>
    <string name="routing_attr_avoid_unpaved_description">Avoid unpaved roads</string>
    <string name="routing_attr_avoid_ferries_name">Avoid ferries</string>
    <string name="routing_attr_avoid_ferries_description">Avoid ferries</string>
    <string name="routing_attr_avoid_motorway_name">Avoid motorways</string>
    <string name="routing_attr_avoid_motorway_description">Avoid motorways</string>
    <string name="routing_attr_avoid_stairs_name">Avoid stairs</string>
    <string name="routing_attr_avoid_stairs_description">Avoid stairs</string>
    <string name="routing_attr_avoid_borders_name">Avoid border crossing</string>
    <string name="routing_attr_avoid_borders_description">Avoid crossing a border into another country</string>
    <string name="routing_attr_weight_name">Weight limit</string>
    <string name="routing_attr_weight_description">Specify vehicle weight to be permitted on routes</string>
    <string name="routing_attr_height_name">Height limit</string>
    <string name="routing_attr_height_description">Specify vehicle height to be permitted on routes</string>
    <string name="android_19_location_disabled">Since Android version 4.4 (KitKat) you cannot download and update maps to the previous storage folder (%s). Do you want to change to the permitted storage location and copy all OsmAnd files there?
        \n Note 1: Your old files will remain untouched (but can be deleted manually).
        \n Note 2: In the new storage location it will not be possible to share files between OsmAnd and OsmAnd+.</string>
    <string name="copying_osmand_one_file_descr">Copying file (%s) to the new destination…</string>
    <string name="copying_osmand_files_descr">Copying OsmAnd data files to the new destination (%s)…</string>
    <string name="copying_osmand_files">Copying OsmAnd data files…</string>
    <string name="calculate_osmand_route_gpx">Calculate OsmAnd offline route</string>
    <string name="app_mode_truck">Truck</string>
    <string name="guidance_preferences_descr">Navigation preferences</string>
    <string name="routing_preferences_descr">Routing preferences</string>
    <string name="speech_rate_descr">Specify speech rate for TTS</string>
    <string name="speech_rate">Speech Rate</string>
    <string name="complex_route_calculation_failed">Fast route calculation failed (%s), fallback to slow calculation.</string>
    <string name="disable_complex_routing_descr">Disable 2-phase routing for car navigation</string>
    <string name="disable_complex_routing">Disable complex routing</string>
    <string name="amenity_type_seamark">Seamark</string>
    <string name="app_modes_choose_descr">Choose use profiles visible in application</string>
    <string name="app_modes_choose">Application Profiles</string>
    <string name="map_widget_map_rendering">Map rendering</string>
    <string name="app_mode_hiking">Hiking</string>
    <string name="app_mode_motorcycle">Motorcycle</string>
    <string name="app_mode_boat">Boat</string>
    <string name="app_mode_aircraft">Aircraft</string>
    <string name="local_osm_changes_delete_all_confirm">You are going to delete %1$d OSM changes. Are you sure?</string>
    <string name="animate_routing_route_not_calculated">Please calculate the route first</string>
    <string name="animate_routing_route">Simulate using calculated route </string>
    <string name="animate_routing_gpx">Simulate using GPX track</string>
    <string name="route_is_too_long">OsmAnd offline routing may take very long (or sometimes not work) for points more than 200km apart. You may want to add intermediate destinations for better performance.</string>
    <string name="auto_zoom_none">No auto zoom</string>
    <string name="auto_zoom_close">To close-up</string>
    <string name="auto_zoom_far">To mid-range</string>
    <string name="auto_zoom_farthest">To long-range</string>
    <string name="map_magnifier">Map magnifier</string>
    <string name="base_world_map">World basemap</string>
    <string name="about_version">Version :</string>
    <string name="shared_string_about">About</string>
    <string name="about_settings_descr">Version info, licenses, project members</string>
    <string name="local_index_tile_data_zooms">Zooms downloaded: %1$s</string>
    <string name="local_index_tile_data_expire">Expire (minutes): %1$s</string>
    <string name="local_index_tile_data_downloadable">Downloadable: %1$s</string>
    <string name="local_index_tile_data_maxzoom">Maximum zoom: %1$s</string>
    <string name="local_index_tile_data_minzoom">Minimum zoom: %1$s</string>
    <string name="local_index_tile_data_name">Tile data: %1$s</string>
    <string name="edit_tilesource_successfully">Tilesource %1$s is successfully saved</string>
    <string name="edit_tilesource_elliptic_tile">Elliptic mercator</string>
    <string name="edit_tilesource_maxzoom">Max zoom</string>
    <string name="edit_tilesource_expiration_time">Expire (minutes)</string>
    <string name="edit_tilesource_minzoom">Min zoom</string>
    <string name="edit_tilesource_url_to_load">URL</string>
    <string name="edit_tilesource_choose_existing">Choose existing…</string>
    <string name="edit_tilesource_name">Name</string>
    <string name="maps_define_edit">Define/Edit…</string>
    <string name="map_widget_fps_info">FPS debug info</string>
    <string name="driving_region_descr">Select driving region: US, Europe, UK, Asia, and Others</string>
    <string name="driving_region">Driving region</string>
    <string name="driving_region_japan">Japan</string>
    <string name="driving_region_us">United States</string>
    <string name="driving_region_canada">Canada</string>
    <string name="driving_region_europe_asia">Europe &amp; Asia</string>
    <string name="driving_region_uk">UK, India, &amp; similar</string>
    <string name="driving_region_australia">Australia</string>
    <string name="speak_title">Announce…</string>
    <string name="speak_descr">Configure to announce street names, traffic warnings (forced stops, speed bumps), speed camera warnings, speed limits</string>
    <string name="speak_street_names">Street names (TTS)</string>
    <string name="speak_speed_limit">Speed limit</string>
    <string name="speak_cameras">Speed cameras</string>
    <string name="speak_traffic_warnings">Traffic warnings</string>
    <string name="osb_author_or_password_not_specified">Please specify OSM user and password in Settings</string>
    <string name="clear_intermediate_points">Clear intermediate destinations</string>
    <string name="keep_intermediate_points">Keep intermediate destinations</string>
    <string name="new_directions_point_dialog">You already have intermediate destinations set.</string>
    <string name="context_menu_item_directions_to">Directions to</string>
    <string name="context_menu_item_directions_from">Directions from</string>
    <string name="route_descr_map_location">Map: </string>
    <string name="route_descr_lat_lon">Lat %1$.3f, lon %2$.3f</string>
    <!-- string name="route_descr_current_location">Current position</string -->
    <string name="route_descr_destination">Destination</string>
    <string name="route_to">To:</string>
    <string name="route_via">Via:</string>
    <string name="route_from">From:</string>

    <string name="app_mode_default">Browse map</string>
    <string name="settings_preset">Default profile</string>
    <string name="settings_preset_descr">Map view and navigation settings are remembered per use profile. Set your default profile here.</string>
    <string name="destination_point">Destination %1$s</string>
    <string name="context_menu_item_destination_point">Set as destination</string>
    <string name="please_select_address">Select city or street first</string>
    <string name="search_street_in_neighborhood_cities">Search street in neighborhood cities</string>
    <string name="intermediate_items_sort_return">Intermediate destinations resorted to optimize their order on the way from current location to the destination.</string>
    <string name="intermediate_items_sort_by_distance">Sort door-to-door</string>
    <string name="local_osm_changes_backup_successful">OSM change file successfully generated %1$s</string>
    <string name="local_osm_changes_backup_failed">Backup OSM changes failed</string>
    <string name="local_osm_changes_backup">Backup as OSM change</string>
    <string name="delete_point">Delete Point</string>
    <string name="plugin_distance_point_time">time</string>
    <string name="plugin_distance_point_hdop">precision</string>
    <string name="plugin_distance_point_speed">speed</string>
    <string name="plugin_distance_point_ele">elevation</string>
    <string name="plugin_distance_point">Point</string>
    <string name="gpx_file_name">GPX file name</string>
    <string name="gpx_saved_sucessfully">GPX file successfully saved to {0}</string>
    <string name="use_distance_measurement_help">* Tap to mark a point.\n
        * Press and hold on the map to delete previous point.\n
        * Press and hold on point to view and attach description.\n
        * Click on measurement widget to see more actions.</string>
    <string name="distance_measurement_start_editing">Start editing</string>
    <string name="distance_measurement_finish_editing">Finish editing</string>
    <string name="distance_measurement_finish_subtrack">Begin a new subtrack</string>
    <string name="distance_measurement_clear_route">Clear all points</string>
    <string name="distance_measurement_load_gpx">Open existing GPX</string>
    <string name="wait_current_task_finished">Please wait until current task is finished</string>
    <string name="use_kalman_filter_compass_descr">Reduces noise in compass readings but adds inertia</string>
    <string name="use_kalman_filter_compass">Use Kalman filter</string>
    <string name="use_magnetic_sensor_descr">Use magnetic sensor to determine compass value instead of orientation sensor</string>
    <string name="use_magnetic_sensor">Use magnetic sensor</string>
    <string name="other_location">Other</string>
    <string name="files_limit">%1$d files left</string>
    <string name="available_downloads_left">Available %1$d files to download</string>
    <string name="install_paid">Full version</string>
    <string name="cancel_route">Dismiss route</string>
    <string name="cancel_navigation">Stop navigation</string>
    <string name="clear_destination">Clear destination</string>
    <string name="download_using_mobile_internet">Wi-Fi is currently not connected. Do you want to use the current Internet connection for downloading?</string>
    <string name="street_name">Street name</string>
    <string name="hno">House number</string>
    <string name="website">Web site</string>
    <string name="phone">Phone</string>
    <string name="osmand_background_plugin_description">Shows the settings to enable tracking and navigation in background (screen off) mode via periodically waking up the GPS device.</string>
    <string name="contribution_activity">Install version</string>
    <string name="choose_osmand_theme_descr">Choose application theme</string>
    <string name="choose_osmand_theme">App theme</string>
    <string name="accessibility_options">Accessibility options</string>
    <string name="select_address_activity">Select address</string>
    <string name="favourites_list_activity">Select favorite</string>
    <string name="local_openstreetmap_act_title">OSM modifications</string>
    <string name="layer_hillshade">Hillshade layer</string>
    <string name="map_widget_gps_info">GPS info</string>
    <string name="access_arrival_time">Arrival time</string>
    <string name="item_checked">checked</string>
    <string name="item_unchecked">unchecked</string>
    <string name="prefer_motorways">Prefer motorways</string>
    <string name="prefer_in_routing_title">Prefer…</string>
    <string name="prefer_in_routing_descr">Prefer motorways</string>
    <string name="max_speed_none">none</string>
    <string name="index_name_openmaps">OpenMaps EU</string>
    <string name="download_wikipedia_maps">Wikipedia</string>
    <string name="download_hillshade_maps">Hillshades</string>
    <string name="local_indexes_cat_srtm">Contour lines</string>
    <string name="local_indexes_cat_av">Audio/Video data</string>
    <string name="stop_routing_confirm">Are you sure you want to stop the navigation?</string>
    <string name="clear_dest_confirm">Are you sure you want to clear your destination (and intermediate destinations)?</string>
    <string name="precise_routing_mode_descr">Enable to calculate precise routes without glitches. Still distance-limited and slow.</string>
    <string name="precise_routing_mode">Precise routing (alpha)</string>
    <string name="recording_context_menu_show">Show</string>
    <string name="recording_photo_description">Photo %1$s %2$s</string>
    <string name="av_def_action_picture">Take a photo</string>
    <string name="recording_context_menu_precord">Take a photo</string>
    <string name="dropbox_plugin_description">Dropbox plugin allows you to synchronize tracks and audio/video notes with your Dropbox account.</string>
    <string name="dropbox_plugin_name">Dropbox plugin</string>
    <string name="intermediate_points_change_order">Change order</string>
    <string name="srtm_paid_version_msg">Please consider to buy the Contour lines plugin in the Market to support further development.</string>
    <string name="av_def_action_choose">Select on request</string>
    <string name="av_def_action_video">Record video</string>
    <string name="av_def_action_audio">Record audio</string>
    <string name="av_widget_action_descr">Select default widget action</string>
    <string name="av_widget_action">Default widget action</string>
    <string name="av_video_format_descr">Select video output format</string>
    <string name="av_video_format">Video output format</string>
    <string name="av_use_external_recorder_descr">Use system recorder for video</string>
    <string name="av_use_external_recorder">Use system recorder</string>
    <string name="av_use_external_camera_descr">Use system application for photo</string>
    <string name="av_use_external_camera">Use camera app</string>
    <string name="av_settings_descr">Configure audio and video settings</string>
    <string name="av_settings">Audio/video settings </string>
    <string name="recording_error">Error occurred while recording </string>
    <string name="recording_camera_not_available">Camera is not available</string>
    <string name="recording_is_recorded">Audio/video is being recorded. To stop it press the AV widget.</string>
    <string name="recording_playing">An audio from the specified recording is being played.\n%1$s</string>
    <string name="recording_open_external_player">Open external player</string>
    <string name="recording_delete_confirm">Do you want to delete this recording?</string>
    <string name="recording_unavailable">unavailable</string>
    <string name="recording_context_menu_arecord">Take an audio note</string>
    <string name="recording_context_menu_vrecord">Take a video note</string>
    <string name="layer_recordings">Recording layer</string>
    <string name="recording_can_not_be_played">Recording can not be played</string>
    <string name="recording_context_menu_delete">Delete recording</string>
    <string name="recording_context_menu_play">Play</string>
    <string name="recording_description">Recording %1$s %3$s %2$s</string>
    <string name="recording_default_name">Recording</string>
    <string name="map_widget_av_notes">Audio/video notes</string>
    <string name="map_widget_distancemeasurement">Distance measurement</string>
    <string name="audionotes_location_not_defined">Location to associate with the note is not defined yet. \"Use location …\" to assign a note to the specified location</string>
    <string name="map_widget_audionotes">Audio notes</string>
    <string name="index_srtm_parts">parts</string>
    <string name="index_srtm_ele">Contour lines</string>
    <string name="download_select_map_types">Other maps</string>
    <string name="download_roads_only_item">Roads only</string>
    <string name="download_srtm_maps">Contour lines</string>
    <string name="download_regular_maps">Standard map</string>
    <string name="download_roads_only_maps">Roads-only map</string>
    <string name="rendering_attr_alpineHiking_name">Alpine hiking scale (SAC)</string>
    <string name="rendering_attr_alpineHiking_description">Render paths according to SAC scale</string>
    <string name="rendering_attr_hikingRoutesOSMC_name">Hiking symbol overlay</string>
    <string name="rendering_attr_hikingRoutesOSMC_description">Render paths according to OSMC traces</string>

    <string name="rendering_attr_noAdminboundaries_name">Hide boundaries</string>
    <string name="rendering_attr_noAdminboundaries_description">Suppress display of regional boundaries (admin levels 5–9)</string>
    <string name="map_widget_max_speed">Speed limit</string>
    <string name="monitoring_control_start">GPX</string>
    <string name="no_buildings_found">No buildings found.</string>
    <string name="incremental_search_city">Search city incrementally</string>
    <string name="search_villages_and_postcodes">Search more villages/postcode</string>
    <string name="rendering_attr_showRoadMaps_description">Select when to display roads-only maps:</string>
    <string name="rendering_attr_showRoadMaps_name">Roads-only maps</string>
    <string name="safe_mode_description">Run the application in safe mode (using slower Android instead of native code).</string>
    <string name="safe_mode">Safe mode</string>
    <string name="native_library_not_running">The application is running in safe mode (disable it in the Settings).</string>
    <string name="close_changeset">Close changeset</string>
    <string name="zxing_barcode_scanner_not_found">ZXing Barcode Scanner application not installed. Search in Google Play?</string>
    <string name="rendering_attr_roadColors_description">Select a road color scheme:</string>
    <string name="rendering_attr_roadColors_name">Road color scheme</string>
    <string name="map_widget_show_destination_arrow">Show destination direction</string>
    <string name="enable_plugin_monitoring_services">Enable the Trip recording plugin to use position logging services (GPX logging, online tracking)</string>
    <string name="non_optimal_route_calculation">Calculate possibly non-optimal route over long distances</string>
    <string name="gps_not_available">Please enable GPS in the settings</string>
    <string name="map_widget_monitoring_services">Logging services</string>
    <string name="no_route">No route</string>
    <string name="delete_target_point">Remove destination</string>
    <string name="target_point">Destination %1$s</string>
    <string name="intermediate_point">Intermediate destination %1$s</string>
    <string name="context_menu_item_last_intermediate_point">Add as last intermediate destination</string>
    <string name="context_menu_item_first_intermediate_point">Add as first intermediate destination</string>
    <string name="add_as_last_destination_point">Add as last intermediate destination</string>
    <string name="add_as_first_destination_point">Add as first intermediate destination</string>

    <string name="replace_destination_point">Replace the destination</string>
    <string name="new_destination_point_dialog">You have already set a destination:</string>
    <string name="target_points">Destinations</string>
    <string name="intermediate_point_too_far">Intermediate destination %1$s is too far from the nearest road.</string>
    <string name="arrived_at_intermediate_point">You have arrived at your intermediate destination</string>
    <string name="context_menu_item_intermediate_point">Add as intermediate destination</string>
    <string name="map_widget_intermediate_distance">Intermediate destination</string>
    <string name="ending_point_too_far">Ending point too far from nearest road.</string>
    <string name="add_tag">Add Tag</string>
    <string name="btn_advanced_mode">Advanced Mode…</string>
    <string name="poi_filter_parking">Parking</string>
    <string name="poi_filter_emergency">Emergency</string>
    <string name="poi_filter_public_transport">Public transport</string>
    <string name="poi_filter_entertainment">Entertainment</string>
    <string name="poi_filter_accomodation">Accommodation</string>
    <string name="poi_filter_restaurants">Restaurants</string>
    <string name="poi_filter_sightseeing">Sightseeing</string>
    <string name="poi_filter_car_aid">Car aid</string>
    <string name="poi_filter_food_shop">Food shop</string>
    <string name="poi_filter_for_tourists">For tourists</string>
    <string name="poi_filter_fuel">Fuel</string>
    <string name="show_warnings_title">Show alerts…</string>
    <string name="show_warnings_descr">Configure traffic warnings (speed limits, forced stops, speed bumps), speed camera warnings, and lane information</string>
    <string name="use_compass_navigation_descr">Use the compass when no heading is detected otherwise</string>
    <string name="use_compass_navigation">Use compass</string>
    <string name="avoid_motorway">Avoid motorways</string>
    <string name="auto_zoom_map_descr">Auto zoom map according to your speed (while map is synchronized with current position)</string>
    <string name="auto_zoom_map">Auto zoom map</string>
    <string name="snap_to_road_descr">Snap position to roads during navigation</string>
    <string name="snap_to_road">Snap to road</string>
    <string name="interrupt_music_descr">Fully pause any music during voice prompts (not just lower its volume)</string>
    <string name="interrupt_music">Pause music</string>
    <string name="osmand_play_title_30_chars">OsmAnd Maps &amp; Navigation</string>
    <string name="osmand_short_description_80_chars">Global Mobile Map Viewing &amp; Navigation for Offline and Online OSM Maps</string>
	<string name="osmand_long_description_1000_chars">
		OsmAnd (OSM Automated Navigation Directions)

		OsmAnd is an open source navigation application with access to a wide variety of global OpenStreetMap (OSM) data. All map data (vector or tile maps) can be stored on the phone memory card for offline usage. OsmAnd also offers offline and online routing functionality including turn-by-turn voice guidance.

		Some of the core features:
		- Complete offline functionality (store downloaded vector or tile maps in the device storage)
		- Compact offline vector maps for the whole world available
		- Download of country or region maps directly from the app
		- Overlay of several map layers possible, like GPX or navigation tracks, Points of Interest, favorites, contour lines, public transport stops, additional maps with customizable transparency
		- Offline search for addresses and places (POIs)
		- Offline routing for medium-range distances 
		- Car, bicycle, and pedestrian modes with:
		-  optional automated day/night view switching
		-  optional speed-dependent map zooming
		-  optional map alignment according to compass or direction of motion
		-  optional lane guidance, speed limit display, recorded and TTS voices

		Limitations of this free version of OsmAnd:
		- Number of map downloads limited
		- No access to Wikipedia offline POIs

		OsmAnd is actively being developed and our project and its further progress relies on financial contributions to fund the development and testdriving new functionality. Please consider buying OsmAnd+, or funding specific new features or making a general donation on osmand.net.
	</string>
	<string name="osmand_extended_description_4000_chars">
OsmAnd (OSM Automated Navigation Directions) is a map and navigation application with access to the free, worldwide, and high-quality OpenStreetMap (OSM) data. All map data can be stored on your device\'s memory card for offline use. Via your device\'s GPS, OsmAnd offers routing, with optical and voice guidance, for car, bike, and pedestrian. All the main functionalities work both online and offline (no Internet needed).

Some of the main features:

Navigation
 - Works online (fast) or offline (no roaming charges when you are abroad)
 - Turn-by-turn voice guidance (recorded and synthesized voices)
 - Optional lane guidance, street name display, and estimated time of arrival
 - Supports intermediate destinations on your itinerary
 - Automatic re-routing whenever you deviate from the route
 - Search for places by address, by type (e.g.: restaurant, hotel, gas station, museum), or by geographical coordinates

Map Viewing
 - Display your position and orientation on the map
 - Optionally align the map according to compass or your direction of motion
 - Save your most important places as Favorites
 - Display POIs (point of interests) around you
 - Can display specialized online tile maps
 - Can display satellite view (from Bing)
 - Can display different overlays like touring/navigation GPX tracks and additional maps with customizable transparency
 - Optionally display place names in English, local, or phonetic spelling

Use OpenStreetMap and Wikipedia Data:
 - High quality information from the best collaborative projects of the world
 - Global maps from OpenStreetMap, available per country or region
 - Wikipedia POIs, great for sightseeing (not available in free version)
 - Unlimited free download, directly from the app (download limit 16 map files in free version)
 - Always up-to-date maps (updated at least once a month)
 - Compact offline vector maps
 - Select between complete map data and just road network (Example: All of Japan is 700 MB, or 200 MB for the road network only)
 - Also supports online or cached tile maps

Safety Features
 - Optional automated day/night view switching
 - Optional speed limit display, with reminder if you exceed it
 - Optional speed-dependent map zooming
 - Share your location so that your friends can find you

Bicycle and Pedestrian Features
 - The maps include foot, hiking, and bike paths, great for outdoor activities
 - Special routing and display modes for bike and pedestrian
 - Optional public transport stops (bus, tram, train) including line names
 - Optional trip recording to local GPX file or online service
 - Optional speed and altitude display
 - Display of contour lines and hillshades (via additional plugin)

Directly Contribute to OpenStreetMap
 - Report map notes
 - Upload GPX tracks to OSM directly from the app
 - Add POIs and directly upload them to OSM (or later if offline)
 - Optional trip recording also in background mode (while device is in sleep mode)

OsmAnd is open source and actively being developed. Everyone can contribute to the application by reporting notes, improving translations, or coding new features. The project is in a lively state of continuous improvement by all these forms of developer and user interaction. The project progress also relies on financial contributions to fund the development, coding, and testing of new functionalities. By buying OsmAnd+ you help the application to be even more awesome! It is also possible to fund specific new features, or to make a general donation on osmand.net.


Approximate map coverage and quality:
 - Western Europe: ****
 - Eastern Europe: ***
 - Russia: ***
 - North America: ***
 - South America: **
 - Asia: **
 - Japan &amp; Korea: ***
 - Middle East: **
 - Africa: **
 - Antarctica: *

List of countries supported (basically world wide!):
Afghanistan, Albania, Algeria, Andorra, Angola, Anguilla, Antigua and Barbuda, Argentina, Armenia, Aruba, Australia, Austria, Azerbaijan, Bahamas, Bahrain, Bangladesh, Barbados, Belarus, Belgium, Belize, Benin, Bermuda, Bhutan, Bolivia, Bonaire, Bosnia and Herzegovina, Botswana, Brazil, British Virgin Islands, Brunei, Bulgaria, Burkina Faso, Burundi, Cambodia, Cameroon, Canada, Cape Verde, Central African Republic, Chad, Chile, China, Colombia, Comoros, Congo, Costa Rica, Ivory Coast, Croatia, Cuba, Curaçao, Cyprus, Czech Republic, Denmark, Djibouti, Dominica, Dominican Republic, Ecuador, Egypt, El Salvador, Equatorial Guinea, Eritrea, Estonia, Ethiopia, Fiji, Finland, France, French Guiana, French Polynesia, Gabon, Gambia, Georgia, Germany, Ghana, Gibraltar, Greece, Greenland, Grenada, Guadeloupe, Guam, Guatemala, Guernsey, Guinea, Guinea-Bissau, Guyana, Haiti, Vatican, Honduras, Hong Kong, Hungary, Iceland, India, Indonesia, Iran, Iraq, Ireland, Isle of Man, Israel, Italy, Jamaica, Japan, Jersey, Jordan, Kazakhstan, Kenya, Kiribati, North Korea and South Korea, Kuwait, Kyrgyzstan, Laos, Latvia, Lebanon, Lesotho, Liberia, Libya, Liechtenstein, Lithuania, Luxembourg, Macao, Macedonia, Madagascar, Malawi, Malaysia, Maldives, Mali, Malta, Martinique, Mauritania, Mauritius, Mayotte, Mexico, Micronesia, Moldova, Monaco, Mongolia, Montenegro, Montserrat, Morocco, Mozambique, Myanmar, Namibia, Nauru, Nepal, Netherlands, Netherlands Antilles, New Caledonia, New Zealand, Nicaragua, Niger, Nigeria, Norway, Oman, Pakistan, Palau, Palestinian Territory, Panama, Papua New Guinea, Paraguay, Peru, Philippines, Poland, Portugal, Puerto Rico, Qatar, Romania, Russia, Rwanda, Saint Barthelemy, Saint Helena, Saint Kitts and Nevis, Saint Lucia, Saint Martin, Saint Pierre and Miquelon, Saint Vincent and the Grenadines, Samoa, San Marino, Saudi Arabia, Senegal, Serbia, Seychelles, Sierra Leone, Singapore, Slovakia, Slovenia, Somalia, South Africa, South Georgia, South Sudan, Spain, Sri Lanka, Sudan, Suriname, Swaziland, Sweden, Switzerland, Syria, Taiwan, Tajikistan, Tanzania, Thailand, Timor-Leste, Togo, Tokelau, Tonga, Trinidad and Tobago, Tunisia, Turkey, Turkmenistan, Tuvalu, Uganda, Ukraine, United Arab Emirates, United Kingdom (UK), United States of America (USA), Uruguay, Uzbekistan, Vanuatu, Venezuela, Vietnam, Wallis and Futuna, Western Sahara, Yemen, Zambia, Zimbabwe.
	</string>
    <string name="osmand_plus_play_title_30_chars">OsmAnd+ Maps &amp; Navigation</string>
    <string name="osmand_plus_short_description_80_chars">Global Mobile Map Viewing &amp; Navigation for Offline and Online OSM Maps</string>
	<string name="osmand_plus_long_description_1000_chars">
		OsmAnd+ (OSM Automated Navigation Directions)

		OsmAnd+ is an open source navigation application with access to a wide variety of global OpenStreetMap (OSM) data. All map data (vector or tile maps) can be stored on the phone memory card for offline usage. OsmAnd also offers offline and online routing functionality including turn-by-turn voice guidance.

		OsmAnd+ is the paid application version, by buying it you support the project, fund the development of new features, and receive the latest updates.

		Some of the core features:
		- Complete offline functionality (store downloaded vector or tile maps in the device storage)
		- Compact offline vector maps for the whole world available
		- Unlimited downloading of country or region maps directly from the app
		- Offline Wikipedia feature (download Wikipedia POIs), great for sightseeing
		- Overlay of several map layers possible, like GPX or navigation tracks, Points of Interest, favorites, contour lines, public transport stops, additional maps with customizable transparency
		- Offline search for addresses and places (POIs)
		- Offline routing for medium-range distances
		- Car, bicycle, and pedestrian modes with:
		-  optional automated day/night view switching
		-  optional speed-dependent map zooming
		-  optional map alignment according to compass or direction of motion
		-  optional lane guidance, speed limit display, recorded and TTS voices
	</string>
	<string name="osmand_plus_extended_description_4000_chars">
OsmAnd (OSM Automated Navigation Directions) is a map and navigation application with access to the free, worldwide, and high-quality OpenStreetMap (OSM) data. All map data can be stored on your device\'s memory card for offline use. Via your device\'s GPS, OsmAnd offers routing, with optical and voice guidance, for car, bike, and pedestrian. All the main functionalities work both online and offline (no Internet needed).

OsmAnd+ is the paid application version. By buying it you support the project, fund the development of new features, and receive the latest updates. You can test the application before buying by installing the free version called OsmAnd.

Some of the main features:

Navigation
 - Works online (fast) or offline (no roaming charges when you are abroad)
 - Turn-by-turn voice guidance (recorded and synthesized voices)
 - Optional lane guidance, street name display, and estimated time of arrival
 - Supports intermediate destinations on your itinerary
 - Automatic re-routing whenever you deviate from the route
 - Search for places by address, by type (e.g.: restaurant, hotel, gas station, museum), or by geographical coordinates

Map Viewing
 - Display your position and orientation on the map
 - Optionally align the map according to compass or your direction of motion
 - Save your most important places as Favorites
 - Display POIs (point of interests) around you
 - Can display specialized online tile maps
 - Can display satellite view (from Bing)
 - Can display different overlays like touring/navigation GPX tracks and additional maps with customizable transparency
 - Optionally display place names in English, local, or phonetic spelling

Use OpenStreetMap and Wikipedia Data:
 - High quality information from the best collaborative projects of the world
 - Global maps from OpenStreetMap, available per country or region
 - Wikipedia POIs, great for sightseeing
 - Unlimited free download, directly from the app
 - Always up-to-date maps (updated at least once a month)
 - Compact offline vector maps
 - Select between complete map data and just road network (Example: All of Japan is 700 MB, or 200 MB for the road network only)
 - Also supports online or cached tile maps

Safety Features
 - Optional automated day/night view switching
 - Optional speed limit display, with reminder if you exceed it
 - Optional speed-dependent map zooming
 - Share your location so that your friends can find you

Bicycle and Pedestrian Features
 - The maps include foot, hiking, and bike paths, great for outdoor activities
 - Special routing and display modes for bike and pedestrian
 - Optional public transport stops (bus, tram, train) including line names
 - Optional trip recording to local GPX file or online service
 - Optional speed and altitude display
 - Display of contour lines and hill-shading (via additional plugin)

Directly Contribute to OpenStreetMap
 - Report map bugs
 - Upload GPX tracks to OSM directly from the app
 - Add POIs and directly upload them to OSM (or later if offline)
 - Optional trip recording also in background mode (while device is in sleep mode)

OsmAnd is open source and actively being developed. Everyone can contribute to the application by reporting bugs, improving translations, or coding new features. The project is in a lively state of continuous improvement by all these forms of developer and user interaction. The project progress also relies on financial contributions to fund the development, coding, and testing of new functionalities. By buying OsmAnd+ you help the application to be even more awesome! It is also possible to fund specific new features, or to make a general donation on osmand.net.


Approximate map coverage and quality:
 - Western Europe: ****
 - Eastern Europe: ***
 - Russia: ***
 - North America: ***
 - South America: **
 - Asia: **
 - Japan &amp; Korea: ***
 - Middle East: **
 - Africa: **
 - Antarctica: *

List of countries supported (basically world wide!):
Afghanistan, Albania, Algeria, Andorra, Angola, Anguilla, Antigua and Barbuda, Argentina, Armenia, Aruba, Australia, Austria, Azerbaijan, Bahamas, Bahrain, Bangladesh, Barbados, Belarus, Belgium, Belize, Benin, Bermuda, Bhutan, Bolivia, Bonaire, Bosnia and Herzegovina, Botswana, Brazil, British Virgin Islands, Brunei, Bulgaria, Burkina Faso, Burundi, Cambodia, Cameroon, Canada, Cape Verde, Central African Republic, Chad, Chile, China, Colombia, Comoros, Congo, Costa Rica, Ivory Coast, Croatia, Cuba, Curaçao, Cyprus, Czech Republic, Denmark, Djibouti, Dominica, Dominican Republic, Ecuador, Egypt, El Salvador, Equatorial Guinea, Eritrea, Estonia, Ethiopia, Fiji, Finland, France, French Guiana, French Polynesia, Gabon, Gambia, Georgia, Germany, Ghana, Gibraltar, Greece, Greenland, Grenada, Guadeloupe, Guam, Guatemala, Guernsey, Guinea, Guinea-Bissau, Guyana, Haiti, Vatican, Honduras, Hong Kong, Hungary, Iceland, India, Indonesia, Iran, Iraq, Ireland, Isle of Man, Israel, Italy, Jamaica, Japan, Jersey, Jordan, Kazakhstan, Kenya, Kiribati, North Korea and South Korea, Kuwait, Kyrgyzstan, Laos, Latvia, Lebanon, Lesotho, Liberia, Libya, Liechtenstein, Lithuania, Luxembourg, Macao, Macedonia, Madagascar, Malawi, Malaysia, Maldives, Mali, Malta, Martinique, Mauritania, Mauritius, Mayotte, Mexico, Micronesia, Moldova, Monaco, Mongolia, Montenegro, Montserrat, Morocco, Mozambique, Myanmar, Namibia, Nauru, Nepal, Netherlands, Netherlands Antilles, New Caledonia, New Zealand, Nicaragua, Niger, Nigeria, Norway, Oman, Pakistan, Palau, Palestinian Territory, Panama, Papua New Guinea, Paraguay, Peru, Philippines, Poland, Portugal, Puerto Rico, Qatar, Romania, Russia, Rwanda, Saint Barthelemy, Saint Helena, Saint Kitts and Nevis, Saint Lucia, Saint Martin, Saint Pierre and Miquelon, Saint Vincent and the Grenadines, Samoa, San Marino, Saudi Arabia, Senegal, Serbia, Seychelles, Sierra Leone, Singapore, Slovakia, Slovenia, Somalia, South Africa, South Georgia, South Sudan, Spain, Sri Lanka, Sudan, Suriname, Swaziland, Sweden, Switzerland, Syria, Taiwan, Tajikistan, Tanzania, Thailand, Timor-Leste, Togo, Tokelau, Tonga, Trinidad and Tobago, Tunisia, Turkey, Turkmenistan, Tuvalu, Uganda, Ukraine, United Arab Emirates, United Kingdom (UK), United States of America (USA), Uruguay, Uzbekistan, Vanuatu, Venezuela, Vietnam, Wallis and Futuna, Western Sahara, Yemen, Zambia, Zimbabwe.
	</string>
    <string name="osmand_plus_extended_description_4000_chars_v2">
OsmAnd Maps &amp; Navigation - find map locations and calculate routes without an Internet connection. Download a map of a country before you go on a trip to find places and routes in an unfamiliar area.

Basic options:
• Detailed maps of 200 countries
• Offline navigator with voice prompts
• Address search in offline mode
• Info about locations on the map: places of interest, cafes, parking lots, shops
• Adding locations to favorites
• Driving, cycling and pedestrian navigation

Additional options: 
• Ability to view and record GPX tracks
• Wikipedia description of POI
• Adding photo, audio, and video notes to the map
• Day and Night map modes for more convenient driving
• Information about public transport routes and stops
• Bicycle paths and  footpaths
• Walking trails for tourism all over the world
• Online maps from numerous sources
• Info about road pavement quality and street lighting
• Adding, editing and deleting POI (for OpenStreetMap.org users)
• OsMo - live monitoring of other devices

Get a reliable navigator in your country - be it France, Germany, Mexico, United Kingdom, Spain, the Netherlands, USA, Russia, Brazil or any other state.

Plugins:
• Contour maps and terrain shading https://goo.gl/7mojP8
  Contour lines data and terrain visualization added to the basic OsmAnd map.

• Ski maps https://goo.gl/pX6DxJ
  The info about ski pistes, cross-country skiing tracks, cable railways and ski lifts.

• Nautical map https://goo.gl/0hEdxm
  Special map style for viewing nautical navigation signs for arterial and nearshore marine navigation.

• Parking position https://goo.gl/6JxQXF
  Helps you mark the location of your parked vehicle and see how much time is left if the parking is time-limited.

Stay tuned!

Twitter: https://twitter.com/osmandapp
Facebook: https://www.facebook.com/osmandapp
Site: http://osmand.net

If you need help with OsmAnd application, please contact our support team: support@osmand.net.        
    </string>
    <string name="filterpoi_activity">Create POI filter</string>
    <string name="recalculate_route_to_your_location">Transport mode:</string>
    <string name="select_navigation_mode">Select transport mode</string>
    <string name="day_night_info_description">Sunrise: %1$s \nSunset: %2$s</string>
    <string name="day_night_info">Day/night info</string>
    <string name="map_widget_renderer">Map style</string>
    <string name="layer_map_appearance">Configure screen</string>
    <string name="show_lanes">Lanes</string>
    <string name="avoid_unpaved">Avoid unpaved roads</string>
    <string name="avoid_ferries">Avoid ferries</string>
    <string name="avoid_in_routing_title">Avoid…</string>
    <string name="avoid_in_routing_descr">Avoid toll roads, unpaved, ferries</string>
    <string name="map_widget_fluorescent">Fluorescent routes</string>
    <string name="map_widget_show_ruler">Ruler</string>
    <string name="map_widget_view_direction">Viewing direction</string>
    <string name="map_widget_transparent">Transparent widgets</string>
    <string name="bg_service_sleep_mode_off">Run\n app in background</string>
    <string name="bg_service_sleep_mode_on">Stop\n running in background</string>
    <string name="gps_wakeup_interval">GPS wake-up interval: %s</string>
    <string name="int_continuosly">Continuous</string>
    <string name="screen_is_locked">To unlock screen press lock icon</string>
    <string name="map_widget_top_text">Street name</string>
    <string name="map_widget_config">Configure screen</string>
    <string name="map_widget_back_to_loc">Where am I</string>
    <string name="map_widget_lock_screen">Lock screen</string>
    <string name="map_widget_compass">Compass</string>
    <string name="map_widget_reset">Reset to default</string>
    <string name="map_widget_parking">Parking</string>
    <string name="map_widget_monitoring">GPX logging</string>
    <string name="map_widget_speed">Speed</string>
    <string name="map_widget_distance">Destination</string>
    <string name="map_widget_altitude">Altitude</string>
    <string name="map_widget_time">Time to go</string>
    <string name="map_widget_next_turn">Next turn</string>
    <string name="map_widget_next_turn_small">Next turn (small)</string>
    <string name="map_widget_next_next_turn">Second next turn</string>
    <string name="map_widget_mini_route">Mini route map</string>
    <string name="bg_service_screen_lock">Lock screen</string>
    <string name="bg_service_screen_unlock">Unlock screen</string>
    <string name="bg_service_screen_lock_toast">The screen is locked</string>
    <string name="bg_service_interval">Set wake-up interval:</string>
    <string name="show_cameras">Speed cameras</string>
    <string name="show_traffic_warnings">Traffic warnings</string>
    <string name="avoid_toll_roads">Avoid toll roads</string>
    <string name="continue_follow_previous_route_auto">Previous navigation was unfinished. Continue following it? (%1$s seconds)</string>
    <string name="route_updated_loc_found">Route will be calculated once position is found</string>
    <string name="osmand_parking_hours">Hours</string>
    <string name="osmand_parking_minutes">Minutes</string>
    <string name="osmand_parking_position_description_add_time">The car is parked at</string>
    <string name="select_animate_speedup">Select speed of route simulation</string>
    <string name="global_app_allocated_memory_descr">Allocated memory %1$s MB (Android limit %2$s MB, Dalvik %3$s MB).</string>
    <string name="global_app_allocated_memory">Allocated memory</string>
	<string name="native_app_allocated_memory_descr">Total native memory allocated by app %1$s MB (Dalvik %2$s MB, other %3$s MB).
		Proportional memory %4$s MB (Android limit %5$s MB, Dalvik %6$s MB).</string>
    <string name="native_app_allocated_memory">Total native memory</string>
    <string name="starting_point_too_far">Starting point too far from nearest road.</string>
    <string name="shared_location">Shared location</string>
    <string name="osmand_parking_event">Pick up the car from parking</string>
    <string name="osmand_parking_warning">Warning</string>
    <string name="osmand_parking_warning_text">A Notification to pick up your car has been added to your Calendar. It will remain there until you will delete it manually.</string>
    <string name="osmand_parking_time_limit_title">Set the parking time limit</string>
    <string name="osmand_parking_delete_confirm">Do you want to delete the parking location marker?</string>
    <string name="osmand_parking_delete">Delete a parking marker</string>
    <string name="osmand_parking_choose_type">Choose the type of parking</string>
    <string name="osmand_parking_lim_text">Time-limited</string>
    <string name="osmand_parking_no_lim_text">Time-unlimited</string>
    <string name="osmand_parking_add_event">Add a notification to the Calendar application</string>
    <string name="osmand_parking_time_limit">Time-limited parking</string>
    <string name="osmand_parking_time_no_limit">Time-unlimited parking</string>
    <string name="osmand_parking_position_description">The location of your parked car. %1$s</string>
    <string name="osmand_parking_position_description_add">To pick up the car at:</string>
    <string name="osmand_parking_pm">PM</string>
    <string name="osmand_parking_am">AM</string>
    <string name="osmand_parking_position_name">Parking spot</string>
    <string name="context_menu_item_add_parking_point">Mark as a parking location</string>
    <string name="context_menu_item_delete_parking_point">Delete a parking marker</string>
    <string name="gpxup_public">Public</string>
    <string name="gpxup_identifiable">Identifiable</string>
    <string name="gpxup_trackable">Trackable</string>
    <string name="gpxup_private">Private</string>
    <string name="asap">ASAP</string>
    <string name="share_route_as_gpx">Share route as GPX file</string>
    <string name="share_route_subject">Route shared via OsmAnd</string>
    <string name="route_roundabout">Roundabout: take %1$d exit and go</string>
    <string name="route_kl">Keep left and go</string>
    <string name="route_kr">Keep right and go</string>
    <string name="rendering_attr_noPolygons_description">Make all areal land features on map transparent</string>
    <string name="rendering_attr_noPolygons_name">Hide polygons</string>
    <string name="rendering_attr_appMode_name">Rendering mode</string>
    <string name="rendering_attr_appMode_description">Optimize map for</string>
    <!-- string name="rendering_attr_contourLines_description">Select minimum zoom level to display in map if available. Separate contour data needed.</string -->
    <string name="rendering_attr_contourLines_description">Display from zoom level (requires contour data):</string>
    <string name="rendering_attr_contourLines_name">Show contour lines</string>
    <string name="rendering_attr_hmRendered_description">Increase amount of map detail shown</string>
    <string name="rendering_attr_hmRendered_name">Show more map detail</string>
    <string name="local_index_routing_data">Routing data</string>
    <string name="navigate_point_format">Format</string>
    <string name="poi_search_desc">POI (Point of interest) search</string>
    <string name="address_search_desc">Address search</string>
    <string name="navpoint_search_desc">Coordinates</string>
    <string name="transport_search_desc">Public transport search</string>
    <string name="favourites_search_desc">Favorites search</string>
    <string name="offline_navigation_not_available">OsmAnd offline navigation is temporarily not available.</string>
    <string name="left_side_navigation">Left-hand driving</string>
    <string name="left_side_navigation_descr">Select for countries with left-hand traffic</string>
    <string name="local_index_description">Click any existing item to see more details, press and hold to deactivate or delete. Current data on device (%1$s free):</string>
    <string name="unknown_from_location">Starting point is not yet determined</string>
    <string name="unknown_location">Position not yet known</string>
    <string name="modify_transparency">Modify transparency (0 - transparent, 255 - opaque)</string>
    <string name="confirm_interrupt_download">Do you want to cancel downloading the file?</string>
    <string name="first_time_msg">Thank you for using OsmAnd. For many features of this application you need some regional offline data which you can download via \'Settings\' →  \'Manage map files\'. Afterwards you will be able to view maps, locate addresses, look up POIs, and find public transport.</string>
    <string name="basemap_was_selected_to_download">Basemap is required for proper application functioning and was selected to download.</string>
    <string name="local_indexes_cat_tile">Online and cached tile maps</string>
    <string name="local_indexes_cat_map">Standard maps (vector)</string>
    <string name="index_settings_descr">Download and manage offline map files stored on your device</string>
    <string name="map_online_plugin_is_not_installed">Enable the Online maps plugin to select different map sources</string>
    <string name="map_online_data">Online and tile maps</string>
    <string name="map_online_data_descr">Use online maps (download and cache tiles on SD card)</string>
    <string name="online_map_settings_descr">Configure online or cached tile map sources</string>
    <string name="plugins_screen">Plugins</string>
    <string name="prefs_plugins_descr">Plugins activate advanced settings and additional functionality</string>
    <string name="prefs_plugins">Plugins</string>
    <string name="vector_maps_may_display_faster_on_some_devices">Vector maps likely display faster. May not work well on some devices.</string>
    <string name="play_commands_of_currently_selected_voice">Play commands of selected voice</string>
    <string name="native_rendering">Native rendering</string>
    <string name="test_voice_prompts">Test voice prompts</string>
    <string name="switch_to_raster_map_to_see">No offline vector map present for this location. You can download one in Settings (Manage map files), or switch to online maps (enable online maps plugin for this).</string>
    <string name="send_files_to_osm">Send GPX files to OSM?</string>
    <string name="gpx_visibility_txt">Visibility</string>
    <string name="gpx_tags_txt">Tags</string>
    <string name="gpx_description_txt">Description</string>
    <string name="validate_gpx_upload_name_pwd">Please specify OSM user name and password to upload GPX files.</string>
    <string name="default_buttons_support">Support</string>
    <string name="support_new_features">Support new features</string>
    <string name="support_new_features_descr">Donate to see new features implemented in the application</string>
    <string name="show_ruler_level">Display ruler</string>
    <string name="info_button">Info</string>
    <string name="back_to_location">Back to position</string>

    <string name="accessibility_mode">Accessibility mode</string>
    <string name="accessibility_mode_descr">Turns on the accessibility features</string>
    <string name="accessibility_default">According to the global system setting</string>
    <string name="backToMenu">Back To Menu</string>
    <string name="zoomOut">Zoom out</string>
    <string name="zoomIn">Zoom in</string>
    <string name="zoomIs">Zoom level is</string>
    <string name="north">north</string>
    <string name="north_north_east">north-north-east</string>
    <string name="north_east">north-east</string>
    <string name="east_north_east">east-north-east</string>
    <string name="east">east</string>
    <string name="east_south_east">east-south-east</string>
    <string name="south_east">south-east</string>
    <string name="south_south_east">south-south-east</string>
    <string name="south">south</string>
    <string name="south_south_west">south-south-west</string>
    <string name="south_west">south-west</string>
    <string name="west_south_west">west-south-west</string>
    <string name="west">west</string>
    <string name="west_north_west">west-north-west</string>
    <string name="north_west">north-west</string>
    <string name="north_north_west">north-north-west</string>
    <string name="front">forward</string>
    <string name="front_right">right-forward</string>
    <string name="right">to the right</string>
    <string name="back_right">right-backward</string>
    <string name="back">backward</string>
    <string name="back_left">left-backward</string>
    <string name="left">to the left</string>
    <string name="front_left">left-forward</string>
    <string name="oclock">o\'clock</string>
    <string name="towards">toward</string>
    <string name="accuracy">Accuracy</string>
    <string name="altitude">Altitude</string>
    <string name="no_info">No info</string>
    <string name="direction_style_sidewise">Sidewise (8 sectors)</string>
    <string name="direction_style_clockwise">Clockwise (12 sectors)</string>
    <string name="settings_direction_style">Direction style</string>
    <string name="settings_direction_style_descr">Choose style to express relative directions while moving</string>
    <string name="auto_announce_on">Start auto announcing</string>
    <string name="auto_announce_off">Stop auto announcing</string>
    <string name="i_am_here">I am here</string>
    <string name="zoom_by_trackball_descr">Change map zooming by horizontal trackball moves</string>
    <string name="zoom_by_trackball">Use trackball for zoom control</string>
    <string name="accessibility_preferences_descr">Accessibility related preferences</string>
    <string name="arrival_distance_factor_early">Early</string>
    <string name="arrival_distance_factor_normally">Normal</string>
    <string name="arrival_distance_factor_late">Late</string>
    <string name="arrival_distance_factor_at_last">In the last meters</string>
    <string name="arrival_distance">Arrival announcement</string>
    <string name="arrival_distance_descr">How soon do you want the arrival announcement?</string>
    <string name="rendering_out_of_memory">Not enough process memory to display selected area</string>
    <string name="use_fluorescent_overlays">Fluorescent overlays</string>
    <string name="use_fluorescent_overlays_descr">Use fluorescent colors to display tracks and routes</string>
    <string name="offline_edition">Offline editing</string>
    <string name="offline_edition_descr">Always use offline editing</string>
    <string name="update_poi_does_not_change_indexes">POI changes inside application do not affect downloaded map files, changes are saved to local file instead.</string>
    <string name="local_openstreetmap_uploading">Uploading …</string>
    <string name="local_openstreetmap_were_uploaded">{0} POI/Notes were uploaded</string>
    <string name="local_openstreetmap_uploadall">Upload all</string>
    <string name="local_openstreetmap_upload">Upload modification to OSM</string>
    <string name="local_openstreetmap_delete">Delete modification</string>
    <string name="local_openstreetmap_descr_title">Asynchronous OSM editing:</string>
    <string name="local_openstreetmap_settings">Locally saved OSM POIs/Notes</string>
    <string name="local_openstreetmap_settings_descr">Show and manage OSM POIs/Notes noted in local database</string>
    <string name="live_monitoring_interval_descr">Specify online tracking interval</string>
    <string name="live_monitoring_interval">Online tracking interval</string>
    <string name="live_monitoring_url_descr">Specify the web address with parameter syntax: lat={0}, lon={1}, timestamp={2}, hdop={3}, altitude={4}, speed={5}, bearing={6}</string>
    <string name="live_monitoring_url">Online tracking web address</string>
    <string name="gpx_monitoring_disabled_warn">Log track using GPX widget or via \'Trip recording\' settings.</string>
    <string name="show_current_gpx_title">Show current track</string>
    <string name="free_version_message">This free OsmAnd version is limited to %1$s downloads and does not support offline Wikipedia articles.</string>
    <string name="free_version_title">Free version</string>
    <string name="poi_context_menu_showdescription">Show POI description</string>
    <string name="index_name_north_america">North America</string>
    <string name="index_name_netherlands">Europe - Netherlands</string>
    <string name="index_name_us">North America - United States</string>
    <string name="index_name_central_america">Central America</string>
    <string name="index_name_south_america">South America</string>
    <string name="index_name_europe">Europe</string>
    <string name="index_name_france">Europe - France</string>
    <string name="index_name_germany">Europe - Germany</string>
    <string name="index_name_russia">Russia</string>
    <string name="index_name_africa">Africa</string>
    <string name="index_name_asia">Asia</string>
    <string name="index_name_oceania">Australia and Oceania</string>
    <string name="index_name_other">Worldwide and topic maps</string>
    <string name="index_name_wiki">Worldwide Wikipedia POIs</string>
    <string name="index_name_voice">Voice prompts (recorded, limited features)</string>
    <string name="index_name_tts_voice">Voice prompts (TTS-synthesized, prefer)</string>
    <string name="amenity_type_osmwiki">Wikipedia (offline)</string>
    <string name="amenity_type_user_defined">User defined</string>
    <string name="fav_export_confirmation">File with previously exported favorites already exists. Do you want to replace it?</string>
    <string name="profile_settings">Profile Specific Settings</string>
    <string name="routing_settings">Navigation</string>
    <string name="routing_settings_descr">Specify options for the navigation</string>
    <string name="global_settings">Global Settings</string>
    <string name="index_settings">Manage map files</string>
    <string name="general_settings">General</string>
    <string name="general_settings_descr">Configure display and common settings for the application</string>
    <string name="global_app_settings">Global app settings</string>
    <string name="user_name">Your OSM user name</string>
    <string name="open_street_map_login_descr">Needed for openstreetmap.org submissions</string>
    <string name="user_password">Your OSM password</string>
    <string name="osmand_service">Background mode</string>
    <string name="osmand_service_descr">OsmAnd runs in background while screen is off</string>
    <string name="download_files_not_enough_space">There is not enough free space to download %1$s MB (free: %2$s).</string>
    <string name="use_transparent_map_theme">Transparent theme</string>
    <string name="native_library_not_supported">Native library is not supported on this device.</string>
    <string name="init_native_library">Initializing native library…</string>
    <string name="choose_auto_follow_route">Auto-center map view</string>
    <string name="choose_auto_follow_route_descr">Time until map view synchronizes with current position</string>
    <!-- string name="auto_follow_route_never">Never (tap \'Go\' to start guidance manually)</string -->
    <string name="keep_informing_never">Only manually (tap arrow)</string>
    <string name="keep_informing_descr">Re-announce navigation instructions at regular intervals</string>
    <string name="keep_informing">Repeat navigation instructions</string>
    <string name="auto_follow_route_navigation">Auto-center nav only</string>
    <string name="auto_follow_route_navigation_descr">Auto-center map view only while navigating.</string>
    <string name="auto_follow_location_enabled">Auto-center map view in use.</string>
    <string name="pref_vector_rendering">Vector renderer specific options</string>
    <string name="pref_overlay">Overlay / underlay</string>
    <string name="pref_raster_map">Map source settings</string>
    <string name="pref_vector_map">Vector map settings</string>
    <string name="delete_confirmation_msg">Delete %1$s?</string>
    <string name="city_type_suburb">Suburb</string>
    <string name="city_type_hamlet">Hamlet</string>
    <string name="city_type_village">Village</string>
    <string name="city_type_town">Town</string>
    <string name="city_type_city">City</string>

    <string name="animate_route_off">Stop simulation</string>
    <string name="animate_route">Start simulation</string>
    <string name="file_can_not_be_renamed">File can not be renamed.</string>
    <string name="file_with_name_already_exists">File with that name already exists.</string>
    <string name="gpx_navigation">GPX route</string>
    <string name="poi_query_by_name_matches_categories">Several POI categories found matching the query:</string>
    <string name="data_to_search_poi_not_available">Local data to search POI is not present.</string>
    <string name="poi_filter_by_name">Search by name</string>
    <string name="old_poi_file_should_be_deleted">The POI data file \'%1$s\' is redundant and can be deleted.</string>
    <string name="update_poi_file_not_found">Local file to maintain POI changes not found and could not be created.</string>
    <string name="button_upgrade_osmandplus">Upgrade OsmAnd+</string>
    <string name="map_version_changed_info">Server contains map files not compatible with your current version of the application. To download and use them, please upgrade the application to newer version.</string>
    <string name="poi_filter_nominatim">Online Nominatim</string>
    <string name="search_position_current_location_search">Searching position…</string>
    <string name="search_position_current_location_found">My Position (found)</string>
    <string name="search_position_address">Address…</string>
    <string name="search_position_favorites">Favorites…</string>
    <string name="search_position_undefined">Undefined</string>
    <!-- string name="search_position_current_location">Current position…</string -->
    <string name="search_position_map_view">Current map center</string>
    <string name="select_search_position">Origin:</string>
    <string name="context_menu_item_search">Search near here</string>
    <string name="route_successfully_saved_at">Route successfully saved as \'%1$s\'.</string>
    <string name="filename_input">File name: </string>
    <string name="file_with_name_already_exist">File with same name already exists.</string>
    <string name="local_index_upload_gpx_description">Upload GPX files to OSM community. They will be used to improve maps.</string>
    <string name="local_index_items_uploaded">%1$d of %2$d item(s) successfully uploaded.</string>
    <string name="local_index_mi_upload_gpx">Send to OSM</string>
    <string name="show_more_map_detail">Show more map detail</string>
    <string name="show_more_map_detail_descr">Show some vector map detail (roads etc.) at lower zooms already</string>
    <string name="favourites_delete_multiple_succesful">Favorite point(s) deleted successfully.</string>
    <string name="favorite_delete_multiple">You are going to delete %1$d favorite(s) and %2$d favorite group(s). Are you sure?</string>
    <string name="favorite_home_category">Home</string>
    <string name="favorite_friends_category">Friends</string>
    <string name="favorite_places_category">Places</string>
    <string name="shared_string_others">Others</string>
    <string name="favourites_edit_dialog_name">Name</string>
    <string name="favourites_edit_dialog_category">Category</string>
    <string name="shared_string_no_thanks">No, thanks</string>
    <string name="basemap_missing">Base world map (covering the whole world at small zooms) is missing. Please consider downloading World_basemap_x.obf for a global overview.</string>
    <string name="vector_data_missing">On board (\'offline\') data is missing on SD card. Please consider downloading it in order to use maps offline.</string>
    <string name="shared_string_release">Released</string>
    <string name="local_index_installed">Local version</string>
    <string name="local_index_items_backuped">%1$d of %2$d item(s) successfully deactivated.</string>
    <string name="local_index_items_deleted">%1$d of %2$d item(s) successfully deleted.</string>
    <string name="local_index_items_restored">%1$d of %2$d item(s) successfully activated.</string>
    <string name="local_index_no_items_to_do">No items to %1$s</string>
    <string name="local_index_action_do">You are about to %1$s %2$s item(s). Continue?</string>
    <string name="local_index_descr_title">Manage map files</string>
    <string name="local_index_mi_restore">Activate</string>
    <string name="local_index_mi_backup">Deactivate</string>
    <string name="local_index_mi_reload">Reload from sdcard</string>
    <string name="local_index_poi_data">POI data</string>
    <string name="local_index_address_data">Address data</string>
    <string name="local_index_transport_data">Public transport data</string>
    <string name="local_index_map_data">Map data</string>
    <string name="local_indexes_cat_backup">Deactivated</string>
    <string name="local_indexes_cat_tts">Voice prompts (TTS)</string>
    <string name="local_indexes_cat_voice">Voice prompts (recorded)</string>
    <!-- string name="local_indexes_cat_gpx">GPX data</string -->
    <string name="local_indexes_cat_poi">POI data</string>
    <string name="ttsvoice">TTS voice</string>
    <string name="search_offline_clear_search">New Search</string>
    <string name="map_text_size_descr">Select text size for names on the map</string>
    <string name="map_text_size">Map font size</string>
    <string name="trace_rendering">Rendering debug info</string>
    <string name="trace_rendering_descr">Display rendering performance</string>
    <string name="installing_new_resources">Unpacking new data…</string>
    <string name="internet_connection_required_for_online_route">An online navigation service is selected but no Internet connection is available.</string>
    <string name="tts_language_not_supported_title">Language not supported</string>
    <string name="tts_language_not_supported">The selected language is not supported by the installed Android TTS (text-to-speech) engine. Do you want to look for another TTS engine in Market? Otherwise the preset TTS language will be used.</string>
    <string name="tts_missing_language_data_title">Missing data</string>
    <string name="tts_missing_language_data">No data for the selected language is installed. Do you want to go to Market to install?</string>
    <string name="gpx_option_reverse_route">Reverse GPX direction</string>
    <string name="gpx_option_destination_point">Use current destination</string>
    <string name="gpx_option_from_start_point">Pass along entire track</string>
    <string name="switch_to_vector_map_to_see">Offline vector map present for this location. \n\t\n\tTo use activate \'Menu\' → \'Configure map\' → \'Map Source…\' → \'Offline vector maps\'.</string>
    <string name="choose_audio_stream">Voice guidance output</string>
    <string name="choose_audio_stream_descr">Select speaker to play voice guidance</string>
    <string name="voice_stream_voice_call">Phone call audio (also tries to interrupt car BT stereos)</string>
    <string name="voice_stream_notification">Notification audio</string>
    <string name="voice_stream_music">Media/music audio</string>
    <string name="warning_tile_layer_not_downloadable">Application cannot download map layer %1$s, please try to reinstall it.</string>
    <string name="overlay_transparency_descr">Modify overlay transparency</string>
    <string name="overlay_transparency">Overlay transparency</string>
    <string name="map_transparency_descr">Modify base map transparency</string>
    <string name="map_transparency">Base map transparency</string>
    <string name="layer_underlay">Underlay map…</string>
    <string name="map_underlay">Underlay map</string>
    <string name="map_underlay_descr">Choose underlay map</string>
    <string name="layer_overlay">Overlay map…</string>
    <string name="map_overlay">Overlay map</string>
    <string name="map_overlay_descr">Choose overlay map</string>
    <string name="tile_source_already_installed">Map is already installed, settings will be updated</string>
    <string name="select_tile_source_to_install">Select (tile) maps to install or update</string>
    <string name="internet_not_available">An Internet connection is required for this operation but is not available</string>
    <string name="install_more">Install more…</string>
    <string name="level_to_switch_vector_raster_descr">Minimum zoom level to use vector maps</string>
    <string name="level_to_switch_vector_raster">Min. vector zoom level</string>
    <string name="create_poi_link_to_osm_doc"><u>Online OSM</u> map classification with images</string>
    <string name="error_doing_search">Error occurred in offline search</string>
    <string name="search_offline_geo_error">Could not parse geo intent \'%s\'</string>
    <string name="search_osm_offline">Search geo location</string>
    <string name="system_locale">System</string>
    <string name="preferred_locale_descr">Select display language (please restart OsmAnd after changing)</string>
    <string name="preferred_locale">Display language</string>
    <string name="incomplete_locale">incomplete</string>
    <string name="unit_of_length_descr">Change units of length</string>
    <string name="unit_of_length">Unit of length</string>
    <string name="si_mi_feet">Miles/feet</string>
    <string name="si_mi_yard">Miles/yards</string>
    <string name="si_km_m">Kilometers/meters</string>
    <string name="yard">yd</string>
    <string name="foot">ft</string>
    <string name="mile_per_hour">mph</string>
    <string name="mile">mi</string>
    <string name="send_location_way_choose_title">Share location using</string>
    <string name="send_location_sms_pattern">Location: %1$s\n%2$s</string>
    <string name="send_location_email_pattern">To see location follow the web browser link %1$s or android intent link %2$s</string>
    <string name="send_location">Send location</string>
    <string name="context_menu_item_share_location">Share location</string>
    <string name="add_waypoint_dialog_added">GPX Waypoint \'\'{0}\'\' was successfully added</string>
    <string name="add_waypoint_dialog_title">Add waypoint to recorded GPX track</string>
    <string name="context_menu_item_add_waypoint">Add GPX waypoint</string>
    <string name="amenity_type_administrative">Administrative</string>
    <string name="amenity_type_barrier">Barrier</string>
    <string name="amenity_type_education">Education</string>
    <string name="amenity_type_emergency">Emergency</string>
    <string name="amenity_type_entertainment">Entertainment</string>
    <string name="amenity_type_finance">Finance</string>
    <string name="amenity_type_geocache">Geocache</string>
    <string name="amenity_type_healthcare">Healthcare</string>
    <string name="amenity_type_historic">Historic</string>
    <string name="amenity_type_landuse">Landuse</string>
    <string name="amenity_type_leisure">Leisure</string>
    <string name="amenity_type_man_made">Man made</string>
    <string name="amenity_type_military">Military</string>
    <string name="amenity_type_natural">Natural</string>
    <string name="amenity_type_office">Office</string>
    <string name="amenity_type_other">Other</string>
    <string name="amenity_type_shop">Shop</string>
    <string name="amenity_type_sport">Sport</string>
    <string name="amenity_type_sustenance">Sustenance</string>
    <string name="amenity_type_tourism">Tourism</string>
    <string name="amenity_type_transportation">Transport</string>
    <string name="indexing_address">Indexing address…</string>
    <string name="indexing_map">Indexing map…</string>
    <string name="indexing_poi">Indexing POI…</string>
    <string name="indexing_transport">Indexing transport…</string>
    <string name="km">km</string>
    <string name="km_h">km/h</string>
    <string name="m">m</string>
    <string name="old_map_index_is_not_supported">Deprecated map data format \'\'{0}\'\' is not supported</string>
    <string name="poi_filter_closest_poi">Nearest POIs</string>
    <string name="poi_filter_custom_filter">Custom filter</string>
    <string name="poi_filter_namefinder">Online NameFinder</string>
    <string name="reading_cached_tiles">Reading cached tiles…</string>
    <string name="version_index_is_big_for_memory">The index \'\'{0}\'\' did not fit into memory</string>
    <string name="version_index_is_not_supported">The version of index \'\'{0}\'\' is not supported</string>
    <string name="osmand_routing_experimental">OsmAnd offline navigation is an experimental feature and it does not work for distances of more than about 20 km.\n\nNavigation service is temporarily switched to online CloudMade.</string>
    <string name="specified_dir_doesnt_exist">Can not find the specified folder.</string>


    <string name="osmand_net_previously_installed">A previous OsmAnd version is installed. All offline data will be supported by the new application. But Favorite points should be exported in the old application and later imported by the new one.</string>
    <string name="build_installed">Build {0} successfully installed ({1}).</string>
    <string name="downloading_build">Downloading build…</string>
    <string name="install_selected_build">Do you want to install OsmAnd - {0} of {1} {2} MB ?</string>
    <string name="loading_builds_failed">Retrieving the list of OsmAnd builds failed</string>
    <string name="loading_builds">Loading OsmAnd builds…</string>
    <string name="select_build_to_install">Select an OsmAnd build to install</string>
    <string name="gps_status_app_not_found">GPS status application not installed. Search in Market?</string>
    <string name="voice_is_not_available_msg">No voice guidance available, please go to \'Settings\' → \'General\' → \'Voice guidance\' and select or download a voice prompt package.</string>
    <string name="voice_is_not_available_title">No voice guidance selected</string>
    <string name="daynight_mode_day">Day</string>
    <string name="daynight_mode_night">Night</string>
    <string name="daynight_mode_auto">Sunrise/sunset</string>
    <string name="daynight_mode_sensor">Light sensor</string>
    <string name="daynight_descr">Choose day/night mode switching rule</string>
    <string name="daynight">Day/night mode</string>
    <string name="download_files_question">Download {0} file(s) ({1} MB)?</string>
    <string name="items_were_selected">{0} item(s) selected</string>
    <string name="filter_existing_indexes">Downloaded</string>
    <string name="fast_route_mode">Fastest route</string>
    <string name="fast_route_mode_descr">Enable to calculate fastest route or disable for fuel-saving route </string>
    <string name="tiles_to_download_estimated_size">At zoom {0} download {1} tiles ({2} MB)</string>
    <string name="shared_string_download_map">Download map</string>
    <string name="select_max_zoom_preload_area">Select maximum zoom to preload</string>
    <string name="maps_could_not_be_downloaded">This map could not be downloaded</string>
    <string name="continuous_rendering">Continuous rendering</string>
    <string name="continuous_rendering_descr">Display continuous rendering instead of image-at-once</string>
    <string name="rendering_exception">Error occurred while rendering selected area</string>
    <string name="show_point_options">Use location …</string>
    <string name="renderer_load_sucess">Renderer successfully loaded</string>
    <string name="renderer_load_exception">Exception occurred: renderer was not loaded</string>
    <string name="renderers">Vector renderer</string>
    <string name="renderers_descr">Choose rendering appearance</string>
    <string name="poi_context_menu_website">Show POI website</string>
    <string name="poi_context_menu_call">Show POI phone</string>
    <string name="download_type_to_filter">type to filter</string>
    <string name="use_high_res_maps">High resolution display</string>
    <string name="use_high_res_maps_descr">Do not stretch (and blur) map tiles on high density displays</string>
    <string name="context_menu_item_search_transport">Search public transport</string>
    <string name="transport_searching_transport">Transport results (no destination):</string>
    <string name="transport_searching_route">Transport results ({0} to destination):</string>
    <string name="transport_search_again">Reset transport search</string>
    <string name="voice">Recorded voice</string>
    <string name="voices">Voice prompts</string>
    <string name="no_vector_map_loaded">Vector maps were not loaded</string>
    <string name="map_route_by_gpx">Navigate using GPX</string>
    <string name="gpx_files_not_found">No GPX files found in the tracks folder</string>
    <string name="layer_gpx_layer">GPX track…</string>
    <string name="error_reading_gpx">Error reading GPX data</string>
    <string name="vector_data">Offline vector maps</string>
    <string name="transport_context_menu">Search transport at stop</string>
    <string name="poi_context_menu_modify">Modify POI</string>
    <string name="poi_context_menu_delete">Delete POI</string>
    <string name="rotate_map_compass_opt">To compass</string>
    <string name="rotate_map_bearing_opt">To direction of movement</string>
    <string name="rotate_map_none_opt">Don\'t rotate (north is up)</string>
    <string name="rotate_map_to_bearing_descr">Select map screen alignment</string>
    <string name="rotate_map_to_bearing">Map orientation</string>
    <string name="show_route">Route details</string>
    <string name="fav_imported_sucessfully">Favorites successfully imported</string>
    <string name="import_file_favourites">Save data as GPX file or import waypoints to Favorites?</string>
    <string name="fav_file_to_load_not_found">GPX file containing favorites is not found at {0}</string>
    <string name="fav_saved_sucessfully">Favorites successfully saved to {0}</string>
    <string name="no_fav_to_save">No favorite points to save</string>
    <string name="share_fav_subject">Favorites shared via OsmAnd</string>
    <string name="error_occurred_loading_gpx">Error occurred while loading GPX</string>
    <string name="send_report">Send report</string>
    <string name="none_region_found">No offline data for regions found on SD card. Download regions from the Internet.</string>
    <string name="poi_namefinder_query_empty">Input search query to find POI</string>
    <string name="any_poi">Any</string>
    <string name="thanks_yandex_traffic">Thanks to Yandex for traffic information.</string>
    <string name="layer_yandex_traffic">Yandex traffic</string>
    <string name="layer_route">Route</string>
    <string name="layer_osm_bugs">OSM Notes (online)</string>
    <string name="layer_poi">POI…</string>
    <string name="layer_map">Map source…</string>
    <string name="menu_layers">Map layers</string>
    <string name="context_menu_item_search_poi">Search POI</string>
    <string name="use_trackball_descr">Use trackball to move map</string>
    <string name="use_trackball">Use trackball</string>
    <string name="background_service_wait_int_descr">Set maximum waiting time for each background position fix</string>
    <string name="background_service_wait_int">Maximum wait for fix</string>
    <string name="where_am_i">Where am I?</string>
    <string name="process_navigation_service">OsmAnd navigation service</string>
    <string name="network_provider">Network</string>
    <string name="gps_provider">GPS</string>
    <string name="int_seconds">seconds</string>
    <string name="int_min">min.</string>
    <string name="background_service_int_descr">Set wake-up interval used by background service</string>
    <string name="background_service_provider_descr">Choose location provider used by background service</string>
    <string name="background_service_provider">Location provider</string>
    <string name="background_router_service_descr">Runs OsmAnd in the background to track your position while screen is off</string>
    <string name="background_router_service">Run OsmAnd in background</string>
    <string name="off_router_service_no_gps_available">The background navigation service requires a location provider to be turned on.</string>
    <string name="hide_poi_filter">Hide filter</string>
    <string name="show_poi_filter">Show filter</string>
    <string name="search_poi_filter">Filter</string>
    <string name="menu_mute_off">Sound is on</string>
    <string name="menu_mute_on">Sound is off</string>
    <string name="voice_data_initializing">Initializing voice data…</string>
    <string name="voice_data_not_supported">Unsupported version of voice data</string>
    <string name="voice_data_corrupted">Specified voice data is corrupted</string>
    <string name="voice_data_unavailable">Selected voice data is not available</string>
    <string name="sd_unmounted">SD card is not accessible.\nYou won\'t be able to see maps or find things.</string>
    <string name="sd_mounted_ro">SD card is read-only.\nYou can only see the preloaded map and can\'t download from the Internet.</string>
    <string name="unzipping_file">Unzipping file…</string>
    <string name="route_tr">Turn right and go</string>
    <string name="route_tshr">Turn sharply right and go</string>
    <string name="route_tslr">Turn slightly right and go</string>
    <string name="route_tl">Turn left and go</string>
    <string name="route_tshl">Turn sharply left and go</string>
    <string name="route_tsll">Turn slightly left and go</string>
    <string name="route_tu">Make U-turn and go</string>
    <string name="route_head">Head</string>
    <string name="first_time_continue">Later</string>
    <string name="first_time_download">Download regions</string>
    <string name="search_poi_location">Searching for signal…</string>
    <string name="search_near_map">Search near current map center</string>
    <string name="search_nearby">Search nearby</string>
    <string name="map_orientation_default">Same as device</string>
    <string name="map_orientation_portrait">Portrait</string>
    <string name="map_orientation_landscape">Landscape</string>
    <string name="map_screen_orientation">Screen orientation</string>
    <string name="map_screen_orientation_descr">Portrait, landscape, or device</string>
    <string name="opening_hours_not_supported">Opening hours format is not supported for editing</string>
    <string name="add_new_rule">Add new rule</string>
    <string name="transport_Routes">Routes</string>
    <string name="transport_Stop">Stop</string>
    <string name="transport_stops">stops</string>
    <string name="transport_search_after">Subsequent itinerary</string>
    <string name="transport_search_before">Prior itinerary</string>
    <string name="transport_finish_search">Finish search</string>
    <string name="transport_stop_to_go_out">Choose stop to get off</string>
    <string name="transport_to_go_after">prior distance</string>
    <string name="transport_to_go_before">subsequent distance</string>
    <string name="transport_stops_to_pass">stops to pass</string>
    <string name="transport_route_distance">Itinerary distance</string>
    <string name="transport">Transport</string>
    <string name="show_transport_over_map_description">Show public transport stops on map</string>
    <string name="show_transport_over_map">Show transport stops</string>
    <string name="hello">Navigation application OsmAnd</string>
    <string name="update_poi_success">POI data was updated successfully ({0} were loaded)</string>
    <string name="update_poi_error_local">Error updating local POI list</string>
    <string name="update_poi_error_loading">Error while loading data from server</string>
    <string name="update_poi_no_offline_poi_index">No offline POI data available for this area</string>
    <string name="update_poi_is_not_available_for_zoom">Updating POIs is not available for small zoom levels</string>
    <string name="context_menu_item_update_poi">Update POI</string>
    <string name="context_menu_item_update_map_confirm">Update local data via Internet?</string>
    <string name="search_history_city">City: {0}</string>
    <string name="search_history_street">Street: {0}, {1}</string>
    <string name="search_history_int_streets">Intersection: {0} x {1} in {2}</string>
    <string name="search_history_building">Building: {0}, {1}, {2}</string>
    <string name="favorite">Favorite</string>
    <string name="uploading_data">Uploading data…</string>
    <string name="uploading">Uploading…</string>
    <string name="search_nothing_found">Nothing found</string>
    <string name="searching">Searching…</string>
    <string name="searching_address">Searching address…</string>
    <string name="search_osm_nominatim">Online search using OSM Nominatim</string>
    <string name="hint_search_online">Online search: House number, street, city</string>
    <string name="search_offline_address">Offline search</string>
    <string name="search_online_address">Online search</string>
    <string name="max_level_download_tile">Max. online zoom</string>
    <string name="max_level_download_tile_descr">Choose maximum zoom level to download for online map tiles</string>
    <string name="route_general_information">Total distance %1$s, traveling time %2$d h %3$d min.</string>
    <string name="router_service_descr">Choose an online or offline navigation service</string>
    <string name="router_service">Navigation service</string>
    <string name="sd_dir_not_accessible">The data storage folder on the SD card is not accessible!</string>
    <string name="download_question">Download {0} - {1} ?</string>
    <string name="download_question_exist">Offline data for {0} already exists ({1}). Do you want to update it ({2}) ?</string>
    <string name="address">Address</string>
    <string name="downloading_list_indexes">Downloading list of available regions…</string>
    <string name="list_index_files_was_not_loaded">The list of regions was not retrieved from osmand.net.</string>
    <string name="fav_points_edited">Favorite point was edited</string>
    <string name="fav_points_not_exist">No favorite points exist</string>
    <string name="update_existing">Replace</string>
    <string name="only_show">Display route</string>
    <string name="follow">Start navigation</string>
    <string name="mark_final_location_first">Please select destination first</string>
    <string name="get_directions">Directions</string>
    <string name="opening_hours">Opening hours</string>
    <string name="opening_changeset">Opening changeset…</string>
    <string name="closing_changeset">Closing changeset…</string>
    <string name="commiting_node">Committing node…</string>
    <string name="loading_poi_obj">Loading POI…</string>
    <string name="auth_failed">Authorization failed</string>
    <string name="failed_op">failed</string>
    <string name="converting_names">Converting native/English names…</string>
    <string name="loading_streets_buildings">Loading streets/buildings…</string>
    <string name="loading_postcodes">Loading postcodes…</string>
    <string name="loading_streets">Loading streets…</string>
    <string name="loading_cities">Loading cities…</string>
    <string name="poi">POI</string>
    <string name="error_occurred_saving_gpx">Error while saving GPX</string>
    <string name="error_calculating_route">Error calculating route</string>
    <string name="error_calculating_route_occured">Error occurred while calculating route</string>
    <string name="empty_route_calculated">Error: Calculated route is empty</string>
    <string name="new_route_calculated_dist">New route calculated, distance</string>
    <string name="arrived_at_destination">You have arrived at your destination</string>
    <string name="invalid_locations">Coordinates are invalid!</string>
    <string name="go_back_to_osmand">Go back to OsmAnd map</string>
    <string name="loading_data">Loading data…</string>
    <string name="reading_indexes">Reading local data…</string>
    <string name="previous_run_crashed">Last OsmAnd run crashed. Log file is at {0}. Please report the issue and attach the log file.</string>
    <string name="saving_gpx_tracks">Saving GPX tracks to SD…</string>
    <string name="finished_task">Finished</string>
    <string name="use_online_routing_descr">Use Internet to calculate route</string>
    <string name="use_online_routing">Use online navigation</string>
    <string name="osm_settings_descr">Specify Openstreetmap.org (OSM) settings needed for OSM submissions</string>
    <string name="data_settings_descr">Specify language, download/reload data</string>
    <string name="data_settings">Data</string>
    <string name="additional_settings">Additional settings</string>
    <string name="update_tile">Update map</string>
    <string name="reload_tile">Reload tile</string>
    <string name="mark_point">Target</string>
    <string name="use_english_names_descr">Select between native and English names</string>
    <string name="use_english_names">Use English names in maps</string>
    <string name="app_settings">Application settings</string>
    <string name="search_address">Search address</string>
    <string name="choose_building">Choose building</string>
    <string name="choose_street">Choose street</string>
    <string name="choose_city">Choose city or postcode</string>
    <string name="ChooseCountry">Choose country</string>
    <string name="show_view_angle">Display viewing direction</string>
    <string name="map_view_3d_descr">Enable 3D view of the map</string>
    <string name="map_view_3d">Map View 3D</string>
    <string name="show_poi_over_map_description">Show POI over map (use last chosen filter)</string>
    <string name="show_poi_over_map">Show POI</string>
    <string name="map_tile_source_descr">Choose the source of online or cached map tiles</string>
    <string name="map_tile_source">Tile map source</string>
    <string name="map_source">Map source</string>
    <string name="use_internet">Use Internet</string>
    <string name="show_location">Show your position</string>
    <string name="show_gps_coordinates_text">Show GPS coordinates on map</string>
    <string name="use_internet_to_download_tile">Use Internet to download missing map tiles</string>
    <string name="app_description">Navigation application</string>
    <string name="search_button">Search</string>
    <string name="search_activity">Search</string>
    <string name="searchpoi_activity">Choose POI</string>
    <string name="search_POI_level_btn">Find more</string>
    <string name="incremental_search_street">Search street incrementally</string>
    <string name="incremental_search_building">Search building incrementally</string>
    <string name="choose_available_region">Choose region from list</string>
    <string name="choose_intersected_street">Choose intersecting street</string>
    <string name="Closest_Amenities">Closest amenities</string>
    <string name="app_mode_car">Car</string>
    <string name="app_mode_bicycle">Bicycle</string>
    <string name="app_mode_pedestrian">Pedestrian</string>
    <string name="position_on_map_center">Center</string>
    <string name="position_on_map_bottom">Bottom</string>
    <string name="navigate_point_top_text">Input latitude &amp; longitude in the selected format (D - degrees, M - minutes, S - seconds)</string>
    <string name="navigate_point_latitude">Latitude</string>
    <string name="navigate_point_longitude">Longitude</string>
    <string name="navigate_point_format_D">DDD.DD</string>
    <string name="navigate_point_format_DM">DDD MM.MM</string>
    <string name="navigate_point_format_DMS">DDD MM SS.SS</string>
    <string name="search_address_top_text">Select address</string>
    <string name="search_address_region">Region</string>
    <string name="search_address_city">City</string>
    <string name="search_address_street">Street</string>
    <string name="search_address_building">Building</string>
    <string name="search_address_building_option">Building</string>
    <string name="search_address_street_option">Intersecting street</string>
    <!-- string name="search_tabs_location">Location</string -->
    <string name="context_menu_item_update_map">Update map</string>

    <string name="context_menu_item_create_poi">Create POI</string>
    <string name="add_favorite_dialog_top_text">Enter favorite name</string>
    <string name="add_favorite_dialog_default_favourite_name">Favorite</string>
    <string name="add_favorite_dialog_favourite_added_template">Favorite point \'\'{0}\'\' was added successfully.</string>
    <string name="favourites_context_menu_add">Add favorite</string>
    <string name="favourites_context_menu_edit">Edit favorite</string>
    <string name="favourites_context_menu_delete">Delete favorite</string>
    <string name="favourites_remove_dialog_msg">Delete favorite point \'%s\'?</string>
    <string name="favourites_remove_dialog_success">Favorite point {0} was successfully deleted.</string>
    <string name="poi_edit_title">Edit POI</string>
    <string name="poi_create_title">Create POI</string>
    <string name="poi_error_poi_not_found">Node cannot be found or amenity is not a single node</string>
    <string name="poi_remove_confirm_template">Delete {0} (enter comment)?</string>
    <string name="poi_remove_title">Delete POI</string>
    <string name="poi_remove_success">POI was successfully deleted</string>
    <string name="poi_action_add">add</string>
    <string name="poi_action_change">change</string>
    <string name="poi_action_delete">delete</string>
    <string name="poi_action_succeded_template">Action {0} completed successfully.</string>
    <string name="poi_error_unexpected_template">Unexpected error occurred while performing action {0}.</string>
    <string name="poi_error_io_error_template">I/O error occurred while performing action {0}.</string>
    <string name="poi_error_info_not_loaded">Info about node was not loaded</string>
    <string name="poi_dialog_name">Name</string>
    <string name="poi_dialog_opening_hours">Open</string>
    <string name="poi_dialog_comment">Comment</string>
    <string name="poi_dialog_reopen">Reopen</string>
    <string name="poi_dialog_comment_default">POI changing</string>
    <string name="poi_dialog_other_tags_message">All other tags are preserved</string>
    <string name="default_buttons_commit">Commit</string>
    <string name="filter_current_poiButton">Filter</string>
    <string name="edit_filter_save_as_menu_item">Save As</string>
    <string name="edit_filter_delete_dialog_title">Delete selected filter?</string>
    <string name="edit_filter_delete_message">Filter {0} has been deleted</string>
    <string name="edit_filter_create_message">Filter {0} has been created</string>
    <string name="email">email</string>
    <string name="av_camera_focus">Camera focus type</string>
    <string name="av_camera_focus_descr">Select internal camera focus type</string>
    <string name="av_camera_focus_auto">Auto focus</string>
    <string name="av_camera_focus_hiperfocal">Hyperfocal focus</string>
    <string name="av_camera_focus_edof">Extended depth of field (EDOF)</string>
    <string name="av_camera_focus_infinity">Focus is set at infinity</string>
    <string name="av_camera_focus_macro">Macro (close-up) focus mode</string>
    <string name="av_camera_focus_continuous">The camera continuously tries to focus</string>
    <string name="av_photo_play_sound">Play sound on photo shot</string>
    <string name="av_photo_play_sound_descr">Choose whether to play a sound when shooting photos</string>
    <string name="av_camera_pic_size">Camera Picture Size</string>
    <string name="av_camera_pic_size_descr">Select internal camera Picture Size</string>
    <string name="navigation_intent_invalid">Invalid format: %s</string>
    <string name="plugin_description_title">Description</string>
    <string name="plugin_install_needs_network">You need an Internet connection to install this plugin.</string>
    <string name="get_plugin">Get</string>
    <string name="use_fast_recalculation">Smart route recalculation</string>
    <string name="use_fast_recalculation_desc">Recalculate only initial part of the route for long trips</string>
    <string name="do_you_like_osmand">Do you like OsmAnd?</string>
    <string name="we_really_care_about_your_opinion">We care much about your opinion and it is important for us to hear you back.</string>
    <string name="rate_this_app">Rate this app</string>
    <string name="rate_this_app_long">Please give OsmAnd a score on Google Play</string>
    <string name="user_hates_app_get_feedback">Tell us why.</string>
    <string name="user_hates_app_get_feedback_long">Please tell us what would you want to change in this app.</string>
    <string name="failed_to_upload">Failed to upload</string>
    <string name="delete_change">Delete change</string>
    <string name="successfully_uploaded_pattern">Successfully uploaded {0}/{1}</string>
    <string name="try_again">Try again</string>
    <string name="error_message_pattern">Error: {0}</string>
    <string name="dahboard_options_dialog_title">Configure dashboard</string>

    <string name="shared_string_card_was_hidden">Card was hidden</string>
    <string name="shared_string_undo">UNDO</string>
    <string name="shared_string_skip">Skip</string>
    <string name="app_name_osmand">OsmAnd</string>
    <string name="offline_maps_and_navigation"><![CDATA[Offline Maps\n& Navigation]]></string>
    <string name="commit_poi">Commit POI</string>
    <string name="tab_title_basic">Basic</string>
    <string name="tab_title_advanced">Advanced</string>
    <string name="building_number">Building Number</string>
    <string name="next_proceed">Next</string>
    <string name="opening_at">Opening at</string>
    <string name="closing_at">Closing at</string>
    <string name="contact_info">Contact info</string>
    <string name="description">Description</string>
    <string name="add_opening_hours">Add opening hours</string>
    <string name="poi_dialog_poi_type">POI Type</string>
    <string name="number_of_rows_in_dash">Number of rows in dash %1$s</string>
    <string name="please_specify_poi_type">Please specify POI type.</string>
    <string name="working_days">Working days</string>
    <string name="recent_places">Recent places</string>
    <string name="favourites">Favorites</string>
    <string name="saved_at_time">Successfully saved at: %1$s</string>
    <string name="poi_deleted_localy">POI will be deleted once you upload your changes</string>
    <string name="show_gpx">Show GPX</string>
    <string name="count_of_lines">Count of lines</string>
    <string name="are_you_sure">Are you sure?</string>
    <string name="unsaved_changes_will_be_lost">Any unsaved changes will be lost. Continue?</string>
    <string name="downloads_left_template">%1$s downloads left</string>
    <string name="roads">Roads</string>
    <string name="downloading_number_of_files">Downloading - %1$d file</string>
    <string name="show_free_version_banner">Show free version banner</string>
    <string name="show_free_version_banner_description">Even if you have paid version you still can see free version banner</string>
    <string name="buy">BUY</string>
    <string name="activate_seamarks_plugin">Please activate Seamarks plugin</string>
    <string name="activate_srtm_plugin">Please activate SRTM plugin</string>
    <string name="later">Later</string>
    <string name="get_full_version">Full version</string>
    <string name="downloads">Downloads</string>
    <string name="confirm_download_roadmaps">Are you sure you want to download the roads-only map, even though you already have the standard (full) map?</string>
    <string name="value_downloaded_of_max">%1$.1f of %2$.1f MB</string>
    <string name="file_size_in_mb">%.1f MB</string>
    <string name="update_all">Update all (%1$s MB)</string>
    <string name="free_downloads_used">Free downloads used</string>
    <string name="free_downloads_used_description">Displays the used free downloads</string>

    <string name="application_dir_description">Choose where you want to store maps and other data files.</string>

    <string name="enter_country_name">Enter country name</string>
    <string name="new_version">New version</string>
    <string name="begin_with_osmand_menu_group">First steps with OsmAnd</string>
    <string name="features_menu_group">Features</string>
    <string name="help_us_to_improve_menu_group">Help us to improve OsmAnd</string>
    <string name="other_menu_group">Other</string>
    <string name="plugins_menu_group">Plugins</string>
    <string name="first_usage_item">First usage</string>
    <string name="first_usage_item_description">How to download maps, set basic settings</string>
    <string name="navigation_item_description">Setup navigation</string>
    <string name="planning_trip_item">Planning a trip</string>
    <string name="faq_item">FAQ</string>
    <string name="faq_item_description">Frequently asked questions</string>
    <string name="map_viewing_item">Map viewing</string>
    <string name="search_on_the_map_item">Map searching</string>
    <string name="instalation_troubleshooting_item">Installation and troubleshooting</string>
    <string name="techical_articles_item">Technical articles</string>
    <string name="versions_item">Versions</string>
    <string name="feedback">Feedback</string>
    <string name="contact_us">Contact us</string>
    <string name="map_legend">Map legend</string>
    <string name="save_poi_without_poi_type_message">Do you really want to save POI without POI type?</string>
    <string name="poi_context_menu_modify_osm_change">Modify OSM change</string>
    <string name="use_dashboard_btn">Use dashboard</string>
    <string name="use_drawer_btn">Use menu</string>
    <string name="dashboard_or_drawer_title">Dashboard or menu control</string>
    <string name="dashboard_or_drawer_description">There is a new choice to primarily control the app via the flexible dashboard or a static menu. Your choice can always be changed in the dashboard settings.</string>
    <string name="update">Update</string>
    <string name="only_download_over_wifi">Only download over WiFi</string>
    <string name="live_update">Live update</string>
    <string name="update_now">Update now</string>
    <string name="missing_write_external_storage_permission">App has no permission to use the SD card</string>
    <string name="last_update">Last update: %s</string>
    <string name="update_time">Update time</string>
    <string name="updates_size">Update size</string>
    <string name="last_map_change">"Last map change: %s"</string>
    <string name="hourly">Hourly</string>
    <string name="daily">Daily</string>
    <string name="weekly">Weekly</string>
    <string name="morning">Morning</string>
    <string name="night">Night</string>
    <string name="select_month_and_country">Select month and country</string>
    <string name="number_of_contributors">Number of contributors</string>
    <string name="number_of_edits">Number of edits</string>
    <string name="reports_for">Report for</string>
    <string name="file_name_containes_illegal_char">File name contains illegal character</string>
</resources><|MERGE_RESOLUTION|>--- conflicted
+++ resolved
@@ -10,13 +10,10 @@
     PLEASE: Have a look at http://code.google.com/p/osmand/wiki/UIConsistency, it may really improve your and our work  :-)  Thx - Hardy
     -->
 
-<<<<<<< HEAD
     <string name="routing_attr_avoid_motorway_name">Avoid motorways</string>
     <string name="routing_attr_avoid_motorway_description">Avoid motorways</string>
     <string name="upload_osm_note_description">You can upload your OSM Note anonymously if you use your OpenStreetMap.org profile.</string>
-=======
     <string name="upload_osm_note_description">You can upload your OSM Note anonymously or using your OpenStreetMap.org profile.</string>
->>>>>>> 6ce2c37a
     <string name="wiki_around">Nearby Wikipedia articles</string>
     <string name="search_map_hint">Search city or region</string>
     <string name="route_roundabout_short">Take %1$d exit and go</string>
