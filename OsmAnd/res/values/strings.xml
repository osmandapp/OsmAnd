<?xml version="1.0" encoding="utf-8" standalone="no"?>
<resources>
<<<<<<< HEAD
	<string name="tip_recent_changes_0_6_8_t">Changes in 0.6.8 :
\n\t- Completely redesigned search (POI, Address)! Make address search much faster and responsiveness. Leave one search with many different search aspects.
\n\t- Implement search POI by name big areas (countries)  
\n\t- Fix flickering map screen for tablets(Issue 641)
\n\t- Autofollow route option (Issue 356)
\n\t- GPX navigation moved to \'Directions\' and \'Save Directions\' moved to \'About route\'
\n\t- POI data is inside .obf file (download index after 01/10/11) 
\n\t- Voice prompt fixes (about GPS location and about first omitting command) 
\n\t- Small improvements
	</string>
	<string name="file_can_not_be_renamed">File can not be renamed.</string>
	<string name="file_with_name_already_exists">File with that name already exists.</string>
	<string name="gpx_navigation">GPX route</string>
	<string name="poi_query_by_name_matches_categories">Some poi categories matching to the query were found :</string>
	<string name="data_to_search_poi_not_available">Local data to search POI is not present.</string>
	<string name="poi_filter_by_name">Search by name</string>
	<string name="old_poi_file_should_be_deleted">The poi data file \'%1$s\' is deprecated and can be deleted.</string>
	<string name="update_poi_file_not_found">Local file to maintain poi changes not found and could not be created.</string>
	<string name="update_poi_does_not_change_indexes">Changing poi inside application doesn\'t affect map files you downloaded but collects all changes in local file.</string>

	<string name="button_upgrade_osmandplus">Upgrade Osmand+</string>
	<string name="map_version_changed_info">On server are map files incompatible with your current version of application. To download and use them, please upgrade the application to newer version.</string>
	
	<string name="local_index_mi_rename">Rename</string>
	<string name="show_gpx_route">Show on map</string>
	<string name="poi_filter_nominatim">Online Nominatim</string>
	<string name="auto_follow_route_never">Never</string>
	<string name="choose_auto_follow_route">Choose auto follow settings </string>
	<string name="choose_auto_follow_route_descr">Choose time interval to continue map following at the location</string>
	<string name="search_select_point">Select</string>
	<string name="local_index_description">Download new, or move to backup or delete existing data. \nCurrent offline data on device (%1$s is available):</string>
	<string name="search_position_current_location_search">Search location...</string>
	<string name="search_position_current_location_found">Location [Found]</string>
	<string name="search_position_address">Address...</string>
	<string name="search_position_favorites">Favorites...</string>
	<string name="search_position_undefined">Undefined</string>
	<string name="search_position_fixed">Fixed</string>
	<string name="search_position_current_location">Current location...</string>
	<string name="search_position_map_view">Last map view</string>
	
	<string name="select_search_position">Search around :</string>
	<string name="context_menu_item_search">Search</string>
	<string name="tip_recent_changes_0_6_7_t">Recent changes for 0.6.7 :
\n\t- Offline data manager (download, delete, backup offline data directly in Osmand)
\n\t- Favorite points and groups (categorize, delete, manage favorites)
\n\t- GPX Explorer in application (see tracks, distance, average speed, elevation, etc.)
\n\t- GPX navigation (useful options, continue navigation after crash, supports roundabouts)
\n\t- Function to save route as GPX track to use it offline
\n\t- Improve GPX monitoring  (filter some inaccurate location and save accuracy/elevation/speed)
\n\t- Upload GPX for OSM community (http://download.osmand.net/gpx/)
\n\t- Improve vector rendering
\n\t- Improvement of TTS engine (pronounce exact distance, enable miles)
\n\t- Bug fixing
	</string>
	<string name="save_route_dialog_title">Save route as GPX track</string>
	<string name="route_successfully_saved_at">Route successfully saved as \'%1$s\'.</string>
	<string name="filename_input">File name : </string>
	<string name="file_with_name_already_exist">File with same name already exists.</string>
	<string name="default_buttons_save">Save</string>
	<string name="menu_save_directions">Save directions</string>
=======
	<string name="animate_route_off">Animate off</string>
	<string name="animate_route">Animate on</string>
	
>>>>>>> f571c8f3
	<string name="local_index_upload_gpx_description">Upload GPX files to OSM community. They will be used to improve maps.</string>
	<string name="local_index_items_uploaded">%1$d of %2$d item(s) successfully uploaded.</string>
	<string name="local_index_mi_upload_gpx">Send to OSM...</string>
	
	<string name="show_more_map_detail">Show more map detail</string>
	<string name="show_more_map_detail_descr">Show some vector map detail (roads etc.) at lower zooms already</string>

	<string name="favourites_delete_multiple_succesful">Favorite point(s) deleted successfully.</string>
	<string name="favorite_delete_multiple">You are going to delete %1$d favorite(s) and %2$d favorite group(s). Are you sure?</string>
	<string name="favorite_home_category">Home</string>
	<string name="favorite_friends_category">Friends</string>
	<string name="favorite_places_category">Places</string>
	<string name="favorite_default_category">Others</string>

	<string name="vector_map_not_needed">Not needed</string>
	<string name="basemap_missing">Base world map (covering whole world at small zooms) is missing. Please consider downloading World_basemap_x.obf for a complete environment.</string>
	<string name="vector_data_missing">On board (\'offline\') data is missing on SD card. Please consider to download it in order to use maps offline.</string>
	<string name="local_index_gpx_info_show">\n\nLong click to show on map</string>
	<string name="local_index_gpx_info_speed">\nAverage speed : %1$s \nMaximum speed : %2$s</string>
	<string name="local_index_gpx_info_elevation">\nAverage altitude : %1$.0f m\nMinimum altitude : %2$.0f m\nMaximum altitude : %3$.0f m\nAscents : %4$.0f m\nDescents : %5$.0f m</string>
	<string name="local_index_gpx_info">Subtracks : %1$d\nTotal points : %2$d\nWay points : %3$d\nTotal distance : %4$s\nStart time : %5$tD %5$tR\nEnd time : %6$tD %6$tR</string>
	<string name="local_index_installed">Installed</string>
	<string name="local_index_items_backuped">%1$d of %2$d item(s) successfully backed up.</string>
	<string name="local_index_items_deleted">%1$d of %2$d item(s) successfully deleted.</string>
	<string name="local_index_items_restored">%1$d of %2$d item(s) successfully restored.</string>
	<string name="local_index_no_items_to_do">No items to %1$s</string>
	<string name="local_index_action_do">You are about to %1$s %2$s item(s). Continue?</string>
	<string name="local_index_descr_title">Offline Data Manager:</string>
	
	<string name="local_index_mi_restore">Restore...</string>
	<string name="local_index_mi_backup">Backup...</string>
	<string name="local_index_mi_delete">Delete...</string>
	<string name="local_index_mi_reload">Refresh...</string>
	<string name="local_index_download">Download</string>
	<string name="local_index_tile_data">Tile data: %1$s \nMinimum zoom : %2$d\nMaximum zoom : %3$d\nDownloadable : %4$s \nZooms downloaded : %5$s</string>
	<string name="local_index_poi_data">POI data</string>
	<string name="local_index_address_data">Address data</string>
	<string name="local_index_transport_data">Transport data</string>
	<string name="local_index_map_data">Map data</string>
	<string name="local_index_items"></string>
	<string name="local_indexes_cat_backup">Backup</string>
	<string name="local_indexes_cat_tts">Voice data (TTS)</string>
	<string name="local_indexes_cat_voice">Voice data (media)</string>
	<string name="local_indexes_cat_gpx">GPX data</string>
	<string name="local_indexes_cat_tile">Map data (tiles)</string>
	<string name="local_indexes_cat_map">Map data (vector)</string>
	<string name="local_indexes_cat_poi">POI data</string>

	<string name="ttsvoice">TTS Voice</string>
	<string name="search_offline_clear_search">New Search</string>
	<string name="map_text_size_descr">Select text size for names on the map</string>
	<string name="map_text_size">Text size</string>
	<string name="trace_rendering">Rendering debug info</string>
	<string name="trace_rendering_descr">Show rendering performance data for debugging purposes</string>
	<string name="tip_recent_changes">Recent changes</string>
	<string name="tip_recent_changes_0_6_6_t">Recent changes for 0.6.6 : 
\n\t- Text To Speech engine for voice navigation
\n\t- Make map renderer more detailed
\n\t- Basemap for whole world packaged with app
\n\t- Tweak offline routing (still experimental)
\n\t- GPX routing options
\n\t- UI update and large bug fixing
	</string>
	<string name="voice_not_use">Do not use</string>
	<string name="voice_not_specified">None</string>
	<string name="installing_new_resources">Unpacking new data...</string>
	<string name="internet_connection_required_for_online_route">You are about to use an online routing service but there is no internet connection. You can try the (still experimental) OsmAnd offline routing service (select in \'Settings\' -> \'Navigation\'.</string>
	<string name="tts_language_not_supported_title">Language not supported</string>
	<string name="tts_language_not_supported">The selected language is not supported by the installed Android TTS (text-to-speech) engine. Do you want to go to the Market to look for another TTS engine? Otherwise the preset TTS language will be used.</string>
	<string name="tts_missing_language_data_title">Missing data</string>
	<string name="tts_missing_language_data">No data for the selected language is installed. Do you want to go to the Market to install?</string>

	<string name="gpx_option_reverse_route">Reverse GPX direction</string>
	<string name="gpx_option_destination_point">Use current destination point</string>
	<string name="gpx_option_from_start_point">Pass along entire track</string>

	<string name="tip_rotation_switching">Map Rotation</string>
	<string name="tip_rotation_switching_t">\tYou can choose whether and how the map display is rotated in \'Settings\' -> \'General Settings\' -> \'Map rotation\'.
	\n\tThe choices are:
	\n\t\'Don\'t rotate\' - Map will not be rotated. North will be always up
	\n\t\'To direction of movement\' - Map will continuously be aligned with your heading
	\n\t\'To compass\' - Map will continuously be aligned with device compass reading
	\n\tHint: To quickly change between rotation by compass and the one you selected in settings, you can simply tap on the compass needle in map view.</string>

	<string name="switch_to_raster_map_to_see">Current position not covered in your offline vector maps, you can switch map source in menu \'Define view\' -> \'Map Source...\' or need to download additional vector map.</string>
	<string name="switch_to_vector_map_to_see">You can switch to offline vector maps using menu (Define view -> Map Source... -> Offline vector maps) to see the map.</string>
	<string name="binary_map_download_success">Successful. You can switch to offline vector maps on menu  Define view -> Map Source... -> Offline vector maps.</string>
	<string name="choose_audio_stream">Voice guidance output</string>
	<string name="choose_audio_stream_descr">Choose channel to play voice guidance (system-dependent)</string>
	<string name="voice_stream_voice_call">Voice call audio</string>
	<string name="voice_stream_notification">Notification audio</string>
	<string name="voice_stream_music">Media/music audio</string>
	<string name="warning_tile_layer_not_downloadable">Application cannot download map layer %1$s, please try to reinstall it.</string>
	<string name="overlay_transparency_descr">Modify overlay transparency</string>
	<string name="overlay_transparency">Overlay transparency</string>
	<string name="map_transparency_descr">Modify base map transparency</string>
	<string name="map_transparency">Base map transparency</string>
	<string name="modify_transparency">Modify transparency</string>
	<string name="layer_underlay">Underlay map...</string>
	<string name="map_underlay">Underlay map</string>
	<string name="map_underlay_descr">Choose underlay map</string>
	<string name="layer_overlay">Overlay map...</string>
	<string name="default_none">None</string>
	<string name="map_overlay">Overlay map</string>
	<string name="map_overlay_descr">Choose overlay map</string>
	<string name="map_vector_data">Offline vector maps</string>
	<string name="map_vector_data_descr">Use downloaded vector maps</string>
	<string name="tile_source_already_installed">Map is already installed, settings will be updated</string>
	<string name="select_tile_source_to_install">Select (tile) maps to install or update</string>
	<string name="internet_not_available">Internet connection required for operation is not available</string>
	<string name="install_more">Install more...</string>

	<string name="tip_update_index">Update of Offline Data</string>
	<string name="tip_update_index_t">\tHaving up-to-date map data is essential. Osmand provides a download manager which can check for available offline data updates.
	\n\tTo check for updates go to \'Main Menu\' -> \'Settings\' -> \'Offline data\' -> \'Download offline data\'. After region list is retrieved from the internet, you can select option \'Menu\' -> \'Filter downloaded\' to indicate updates only for data already on your device.
	\n\tThe availability of updates  is depicted by the following colors:
	\n\t\'Green\' - indicates data files identical on device and server
	\n\t\'Blue\' - indicates available updates on server</string>

	<string name="level_to_switch_vector_raster_descr">Minimum zoom level to use vector rendering instead of map tiles</string>
	<string name="level_to_switch_vector_raster">Min. vector zoom level</string>

	<string name="tip_day_night_mode">Day/Night Mode</string>
	<string name="tip_day_night_mode_t">\tThe map appearance can for some vector maps be changed between day (brighter) and night (darker).
	\n\tNight colors are safer for night driving.
	\n\tYou can set a policy for day/night switching in \'Main Menu\' -> \'Settings\' -> \'Map appearance\' ->\'Day/night mode\'.
	\n\tChoices are:
	\n\t\'Sunrise/Sunset\' - automatic mode, controlled by position of the sun (default)
	\n\t\'Day\' - always use day mode
	\n\t\'Night\' - always use night mode 
	\n\t\'Light sensor\' - map appearance is controlled by light sensor of your device (only if equipped)</string>	
	<string name="tip_location_sharing">Location Sharing</string>
	<string name="tip_location_sharing_t">\tYou can share the location of interesting places on your trip  with family or friends.
	\n\tTo share any location you want:
	\n\tUse \'Map context menu\' -> \'Share location\' menu.
	\n\tThen select a way to share your location. The choices are: E-Mail, SMS(text), or just copy location coordinates to clipboard.</string>

	<string name="tip_favorites">Favorite Points</string>
	<string name="tip_favorites_t">\tFrequently used points can be saved as Favorites.
	\n\tTo save a point as Favorite go to the map context menu, select option \'Add to favorites\' and then enter a name for it. After saving a Favorite, it is accessible via \'Main Menu\' -> \'Favorites\'.
	\n\tLong pressing on a Favorite in the \'Favorites\' menu provides options to Navigate to, Edit or Delete it.
	\n\tTo display all Favorite points directly on the map, enable layer \'Favorites\' in \'Map context menu\' ->\'Define view\'.</string>

	<string name="tip_osm_improve">Improving OSM Data</string>
	<string name="tip_osm_improve_t">\tOsmAnd uses maps based on Openstreetmap.org (OSM) data and -besides map viewing and routing- can be used to improve OSM data quality. You can easily create and upload new POI or OSM bug reports with just a few clicks!
\n\tFor this you need to first provide your OSM login information in \'Main Menu\' -> \'Settings\' -> \'OSM\'.
\n\tTo add a new POI use option \'Create POI\' in the map context menu. Proceed with entering the information about the new POI in \'Create POI\' dialog and finally commit it.
\n\tErrors in maps can immediately be reported via OSM bug, and OSM community can then faster fix this problem.
\n\tTo add a OSM bug use option \'Open OSM bug\' in the map context menu. Then enter the detailed description of the problem and finally post it using the \'Add\' button.
\n\tPlease note that Internet connectivity is needed for OSM POI and and OSM bug contributions.</string>
	<string name="create_poi_link_to_osm_doc"><u>Online OSM</u> map classification with images</string>
    <string name="error_doing_search">Error occurred in offline search</string>
    <string name="search_offline_geo_error">Could not parse geo intent {0}</string>
	<string name="search_osm_offline">Search address using offline maps</string>

	<string name="system_locale">System</string>
	<string name="preferred_locale_descr">Select display language</string>
	<string name="preferred_locale">Display language</string>

	<string name="tip_map_switch">Map Source</string>
	<string name="tip_map_switch_t">\tThe fastest way to change the map source and layers displayed is pressing \'Menu\' -> \'Define view\' in map view.
\n\tUnder \'Map source...\' you can choose using the pre-loaded offline vector maps, predefined (online) tile sources, or maps manually created using e.g. OsmAndMapCreator on a PC.
\n\tOsmAnd also supports custom sources.</string>

	<string name="tip_app_mode">Application Mode</string>
	<string name="tip_app_mode_t">\tOsmAnd supports different (customizable) application profiles for different use cases.
\n\tYou can change profiles in \'Menu\' -> \'Settings\' -> \'Application mode\', or when creating a route.</string>

	<string name="tip_navigation">Navigation</string>
	<string name="tip_navigation_t">\tBefore starting navigation (routing) you need to select a destination point first. After that press \'Menu\' -> \'Directions\' on map and select navigation type.</string>

	<string name="tip_select_destination_point">Select Destination Point</string>
	<string name="tip_select_destination_point_t">\tYou can select a destination point directly in the map (context menu, then \'Navigate to\'), or in all search activities.
\n\tYou can also navigate to any favorite point via long pressing it in \'Favorites\'.</string>

	<string name="tip_search">Searching</string>
	<string name="tip_search_t">\tYou can search for places directly on the map, or by address, by location, as POI, or as predefined favorite.
\n\tPressing \'Search\' in the main menu opens the search activities. For all hits a context menu offers 2 options: \'Navigate to\' or \'Show on map\'.</string>

	<string name="tip_map_context_menu">Map Context Menu</string>
	<string name="tip_map_context_menu_t">\tThe map context menu is available by long pressing on the map or by pressing the trackball button.
\n\tThis produces a box with point coordinates. To open the map context menu dialog, tap on it. (Or long press on it to hide the box again.)
\n\tThe map context menu contains all actions referring to a point (location).</string>

	<string name="tip_desctination_point">Destination Point</string>
	<string name="tip_desctination_point_t">\tA key element in OsmAnd is the destination point, marked as a red disk on the map.
\n\tOsmAnd displays the distance to it and the direction to it (red arrow) on the map.
\n\tTo mark any point as destination select \'Navigate to\'. This option is available on all search hits and in the map context menu (long press on any map item).</string>

	<string name="tip_initial">Tips and Tricks</string>
	<string name="tip_initial_t">\tOsmAnd is a navigation application with many features. 
\n\tAs an basic introduction, some usage tips and tricks are linked on the main menu screen.</string>
	<string name="next_button">Next</string>
	<string name="previous_button">Previous</string>

	<string name="unit_of_length_descr">Change units of length and speed</string>
	<string name="unit_of_length">Unit of length</string>
	<string name="si_mi_foots">Miles/feet</string>
	<string name="si_mi_yard">Miles/yards</string>
	<string name="si_km_m">Kilometers/meters</string>
	<string name="yard">yd</string>
	<string name="foot">ft</string>
	<string name="mile_per_hour">mph</string>
	<string name="mile">mi</string>
	<string name="send_location_way_choose_title">Share location using</string>
	<string name="send_location_sms_pattern">I\'m here: %1$s\n%2$s</string>
	<string name="send_location_email_pattern">To see location follow the web browser link %1$s or android intent link %2$s</string>
	<string name="send_location">Send location</string>
	<string name="context_menu_item_share_location">Share location</string>
	<string name="add_waypoint_dialog_added">Waypoint \'\'{0}\'\' was successfully added</string>
	<string name="add_waypoint_dialog_title">Add waypoint to recorded GPX track</string>
	<string name="context_menu_item_add_waypoint">Add GPX waypoint</string>
	<string name="amenity_type_administrative">Administrative</string>
	<string name="amenity_type_barrier">Barrier</string>
	<string name="amenity_type_education">Education</string>
	<string name="amenity_type_emergency">Emergency</string>
	<string name="amenity_type_entertainment">Entertainment</string>
	<string name="amenity_type_finance">Finance</string>
	<string name="amenity_type_geocache">Geocache</string>
	<string name="amenity_type_healthcare">Healthcare</string>
	<string name="amenity_type_historic">Historic</string>
	<string name="amenity_type_landuse">Landuse</string>
	<string name="amenity_type_leisure">Leisure</string>
	<string name="amenity_type_manmade">Man made</string>
	<string name="amenity_type_military">Military</string>
	<string name="amenity_type_natural">Natural</string>
	<string name="amenity_type_office">Office</string>
	<string name="amenity_type_other">Other</string>
	<string name="amenity_type_shop">Shop</string>
	<string name="amenity_type_sport">Sport</string>
	<string name="amenity_type_sustenance">Sustenance</string>
	<string name="amenity_type_tourism">Tourism</string>
	<string name="amenity_type_transportation">Transportation</string>
	<string name="indexing_address">Indexing address...</string>
	<string name="indexing_map">Indexing map...</string>
	<string name="indexing_poi">Indexing POI...</string>
	<string name="indexing_transport">Indexing transport...</string>
	<string name="input_output_error">I/O error occurred</string>
	<string name="km">km</string>
	<string name="km_h">km/h</string>
	<string name="m">m</string>
	<string name="old_map_index_is_not_supported">Deprecated map data format \'\'{0}\'\' is not supported</string>
	<string name="poi_filter_car_aid">Car aid</string>
	<string name="poi_filter_closest_poi">Closest POI</string>
	<string name="poi_filter_custom_filter">Custom filter</string>
	<string name="poi_filter_food_shop">Food shop</string>
	<string name="poi_filter_for_tourists">For tourists</string>
	<string name="poi_filter_fuel">Fuel</string>
	<string name="poi_filter_namefinder">Online NameFinder</string>
	<string name="reading_cached_tiles">Reading cached tiles...</string>
	<string name="version_index_is_big_for_memory">The index \'\'{0}\'\' did not fit into memory</string>
	<string name="version_index_is_not_supported">The version of index \'\'{0}\'\' is not supported</string>

	<string name="use_osmand_routing_service">OsmAnd routing</string>
	<string name="use_osmand_routing_service_descr">Use OsmAnd offline routing for long distances (experimental)</string>
	<string name="osmand_routing_experimental">OsmAnd offline routing is an experimental feature and it doesn\'t work for distances of more than about 20 km.\n Routing service is automatically switched to online Cloudmade.</string>
	<string name="specified_dir_doesnt_exist">Can not find specified directory.</string>
	<string name="application_dir">Storage directory</string>
	<string name="application_dir_change_warning">Changing the storage directory will not move or delete the data. This must be performed separately and outside OsmAnd. Continue anyway?</string>

	<string name="osmand_net_previously_installed">A previous OsmAnd version is installed. All offline data will be supported by new the new application. But Favorite points should be exported in the old application and later imported by the new one.</string>
	<string name="build_installed">Build {0} successfully installed ({1}).</string>
	<string name="downloading_build">Downloading build...</string>
	<string name="install_selected_build">Continue to install OsmAnd - {0} from {1} {2} MB ?</string>
	<string name="loading_builds_failed">Retrieving the list of OsmAnd builds failed</string>
	<string name="loading_builds">Loading OsmAnd builds...</string>
	<string name="select_build_to_install">Select one of the OsmAnd builds to install</string>
	<string name="contribution_activity">Special activity for contribution version</string>

	<string name="gps_status_app_not_found">GPS Status application not installed. Search in Market?</string>

	<string name="voice_is_not_available_msg">Voice guidance is not available. Please go to settings, choose preferred voice data package, and download it.</string>
	<string name="voice_is_not_available_title">No voice guidance selected</string>
	<string name="daynight_mode_day">Day</string>
	<string name="daynight_mode_night">Night</string>
	<string name="daynight_mode_auto">Sunrise/sunset</string>
	<string name="daynight_mode_sensor">Light sensor</string>
	<string name="daynight_descr">Choose day/night mode switching rule</string>
	<string name="daynight">Day/night mode</string>

	<string name="download_files_question">Download {0} file(s) ({1} MB)?</string>
	<string name="items_were_selected">{0} item(s) selected</string>
	<string name="filter_existing_indexes">Filter downloaded</string>
	<string name="deselect_all">Deselect all</string>
	<string name="select_all">Select all</string>
	<string name="reload">Refresh</string>

	<string name="general_settings_descr">Configure internet use, display options, and more</string>
    <string name="general_settings">General Settings</string>
	<string name="rendering_settings_descr">Configure map source and appearance</string>
    <string name="rendering_settings">Maps</string>
    <string name="index_settings_descr">Download/manage offline maps and data</string>
    <string name="index_settings">Offline data</string>
	<string name="osmand_service">Background service</string>
	<string name="osmand_service_descr">Run background service to use OsmAnd while screen is off</string>
	<string name="fast_route_mode">Fastest route</string>
	<string name="fast_route_mode_descr">Enable to calculate fastest route or disable for shortest route </string>
	<string name="tiles_to_download_estimated_size">At zoom {0} download {1} tiles ({2} MB)</string>
	<string name="context_menu_item_download_map">Download map</string>
	<string name="select_max_zoom_preload_area">Select maximum zoom to preload</string>
	<string name="maps_could_not_be_downloaded">This map could not be downloaded</string>

	<string name="continuous_rendering">Continuous rendering</string>
	<string name="continuous_rendering_descr">Display continuous rendering instead of image-at-once</string>
	<string name="rendering_exception">Error occurred while rendering selected area</string>
	<string name="rendering_out_of_memory">Not enough memory to display selected area</string>
	<string name="show_point_options">Point options</string>
	<string name="renderer_load_sucess">Renderer sucessfully loaded</string>
	<string name="renderer_load_exception">Exception occured: renderer was not loaded</string>
	<string name="renderers">Vector renderer</string>
	<string name="renderers_descr">Choose (offline) vector map appearance</string>

	<string name="poi_context_menu_website">Show POI website</string>
	<string name="poi_context_menu_call">Show POI phone</string>
	<string name="website">web site</string>
	<string name="phone">phone</string>
	<string name="download_type_to_filter">type to filter</string>
	<string name="use_high_res_maps">High resolution display</string>
	<string name="use_high_res_maps_descr">Improve map display quality for high density devices</string>
	<string name="unknown_location">Position unknown yet</string>
	<string name="download_files">Download</string>
	<string name="context_menu_item_search_transport">Search transport</string>
	<string name="transport_searching_transport">Transport results (no target):</string>
	<string name="transport_searching_route">Transport results ({0} to target):</string>
	<string name="transport_search_none">none</string>
	<string name="transport_search_again">Search transport again</string>

	<string name="map_index">Map</string>
	<string name="voice">Voice</string>
	<string name="no_vector_map_loaded">Vector maps were not loaded</string>
	
	<string name="map_route_by_gpx">Route using GPX</string>
	<string name="gpx_files_not_found">GPX files not found in /tracks directory</string>
	<string name="layer_gpx_layer">GPX tracks...</string>
	<string name="error_reading_gpx">Error reading GPX data</string>

	<string name="vector_data">Offline vector maps</string>
	<string name="transport_context_menu">Search transport at stop</string>
	<string name="point_on_map">Point on map:\n Lat {0,number,#.####}\n Lon {1,number,#.####}</string>
	<string name="osb_bug_name">Bug</string>
	<string name="poi_context_menu_modify">Modify POI</string>
	<string name="poi_context_menu_delete">Delete POI</string>
	<string name="rotate_map_compass_opt">To compass</string>
	<string name="rotate_map_bearing_opt">To direction of movement</string>
    <string name="rotate_map_none_opt">Don\'t rotate</string>
	<string name="rotate_map_to_bearing_descr">Select how to rotate map</string>
    <string name="rotate_map_to_bearing">Map rotation</string>
	<string name="show_route">Show route</string>
	<string name="fav_imported_sucessfully">Favorites succesfully imported</string>
	<string name="fav_file_to_load_not_found">GPX file containing favorites is not found at {0}</string>
	<string name="fav_saved_sucessfully">Favorites succesfully saved to {0}</string>
	<string name="no_fav_to_save">No favorite points to save</string>
	<string name="import_fav">Import</string>
	<string name="export_fav">Export</string>
	<string name="error_occurred_loading_gpx">Error occurred while loading GPX</string>
	<string name="send_report">Send report</string>
	<string name="none_region_found">No offline data for regions found on SD card. Download regions from the Internet.</string>
	<string name="poi_namefinder_query_empty">Input search query to find POI</string>
	<string name="any_poi">Any</string>

	<string name="layer_transport_route">Transport route</string>
	<string name="thanks_yandex_traffic">Thanks to Yandex for traffic information.</string>
	<string name="layer_yandex_traffic">Yandex traffic</string>
	<string name="layer_route">Route</string>
	<string name="layer_favorites">Favorites</string>
	<string name="layer_osm_bugs">OSM bugs</string>
	<string name="layer_transport">Transport stops</string>
	<string name="layer_poi">POI...</string>
	<string name="layer_map">Map source...</string>
	<string name="menu_layers">Define view</string>
	<string name="continue_follow_previous_route">Previous route was unfinished. Continue following it?</string>
	<string name="context_menu_item_search_poi">Search POI</string>
	<string name="context_menu_item_show_route">Route from</string>
	<string name="use_trackball_descr">Use trackball to move map</string>
	<string name="use_trackball">Use trackball</string>
	<string name="background_service_wait_int_descr">Set waiting time for position fix</string>
	<string name="background_service_wait_int">Waiting time</string>
	<string name="service_stop_background_service">Switch off background navigation service</string>
	<string name="where_am_i">Where am I?</string>
	<string name="process_navigation_service">OsmAnd navigation service</string>
	<string name="network_provider">Network</string>
	<string name="gps_provider">GPS</string>
	<string name="int_seconds">seconds</string>
	<string name="int_min">min.</string>
	<string name="background_service_int_descr">Set interval for location determination by background service</string>
	<string name="background_service_int">Positioning interval</string>
	<string name="background_service_provider_descr">Choose location provider for background service</string>
	<string name="background_service_provider">Location provider</string>
	<string name="background_router_service_descr">Enable background service to track position over long time periods</string>
	<string name="background_router_service">Use background service</string>
	<string name="off_router_service_no_gps_available">The background routing service requires a location source to be turned on.</string>
	<string name="routing_settings_descr">Specify routing options</string>
	<string name="routing_settings">Navigation</string>
	<string name="hide_poi_filter">Hide filter</string>
	<string name="show_poi_filter">Show filter</string>
	<string name="search_poi_filter">Filter</string>
	<string name="menu_mute_off">Sound is on</string>
	<string name="menu_mute_on">Sound is off</string>
	<string name="voice_provider_descr">Select voice guidance for routing</string>
	<string name="voice_provider">Voice guidance</string>
	<string name="voice_data_initializing">Initializing voice data...</string>
	<string name="voice_data_not_supported">Unsupported version of voice data</string>
	<string name="voice_data_corrupted">Specified voice data is corrupted</string>
	<string name="voice_data_unavailable">Selected voice data is not available</string>
	<string name="stop_routing">Stop routing</string>
	<string name="sd_unmounted">SD card is not accessible.\nYou won\'t be able to see maps or find things.</string>
	<string name="sd_mounted_ro">SD card is read-only.\nYou can only see the preloaded map and can\'t download from the Internet.</string>
	<string name="unzipping_file">Unzipping file...</string>
	<string name="route_tr">Turn right and go</string>
	<string name="route_tshr">Turn sharply right and go</string>
	<string name="route_tslr">Turn slightly right and go</string>
	<string name="route_tl">Turn left and go</string>
	<string name="route_tshl">Turn sharply left and go</string>
	<string name="route_tsll">Turn slightly left and go</string>
	<string name="route_tu">Make U-turn and go</string>
	<string name="route_head">Head</string>
	<string name="first_time_continue">Continue</string>
	<string name="first_time_download">Download regions</string>
	<string name="first_time_msg">Thank you for choosing OsmAnd. \nTo use all features of the application you need some regional offline data, which you can download (Settings, Offline Data) or prepare yourself. Afterwards, you will be able to search by address, search for POIs, and search for public transport.</string>
	<string name="search_poi_location">Searching signal...</string>
	<string name="search_near_map">Search near last map location</string>
	<string name="search_nearby">Search nearby</string>
	<string name="map_orientation_default">Same as device</string>
	<string name="map_orientation_portrait">Portrait</string>
	<string name="map_orientation_landscape">Landscape</string>
	<string name="map_screen_orientation">Map screen orientation</string>
	<string name="map_screen_orientation_descr">Choose screen orientation</string>
	<string name="opening_hours_not_supported">Opening hours format is not supported for editing</string>
	<string name="add_new_rule">Add new rule</string>
	<string name="transport_Routes">Routes</string>
	<string name="transport_Stop">Stop</string>
	<string name="transport_stops">stops</string>

	<string name="transport_search_after">Subsequent route</string>	
	<string name="transport_search_before">Prior route</string>
	<string name="transport_finish_search">Finish search</string>
	<string name="transport_stop_to_go_out">Choose stop to get off</string>
	<string name="transport_to_go_after">prior distance</string>
	<string name="transport_to_go_before">subsequent distance</string>
	<string name="transport_stops_to_pass">stops to pass</string>
	<string name="transport_route_distance">Route distance</string>
	<string name="transport">Transport</string>
	<string name="default_buttons_ok">OK</string>
	<string name="show_transport_over_map_description">Show public transport stops on map</string>
	<string name="show_transport_over_map">Show transport stops</string>
	<string name="hello">Navigation application OsmAnd</string>
	<string name="update_poi_success">POI data was updated successfully ({0} were loaded)</string>
	<string name="update_poi_error_local">Error updating local POI list</string>
	<string name="update_poi_error_loading">Error while loading data from server</string>
	<string name="update_poi_no_offline_poi_index">No offline POI data available for this area</string>
	<string name="update_poi_is_not_available_for_zoom">Updating POIs is not available for small zoom levels</string>
	<string name="context_menu_item_update_poi">Update POI</string>
	<string name="context_menu_item_update_map_confirm">Update local data via Internet?</string>
	<string name="search_history_city">City: {0}</string>
	<string name="search_history_street">Street: {0}, {1}</string>
	<string name="search_history_int_streets">Intersection: {0} x {1} in {2}</string>
	<string name="search_history_building">Building: {0}, {1}, {2}</string>
	<string name="search_history_navigate_to">Navigate to lat = {0}, lon = {1}</string>
	<string name="favorite">Favorite</string>
	<string name="clear_all">Clear all</string>
	<string name="history">History</string>
	<string name="uploading_data">Uploading data...</string>
	<string name="uploading">Uploading...</string>
	<string name="search_nothing_found">Nothing found</string>
	<string name="searching">Searching...</string>
	<string name="searching_address">Searching address...</string>
	<string name="search_osm_nominatim">Search address using OSM Nominatim</string>
	<string name="hint_search_online">House number, street, city</string>
	<string name="search_offline_address">Offline</string>
	<string name="search_online_address">Internet</string>
	<string name="max_level_download_tile">Max. online zoom</string>
	<string name="max_level_download_tile_descr">Choose maximum zoom level to download for online map tiles</string>
	<string name="route_about">About route</string>
	<string name="route_general_information">Total distance {0}, travelling time {1} h {2} m.</string>
	<string name="router_service_descr">Choose online or offline routing services</string>
	<string name="router_service">Routing service</string>
	<string name="sd_dir_not_accessible">Save directory on SD card not accessible</string>
	<string name="download_question">Download {0} - {1} ?</string>
	<string name="download_question_exist">Offline data for {0} already exists ({1}). Do you want to update it ({2}) ?</string>
	<string name="address">Address</string>
	<string name="download_index_success">Download successful</string>
	<string name="error_io_error">I/O error occured</string>
	<string name="downloading_file">Downloading file...</string>
	<string name="downloading">Downloading...</string>
	<string name="downloading_list_indexes">Downloading list of available regions...</string>
	<string name="list_index_files_was_not_loaded">The list of regions was not retrieved from osmand.googlecode.com.</string>
    <string name="select_index_file_to_download">If you can\'t find your region, you can make it yourself. See osmand.net</string>
	<string name="show_poi_on_map">Show on map</string>
	<string name="fav_points_edited">Favorite point was edited</string>
	<string name="fav_points_not_exist">No favorite points exist</string>
	<string name="update_existing">Replace</string>
	<string name="only_show">Only show</string>
	<string name="follow">Follow</string>
	<string name="recalculate_route_to_your_location">Select mode of transportation (optional) and guidance mode</string>
	<string name="follow_route">Routing directions</string>
	<string name="mark_final_location_first">Please select destination first</string>
	<string name="get_directions">Directions</string>
    <string name="show_gps_status">Show GPS Status</string>
	<string name="opening_hours">Opening hours</string>
	<string name="opening_changeset">Opening changeset...</string>
	<string name="closing_changeset">Closing changeset...</string>
	<string name="commiting_node">Committing node...</string>
	<string name="loading_poi_obj">Loading POI...</string>
	<string name="auth_failed">Authorization failed</string>
	<string name="failed_op">failed</string>
	<string name="converting_names">Converting native/English names...</string>
	<string name="loading_streets_buildings">Loading streets/buildings...</string>
	<string name="loading_postcodes">Loading postcodes...</string>
	<string name="loading_streets">Loading streets...</string>
	<string name="loading_cities">Loading cities...</string>
	<string name="loading">Loading...</string>
	<string name="poi">POI</string>
	<string name="error_occurred_saving_gpx">Error while saving GPX</string>
	<string name="error_calculating_route">Error calculating route</string>
	<string name="error_calculating_route_occured">Error occurred while calculating route</string>
	<string name="empty_route_calculated">Empty route is calculated</string>					
	<string name="new_route_calculated_dist">New route is calculated, distance</string>
	<string name="arrived_at_destination">You arrived at the destination</string>
	<string name="invalid_locations">Locations are invalid</string>
	<string name="go_back_to_osmand">Go back to OsmAnd map</string>
	<string name="close">Close</string>
	<string name="loading_data">Loading data...</string>
	<string name="reading_indexes">Reading local data...</string>
	<string name="previous_run_crashed">Previous application run crashed. Log file is at {0}. Please report the issue and attach log file.</string>
	<string name="saving_gpx_tracks">Saving GPX tracks to SD...</string>
	<string name="finished_task">Finished</string>
    <string name="reload_indexes_descr">Re-read offline vector maps and data from SD card</string>
    <string name="reload_indexes">Re-read offline data</string>
    <string name="download_indexes_descr">Download or update data for offline use from the Internet</string>
    <string name="download_indexes">Download offline data</string>
    <string name="use_online_routing_descr">Use Internet to calculate route</string>
    <string name="use_online_routing">Use online routing</string>
    <string name="user_password_descr">Your OSM password</string>
    <string name="user_password">OSM password</string>
    <string name="osm_settings_descr">Specify Openstreetmap.org (OSM) settings needed for OSM submissions</string>
    <string name="monitor_preferences_descr">Specify tracking settings</string>
    <string name="data_settings_descr">Specify language, download/reload data</string>
    <string name="data_settings">Data</string>
    <string name="map_preferences_descr">Specify map settings: map source, rotation, marker position, screen orientation</string>
    <string name="osm_settings">OSM</string>
    <string name="auto_zoom_map_descr">Auto zoom map according to your speed</string>
    <string name="auto_zoom_map">Auto zoom map</string>
    <string name="additional_settings">Additional settings</string>
    <string name="settings_preset_descr">Select a use profile. (Each profile\'s settings can be customized below.)</string>
    <string name="settings_preset">Application mode</string>
    <string name="settings">Settings</string>
    <string name="save_current_track_descr">Save current track to SD now</string>
    <string name="save_current_track">Save current track</string>
    <string name="save_track_interval_descr">Choose positioning interval for tracks</string>
    <string name="save_track_interval">Track interval</string>
    <string name="monitor_preferences">Tracking</string>
    <string name="save_track_to_gpx_descrp">Tracks will be saved to track directory grouped by days</string>
    <string name="save_track_to_gpx">Log track to GPX</string>
    <string name="navigate_to">Navigate to</string>
    <string name="update_tile">Update map</string>
    <string name="reload_tile">Reload tile</string>
    <string name="user_name_descr">Your OSM user name</string>
    <string name="user_name">OSM user name</string>
    <string name="mark_point">Target</string>
    <string name="show_osm_bugs_descr">Show OpenStreetBugs on map</string>
    <string name="show_osm_bugs">Show OpenStreetBugs</string>
    <string name="favourites_activity">List of favorite points</string>
    <string name="add_to_favourite">Add to Favorites</string>
    <string name="use_english_names_descr">Select between native and English names</string>
    <string name="use_english_names">Use english names</string>
    <string name="app_settings">Application settings</string>
    <string name="search_address">Search address</string>
    <string name="choose_building">Choose building</string>
    <string name="choose_street">Choose street</string>
    <string name="choose_city">Choose city</string>
    <string name="ChooseCountry">Choose country</string>
    <string name="position_on_map_descr">Choose location of position marker on the map</string>
    <string name="position_on_map">Position marker</string>
    <string name="map_specify_point">Specify point</string>
    <string name="show_view_angle_descr">Display viewing direction based on compass</string>
    <string name="show_view_angle">Display viewing direction</string>
    <string name="stop_navigation">Clear point</string>
    <string name="navigate_to_point">Mark point</string>
    <string name="map_view_3d_descr">Enable 3D view of the map</string>
    <string name="map_view_3d">Map View 3D</string>
    
    <string name="show_poi_over_map_description">Show POI over map (use last chosen filter)</string>
    <string name="show_poi_over_map">Show POI</string>
    <string name="map_tile_source_descr">Choose the source of online or offline map tiles: </string>
    <string name="map_tile_source">Tile map source</string>
    <string name="map_source">Map source</string>
    <string name="use_internet">Use Internet</string>
    <string name="show_location">Show location</string>
    <string name="map_preferences">Map</string>
    <string name="settings_activity">Settings</string>
    <string name="show_gps_coordinates_text">Show GPS coordinates on map</string>
    <string name="use_internet_to_download_tile">Use Internet to download missing map tiles</string>
    <string name="app_name">OsmAnd</string>
    <string name="app_description">Navigation application</string>

<string name="exit_Button">Exit</string>
<string name="map_Button">Map</string>
<string name="settings_Button">Settings</string>
<string name="favorites_Button">Favorites</string>
<string name="search_button">Search</string>
<color name="menu_background">#FF9030</color>
<color name="color_light_gray">#d7d7d7</color>
<color name="color_black">#000000</color>
<color name="color_transparent">#00000000</color>
<string name="search_activity">Search</string>
<color name="color_white">#FFFFFF</color>
<color name="color_red">#FF0000</color>
<string name="searchpoi_activity">Choose POI</string>
<string name="search_POI_level_btn">Find more</string>
<string name="incremental_search_city">Search city incrementally. To find towns/postcodes, enter the first 3 or more characters.</string>
<string name="incremental_search_street">Search street incrementally</string>
<string name="incremental_search_building">Search building incrementally</string>
<string name="choose_available_region">Choose region from list</string>
<string name="choose_intersected_street">Choose intersecting street</string>
<string name="Closest_Amenities">Closest amenities</string>
<string name="app_mode_default">Default</string>
<string name="app_mode_car">Car</string>
<string name="app_mode_bicycle">Bicycle</string>
<string name="app_mode_pedestrian">Pedestrian</string>
<string name="position_on_map_center">Center</string>
<string name="position_on_map_bottom">Bottom</string>
<string name="navigate_point_top_text">Input latitude &amp; longitude in the selected format (D - degrees, M - minutes, S - seconds)</string>
<string name="navigate_point_latitude">Latitude</string>
<string name="navigate_point_longitude">Longitude</string>
<string name="navigate_point_format_D">DDD.DDDDD</string>
<string name="navigate_point_format_DM">DDD MM.MMMMM</string>
<string name="navigate_point_format_DMS">DDD MM SS.SSSSS</string>
<string name="search_shown_on_map">Show on map</string>
<string name="navigate_point_cancel">Cancel</string>
<string name="search_address_top_text">Select address</string>
<string name="search_address_region">Region</string>
<string name="search_address_city">City</string>
<string name="search_address_street">Street</string>
<string name="search_address_building">Building</string>
<string name="search_address_building_option">Building</string>
<string name="search_address_street_option">Intersecting street</string>

<string name="search_tabs_location">Location</string>

<string name="context_menu_item_navigate_point">Navigate to point</string>
<string name="context_menu_item_add_favorite">Add to favorites</string>
<string name="context_menu_item_update_map">Update map</string>
<string name="context_menu_item_open_bug">Open OSM bug</string>
<string name="context_menu_item_create_poi">Create POI</string>

<string name="default_buttons_yes">Yes</string>
<string name="default_buttons_cancel">Cancel</string>
<string name="default_buttons_apply">Apply</string>
<string name="default_buttons_add">Add</string>
<string name="default_buttons_no">No</string>
<string name="add_favorite_dialog_top_text">Enter favorite name</string>
<string name="add_favorite_dialog_default_favourite_name">Favorite</string>
<string name="add_favorite_dialog_favourite_added_template">Favorite point \'\'{0}\'\' was added successfully.</string>

<string name="favourites_context_menu_title">Context menu</string>
<string name="favourites_context_menu_navigate">Navigate to</string>
<string name="favourites_context_menu_edit">Edit favorite</string>
<string name="favourites_context_menu_delete">Delete favorite</string>
<string name="favourites_edit_dialog_title">Rename favorite</string>

<string name="favourites_remove_dialog_title">Are you sure to remove favorite point?</string>
<string name="favourites_remove_dialog_success">Favorite point {0} was succesfully deleted.</string>

<string name="osb_add_dialog_title">Enter bug text</string>
<string name="osb_add_dialog_success">Bug successfully created</string>
<string name="osb_add_dialog_error">Exception occured: bug was not created</string>

<string name="osb_comment_menu_item">Add comment</string>
<string name="osb_comment_dialog_message">Message</string>
<string name="osb_comment_dialog_author">Author name</string>
<string name="osb_comment_dialog_title">Adding comment to bug</string>
<string name="osb_comment_dialog_add_button">Add comment</string>
<string name="osb_comment_dialog_success">Comment was successfully added</string>
<string name="osb_comment_dialog_error">Exception occured: comment was not added</string>

<string name="osb_close_menu_item">Close bug</string>
<string name="osb_close_dialog_title">Closing bug</string>
<string name="osb_close_dialog_close_button">Close bug</string>
<string name="osb_close_dialog_success">Bug was successfully closed</string>
<string name="osb_close_dialog_error">Exception occured: bug was not closed</string>

<string name="poi_edit_title">Edit POI</string>
<string name="poi_create_title">Create POI</string>
<string name="poi_error_poi_not_found">Node cannot be found or amenity is not a single node</string>
<string name="poi_remove_confirm_template">Delete {0} (enter comment)?</string>
<string name="poi_remove_title">Delete POI</string>
<string name="default_buttons_delete">Delete</string>
<string name="poi_remove_success">POI was successfully deleted</string>
<string name="poi_action_add">add</string>
<string name="poi_action_change">change</string>
<string name="poi_action_succeded_template">Action {0} completed successfully.</string>
<string name="poi_error_unexpected_template">Unexpected error occured while performing action {0}.</string>
<string name="poi_error_io_error_template">I/O error occured while performing action {0}.</string>

<string name="poi_error_info_not_loaded">Info about node was not loaded</string>

<string name="poi_dialog_name">Name</string>
<string name="poi_dialog_opening_hours">Open</string>
<string name="poi_dialog_comment">Comment</string>
<string name="poi_dialog_comment_default">POI changing</string>
<string name="poi_dialog_other_tags_message">All other tags are preserved</string>
<string name="default_buttons_commit">Commit</string>
<string name="default_buttons_reset">Reset</string>
<string name="filter_current_poiButton">Filter</string>
<string name="edit_filter_delete_menu_item">Delete</string>
<string name="edit_filter_save_as_menu_item">Save As</string>
<string name="edit_filter_delete_dialog_title">Delete selected filter?</string>
<string name="edit_filter_delete_message">Filter {0} has been deleted</string>
<string name="edit_filter_create_message">Filter {0} has been created</string>
<string name="default_buttons_selectall">Select All</string>

</resources><|MERGE_RESOLUTION|>--- conflicted
+++ resolved
@@ -1,6 +1,8 @@
 <?xml version="1.0" encoding="utf-8" standalone="no"?>
 <resources>
-<<<<<<< HEAD
+	<string name="animate_route_off">Animate off</string>
+	<string name="animate_route">Animate on</string>
+	
 	<string name="tip_recent_changes_0_6_8_t">Changes in 0.6.8 :
 \n\t- Completely redesigned search (POI, Address)! Make address search much faster and responsiveness. Leave one search with many different search aspects.
 \n\t- Implement search POI by name big areas (countries)  
@@ -61,11 +63,7 @@
 	<string name="file_with_name_already_exist">File with same name already exists.</string>
 	<string name="default_buttons_save">Save</string>
 	<string name="menu_save_directions">Save directions</string>
-=======
-	<string name="animate_route_off">Animate off</string>
-	<string name="animate_route">Animate on</string>
 	
->>>>>>> f571c8f3
 	<string name="local_index_upload_gpx_description">Upload GPX files to OSM community. They will be used to improve maps.</string>
 	<string name="local_index_items_uploaded">%1$d of %2$d item(s) successfully uploaded.</string>
 	<string name="local_index_mi_upload_gpx">Send to OSM...</string>
