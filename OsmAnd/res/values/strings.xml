<?xml version="1.0" encoding="utf-8" standalone="no"?>
<resources>
    <!--
    	 Disclaimer:
         If you are going to translate strings, please make sure:
         1. There is no duplicate strings by name
         2. Every apostrophe (quote) is preceded by a backslash (see others).
         If you are making/correcting English translations make sure:
         3. All your modified/created strings are in the top of the file (to make easier find what\'s translated).
    PLEASE: Have a look at http://code.google.com/p/osmand/wiki/UIConsistency, it may really improve your and our work  :-)  Thx - Hardy
    -->
<<<<<<< HEAD
    <string name="shared_string_restart">Restart</string>
=======
    <string name="show_images">Show images</string>
>>>>>>> 769e66fd
    <string name="purchase_cancelled_dialog_title">You have cancel OsmAnd Live subscription</string>
    <string name="purchase_cancelled_dialog_descr">Renew subscription to continue use the all features:</string>

    <string name="maps_you_need_descr">Based on the articles you saved, we recommend you to download following maps:</string>
    <string name="maps_you_need">Maps you need</string>
    <string name="osmand_team">OsmAnd team</string>
    <string name="popular_destinations">Popular destinations</string>
    <string name="paid_app">Paid app</string>
    <string name="paid_plugin">Paid plugin</string>
    <string name="travel_card_update_descr">New Wikivoyage data available, update it to enjoy.</string>
	<string name="travel_card_download_descr">Download these Wikivoyage travel guides to view articles about places around the world without a connection to the Internet.</string>
	<string name="update_is_available">Update available</string>
	<string name="download_file">Download file</string>
    <string name="start_editing_card_image_text">The free worldwide travel guide anyone can edit.</string>
    <string name="welcome_to_open_beta_description">Travel is based on Wikivoyage. Test all features during open beta testing, for free. Afterwards, Travel will be available to subscribers of OsmAnd Unlimited and owners of OsmAnd+</string>
    <string name="start_editing_card_description">You can and should edit any article on Wikivoyage. Share knowledge, experience, talent, and your attention</string>
    <string name="start_editing">Start editing</string>
    <string name="get_unlimited_access">Get unlimited access</string>
    <string name="welcome_to_open_beta">Welcome to the open beta</string>
    <string name="travel_guide">Wikivoyage Travel Guide</string>
    <string name="travel_guide_description">Guides to the most interesting places on the planet, inside OsmAnd, without a connection to the Internet.</string>
    <string name="monthly_map_updates">Map updates: <b>Every month</b></string>
    <string name="daily_map_updates">Map updates: <b>Every hour</b></string>
    <string name="in_app_purchase">In-app purchase</string>
    <string name="in_app_purchase_desc">One-time payment</string>
    <string name="in_app_purchase_desc_ex">Once purchased, it will be permanently available to you.</string>
    <string name="purchase_unlim_title">Buy - %1$s</string>
    <string name="purchase_subscription_title">Subscribe - %1$s</string>

    <string name="wikivoyage_offline">Wikivoyage offline</string>

    <string name="unlimited_downloads">Unlimited downloads</string>
    <string name="wikipedia_offline">Wikipedia offline</string>
    <string name="contour_lines_hillshade_maps">Contour lines &amp; Hillshade maps</string>
    <string name="unlock_all_features">Unlock all OsmAnd features</string>

    <string name="purchase_dialog_title">Choose plan</string>
    <string name="purchase_dialog_travel_description">Purchase one of the following to read travel articles offline:</string>
    <string name="purchase_dialog_subtitle">Choose suitable item:</string>
    <string name="shared_string_dont">Don\'t</string>
    <string name="shared_string_do">Do</string>
    <string name="shared_string_only_with_wifi">Only on Wi-Fi</string>
    <string name="wikivoyage_download_pics">Download Pictures</string>
    <string name="wikivoyage_download_pics_descr">Images from articles can be downloaded for offline use.\n
    You can always change the setting in \'Explore\' → \'Options\'.</string>
    <string name="shared_string_wifi_only">Only on Wi-Fi</string>
    <string name="select_travel_book">Select travel book</string>
    <string name="shared_string_travel_book">Travel book</string>
    <string name="online_webpage_warning">Page only available online. Open in web browser?</string>
    <string name="images_cache">Images cache</string>
    <string name="delete_search_history">Delete search history</string>
    <string name="download_images">Download images</string>
    <string name="download_maps_travel">Travel maps</string>
    <string name="shared_string_wikivoyage">Wikivoyage</string>
    <string name="article_removed">Article removed</string>
    <string name="wikivoyage_search_hint">Search: Country, city, province</string>
    <string name="shared_string_read">Read</string>
    <string name="saved_articles">Saved articles</string>
    <string name="shared_string_explore">Explore</string>
    <string name="shared_string_contents">Contents</string>
    <string name="shared_string_result">Result</string>
    <string name="use_two_digits_longitude">Use double digit longitude</string>
    <string name="shared_string_travel">Travel</string>
    <string name="waypoints_removed_from_map_markers">Waypoints removed from map markers</string>
    <string name="nothing_found_in_radius">Could not find anything:</string>
    <string name="select_waypoints_category_description">Add all of the track\'s waypoints, or select separate categories.</string>
    <string name="shared_string_total">Total</string>
    <string name="clear_all_intermediates">Clear all intermediate points</string>
    <string name="group_deleted">Group deleted</string>
    <string name="rendering_attr_whiteWaterSports_name">Whitewater sports</string>
    <string name="distance_farthest">Distance: Farthest first</string>
    <string name="distance_nearest">Distance: Nearest first</string>
    <string name="enter_lon">Enter longitude</string>
    <string name="enter_lat">Enter latitude</string>
    <string name="enter_lat_and_lon">Enter latitude and longitude</string>
	<string name="dd_mm_ss_format">DD°MM′SS″</string>
	<string name="dd_dddddd_format">DD.DDDDDD°</string>
	<string name="dd_ddddd_format">DD.DDDDD°</string>
	<string name="dd_mm_mmmm_format">DD°MM.MMMM′</string>
	<string name="dd_mm_mmm_format">DD°MM.MMM′</string>
	<string name="east_abbreviation">E</string>
	<string name="west_abbreviation">W</string>
	<string name="south_abbreviation">S</string>
	<string name="north_abbreviation">N</string>
	<string name="optional_point_name">Optional point name</string>
    <string name="transport_nearby_routes_within">Nearby routes in</string>
    <string name="transport_nearby_routes">Near</string>
    <string name="enter_the_file_name">Enter the filename.</string>
    <string name="map_import_error">Map import error</string>
    <string name="map_imported_successfully">Map imported</string>
    <string name="make_as_start_point">Make this the start point</string>
    <string name="shared_string_current">Current</string>
    <string name="last_intermediate_dest_description">Adds intermediate stop</string>
    <string name="first_intermediate_dest_description">Adds initial stop</string>
    <string name="subsequent_dest_description">Move destination up, and create it</string>
    <string name="show_closed_notes">Show closed notes</string>
    <string name="switch_osm_notes_visibility_desc">Show/Hide OSM notes on the map.</string>
    <string name="gpx_file_desc">GPX - suitable for export to JOSM or other OSM editors.</string>
    <string name="osc_file_desc">OSC - suitable for export to OpenStreetMap.</string>
    <string name="gpx_file">GPX file</string>
    <string name="osc_file">OSC file</string>
    <string name="choose_file_type">Choose file type</string>
    <string name="osm_edits_export_desc">Select the export type: OSM notes, POI, or both.</string>
    <string name="all_data">All data</string>
    <string name="osm_notes">OSM Notes</string>
    <string name="will_open_tomorrow_at">Opens tomorrow at</string>
    <string name="rendering_attr_hidePOILabels_name">POI labels</string>
    <string name="shared_string_without_name">Without name</string>
    <string name="what_is_here">What\'s here:</string>
    <string name="parked_at">parked at</string>
    <string name="pick_up_till">Pick up until</string>
    <string name="without_time_limit">Without time limit</string>
    <string name="context_menu_read_full_article">Read full article</string>
    <string name="context_menu_read_article">Read article</string>
    <string name="context_menu_points_of_group">All points of the group</string>
    <string name="open_from">Open from</string>
    <string name="open_till">Open till</string>
    <string name="will_close_at">Closes at</string>
    <string name="will_open_at">Opens at</string>
    <string name="will_open_on">Opens at</string>
    <string name="additional_actions">Additional actions</string>
    <string name="av_locations_selected_desc">GPX file with coordinates and data of the selected notes.</string>
    <string name="av_locations_all_desc">GPX file with coordinates and data of all notes.</string>
    <string name="release_3_0">
	\u2022 \n\n
	</string>
    <string name="modify_the_search_query">Modify the search query.</string>
    <string name="shared_string_actions">Actions</string>
    <string name="shared_string_marker">Marker</string>
    <string name="empty_state_osm_edits">Create or modify OSM objects</string>
    <string name="empty_state_osm_edits_descr">Create or modify OSM POI, open or comment OSM Notes, and contribute recorded GPX files.</string>
    <string name="shared_string_deleted">Deleted</string>
    <string name="shared_string_edited">Edited</string>
    <string name="shared_string_added">Added</string>
    <string name="marker_activated">Marker %s activated.</string>
    <string name="one_tap_active_descr">Tap a marker on the map to move it to the top of the active markers without opening the context menu.</string>
    <string name="one_tap_active">One tap active</string>
    <string name="empty_state_av_notes">Take notes!</string>
    <string name="empty_state_av_notes_desc">Add audio, video or photo note to every point on the map, using widget or context menu.</string>
    <string name="notes_by_date">Notes by date</string>
    <string name="by_date">By date</string>
    <string name="by_type">By type</string>
    <string name="looking_for_tracks_with_waypoints">Looking for tracks with waypoints</string>
    <string name="shared_string_more_without_dots">More</string>
    <string name="appearance_on_the_map">Appearance on the map</string>
    <string name="add_track_to_markers_descr">Waypoints can be added to markers by selecting one of these tracks that has them.</string>
    <string name="add_favourites_group_to_markers_descr">Select a favorite category to add to the markers.</string>
    <string name="track_waypoints">Track waypoints</string>
    <string name="favourites_group">Favorites category</string>
    <string name="add_group">Add a group</string>
    <string name="add_group_descr">Import groups from favorites or track waypoints.</string>
    <string name="empty_state_markers_active">Create map markers!</string>
    <string name="empty_state_markers_active_desc">Long or short tap \'Places\', then tap the marker flag button.</string>
    <string name="empty_state_markers_groups">Import groups</string>
    <string name="empty_state_markers_groups_desc">Import favorite groups or track waypoints as markers.</string>
    <string name="empty_state_markers_history">@string/shared_string_history</string>
    <string name="empty_state_markers_history_desc">Markers marked as passed will appear on this screen.</string>
    <string name="shared_string_two">Two</string>
    <string name="shared_string_one">One</string>
    <string name="show_guide_line_descr">Show directional line from your position to the active marker locations.</string>
    <string name="show_arrows_descr">Show one or two arrows indicating the direction to the active markers.</string>
    <string name="distance_indication_descr">Choose how to display the distance to active markers.</string>
    <string name="active_markers_descr">Choose the number of active markers to display.</string>
    <string name="digits_quantity">Number of decimal digits</string>
    <string name="shared_string_right">Right</string>
    <string name="shared_string_left">Left</string>
    <string name="show_number_pad">Show number pad</string>
    <string name="shared_string_paste">Paste</string>
    <string name="coordinate_input_accuracy_description">Automatically switch to the next field after entering %1$d decimal digits.</string>
    <string name="coordinate_input_accuracy">%1$d digits</string>
    <string name="go_to_next_field">Next field</string>
    <string name="rename_marker">Rename marker</string>
    <string name="tap_on_map_to_hide_interface_descr">A tap on the map toggles the control buttons and widgets.</string>
    <string name="tap_on_map_to_hide_interface">Fullscreen mode</string>
    <string name="mark_passed">Mark passed</string>
    <string name="import_gpx_file_description">can be imported as favorite, or track file.</string>
    <string name="import_as_gpx">Import as GPX file</string>
    <string name="import_as_favorites">Import as favorite</string>
    <string name="import_file">Import file</string>
	<string name="wrong_input">Wrong input</string>
	<string name="enter_new_name">Enter new name</string>
	<string name="shared_string_back">Back</string>
	<string name="view">View</string>
	<string name="waypoints_added_to_map_markers">Waypoints added to map markers</string>
	<string name="wrong_format">Wrong format</string>
    <string name="shared_string_road">Road</string>
    <string name="show_map">Show map</string>
    <string name="route_is_calculated">Route calculated</string>
    <string name="round_trip">Round trip</string>
    <string name="plan_route_no_markers_toast">You must add at least one marker to use this function.</string>
    <string name="osn_modify_dialog_error">Could not modify note</string>
    <string name="osn_modify_dialog_title">Modify note</string>
    <string name="context_menu_item_modify_note">Modify OSM note</string>
    <string name="make_round_trip_descr">Add copy of starting point as destination.</string>
    <string name="make_round_trip">Make round trip</string>
    <!-- string name="shared_string_navigate">Navigate</string-->
    <string name="shared_string_markers">Markers</string>
    <string name="coordinates_format">Coordinate format</string>
    <string name="use_system_keyboard">Use system keyboard</string>
    <string name="fast_coordinates_input_descr">Choose coordinate input format. You can always change it by tapping \'Options\'.</string>
    <string name="fast_coordinates_input">Quick coordinate input</string>
    <string name="routing_attr_avoid_ice_roads_fords_name">Avoid ice roads, fords</string>
    <string name="routing_attr_avoid_ice_roads_fords_description">Avoid ice roads and fords.</string>
    <string name="use_location">Use position</string>
    <string name="add_location_as_first_point_descr">Add your position as start point to plan the perfect route.</string>
    <string name="my_location">My position</string>
    <string name="shared_string_finish">Finish</string>
    <string name="plan_route">Plan route</string>
    <string name="shared_string_sort">Sort</string>
    <string name="coordinate_input">Coordinate input</string>
    <string name="is_saved">is saved</string>
    <string name="marker_save_as_track_descr">Export your markers to a file you can specify here:</string>
    <string name="marker_save_as_track">Save as track</string>
    <string name="move_to_history">Move to history</string>
    <string name="group_will_be_removed_after_restart">The group will be gone the next time you start the app.</string>
    <string name="show_guide_line">Show directional lines</string>
    <string name="show_arrows_on_the_map">Show arrows on the map</string>
    <string name="show_passed">Show passed</string>
    <string name="hide_passed">Hide passed</string>
    <string name="remove_from_map_markers">Remove from map markers\'</string>
    <string name="descendingly">descending</string>
    <string name="ascendingly">ascending</string>
    <string name="date_added">Date added</string>
    <string name="order_by">Order by:</string>
    <string name="marker_show_distance_descr">Select how to indicate distance and direction to map markers on the map screen:</string>
    <string name="map_orientation_change_in_accordance_with_speed">Map orientation threshold</string>
    <string name="map_orientation_change_in_accordance_with_speed_descr">Select speed of switching orientation from \'Movement direction\' to \'Compass directon\' below.</string>
    <string name="all_markers_moved_to_history">All map markers moved to history</string>
    <string name="marker_moved_to_history">Map marker moved to history</string>
    <string name="marker_moved_to_active">Map marker moved to active</string>
    <string name="shared_string_list">List</string>
    <string name="shared_string_groups">Groups</string>
    <string name="passed">Last used: %1$s</string>
    <string name="make_active">Make active</string>
    <string name="today">Today</string>
    <string name="yesterday">Yesterday</string>
    <string name="last_seven_days">Last 7 days</string>
    <string name="this_year">This year</string>
    <!-- string name="widget">Widget</string if needed should be shared_string_widget -->
    <!-- string name="top_bar">Top bar</string use shared_string_topbar -->
    <string name="move_all_to_history">Move all to history</string>
    <string name="show_direction">Distance indication</string>
    <string name="sort_by">Sort by</string>
    <string name="do_not_use_animations">No animations</string>
    <string name="do_not_use_animations_descr">Disables animations in the app.</string>
    <string name="keep_showing_on_map">Keep showing on map</string>
    <string name="exit_without_saving">Exit without saving?</string>
    <string name="line">Line</string>
    <string name="save_as_route_point">Save as route points</string>
    <string name="save_as_line">Save as line</string>
    <string name="route_point">Route point</string>
    <string name="edit_line">Edit line</string>
    <string name="add_point_before">Add point before</string>
    <string name="add_point_after">Add point after</string>
    <string name="shared_string_options">Options</string>
    <string name="measurement_tool_snap_to_road_descr">OsmAnd will connect the points with routes for the selected profile.</string>
    <string name="measurement_tool_save_as_new_track_descr">Save the points either as route points or as a line.</string>
    <string name="choose_navigation_type">Select navigation profile</string>
    <string name="none_point_error">Please add at least one point.</string>
    <string name="enter_gpx_name">GPX file name:</string>
    <string name="show_on_map_after_saving">Show on map after saving</string>
    <string name="measurement_tool_action_bar">Browse the map and add points</string>
    <string name="measurement_tool">Measure distance</string>
    <string name="quick_action_resume_pause_navigation">Pause/resume navigation</string>
    <string name="quick_action_resume_pause_navigation_descr">Tap this button to pause or resume the navigation.</string>
    <string name="quick_action_show_navigation_finish_dialog">Show \'Navigation finished\' dialog</string>
    <string name="quick_action_start_stop_navigation">Start/stop navigation</string>
    <string name="quick_action_start_stop_navigation_descr">Tap this button to start or end the navigation.</string>
    <string name="store_tracks_in_monthly_directories">Store recorded tracks in monthly folders</string>
    <string name="store_tracks_in_monthly_directories_descrp">Store recorded tracks in sub-folders per recording month (like 2018-01).</string>
    <string name="shared_string_reset">Reset</string>
    <string name="shared_string_reload">Reload</string>
    <string name="mapillary_menu_descr_tile_cache">Reload tiles to see up to date data.</string>
    <string name="mapillary_menu_title_tile_cache">Tile cache</string>
    <string name="wrong_user_name">Wrong username</string>
    <string name="shared_string_to">To</string>
    <string name="mapillary_menu_date_from">From</string>
    <string name="mapillary_menu_descr_dates">View only images added</string>
    <string name="mapillary_menu_title_dates">Date</string>
    <string name="mapillary_menu_edit_text_hint">Type username</string>
    <string name="mapillary_menu_descr_username">View only images added by</string>
    <string name="mapillary_menu_title_username">Username</string>
    <string name="mapillary_menu_filter_description">Filter images by submitter or by date. Only active in closeup zoom.</string>
    <string name="map_widget_ruler_control">Radius ruler</string>
    <string name="shared_string_permissions">Permissions</string>
    <string name="import_gpx_failed_descr">OsmAnd cannot import the file. Please check if OsmAnd has permission to read file from its location.</string>
    <string name="distance_moving">Distance corrected</string>
    <string name="mapillary_image">Mapillary image</string>
    <string name="open_mapillary">Open Mapillary</string>
    <string name="shared_string_install">Install</string>
    <string name="improve_coverage_mapillary">Improve photo coverage with Mapillary</string>
    <string name="improve_coverage_install_mapillary_desc">Install Mapillary to add one or more photos to this map location.</string>
    <string name="online_photos">Online photos</string>
    <string name="shared_string_add_photos">Add photos</string>
    <string name="no_photos_descr">We do not have photos for this location.</string>
    <string name="mapillary_action_descr">Contribute your own street-level view of this location via Mapillary.</string>
    <string name="mapillary_widget">Mapillary widget</string>
    <string name="mapillary_widget_descr">Allows quick contributions to Mapillary.</string>
    <string name="mapillary_descr">Online street-level photos for everyone. Discover places, collaborate, capture the world.</string>
    <string name="mapillary">Mapillary</string>
    <string name="plugin_mapillary_descr">Street-level photos for everyone. Discover places, collaborate, capture the world.</string>
    <string name="private_access_routing_req">Your destination is located in an area with private access. Trespass private roads for this trip?</string>
    <string name="restart_search">Restart search</string>
    <string name="increase_search_radius">Increase search radius</string>
    <string name="nothing_found">Nothing found</string>
    <string name="nothing_found_descr">Modify the search query or increase the search radius.</string>
    <string name="quick_action_showhide_osmbugs_title">Toggle OSM Notes</string>
    <string name="quick_action_osmbugs_show">Show OSM Notes</string>
    <string name="quick_action_osmbugs_hide">Hide OSM Notes</string>
    <string name="quick_action_showhide_osmbugs_descr">Tapping this action button shows or hides OSM notes on the map.</string>
    <string name="sorted_by_distance">Sorted by distance</string>
    <string name="search_favorites">Search favorites</string>
    <string name="hillshade_menu_download_descr">Download the \'Hillshade Overlay\' map to hillshade this region.</string>
    <string name="hillshade_purchase_header">Install the \'Contour Lines\' plugin to show them on the map</string>
    <string name="hide_from_zoom_level">Hide from zoom level</string>
    <string name="srtm_menu_download_descr">Download the \'Contour Line\' map for use in this region.</string>
    <string name="shared_string_plugin">Plugin</string>
    <string name="srtm_purchase_header">To see contour lines on the map, you need to buy and install the \'Contour Lines\' plugin</string>
    <string name="srtm_color_scheme">Color scheme</string>
    <string name="show_from_zoom_level">Display from zoom level</string>
    <string name="routing_attr_allow_private_name">Allow private access</string>
    <string name="routing_attr_allow_private_description">Allow access to private areas.</string>
    <string name="display_zoom_level">Display zoom level: %1$s</string>
    <string name="favorite_group_name">Group name</string>
    <string name="change_color">Change color</string>
    <string name="edit_name">Edit name</string>
    <string name="animate_my_location">Animate My Position</string>
    <string name="animate_my_location_desc">Enable animated map panning of \'My Position\' during navigation.</string>
    <string name="shared_string_overview">Overview</string>
    <string name="select_street">Select street</string>
    <string name="shared_string_in_name">in %1$s</string>
    <string name="type_address">Type address</string>
    <string name="type_city_town">Type city or town</string>
    <string name="type_postcode">Type postcode</string>
    <string name="nearest_cities">Nearest cities</string>
    <string name="select_city">Select city</string>
    <string name="select_postcode">Select postcode</string>
    <string name="quick_action_auto_zoom">Auto zoom map on/off</string>
    <string name="quick_action_auto_zoom_desc">Tapping this action button turns on/off auto zoom map according to your speed.</string>
    <string name="quick_action_auto_zoom_on">Enable auto zoom map</string>
    <string name="quick_action_auto_zoom_off">Disable auto zoom map</string>
    <string name="quick_action_add_destination">Add destination</string>
    <string name="quick_action_replace_destination">Replace destination</string>
    <string name="quick_action_add_first_intermediate">Add first intermediate</string>
    <string name="quick_action_add_destination_desc">Tapping this action button makes the screen center the route destination, any previously selected destination becomes the last intermediate destination.</string>
    <string name="quick_action_replace_destination_desc">Tapping this action button makes the screen center the new route destination, replacing the previously selected destination (if any).</string>
    <string name="quick_action_add_first_intermediate_desc">Tapping this action button makes the screen center the first intermediate destination.</string>
    <string name="no_overlay">No overlay</string>
    <string name="no_underlay">No underlay</string>
    <string name="subscribe_email_error">Error</string>
    <string name="subscribe_email_desc">Subscribe to our mailing list about app discounts and get 3 more map downloads!</string>
    <string name="depth_contour_descr">Sea depth contour lines and seamarks.</string>
    <string name="sea_depth_thanks">Thank you for purchasing \'Nautical depth contours\'</string>
    <string name="index_item_depth_contours_osmand_ext">Nautical depth contours</string>

    <string name="index_item_world_wikivoyage">Worldwide Wikivoyage articles</string>
    <string name="index_item_depth_points_southern_hemisphere">Southern hemisphere nautical depth points </string>
    <string name="index_item_depth_points_northern_hemisphere">Northern hemisphere nautical depth points</string>
    <string name="download_depth_countours">Nautical depth contours</string>
    <string name="nautical_maps">Nautical maps</string>
    <string name="analyze_on_map">Analyze on map</string>
    <string name="shared_string_visible">Visible</string>
    <string name="restore_purchases">Restore purchases</string>
    <string name="fonts_header">Map fonts</string>
    <string name="right_side_navigation">Right-hand driving</string>
    <string name="driving_region_automatic">Automatic</string>
    <string name="do_not_send_anonymous_app_usage">Don\'t send anonymous app usage statistics</string>
    <string name="do_not_send_anonymous_app_usage_desc">OsmAnd collects info about which parts of the app you open. Your location is never sent, nor is anything you enter into the app or details of areas you view, search, or download.</string>
    <string name="do_not_show_startup_messages">Don\'t show startup messages</string>
    <string name="do_not_show_startup_messages_desc">Don\'t show app discounts &amp; special local event messages.</string>
    <string name="parking_options">Parking options</string>
    <string name="full_version_thanks">Thank you for purchasing the paid version of OsmAnd.</string>
    <string name="routing_attr_relief_smoothness_factor_hills_name">Hilly</string>
    <string name="routing_attr_relief_smoothness_factor_plains_name">Less hilly</string>
    <string name="routing_attr_relief_smoothness_factor_more_plains_name">Flat</string>
    <string name="routing_attr_driving_style_speed_name">Shorter routes</string>
    <string name="routing_attr_driving_style_balance_name">Balanced</string>
    <string name="routing_attr_driving_style_safety_name">Prefer byways</string>
    <string name="relief_smoothness_factor_descr">Preferred terrain: Flat or hilly.</string>
    <string name="shared_string_slope">Slope</string>
    <string name="add_new_folder">Add new folder</string>
    <string name="points_delete_multiple_succesful">Point(s) deleted.</string>
    <string name="points_delete_multiple">You are going to delete %1$d point(s). Are you sure?</string>
    <string name="route_points_category_name">Turns to pass on this route</string>
    <string name="track_points_category_name">Prominent points on this route</string>
    <string name="gpx_track">Track</string>
    <string name="max_speed">Maximum speed</string>
    <string name="average_speed">Average speed</string>
    <string name="shared_string_time_moving">Time moving</string>
    <string name="shared_string_time_span">Time span</string>
    <string name="shared_string_max">Max</string>
    <string name="shared_string_start_time">Departure</string>
    <string name="shared_string_end_time">Arrival</string>
    <string name="shared_string_color">Color</string>
    <string name="select_gpx_folder">Select track folder</string>
    <string name="file_can_not_be_moved">File can not be moved.</string>
    <string name="shared_string_move">Move</string>
    <string name="shared_string_tracks">Tracks</string>
    <string name="routing_attr_driving_style_name">Driving style</string>
    <string name="route_altitude">Route elevation</string>
    <string name="altitude_descent">Descent</string>
    <string name="altitude_ascent">Ascent</string>
    <string name="altitude_range">Altitude range</string>
    <string name="average_altitude">Average altitude</string>
    <string name="shared_string_time">Time</string>
    <string name="total_distance">Total distance</string>
    <string name="routing_attr_relief_smoothness_factor_name">Select elevation fluctuation</string>
    <string name="routing_attr_height_obstacles_name">Use elevation data</string>
    <string name="routing_attr_height_obstacles_description">Use terrain elevation data provided by SRTM, ASTER, and EU-DEM.</string>
    <string name="rendering_attr_depthContours_description">Show depth contours and points.</string>
    <string name="rendering_attr_depthContours_name">Nautical depth contours</string>
    <string name="release_2_6">
	\u2022 New feature: Quick action button\n\n
	\u2022 Improved touch screen gesture response (e.g. concurrent panning and zooming)\n\n
	\u2022 New map fonts covering more locales\n\n
	\u2022 Support TTS for regional language variants (and accents)\n\n
	\u2022 Visibility enhancements in several map styles and Wikipedia\n\n
	\u2022 Support Open Location Code (OLC)\n\n
	\u2022 Display elevation, slope, and speed profile for recorded GPX tracks and calculated routes\n\n
	\u2022 \"Driving style\" setting and logic improvements for bicycle routing\n\n
	\u2022 Altitude data settings for bicycle routing\n\n
	\u2022 Several other improvements and bug fixes\n\n
	and more…
	</string>
    <string name="release_2_7">
	\u2022 Mapillary plugin with street-level imagery\n\n
	\u2022 Ruler widget for distance measurement\n\n
	\u2022 GPX split intervals with detailed info about your track\n\n
	\u2022 Other improvements and bug fixes\n\n
	</string>
    <string name="release_2_8">
	\u2022 Completely reworked map markers with directional lines and route planning\n\n
	\u2022 Measure distance tool offering snap to road feature and saving points as track\n\n
	\u2022 OsmAnd Live: Bug fixes, fresh data on the server every 30 minutes, updates implemented into the navigation\n\n
	</string>
    <string name="release_2_9">
	\u2022 Updated the context menu: Show when the POI opens / closes\n\n
	\u2022 Transport menu: all available routes are now at the top\n\n
	\u2022 Wikipedia: added the button to open the original article, updated the appearance of articles\n\n
	\u2022 Route: added possibility to swap start and end points in one tap\n\n
	\u2022 Notes: added sorting by type and date\n\n
	\u2022 OSM edits: Show an icon and a name of the POI category, display completed actions\n\n
	\u2022 New quick coordinate input screen for quick markers creation\n\n
    \u2022 Detection of stop signs now considers driving direction\n\n
	\u2022 New algorithm providing meaningful ascent/descent values for GPX tracks\n\n
	\u2022 Terrain (ascent) aware hiking time (Naismith\'s rule)\n\n
	</string>
    <string name="auto_split_recording_title">Auto-split recordings after gap</string>
    <string name="auto_split_recording_descr">Start new segment after gap of 6 min, new track after gap of 2 h, or new file after a longer gap if the date has changed.</string>
    <string name="rendering_attr_contourDensity_description">Contour line density</string>
    <string name="rendering_attr_contourDensity_name">Contour line density</string>
    <string name="rendering_value_high_name">High</string>
    <string name="rendering_value_medium_w_name">Medium</string>
    <string name="rendering_value_low_name">Low</string>
    <string name="rendering_attr_contourWidth_description">Contour line width</string>
    <string name="rendering_attr_contourWidth_name">Contour line width</string>
    <string name="rendering_attr_hideWaterPolygons_description">Water</string>
    <string name="rendering_attr_hideWaterPolygons_name">Hide water</string>
    <string name="legacy_search">Legacy search</string>
    <string name="show_legacy_search">Show legacy search</string>
    <string name="show_legacy_search_desc">Add the legacy search to the drawer list.</string>
    <string name="routing_attr_allow_motorway_name">Allow motorways</string>
    <string name="routing_attr_allow_motorway_description">Allow motorways.</string>
    <string name="upload_osm_note_description">Upload your OSM Note anonymously or by using your OpenStreetMap.org profile.</string>
    <string name="wiki_around">Nearby Wikipedia articles</string>
    <string name="search_map_hint">Search city or region</string>
    <string name="route_roundabout_short">Take %1$d exit and go</string>
    <string name="upload_poi">Upload POI</string>
    <string name="route_calculation">Route calculation</string>
    <string name="gpx_no_tracks_title">You do not have any tracks yet</string>
    <string name="gpx_no_tracks_title_folder">You may also add tracks to the folder</string>
    <string name="gpx_add_track">Add track</string>
    <string name="gpx_appearance">Appearance</string>
    <string name="trip_rec_notification_settings">Enable recording quick start</string>
    <string name="trip_rec_notification_settings_desc">Display a system notification allowing to start trip recording.</string>
    <string name="shared_string_notifications">Notifications</string>
    <string name="shared_string_continue">Continue</string>
    <string name="shared_string_pause">Pause</string>
    <string name="shared_string_paused">Paused</string>
    <string name="shared_string_trip">Trip</string>
    <string name="shared_string_recorded">Recorded</string>
    <string name="shared_string_record">Record</string>
    <string name="gpx_logging_no_data">No data</string>
    <string name="release_2_5">
	\u2022 Tappable icons on the map\n\n
	\u2022 Powerful POI filter search: Search, e.g. restaurants by cuisine, or campgrounds with specific facilities\n\n
	\u2022 New Topo Map style for cyclists and hikers\n\n
	\u2022 Enhanced trip recording\n\n
	\u2022 Improved navigation notifications (Android Wear)\n\n
	\u2022 Many other improvements and bug fixes\n\n
	and more…
    </string>
    <string name="rendering_attr_contourColorScheme_description">Contour lines color scheme</string>
    <string name="save_track_min_speed">Logging minimum speed</string>
    <string name="save_track_min_speed_descr">Filter: No logging of points below this speed.</string>
    <string name="save_track_min_distance">Logging minimum displacement</string>
    <string name="save_track_min_distance_descr">Filter: Set minimum distance from a point to log a new one.</string>
    <string name="save_track_precision">Logging minimum accuracy</string>
    <string name="save_track_precision_descr">Filter: No logging unless this accuracy is reached.</string>
    <string name="christmas_poi">Christmas POI</string>
    <string name="christmas_desc">Anticipating Christmas and New Year holidays, you can choose to display the POI associated with Christmas: Christmas trees, markets, etc.</string>
    <string name="christmas_desc_q">Show Christmas POI?</string>
    <string name="rendering_value_light_brown_name">Light brown</string>
    <string name="rendering_value_dark_brown_name">Dark brown</string>
    <string name="rendering_attr_contourColorScheme_name">Contour lines color scheme</string>
    <string name="rendering_attr_surfaceIntegrity_name">Road surface integrity</string>
    <string name="search_hint">Type city, address, POI name</string>
    <string name="translit_name_if_miss">Transliterate if %1$s name is missing</string>
    <string name="translit_names">Transliterate names</string>
    <string name="edit_filter">Edit categories</string>
    <string name="subcategories">Subcategories</string>
    <string name="selected_categories">Selected categories</string>
    <string name="create_custom_poi">Create custom filter</string>
    <string name="custom_search">Custom search</string>
    <string name="shared_string_filters">Filters</string>
    <string name="apply_filters">Apply filters</string>
    <string name="save_filter">Save filter</string>
    <string name="delete_filter">Delete filter</string>
    <string name="new_filter">New filter</string>
    <string name="new_filter_desc">Please enter a name for the new filter, this will be added to your \'Categories\' tab.</string>
    <string name="osm_live_payment_desc">Subscription charged per month. Cancel it on Google Play at any time.</string>
    <string name="donation_to_osm">Donation to OpenStreetMap community</string>
    <string name="donation_to_osm_desc">Part of your donation is sent to the OSM users who submit changes to OpenStreetMap. The cost of the subscription remains the same.</string>
    <string name="osm_live_subscription_desc">Subscription enables hourly, daily, weekly updates, and unlimited downloads for all maps globally.</string>
    <string name="get_it">Get it</string>
    <string name="get_for">Get for %1$s</string>
    <string name="get_for_month">Get for %1$s month</string>
    <string name="osm_live_banner_desc">Get unlimited map downloads, and map updates more than once a month: Weekly, daily, or hourly.</string>
    <string name="osmand_plus_banner_desc">Unlimited map downloads, updates, and Wikipedia plugin.</string>
    <string name="si_mi_meters">Miles/meters</string>
    <string name="skip_map_downloading">Skip downloading maps</string>
    <string name="skip_map_downloading_desc">You have no offline map installed. You may choose a map from the list or download maps later via \'Menu - %1$s\'.</string>
    <string name="search_another_country">Select another region</string>
    <string name="search_map">Searching maps…</string>
    <string name="first_usage_wizard_desc">Let OsmAnd determine your location and suggest maps to download for that region.</string>
    <string name="location_not_found">Location not found</string>
    <string name="no_inet_connection">No Internet connection</string>
    <string name="no_inet_connection_desc_map">Required to download maps.</string>
    <string name="search_location">Searching for location…</string>
    <string name="storage_free_space">Free space</string>
    <string name="storage_place_description">OsmAnd\'s data storage (for maps, tracks, etc.): %1$s.</string>
    <string name="give_permission">Grant permission</string>
    <string name="allow_access_location">Allow location access</string>
    <string name="first_usage_greeting">Get directions and discover new places without a connection to the Internet</string>
    <string name="search_my_location">Find my position</string>
    <string name="no_update_info_desc">Do not check for new versions or OsmAnd related discounts.</string>
    <string name="no_update_info">Do not show new versions</string>
    <string name="update_all_maps_now">Update all maps now?</string>
    <string name="clear_tile_data">Clear all tiles</string>
    <string name="routing_attr_short_way_name">Fuel-efficient way</string>
    <string name="routing_attr_short_way_description">Use fuel-efficient way (usually shorter).</string>
    <string name="replace_favorite_confirmation">Are you sure you want to replace favorite %1$s?</string>
    <string name="rendering_attr_hideOverground_name">Overground objects</string>
    <string name="shared_string_change">Change</string>
    <string name="get_started">Get started</string>
    <string name="route_stops_before">%1$s stops before</string>
    <string name="coords_search">Coordinates search</string>
    <string name="advanced_coords_search">Advanced coordinate search</string>
    <string name="back_to_search">Back to search</string>
    <string name="confirmation_to_delete_history_items">Remove selected items from \'History\'?</string>
    <string name="show_something_on_map">Show %1$s on the map</string>
    <string name="release_2_4">
	\u2022 New very powerful free text search\n\n
	\u2022 Car audio system / speaker phone integration via Bluetooth\n\n
	\u2022 Improved route guidance, voice prompting, and turn lane indication\n\n
	\u2022 Improved transport layer with route rendering\n\n
	\u2022 Added more locales and now support regional locales\n\n
	\u2022 Many other improvements and bug fixes\n\n
	and more…
    </string>
    <string name="dist_away_from_my_location">Search %1$s away</string>
    <string name="share_history_subject"> shared via OsmAnd</string>
    <string name="search_categories">Categories</string>
    <string name="postcode">Postcode</string>
    <string name="shared_string_from">from</string>
    <string name="city_type_district">District</string>
    <string name="city_type_neighbourhood">Neighbourhood</string>
    <string name="map_widget_search">Search</string>
    <string name="shared_string_is_open_24_7">Open 24/7</string>
    <string name="storage_directory_card">Memory card</string>
    <string name="coords_format">Coordinate format</string>
    <string name="coords_format_descr">Format for geographical coordinates.</string>
    <string name="app_mode_bus">Bus</string>
    <string name="app_mode_train">Train</string>
    <string name="current_track">Current track</string>
    <string name="map_widget_battery">Battery level</string>
    <string name="change_markers_position">Change marker position</string>
    <string name="move_marker_bottom_sheet_title">Move the map to change marker position</string>
    <!-- string name="lat_lon_pattern">Lat: %1$.5f Lon: %2$.5f</string -->
    <string name="follow_us">Follow us</string>
    <string name="access_direction_audio_feedback">Audio directions</string>
    <string name="access_direction_audio_feedback_descr">Indicate target point direction by sound.</string>
    <string name="access_direction_haptic_feedback">Haptic directions</string>
    <string name="access_direction_haptic_feedback_descr">Indicate target point direction by vibration.</string>
    <string name="use_osm_live_routing_description">Enable navigation for OsmAnd Live changes.</string>
    <string name="use_osm_live_routing">OsmAnd Live navigation</string>
    <string name="access_no_destination">Destination not set</string>
    <string name="map_widget_magnetic_bearing">Magnetic bearing</string>
    <string name="map_widget_bearing">Relative bearing</string>
    <string name="access_disable_offroute_recalc">No route recalculation after leaving it</string>
    <string name="access_disable_offroute_recalc_descr">No route recalculation after going off route.</string>
    <string name="access_disable_wrong_direction_recalc">No route recalculation for opposite direction</string>
    <string name="access_disable_wrong_direction_recalc_descr">No route recalculation while just moving in the opposite direction.</string>
    <string name="access_smart_autoannounce">Smart autoannounce</string>
    <string name="access_smart_autoannounce_descr">Notify only when direction to the target point changes.</string>
    <string name="access_autoannounce_period">Autoannounce period</string>
    <string name="access_autoannounce_period_descr">Minimal time interval between announcements.</string>
    <string name="access_default_color">Default color</string>
    <string name="access_category_choice">Choose category</string>
    <string name="access_hint_enter_name">Enter name</string>
    <string name="access_hint_enter_category">Enter category</string>
    <string name="access_hint_enter_description">Enter description.</string>
    <string name="access_map_linked_to_location">Map linked to location</string>
    <string name="access_collapsed_list">Collapsed list</string>
    <string name="access_expanded_list">Expanded list</string>
    <string name="access_empty_list">Empty list</string>
    <string name="access_tree_list">Tree list</string>
    <string name="access_shared_string_not_installed">Not installed</string>
    <string name="access_widget_expand">Expand</string>
    <string name="access_shared_string_navigate_up">Navigate up</string>
    <string name="access_sort">Sort</string>
    <string name="map_mode">Map mode</string>
    <string name="number_of_gpx_files_selected_pattern">%s GPX files selected</string>
    <string name="rendering_value_fine_name">Fine</string>
    <string name="rendering_value_thin_name">Thin</string>
    <string name="rendering_value_medium_name">Medium</string>
    <string name="rendering_value_bold_name">Bold</string>
    <string name="no_map_markers_found">Please add map markers via map</string>
    <string name="no_waypoints_found">No waypoints found</string>
    <string name="anonymous_user_hint">An anonymous user cannot:\n- Create groups;\n- Sync groups and devices with the server;\n- Manage groups and devices in a personal dashboard on the website.</string>
    <string name="report">Report</string>
    
    <string name="storage_permission_restart_is_required">The app is now allowed to write to external storage, but needs to be started again to do so.</string>
    <string name="release_2_3">
	\u2022 OSM Live. Support map contributors and developers and get hourly map updates. \n\n
	\u2022 Map markers. A new way to quickly select places on the map.\n\n
	\u2022 More detailed OSM maps with country specific road shields and lots of new map features.\n\n
	\u2022 Improved Look and Feel of Route preparation. \n\n
	\u2022 Many improvements in the map context menu such as contextual address lookup.\n\n
	and more…
        </string>
    <string name="shared_string_move_up">Move ↑</string>
    <string name="shared_string_move_down">Move ↓</string>
    <string name="finish_navigation">Finish navigation</string>
    <string name="avoid_road">Avoid road</string>
    <string name="storage_directory_readonly_desc">Switched to internal memory since the selected data storage folder is read only. Please choose a writable storage directory.</string>
    <string name="storage_directory_shared">Shared memory</string>
    <string name="shared_string_topbar">Top bar</string>
    <string name="full_report">Full report</string>
    <string name="recalculate_route">Recalculate route</string>
    <string name="open_street_map_login_and_pass">OpenStreetMap username and password</string>
    <string name="donations">Donations</string>
    <string name="number_of_recipients">Number of recipients</string>
    <string name="osm_user_stat">Edits %1$s, rank %2$s, total edits %3$s</string>
    <string name="osm_recipient_stat">Edits %1$s, sum %2$s mBTC</string>
    <string name="osm_editors_ranking">OSM Editors ranking</string>
    <string name="osm_live_subscription">OsmAnd Live subscription</string>
    <string name="osm_live_subscribe_btn">Subscribe</string>
    <string name="osm_live_email_desc">For your info about contributions.</string>
    <string name="osm_live_user_public_name">Public Name</string>
    <string name="osm_live_hide_user_name">Do not show my name in reports</string>
    <string name="osm_live_support_region">Support region</string>
    <string name="osm_live_month_cost">Month cost</string>
    <string name="osm_live_month_cost_desc">Monthly payment</string>
    <string name="osm_live_active">Active</string>
    <string name="osm_live_not_active">Inactive</string>
    <string name="osm_live_enter_email">Please enter a valid e-mail address</string>
    <string name="osm_live_enter_user_name">Please enter public name</string>
    <string name="osm_live_thanks">Thank you for supporting OsmAnd!\nTo activate all new features you need to restart OsmAnd.</string>
    <string name="osm_live_region_desc">Part of your donation will be sent to OSM users who submit changes to the map in that region.</string>
    <string name="osm_live_subscription_settings">Subscription settings</string>
    <string name="osm_live_ask_for_purchase">Please purchase a subscription to OsmAnd Live first</string>
    <string name="osm_live_header">This subscription enables hourly updates for all maps around the world.
        Part of the income goes back to the OSM community and is paid out for each OSM contribution. 
        If you love OsmAnd and OSM and want to support and be supported by them, this is the perfect way to do it.</string>
    <string name="select_map_marker">Select map marker</string>
    <string name="map_markers_other">Other markers</string>
    <string name="upload_anonymously">Upload anonymously</string>
    <string name="show_transparency_seekbar">Show transparency seekbar</string>
    <string name="download_files_error_not_enough_space">Not enough space!
        Storage space needed is {3} MB temporarily, {1} MB permanently.
        Available space is only {2} MB.</string>
    <string name="download_files_question_space_with_temp">Download {0} file(s)?
        Storage space used is {3} MB temporarily, {1} MB permanently.
        ({2} MB space available.)</string>
    <string name="download_files_question_space">Download {0} file(s)?
        Storage space used is {1} MB.
        (Available space is {2} MB.)</string>
    <string name="upload_osm_note">Upload OSM Note</string>
    <string name="map_marker_1st">First map marker</string>
    <string name="map_marker_2nd">Second map marker</string>
    <string name="shared_string_toolbar">Toolbar</string>
    <string name="shared_string_widgets">Widgets</string>
    <string name="add_points_to_map_markers_q">Add all points as map markers?</string>
    <string name="shared_string_add_to_map_markers">Add to map markers</string>
    <string name="select_map_markers">Select map markers</string>
    <string name="shared_string_reverse_order">Reverse order</string>
    <string name="show_map_markers_description">Activate the map markers feature.</string>
    <string name="clear_active_markers_q">Remove all active markers?</string>
    <string name="clear_markers_history_q">Clear map marker history?</string>
    <string name="active_markers">Active markers</string>
    <string name="map_markers">Map markers</string>
    <string name="map_marker">Map marker</string>
    <string name="consider_turning_polygons_off">It is recommended to turn off polygon rendering.</string>
    <string name="rendering_attr_showMtbRoutes_name">Show MTB routes</string>
    <string name="show_polygons">Show polygons</string>
    <!-- string name="underlay_transparency">Underlay transparency</string -->
    <string name="find_parking">Find parking</string>
    <string name="shared_string_status">Status</string>
    <string name="shared_string_save_changes">Save changes</string>
    <string name="shared_string_email_address">E-mail address</string>
    <string name="rendering_attr_hideUnderground_name">Underground objects</string>
    <string name="data_is_not_available">Data not available</string>
    <string name="shared_string_remove">Remove</string>
    <string name="shared_string_read_more">Read more</string>
    <string name="clear_updates_proposition_message">"Remove downloaded updates and get back to the original map edition"</string>
    <string name="add_time_span">Add time span</string>
    <string name="road_blocked">Road blocked</string>
    <string name="shared_string_select">Select</string>
    <string name="switch_start_finish">Reverse starting point &amp; destination</string>
    <string name="rendering_attr_hideIcons_name">POI icons</string>
    <string name="item_removed">Item removed</string>
    <string name="n_items_removed">items removed</string>
    <string name="shared_string_undo_all">Undo all</string>
    <string name="shared_string_type">Type</string>
    <string name="starting_point">Starting point</string>
    <string name="shared_string_not_selected">Not selected</string>
    <string name="rec_split">Recorder Split</string>
    <string name="rec_split_title">Use Recorder Split</string>
    <string name="rec_split_desc">Rewrite clips when used space exceeds the storage size.</string>
    <string name="rec_split_clip_length">Clip length</string>
    <string name="rec_split_clip_length_desc">Upper time limit for recorded clips.</string>
    <string name="rec_split_storage_size">Storage size</string>
    <string name="rec_split_storage_size_desc">Amount of space that can be occupied by all recorded clips.</string>
    <string name="live_updates">Live updates</string>
    <string name="available_maps">Available maps</string>
    <string name="select_voice_provider">Select voice guidance</string>
    <string name="select_voice_provider_descr">Select or download voice guidance for your language.</string>
    <string name="impassable_road_desc">Select roads you want to avoid during navigation.</string>
    <string name="shared_string_sound">Sound</string>
    <string name="no_location_permission">App has no permission to access location data.</string>
    <string name="no_camera_permission">App has no permission to access the camera.</string>
    <string name="no_microphone_permission">App has no permission to access the microphone.</string>
    <string name="route_distance">Distance:</string>
    <string name="route_duration">Time:</string>
    <string name="rendering_attr_horseRoutes_name">Horse routes</string>
    <string name="no_address_found">No address determined</string>
    <string name="shared_string_near">Near</string>
    <string name="shared_string_hide">Hide</string>
    <string name="av_video_quality_low">Lowest quality</string>
    <string name="av_video_quality_high">Highest quality</string>
    <string name="av_video_quality">Video output quality</string>
    <string name="av_video_quality_descr">Select video quality.</string>
    <string name="av_audio_format">Audio output format</string>
    <string name="av_audio_format_descr">Select audio output format.</string>
    <string name="av_audio_bitrate">Audio bitrate</string>
    <string name="av_audio_bitrate_descr">Select audio bitrate.</string>
    <string name="please_specify_poi_type_only_from_list">Please specify the correct POI type or skip it.</string>
    <string name="access_from_map_description">Menu button launches the dashboard rather than the menu</string>
    <string name="access_from_map">Access from map</string>
    <string name="show_on_start_description">\'Off\' directly launches the map screen.</string>
    <string name="show_on_start">Show on start</string>
    <string name="copied_to_clipboard">Copied to clipboard</string>
    <string name="release_2_2">
	\u2022 New context-sensitive UI for tapping locations on the map and on other screens\n\n
	\u2022 Map screen is now launched directly unless \'Show dashboard on app start\' is selected\n\n
	\u2022 Configure which and how cards are displayed on the dashboard\n\n
	\u2022 Bypass the dashboard if you like menu-based app control\n\n
	\u2022 To download maps, regions can be directly selected by tapping on the world map\n\n
	\u2022 POI Search now supports more specific queries\n\n
	\u2022 Improved POI and OSM editing functionality\n\n
	\u2022 Map data download structure and interface reworked\n\n
	and more…
        </string>
    <string name="osm_save_offline">Save offline</string>
    <string name="osm_edit_modified_poi">Modified OSM POI</string>
    <string name="osm_edit_deleted_poi">Deleted OSM POI</string>
    <string name="context_menu_item_open_note">Open OSM Note</string>
    <string name="osm_edit_reopened_note">Reopened OSM Note</string>
    <string name="osm_edit_commented_note">Commented OSM Note</string>
    <string name="osm_edit_removed_note">Deleted OSM Note</string>
    <string name="osm_edit_created_note">Created OSM Note</string>
    <string name="osn_bug_name">OSM Note</string>
    <string name="osn_add_dialog_title">Create note</string>
    <string name="osn_comment_dialog_title">Add comment</string>
    <string name="osn_reopen_dialog_title">Reopen note</string>
    <string name="osn_close_dialog_title">Close note</string>
    <string name="osn_add_dialog_success">Note created</string>
    <string name="osn_add_dialog_error">Could not create note</string>
    <string name="osn_close_dialog_success">Note closed</string>
    <string name="osn_close_dialog_error">Could not close note</string>
    <string name="osb_author_dialog_password">OSM password (optional)</string>
    <string name="osb_comment_dialog_message">Message</string>
    <string name="osb_comment_dialog_author">Author name</string>
    <string name="osb_comment_dialog_error">Could not add comment</string>
    <string name="osb_comment_dialog_success">Comment added</string>
    <string name="shared_string_commit">Commit</string>
    <string name="context_menu_item_delete_waypoint">Delete GPX waypoint?</string>
    <string name="context_menu_item_edit_waypoint">Edit GPX waypoint</string>
    <string name="shared_string_location">Location</string>
    <string name="share_osm_edits_subject">OSM edits shared via OsmAnd</string>
    <string name="lang_nds">Low German</string>
    <string name="lang_mk">Macedonian</string>
    <string name="lang_fy">Frysk</string>
    <string name="lang_als">Albanian (Tosk)</string>
    <string name="read_more">Read more</string>
    <string name="whats_new">What\'s new in</string>
    <string name="rendering_attr_hideProposed_name">Proposed objects</string>
    <string name="shared_string_update">Update</string>
    <string name="shared_string_upload">Upload</string>
    <string name="osm_edit_created_poi">Created OSM POI</string>
    <string name="world_map_download_descr">World basemap (covering the whole world at low zoom level) missing or outdated. Please consider downloading it for a global overview.</string>
    <string name="shared_string_qr_code">QR code</string>
    <string name="map_downloaded">Map downloaded</string>
    <string name="map_downloaded_descr">The %1$s map is ready for use.</string>
    <string name="go_to_map">Show map</string>
    <string name="simulate_initial_startup_descr">"Sets the flag indicating first app startup, keeps all other settings unchanged."</string>
    <string name="simulate_initial_startup">Simulate first app start</string>
    <string name="share_geo">geo:</string>
    <string name="share_menu_location">Share location</string>
    <string name="shared_string_send">Send</string>
    <string name="favorite_category_dublicate_message">Please use a category name that doens\'t already exist.</string>
    <string name="favorite_category_name">Category name</string>
    <string name="favorite_category_add_new_title">Add new category</string>
    <string name="regions">Regions</string>
    <string name="region_maps">Regionwide maps</string>
    <string name="world_maps">World maps</string>
    <string name="hillshade_layer_disabled">Hillshade layer disabled</string>
    <string name="srtm_plugin_disabled">Contour lines disabled</string>
    <string name="favorite_category_add_new">Add new</string>
    <string name="favorite_category_select">Select category</string>
    <string name="default_speed_system_descr">Define unit of speed.</string>
    <string name="default_speed_system">Unit of speed</string>
    <string name="nm">nmi</string>
    <string name="si_nm">Nautical miles</string>
    <string name="si_kmh">Kilometers per hour</string>
    <string name="si_mph">Miles per hour</string>
    <string name="si_m_s">Meters per second</string>
    <string name="si_min_km">Minutes per kilometer</string>
    <string name="si_min_m">Minutes per mile</string>
    <string name="si_nm_h">Nautical miles per hour (knots)</string>
    <string name="nm_h">nmi/h</string>
    <string name="min_mile">min/m</string>
    <string name="min_km">min/km</string>
    <string name="m_s">m/s</string>
    <string name="shared_string_trip_recording">Trip recording</string>
    <string name="shared_string_navigation">Navigation</string>
    <string name="osmand_running_in_background">Run in background</string>
    <string name="gps_wake_up_timer">GPS wake-up interval</string>
    <string name="favourites_edit_dialog_title">Favorite info</string>
    <string name="simulate_your_location_stop_descr">Stop simulating your position.</string>
    <string name="simulate_your_location_descr">Simulate your position using a calculated route or a recorded GPX track.</string>
    <string name="looking_up_address">Looking up address</string>
    <string name="av_locations_descr">GPX file with note locations.</string>
    <string name="av_locations">Locations</string>
    <string name="plugin_settings">Plugins</string>
    <string name="routing_attr_avoid_shuttle_train_name">Avoid shuttle train</string>
    <string name="routing_attr_avoid_shuttle_train_description">Avoid using the shuttle train</string>
    <string name="traffic_warning_hazard">Hazard</string>
    <string name="rendering_value_boldOutline_name">Bold outline</string>
    <string name="no_updates_available">No updates available</string>
    <string name="download_live_updates">Live updates</string>
    <string name="rendering_value_default13_name">Default (13)</string>
    <string name="rendering_value_defaultTranslucentCyan_name">Default (translucent cyan)</string>
    <string name="rendering_attr_currentTrackColor_name">GPX color</string>
    <string name="rendering_attr_currentTrackColor_description">GPX color</string>
    <string name="rendering_attr_currentTrackWidth_name">GPX width</string>
    <string name="rendering_attr_currentTrackWidth_description">GPX width</string>
    <string name="rendering_value_darkyellow_name">Dark yellow</string>
    <string name="rendering_value_red_name">Red</string>
    <string name="rendering_value_translucent_red_name">Translucent red</string>
    <string name="rendering_value_orange_name">Orange</string>
    <string name="rendering_value_translucent_orange_name">Translucent orange</string>
    <string name="rendering_value_yellow_name">Yellow</string>
    <string name="rendering_value_translucent_yellow_name">Translucent yellow</string>
    <string name="rendering_value_lightgreen_name">Light green</string>
    <string name="rendering_value_translucent_lightgreen_name">Translucent light green</string>
    <string name="rendering_value_green_name">Green</string>
    <string name="rendering_value_translucent_green_name">Translucent green</string>
    <string name="rendering_value_lightblue_name">Light blue</string>
    <string name="rendering_value_translucent_lightblue_name">Translucent light blue</string>
    <string name="rendering_value_blue_name">Blue</string>
    <string name="rendering_value_translucent_blue_name">Translucent blue</string>
    <string name="rendering_value_purple_name">Purple</string>
    <string name="rendering_value_pink_name">Pink</string>
    <string name="rendering_value_translucent_pink_name">Translucent pink</string>
    <string name="rendering_value_brown_name">Brown</string>
    <string name="rendering_value_translucent_purple_name">Translucent purple</string>
    <string name="restart_is_required">Restart the app manually to apply all changes.</string>
    <string name="light_theme">Light</string>
    <string name="dark_theme">Dark</string>
    <string name="lang_pms">Piedmontese</string>
    <string name="lang_bn">Bengali</string>
    <string name="lang_tl">Tagalog</string>
    <string name="lang_sh">Serbo-Croatian</string>
    <string name="lang_az">Azerbaijani</string>
    <string name="lang_br">Breton</string>
    <string name="lang_sq">Albanian</string>
    <string name="lang_is">Icelandic</string>
    <string name="lang_bpy">Bishnupriya</string>
    <string name="lang_nv">Navajo</string>
    <string name="lang_ga">Irish</string>
    <string name="lang_la">Latin</string>
    <string name="lang_ku">Kurdish</string>
    <string name="lang_ta">Tamil</string>
    <string name="lang_ml">Malayalam</string>
    <string name="lang_lb">Luxembourgish</string>
    <string name="lang_lo">Lao</string>
    <string name="lang_os">Ossetian</string>
    <string name="lang_eo">Esperanto</string>
    <string name="lang_es_us">Spanish (American)</string>
    <string name="lang_es_ar">Spanish (Argentina)</string>
    <string name="lang_nb">Norwegian Bokmål</string>
    <string name="lang_vo">Volapuk</string>
    <string name="lang_th">Thai</string>
    <string name="lang_te">Telugu</string>
    <string name="lang_nn">Norwegian Nynorsk</string>
    <string name="lang_new">Newar / Nepal Bhasa</string>
    <string name="lang_ms">Malaysian</string>
    <string name="lang_ht">Haitian</string>
    <string name="lang_gl">Galician</string>
    <string name="lang_et">Estonian</string>
    <string name="lang_ceb">Cebuano</string>
    <string name="lang_ast">Asturian</string>
    <string name="lang_hsb">Sorbian (Upper)</string>
    <string name="lang_kab">Kabyle</string>
    <string name="lang_ber">Berber</string>
    <string name="archive_wikipedia_data">You have old incompatible Wikipedia data. Archive it?</string>
    <string name="download_wikipedia_files">Download additional Wikipedia data (%1$s MB) ?</string>
    <string name="gps_network_not_enabled">Location service not enabled. Turn it on?</string>
    <string name="disable_recording_once_app_killed">Prevent standalone logging</string>
    <string name="disable_recording_once_app_killed_descrp">Will pause GPX logging when the app is killed (via recent apps). (OsmAnd background indication disappears from the Android notification bar.)</string>
    <string name="shared_string_import2osmand">Import to OsmAnd</string>
    <string name="read_full_article">Read full article (online)</string>
    <string name="shared_string_wikipedia">Wikipedia</string>
    <string name="local_indexes_cat_wiki">Wikipedia</string>
    <string name="shared_string_show_details">Show details</string>
    <string name="osm_edit_context_menu_delete">Delete OSM edit</string>
    <string name="rendering_value_disabled_name">Disabled</string>
    <string name="rendering_value_walkingRoutesScopeOSMC_name">Color by network affiliation</string>
    <string name="rendering_value_walkingRoutesOSMC_name">Color by OSMC hiking symbol</string>
    <string name="shared_string_logoff">Log Off</string>
    <string name="rendering_attr_hideHouseNumbers_name">House numbers</string>
    <string name="application_dir_change_warning3">Copy its data files to the new destination?</string>
    <string name="specified_directiory_not_writeable">Maps could not be created in specified directory</string>
    <string name="copying_osmand_file_failed">Copying files failed</string>
    <string name="storage_directory_external">External storage</string>
    <string name="storage_directory_multiuser">Multiuser storage</string>
    <string name="storage_directory_internal_app">Internal app memory</string>
    <string name="storage_directory_manual">Manually specified</string>
    <string name="storage_directory_default">Internal memory</string>
    <string name="application_dir">Data storage folder</string>
    <string name="storage_directory">Map Storage</string>
    <string name="shared_string_copy">Copy</string>
    <string name="filter_poi_hint">Filter by name</string>
    <string name="search_poi_category_hint">Type to search all</string>
    <string name="shared_string_is_open">Open now</string>
    <string name="rendering_attr_OSMMapperAssistant_name">OSM mapper assistant</string>
    <string name="agps_info">A-GPS info</string>
    <string name="shared_string_manage">Manage</string>
    <string name="shared_string_edit">Edit</string>
    <string name="shared_string_places">Places</string>
    <string name="shared_string_search">Search</string>
    <string name="shared_string_show_description">Show description.</string>
    <string name="shared_string_message">Message</string>
    <string name="agps_data_last_downloaded">A-GPS data last downloaded: %1$s</string>
    <string name="confirm_usage_speed_cameras">In many countries (Germany, France, Italy, and others) the use of speed camera warnings is illegal. OsmAnd does not assume any liability if you violate the law. Please tap \'Yes\' only if you are eligible to use this feature.</string>
    <string name="welmode_download_maps">Download maps</string>
    <string name="welcome_select_region">To correctly reflect your traffic signs and regulations, please select your driving region:</string>
    <string name="welcome_text">OsmAnd provides global offline map browsing and offline navigation.</string>
    <string name="welcome_header">Welcome</string>
    <string name="current_route">Current route</string>
    <string name="osm_changes_added_to_local_edits">OSM changes added to local changeset</string>
    <string name="mark_to_delete">Mark to delete</string>
    <string name="local_recordings_delete_all_confirm">You are going to delete %1$d notes. Are you sure?</string>
    <string name="local_osm_changes_upload_all_confirm">You are going to upload %1$d change(s) to OSM. Are you sure?</string>
    <string name="confirmation_to_clear_history">Clear history?</string>
    <string name="delay_to_start_navigation_descr">Specify wait time to remain on the route planning screen.</string>
    <string name="delay_to_start_navigation">Start turn-by-turn navigation after…</string>
    <string name="shared_string_go">Go</string>
    <string name="osmand_parking_overdue">overdue</string>
    <string name="action_create">Action create</string>
    <string name="action_modify">Action modify</string>
    <string name="action_delete">Action delete</string>
    <string name="osm_edits">OSM edits</string>
    <!-- means first letter of word *hour* -->
    <string name="osmand_parking_hour">h</string>
    <!-- means first letter of word *minute*-->
    <string name="osmand_parking_minute">min</string>
    <string name="parking_place_limited">Parking time limited to</string>
    <!-- used to describe time left, not left direction -->
    <string name="osmand_parking_time_left">left</string>
    <string name="your_edits">Your edits</string>
    <string name="waypoint_visit_after">Visit after</string>
    <string name="waypoint_visit_before">Visit before</string>
    <string name="simulate_your_location">Simulate your position</string>
    <string name="drawer">Flat list</string>
    <string name="short_location_on_map">Lat %1$s\nLon %2$s</string>
    <string name="tips_and_tricks_descr">Frequently asked questions, recent changes, and others.</string>
    <string name="routing_settings_2">Navigation settings</string>
    <string name="general_settings_2">General settings</string>
    <string name="shared_string_ellipsis">…</string>
    <string name="shared_string_ok">OK</string>
    <string name="shared_string_cancel">Cancel</string>
    <string name="shared_string_dismiss">Dismiss</string>
    <string name="shared_string_yes">Yes</string>
    <string name="shared_string_do_not_use">Don\'t use</string>
    <string name="shared_string_no">No</string>
    <string name="shared_string_on">On</string>
    <string name="shared_string_off">Off</string>
    <string name="shared_string_previous">Previous</string>
    <string name="shared_string_next">Next</string>
    <string name="shared_string_enable">Enable</string>
    <string name="shared_string_disable">Disable</string>
    <string name="shared_string_enabled">Enabled</string>
    <string name="shared_string_disabled">Disabled</string>
    <string name="shared_string_selected">Selected</string>
    <string name="shared_string_selected_lowercase">selected</string>
    <string name="shared_string_never">Never</string>
    <string name="shared_string_none">None</string>
    <string name="shared_string_and">and</string>
    <string name="shared_string_or">or</string>
    <string name="shared_string_help">Help</string>
    <string name="shared_string_settings">Settings</string>
    <string name="shared_string_history">History</string>
    <string name="shared_string_select_on_map">Select on map</string>
    <string name="shared_string_select_all">Select all</string>
    <string name="shared_string_deselect">Deselect</string>
    <string name="shared_string_deselect_all">Deselect all</string>
    <string name="shared_string_clear">Clear</string>
    <string name="shared_string_clear_all">Clear all</string>
    <string name="shared_string_save">Save</string>
    <string name="shared_string_save_as_gpx">Save as new GPX track</string>
    <string name="shared_string_rename">Rename</string>
    <string name="shared_string_delete">Delete</string>
    <string name="shared_string_delete_all">Delete all</string>
    <string name="shared_string_share">Share</string>
    <string name="shared_string_apply">Apply</string>
    <string name="shared_string_control_start">Start</string>
    <string name="shared_string_control_stop">Stop</string>
    <string name="shared_string_import">Import</string>
    <string name="shared_string_export">Export</string>
    <string name="shared_string_more">More…</string>
    <string name="shared_string_more_actions">More actions</string>
    <string name="shared_string_do_not_show_again">Do not show again</string>
    <string name="shared_string_remember_my_choice">Remember choice</string>
    <string name="shared_string_refresh">Refresh</string>
    <string name="shared_string_download">Download</string>
    <string name="shared_string_downloading">Downloading</string>
    <string name="shared_string_download_successful">Downloaded</string>
    <string name="shared_string_io_error">I/O error</string>
    <string name="shared_string_unexpected_error">Unexpected error</string>
    <string name="shared_string_action_template">Action {0}</string>
    <string name="shared_string_close">Close</string>
    <string name="shared_string_exit">Exit</string>
    <string name="shared_string_show">Show</string>
    <string name="shared_string_show_all">Show all</string>
    <string name="shared_string_collapse">Collapse</string>
    <string name="shared_string_show_on_map">Show on map</string>
    <string name="shared_string_map">Map</string>
    <string name="shared_string_favorite">Favorite</string>
    <string name="shared_string_favorites">Favorites</string>
    <string name="shared_string_address">Address</string>
    <string name="shared_string_add">Add</string>
    <string name="shared_string_add_to_favorites">Add to \'Favorites\'</string>
    <string name="shared_string_my_location">My Position</string>
    <string name="shared_string_my_places">My Places</string>
    <string name="shared_string_my_favorites">Favorites</string>
    <string name="shared_string_my_tracks">Tracks</string>
    <string name="shared_string_currently_recording_track">Currently recording track</string>
    <string name="shared_string_audio">Audio</string>
    <string name="shared_string_video">Video</string>
    <string name="shared_string_photo">Photo</string>
    <string name="route_points">Route points</string>
    <string name="track_segments">Track segments</string>
    <string name="track_points">Track points</string>
    <string name="shared_string_online_maps">Online maps</string>
    <string name="osmand_rastermaps_plugin_description">With this plugin you can access many types of online (so called tile or raster) maps, from predefined OpenStreetMap tiles (like Mapnik) to satellite images and special purpose layers like weather maps, climate maps, geological maps, hillshade layers, etc.
		\n\nAny of these maps can either be used as the main (base) map to be displayed on the OsmAnd map screen, or as an overlay or underlay to another base map (like OsmAnd\'s standard offline maps). In order to make any underlay map more visible, certain elements of the OsmAnd vector maps can easily be hidden via the \'Configure map\' menu as desired.
		\n\nTile maps can be obtained directly via online sources, or can be prepared for offline use (and manually copied to OsmAnd\'s data folder) as an SQLite database which can be produced by a variety of 3rd party map preparation tools.
	</string>
    <string name="record_plugin_name">Trip recording</string>
    <string name="record_plugin_description">This plugin activates the functionality to record and save your tracks by manually touching the GPX logging widget on the map screen, or also to automatically log all of your navigation routes to a GPX file.
		\n\nRecorded tracks can be shared with your friends or be used for OSM contributions. Athletes can use recorded tracks to monitor their trainings. Some basic track analysis can be performed directly in OsmAnd, like lap times, average speed etc., and tracks can of course also later be analyzed in special 3rd party analysis tools.
	</string>
    <string name="srtm_paid_version_title">Contour lines plugin</string>
    <string name="osmand_srtm_short_description_80_chars">OsmAnd plugin for offline contour lines</string>
    <string name="osmand_srtm_long_description_1000_chars">This plugin provides both a contour line overlay and a (relief) hillshade layer to be displayed on top of OsmAnd\'s standard maps. This functionality will be much appreciated by athletes, hikers, trekkers, and anybody interested in the relief structure of a landscape.
		\n\nThe global data (between 70 ° north and 70 ° south) is based on measurements by SRTM (Shuttle Radar Topography Mission) and ASTER (Advanced Spaceborne Thermal Emission and Reflection Radiometer), an imaging instrument onboard Terra, the flagship satellite of NASA\'s Earth Observing System. ASTER is a cooperative effort between NASA, Japan\'s Ministry of Economy, Trade and Industry (METI), and Japan Space Systems (J-spacesystems).
	</string>
    <string name="srtm_plugin_name">Contour Lines</string>
    <string name="srtm_plugin_description">This plugin provides both a contour line overlay and a (relief) hillshade layer to be displayed on top of OsmAnd\'s standard maps. This functionality will be much appreciated by athletes, hikers, trekkers, and anybody interested in the relief structure of a landscape. (Please note that contour line and/or relief data are separate, additional downloads available after activating the plugin.)
		\n\nThe global data (between 70 ° north and 70 ° south) is based on measurements by SRTM (Shuttle Radar Topography Mission) and ASTER (Advanced Spaceborne Thermal Emission and Reflection Radiometer), an imaging instrument onboard Terra, the flagship satellite of NASA\'s Earth Observing System. ASTER is a cooperative effort between NASA, Japan\'s Ministry of Economy, Trade and Industry (METI), and Japan Space Systems (J-spacesystems).
	</string>
    <string name="plugin_touringview_name">Touring map view</string>
    <string name="plugin_touringview_descr">Activating this view changes OsmAnd\'s map style to \'Touring view\', this is a special high-detail view for travelers and professional drivers.
		\n\nThis view provides, at any given map zoom, the maximum amount of travel details available in the map data (particularly roads, tracks, paths, and orientation marks).
		\n\nIt also clearly depicts all types of roads unambiguously by color coding, which is useful when e.g. driving large vehicles.
		\n\nAnd it provides special touring options like showing bicycle routes or Alpine mountain routes.
		\n\nA special map download is not needed, the view is created from our standard maps.
		\n\nThis view can be reverted by either de-activating it again here, or by changing the \'Map style\' under \'Configure map\' as desired.
	</string>
    <string name="plugin_nautical_name">Nautical map view</string>
    <string name="plugin_nautical_descr">This plugin enriches the OsmAnd map and navigation app to also produce nautical maps for boating, sailing, and other types of watersports.
		\n\nA special map add-on for OsmAnd will provide all nautical navigation marks and chart symbols, for inland  as well as for nearshore navigation. The description of each navigation mark provides the details needed to identify them and their meaning (category, shape, color, sequence, reference, etc.).
		\n\nTo return to one of OsmAnd\'s conventional map styles, simply either de-activate this plugin again, or change the \'Map style\' under \'Configure map\' as desired.
	</string>
    <string name="plugin_ski_name">Ski map view</string>
    <string name="plugin_ski_descr">This plugin for OsmAnd puts at your fingertips details of global downhill ski slopes, cross country ski runs, Alpine ski routes, cable cars and ski lifts. Routes and pistes are shown color-coded by difficulty, and depicted in a special \'Winter\' map style which assimilates a snow-colored winter landscape.
		\n\nActivating this view changes the map style to \'Winter and ski\', showing all landscape features under wintry conditions. This view can be reverted by either de-activating it again here, or by changing the \'Map style\' under \'Configure map\' as desired.
	</string>
    <string name="audionotes_plugin_name">Audio/video notes</string>
    <string name="audionotes_plugin_description">The Audio/video notes plugin provides the functionality to take audio/photography/video notes during a trip, using either a button on the map screen, or directly the context menu for any position on the map.</string>
    <string name="osmand_parking_plugin_name">Parking Position</string>
    <string name="osmand_parking_plugin_description">The parking position plugin lets you record where your car is parked and how much parking time is left (if there is a time limit).
	\nBoth the location and time are visible on the OsmAnd dashboard as well as in a widget on the map screen. An alarm can be added to the Android calendar as a reminder.</string>
    <string name="osmand_distance_planning_plugin_name">Distance calculator &amp; planning tool</string>
    <string name="osmand_distance_planning_plugin_description">This plugin provides a map screen widget allowing creation of paths by tapping the map, or by using or modifying existing GPX files, to plan a trip and measure the distance between points. The results can be saved as a GPX file, which can later be used for guidance.</string>
    <string name="shared_string_accessibility">Accessibility</string>
    <string name="osmand_accessibility_description">This plugin makes the device\'s accessibility features available directly in OsmAnd. It facilitates e.g. adjusting the speech rate for TTS voices, configuring directional-pad screen navigation, using a trackball for zoom control, or text-to-speech feedback, for example to auto announcing your position.</string>
    <string name="osm_settings">OSM editing</string>
    <string name="osm_editing_plugin_description">Via this plugin OsmAnd can be used to make OSM contributions like creating or modifying OSM POI objects, opening or commenting OSM Notes, and contributing recorded GPX files. OSM is a community driven, global public domain mapping project. For details please refer to https://openstreetmap.org. Active participation is appreciated, and contributions can be made directly from OsmAnd, if you specify your personal OSM credentials in the app.</string>
    <string name="osmand_development_plugin_description">This plugin displays settings for development and debugging features like to test or simulate routing, the screen rendering performance, or voice prompting. These settings are intended for developers and are not needed for the general user.</string>
    <string name="debugging_and_development">OsmAnd development</string>
    <string name="rename_failed">Renaming failed.</string>
    <string name="days_behind">days behind</string>
    <string name="back_to_map">Back to map</string>
    <string name="share_note">Share note</string>
    <string name="location_on_map">Location:\n Lat %1$s\n Lon %2$s</string>
    <string name="watch">Watch</string>
    <string name="notes">Notes</string>
    <string name="online_map">Online map</string>
    <string name="roads_only">Roads only</string>
    <string name="rendering_attr_pisteRoutes_name">Ski slopes</string>
    <string name="free">Free %1$s </string>
    <string name="device_memory">Device memory</string>
    <string name="rendering_attr_pisteGrooming_name">Piste grooming</string>
    <string name="world_ski_missing">In order to display ski maps, the special offline map needs to be downloaded</string>
    <string name="nautical_maps_missing">In order to display nautical maps, the special offline map needs to be downloaded</string>
    <string name="edit_group">Edit group</string>
    <string name="parking_place">Parking spot</string>
    <string name="remove_the_tag">REMOVE THE TAG</string>
    <string name="gps_status">GPS status</string>
    <string name="version_settings_descr">Download nightly builds.</string>
    <string name="version_settings">Builds</string>
    <string name="rendering_attr_streetLighting_name">Street lighting</string>
    <string name="proxy_pref_title">Proxy</string>
    <string name="proxy_pref_descr">Specify a proxy server.</string>
    <string name="settings_privacy">Privacy</string>
    <string name="points">Points</string>
    <string name="navigation_over_track">Start navigation along track?</string>
    <string name="avoid_roads_msg">Trigger an alternative route by selecting roads to avoid</string>
    <string name="speak_pedestrian">Pedestrian crosswalks</string>
    <string name="rendering_attr_roadStyle_name">Road style</string>
    <string name="rendering_attr_roadStyle_description">Road style</string>
    <string name="rendering_value__name">Default</string>
    <string name="rendering_value_default_name">Default</string>
    <string name="rendering_value_germanRoadAtlas_name">German road atlas</string>
    <string name="rendering_value_highContrastRoads_name">High contrast roads</string>
    <string name="traffic_warning_railways">Railroad crossing</string>
    <string name="traffic_warning_pedestrian">Pedestrian crosswalk</string>
    <string name="show_railway_warnings">Railroad crossings</string>
    <string name="show_pedestrian_warnings">Pedestrian crosswalks</string>
    <string name="rendering_value_americanRoadAtlas_name">American road atlas</string>
    <string name="routing_attr_no_new_routing_name">No v1.9 routing rules</string>
    <string name="routing_attr_no_new_routing_description">Do not use routing rules introduced in v1.9.</string>
    <string name="dash_download_msg_none">Download offline maps?</string>
    <string name="dash_download_msg">You have downloaded %1$s maps</string>
    <string name="dash_download_new_one">Download new map</string>
    <string name="dash_download_manage">Manage</string>
    <string name="map_locale">Map language</string>
    <string name="rendering_attr_transportStops_name">Transport stops</string>
    <string name="navigate_point_zone">Zone</string>
    <string name="navigate_point_olc">Open Location Code</string>
    <string name="navigate_point_olc_info_invalid">Invalid OLC\n</string>
    <string name="navigate_point_olc_info_short">Short OLC\nPlease provide a full code</string>
    <string name="navigate_point_olc_info_area">Valid full OLC\nRepresents area: %1$s x %2$s</string>
    <string name="navigate_point_northing">Northing</string>
    <string name="navigate_point_easting">Easting</string>
    <string name="download_tab_downloads">All Downloads</string>
    <string name="download_tab_updates">Updates</string>
    <string name="download_tab_local">Local</string>
    <string name="no_internet_connection">Unable to download, please check your Internet connection.</string>
    <string name="everything_up_to_date">All files up to date</string>
    <string name="use_opengl_render">Use OpenGL rendering</string>
    <string name="use_opengl_render_descr">Use hardware accelerated OpenGL rendering (may use more battery, or not work on very old devices).</string>
    <string name="error_avoid_specific_road">No bypass found</string>
    <string name="home_button">Home</string>
    <string name="map_update">Updates available for %1$s maps</string>
    <string name="search_for">Search for</string>
    <string name="coordinates">Coordinates</string>
    <string name="rendering_attr_publicTransportMode_name">Bus, trolleybus, shuttle routes</string>
    <string name="rendering_attr_tramTrainRoutes_name">Tram and train routes</string>
    <string name="rendering_attr_subwayMode_name">Subway routes</string>
    <string name="lock_screen_request_explanation">%1$s needs this permission to turn off the screen for the power saving feature.</string>
    <string name="wake_on_voice">Turn screen on</string>
    <string name="wake_on_voice_descr">Turn on device screen (if off) when approaching a turn.</string>
    <string name="impassable_road">Avoid roads…</string>
    <string name="rendering_attr_trainLightrailRoutes_name">Train routes</string>
    <string name="rendering_attr_tramRoutes_name">Tram routes</string>
    <string name="rendering_attr_shareTaxiRoutes_name">Share taxi routes</string>
    <string name="rendering_attr_trolleybusRoutes_name">Trolleybus routes</string>
    <string name="rendering_attr_busRoutes_name">Bus routes</string>
    <string name="rendering_category_hide">Hide</string>
    <string name="rendering_category_routes">Routes</string>
    <string name="rendering_category_details">Details</string>
    <string name="rendering_category_transport">Transport</string>
    <string name="rendering_category_others">Other map attributes</string>
    <string name="map_widget_appearance_rem">Remaining elements</string>
    <string name="map_widget_vector_attributes">Rendering attributes</string>
    <string name="map_widget_top">Status bar</string>
    <string name="map_widget_right">Right panel</string>
    <string name="map_widget_left">Left panel</string>
    <string name="configure_map">Configure map</string>
    <string name="search_radius_proximity">Within</string>
    <string name="anonymous_user">Anonymous user</string>
    <string name="logged_as">Logged in as %1$s</string>
    <string name="speed_limit_exceed">Speed limit tolerance</string>
    <string name="speed_limit_exceed_message">Select speed limit tolerance margin, above which you will receive a voice warning.</string>
    <string name="fav_point_emoticons_message">The favorite point name has been modified to %1$s to facilitate properly saving the string with emoticons to a file.</string>
    <string name="print_route">Print route</string>
    <string name="fav_point_dublicate">Favorite point name duplicate</string>
    <string name="fav_point_dublicate_message">Specified favorite name already in use, was changed to %1$s to avoid duplication.</string>
    <string name="text_size_descr">Set the text size on the map.</string>
    <string name="text_size">Text size</string>
    <string name="traffic_warning_speed_limit">Speed limit</string>
    <string name="traffic_warning_border_control">Border control</string>
    <string name="traffic_warning_payment">Toll booth</string>
    <string name="traffic_warning_stop">Stop sign</string>
    <string name="traffic_warning_calming">Traffic calming</string>
    <string name="traffic_warning_speed_camera">Speed camera</string>
    <string name="traffic_warning">Traffic warning</string>
    <string name="speak_favorites">Nearby favorites</string>
    <string name="speak_poi">Nearby POI</string>
    <string name="way_alarms">Traffic warnings</string>
    <string name="background_service_is_enabled_question">OsmAnd background service still running. Stop it, too?</string>
    <string name="sleep_mode_stop_dialog">Stop GPS background mode?</string>
    <string name="stop_navigation_service">Stop</string>
    <string name="confirm_every_run">Always ask</string>
    <string name="save_global_track_interval_descr">Choose logging interval for the general track recording (enabled via the GPX logging widget on the map).</string>
    <string name="save_global_track_interval">General logging interval</string>
    <string name="background_service_int">GPS Wake-up interval</string>
    <string name="enable_sleep_mode">Enable GPS background mode</string>
    <string name="save_track_to_gpx_globally">Log track to GPX file</string>
    <string name="save_track_to_gpx_globally_headline">On demand track logging</string>
    <string name="save_track_to_gpx_globally_descr">General position logging to a GPX file can be turned on or off using the GPX logging widget on the map screen.</string>
    <string name="save_current_track_descr">Save current track to memory card now.</string>
    <string name="save_current_track">Save current GPX track</string>
    <string name="save_track_to_gpx">Auto-record track during navigation</string>
    <string name="save_track_to_gpx_descrp">A GPX track is automatically saved to the tracks folder during navigation.</string>
    <string name="save_track_interval_globally">Logging interval</string>
    <string name="save_track_interval">Logging interval during navigation</string>
    <string name="save_track_interval_descr">Choose logging interval for track recording during navigation.</string>
    <string name="voice_provider_descr">Select the voice guidance for navigation.</string>
    <string name="voice_provider">Voice guidance</string>
    <string name="enable_proxy_title">Enable HTTP proxy</string>
    <string name="enable_proxy_descr">Configure an HTTP proxy for all network requests.</string>
    <string name="proxy_host_title">Proxy Host</string>
    <string name="proxy_host_descr">Configure your proxy\'s hostname (e.g. 127.0.0.1).</string>
    <string name="proxy_port_title">Proxy Port</string>
    <string name="proxy_port_descr">Configure your proxy\'s port number (e.g. 8118).</string>
    <string name="monitoring_settings">Trip recording</string>
    <string name="monitoring_settings_descr">Configure how to record your trips.</string>
    <string name="int_hour">h</string>
    <string name="duration">Duration</string>
    <string name="distance">Distance</string>
    <string name="average">Average</string>
    <string name="of">%1$d of %2$d</string>
    <string name="ascent_descent">Ascent/Descent</string>
    <string name="moving_time">Moving time</string>
    <string name="max_min">Max/Min</string>
    <string name="min_max">Min/Max</string>
    <string name="index_tours">Tours</string>
    <string name="shared_string_all">All</string>
    <string name="waypoints">Waypoints</string>
    <string name="targets">Destinations</string>
    <string name="announce_gpx_waypoints">GPX waypoints</string>
    <string name="download_additional_maps">Download missing maps %1$s (%2$d MB)?</string>
    <string name="rendering_value_browse_map_name">Browse map</string>
    <string name="rendering_value_car_name">Car</string>
    <string name="rendering_value_bicycle_name">Bicycle</string>
    <string name="rendering_value_pedestrian_name">Pedestrian</string>
    <string name="rendering_attr_coloredBuildings_name">Color-code buildings by type</string>
    <string name="continue_navigation">Continue Navigation</string>
    <string name="pause_navigation">Pause Navigation</string>
    <string name="keep_navigation_service">Keep</string>
    <string name="map_preferred_locale_descr">Preferred language for labels on the map (if unavailable, English or local names will be used).</string>
    <string name="map_preferred_locale">Preferred map language</string>
    <string name="local_map_names">Local names</string>
    <string name="lang_sw">Swahili</string>
    <string name="lang_he">Hebrew</string>
    <string name="forward">Forward</string>
    <string name="home">Dashboard</string>
    <string name="live_monitoring_m_descr">Send tracking data to a specified web service if GPX logging is enabled.</string>
    <string name="live_monitoring_m">Online tracking (GPX required)</string>
    <string name="live_monitoring_start">Start online tracking</string>
    <string name="live_monitoring_stop">Stop online tracking</string>
    <string name="gpx_monitoring_start">Start GPX logging</string>
    <string name="gpx_monitoring_stop">Stop GPX logging</string>
    <string name="gpx_start_new_segment">Start new segment</string>
    <string name="rendering_attr_hideBuildings_name">Buildings</string>
    <string name="rendering_attr_hideNonVehicleHighways_name">Non-vehicle highways</string>
    <string name="rendering_attr_hideText_name">Text</string>
    <string name="rendering_attr_hideWoodScrubs_name">Wood and scrubs</string>
    <string name="rendering_attr_buildings15zoom_name">Buildings on zoom 15</string>
    <string name="rendering_attr_moreDetailed_name">More details</string>
    <string name="rendering_attr_lessDetailed_name">Fewer details</string>
    <string name="rendering_attr_hideAccess_name">Access restrictions</string>
    <string name="rendering_attr_showAccess_name">Show access restrictions and toll</string>
    <string name="rendering_attr_showSurfaceGrade_name">Show road quality</string>
    <string name="rendering_attr_showSurfaces_name">Show road surface</string>
    <string name="rendering_attr_showCycleRoutes_name">Show cycle routes</string>
    <string name="no_index_file_to_download">Downloads not found, please check your connection to the Internet.</string>
    <string name="select_index_file_to_download">Nothing was found. If you can\'t find your region, you can make it yourself (see https://osmand.net).</string>
    <string name="none_selected_gpx">No GPX files selected. To select one long-tap an available track.</string>
    <string name="local_index_select_gpx_file">Select to show</string>
    <string name="gpx_split_interval">Split interval</string>
    <string name="sort_by_distance">Sort by distance</string>
    <string name="sort_by_name">Sort by name</string>
    <string name="show_zoom_buttons_navigation_descr">Show zoom buttons during navigation.</string>
    <string name="show_zoom_buttons_navigation">Show zoom buttons</string>
    <string name="save_as_favorites_points">Save as group of favorites</string>
    <string name="select_destination_and_intermediate_points">Select destinations</string>
    <string name="layer_amenity_label">POI overlay labels</string>
    <string name="loading_smth">Loading %1$s…</string>
    <string name="map_widget_plain_time">Current time</string>
    <string name="gpx_wpt">Waypoint</string>
    <string name="selected_gpx_info_show">\n\nLong-tap to view on the map</string>
    <string name="delay_navigation_start">Start turn-by-turn guidance automatically</string>
    <string name="local_index_gpx_info_show">\n\nLong-tap for options</string>
    <string name="gpx_info_subtracks">Subtracks: %1$s </string>
    <string name="gpx_info_waypoints">Waypoints: %1$s </string>
    <string name="gpx_info_distance">Distance: %1$s (%2$s points) </string>
    <string name="gpx_info_start_time">Start time: %1$tF,  %1$tT </string>
    <string name="gpx_info_end_time">End time: %1$tF,  %1$tT </string>
    <string name="gpx_info_average_speed">Average speed: %1$s </string>
    <string name="gpx_info_maximum_speed">Maximum speed: %1$s </string>
    <string name="gpx_info_avg_altitude">Average altitude: %1$s</string>
    <string name="gpx_info_diff_altitude">Altitude range: %1$s</string>
    <string name="gpx_info_asc_altitude">Descent/ascent: %1$s</string>
    <string name="gpx_timespan">Time span: %1$s</string>
    <string name="gpx_timemoving">Time moving: %1$s</string>
    <string name="gpx_selection_segment_title">Segment</string>
    <string name="gpx_selection_number_of_points"> %1$s points</string>
    <string name="gpx_selection_point">Point %1$s</string>
    <!-- string name="gpx_selection_current_track">recording</string -->
    <string name="gpx_selection_route_points">%1$s \nRoute points %2$s</string>
    <string name="gpx_selection_points">%1$s \nPoints</string>
    <string name="gpx_selection_track">%1$s \nTrack %2$s</string>
    <string name="gpx_file_is_empty">Empty GPX track</string>
    <string name="osmo_edit_color">Display color</string>
    <string name="osmo_connect_menu">Connect</string>
    <string name="osmo_group_description">Description</string>
    <string name="int_days">days</string>
    <string name="hours_ago">hours ago</string>
    <string name="minutes_ago">min ago</string>
    <string name="seconds_ago">sec ago</string>
    <string name="use_points_as_intermediates">Calculate route between points</string>
    <string name="always_center_position_on_map">Display position always in center</string>
    <string name="voice_pref_title">Voice</string>
    <string name="misc_pref_title">Misc</string>
    <string name="localization_pref_title">Localization</string>
    <string name="index_item_nation_addresses">addresses nationwide</string>
    <string name="index_item_world_altitude_correction">World altitude correction</string>
    <string name="index_item_world_seamarks">World seamarks</string>
    <string name="index_item_world_bitcoin_payments">World bitcoin payments</string>
    <string name="index_item_world_basemap">World overview map</string>
    <string name="index_item_world_ski">World ski map</string>
    <string name="lang_zh">Chinese</string>
    <string name="lang_pt_br">Portuguese (Brazil)</string>
    <string name="lang_en">English</string>
    <string name="lang_en_gb">English (United Kingdom)</string>
    <string name="lang_af">Afrikaans</string>
    <string name="lang_al">Albanian</string>
    <string name="lang_ar">Arabic</string>
    <string name="lang_hy">Armenian</string>
    <string name="lang_eu">Basque</string>
    <string name="lang_be">Belarusian</string>
    <string name="lang_be_by">Belarusian (Latin)</string>
    <string name="lang_bs">Bosnian</string>
    <string name="lang_bg">Bulgarian</string>
    <string name="lang_ca">Catalan</string>
    <string name="lang_hr">Croatian</string>
    <string name="lang_cs">Czech</string>
    <string name="lang_da">Danish</string>
    <string name="lang_nl">Dutch</string>
    <string name="lang_fi">Finnish</string>
    <string name="lang_fr">French</string>
    <string name="lang_ka">Georgian</string>
    <string name="lang_de">German</string>
    <string name="lang_el">Greek</string>
    <string name="lang_iw">Hebrew</string>
    <string name="lang_hi">Hindi</string>
    <string name="lang_hu">Hungarian</string>
    <string name="lang_hu_formal">Hungarian (formal)</string>
    <string name="lang_id">Indonesian</string>
    <string name="lang_it">Italian</string>
    <string name="lang_ja">Japanese</string>
    <string name="lang_kn">Kannada</string>
    <string name="lang_ko">Korean</string>
    <string name="lang_lv">Latvian</string>
    <string name="lang_lt">Lithuanian</string>
    <string name="lang_mr">Marathi</string>
    <string name="lang_no">Norwegian Bokmål</string>
    <string name="lang_fa">Persian</string>
    <string name="lang_pl">Polish</string>
    <string name="lang_pt">Portuguese</string>
    <string name="lang_ro">Romanian</string>
    <string name="lang_ru">Russian</string>
    <string name="lang_sc">Sardinian</string>
    <string name="lang_sr">Serbian</string>
    <string name="lang_sr_latn">Serbian (Latin)</string>
    <string name="lang_zh_cn">Chinese (Simplified)</string>
    <string name="lang_zh_hk">Chinese (Hong Kong)</string>
    <string name="lang_sk">Slovak</string>
    <string name="lang_sl">Slovenian</string>
    <string name="lang_es">Spanish</string>
    <string name="lang_sv">Swedish</string>
    <string name="lang_zh_tw">Chinese (Traditional)</string>
    <string name="lang_tr">Turkish</string>
    <string name="lang_uk">Ukrainian</string>
    <string name="lang_vi">Vietnamese</string>
    <string name="lang_cy">Welsh</string>
    <string name="index_name_canada">North America - Canada</string>
    <string name="index_name_italy">Europe - Italy</string>
    <string name="index_name_gb">Europe - Great Britain</string>
    <string name="calculate_osmand_route_without_internet">Offline calculation of OsmAnd route segment</string>
    <string name="gpx_option_calculate_first_last_segment">Calculate OsmAnd route for first and last route segment</string>
    <string name="use_displayed_track_for_navigation">Use shown track for navigation?</string>
    <string name="keep_and_add_destination_point">Add as subsequent destination</string>
    <string name="select_gpx">Select GPX…</string>
    <string name="route_descr_select_destination">Select Destination</string>
    <string name="route_preferences">Route preferences</string>
    <string name="route_info">Route info</string>
    <string name="routing_attr_prefer_motorway_name">Prefer motorways</string>
    <string name="routing_attr_prefer_motorway_description">Prefer motorways</string>
    <string name="routing_attr_avoid_toll_name">Avoid toll roads</string>
    <string name="routing_attr_avoid_toll_description">Avoid toll roads</string>
    <string name="routing_attr_avoid_unpaved_name">Avoid unpaved roads</string>
    <string name="routing_attr_avoid_unpaved_description">Avoid unpaved roads.</string>
    <string name="routing_attr_avoid_ferries_name">Avoid ferries</string>
    <string name="routing_attr_avoid_ferries_description">Avoid ferries</string>
    <string name="routing_attr_avoid_motorway_name">Avoid motorways</string>
    <string name="routing_attr_avoid_motorway_description">Avoid motorways</string>
    <string name="routing_attr_avoid_stairs_name">Avoid stairs</string>
    <string name="routing_attr_avoid_stairs_description">Avoid stairs</string>
    <string name="routing_attr_avoid_borders_name">Avoid border crossing</string>
    <string name="routing_attr_avoid_borders_description">Avoid crossing national borders</string>
    <string name="routing_attr_weight_name">Weight limit</string>
    <string name="routing_attr_weight_description">Specify permitted vehicle weight limit on routes.</string>
    <string name="routing_attr_height_name">Height limit</string>
    <string name="routing_attr_height_description">Specify vehicle height to be permitted on routes.</string>
    <string name="android_19_location_disabled">Since Android version 4.4 (KitKat) you cannot download and update maps to the old storage folder (%s). Copy all OsmAnd files to new storage location?
        \n Note 1: Your old files will remain untouched (but can be deleted manually).
        \n Note 2: In the new storage location it will not be possible to share files between OsmAnd and OsmAnd+.</string>
    <string name="copying_osmand_one_file_descr">Copying file (%s) to the new destination…</string>
    <string name="copying_osmand_files_descr">Copying OsmAnd data files to the new destination (%s)…</string>
    <string name="copying_osmand_files">Copying OsmAnd data files…</string>
    <string name="calculate_osmand_route_gpx">Offline OsmAnd route calculation</string>
    <string name="app_mode_truck">Truck</string>
    <string name="guidance_preferences_descr">Navigation preferences</string>
    <string name="routing_preferences_descr">Routing preferences</string>
    <string name="speech_rate_descr">Specify the speech rate for TTS.</string>
    <string name="speech_rate">Speech Rate</string>
    <string name="complex_route_calculation_failed">Fast route calculation failed (%s), fallback to slow calculation.</string>
    <string name="disable_complex_routing_descr">Disable two-phase routing for car navigation.</string>
    <string name="disable_complex_routing">Disable complex routing</string>
    <string name="amenity_type_seamark">Seamark</string>
    <string name="app_modes_choose_descr">Select the use profiles to be visible in the app.</string>
    <string name="app_modes_choose">App Profiles</string>
    <string name="map_widget_map_rendering">Map rendering</string>
    <string name="app_mode_hiking">Hiking</string>
    <string name="app_mode_motorcycle">Motorcycle</string>
    <string name="app_mode_boat">Boat</string>
    <string name="app_mode_aircraft">Aircraft</string>
    <string name="local_osm_changes_delete_all_confirm">You are going to delete %1$d OSM changes. Are you sure?</string>
    <string name="animate_routing_route_not_calculated">Please calculate the route first</string>
    <string name="animate_routing_route">Simulate using calculated route</string>
    <string name="animate_routing_gpx">Simulate using GPX track</string>
    <string name="route_is_too_long_v2">Please add intermediate destinations if no path is found for this long route within 10 mins.</string>
    <string name="auto_zoom_none">No auto zoom</string>
    <string name="auto_zoom_close">To close-up</string>
    <string name="auto_zoom_far">To mid-range</string>
    <string name="auto_zoom_farthest">To long-range</string>
    <string name="map_magnifier">Map magnifier</string>
    <string name="base_world_map">World basemap</string>
    <string name="about_version">Version:</string>
    <string name="shared_string_about">About</string>
    <string name="about_settings_descr">Version info, licenses, project members</string>
    <string name="local_index_tile_data_zooms">Zooms downloaded: %1$s</string>
    <string name="local_index_tile_data_expire">Expire (minutes): %1$s</string>
    <string name="local_index_tile_data_downloadable">Downloadable: %1$s</string>
    <string name="local_index_tile_data_maxzoom">Maximum zoom: %1$s</string>
    <string name="local_index_tile_data_minzoom">Minimum zoom: %1$s</string>
    <string name="local_index_tile_data_name">Tile data: %1$s</string>
    <string name="edit_tilesource_successfully">Tilesource %1$s was saved</string>
    <string name="edit_tilesource_elliptic_tile">Elliptic mercator</string>
    <string name="edit_tilesource_maxzoom">Maximum zoom</string>
    <string name="edit_tilesource_expiration_time">Expire (minutes)</string>
    <string name="edit_tilesource_minzoom">Minimum zoom</string>
    <string name="edit_tilesource_url_to_load">URL</string>
    <string name="edit_tilesource_choose_existing">Choose existing…</string>
    <string name="maps_define_edit">Define/Edit…</string>
    <string name="map_widget_fps_info">FPS debug info</string>
    <string name="driving_region_descr">Select the driving region: US, Europe, UK, Asia, and others.</string>
    <string name="driving_region">Driving region</string>
    <string name="driving_region_japan">Japan</string>
    <string name="driving_region_us">United States</string>
    <string name="driving_region_canada">Canada</string>
    <string name="driving_region_europe_asia">Europe, Asia, Latin America, &amp; similar</string>
    <string name="driving_region_uk">UK, India, &amp; similar</string>
    <string name="driving_region_australia">Australia</string>
    <string name="speak_title">Announce…</string>
    <string name="speak_descr">Configure to announce street names, traffic warnings (forced stops, speed bumps), speed camera warnings, speed limits.</string>
    <string name="speak_street_names">Street names (TTS)</string>
    <string name="speak_speed_limit">Speed limit</string>
    <string name="speak_cameras">Speed cameras</string>
    <string name="speak_traffic_warnings">Traffic warnings</string>
    <string name="osb_author_or_password_not_specified">Please specify OSM user and password in \'Settings\'</string>
    <string name="clear_intermediate_points">Clear intermediate destinations</string>
    <string name="keep_intermediate_points">Keep intermediate destinations</string>
    <string name="new_directions_point_dialog">You already have intermediate destinations set.</string>
    <string name="context_menu_item_directions_to">Directions to</string>
    <string name="context_menu_item_directions_from">Directions from</string>
    <string name="route_descr_map_location">Map: </string>
    <string name="route_descr_lat_lon">Lat %1$.3f, lon %2$.3f</string>
    <!-- string name="route_descr_current_location">Current position</string -->
    <string name="route_descr_destination">Destination</string>
    <string name="route_to">To:</string>
    <string name="route_via">Via:</string>
    <string name="route_from">From:</string>
    <string name="app_mode_default">Browse map</string>
    <string name="settings_preset">Default profile</string>
    <string name="settings_preset_descr">Map view and navigation settings are remembered per use profile. Set your default profile here.</string>
    <string name="destination_point">Destination %1$s</string>
    <string name="context_menu_item_destination_point">Set as destination</string>
    <string name="please_select_address">Select city or street first</string>
    <string name="search_street_in_neighborhood_cities">Search for street in neighborhood cities</string>
    <string name="intermediate_items_sort_return">Optimized order of intermediate destinations en-route to the destination.</string>
    <string name="intermediate_items_sort_by_distance">Sort door-to-door</string>
    <string name="local_osm_changes_backup_successful">OSM change file was generated %1$s</string>
    <string name="local_osm_changes_backup_failed">Could not back up OSM changes</string>
    <string name="local_osm_changes_backup">Back up as OSM change</string>
    <string name="delete_point">Delete Point</string>
    <string name="plugin_distance_point_time">time</string>
    <string name="plugin_distance_point_hdop">accuracy</string>
    <string name="plugin_distance_point_speed">speed</string>
    <string name="plugin_distance_point_ele">elevation</string>
    <string name="plugin_distance_point">Point</string>
    <string name="gpx_file_name">GPX file name</string>
    <string name="gpx_saved_sucessfully">GPX file saved to {0}</string>
    <string name="use_distance_measurement_help">* Tap to mark a point.\n
        * Long-tap the map to delete previous point.\n
        * Long-tap on a point to view and attach description.\n
        * Tap the measurement widget to see more actions.</string>
    <string name="distance_measurement_start_editing">Start editing</string>
    <string name="distance_measurement_finish_editing">Finish editing</string>
    <string name="distance_measurement_finish_subtrack">Begin a new subtrack</string>
    <string name="distance_measurement_clear_route">Clear all points</string>
    <string name="distance_measurement_load_gpx">Open existing GPX track</string>
    <string name="wait_current_task_finished">Please wait until current task is finished</string>
    <string name="use_kalman_filter_compass_descr">Reduces noise in compass readings but adds inertia.</string>
    <string name="use_kalman_filter_compass">Use Kalman filter</string>
    <string name="use_magnetic_sensor_descr">For the compass reading, use the magnetic sensor instead of the orientation sensor.</string>
    <string name="use_magnetic_sensor">Use magnetic sensor</string>
    <string name="other_location">Other</string>
    <string name="files_limit">%1$d files left</string>
    <string name="available_downloads_left">%1$d files left to download</string>
    <string name="install_paid">Full version</string>
    <string name="cancel_route">Dismiss route</string>
    <string name="cancel_navigation">Stop navigation</string>
    <string name="clear_destination">Clear destination</string>
    <string name="download_using_mobile_internet">Not connected to Wi-Fi. Use current connection to the Internet to download?</string>
    <string name="street_name">Street name</string>
    <string name="hno">House number</string>
    <string name="website">Website</string>
    <string name="phone">Phone</string>
    <string name="osmand_background_plugin_description">Shows settings for turning on background tracking and navigation by periodically waking up the GPS device (with the screen off).</string>
    <string name="contribution_activity">Install version</string>
    <string name="choose_osmand_theme_descr">Choose how the app looks.</string>
    <string name="choose_osmand_theme">App theme</string>
    <string name="accessibility_options">Accessibility options</string>
    <string name="select_address_activity">Select address</string>
    <string name="favourites_list_activity">Select favorite</string>
    <string name="local_openstreetmap_act_title">OSM modifications</string>
    <string name="layer_hillshade">Hillshade layer</string>
    <string name="map_widget_gps_info">GPS info</string>
    <string name="access_arrival_time">Arrival time</string>
    <string name="item_checked">checked</string>
    <string name="item_unchecked">unchecked</string>
    <string name="prefer_motorways">Prefer motorways</string>
    <string name="prefer_in_routing_title">Prefer…</string>
    <string name="prefer_in_routing_descr">Prefer motorways.</string>
    <string name="max_speed_none">none</string>
    <string name="index_name_openmaps">OpenMaps EU</string>
    <string name="download_wikipedia_maps">Wikipedia</string>
    <string name="download_hillshade_maps">Hillshades</string>
    <string name="local_indexes_cat_srtm">Contour lines</string>
    <string name="local_indexes_cat_av">Audio/Video data</string>
    <string name="stop_routing_confirm">Are you sure you want to stop the navigation?</string>
    <string name="clear_dest_confirm">Are you sure you want to clear your destination (and intermediate destinations)?</string>
    <string name="precise_routing_mode_descr">Calculate precise routes without glitches. Still distance-limited and slow.</string>
    <string name="precise_routing_mode">Precise routing (alpha)</string>
    <string name="recording_context_menu_show">Show</string>
    <string name="recording_photo_description">Photo %1$s %2$s</string>
    <string name="av_def_action_picture">Take a photo</string>
    <string name="recording_context_menu_precord">Take a photo</string>
    <string name="dropbox_plugin_description">The Dropbox plugin allows you to sync tracks and audio/video notes with your Dropbox account.</string>
    <string name="dropbox_plugin_name">Dropbox plugin</string>
    <string name="intermediate_points_change_order">Change order</string>
    <string name="srtm_paid_version_msg">Please consider paying for the \'Contour lines\' plugin to support further development.</string>
    <string name="av_def_action_choose">Select on request</string>
    <string name="av_def_action_video">Record video</string>
    <string name="av_def_action_audio">Record audio</string>
    <string name="av_widget_action_descr">Select default widget action.</string>
    <string name="av_widget_action">Default widget action</string>
    <string name="av_video_format_descr">Select the video output format.</string>
    <string name="av_video_format">Video output format</string>
    <string name="av_use_external_recorder_descr">Use system recorder for video.</string>
    <string name="av_use_external_recorder">Use system recorder</string>
    <string name="av_use_external_camera_descr">Use the system app for photos.</string>
    <string name="av_use_external_camera">Use camera app</string>
    <string name="av_settings_descr">Configure audio and video settings.</string>
    <string name="av_settings">Audio/video settings</string>
    <string name="recording_error">Recording failed</string>
    <string name="recording_camera_not_available">Camera not available</string>
    <string name="recording_is_recorded">Recording Audio/video. Stop by tapping the AV widget.</string>
    <string name="recording_playing">An audio from the specified recording is being played.\n%1$s</string>
    <string name="recording_open_external_player">Open external player</string>
    <string name="recording_delete_confirm">Delete this recording?</string>
    <string name="recording_unavailable">unavailable</string>
    <string name="recording_context_menu_arecord">Take an audio note</string>
    <string name="recording_context_menu_vrecord">Take a video note</string>
    <string name="layer_recordings">Recording layer</string>
    <string name="recording_can_not_be_played">Recording can not be played</string>
    <string name="recording_context_menu_delete">Delete recording</string>
    <string name="recording_context_menu_play">Play</string>
    <string name="recording_description">Recording %1$s %3$s %2$s</string>
    <string name="recording_default_name">Recording</string>
    <string name="map_widget_av_notes">Audio/video notes</string>
    <string name="map_widget_distancemeasurement">Distance measurement</string>
    <string name="audionotes_location_not_defined">Location to associate with the note is not defined yet. \"Use location …\" to assign a note to the location specified.</string>
    <string name="map_widget_audionotes">Audio notes</string>
    <string name="index_srtm_parts">parts</string>
    <string name="index_srtm_ele">Contour lines</string>
    <string name="download_select_map_types">Other maps</string>
    <string name="download_roads_only_item">Roads only</string>
    <string name="download_srtm_maps">Contour lines</string>
    <string name="download_regular_maps">Standard map</string>
    <string name="download_roads_only_maps">Roads-only map</string>
    <string name="rendering_attr_alpineHiking_name">Alpine hiking scale (SAC)</string>
    <string name="rendering_attr_alpineHiking_description">Render paths according to the SAC scale.</string>
    <string name="rendering_attr_hikingRoutesOSMC_name">Hiking symbol overlay</string>
    <string name="rendering_attr_hikingRoutesOSMC_description">Render paths according to OSMC traces.</string>
    <string name="rendering_attr_noAdminboundaries_name">Boundaries</string>
    <string name="rendering_attr_noAdminboundaries_description">Suppress display of regional boundaries (admin levels 5–9).</string>
    <string name="map_widget_max_speed">Speed limit</string>
    <string name="monitoring_control_start">GPX</string>
    <string name="no_buildings_found">No buildings found.</string>
    <string name="incremental_search_city">Search city incrementally</string>
    <string name="search_villages_and_postcodes">Search more villages/postcode</string>
    <string name="rendering_attr_showRoadMaps_description">Select when to display roads-only maps:</string>
    <string name="rendering_attr_showRoadMaps_name">Roads-only maps</string>
    <string name="safe_mode_description">Run the app in safe mode (using slower Android instead of native code).</string>
    <string name="safe_mode">Safe mode</string>
    <string name="native_library_not_running">The app is running in safe mode (disable it in \'Settings\').</string>
    <string name="close_changeset">Close changeset</string>
    <string name="zxing_barcode_scanner_not_found">ZXing Barcode Scanner app not installed. Search in Google Play?</string>
    <string name="rendering_attr_roadColors_description">Select a road color scheme:</string>
    <string name="rendering_attr_roadColors_name">Road color scheme</string>
    <string name="map_widget_show_destination_arrow">Show destination direction</string>
    <string name="enable_plugin_monitoring_services">Enable the Trip recording plugin to use position logging services (GPX logging, online tracking)</string>
    <string name="non_optimal_route_calculation">Calculate possibly non-optimal route over long distances</string>
    <string name="gps_not_available">Please enable GPS in the settings</string>
    <string name="map_widget_monitoring_services">Logging services</string>
    <string name="no_route">No route</string>
    <string name="delete_target_point">Remove destination</string>
    <string name="target_point">Destination %1$s</string>
    <string name="intermediate_point">Intermediate destination %1$s</string>
    <string name="context_menu_item_last_intermediate_point">Add as last intermediate destination</string>
    <string name="context_menu_item_first_intermediate_point">Add as first intermediate destination</string>
    <string name="add_as_last_destination_point">Add as last intermediate destination</string>
    <string name="add_as_first_destination_point">Add as first intermediate destination</string>
    <string name="replace_destination_point">Replace the destination</string>
    <string name="new_destination_point_dialog">You have already set a destination:</string>
    <string name="target_points">Destinations</string>
    <string name="intermediate_point_too_far">Intermediate destination %1$s is too far from the nearest road.</string>
    <string name="arrived_at_intermediate_point">You have arrived at your intermediate destination</string>
    <string name="context_menu_item_intermediate_point">Add as intermediate destination</string>
    <string name="map_widget_intermediate_distance">Intermediate destination</string>
    <string name="ending_point_too_far">Ending point too far from nearest road.</string>
    <string name="add_tag">Add Tag</string>
    <string name="btn_advanced_mode">Advanced Mode…</string>
    <string name="poi_filter_parking">Parking</string>
    <string name="poi_filter_emergency">Emergency</string>
    <string name="poi_filter_public_transport">Public transport</string>
    <string name="poi_filter_entertainment">Entertainment</string>
    <string name="poi_filter_accomodation">Accommodation</string>
    <string name="poi_filter_restaurants">Restaurants</string>
    <string name="poi_filter_sightseeing">Sightseeing</string>
    <string name="poi_filter_car_aid">Car aid</string>
    <string name="poi_filter_food_shop">Food shop</string>
    <string name="poi_filter_for_tourists">For tourists</string>
    <string name="poi_filter_fuel">Fuel</string>
    <string name="show_warnings_title">Show alerts…</string>
    <string name="show_warnings_descr">Configure traffic warnings (speed limits, forced stops, speed bumps, tunnels), speed camera warnings, and lane info.</string>
    <string name="use_compass_navigation_descr">Use the compass when no heading is detected otherwise.</string>
    <string name="use_compass_navigation">Use compass</string>
    <string name="avoid_motorway">Avoid motorways</string>
    <string name="auto_zoom_map_descr">Zoom level according to your speed (while map is synchronized with current position).</string>
    <string name="auto_zoom_map">Auto zoom map</string>
    <string name="snap_to_road_descr">Snap position to roads during navigation.</string>
    <string name="snap_to_road">Snap to road</string>
    <string name="interrupt_music_descr">Voice prompts pause, not just subdue, music playback.</string>
    <string name="interrupt_music">Pause music</string>
    <string name="osmand_play_title_30_chars">OsmAnd Maps &amp; Navigation</string>
    <string name="osmand_short_description_80_chars">Global Mobile Map Viewing &amp; Navigation for Offline and Online OSM Maps</string>
    <string name="osmand_long_description_1000_chars">
		OsmAnd (OSM Automated Navigation Directions)\n\n

		OsmAnd is an open source software navigation app with access to a wide variety of global OpenStreetMap (OSM) data. All map data (vector or tile maps) can be stored on the phone memory card for offline usage. Offline and online routing functionality is also offered, including turn-by-turn voice guidance.\n\n

		Some of the core features:\n
		- Complete offline functionality (store downloaded vector or tile maps in the device storage)\n
		- Compact offline vector maps for the whole world available\n
		- Download of country or region maps directly from the app\n
		- Overlay of several map layers possible, like GPX or navigation tracks, Points of Interest, favorites, contour lines, public transport stops, additional maps with customizable transparency\n
		- Offline search for addresses and places (POIs)\n
		- Offline routing for medium-range distances\n
		- Car, bicycle, and pedestrian modes with optional:\n
		-  Automated day/night view switching\n
		-  Speed-dependent map zooming\n
		-  Map alignment according to compass or direction of motion\n
		-  Lane guidance, speed limit display, recorded and TTS voices\n\n

		Limitations of this free version of OsmAnd:\n
		- Number of map downloads limited\n
		- No offline access to Wikipedia POIs\n\n

		OsmAnd is actively being developed and our project and its continued progress relies on financial contributions for development and testing of new functionality. Please consider buying OsmAnd+, or funding specific new features or making a general donation on https://osmand.net.
	</string>
    <string name="osmand_extended_description_part1">
    OsmAnd (OSM Automated Navigation Directions) is a map and navigation app with access to the free, worldwide, and high-quality OpenStreetMap (OSM) data.\n\n

    Enjoy voice and optical navigator, viewing POIs (points of interest), creating and managing GPX tracks, using contour lines visualization and altitude info (through plugin), a choice between driving, cycling, pedestrian modes, OSM editing and much more.
    </string>
    <string name="osmand_extended_description_part2">
        GPS navigation\n
        • Choose between offline (no roaming charges when you are abroad) or online (faster) mode\n
        • Turn-by-turn voice guidance leads you along the way (recorded and synthesized voices)\n
        • The route gets rebuilt whenever you deviate from it\n
        • Lane guidance, street names, and estimated time of arrival will help along the way\n
        • To make your trip safer, day/night mode switches automatically\n
        • Show speed limits, and get reminders if you exceed it\n
        • Map zoom adjusts to your speed\n
        • Search for destinations by address, type (e.g: Parking, restaurant, hotel, gas station, museum), or geographical coordinates\n
        • Supports intermediate points on your itinerary\n
        • Record your own or upload a GPX track and follow it\n
    </string>
    <string name="osmand_extended_description_part3">
        Map\n
        • Displays POIs (point of interests) around you\n
        • Adjusts the map to your direction of motion (or compass)\n
        • Shows your location and the direction you are looking in\n
        • Share your location so that your friends can find you\n
        • Keeps your most important places in \'Favorites\'\n
        • Allows you to choose how to display names on the map: In English, local, or phonetic spelling\n
        • Displays specialized online tiles, satellite view (from Bing), different overlays like touring/navigation GPX tracks and additional layers with customizable transparency\n
    </string>
    <string name="osmand_extended_description_part4">
        Skiing\n
        OsmAnd ski maps plugin enables you to see ski tracks with level of complexity and some additional info, like location of lifts and other facilities.
    </string>
    <string name="osmand_extended_description_part5">
        Cycling\n
        • Find cycling paths on the map\n
        • GPS navigation in cycling mode builds your route using cycling paths\n
        • See your speed and altitude\n
        • GPX recording option enables you to record your trip and share it\n
        • Via an additional plugin you can enable contour lines and hillshading
    </string>
    <string name="osmand_extended_description_part6">
        Walking, hiking, city tour\n
        • The map shows you walking and hiking paths\n
        • Wikipedia in your preferred language can tell you a lot during a city tour\n
        • Public transport stops (bus, tram, train),  including line names, help to navigate in a new city\n
        • GPS navigation in pedestrian mode builds your route using walking paths\n
        • Upload and follow a GPX route or record and share your own\n
    </string>
    <string name="osmand_extended_description_part7">
        Contribute to OSM\n
        • Report data bugs\n
        • Upload GPX tracks to OSM directly from the app\n
        • Add POIs and directly upload them to OSM (or later if offline)\n
    </string>
    <string name="osmand_extended_description_part8">
        OsmAnd is actively developed open source software. Everyone can contribute to the app by reporting bugs, improving translations or coding new features. Additionally the project relies on financial contributions to fund coding and testing of new functionalities.\n
        Approximate map coverage and quality:\n
        • Western Europe: ****\n
        • Eastern Europe: ***\n
        • Russia: ***\n
        • North America: ***\n
        • South America: **\n
        • Asia: **\n
        • Japan &amp; Korea: ***\n
        • Middle East: **\n
        • Africa: **\n
        • Antarctica: *\n
        Most countries around the globe are available for download!\n
        Get a reliable navigator in your country - be it France, Germany, Mexico, UK, Spain, Netherlands, USA, Russia, Brazil or any other.
    </string>
    <string name="osmand_plus_play_title_30_chars">OsmAnd+ Maps &amp; Navigation</string>
    <string name="osmand_plus_short_description_80_chars">Global Mobile Map Viewing &amp; Navigation for Offline and Online OSM Maps</string>
    <string name="osmand_plus_long_description_1000_chars">
		OsmAnd+ (OSM Automated Navigation Directions)\n\n

		OsmAnd+ is an open source software navigation app with access to a wide variety of global OpenStreetMap (OSM) data. All map data (vector or tile maps) can be stored on the phone memory card for offline use. Offline and online routing functionality is also offered, including turn-by-turn voice guidance.\n\n

		OsmAnd+ is the paid app version, by buying it you support the project, fund the development of new features, and receive the latest updates.\n\n

		Some of the core features:\n
		- Complete offline functionality (store downloaded vector or tile maps in the device storage)\n
		- Compact offline vector maps for the whole world available\n
		- Unlimited downloading of country or region maps directly from the app\n
		- Offline Wikipedia feature (download Wikipedia POIs), great for sightseeing\n
		- Overlay of several map layers possible, like GPX or navigation tracks, Points of Interest, favorites, contour lines, public transport stops, additional maps with customizable transparency\n\n
		- Offline search for addresses and places (POIs)\n
		- Offline routing for medium-range distances\n
		- Car, bicycle, and pedestrian modes with optional:\n
		-  Automated day/night view switching\n
		-  Speed-dependent map zooming\n
		-  Map alignment according to compass or direction of motion\n
		-  Lane guidance, speed limit display, recorded and TTS voices\n
	</string>
    <string name="osmand_plus_extended_description_part1">
        OsmAnd+ (OSM Automated Navigation Directions) is a map and navigation app with access to the free, worldwide, and high-quality OpenStreetMap (OSM) data.\n
        Enjoy voice and optical navigation, viewing POIs (points of interest), creating and managing GPX tracks, using contour lines visualization and altitude info, a choice between driving, cycling, pedestrian modes, OSM editing and much more.\n\n

        OsmAnd+ is the paid app version. By buying it, you support the project, fund the development of new features, and receive the latest updates.\n\n

        Some of the main features:
    </string>
    <string name="osmand_plus_extended_description_part2">
        Navigation\n
        • Works online (fast) or offline (no roaming charges when you are abroad)\n
        • Turn-by-turn voice guidance (recorded and synthesized voices)\n
        • Optional lane guidance, street name display, and estimated time of arrival\n
        • Supports intermediate points on your itinerary\n
        • Automatic re-routing whenever you deviate from the route\n
        • Search for places by address, by type (e.g: Restaurant, hotel, gas station, museum), or by geographical coordinates\n
    </string>
    <string name="osmand_plus_extended_description_part3">
        Map Viewing\n
        • Display your position and orientation\n
        • Optionally align the picture according to compass or your direction of motion\n
        • Save your most important places as favorites\n
        • Display POIs (point of interests) around you\n
        • Display specialized online tiles, satellite view (from Bing), different overlays like touring/navigation GPX tracks and additional layers with customizable transparency\n
        • Optionally display place names in English, local, or phonetic spelling\n
    </string>
    <string name="osmand_plus_extended_description_part4">
        Use OSM and Wikipedia Data\n
        • High-quality info from the best collaborative projects of the world\n
        • OSM data available per country or region\n
        • Wikipedia POIs, great for sightseeing\n
        • Unlimited free downloads, directly from the app\n
        • Compact offline vector maps updated at least once a month\n\n

        • Selection between complete region data and just road network (Example: All of Japan is 700 MB or 200 MB for the road network part thereof)
    </string>
    <string name="osmand_plus_extended_description_part5">
        Safety Features\n
        • Optional automated day/night view switching\n
        • Optional speed limit display, with reminder if you exceed it\n
        • Optional speed-dependent zooming\n
        • Share your location so that your friends can find you\n
    </string>
    <string name="osmand_plus_extended_description_part6">
        Bicycle and Pedestrian Features\n
        • Viewing foot, hiking, and bike paths, great for outdoor activities\n
        • Special routing and display modes for bike and pedestrian\n
        • Optional public transport stops (bus, tram, train) including line names\n
        • Optional trip recording to local GPX file or online service\n
        • Optional speed and altitude display\n
        • Display of contour lines and hillshading (via additional plugin)
    </string>
    <string name="osmand_plus_extended_description_part7">
        Contribute directly to OSM\n
        • Report data bugs\n
        • Upload GPX tracks to OSM directly from the app\n
        • Add POIs and directly upload them to OSM (or later if offline)\n
        • Optional trip recording also in background mode (while device is in sleep mode)\n
        OsmAnd is actively developed open source software. Everyone can contribute to the app by reporting bugs, improving translations or coding new features. Additionally the project relies on financial contributions to fund coding and testing of new functionalities.\n
    </string>
    <string name="osmand_plus_extended_description_part8">
        Approximate map coverage and quality:\n
        • Western Europe: ****\n
        • Eastern Europe: ***\n
        • Russia: ***\n
        • North America: ***\n
        • South America: **\n
        • Asia: **\n
        • Japan &amp; Korea: ***\n
        • Middle East: **\n
        • Africa: **\n
        • Antarctica: *\n
        Most countries around the globe available as downloads\n
        From Afghanistan to Zimbabwe, from Australia to the USA. Argentina, Brazil, Canada, France, Germany, Mexico, UK, Spain, …\n
    </string>
    <string name="filterpoi_activity">Create POI filter</string>
    <string name="recalculate_route_to_your_location">Transport mode:</string>
    <string name="select_navigation_mode">Select transport mode</string>
    <string name="day_night_info_description">Sunrise: %1$s \nSunset: %2$s</string>
    <string name="day_night_info">Day/night info</string>
    <string name="map_widget_renderer">Map style</string>
    <string name="layer_map_appearance">Configure screen</string>
    <string name="show_lanes">Lanes</string>
    <string name="avoid_unpaved">Avoid unpaved roads</string>
    <string name="avoid_ferries">Avoid ferries</string>
    <string name="avoid_in_routing_title">Avoid…</string>
    <string name="avoid_in_routing_descr">Avoid toll roads, unpaved, ferries.</string>
    <string name="map_widget_fluorescent">Fluorescent routes</string>
    <string name="map_widget_show_ruler">Ruler</string>
    <string name="map_widget_view_direction">Viewing direction</string>
    <string name="map_widget_transparent">Transparent widgets</string>
    <string name="bg_service_sleep_mode_off">Run\n app in background</string>
    <string name="bg_service_sleep_mode_on">Stop\n running in background</string>
    <string name="gps_wakeup_interval">GPS wake-up interval: %s</string>
    <string name="int_continuosly">Continuous</string>
    <string name="screen_is_locked">Tap the lock icon to unlock screen </string>
    <string name="map_widget_top_text">Street name</string>
    <string name="map_widget_config">Configure screen</string>
    <string name="map_widget_back_to_loc">Where am I</string>
    <string name="map_widget_lock_screen">Lock screen</string>
    <string name="map_widget_compass">Compass</string>
    <string name="map_widget_reset">Reset to default</string>
    <string name="map_widget_parking">Parking</string>
    <string name="map_widget_monitoring">GPX logging</string>
    <string name="map_widget_speed">Speed</string>
    <string name="map_widget_distance">Destination</string>
    <string name="map_widget_altitude">Altitude</string>
    <string name="map_widget_time">Time to go</string>
    <string name="map_widget_next_turn">Next turn</string>
    <string name="map_widget_next_turn_small">Next turn (small)</string>
    <string name="map_widget_next_next_turn">Second next turn</string>
    <string name="map_widget_mini_route">Mini route map</string>
    <string name="bg_service_screen_lock">Lock screen</string>
    <string name="bg_service_screen_unlock">Unlock screen</string>
    <string name="bg_service_screen_lock_toast">The screen is locked</string>
    <string name="bg_service_interval">Set wake-up interval:</string>
    <string name="show_cameras">Speed cameras</string>
    <string name="show_traffic_warnings">Traffic warnings</string>
    <string name="avoid_toll_roads">Avoid toll roads</string>
    <string name="continue_follow_previous_route_auto">Continue following previous unfinished navigation? (%1$s seconds)</string>
    <string name="route_updated_loc_found">Awaiting position to calculate route</string>
    <string name="osmand_parking_hours">Hours</string>
    <string name="osmand_parking_minutes">Minutes</string>
    <string name="osmand_parking_position_description_add_time">The car is parked at</string>
    <string name="select_animate_speedup">Select speed of route simulation</string>
    <string name="global_app_allocated_memory_descr">Allocated memory %1$s MB (Android limit %2$s MB, Dalvik %3$s MB).</string>
    <string name="global_app_allocated_memory">Allocated memory</string>
    <string name="native_app_allocated_memory_descr">Total native memory allocated by app %1$s MB (Dalvik %2$s MB, other %3$s MB).
		Proportional memory %4$s MB (Android limit %5$s MB, Dalvik %6$s MB).</string>
    <string name="native_app_allocated_memory">Total native memory</string>
    <string name="starting_point_too_far">Starting point too far from nearest road.</string>
    <string name="shared_location">Shared location</string>
    <string name="osmand_parking_event">Pick up the car from parking</string>
    <string name="osmand_parking_warning">Warning</string>
    <string name="osmand_parking_warning_text">A notification to pick up your car has been added to your calendar. It will remain there until you will delete it manually.</string>
    <string name="osmand_parking_time_limit_title">Set parking time limit</string>
    <string name="osmand_parking_delete_confirm">Delete the parking location marker?</string>
    <string name="osmand_parking_delete">Delete a parking marker</string>
    <string name="osmand_parking_choose_type">Choose the type of parking</string>
    <string name="osmand_parking_lim_text">Time-limited</string>
    <string name="osmand_parking_no_lim_text">Time-unlimited</string>
    <string name="osmand_parking_add_event">Add a notification to the Calendar app</string>
    <string name="osmand_parking_time_limit">Time-limited parking</string>
    <string name="osmand_parking_time_no_limit">Time-unlimited parking</string>
    <string name="osmand_parking_position_description">The location of your parked vehicle. %1$s</string>
    <string name="osmand_parking_position_description_add">To pick up the vehicle at:</string>
    <string name="osmand_parking_pm">PM</string>
    <string name="osmand_parking_am">AM</string>
    <string name="osmand_parking_position_name">Parking spot</string>
    <string name="context_menu_item_add_parking_point">Mark as parking location</string>
    <string name="context_menu_item_delete_parking_point">Delete parking marker</string>
    <string name="gpxup_public">Public</string>
    <string name="gpxup_identifiable">Identifiable</string>
    <string name="gpxup_trackable">Trackable</string>
    <string name="gpxup_private">Private</string>
    <string name="asap">ASAP</string>
    <string name="share_route_as_gpx">Share route as GPX file</string>
    <string name="share_route_subject">Route shared via OsmAnd</string>
    <string name="route_roundabout">Roundabout: Take %1$d exit and go</string>
    <string name="route_kl">Keep left and go</string>
    <string name="route_kr">Keep right and go</string>
    <string name="rendering_attr_noPolygons_description">Make all areal land features on map transparent.</string>
    <string name="rendering_attr_noPolygons_name">Polygons</string>
    <string name="rendering_attr_appMode_name">Rendering mode</string>
    <string name="rendering_attr_appMode_description">Optimize map for</string>
    <!-- string name="rendering_attr_contourLines_description">Select minimum zoom level to display in map if available. Separate contour data needed.</string -->
    <string name="rendering_attr_contourLines_description">Display from zoom level (requires contour data):</string>
    <string name="rendering_attr_contourLines_name">Show contour lines</string>
    <string name="rendering_attr_hmRendered_description">Increase amount of map detail shown.</string>
    <string name="rendering_attr_hmRendered_name">Show more map detail</string>
    <string name="local_index_routing_data">Routing data</string>
    <string name="navigate_point_format">Format</string>
    <string name="poi_search_desc">POI (Point of interest) search</string>
    <string name="address_search_desc">Address search</string>
    <string name="navpoint_search_desc">Coordinates</string>
    <string name="transport_search_desc">Public transport search</string>
    <string name="favourites_search_desc">A way to search for favorites</string>
    <string name="offline_navigation_not_available">OsmAnd offline navigation is temporarily not available.</string>
    <string name="left_side_navigation">Left-hand traffic</string>
    <string name="left_side_navigation_descr">For countries where people drive on the left side of the road.</string>
    <string name="local_index_description">Tap any existing item to see more details, long-tap to deactivate or delete. Current data on device (%1$s free):</string>
    <string name="unknown_from_location">Starting point not yet determined</string>
    <string name="unknown_location">Position not yet known</string>
    <string name="modify_transparency">Modify transparency (0 - transparent, 255 - opaque)</string>
    <string name="confirm_interrupt_download">Cancel file download?</string>
    <string name="first_time_msg">Thank you for using OsmAnd. Download regional data for offline use via \'Settings\' →  \'Manage map files\' to view maps, locate addresses, look up POIs, find public transport and more.</string>
    <string name="basemap_was_selected_to_download">Basemap is selected for download so that the app functions.</string>
    <string name="local_indexes_cat_tile">Online and cached tile maps</string>
    <string name="local_indexes_cat_map">Standard maps (vector)</string>
    <string name="index_settings_descr">Download and manage offline map files stored on your device.</string>
    <string name="map_online_plugin_is_not_installed">Enable the \'Online maps\' plugin to select different map sources</string>
    <string name="map_online_data">Online and tile maps</string>
    <string name="map_online_data_descr">Use online maps (download and cache tiles on memory card).</string>
    <string name="online_map_settings_descr">Configure online or cached tile map sources.</string>
    <string name="plugins_screen">Plugins</string>
    <string name="prefs_plugins_descr">Plugins activate advanced settings and additional functionality.</string>
    <string name="prefs_plugins">Plugins</string>
    <string name="vector_maps_may_display_faster_on_some_devices">Vector maps likely display faster. May not work well on some devices.</string>
    <string name="play_commands_of_currently_selected_voice">Select a voice and test by playing prompts</string>
    <string name="native_rendering">Native rendering</string>
    <string name="test_voice_prompts">Test voice prompts</string>
    <string name="switch_to_raster_map_to_see">No offline vector map present for this location. Download one in \'Settings\' (\'Manage map files\'), or switch to the \'Online maps\' plugin.</string>
    <string name="send_files_to_osm">Send GPX files to OSM?</string>
    <string name="gpx_visibility_txt">Visibility</string>
    <string name="gpx_tags_txt">Tags</string>
    <string name="gpx_description_txt">Description</string>
    <string name="validate_gpx_upload_name_pwd">Please specify your OSM username and password to upload GPX files.</string>
    <string name="default_buttons_support">Support</string>
    <string name="support_new_features">Support new features</string>
    <string name="support_new_features_descr">Donate to see new features implemented in the app.</string>
    <string name="show_ruler_level">Display ruler</string>
    <string name="info_button">Info</string>
    <string name="back_to_location">Return to position</string>
    <string name="accessibility_mode">Accessibility mode</string>
    <string name="accessibility_mode_descr">Turns on the features for impaired users.</string>
    <string name="accessibility_default">According to the Android system setting</string>
    <string name="backToMenu">Back to menu</string>
    <string name="zoomOut">Zoom out</string>
    <string name="zoomIn">Zoom in</string>
    <string name="zoomIs">Zoom level is</string>
    <string name="north">north</string>
    <string name="north_north_east">north-north-east</string>
    <string name="north_east">north-east</string>
    <string name="east_north_east">east-north-east</string>
    <string name="east">east</string>
    <string name="east_south_east">east-south-east</string>
    <string name="south_east">south-east</string>
    <string name="south_south_east">south-south-east</string>
    <string name="south">south</string>
    <string name="south_south_west">south-south-west</string>
    <string name="south_west">south-west</string>
    <string name="west_south_west">west-south-west</string>
    <string name="west">west</string>
    <string name="west_north_west">west-north-west</string>
    <string name="north_west">north-west</string>
    <string name="north_north_west">north-north-west</string>
    <string name="front">forward</string>
    <string name="front_right">right-forward</string>
    <string name="right">to the right</string>
    <string name="back_right">right-backward</string>
    <string name="back">backward</string>
    <string name="back_left">left-backward</string>
    <string name="left">to the left</string>
    <string name="front_left">left-forward</string>
    <string name="oclock">o\'clock</string>
    <string name="towards">toward</string>
    <string name="accuracy">Accuracy</string>
    <string name="altitude">Altitude</string>
    <string name="no_info">No info</string>
    <string name="direction_style_sidewise">Sidewise (8 sectors)</string>
    <string name="direction_style_clockwise">Clockwise (12 sectors)</string>
    <string name="settings_direction_style">Direction style</string>
    <string name="settings_direction_style_descr">Choose style to express relative directions while moving.</string>
    <string name="auto_announce_on">Start auto announcing</string>
    <string name="auto_announce_off">Stop auto announcing</string>
    <string name="i_am_here">I am here</string>
    <string name="zoom_by_trackball_descr">Change map zooming by horizontal trackball movement.</string>
    <string name="zoom_by_trackball">Use trackball for zoom control</string>
    <string name="accessibility_preferences_descr">Accessibility related preferences.</string>
    <string name="arrival_distance_factor_early">Early</string>
    <string name="arrival_distance_factor_normally">Normal</string>
    <string name="arrival_distance_factor_late">Late</string>
    <string name="arrival_distance_factor_at_last">In the last meters</string>
    <string name="arrival_distance">Arrival announcement</string>
    <string name="arrival_distance_descr">How soon do you want the arrival announcement?</string>
    <string name="rendering_out_of_memory">Not enough process memory to display selected area</string>
    <string name="use_fluorescent_overlays">Fluorescent overlays</string>
    <string name="use_fluorescent_overlays_descr">Use fluorescent colors to display tracks and routes.</string>
    <string name="offline_edition">Offline editing</string>
    <string name="offline_edition_descr">Always use offline editing.</string>
    <string name="update_poi_does_not_change_indexes">POI changes inside app do not affect downloaded map files, changes are saved as a file on your device instead.</string>
    <string name="local_openstreetmap_uploading">Uploading…</string>
    <string name="local_openstreetmap_were_uploaded">{0} POI/Notes were uploaded</string>
    <string name="local_openstreetmap_uploadall">Upload all</string>
    <string name="local_openstreetmap_upload">Upload modification to OSM</string>
    <string name="local_openstreetmap_delete">Delete modification</string>
    <string name="local_openstreetmap_descr_title">Asynchronous OSM editing:</string>
    <string name="local_openstreetmap_settings">OSM POIs/Notes saved on device</string>
    <string name="local_openstreetmap_settings_descr">Show and manage OSM POIs/Notes noted in database on device.</string>
    <string name="live_monitoring_interval_descr">Specify the online tracking interval.</string>
    <string name="live_monitoring_interval">Online tracking interval</string>
    <string name="live_monitoring_url_descr">Specify the web address with parameter syntax: lat={0}, lon={1}, timestamp={2}, hdop={3}, altitude={4}, speed={5}, bearing={6}.</string>
    <string name="live_monitoring_url">Online tracking web address</string>
    <string name="live_monitoring_max_interval_to_send">Time buffer for online tracking</string>
    <string name="live_monitoring_max_interval_to_send_desrc">Specify a time buffer to keep locations to send without connection</string>
    <string name="gpx_monitoring_disabled_warn">Log track using GPX widget or via \'Trip recording\' settings.</string>
    <string name="show_current_gpx_title">Show current track</string>
    <string name="free_version_message">This free OsmAnd version is limited to %1$s map downloads (to add or update maps) and does not support offline Wikipedia articles.</string>
    <string name="free_version_title">Free version</string>
    <string name="poi_context_menu_showdescription">Show POI description.</string>
    <string name="index_name_north_america">North America</string>
    <string name="index_name_netherlands">Europe - Netherlands</string>
    <string name="index_name_us">North America - United States</string>
    <string name="index_name_central_america">Central America</string>
    <string name="index_name_south_america">South America</string>
    <string name="index_name_europe">Europe</string>
    <string name="index_name_france">Europe - France</string>
    <string name="index_name_germany">Europe - Germany</string>
    <string name="index_name_russia">Russia</string>
    <string name="index_name_africa">Africa</string>
    <string name="index_name_asia">Asia</string>
    <string name="index_name_oceania">Australia and Oceania</string>
    <string name="index_name_other">Worldwide and topic maps</string>
    <string name="index_name_wiki">Worldwide Wikipedia POIs</string>
    <string name="index_name_voice">Voice prompts (recorded, limited features)</string>
    <string name="index_name_tts_voice">Voice prompts (TTS-synthesized, prefer)</string>
    <string name="amenity_type_osmwiki">Wikipedia (offline)</string>
    <string name="amenity_type_user_defined">User defined</string>
    <string name="fav_export_confirmation">File containing previously exported favorites already exists. Replace it?</string>
    <string name="profile_settings">Profile Specific Settings</string>
    <string name="routing_settings">Navigation</string>
    <string name="routing_settings_descr">Specify options for navigation.</string>
    <string name="global_settings">Global Settings</string>
    <string name="index_settings">Manage map files</string>
    <string name="general_settings">General</string>
    <string name="general_settings_descr">Configure display and common settings for the app.</string>
    <string name="global_app_settings">Global app settings</string>
    <string name="user_name">Your OSM username</string>
    <string name="open_street_map_login_descr">Needed for openstreetmap.org submissions.</string>
    <string name="user_password">Your OSM password</string>
    <string name="osmand_service">Background mode</string>
    <string name="osmand_service_descr">OsmAnd runs in the background with the screen off.</string>
    <string name="download_files_not_enough_space">There is not enough free space to download %1$s MB (free: %2$s).</string>
    <string name="use_transparent_map_theme">Transparent theme</string>
    <string name="native_library_not_supported">Native library not supported on this device.</string>
    <string name="init_native_library">Initializing native library…</string>
    <string name="choose_auto_follow_route">Auto-center map view</string>
    <string name="choose_auto_follow_route_descr">Time until the map view synchronizes with the current position.</string>
    <!-- string name="auto_follow_route_never">Never (tap \'Go\' to start guidance manually)</string -->
    <string name="keep_informing_never">Only manually (tap arrow)</string>
    <string name="keep_informing_descr">Re-announce navigation instructions at regular intervals.</string>
    <string name="keep_informing">Repeat navigation instructions</string>
    <string name="auto_follow_route_navigation">Auto-center nav only</string>
    <string name="auto_follow_route_navigation_descr">Auto-center map view only while navigating.</string>
    <string name="auto_follow_location_enabled">Auto-center map view in use.</string>
    <string name="pref_vector_rendering">Vector renderer specific options</string>
    <string name="pref_overlay">Overlay / underlay</string>
    <string name="pref_raster_map">Map source settings</string>
    <string name="pref_vector_map">Vector map settings</string>
    <string name="delete_confirmation_msg">Delete %1$s?</string>
    <string name="city_type_suburb">Suburb</string>
    <string name="city_type_hamlet">Hamlet</string>
    <string name="city_type_village">Village</string>
    <string name="city_type_town">Town</string>
    <string name="city_type_city">City</string>
    <string name="animate_route_off">Stop simulation</string>
    <string name="animate_route">Start simulation</string>
    <string name="file_can_not_be_renamed">File can not be renamed.</string>
    <string name="file_with_name_already_exists">File with that name already exists.</string>
    <string name="gpx_navigation">GPX route</string>
    <string name="poi_query_by_name_matches_categories">Several POI categories found matching the query:</string>
    <string name="data_to_search_poi_not_available">Local data to search POI is not present.</string>
    <string name="poi_filter_by_name">Search by name</string>
    <string name="old_poi_file_should_be_deleted">The POI data file \'%1$s\' is redundant and can be deleted.</string>
    <string name="update_poi_file_not_found">Local file to maintain POI changes not found and could not be created.</string>
    <string name="button_upgrade_osmandplus">Upgrade OsmAnd+</string>
    <string name="map_version_changed_info">Download the new version of the app to be able to use the new map files.</string>
    <string name="poi_filter_nominatim">Online Nominatim</string>
    <string name="search_position_current_location_search">Searching position…</string>
    <string name="search_position_current_location_found">My Position (found)</string>
    <string name="search_position_address">Address…</string>
    <string name="search_position_favorites">Favorites…</string>
    <string name="search_position_undefined">Undefined</string>
    <!-- string name="search_position_current_location">Current position…</string -->
    <string name="search_position_map_view">Current map center</string>
    <string name="select_search_position">Origin:</string>
    <string name="context_menu_item_search">Search nearby</string>
    <string name="route_successfully_saved_at">Route saved as \'%1$s\'.</string>
    <string name="filename_input">File name: </string>
    <string name="file_with_name_already_exist">File with same name already exists.</string>
    <string name="local_index_upload_gpx_description">Upload GPX files to the OSM community, improving the maps.</string>
    <string name="local_index_items_uploaded">%1$d of %2$d item(s) uploaded.</string>
    <string name="local_index_mi_upload_gpx">Send to OSM</string>
    <string name="show_more_map_detail">Show more map detail</string>
    <string name="show_more_map_detail_descr">Show some vector map detail (roads etc.) at lower zoom levels already.</string>
    <string name="favourites_delete_multiple_succesful">Favorite points deleted.</string>
    <string name="favorite_delete_multiple">You are going to delete %1$d favorites and %2$d favorite groups. Are you sure?</string>
    <string name="favorite_home_category">Home</string>
    <string name="favorite_friends_category">Friends</string>
    <string name="favorite_places_category">Places</string>
    <string name="shared_string_others">Others</string>
    <string name="shared_string_name">Name</string>
    <string name="favourites_edit_dialog_category">Category</string>
    <string name="shared_string_no_thanks">No, thanks</string>
    <string name="basemap_missing">Download the base world map to get an overview covering the whole world at low zoom levels.</string>
    <string name="vector_data_missing">Download (\'offline\') data to use maps offline.</string>
    <string name="shared_string_release">Released</string>
    <string name="local_index_installed">Local version</string>
    <string name="local_index_items_backuped">%1$d of %2$d item(s) deactivated.</string>
    <string name="local_index_items_deleted">%1$d of %2$d item(s) deleted.</string>
    <string name="local_index_items_restored">%1$d of %2$d item(s) activated.</string>
    <string name="local_index_no_items_to_do">No items to %1$s</string>
    <string name="local_index_action_do">You are about to %1$s %2$s item(s). Continue?</string>
    <string name="local_index_descr_title">Manage map files.</string>
    <string name="local_index_mi_restore">Activate</string>
    <string name="local_index_mi_backup">Deactivate</string>
    <string name="local_index_mi_reload">Reload from memory card</string>
    <string name="local_index_poi_data">POI data</string>
    <string name="local_index_address_data">Address data</string>
    <string name="local_index_transport_data">Public transport data</string>
    <string name="local_index_map_data">Map data</string>
    <string name="local_indexes_cat_backup">Deactivated</string>
    <string name="local_indexes_cat_tts">Voice prompts (TTS)</string>
    <string name="local_indexes_cat_voice">Voice prompts (recorded)</string>
    <!-- string name="local_indexes_cat_gpx">GPX data</string -->
    <string name="local_indexes_cat_poi">POI data</string>
    <string name="ttsvoice">TTS voice</string>
    <string name="search_offline_clear_search">New Search</string>
    <string name="map_text_size_descr">Select the text size for names on the map.</string>
    <string name="map_text_size">Map font size</string>
    <string name="trace_rendering">Rendering debug info</string>
    <string name="trace_rendering_descr">Display the rendering performance.</string>
    <string name="installing_new_resources">Unpacking new data…</string>
    <string name="internet_connection_required_for_online_route">An online navigation service is selected but you are not connected to the Internet.</string>
    <string name="tts_language_not_supported_title">Unsupported language</string>
    <string name="tts_language_not_supported">The selected language is not supported by the installed Android TTS (text-to-speech) engine. Look for another TTS engine in the market? Otherwise the preset TTS language will be used.</string>
    <string name="tts_missing_language_data_title">Missing data</string>
    <string name="tts_missing_language_data">Go to the market to download selected language?</string>
    <string name="gpx_option_reverse_route">Reverse GPX direction</string>
    <string name="gpx_option_destination_point">Use current destination</string>
    <string name="gpx_option_from_start_point">Pass along entire track</string>
    <string name="switch_to_vector_map_to_see">Offline vector map present for this location. \n\t\n\tTo use activate \'Menu\' → \'Configure map\' → \'Map Source…\' → \'Offline vector maps\'.</string>
    <string name="choose_audio_stream">Voice guidance output</string>
    <string name="choose_audio_stream_descr">Select the speaker to play the voice guidance.</string>
    <string name="voice_stream_voice_call">Phone call audio (also to interrupt car BT stereos)</string>
    <string name="voice_stream_notification">Notification audio</string>
    <string name="voice_stream_music">Media/music audio</string>
    <string name="warning_tile_layer_not_downloadable">The app cannot download the map layer %1$s, reinstalling it might help.</string>
    <string name="overlay_transparency_descr">Modify the overlay transparency.</string>
    <string name="overlay_transparency">Overlay transparency</string>
    <string name="map_transparency_descr">Modify the base map transparency.</string>
    <string name="map_transparency">Base map transparency</string>
    <string name="layer_underlay">Underlaying map…</string>
    <string name="map_underlay">Underlay map</string>
    <string name="map_underlay_descr">Choose the underlaying map.</string>
    <string name="layer_overlay">Overlay map…</string>
    <string name="map_overlay">Overlay map</string>
    <string name="map_overlay_descr">Choose the overlay map.</string>
    <string name="tile_source_already_installed">Map already installed, \'Settings\' will be updated.</string>
    <string name="select_tile_source_to_install">Select (tile) maps to install or update.</string>
    <string name="internet_not_available">Unable to perform operation without a connection to the Internet.</string>
    <string name="install_more">Install more…</string>
    <string name="level_to_switch_vector_raster_descr">Use raster maps for anything beyond this level.</string>
    <string name="level_to_switch_vector_raster">Minimum vector zoom level</string>
    <string name="create_poi_link_to_osm_doc"><u>Online OSM</u> map classification with images.</string>
    <string name="error_doing_search">Could not perform offline search.</string>
    <string name="search_offline_geo_error">Could not parse geo intent \'%s\'.</string>
    <string name="search_osm_offline">Search by geo location</string>
    <string name="system_locale">System</string>
    <string name="preferred_locale_descr">Select display language (takes effect when OsmAnd is restarted).</string>
    <string name="preferred_locale">Display language</string>
    <string name="incomplete_locale">incomplete</string>
    <string name="unit_of_length_descr">Change what distance is measured in.</string>
    <string name="unit_of_length">Units of length</string>
    <string name="si_mi_feet">Miles/feet</string>
    <string name="si_mi_yard">Miles/yards</string>
    <string name="si_km_m">Kilometers/meters</string>
    <string name="yard">yd</string>
    <string name="foot">ft</string>
    <string name="mile_per_hour">mph</string>
    <string name="mile">mi</string>
    <string name="send_location_way_choose_title">Share location using</string>
    <string name="send_location_sms_pattern">Location: %1$s\n%2$s</string>
    <string name="send_location_email_pattern">To see location follow the web link %1$s or Android intent link %2$s</string>
    <string name="send_location">Send location</string>
    <string name="context_menu_item_share_location">Share location</string>
    <string name="add_waypoint_dialog_added">GPX Waypoint \'\'{0}\'\' added</string>
    <string name="add_waypoint_dialog_title">Add waypoint to recorded GPX track</string>
    <string name="context_menu_item_add_waypoint">Add GPX waypoint</string>
    <string name="amenity_type_administrative">Administrative</string>
    <string name="amenity_type_barrier">Barrier</string>
    <string name="amenity_type_education">Education</string>
    <string name="amenity_type_emergency">Emergency</string>
    <string name="amenity_type_entertainment">Entertainment</string>
    <string name="amenity_type_finance">Finance</string>
    <string name="amenity_type_geocache">Geocache</string>
    <string name="amenity_type_healthcare">Healthcare</string>
    <string name="amenity_type_historic">Historic</string>
    <string name="amenity_type_landuse">Landuse</string>
    <string name="amenity_type_leisure">Leisure</string>
    <string name="amenity_type_man_made">Man made</string>
    <string name="amenity_type_military">Military</string>
    <string name="amenity_type_natural">Natural</string>
    <string name="amenity_type_office">Office</string>
    <string name="amenity_type_other">Other</string>
    <string name="amenity_type_shop">Shop</string>
    <string name="amenity_type_sport">Sport</string>
    <string name="amenity_type_sustenance">Sustenance</string>
    <string name="amenity_type_tourism">Tourism</string>
    <string name="amenity_type_transportation">Transport</string>
    <string name="indexing_address">Indexing address…</string>
    <string name="indexing_map">Indexing map…</string>
    <string name="indexing_poi">Indexing POI…</string>
    <string name="indexing_transport">Indexing transport…</string>
    <string name="km">km</string>
    <string name="km_h">km/h</string>
    <string name="m">m</string>
    <string name="old_map_index_is_not_supported">Deprecated map data format \'\'{0}\'\', not supported</string>
    <string name="poi_filter_closest_poi">Nearest POIs</string>
    <string name="poi_filter_custom_filter">Custom filter</string>
    <string name="poi_filter_namefinder">Online NameFinder</string>
    <string name="reading_cached_tiles">Reading cached tiles…</string>
    <string name="version_index_is_big_for_memory">The index \'\'{0}\'\' did not fit into memory</string>
    <string name="version_index_is_not_supported">The version of index \'\'{0}\'\' is not supported</string>
    <string name="osmand_routing_experimental">OsmAnd offline navigation is an experimental feature and it does not work for longer distances than about 20 km.\n\nNavigation temporarily switched to online CloudMade service.</string>
    <string name="specified_dir_doesnt_exist">Can not find the specified folder.</string>
    <string name="osmand_net_previously_installed">All offline data in the old installed app will be supported by the new one, but favorite points must be exported from the old app and then imported in the new one.</string>
    <string name="build_installed">Build {0} was installed ({1}).</string>
    <string name="downloading_build">Downloading build…</string>
    <string name="install_selected_build">Install OsmAnd - {0} of {1} {2} MB ?</string>
    <string name="loading_builds_failed">Retrieving the list of OsmAnd builds failed</string>
    <string name="loading_builds">Loading OsmAnd builds…</string>
    <string name="select_build_to_install">Select an OsmAnd build to install</string>
    <string name="gps_status_app_not_found">GPS status app not installed. Search in market?</string>
    <string name="voice_is_not_available_msg">No voice guidance available, please go to \'Settings\' → \'General\' → \'Voice guidance\' and select or download a voice prompt package.</string>
    <string name="voice_is_not_available_title">No voice guidance selected</string>
    <string name="daynight_mode_day">Day</string>
    <string name="daynight_mode_night">Night</string>
    <string name="daynight_mode_auto">Sunrise/sunset</string>
    <string name="daynight_mode_sensor">Light sensor</string>
    <string name="daynight_descr">Select rationale for switching between night and day mode.</string>
    <string name="daynight">Day/night mode</string>
    <string name="download_files_question">Download {0} file(s) ({1} MB)?</string>
    <string name="items_were_selected">{0} item(s) selected</string>
    <string name="filter_existing_indexes">Downloaded</string>
    <string name="fast_route_mode">Fastest route</string>
    <string name="fast_route_mode_descr">Enable to calculate fastest route or disable for fuel-saving route.</string>
    <string name="tiles_to_download_estimated_size">At zoom {0} download {1} tiles ({2} MB)</string>
    <string name="shared_string_download_map">Download map</string>
    <string name="select_max_zoom_preload_area">Select maximum zoom to preload</string>
    <string name="maps_could_not_be_downloaded">This map could not be downloaded</string>
    <string name="continuous_rendering">Continuous rendering</string>
    <string name="continuous_rendering_descr">Display continuous rendering instead of image-at-once.</string>
    <string name="rendering_exception">Could not draw selected area</string>
    <string name="show_point_options">Use location…</string>
    <string name="renderer_load_sucess">Renderer loaded</string>
    <string name="renderer_load_exception">Could not load renderer</string>
    <string name="renderers">Vector renderer</string>
    <string name="renderers_descr">Choose the rendering appearance.</string>
    <string name="poi_context_menu_website">Show POI website</string>
    <string name="poi_context_menu_call">Show POI phone</string>
    <string name="download_type_to_filter">type to filter</string>
    <string name="use_high_res_maps">High resolution display</string>
    <string name="use_high_res_maps_descr">Do not stretch (and blur) map tiles on high density displays.</string>
    <string name="context_menu_item_search_transport">Search public transport</string>
    <string name="transport_searching_transport">Transport results (no destination):</string>
    <string name="transport_searching_route">Transport results ({0} to destination):</string>
    <string name="transport_search_again">Reset transport search</string>
    <string name="voice">Recorded voice</string>
    <string name="voices">Voice prompts</string>
    <string name="no_vector_map_loaded">Vector maps were not loaded</string>
    <!-- string name="map_route_by_gpx">Navigate using GPX</string-->
    <string name="gpx_files_not_found">No GPX files found in the tracks folder</string>
    <string name="layer_gpx_layer">GPX track…</string>
    <string name="error_reading_gpx">Could not read GPX data</string>
    <string name="vector_data">Offline vector maps</string>
    <string name="transport_context_menu">Search transport at stop</string>
    <string name="poi_context_menu_modify">Modify POI</string>
    <string name="poi_context_menu_delete">Delete POI</string>
    <string name="rotate_map_compass_opt">Compass direction</string>
    <string name="rotate_map_bearing_opt">Movement direction</string>
    <string name="rotate_map_none_opt">No rotation (north always upwards)</string>
    <string name="rotate_map_to_bearing_descr">Select map screen alignment.</string>
    <string name="rotate_map_to_bearing">Map orientation</string>
    <string name="show_route">Route details</string>
    <string name="fav_imported_sucessfully">Favorites imported</string>
    <string name="import_file_favourites">Save data as GPX file or import waypoints to \'Favorites\'?</string>
    <string name="fav_file_to_load_not_found">GPX file containing favorites not found at {0}</string>
    <string name="fav_saved_sucessfully">Favorites saved to {0}</string>
    <string name="no_fav_to_save">No favorite points to save</string>
    <string name="share_fav_subject">Favorites shared via OsmAnd</string>
    <string name="error_occurred_loading_gpx">Could not load GPX</string>
    <string name="send_report">Send report</string>
    <string name="none_region_found">Could not find any downloaded maps on memory card.</string>
    <string name="poi_namefinder_query_empty">Type to find a POI</string>
    <string name="any_poi">Any</string>
    <string name="thanks_yandex_traffic">Thanks to Yandex for traffic info.</string>
    <string name="layer_yandex_traffic">Yandex traffic</string>
    <string name="layer_route">Route</string>
    <string name="layer_osm_bugs">OSM Notes (online)</string>
    <string name="layer_poi">POI overlay…</string>
    <string name="layer_map">Map source…</string>
    <string name="menu_layers">Map layers</string>
    <string name="context_menu_item_search_poi">Search POI</string>
    <string name="use_trackball_descr">Use a trackball device to move the map.</string>
    <string name="use_trackball">Use trackball</string>
    <string name="background_service_wait_int_descr">Sets highest waiting time allowed for each background position fix.</string>
    <string name="background_service_wait_int">Maximum wait for fix</string>
    <string name="where_am_i">Where am I?</string>
    <string name="process_navigation_service">OsmAnd navigation service</string>
    <string name="network_provider">Network</string>
    <string name="gps_provider">GPS</string>
    <string name="int_seconds">seconds</string>
    <string name="int_min">min.</string>
    <string name="background_service_int_descr">Set wake-up interval used by the background service.</string>
    <string name="background_service_provider_descr">Select location method used by the background service.</string>
    <string name="background_service_provider">Location provider</string>
    <string name="background_router_service_descr">Tracks your position while the screen is off.</string>
    <string name="background_router_service">Run OsmAnd in background</string>
    <string name="off_router_service_no_gps_available">The background navigation service requires a location provider to be turned on.</string>
    <string name="hide_poi_filter">Hide filter</string>
    <string name="show_poi_filter">Show filter</string>
    <string name="search_poi_filter">Filter</string>
    <string name="menu_mute_off">Sound is on</string>
    <string name="menu_mute_on">Sound is off</string>
    <string name="voice_data_initializing">Initializing voice data…</string>
    <string name="voice_data_not_supported">Unsupported version of voice data</string>
    <string name="voice_data_corrupted">Specified voice data is corrupted</string>
    <string name="voice_data_unavailable">Selected voice data is not available</string>
    <string name="sd_unmounted">Memory card not accessible.\nYou won\'t be able to see maps or find things.</string>
    <string name="sd_mounted_ro">Memory card read-only.\nIt is now only possible to see the preloaded map, not download new areas.</string>
    <string name="unzipping_file">Unzipping file…</string>
    <string name="route_tr">Turn right and go</string>
    <string name="route_tshr">Turn sharply right and go</string>
    <string name="route_tslr">Turn slightly right and go</string>
    <string name="route_tl">Turn left and go</string>
    <string name="route_tshl">Turn sharply left and go</string>
    <string name="route_tsll">Turn slightly left and go</string>
    <string name="route_tu">Make U-turn and go</string>
    <string name="route_head">Head</string>
    <string name="first_time_continue">Later</string>
    <string name="first_time_download">Download regions</string>
    <string name="search_poi_location">Awaiting signal…</string>
    <string name="search_near_map">Search near current map center</string>
    <string name="search_nearby">Search nearby</string>
    <string name="map_orientation_default">Same as device</string>
    <string name="map_orientation_portrait">Portrait</string>
    <string name="map_orientation_landscape">Landscape</string>
    <string name="map_screen_orientation">Screen orientation</string>
    <string name="map_screen_orientation_descr">Portrait, landscape, or device.</string>
    <string name="opening_hours_not_supported">Opening hours format can not be changed</string>
    <string name="add_new_rule">Add new rule</string>
    <string name="transport_Routes">Routes</string>
    <string name="transport_Stop">Stop</string>
    <string name="transport_stops">stops</string>
    <string name="transport_search_after">Subsequent itinerary</string>
    <string name="transport_search_before">Prior itinerary</string>
    <string name="transport_finish_search">Finish search</string>
    <string name="transport_stop_to_go_out">Choose stop to get off</string>
    <string name="transport_to_go_after">prior distance</string>
    <string name="transport_to_go_before">subsequent distance</string>
    <string name="transport_stops_to_pass">stops to pass</string>
    <string name="transport_route_distance">Itinerary distance</string>
    <string name="transport">Transport</string>
    <string name="show_transport_over_map_description">Show public transport stops on the map.</string>
    <string name="show_transport_over_map">Show transport stops</string>
    <string name="hello">OsmAnd navigation app</string>
    <string name="update_poi_success">POI data was updated ({0} were loaded)</string>
    <string name="update_poi_error_local">Could not update local POI list</string>
    <string name="update_poi_error_loading">Could not load data from server</string>
    <string name="update_poi_no_offline_poi_index">No offline POI data available for this area</string>
    <string name="update_poi_is_not_available_for_zoom">Zooming in lets you update POIs</string>
    <string name="context_menu_item_update_poi">Update POI</string>
    <string name="context_menu_item_update_map_confirm">Update local data from the Internet?</string>
    <string name="search_history_city">City: {0}</string>
    <string name="search_history_street">Street: {0}, {1}</string>
    <string name="search_history_int_streets">Intersection: {0} x {1} in {2}</string>
    <string name="search_history_building">Building: {0}, {1}, {2}</string>
    <string name="favorite">Favorite</string>
    <string name="uploading_data">Uploading data…</string>
    <string name="uploading">Uploading…</string>
    <string name="search_nothing_found">Nothing found</string>
    <string name="searching">Searching…</string>
    <string name="searching_address">Searching address…</string>
    <string name="search_osm_nominatim">Online search using OSM Nominatim</string>
    <string name="hint_search_online">Online search: House number, street, city</string>
    <string name="search_offline_address">Offline search</string>
    <string name="search_online_address">Online search</string>
    <string name="max_level_download_tile">Max. online zoom</string>
    <string name="max_level_download_tile_descr">Do not browse online map tiles for zoom levels beyond this.</string>
    <string name="route_general_information">Total distance %1$s, traveling time %2$d h %3$d min.</string>
    <string name="router_service_descr">Select an online or offline navigation service.</string>
    <string name="router_service">Navigation service</string>
    <string name="sd_dir_not_accessible">The data storage folder on the memory card is not accessible!</string>
    <string name="download_question">Download {0} - {1} ?</string>
    <string name="download_question_exist">Offline data for {0} already exists ({1}). Update it ({2})?</string>
    <string name="address">Address</string>
    <string name="downloading_list_indexes">Downloading list of available regions…</string>
    <string name="list_index_files_was_not_loaded">Could not fetch list of regions from https://osmand.net.</string>
    <string name="fav_points_edited">Favorite point was edited</string>
    <string name="fav_points_not_exist">No favorite points exist</string>
    <string name="update_existing">Replace</string>
    <string name="only_show">Display route</string>
    <string name="follow">Start navigation</string>
    <string name="mark_final_location_first">Please select destination first</string>
    <string name="get_directions">Directions</string>
    <string name="opening_hours">Opening hours</string>
    <string name="opening_changeset">Opening changeset…</string>
    <string name="closing_changeset">Closing changeset…</string>
    <string name="commiting_node">Committing node…</string>
    <string name="loading_poi_obj">Loading POI…</string>
    <string name="auth_failed">Authorization failed</string>
    <string name="failed_op">failed</string>
    <string name="converting_names">Converting local/English names…</string>
    <string name="loading_streets_buildings">Loading streets/buildings…</string>
    <string name="loading_postcodes">Loading postcodes…</string>
    <string name="loading_streets">Loading streets…</string>
    <string name="loading_cities">Loading cities…</string>
    <string name="poi">POI</string>
    <string name="error_occurred_saving_gpx">Could not save GPX track</string>
    <string name="error_calculating_route">Could not calculate route</string>
    <string name="error_calculating_route_occured">Could not calculate route</string>
    <string name="empty_route_calculated">Calculated route is empty</string>
    <string name="new_route_calculated_dist">New route calculated, distance</string>
    <string name="arrived_at_destination">You have arrived at your destination</string>
    <string name="invalid_locations">Invalid coordinates</string>
    <string name="go_back_to_osmand">Go back to OsmAnd map</string>
    <string name="loading_data">Loading data…</string>
    <string name="reading_indexes">Reading local data…</string>
    <string name="previous_run_crashed">Last OsmAnd run crashed. Log file is at {0}. Please report the issue and attach the log file.</string>
    <string name="saving_gpx_tracks">Saving GPX tracks to SD…</string>
    <string name="finished_task">Finished</string>
    <string name="use_online_routing_descr">Use the Internet to calculate a route.</string>
    <string name="use_online_routing">Use online navigation</string>
    <string name="osm_settings_descr">Specify OpenStreetMap.org (OSM) settings needed for OSM submissions.</string>
    <string name="data_settings_descr">Specify language, download/reload data.</string>
    <string name="data_settings">Data</string>
    <string name="additional_settings">Additional settings</string>
    <string name="update_tile">Update map</string>
    <string name="reload_tile">Reload tile</string>
    <string name="mark_point">Target</string>
    <string name="use_english_names_descr">Select between local and English names.</string>
    <string name="use_english_names">Use English names on maps</string>
    <string name="app_settings">App settings</string>
    <string name="search_address">Search address</string>
    <string name="choose_building">Choose building</string>
    <string name="choose_street">Choose street</string>
    <string name="choose_city">Choose city or postcode</string>
    <string name="ChooseCountry">Choose country</string>
    <string name="show_view_angle">Display viewing direction</string>
    <string name="map_view_3d_descr">Enable 3D view of the map.</string>
    <string name="map_view_3d">Map View 3D</string>
    <string name="show_poi_over_map_description">Show the last selected POI overlay on the map.</string>
    <string name="show_poi_over_map">Show POI overlay</string>
    <string name="map_tile_source_descr">Choose the source of online or cached map tiles.</string>
    <string name="map_tile_source">Tile map source</string>
    <string name="map_source">Map source</string>
    <string name="use_internet">Use the Internet</string>
    <string name="show_location">Show your position</string>
    <string name="show_gps_coordinates_text">Show GPS coordinates on the map</string>
    <string name="use_internet_to_download_tile">Download missing map tiles</string>
    <string name="app_description">Navigation app</string>
    <string name="search_button">Search</string>
    <string name="search_activity">Search</string>
    <string name="searchpoi_activity">Choose POI</string>
    <string name="search_POI_level_btn">Find more</string>
    <string name="incremental_search_street">Search street incrementally</string>
    <string name="incremental_search_building">Search building incrementally</string>
    <string name="choose_available_region">Choose region from list</string>
    <string name="choose_intersected_street">Choose intersecting street</string>
    <string name="Closest_Amenities">Closest amenities</string>
    <string name="app_mode_car">Driving</string>
    <string name="app_mode_bicycle">Cycling</string>
    <string name="app_mode_pedestrian">Walking</string>
    <string name="position_on_map_center">Center</string>
    <string name="position_on_map_bottom">Bottom</string>
    <string name="navigate_point_top_text">Input latitude &amp; longitude in the selected format (D - degrees, M - minutes, S - seconds)</string>
    <string name="navigate_point_latitude">Latitude</string>
    <string name="navigate_point_longitude">Longitude</string>
    <string name="navigate_point_format_D">DDD.DD</string>
    <string name="navigate_point_format_DM">DDD MM.MM</string>
    <string name="navigate_point_format_DMS">DDD MM SS.SS</string>
    <string name="search_address_top_text">Select address</string>
    <string name="search_address_region">Region</string>
    <string name="search_address_city">City</string>
    <string name="search_address_street">Street</string>
    <string name="search_address_building">Building</string>
    <string name="search_address_building_option">Building</string>
    <string name="search_address_street_option">Intersecting street</string>
    <!-- string name="search_tabs_location">Location</string -->
    <string name="context_menu_item_update_map">Update map</string>
    <string name="context_menu_item_create_poi">Create POI</string>
    <string name="add_favorite_dialog_top_text">Enter favorite name</string>
    <string name="add_favorite_dialog_default_favourite_name">Favorite</string>
    <string name="add_favorite_dialog_favourite_added_template">Favorite point \'\'{0}\'\' added.</string>
    <string name="favourites_context_menu_add">Add favorite</string>
    <string name="favourites_context_menu_edit">Edit favorite</string>
    <string name="favourites_context_menu_delete">Delete favorite</string>
    <string name="favourites_remove_dialog_msg">Delete favorite point \'%s\'?</string>
    <string name="favourites_remove_dialog_success">Favorite point {0} deleted.</string>
    <string name="poi_edit_title">Edit POI</string>
    <string name="poi_create_title">Create POI</string>
    <string name="poi_error_poi_not_found">Node cannot be found, or amenity consists of several nodes, which is not yet supported.</string>
    <string name="poi_remove_confirm_template">Delete {0} (enter comment)?</string>
    <string name="poi_remove_title">Delete POI</string>
    <string name="poi_remove_success">POI deleted</string>
    <string name="poi_action_add">add</string>
    <string name="poi_action_change">change</string>
    <string name="poi_action_delete">delete</string>
    <string name="poi_action_succeded_template">Action {0} completed.</string>
    <string name="poi_error_unexpected_template">Could not perform action {0}.</string>
    <string name="poi_error_io_error_template">I/O error while performing action {0}.</string>
    <string name="poi_error_info_not_loaded">Info about node was not loaded</string>
    <string name="poi_dialog_opening_hours">Open</string>
    <string name="poi_dialog_comment">Comment</string>
    <string name="poi_dialog_reopen">Reopen</string>
    <string name="poi_dialog_comment_default">POI changing</string>
    <string name="poi_dialog_other_tags_message">All other tags are preserved</string>
    <string name="default_buttons_commit">Commit</string>
    <string name="filter_current_poiButton">Filter</string>
    <string name="edit_filter_save_as_menu_item">Save As</string>
    <string name="edit_filter_delete_dialog_title">Delete selected filter?</string>
    <string name="edit_filter_delete_message">Filter {0} has been deleted</string>
    <string name="edit_filter_create_message">Filter {0} has been created</string>
    <string name="email">e-mail</string>
    <string name="av_camera_focus">Camera focus type</string>
    <string name="av_camera_focus_descr">Select the internal camera focus mode.</string>
    <string name="av_camera_focus_auto">Auto focus</string>
    <string name="av_camera_focus_hiperfocal">Hyperfocal focus</string>
    <string name="av_camera_focus_edof">Extended depth of field (EDOF)</string>
    <string name="av_camera_focus_infinity">Focus is set at infinity</string>
    <string name="av_camera_focus_macro">Macro (close-up) focus mode</string>
    <string name="av_camera_focus_continuous">The camera continuously tries to focus</string>
    <string name="av_photo_play_sound">Play sound on photo shot</string>
    <string name="av_photo_play_sound_descr">Choose whether to play a sound when shooting photos.</string>
    <string name="av_camera_pic_size">Camera Picture Size</string>
    <string name="av_camera_pic_size_descr">Select the internal camera picture size.</string>
    <string name="navigation_intent_invalid">Invalid format: %s</string>
    <string name="plugin_description_title">Description</string>
    <string name="plugin_install_needs_network">You need to be connected to the Internet to install this plugin.</string>
    <string name="get_plugin">Get</string>
    <string name="use_fast_recalculation">Smart route recalculation</string>
    <string name="use_fast_recalculation_desc">For long trips, only recalculate the initial part of the route.</string>
    <string name="do_you_like_osmand">Do you like OsmAnd?</string>
    <string name="we_really_care_about_your_opinion">We care about your opinion and your feedback is important to us.</string>
    <string name="rate_this_app">Rate this app</string>
    <string name="rate_this_app_long">Please give OsmAnd a score on Google Play</string>
    <string name="user_hates_app_get_feedback">Tell us why.</string>
    <string name="user_hates_app_get_feedback_long">Please tell us what would you want to change in this app.</string>
    <string name="failed_to_upload">Failed to upload</string>
    <string name="delete_change">Delete change</string>
    <string name="successfully_uploaded_pattern">Uploaded {0}/{1}</string>
    <string name="try_again">Try again</string>
    <string name="error_message_pattern">Error: {0}</string>
    <string name="dahboard_options_dialog_title">Configure dashboard</string>
    <string name="shared_string_card_was_hidden">Card was hidden</string>
    <string name="shared_string_undo">Undo</string>
    <string name="shared_string_skip">Skip</string>
    <string name="app_name_osmand">OsmAnd</string>
    <string name="offline_maps_and_navigation">Offline Maps\n&amp; Navigation</string>
    <string name="commit_poi">Commit POI</string>
    <string name="tab_title_basic">Basic</string>
    <string name="tab_title_advanced">Advanced</string>
    <string name="building_number">Building Number</string>
    <string name="next_proceed">Next</string>
    <string name="opening_at">Opening at</string>
    <string name="closing_at">Closing at</string>
    <string name="contact_info">Contact info</string>
    <string name="description">Description</string>
    <string name="add_opening_hours">Add opening hours</string>
    <string name="poi_dialog_poi_type">POI Type</string>
    <string name="number_of_rows_in_dash">Number of rows in dash %1$s</string>
    <string name="please_specify_poi_type">Please specify POI type.</string>
    <string name="working_days">Working days</string>
    <string name="recent_places">Recent places</string>
    <string name="favourites">Favorites</string>
    <string name="saved_at_time">Now saved at: %1$s</string>
    <string name="poi_deleted_localy">POI will be deleted once you upload your changes</string>
    <string name="show_gpx">Show GPX</string>
    <string name="count_of_lines">Count of lines</string>
    <string name="are_you_sure">Are you sure?</string>
    <string name="unsaved_changes_will_be_lost">Any unsaved changes will be lost. Continue?</string>
    <string name="downloads_left_template">%1$s downloads left</string>
    <string name="roads">Roads</string>
    <string name="downloading_number_of_files">Downloading - %1$d file</string>
    <string name="show_free_version_banner">Show free version banner</string>
    <string name="show_free_version_banner_description">Display the free version banner even in the paid version.</string>
    <string name="buy">Buy</string>
    <string name="activate_seamarks_plugin">Please activate \'Seamarks\' plugin</string>
    <string name="activate_srtm_plugin">Please activate \'SRTM\' plugin</string>
    <string name="later">Later</string>
    <string name="get_full_version">Full version</string>
    <string name="downloads">Downloads</string>
    <string name="confirm_download_roadmaps">The roads-only map is not needed, since you have the standard (full) map. Download it anyway?</string>
    <string name="value_downloaded_of_max">%1$.1f of %2$.1f MB</string>
    <string name="file_size_in_mb">%.1f MB</string>
    <string name="update_all">Update all (%1$s MB)</string>
    <string name="free_downloads_used">Free downloads used</string>
    <string name="free_downloads_used_description">Displays the amount of free downloads left.</string>
    <string name="application_dir_description">Choose where you want to store maps and other data files.</string>
    <string name="enter_country_name">Enter country name</string>
    <string name="new_version">New version</string>
    <string name="begin_with_osmand_menu_group">First steps with OsmAnd</string>
    <string name="features_menu_group">Features</string>
    <string name="help_us_to_improve_menu_group">Help improve OsmAnd</string>
    <string name="other_menu_group">Other</string>
    <string name="plugins_menu_group">Plugins</string>
    <string name="first_usage_item">First use</string>
    <string name="first_usage_item_description">How to download maps, set basic settings.</string>
    <string name="navigation_item_description">Set up navigation.</string>
    <string name="planning_trip_item">Planning a trip</string>
    <string name="faq_item">FAQ</string>
    <string name="faq_item_description">Frequently asked questions</string>
    <string name="map_viewing_item">Map viewing</string>
    <string name="search_on_the_map_item">Searching the map</string>
    <string name="instalation_troubleshooting_item">Installation and troubleshooting</string>
    <string name="techical_articles_item">Technical articles</string>
    <string name="versions_item">Versions</string>
    <string name="feedback">Feedback</string>
    <string name="contact_us">Contact</string>
    <string name="map_legend">Map legend</string>
    <string name="save_poi_too_many_uppercase">The name contains too many capital letters. Continue?</string>
    <string name="save_poi_without_poi_type_message">Do you really want to save POI without type?</string>
    <string name="poi_context_menu_modify_osm_change">Modify OSM change</string>
    <string name="use_dashboard_btn">Use dashboard</string>
    <string name="use_drawer_btn">Use menu</string>
    <string name="dashboard_or_drawer_title">Dashboard or menu control</string>
    <string name="dashboard_or_drawer_description">A choice is offered to primarily control the app via the flexible dashboard or a static menu. Your choice can always be changed in the dashboard settings.</string>
    <string name="update">Update</string>
    <string name="only_download_over_wifi">Only download on Wi-Fi</string>
    <string name="live_update">Live update</string>
    <string name="update_now">Update now</string>
    <string name="missing_write_external_storage_permission">OsmAnd lacks permission to use the memory card</string>
    <string name="last_update">Last update: %s</string>
    <string name="update_time">Update time</string>
    <string name="updates_size">Update size</string>
    <string name="last_map_change">"Last map change: %s"</string>
    <string name="hourly">Hourly</string>
    <string name="daily">Daily</string>
    <string name="weekly">Weekly</string>
    <string name="morning">Morning</string>
    <string name="night">Night</string>
    <string name="select_month_and_country">Select month and country</string>
    <string name="number_of_contributors">Number of contributors</string>
    <string name="number_of_edits">Number of edits</string>
    <string name="reports_for">Report for</string>
    <string name="file_name_containes_illegal_char">File name contains illegal character</string>
    <string name="configure_screen_quick_action">Quick action</string>
    <string name="quick_action_item_action">Action %d</string>
    <string name="quick_action_item_screen">Screen %d</string>
    <string name="quick_action_add_marker">Add map marker</string>
    <string name="quick_action_add_poi">Add POI</string>
    <string name="quick_action_map_style">Change map style</string>
    <string name="quick_action_map_style_switch">The map style has been changed to \"%s\".</string>
    <string name="quick_action_take_audio_note">New audio note</string>
    <string name="quick_action_take_video_note">New video note</string>
    <string name="quick_action_take_photo_note">New photo note</string>
    <string name="quick_action_add_osm_bug">Add OSM Note</string>
    <string name="quick_action_navigation_voice">Voice on/off</string>
    <string name="quick_action_navigation_voice_off">Voice is off</string>
    <string name="quick_action_navigation_voice_on">Voice is on</string>
    <string name="quick_action_add_gpx">Add GPX waypoint</string>
    <string name="quick_action_add_parking">Add parking place</string>
    <string name="quick_action_new_action">Add action</string>
    <string name="quick_action_edit_action">Edit action</string>
    <string name="quick_action_add_favorite">Add favorite</string>
    <string name="dialog_add_action_title">Add action</string>
    <string name="quick_actions_delete">Delete action</string>
    <string name="quick_actions_delete_text">Are you sure you want to delete the action \"%s\"?</string>
    <string name="quick_favorites_show_favorites_dialog">Show favorites dialog</string>
    <string name="quick_favorites_name_preset">Name preset</string>
    <string name="quick_action_add_marker_descr">Tapping this action button adds a map marker at the screen center location.</string>
    <string name="quick_action_add_gpx_descr">Tapping this action button will add a GPX waypoint in the middle of the screen.</string>
    <string name="quick_action_take_audio_note_descr">Tapping this action button adds an audio note in the middle of the screen.</string>
    <string name="quick_action_take_video_note_descr">Tapping this action button adds a video note in the middle of the screen.</string>
    <string name="quick_action_take_photo_note_descr">Tapping this action button adds a photo note in the middle of the screen.</string>
    <string name="quick_action_add_osm_bug_descr">Tapping this action button adds an OSM note in the middle of the screen.</string>
    <string name="quick_action_add_poi_descr">Tapping this action button adds a POI in the middle of the screen.</string>
    <string name="quick_action_navigation_voice_descr">Tapping this action button disables or enables voice guidance during navigation.</string>
    <string name="quick_action_add_parking_descr">Tapping this action button adds a parking location in the middle of the screen.</string>
    <string name="quick_action_interim_dialog">Show an interim dialog</string>
    <string name="favorite_autofill_toast_text">" is saved to "</string>
    <string name="favorite_empty_place_name">Place</string>
    <string name="quick_action_duplicates">Specified quick action name already in use, changed to %1$s to avoid duplication.</string>
    <string name="quick_action_duplicate">Quick action name duplicate</string>
    <string name="quick_action_showhide_favorites_descr">Tapping this action button shows or hides the favorite points on the map.</string>
    <string name="quick_action_showhide_poi_descr">Tapping this action button shows or hides POIs on the map.</string>
    <string name="quick_action_showhide_favorites_title">Show/hide favorites</string>
    <string name="quick_action_favorites_show">Show favorites</string>
    <string name="quick_action_favorites_hide">Hide favorites</string>
    <string name="quick_action_showhide_poi_title">Show/hide POI</string>
    <string name="quick_action_poi_show">Show %1$s</string>
    <string name="quick_action_poi_hide">Hide %1$s</string>
    <string name="quick_action_add_category">Add a category</string>
    <string name="quick_action_add_create_items">Create items</string>
    <string name="quick_action_add_configure_map">Configure map</string>
    <string name="quick_action_add_navigation">Navigation</string>
    <string name="quick_action_fav_name_descr">Leave blank to use the address or place name.</string>
    <string name="quick_action_bug_descr">This message is included in the comment field.</string>
    <string name="quick_action_bug_message">Message</string>
    <string name="quick_action_category_descr">Select the category to save the favorite in.</string>
    <string name="quick_action_gpx_category_descr">Select an optional category.</string>
    <string name="quick_action_poi_list">POI list</string>
    <string name="quick_action_sh_poi_descr">Add one or more POI categories to display on the map.</string>
    <string name="quick_action_page_list_descr">Tapping this action button pages through the list below.</string>
    <string name="quick_action_map_style_action">Add a map style</string>
    <string name="quick_action_empty_param_error">Fill out all parameters</string>
    <string name="quick_action_map_styles">Map styles</string>
    <string name="quick_action_map_overlay">Change map overlay</string>
    <string name="quick_action_map_overlay_title">Map overlays</string>
    <string name="quick_action_map_overlay_action">Add overlay</string>
    <string name="quick_action_map_overlay_switch">The map overlay has been changed to \"%s\".</string>
    <string name="quick_action_map_underlay_switch">The map underlay has been changed to \"%s\".</string>
    <string name="quick_action_map_underlay">Change map underlay</string>
    <string name="quick_action_map_underlay_title">Map underlays</string>
    <string name="quick_action_map_underlay_action">Add underlay</string>
    <string name="quick_action_map_source">Change map source</string>
    <string name="quick_action_map_source_title">Map sources</string>
    <string name="quick_action_map_source_action">Add map source</string>
    <string name="quick_action_map_source_switch">The map source has been changed to \"%s\".</string>
    <string name="quick_action_btn_tutorial_title">Change button position</string>
    <string name="quick_action_btn_tutorial_descr">Long-tapping and dragging the button changes its position on the screen.</string>
    <string name="shared_string_action_name">Action name</string>
    <string name="mappilary_no_internet_desc">You need to be connected to the Internet to view photos from Mapillary.</string>
    <string name="retry">Retry</string>
    <string name="add_route_points">Add Route Points</string>
    <string name="add_waypoint">Add Waypoint</string>
    <string name="add_line">Add Line</string>
    <string name="save_gpx_waypoint">Save GPX Waypoint</string>
    <string name="save_route_point">Save Route Point</string>
    <string name="waypoint_one">Waypoint 1</string>
    <string name="route_point_one">Route Point 1</string>
    <string name="empty_state_my_tracks">Add and Record Tracks</string>
    <string name="empty_state_my_tracks_desc">Record or import tracks to view.</string>
    <string name="empty_state_favourites">Add Favorites</string>
    <string name="empty_state_favourites_desc">Import or mark favorites on the map.</string>
    <string name="import_track">Import track</string>
    <string name="import_track_desc">File %1$s does not contain waypoints, import it as a track?</string>
    <string name="move_point">Move Point</string>
    <string name="add_segment_to_the_track">Add to a GPX track</string>
    <string name="osm_recipients_label">OSM recipients</string>
    <string name="total_donations">Total donations</string>
    <string name="day_off_label">off</string>
    <string name="winter_and_ski_renderer">Winter and ski</string>
    <string name="touring_view_renderer">Touring view (contrast and details)</string>
    <string name="nautical_renderer">Nautical</string>
    <string name="copy_location_name">Copy Point/POI name</string>
    <string name="toast_empty_name_error">Unnamed location</string>
    <string name="tunnel_warning">Tunnel ahead</string>
    <string name="show_tunnels">Tunnels</string>
    <string name="download_wikipedia_description">Download the Wikipedia articles for %1$s to read them offline.</string>
    <string name="download_wikipedia_label">Download Wikipedia data</string>
    <string name="open_in_browser_wiki">Open article online</string>
    <string name="open_in_browser_wiki_description">View article in a web browser.</string>
    <string name="download_wiki_region_placeholder">this region</string>
    <string name="wiki_article_search_text">Searching for the necessary wiki article</string>
    <string name="wiki_article_not_found">Article not found</string>
    <string name="how_to_open_wiki_title">How to open Wikipedia articles?</string>
</resources><|MERGE_RESOLUTION|>--- conflicted
+++ resolved
@@ -9,11 +9,8 @@
          3. All your modified/created strings are in the top of the file (to make easier find what\'s translated).
     PLEASE: Have a look at http://code.google.com/p/osmand/wiki/UIConsistency, it may really improve your and our work  :-)  Thx - Hardy
     -->
-<<<<<<< HEAD
     <string name="shared_string_restart">Restart</string>
-=======
     <string name="show_images">Show images</string>
->>>>>>> 769e66fd
     <string name="purchase_cancelled_dialog_title">You have cancel OsmAnd Live subscription</string>
     <string name="purchase_cancelled_dialog_descr">Renew subscription to continue use the all features:</string>
 
