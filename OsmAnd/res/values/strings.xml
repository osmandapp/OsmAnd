<?xml version="1.0" encoding="utf-8" standalone="no"?>
<resources>
<!--
	README:
	- The preferred way to help with translations is via https://hosted.weblate.org/engage/osmand/
	- If you edit a strings.xml file directly, please make sure:
	   1. To not produce duplicate strings (check by name if a string already exists)
	   2. Every apostrophe (quote) is preceded by a backslash.
	   3. If you modify the English strings file, please add new strings at the top of the file, this makes periodic reviews before releases easier.
	- For wording and consistency, please note https://osmand.net/help-online?id=technical-articles#Creating_a_Consistent_User_Experience
	Thx - Hardy

-->
    <string name="tts_initialization_error">Cannot start text-to-speech engine</string>
    <string name="layer_osm_edits">OSM Edits</string>
    <string name="quick_action_contour_lines_descr">Tapping this action button shows or hides contour lines on the map</string>
    <string name="quick_action_contour_lines_show">Show contour lines</string>
    <string name="quick_action_contour_lines_hide">Hide contour lines</string>
    <string name="quick_action_show_hide_contour_lines">Show/Hide contour lines</string>
    <string name="quick_action_hillshade_descr">Tapping this action button shows or hides hillshade on the map</string>
    <string name="quick_action_hillshade_show">Show hillshade</string>
    <string name="quick_action_hillshade_hide">Hide hillshade</string>
    <string name="quick_action_show_hide_hillshade">Show/Hide hillshade</string>
    <string name="apply_preference_to_all_profiles">You can apply this change to all profiles or only to the currently selected one.</string>
    <string name="shared_preference">Shared</string>
    <string name="routing_attr_driving_style_prefer_unpaved_name">Prefer unpaved roads</string>
    <string name="routing_attr_driving_style_prefer_unpaved_description">Prefer unpaved roads.</string>
    <string name="release_3_5">
<<<<<<< HEAD
    • Updated app and profile settings: Settings are now arranged by type. Each profile can be customized separately.\n\n
    • New map download dialog suggesting a map to download while browsing\n\n
=======
    • Updated application and profile settings: Settings are now arranged by type. Each profile can be customized separately.\n\n
    • New map download dialog which suggests a map to download while browsing\n\n
>>>>>>> 03a36196
    • Night theme fixes\n\n
    • Fixed several routing issues around the world\n\n
    • Updated basemap with more detailed road network\n\n
    • Fixed flooded areas around the world\n\n
    • Ski routing: Added elevation profile and route complexity to the route details\n\n
    • Other bugfixes\n\n
    </string>
    <string name="shared_string_memory_used_tb_desc">Used %1$s TB</string>
    <string name="shared_string_memory_used_gb_desc">Used %1$s GB</string>
    <string name="shared_string_memory_used_mb_desc">Used %1$s MB</string>
    <string name="shared_string_memory_used_kb_desc">Used %1$s kB</string>
    <string name="contour_lines_and_hillshade">Contour lines and Hillshade</string>
    <string name="routing_attr_prefer_unpaved_name">Prefer unpaved roads</string>
    <string name="routing_attr_prefer_unpaved_description">Prefer unpaved roads.</string>
    <string name="update_all_maps">Update all maps</string>
    <string name="update_all_maps_q">Are you sure you want to update all (%1$d) maps?</string>
    <string name="track_storage_directory">Track storage folder</string>
    <string name="track_storage_directory_descrp">Tracks can be stored in the \'rec\' folder, monthly, or daily folders.</string>
    <string name="store_tracks_in_rec_directory">Record tracks to \'rec\' folder</string>
    <string name="store_tracks_in_daily_directories">Record tracks in daily folders</string>
    <string name="store_tracks_in_daily_directories_descrp">Record tracks in sub-folders per recording day (like 2018-01-01).</string>
    <string name="shared_string_calculate">Calculate</string>
    <string name="shared_string_osmand_usage">OsmAnd Usage</string>
    <string name="shared_sting_tiles">Tiles</string>
    <string name="shared_string_maps">Maps</string>
    <string name="shared_string_memory_tb_desc">%1$s TB</string>
    <string name="shared_string_memory_gb_desc">%1$s GB</string>
    <string name="shared_string_memory_mb_desc">%1$s MB</string>
    <string name="shared_string_memory_kb_desc">%1$s kB</string>
    <string name="app_mode_utv">Side by Side</string>
    <string name="rendering_attr_piste_difficulty_aerialway_name">Aerialway</string>
    <string name="rendering_attr_piste_difficulty_connection_name">Connection</string>
    <string name="avoid_in_routing_descr_">Avoid certain routes and road types</string>
    <string name="change_data_storage_full_description">Move OsmAnd data files to the new destination?\n%1$s > %2$s</string>
    <string name="data_storage_preference_summary">%1$s • %2$s</string>
    <string name="data_storage_space_description">%1$s GB free (of %2$s GB)</string>
    <string name="enter_path_to_folder">Enter path to the folder</string>
    <string name="shared_string_select_folder">Folder…</string>
    <string name="paste_Osmand_data_folder_path">Paste path to the folder with OsmAnd data</string>
    <string name="change_osmand_data_folder_question">Change OsmAnd data folder?</string>
    <string name="move_maps_to_new_destination">Move to the new destination</string>
    <string name="internal_app_storage_description">Internal storage, hidden from user and other apps, so no one except OsmAnd can access your data</string>
    <string name="change_data_storage_folder">Change data storage folder</string>
    <string name="rendering_attr_piste_type_snow_park_name">Terrain park</string>
    <string name="rendering_attr_piste_type_sleigh_name">Sleigh</string>
    <string name="rendering_attr_piste_type_sled_name">Sled</string>
    <string name="rendering_attr_piste_type_hike_name">Hike</string>
    <string name="rendering_attr_piste_type_connection_name">Connection</string>
    <string name="rendering_attr_piste_type_skitour_name">Skitour</string>
    <string name="rendering_attr_piste_type_downhill_name">Downhill</string>
    <string name="rendering_attr_piste_type_nordic_name">Nordic</string>
    <string name="routeInfo_piste_type_name">Piste type</string>
    <string name="rendering_attr_piste_difficulty_novice_name">Novice</string>
    <string name="rendering_attr_piste_difficulty_easy_name">Easy</string>
    <string name="rendering_attr_piste_difficulty_intermediate_name">Intermediate</string>
    <string name="rendering_attr_piste_difficulty_advanced_name">Advanced</string>
    <string name="rendering_attr_piste_difficulty_expert_name">Expert</string>
    <string name="rendering_attr_piste_difficulty_freeride_name">Freeride</string>
    <string name="rendering_attr_piste_difficulty_extreme_name">Extreme</string>
    <string name="rendering_attr_piste_difficulty_undefined_name">Undefined</string>
    <string name="routeInfo_piste_difficulty_name">Piste difficulty</string>
    <string name="download_detailed_map">Download detailed %s map, to view this area.</string>
    <string name="shared_string_by_default">By default</string>
    <string name="plugins_settings">Plugin settings</string>
    <string name="logcat_buffer">Logcat buffer</string>
    <string name="application_profile_changed">App profile changed to \"%s\"</string>
    <string name="switch_profile">Switch profile</string>
    <string name="configure_profile">Configure profile</string>
    <string name="configure_profile_info">Settings for profile:</string>
    <string name="utm_format_descr">OsmAnd uses UTM Standard format, which is similar but not identical to UTM NATO format.</string>
    <string name="shared_string_example">Example</string>
    <string name="navigate_point_format_utm">UTM Standard</string>
    <string name="navigate_point_format_olc">Open Location Code</string>
    <string name="coordinates_format_info">The selected format will be applied throughout the app.</string>
    <string name="pref_selected_by_default_for_profiles">This setting is selected by default for profiles: %s</string>
    <string name="change_default_settings">Change setting</string>
    <string name="discard_changes">Discard change</string>
    <string name="apply_to_current_profile">Apply only to \"%1$s\"</string>
    <string name="apply_to_all_profiles">Apply to all profiles</string>
    <string name="start_up_message_pref">Start-up message</string>
    <string name="analytics_pref_title">Analytics</string>
    <string name="turn_screen_on_info">Show map on the lock screen during navigation.</string>
    <string name="route_parameters_info">Settings for routing in the selected profile: %1$s.</string>
    <string name="wake_time">Wake time</string>
    <string name="units_and_formats">Units &amp; formats</string>
    <string name="appearance">Appearance</string>
    <string name="map_look_descr">Map Appearance</string>
    <string name="map_look">Map look</string>
    <string name="list_of_installed_plugins">Installed plugins</string>
    <string name="configure_navigation">Configure navigation</string>
    <string name="general_settings_profile_descr">App theme, units, region</string>
    <string name="screen_alerts_descr">Alerts will be shown in the bottom left during navigation.</string>
    <string name="language_and_output">Language and output</string>
    <string name="reset_to_default">Reset to default</string>
    <string name="manage_profiles_descr">Create, import, edit profiles</string>
    <string name="manage_profiles">Manage app profiles…</string>
    <string name="osmand_settings_descr">Affects the entire app</string>
    <string name="osmand_settings">OsmAnd settings</string>
    <string name="copy_from_other_profile">Copy from other profile</string>
    <string name="turn_screen_on">Turn screen on</string>
    <string name="map_during_navigation_info">Map during navigation</string>
    <string name="map_during_navigation">Map during navigation</string>
    <string name="shared_string_other">Other</string>
    <string name="vehicle_parameters_descr">Weight, height, speed</string>
    <string name="vehicle_parameters">Vehicle parameters</string>
    <string name="voice_announces_info">Voice announcements only happen during navigation.</string>
    <string name="voice_announces_descr">Navigation instructions and announcements</string>
    <string name="voice_announces">Voice announcements</string>
    <string name="screen_alerts">Screen alerts</string>
    <string name="route_parameters_descr">Configure route parameters</string>
    <string name="route_parameters">Route parameters</string>
    <string name="day">Day</string>
    <string name="days_2_4">Days</string>
    <string name="days_5">Days</string>
    <string name="week">Week</string>
    <string name="weeks_2_4">Weeks</string>
    <string name="weeks_5">Weeks</string>
    <string name="month">Month</string>
    <string name="months_2_4">Months</string>
    <string name="months_5">Months</string>
    <string name="year">Year</string>
    <string name="years_2_4">Years</string>
    <string name="years_5">Years</string>
    <string name="months_3">Three months</string>
    <string name="price_free">Free</string>
    <string name="get_discount_title">Get %1$d %2$s at %3$s off.</string>
    <string name="get_free_trial_title">Start your %1$d %2$s free trial.</string>
    <string name="get_discount_first_part">%1$s for the first %2$s</string>
    <string name="get_discount_first_few_part">%1$s for the first %2$s</string>
    <string name="get_discount_second_part">then %1$s</string>
    <string name="cancel_subscription">Cancel subscription</string>
    <string name="price_and_discount">%1$s • Save %2$s</string>
    <string name="app_mode_wagon">Wagon</string>
    <string name="app_mode_pickup_truck">Pickup truck</string>
    <string name="shared_string_default">Default</string>
    <string name="gpx_join_gaps">Join gaps</string>
    <string name="app_mode_camper">Camper</string>
    <string name="app_mode_campervan">Campervan</string>
    <string name="rendering_attr_showLez_description">Show Low Emission zones on the map. Does not affect routing.</string>
    <string name="rendering_attr_showLez_name">Show Low Emission Zones</string>
    <string name="temporary_conditional_routing">Consider temporary limitations</string>
    <string name="turn_on_profile_desc">Please turn on at least one app profile, to use this setting.</string>
    <string name="rendering_attr_winter_road_name">Winter road</string>
    <string name="rendering_attr_ice_road_name">Ice road</string>
    <string name="routeInfo_winter_ice_road_name">Winter and ice roads</string>
    <string name="rendering_attr_tracktype_grade1_name">Solid (paved)</string>
    <string name="rendering_attr_tracktype_grade2_name">Solid (unpaved)</string>
    <string name="rendering_attr_tracktype_grade3_name">Mostly solid</string>
    <string name="rendering_attr_tracktype_grade4_name">Mostly soft</string>
    <string name="rendering_attr_tracktype_grade5_name">Soft</string>
    <string name="routeInfo_tracktype_name">Surface firmness</string>
    <string name="shared_string_file_is_saved">%s is saved</string>
    <string name="shared_string_open_track">Open track</string>
    <string name="shared_string_track_is_saved">Track %s is saved</string>
    <string name="turn_screen_on_router">Wake on turn</string>
    <string name="turn_screen_on_time_descr">Adjust how long the screen should be on for.</string>
    <string name="turn_screen_on_sensor">Use proximity sensor</string>
    <string name="turn_screen_on_sensor_descr">Wave your hand over the top of the screen to turn it on while navigating.</string>
    <string name="app_mode_offroad">Offroad</string>
    <string name="edit_profile_setup_title">Set up profile</string>
    <string name="edit_profile_setup_subtitle">The profile keeps its own settings</string>
    <string name="edit_profile_setup_map_subtitle">Select map options for the profile</string>
    <string name="edit_profile_screen_options_subtitle">Select screen options for the profile</string>
    <string name="edit_profile_nav_settings_subtitle">Select navigation settings for the profile</string>
    <string name="routing_attr_max_num_changes_description">Specify upper limit of changes</string>
    <string name="routing_attr_max_num_changes_name">Number of changes</string>
    <string name="app_mode_ufo">UFO</string>
    <string name="release_3_4">
        • App profiles: Create a custom profile for your own needs, with a custom icon and color\n\n
        • Now customize any profile\'s default and min/max speeds\n\n
        • Added a widget for the current coordinates\n\n
        • Added options to show the compass and a radius ruler on the map\n\n
        • Fix background track logging\n\n
        • Improved background map downloads\n\n
        • Returned \'Turn screen On\' option\n\n
        • Fixed Wikipedia language selection\n\n
        • Fixed compass button behavior during navigation\n\n
        • Other bugfixes\n\n
    </string>
    <string name="precision_hdop_and_vdop">Horizontal precision: %1$s, vertical: %2$s</string>
    <string name="precision_hdop">Horizontal precision: %s</string>
    <string name="app_mode_personal_transporter">Personal transporter</string>
    <string name="app_mode_monowheel">Monowheel</string>
    <string name="app_mode_scooter">Scooter</string>
    <string name="shared_string_min_speed">Min. speed</string>
    <string name="shared_string_max_speed">Max. speed</string>
    <string name="default_speed_setting_title">Default speed</string>
    <string name="default_speed_setting_descr">Change default speed settings</string>
    <string name="minmax_speed_dialog_title">Set min/max speed</string>
    <string name="default_speed_dialog_msg">Used to calculate the expected arrival time</string>
    <string name="new_profile">New profile</string>
    <string name="shared_string_crash">Crash</string>
    <string name="last_launch_crashed">Last OsmAnd run crashed. Please help us improve OsmAnd by sharing the error message.</string>
    <string name="press_again_to_change_the_map_orientation">Tap again to change map orientation</string>
    <string name="process_downloading_service">OsmAnd downloading service</string>
    <string name="shared_string_color_magenta">Magenta</string>
    <string name="shared_string_icon">Icon</string>
    <string name="rate_dialog_descr">Please share your feedback and rate our work on Google Play.</string>
    <string name="button_rate">OK</string>
    <string name="shared_string_privacy_policy">Privacy Policy</string>
    <string name="help_us_make_osmand_better">Help us make OsmAnd better</string>
    <string name="make_osmand_better_descr">Allow OsmAnd to collect and process anonymous app usage data. No data about your position or locations you view on the map are collected.\n\nConfigure any time in \'Settings\' → \'Privacy and Security\'.</string>
    <string name="choose_data_to_share">Choose the type of data you want to share:</string>
    <string name="downloaded_maps">Maps downloaded</string>
    <string name="visited_screens">Screens visited</string>
    <string name="collected_data">Data collected</string>
    <string name="collected_data_descr">Define which data you allow OsmAnd to share.</string>
    <string name="downloaded_maps_collect_descr">Helps us understand country and region map popularity.</string>
    <string name="visited_screens_collect_descr">Helps us understand OsmAnd feature popularity.</string>
    <string name="privacy_and_security_change_descr">Tap \"Allow\" if you agree with our %1$s</string>
    <string name="settings_privacy_and_security">Privacy and security</string>
    <string name="settings_privacy_and_security_desc">Pick what data you share</string>
    <string name="shared_string_no_thank_you">No, thanks</string>
    <string name="shared_string_allow">Allow</string>
    <string name="profile_name_hint">Profile name</string>
    <string name="nav_type_hint">Navigation type</string>
    <string name="app_mode_taxi">Taxi</string>
    <string name="app_mode_shuttle_bus">Shuttle bus</string>
    <string name="app_mode_subway">Subway</string>
    <string name="app_mode_horse">Horse</string>
    <string name="app_mode_helicopter">Helicopter</string>
    <string name="osmand_routing_promo">You can add your own modified version of the file routing.xml in ..osmand/routing</string>
    <string name="app_mode_skiing">Skiing</string>
    <string name="base_profile_descr_ski">Skiing</string>
    <string name="show_compass_ruler">Show compass ruler</string>
    <string name="hide_compass_ruler">Hide compass ruler</string>
    <string name="select_icon_profile_dialog_title">Select icon</string>
    <string name="settings_routing_mode_string">Mode: %s</string>
    <string name="settings_derived_routing_mode_string">User-mode, derived from: %s</string>
    <string name="routing_profile_ski">Ski</string>
    <string name="profile_type_descr_string">Type: %s</string>
    <string name="profile_type_base_string">Base profile</string>
    <string name="profile_alert_need_routing_type_title">Select navigation type</string>
    <string name="profile_alert_need_routing_type_msg">Please select a navigation type for the new app profile</string>
    <string name="profile_alert_need_profile_name_title">Enter profile name</string>
    <string name="profile_alert_need_profile_name_msg">You must choose a profile name first.</string>
    <string name="profile_alert_duplicate_name_title">Duplicate name</string>
    <string name="profile_alert_duplicate_name_msg">There is already profile with that name</string>
    <string name="profile_alert_cant_delete_base">You cannot delete OsmAnd\'s base profiles</string>
    <string name="profile_alert_need_save_title">Save changes</string>
    <string name="profile_alert_need_save_msg">Save changes to the profile first</string>
    <string name="profile_alert_delete_title">Delete profile</string>
    <string name="profile_alert_delete_msg">Are you sure you want to delete the \"%s\" profile</string>
    <string name="select_base_profile_dialog_title">Select a base profile</string>
    <string name="select_base_profile_dialog_message">Base your custom profile on one of the default app profiles, this defines the basic setup like default visibility of widgets and units of speed and distance. These are the default app profiles, together with examples of custom profiles they may be extended to:</string>
    <string name="select_nav_profile_dialog_title">Select navigation type</string>
    <string name="base_profile_descr_car">Car, truck, motorcycle</string>
    <string name="base_profile_descr_bicycle">Mountain bike, moped, horse</string>
    <string name="base_profile_descr_pedestrian">Walking, hiking, running</string>
    <string name="base_profile_descr_public_transport">All PT types</string>
    <string name="base_profile_descr_boat">Ship, rowing, sailing</string>
    <string name="base_profile_descr_aircraft">Airplane, gliding</string>
    <string name="routing_profile_geocoding">Geocoding</string>
    <string name="routing_profile_straightline">Straight line</string>
    <string name="routing_profile_broutrer">BRouter (offline)</string>
    <string name="osmand_default_routing">OsmAnd routing</string>
    <string name="custom_routing">Custom routing profile</string>
    <string name="special_routing_type">Special routing</string>
    <string name="third_party_routing_type">Third-party routing</string>
    <string name="application_profiles_descr">Select the profiles to be visible in the app.</string>
    <string name="application_profiles">App profiles</string>
    <string name="searching_gps">Searching GPS</string>
    <string name="coordinates_widget">Coordinates widget</string>
    <string name="files_moved">Moved %1$d files (%2$s).</string>
    <string name="files_copied">Copied %1$d files (%2$s).</string>
    <string name="files_failed">Could not copy %1$d files (%2$s).</string>
    <string name="files_present">%1$d files (%2$s) are present in the previous location \'%3$s\'.</string>
    <string name="move_maps">Move maps</string>
    <string name="dont_move_maps">Don\'t move</string>
    <string name="public_transport_ped_route_title">The route on foot is approximately %1$s, and may be faster than public transport</string>
    <string name="public_transport_no_route_title">Unfortunately, OsmAnd could not find a route suitable for your settings.</string>
    <string name="public_transport_try_ped">Try navigation on foot.</string>
    <string name="public_transport_try_change_settings">Try changing the settings.</string>
    <string name="public_transport_calc_pedestrian">Calculate route on foot</string>
    <string name="public_transport_type">Transport type</string>
    <string name="send_log">Send log</string>

    <string name="routing_attr_avoid_tram_name">No trams</string>
    <string name="routing_attr_avoid_tram_description">Avoids trams</string>
    <string name="routing_attr_avoid_bus_name">No buses</string>
    <string name="routing_attr_avoid_bus_description">Avoids buses and trolleybuses</string>
    <string name="routing_attr_avoid_share_taxi_name">No share taxi</string>
    <string name="routing_attr_avoid_share_taxi_description">Avoids share taxi</string>
    <string name="routing_attr_avoid_train_name">No trains</string>
    <string name="routing_attr_avoid_train_description">Avoids trains</string>
    <string name="routing_attr_avoid_subway_name">No subways</string>
    <string name="routing_attr_avoid_subway_description">Avoids subways and lightweight rail transport</string>
    <string name="routing_attr_avoid_ferry_name">No ferries</string>
    <string name="routing_attr_avoid_ferry_description">Avoids ferries</string>
    <!-- string name="release_3_3_7">
        • Display the time between transfers in public transport\n\n
        • Corrected UI for the Route Details\n\n
        • Fixed dark theme in the \'Direction menu\' and \'Route Details\'\n\n
        • Display azimuth in \'Measure Distance\'\n\n
    </string -->
    <string name="shared_string_degrees">Degrees</string>
    <string name="shared_string_milliradians">Milliradians</string>
    <string name="angular_measeurement">Angular unit</string>
    <string name="angular_measeurement_descr">Change what azimuth is measured in.</string>
    <string name="avoid_pt_types_descr">Select public transport types to avoid for navigation:</string>
    <string name="quick_action_day_night_mode">%s mode</string>
    <string name="avoid_pt_types">Avoid transport types…</string>
    <string name="shared_string_walk">Walk</string>
    <string name="save_poi_value_exceed_length">Shorten the length of the \"%s\" tag to less than 255 characters.</string>
    <string name="save_poi_value_exceed_length_title">Length of \"%s\" value</string>
    <string name="public_transport_warning_descr_blog">Read more about OsmAnd routing on our blog.</string>
    <string name="public_transport_warning_title">Public transport navigation is currently in beta testing, expect errors and inaccuracies.</string>
    <string name="add_intermediate">Add intermediate point</string>
    <string name="transfers_size">%1$d transfers</string>
    <string name="add_start_and_end_points">Add departure and destination</string>
    <string name="route_add_start_point">Add point of departure</string>
    <string name="route_descr_select_start_point">Select point of departure</string>
    <string name="rendering_attr_surface_unpaved_name">Unpaved</string>
    <string name="rendering_attr_surface_sand_name">Sand</string>
    <string name="rendering_attr_surface_grass_name">Grass</string>
    <string name="rendering_attr_surface_grass_paver_name">Grass paver</string>
    <string name="rendering_attr_surface_ground_name">Ground</string>
    <string name="rendering_attr_surface_dirt_name">Dirt</string>
    <string name="rendering_attr_surface_mud_name">Mud</string>
    <string name="rendering_attr_surface_ice_name">Ice</string>
    <string name="rendering_attr_surface_salt_name">Salt</string>
    <string name="rendering_attr_surface_snow_name">Snow</string>
    <string name="rendering_attr_surface_asphalt_name">Asphalt</string>
    <string name="rendering_attr_surface_paved_name">Paved</string>
    <string name="rendering_attr_surface_concrete_name">Concrete</string>
    <string name="rendering_attr_surface_sett_name">Sett</string>
    <string name="rendering_attr_surface_cobblestone_name">Cobblestone</string>
    <string name="rendering_attr_surface_paving_stones_name">Paving stones</string>
    <string name="rendering_attr_surface_pebblestone_name">Pebblestone</string>
    <string name="rendering_attr_surface_stone_name">Stone</string>
    <string name="rendering_attr_surface_metal_name">Metal</string>
    <string name="rendering_attr_surface_wood_name">Wood</string>
    <string name="rendering_attr_surface_gravel_name">Gravel</string>
    <string name="rendering_attr_surface_fine_gravel_name">Fine gravel</string>
    <string name="rendering_attr_surface_compacted_name">Compacted</string>
    <string name="rendering_attr_smoothness_excellent_name">Excellent</string>
    <string name="rendering_attr_smoothness_good_name">Good</string>
    <string name="rendering_attr_smoothness_intermediate_name">Intermediate</string>
    <string name="rendering_attr_smoothness_bad_name">Bad</string>
    <string name="rendering_attr_smoothness_very_bad_name">Very bad</string>
    <string name="rendering_attr_smoothness_horrible_name">Horrible</string>
    <string name="rendering_attr_smoothness_very_horrible_name">Very horrible</string>
    <string name="rendering_attr_smoothness_impassable_name">Impassable</string>
    <string name="rendering_attr_highway_class_motorway_name">Motorway</string>
    <string name="rendering_attr_highway_class_state_road_name">State road</string>
    <string name="rendering_attr_highway_class_road_name">Road</string>
    <string name="rendering_attr_highway_class_street_name">Street</string>
    <string name="rendering_attr_highway_class_service_name">Service</string>
    <string name="rendering_attr_highway_class_footway_name">Footway</string>
    <string name="rendering_attr_highway_class_track_name">Track</string>
    <string name="rendering_attr_highway_class_bridleway_name">Bridleway</string>
    <string name="rendering_attr_highway_class_steps_name">Steps</string>
    <string name="rendering_attr_highway_class_path_name">Path</string>
    <string name="rendering_attr_highway_class_cycleway_name">Cycleway</string>
    <string name="rendering_attr_undefined_name">Undefined</string>
	<string name="rendering_attr_highway_class_track_grade1_name">Grade 1</string>
	<string name="rendering_attr_highway_class_track_grade2_name">Grade 2</string>
	<string name="rendering_attr_highway_class_track_grade3_name">Grade 3</string>
	<string name="rendering_attr_highway_class_track_grade4_name">Grade 4</string>
	<string name="rendering_attr_highway_class_track_grade5_name">Grade 5</string>
    <!-- string name="release_3_3">
        • New \'Directions\' screen: Displays Home and Work destination buttons, \'previous route\' shortcut, list of active GPX tracks and markers, search history\n\n
        • Additional info under \'Route details\': road types, surface, steepness, smoothness\n\n
        • Public transport navigation supporting all kinds of transportation: metro, bus, tram, etc.\n\n
        • New Quick action for show/hide tracks and day/night modes\n\n
        • Fixed areas displayed as flooded in Germany, South Africa, Quebec\n\n
        • Additional support for KML and KMZ import\n\n
        • Fixed crashes on opening some public transport stops\n\n
        • Removed Facebook and Firebase analytics from the free version (OsmAnd+ doesn\'t include it)\n\n
    </string -->
    <string name="use_osm_live_public_transport_description">Enable public transport for OsmAnd Live changes.</string>
    <string name="use_osm_live_public_transport">OsmAnd Live public transport</string>
    <string name="time_of_day">Time of day</string>
    <string name="by_transport_type">By %1$s</string>
    <string name="step_by_step">Turn-by-turn</string>
    <string name="routeInfo_road_types_name">Road types</string>
    <string name="exit_at">Exit at</string>
    <string name="sit_on_the_stop">Board at stop</string>
    <string name="shared_string_swap">Swap</string>
    <string name="show_more">Show more</string>
    <string name="tracks_on_map">Displayed tracks</string>
    <string name="quick_action_show_hide_gpx_tracks">Show/Hide GPX Tracks</string>
    <string name="quick_action_show_hide_gpx_tracks_descr">Tapping this action button shows or hides selected GPX tracks on the map</string>
    <string name="quick_action_gpx_tracks_hide">Hide GPX Tracks</string>
    <string name="quick_action_gpx_tracks_show">Show GPX Tracks</string>
    <string name="add_destination_query">Please add Destination first</string>
    <string name="previous_route">Previous route</string>
    <string name="add_home">Add home</string>
    <string name="add_work">Add work</string>
    <string name="work_button">Work</string>
    <string name="cubic_m">m³</string>
    <string name="metric_ton">t</string>
    <string name="shared_string_capacity">Сapacity</string>
    <string name="shared_string_width">Width</string>
    <string name="shared_string_height">Height</string>
    <string name="swap_start_and_destination">Swap <b>start</b> and <b>destination</b></string>
    <string name="add_destination_point">Add destination</string>
    <string name="add_intermediate_point">Add intermediate</string>
    <string name="add_start_point">Add starting point</string>
    <string name="intermediate_waypoint">Intermediate point</string>
    <string name="transfers">Transfers</string>
    <string name="on_foot">On foot</string>
    <string name="route_way">Way</string>
    <string name="points_of_interests">Points of interest (POI)</string>
    <string name="waiting_for_route_calculation">Calculating route…</string>
    <string name="app_mode_public_transport">Public transport</string>
    <string name="avoid_roads_descr">Select a road you want to avoid during navigation, either on the map, or from the list below:</string>
    <string name="show_along_the_route">Show along the route</string>
    <string name="simulate_navigation">Simulate navigation</string>
    <string name="choose_track_file_to_follow">Choose track file to follow</string>
    <string name="voice_announcements">Voice announcements</string>
    <string name="intermediate_destinations">Intermediate destinations</string>
    <string name="arrive_at_time">Arrive at %1$s</string>
    <string name="osm_live_subscriptions">Subscriptions</string>
    <string name="powered_by_osmand">By OsmAnd</string>
    <string name="osm_live_plan_pricing">Plan &amp; Pricing</string>
    <string name="osm_live_payment_monthly_title">Monthly</string>
    <string name="osm_live_payment_3_months_title">Every three months</string>
    <string name="osm_live_payment_annual_title">Annually</string>
    <string name="osm_live_payment_month_cost_descr">%1$s / month</string>
    <string name="osm_live_payment_month_cost_descr_ex">%1$.2f %2$s / month</string>
    <string name="osm_live_payment_discount_descr">Save %1$s.</string>
	<string name="osm_live_payment_current_subscription">Current subscription</string>
    <string name="osm_live_payment_renews_monthly">Renews monthly</string>
    <string name="osm_live_payment_renews_quarterly">Renews quarterly</string>
    <string name="osm_live_payment_renews_annually">Renews annually</string>
    <string name="default_price_currency_format">%1$.2f %2$s</string>
    <string name="osm_live_payment_header">Payment interval:</string>
    <string name="osm_live_payment_contribute_descr">Donations help fund OpenStreetMap cartography.</string>
    <string name="markers_remove_dialog_msg">Delete map marker \'%s\'?</string>
    <string name="edit_map_marker">Edit map marker</string>
    <string name="third_party_application">Third-party app</string>
    <string name="search_street">Search street</string>
    <string name="start_search_from_city">Select the city first</string>
    <string name="shared_string_restore">Restore</string>
    <string name="keep_passed_markers_descr">Markers added as a group of Favorites or GPX waypoints marked "Passed" will remain on the map. If the group is not active, the markers will disappear from the map.</string>
    <string name="keep_passed_markers">Keep passed markers on the map</string>
    <string name="more_transport_on_stop_hint">More transport available from this stop.</string>
    <string name="ask_for_location_permission">Please grant OsmAnd location access to continue.</string>
    <string name="thank_you_for_feedback">Thank you for your feedback</string>
    <string name="poi_cannot_be_found">Could not find node or way.</string>
    <string name="search_no_results_feedback">No search results?\nProvide feedback</string>
    <!-- string name="release_3_2_pre">
    • Fixed crash on startup that occurred on some devices\n\n
    • New Markers feature: Display already traversed markers\n\n 
    • Search history now shows previously searched categories\n\n
    • Fixed crash on startup that occurred with non-latin maps\n\n
    • Improved rendering speed issues on Android 8.0 devices\n\n
    • Support for polygon (non-amenity) objects editing\n\n
    • Measure distance: Add \"Measure\" button to Actions in the context menu\n\n
    </string -->
    <!-- string name="release_3_1">
    • Navigation: Fix progress bar, fast swapping of the start and end point of the route\n\n
    • Map markers: Fix turning on/off groups, ability to hide markers from the map\n\n
    • OSM Edit: Ability to edit tags for non-point objects and ways, fix missing comments on notes, backup of edits\n\n
    • Improved Wikipedia and Wikivoyage parsing, updated files are already available\n\n
    • Context menu: Fix transport shields color in the night mode, fix additional menu sizes\n\n
    • Boat navigation: Support for waterway fairway\n\n
    • Other bugfixes\n\n
    </string -->
    <string name="increase_search_radius_to">Extend search radius to %1$s</string>
    <string name="send_search_query_description"><![CDATA[Your search query will be sent to: <b>\"%1$s\"</b>, along with your location.<br/><br/>
        Personal info is not collected, only search data needed to improve the search.<br/>]]></string>
    <string name="send_search_query">Send search query?</string>
    <string name="shared_string_world">World</string>
    <string name="point_deleted">Point %1$s deleted</string>
    <string name="coord_input_edit_point">Edit point</string>
    <string name="coord_input_add_point">Add point</string>
    <string name="coord_input_save_as_track">Save as track</string>
    <string name="coord_input_save_as_track_descr">You added %1$s points. Type a filename and tap \"Save\".</string>
    <string name="error_notification_desc">Please send a screenshot of this notification to support@osmand.net</string>
    <string name="quick_action_edit_actions">Edit actions</string>
    <string name="get_osmand_live">Get OsmAnd Live to unlock all features: Daily map updates with unlimited downloads, all paid and free plugins, Wikipedia, Wikivoyage and much more.</string>
    <string name="unirs_render_descr">Modification of the default style to increase contrast of pedestrian and bicycle roads. Uses legacy Mapnik colors.</string>
    <string name="shared_string_bookmark">Bookmark</string>
    <string name="hide_full_description">Hide full description</string>
    <string name="show_full_description">Show full description</string>
    <string name="off_road_render_descr">For off-road driving based on \'Topo\' style and for use with green satellite images as an underlay. Reduced main road thickness, increased thickness of tracks, paths, bicycle and other routes.</string>
    <string name="nautical_render_descr">For nautical navigation. Features buoys, lighthouses, riverways, sea lanes and marks, harbors, seamark services, and depth contours.</string>
    <string name="ski_map_render_descr">For skiing. Features pistes, ski-lifts, cross country tracks, etc. Dims secondary map objects.</string>
    <string name="light_rs_render_descr">Simple driving style. Gentle night mode, contour lines, contrasting orange styled roads, dims secondary map objects.</string>
    <string name="topo_render_descr">For hiking, trekking, and nature cycling. Readable outdoors. Contrasting roads and natural objects, different route types, advanced contour line options, extra details. Adjusting "Surface integrity" distinguishes road quality. No night mode.</string>
    <string name="mapnik_render_descr">Old default \'Mapnik\'-style. Similar colors to \'Mapnik\'.</string>
    <string name="touring_view_render_descr">Touring style with high contrast and maximum detail. Includes all options of the OsmAnd default style, while displaying as much detail as possible, in particular roads, paths, and other ways to travel. Clear \"touring atlas\" distinction between road types. Suitable for day, night, and outdoor use.</string>
    <string name="default_render_descr">General purpose style. Dense cities shown cleanly. Features contour lines, routes, surface quality, access restrictions, road shields, paths rendering according to SAC scale, whitewater sports items.</string>
    <string name="open_wikipedia_link_online">Open Wikipedia link online</string>
    <string name="open_wikipedia_link_online_description">The link will be opened in a web browser.</string>
    <string name="read_wikipedia_offline_description">Get OsmAnd Live subscription to read Wikipedia and Wikivoyage articles offline.</string>
    <string name="how_to_open_link">How to open the link?</string>
    <string name="read_wikipedia_offline">Read Wikipedia offline</string>
    <string name="download_all">Download all</string>
    <string name="shared_string_restart">App restart</string>
    <string name="show_images">Show images</string>
    <string name="purchase_cancelled_dialog_title">You have canceled your OsmAnd Live subscription</string>
    <string name="purchase_cancelled_dialog_descr">Renew subscription to continue using all the features:</string>

    <string name="maps_you_need_descr">Based on the articles you bookmarked, the following maps are recommended for you to download:</string>
    <string name="maps_you_need">Maps you need</string>
    <string name="osmand_team">OsmAnd team</string>
    <string name="popular_destinations">Popular destinations</string>
    <string name="paid_app">Paid app</string>
    <string name="paid_plugin">Paid plugin</string>
    <string name="travel_card_update_descr">New Wikivoyage data available, update it to enjoy.</string>
	<string name="travel_card_download_descr">Download Wikivoyage travel guides to view articles about places around the world without a connection to the Internet.</string>
	<string name="update_is_available">Update available</string>
	<string name="download_file">Download file</string>
    <string name="start_editing_card_image_text">The free worldwide travel guide anyone can edit.</string>
    <string name="welcome_to_open_beta_description">Travel guides are currently based on Wikivoyage. Test all features during open beta testing for free. Afterwards, travel guides will be available to subscribers of OsmAnd Unlimited and owners of OsmAnd+.</string>
    <string name="start_editing_card_description">You can and should edit any article on Wikivoyage. Share knowledge, experience, talent, and your attention.</string>
    <string name="start_editing">Start editing</string>
    <string name="get_unlimited_access">Get unlimited access</string>
    <string name="welcome_to_open_beta">Welcome to the open beta</string>
    <string name="wikivoyage_travel_guide">Travel Guides</string>
    <string name="wikivoyage_travel_guide_descr">Guides to the most interesting places on the planet, inside OsmAnd, without a connection to the Internet.</string>
    <string name="monthly_map_updates"><b>Monthly</b> map updates</string>
    <string name="daily_map_updates"><b>Hourly</b> map updates</string>
    <string name="in_app_purchase">In-app purchase</string>
    <string name="in_app_purchase_desc">One-time payment</string>
    <string name="in_app_purchase_desc_ex">Once purchased, it will be permanently available to you.</string>
    <string name="purchase_unlim_title">Buy - %1$s</string>
    <string name="purchase_subscription_title">Subscribe - %1$s</string>
    <string name="wikivoyage_offline">Wikivoyage offline</string>
    <string name="unlimited_downloads">Unlimited downloads</string>
    <string name="wikipedia_offline">Wikipedia offline</string>
    <string name="contour_lines_hillshade_maps">Contour lines &amp; Hillshade maps</string>
    <string name="unlock_all_features">Unlock all OsmAnd features</string>
    <string name="purchase_dialog_title">Choose plan</string>
    <string name="purchase_dialog_travel_description">Purchase one of the following to receive the offline travel guide functionality:</string>
    <string name="purchase_dialog_subtitle">Choose suitable item</string>
    <string name="shared_string_dont">Don\'t</string>
    <string name="shared_string_do">Do</string>
    <string name="shared_string_only_with_wifi">Only on Wi-Fi</string>
    <string name="wikivoyage_download_pics">Download images</string>
    <!-- Use ← for RTL languages -->
    <string name="wikivoyage_download_pics_descr">Article images can be downloaded for offline use.\nAlways available in \'Explore\' → \'Options\'.</string>
    <string name="shared_string_wifi_only">Only on Wi-Fi</string>
    <string name="select_travel_book">Select a travel book</string>
    <string name="shared_string_travel_book">Travel book</string>
    <string name="online_webpage_warning">Page only available online. Open in web browser?</string>
    <string name="images_cache">Image cache</string>
    <string name="delete_search_history">Delete search history</string>
    <string name="download_images">Download images</string>
    <string name="download_maps_travel">Travel guides</string>
    <string name="shared_string_wikivoyage">Wikivoyage</string>
    <string name="article_removed">Article removed</string>
    <string name="wikivoyage_search_hint">Search for country, city, or province</string>
    <string name="shared_string_read">Read</string>
    <string name="saved_articles">Bookmarked articles</string>
    <string name="shared_string_explore">Explore</string>
    <string name="shared_string_contents">Contents</string>
    <string name="shared_string_result">Result</string>
    <string name="use_two_digits_longitude">Use double digit longitude</string>
    <string name="shared_string_travel_guides">Travel guides</string>
    <string name="waypoints_removed_from_map_markers">Waypoints removed from map markers</string>
    <string name="nothing_found_in_radius">Could not find anything:</string>
    <string name="select_waypoints_category_description">Add all of the track\'s waypoints, or select separate categories.</string>
    <string name="shared_string_total">Total</string>
    <string name="clear_all_intermediates">Clear all intermediate points</string>
    <string name="group_deleted">Group deleted</string>
    <string name="rendering_attr_whiteWaterSports_name">Whitewater sports</string>
    <string name="distance_farthest">Farthest first</string>
    <string name="distance_nearest">Nearest first</string>
    <string name="enter_lon">Enter longitude</string>
    <string name="enter_lat">Enter latitude</string>
    <string name="enter_lat_and_lon">Enter latitude and longitude</string>
	<string name="dd_mm_ss_format">DD°MM′SS″</string>
	<string name="dd_dddddd_format">DD.DDDDDD°</string>
	<string name="dd_ddddd_format">DD.DDDDD°</string>
	<string name="dd_mm_mmmm_format">DD°MM.MMMM′</string>
	<string name="dd_mm_mmm_format">DD°MM.MMM′</string>
	<string name="east_abbreviation">E</string>
	<string name="west_abbreviation">W</string>
	<string name="south_abbreviation">S</string>
	<string name="north_abbreviation">N</string>
	<string name="optional_point_name">Optional point name</string>
    <string name="transport_nearby_routes_within">Nearby routes within</string>
    <string name="transport_nearby_routes">Within</string>
    <string name="enter_the_file_name">Type the filename.</string>
    <string name="map_import_error">Map import error</string>
    <string name="map_imported_successfully">Map imported</string>
    <string name="make_as_start_point">Make this the point of departure</string>
    <string name="shared_string_current">Current</string>
    <string name="last_intermediate_dest_description">Adds intermediate stop</string>
    <string name="first_intermediate_dest_description">Adds initial stop</string>
    <string name="subsequent_dest_description">Move destination up, and create it</string>
    <string name="show_closed_notes">Show closed notes</string>
    <string name="switch_osm_notes_visibility_desc">Show/Hide OSM notes on the map.</string>
    <string name="gpx_file_desc">GPX - suitable for export to JOSM or other OSM editors.</string>
    <string name="osc_file_desc">OSC - suitable for export to OpenStreetMap.</string>
    <string name="shared_string_gpx_file">GPX file</string>
    <string name="osc_file">OSC file</string>
    <string name="choose_file_type">Choose filetype</string>
    <string name="osm_edits_export_desc">Select the export type: OSM notes, POI, or both.</string>
    <string name="all_data">All data</string>
    <string name="osm_notes">OSM Notes</string>
    <string name="will_open_tomorrow_at">Opens tomorrow at</string>
    <string name="rendering_attr_hidePOILabels_name">POI labels</string>
    <string name="shared_string_without_name">Without name</string>
    <string name="what_is_here">What\'s here:</string>
    <string name="parked_at">parked at</string>
    <string name="pick_up_till">Pick up until</string>
    <string name="without_time_limit">Without time limit</string>
    <string name="context_menu_read_full_article">Read full article</string>
    <string name="context_menu_read_article">Read article</string>
    <string name="context_menu_points_of_group">All points of the group</string>
    <string name="open_from">Open from</string>
    <string name="open_till">Open till</string>
    <string name="will_close_at">Closes at</string>
    <string name="will_open_at">Opens at</string>
    <string name="will_open_on">Opens at</string>
    <string name="additional_actions">Additional actions</string>
    <string name="av_locations_selected_desc">GPX file with coordinates and data of the selected notes.</string>
    <string name="av_locations_all_desc">GPX file with coordinates and data of all notes.</string>
    <!-- string name="release_3_0">
• New: Support for global offline travel guides. Referenced locations are linked to the map. Initial data from Wikivoyage.\n\n
• Wikipedia: New look, active links, images now supported\n\n
• Open Track UI: Support for waypoint groups\n\n
• Map markers: Import of selected groups from GPX files, coordinate input, new look\n\n
• OsmAnd Live subscription now supports all OsmAnd features\n\n
    </string -->
    <string name="modify_the_search_query">Change your search.</string>
    <string name="shared_string_actions">Actions</string>
    <string name="shared_string_marker">Marker</string>
    <string name="empty_state_osm_edits">Create or modify OSM objects</string>
    <string name="empty_state_osm_edits_descr">Create or modify OSM POIs, open or comment OSM Notes, and contribute recorded GPX files.</string>
    <string name="shared_string_deleted">Deleted</string>
    <string name="shared_string_edited">Edited</string>
    <string name="shared_string_added">Added</string>
    <string name="marker_activated">Marker %s activated.</string>
    <string name="one_tap_active_descr">Tap a marker on the map to move it to the top of the active markers without opening the context menu.</string>
    <string name="one_tap_active">\'One tap\' active</string>
    <string name="empty_state_av_notes">Take notes!</string>
    <string name="empty_state_av_notes_desc">Add audio, video or photo note to every point on the map, using widget or context menu.</string>
    <string name="notes_by_date">Notes by date</string>
    <string name="by_date">By date</string>
    <string name="by_type">By type</string>
    <string name="looking_for_tracks_with_waypoints">Looking for tracks with waypoints</string>
    <string name="shared_string_more_without_dots">More</string>
    <string name="appearance_on_the_map">Appearance on the map</string>
    <string name="add_track_to_markers_descr">Select a track to add its waypoints to the markers.</string>
    <string name="add_favourites_group_to_markers_descr">Select a category of Favorites to add to the markers.</string>
    <string name="shared_string_gpx_waypoints">Track waypoints</string>
    <string name="favourites_group">Favorites category</string>
    <string name="add_group">Add a group</string>
    <string name="add_group_descr">Import groups from Favorites or GPX waypoints.</string>
    <string name="empty_state_markers_active">Create map markers!</string>
    <string name="empty_state_markers_active_desc">Long or short tap \'Places\', then tap the marker flag button.</string>
    <string name="empty_state_markers_groups">Import groups</string>
    <string name="empty_state_markers_groups_desc">Import Favorite groups or waypoints as markers.</string>
    <string name="empty_state_markers_history_desc">Markers marked as passed will appear on this screen.</string>
    <string name="shared_string_two">Two</string>
    <string name="shared_string_one">One</string>
    <string name="show_guide_line_descr">Show directional line from your position to the active marker locations.</string>
    <string name="show_arrows_descr">Show one or two arrows indicating the direction to the active markers.</string>
    <string name="distance_indication_descr">Choose how to display the distance to active markers.</string>
    <string name="active_markers_descr">Choose number of direction indicators:</string>
    <string name="digits_quantity">Number of decimal digits</string>
    <string name="shared_string_right">Right</string>
    <string name="shared_string_left">Left</string>
    <string name="show_number_pad">Show number pad</string>
    <string name="shared_string_paste">Paste</string>
    <string name="coordinate_input_accuracy_description">Automatically switch to the next field after entering %1$d decimal digits.</string>
    <string name="coordinate_input_accuracy">%1$d digits</string>
    <string name="go_to_next_field">Next field</string>
    <string name="rename_marker">Rename marker</string>
    <string name="tap_on_map_to_hide_interface_descr">A tap on the map toggles the control buttons and widgets.</string>
    <string name="tap_on_map_to_hide_interface">Fullscreen mode</string>
    <string name="mark_passed">Mark passed</string>
    <string name="import_gpx_file_description">can be imported as Favorites or a GPX file.</string>
    <string name="import_as_gpx">Import as GPX file</string>
    <string name="import_as_favorites">Import as Favorites</string>
    <string name="import_file">Import file</string>
	<string name="wrong_input">Wrong input</string>
	<string name="enter_new_name">Enter new name</string>
	<string name="shared_string_back">Back</string>
	<string name="shared_string_view">View</string>
	<string name="waypoints_added_to_map_markers">Waypoints added to map markers</string>
	<string name="wrong_format">Wrong format</string>
    <string name="shared_string_road">Road</string>
    <string name="show_map">Show map</string>
    <string name="route_is_calculated">Route calculated</string>
    <string name="round_trip">Round trip</string>
    <string name="plan_route_no_markers_toast">You must add at least one marker to use this function.</string>
    <string name="osn_modify_dialog_error">Could not modify note.</string>
    <string name="osn_modify_dialog_title">Modify note</string>
    <string name="context_menu_item_modify_note">Modify OSM note</string>
    <string name="make_round_trip_descr">Add copy of point of departure as destination.</string>
    <string name="make_round_trip">Make round trip</string>
    <!-- string name="shared_string_navigate">Navigate</string-->
    <string name="shared_string_markers">Markers</string>
    <string name="coordinates_format">Coordinate format</string>
    <string name="use_system_keyboard">Use system keyboard</string>
    <string name="fast_coordinates_input_descr">Choose coordinate input format. You can always change it by tapping \'Options\'.</string>
    <string name="fast_coordinates_input">Quick coordinate input</string>
    <string name="routing_attr_avoid_ice_roads_fords_name">No ice roads or fords</string>
    <string name="routing_attr_avoid_ice_roads_fords_description">Avoids ice roads and fords.</string>
    <string name="use_location">Use position</string>
    <string name="add_location_as_first_point_descr">Add your position as point of departure to plan the perfect route.</string>
    <string name="my_location">My position</string>
    <string name="shared_string_finish">Finish</string>
    <string name="plan_route">Plan route</string>
    <string name="shared_string_sort">Sort</string>
    <string name="coordinate_input">Coordinate input</string>
    <string name="marker_save_as_track_descr">Export your markers to the following GPX file:</string>
    <string name="marker_save_as_track">Save as GPX file</string>
    <string name="move_to_history">Move to history</string>
    <string name="group_will_be_removed_after_restart">The group will be gone the next time you start the app.</string>
    <string name="show_guide_line">Show directional lines</string>
    <string name="show_arrows_on_the_map">Show arrows on the map</string>
    <string name="show_passed">Show passed</string>
    <string name="hide_passed">Hide passed</string>
    <string name="remove_from_map_markers">Remove from \'Map markers\'</string>
    <string name="descendingly">Z-A</string>
    <string name="ascendingly">A-Z</string>
    <string name="date_added">Added</string>
    <string name="order_by">Order by:</string>
    <string name="marker_show_distance_descr">Select how to indicate distance and direction to map markers on the map screen:</string>
    <string name="map_orientation_change_in_accordance_with_speed">Map orientation threshold</string>
    <string name="map_orientation_change_in_accordance_with_speed_descr">Select speed of switching orientation from \'Movement direction\' to \'Compass directon\' below.</string>
    <string name="all_markers_moved_to_history">All map markers moved to history</string>
    <string name="marker_moved_to_history">Map marker moved to history</string>
    <string name="marker_moved_to_active">Map marker moved to active</string>
    <string name="shared_string_list">List</string>
    <string name="shared_string_groups">Groups</string>
    <string name="passed">Last used: %1$s</string>
    <string name="make_active">Make active</string>
    <string name="today">Today</string>
    <string name="yesterday">Yesterday</string>
    <string name="last_seven_days">Last 7 days</string>
    <string name="this_year">This year</string>
    <!-- string name="widget">Widget</string if needed should be shared_string_widget -->
    <!-- string name="top_bar">Top bar</string use shared_string_topbar -->
    <string name="move_all_to_history">Move all to history</string>
    <string name="show_direction">Distance indication</string>
    <string name="sort_by">Sort by</string>
    <string name="do_not_use_animations">No animations</string>
    <string name="do_not_use_animations_descr">Disables animations in the app.</string>
    <string name="keep_showing_on_map">Keep showing on map</string>
    <string name="exit_without_saving">Exit without saving?</string>
    <string name="line">Line</string>
    <string name="save_as_route_point">Save as route points</string>
    <string name="save_as_line">Save as line</string>
    <string name="route_point">Route point</string>
    <string name="edit_line">Edit line</string>
    <string name="add_point_before">Add point before</string>
    <string name="add_point_after">Add point after</string>
    <string name="shared_string_options">Options</string>
    <string name="measurement_tool_snap_to_road_descr">OsmAnd will connect the points with routes for the selected profile.</string>
    <string name="measurement_tool_save_as_new_track_descr">Save the points either as route points or as a line.</string>
    <string name="choose_navigation_type">Select navigation profile</string>
    <string name="none_point_error">Please add at least one point.</string>
    <string name="enter_gpx_name">GPX file name:</string>
    <string name="show_on_map_after_saving">Show on map after saving</string>
    <string name="measurement_tool_action_bar">Browse the map and add points</string>
    <string name="measurement_tool">Measure distance</string>
    <string name="quick_action_resume_pause_navigation">Pause/resume navigation</string>
    <string name="quick_action_resume_pause_navigation_descr">Tap this button to pause or resume the navigation.</string>
    <string name="quick_action_show_navigation_finish_dialog">Show \'Navigation finished\' dialog</string>
    <string name="quick_action_start_stop_navigation">Start/stop navigation</string>
    <string name="quick_action_start_stop_navigation_descr">Tap this button to start or end the navigation.</string>
    <string name="store_tracks_in_monthly_directories">Store recorded tracks in monthly folders</string>
    <string name="store_tracks_in_monthly_directories_descrp">Store recorded tracks in sub-folders per recording month (like 2018-01).</string>
    <string name="shared_string_reset">Reset</string>
    <string name="shared_string_reload">Reload</string>
    <string name="mapillary_menu_descr_tile_cache">Reload tiles to see up to date data.</string>
    <string name="mapillary_menu_title_tile_cache">Tile cache</string>
    <string name="wrong_user_name">Wrong username</string>
    <string name="shared_string_to">To</string>
    <string name="mapillary_menu_date_from">From</string>
    <string name="mapillary_menu_descr_dates">Only view added images</string>
    <string name="mapillary_menu_title_dates">Date</string>
    <string name="mapillary_menu_edit_text_hint">Type username</string>
    <string name="mapillary_menu_descr_username">View only images added by</string>
    <string name="mapillary_menu_title_username">Username</string>
    <string name="mapillary_menu_filter_description">Filter images by submitter, by date or by type. Only active in closeup zoom.</string>
    <string name="mapillary_menu_title_pano">Display only 360° images</string>
    <string name="map_widget_ruler_control">Radius ruler</string>
    <string name="shared_string_permissions">Permissions</string>
    <string name="import_gpx_failed_descr">Could not import file. Please ensure OsmAnd has permission to read it.</string>
    <string name="distance_moving">Distance corrected</string>
    <string name="mapillary_image">Mapillary image</string>
    <string name="open_mapillary">Open Mapillary</string>
    <string name="shared_string_install">Install</string>
    <string name="improve_coverage_mapillary">Improve photo coverage with Mapillary</string>
    <string name="improve_coverage_install_mapillary_desc">Install Mapillary to add one or more photos to this map location.</string>
    <string name="online_photos">Online photos</string>
    <string name="shared_string_add_photos">Add photos</string>
    <string name="no_photos_descr">No photos here.</string>
    <string name="mapillary_action_descr">Share your street-level view via Mapillary.</string>
    <string name="mapillary_widget">Mapillary widget</string>
    <string name="mapillary_widget_descr">Allows quick contributions to Mapillary.</string>
    <string name="mapillary_descr">Online street-level photos for everyone. Discover places, collaborate, capture the world.</string>
    <string name="mapillary">Mapillary</string>
    <string name="plugin_mapillary_descr">Street-level photos for everyone. Discover places, collaborate, capture the world.</string>
    <string name="private_access_routing_req">Your destination is located in an area with private access. Allow using private roads for this trip?</string>
    <string name="restart_search">Restart search</string>
    <string name="increase_search_radius">Increase search radius</string>
    <string name="nothing_found">Nothing found</string>
    <string name="nothing_found_descr">Change the search or increase its radius.</string>
    <string name="quick_action_showhide_osmbugs_title">Toggle OSM Notes</string>
    <string name="quick_action_osmbugs_show">Show OSM Notes</string>
    <string name="quick_action_osmbugs_hide">Hide OSM Notes</string>
    <string name="quick_action_showhide_osmbugs_descr">Tapping this action button shows or hides OSM Notes on the map.</string>
    <string name="sorted_by_distance">Sorted by distance</string>
    <string name="search_favorites">Search in Favorites</string>
    <string name="hillshade_menu_download_descr">Download the \'Hillshade Overlay\' map to show vertical shading.</string>
    <string name="hillshade_purchase_header">Install the \'Contour Lines\' plugin to show graded vertical areas.</string>
    <string name="hide_from_zoom_level">Hide starting from zoom level</string>
    <string name="srtm_menu_download_descr">Download the \'Contour Line\' map for use in this region.</string>
    <string name="shared_string_plugin">Plugin</string>
    <string name="srtm_purchase_header">Buy and install the \'Contour Lines\' plugin to show graded vertical areas.</string>
    <string name="srtm_color_scheme">Color scheme</string>
    <string name="show_from_zoom_level">Display starting at zoom level</string>
    <string name="routing_attr_allow_private_name">Allow private access</string>
    <string name="routing_attr_allow_private_description">Allow access to private areas.</string>
    <string name="display_zoom_level">Display zoom level: %1$s</string>
    <string name="favorite_group_name">Group name</string>
    <string name="change_color">Change color</string>
    <string name="edit_name">Edit name</string>
    <string name="animate_my_location">Animate own position</string>
    <string name="animate_my_location_desc">Turn on animated map panning of \'My position\' during navigation.</string>
    <string name="shared_string_overview">Overview</string>
    <string name="select_street">Select street</string>
    <string name="shared_string_in_name">in %1$s</string>
    <string name="type_address">Type address</string>
    <string name="type_city_town">Type city or town</string>
    <string name="type_postcode">Type postcode</string>
    <string name="nearest_cities">Nearest cities</string>
    <string name="select_city">Select city</string>
    <string name="select_postcode">Select postcode</string>
    <string name="quick_action_auto_zoom">Auto zoom map on/off</string>
    <string name="quick_action_auto_zoom_desc">Tapping this action button turns on/off auto zoom map according to your speed.</string>
    <string name="quick_action_auto_zoom_on">Enable auto zoom map</string>
    <string name="quick_action_auto_zoom_off">Disable auto zoom map</string>
    <string name="quick_action_add_destination">Add destination</string>
    <string name="quick_action_replace_destination">Replace destination</string>
    <string name="quick_action_add_first_intermediate">Add first intermediate</string>
    <string name="quick_action_add_destination_desc">Tapping this action button makes the screen center the route destination, any previously selected destination becomes the last intermediate destination.</string>
    <string name="quick_action_replace_destination_desc">Tapping this action button makes the screen center the new route destination, replacing the previously selected destination (if any).</string>
    <string name="quick_action_add_first_intermediate_desc">Tapping this action button makes the screen center the first intermediate destination.</string>
    <string name="no_overlay">No overlay</string>
    <string name="no_underlay">No underlay</string>
    <string name="subscribe_email_error">Error</string>
    <string name="subscribe_email_desc">Subscribe to our mailing list about app discounts and get 3 more map downloads!</string>
    <string name="depth_contour_descr">Sea depth contour lines and seamarks.</string>
    <string name="sea_depth_thanks">Thank you for purchasing \'Nautical depth contours\'</string>
    <string name="index_item_depth_contours_osmand_ext">Nautical depth contours</string>

    <string name="index_item_world_wikivoyage">Worldwide Wikivoyage articles</string>
    <string name="index_item_depth_points_southern_hemisphere">Southern hemisphere nautical depth points</string>
    <string name="index_item_depth_points_northern_hemisphere">Northern hemisphere nautical depth points</string>
    <string name="download_depth_countours">Nautical depth contours</string>
    <string name="nautical_maps">Nautical maps</string>
    <string name="analyze_on_map">Analyze on map</string>
    <string name="shared_string_visible">Visible</string>
    <string name="restore_purchases">Restore purchases</string>
    <string name="fonts_header">Map fonts</string>
    <string name="right_side_navigation">Right-hand traffic</string>
    <string name="driving_region_automatic">Automatic</string>
    <string name="do_not_send_anonymous_app_usage">Don\'t send anonymous app usage statistics</string>
    <string name="do_not_send_anonymous_app_usage_desc">OsmAnd collects info about which parts of the app you open. Your location is never sent, nor is anything you enter into the app or details of areas you view, search, or download.</string>
    <string name="do_not_show_startup_messages">Don\'t show startup messages</string>
    <string name="do_not_show_startup_messages_desc">Don\'t show app discounts &amp; special local event messages.</string>
    <string name="parking_options">Parking options</string>
    <string name="full_version_thanks">Thank you for purchasing the paid version of OsmAnd.</string>
    <string name="routing_attr_relief_smoothness_factor_hills_name">Hilly</string>
    <string name="routing_attr_relief_smoothness_factor_plains_name">Less hilly</string>
    <string name="routing_attr_relief_smoothness_factor_more_plains_name">Flat</string>
    <string name="routing_attr_driving_style_speed_name">Shorter routes</string>
    <string name="routing_attr_driving_style_balance_name">Balanced</string>
    <string name="routing_attr_driving_style_safety_name">Prefer byways</string>
    <string name="relief_smoothness_factor_descr">Preferred terrain: flat or hilly.</string>
    <string name="shared_string_slope">Slope</string>
    <string name="add_new_folder">Add new folder</string>
    <string name="points_delete_multiple_succesful">Point(s) deleted.</string>
    <string name="points_delete_multiple">Are you sure you want to delete %1$d point(s)?</string>
    <string name="route_points_category_name">Turns to pass on this route</string>
    <string name="track_points_category_name">Waypoints, points of interest, named features</string>
    <string name="shared_string_gpx_track">Track</string>
    <string name="max_speed">Maximum speed</string>
    <string name="average_speed">Average speed</string>
    <string name="shared_string_time_moving">Time moving</string>
    <string name="shared_string_time_span">Time span</string>
    <string name="shared_string_max">Max</string>
    <string name="shared_string_start_time">Start time</string>
    <string name="shared_string_end_time">End time</string>
    <string name="shared_string_color">Color</string>
    <string name="select_gpx_folder">Select GPX file folder</string>
    <string name="file_can_not_be_moved">Could not move file.</string>
    <string name="shared_string_move">Move</string>
    <string name="shared_string_gpx_tracks">Tracks</string>
    <string name="routing_attr_driving_style_name">Driving style</string>
    <string name="route_altitude">Route elevation</string>
    <string name="altitude_descent">Descent</string>
    <string name="altitude_ascent">Ascent</string>
    <string name="altitude_range">Altitude range</string>
    <string name="average_altitude">Average altitude</string>
    <string name="shared_string_time">Time</string>
    <string name="total_distance">Total distance</string>
    <string name="routing_attr_relief_smoothness_factor_name">Select elevation fluctuation</string>
    <string name="routing_attr_height_obstacles_name">Use elevation data</string>
    <string name="routing_attr_height_obstacles_description">Factor in terrain elevation (via SRTM, ASTER, and EU-DEM data).</string>
    <string name="rendering_attr_depthContours_description">Show depth contours and points.</string>
    <string name="rendering_attr_depthContours_name">Nautical depth contours</string>
    <!-- string name="release_2_6">
	\u2022 New feature: Quick action button\n\n
	\u2022 Improved touch screen gesture response (e.g. concurrent panning and zooming)\n\n
	\u2022 New map fonts covering more locales\n\n
	\u2022 Support text-to-speech for regional language variants (and accents)\n\n
	\u2022 Visibility enhancements in several map styles and Wikipedia\n\n
	\u2022 Support Open Location Code (OLC)\n\n
	\u2022 Display elevation, slope, and speed profile for recorded GPX tracks and calculated routes\n\n
	\u2022 \"Driving style\" setting and logic improvements for bicycle routing\n\n
	\u2022 Altitude data settings for bicycle routing\n\n
	\u2022 Several other improvements and bug fixes\n\n
	and more…
	</string -->
    <!-- string name="release_2_7">
	\u2022 Mapillary plugin with street-level imagery\n\n
	\u2022 Ruler widget for distance measurement\n\n
	\u2022 GPX split intervals with detailed info about your track\n\n
	\u2022 Other improvements and bug fixes\n\n
	</string -->
    <!-- string name="release_2_8">
	\u2022 Completely reworked map markers with directional lines and route planning\n\n
	\u2022 Measure distance tool offering snap to road feature and saving points as track\n\n
	\u2022 OsmAnd Live: Bug fixes, fresh data on the server every 30 minutes, updates implemented into the navigation\n\n
	</string -->
    <!-- string name="release_2_9">
	\u2022 Updated the context menu: Show when the POI opens / closes\n\n
	\u2022 Transport menu: all available routes are now at the top\n\n
	\u2022 Wikipedia: added the button to open the original article, updated the appearance of articles\n\n
	\u2022 Route: added possibility to swap start and end points in one tap\n\n
	\u2022 Notes: added sorting by type and date\n\n
	\u2022 OSM edits: Show an icon and a name of the POI category, display completed actions\n\n
	\u2022 New quick coordinate input screen for quick markers creation\n\n
    \u2022 Detection of stop signs now considers driving direction\n\n
	\u2022 New algorithm providing meaningful ascent/descent values for GPX tracks\n\n
	\u2022 Terrain (ascent) aware hiking time (Naismith\'s rule)\n\n
	</string -->
    <string name="auto_split_recording_title">Auto-split recordings after gap</string>
    <string name="auto_split_recording_descr">Start new segment after gap of 6 min, new track after gap of 2 h, or new file after a longer gap if the date has changed.</string>
    <string name="rendering_attr_contourDensity_description">Contour line density</string>
    <string name="rendering_attr_contourDensity_name">Contour line density</string>
    <string name="rendering_value_high_name">High</string>
    <string name="rendering_value_medium_w_name">Medium</string>
    <string name="rendering_value_low_name">Low</string>
    <string name="rendering_attr_contourWidth_description">Contour line width</string>
    <string name="rendering_attr_contourWidth_name">Contour line width</string>
    <string name="rendering_attr_hideWaterPolygons_description">Water</string>
    <string name="rendering_attr_hideWaterPolygons_name">Hide water</string>
    <string name="routing_attr_allow_motorway_name">Use motorways</string>
    <string name="routing_attr_allow_motorway_description">Allows motorways.</string>
    <string name="upload_osm_note_description">Upload your OSM Note anonymously or by using your OpenStreetMap.org profile.</string>
    <string name="wiki_around">Nearby Wikipedia articles</string>
    <string name="search_map_hint">City or region</string>
    <string name="route_roundabout_short">Take %1$d exit and go</string>
    <string name="upload_poi">Upload POI</string>
    <string name="route_calculation">Route calculation</string>
    <string name="gpx_no_tracks_title">You do not have any GPX files yet</string>
    <string name="gpx_no_tracks_title_folder">You may also add GPX files to the folder</string>
    <string name="gpx_add_track">Add more…</string>
    <string name="gpx_appearance">Appearance</string>
    <string name="trip_rec_notification_settings">Turn on quick recording</string>
    <string name="trip_rec_notification_settings_desc">Display a system notification allowing trip recording.</string>
    <string name="shared_string_notifications">Notifications</string>
    <string name="shared_string_continue">Continue</string>
    <string name="shared_string_pause">Pause</string>
    <string name="shared_string_paused">Paused</string>
    <string name="shared_string_trip">Trip</string>
    <string name="shared_string_recorded">Recorded</string>
    <string name="shared_string_record">Record</string>
    <string name="gpx_logging_no_data">No data</string>
    <!-- string name="release_2_5">
	\u2022 Tappable icons on the map\n\n
	\u2022 Powerful POI filter search: Search, e.g. restaurants by cuisine, or campgrounds with specific facilities\n\n
	\u2022 New Topo Map style for cyclists and hikers\n\n
	\u2022 Enhanced trip recording\n\n
	\u2022 Improved navigation notifications (Android Wear)\n\n
	\u2022 Many other improvements and bug fixes\n\n
	and more…
    </string -->
    <string name="rendering_attr_contourColorScheme_description">Contour lines color scheme</string>
    <string name="save_track_min_speed">Logging minimum speed</string>
    <string name="save_track_min_speed_descr">Filter: No logging of points below this speed.</string>
    <string name="save_track_min_distance">Logging minimum displacement</string>
    <string name="save_track_min_distance_descr">Filter: Set minimum distance from a point to log a new one.</string>
    <string name="save_track_precision">Logging minimum accuracy</string>
    <string name="save_track_precision_descr">Filter: No logging unless this accuracy is reached.</string>
    <string name="christmas_poi">Christmas POI</string>
    <string name="christmas_desc">Anticipating Christmas and New Year holidays, you can choose to display associated POIs like Christmas trees and markets, etc.</string>
    <string name="christmas_desc_q">Show Christmas holiday POIs?</string>
    <string name="rendering_value_light_brown_name">Light brown</string>
    <string name="rendering_value_dark_brown_name">Dark brown</string>
    <string name="rendering_attr_contourColorScheme_name">Contour lines color scheme</string>
    <string name="rendering_attr_surfaceIntegrity_name">Road surface integrity</string>
    <string name="search_hint">Type city, address, POI name</string>
    <string name="translit_name_if_miss">Transliterate if %1$s name is missing</string>
    <string name="translit_names">Transliterate names</string>
    <string name="edit_filter">Edit categories</string>
    <string name="subcategories">Subcategories</string>
    <string name="selected_categories">Selected categories</string>
    <string name="create_custom_poi">Create custom filter</string>
    <string name="custom_search">Custom search</string>
    <string name="shared_string_filters">Filters</string>
    <string name="apply_filters">Apply filters</string>
    <string name="save_filter">Save filter</string>
    <string name="delete_filter">Delete filter</string>
    <string name="new_filter">New filter</string>
    <string name="new_filter_desc">Please enter a name for the new filter, this will be added to your \'Categories\' tab.</string>
    <string name="osm_live_payment_desc">Subscription charged per month. Cancel it on Google Play at any time.</string>
    <string name="donation_to_osm">Donation to OpenStreetMap community</string>
    <string name="donation_to_osm_desc">Part of your donation is sent to the OSM users who submit changes to OpenStreetMap. The cost of the subscription remains the same.</string>
    <string name="osm_live_subscription_desc">Subscription enables hourly, daily, weekly updates, and unlimited downloads for all maps globally.</string>
    <string name="get_it">Get it</string>
    <string name="get_for">Get for %1$s</string>
    <string name="get_for_month">Get for %1$s month</string>
    <string name="osm_live_banner_desc">Get unlimited map downloads, adding weekly, daily, or even hourly updates.</string>
    <string name="osmand_plus_banner_desc">Unlimited map downloads, updates, and Wikipedia plugin.</string>
    <string name="si_mi_meters">Miles/meters</string>
    <string name="skip_map_downloading">Skip downloading maps</string>
    <string name="skip_map_downloading_desc">You have no offline map installed. You may choose a map from the list or download maps later via \'Menu - %1$s\'.</string>
    <string name="search_another_country">Select another region</string>
    <string name="search_map">Searching maps…</string>
    <string name="first_usage_wizard_desc">Let OsmAnd determine your location and suggest maps to download for that region.</string>
    <string name="location_not_found">Location not found</string>
    <string name="no_inet_connection">No Internet connection</string>
    <string name="no_inet_connection_desc_map">Required to download maps.</string>
    <string name="search_location">Searching for location…</string>
    <string name="storage_free_space">Free space</string>
    <string name="storage_place_description">OsmAnd\'s data storage (for maps, GPX files, etc.): %1$s.</string>
    <string name="give_permission">Grant permission</string>
    <string name="allow_access_location">Allow location access</string>
    <string name="first_usage_greeting">Get directions and discover new places without an Internet connection</string>
    <string name="search_my_location">Find my position</string>
    <string name="update_all_maps_now">Update all maps now?</string>
    <string name="clear_tile_data">Clear all tiles</string>
    <string name="routing_attr_short_way_name">Fuel-efficient way</string>
    <string name="routing_attr_short_way_description">Use fuel-efficient way (usually shorter).</string>
    <string name="replace_favorite_confirmation">Are you sure you want to replace Favorite %1$s?</string>
    <string name="rendering_attr_hideOverground_name">Overground objects</string>
    <string name="shared_string_change">Change</string>
    <string name="get_started">Get started</string>
    <string name="route_stops_before">%1$s stops before</string>
    <string name="coords_search">Coordinates search</string>
    <string name="advanced_coords_search">Advanced coordinates search</string>
    <string name="back_to_search">Back to search</string>
    <string name="confirmation_to_delete_history_items">Remove selected items from \'History\'?</string>
    <string name="show_something_on_map">Show %1$s on the map</string>
    <!-- string name="release_2_4">
	\u2022 New very powerful free text search\n\n
	\u2022 Car audio system / speaker phone integration via Bluetooth\n\n
	\u2022 Improved route guidance, voice announcements, and turn lane indication\n\n
	\u2022 Improved transport layer with route rendering\n\n
	\u2022 Added more locales and now support regional locales\n\n
	\u2022 Many other improvements and bugfixes\n\n
	and more…
    </string -->
    <string name="dist_away_from_my_location">Search %1$s away</string>
    <string name="share_history_subject"> shared via OsmAnd</string>
    <string name="search_categories">Categories</string>
    <string name="postcode">Postcode</string>
    <string name="shared_string_from">from</string>
    <string name="city_type_district">District</string>
    <string name="city_type_neighbourhood">Neighbourhood</string>
    <string name="map_widget_search">Search</string>
    <string name="shared_string_is_open_24_7">Open 24/7</string>
    <string name="storage_directory_card">Memory card</string>
    <string name="coords_format">Coordinate format</string>
    <string name="coords_format_descr">Format for geographical coordinates.</string>
    <string name="app_mode_bus">Bus</string>
    <string name="app_mode_train">Train</string>
    <string name="current_track">Current track</string>
    <string name="map_widget_battery">Battery level</string>
    <string name="change_markers_position">Change marker position</string>
    <string name="move_marker_bottom_sheet_title">Move the map to change marker position</string>
    <!-- string name="lat_lon_pattern">Lat: %1$.5f Lon: %2$.5f</string -->
    <string name="follow_us">Follow us</string>
    <string name="access_direction_audio_feedback">Audio directions</string>
    <string name="access_direction_audio_feedback_descr">Indicate target point direction by sound.</string>
    <string name="access_direction_haptic_feedback">Haptic directions</string>
    <string name="access_direction_haptic_feedback_descr">Indicate target point direction by vibration.</string>
    <string name="use_osm_live_routing_description">Enable navigation for OsmAnd Live changes.</string>
    <string name="use_osm_live_routing">OsmAnd Live navigation</string>
    <string name="access_no_destination">Destination not set</string>
    <string name="map_widget_magnetic_bearing">Magnetic bearing</string>
    <string name="map_widget_bearing">Relative bearing</string>
    <string name="access_disable_offroute_recalc">No route recalculation after leaving it</string>
    <string name="access_disable_offroute_recalc_descr">No route recalculation after going off route.</string>
    <string name="access_disable_wrong_direction_recalc">No route recalculation for opposite direction</string>
    <string name="access_disable_wrong_direction_recalc_descr">No route recalculation while just moving in the opposite direction.</string>
    <string name="access_smart_autoannounce">Smart autoannounce</string>
    <string name="access_smart_autoannounce_descr">Notify only when direction to the target point changes.</string>
    <string name="access_autoannounce_period">Autoannounce period</string>
    <string name="access_autoannounce_period_descr">Minimal time interval between announcements.</string>
    <string name="access_default_color">Default color</string>
    <string name="access_category_choice">Choose category</string>
    <string name="access_hint_enter_name">Enter name</string>
    <string name="access_hint_enter_category">Enter category</string>
    <string name="access_hint_enter_description">Enter description.</string>
    <string name="access_map_linked_to_location">Map linked to location</string>
    <string name="access_collapsed_list">Collapsed list</string>
    <string name="access_expanded_list">Expanded list</string>
    <string name="access_empty_list">Empty list</string>
    <string name="access_tree_list">Tree list</string>
    <string name="access_shared_string_not_installed">Not installed</string>
    <string name="access_widget_expand">Expand</string>
    <string name="access_shared_string_navigate_up">Navigate up</string>
    <string name="access_sort">Sort</string>
    <string name="map_mode">Map mode</string>
    <string name="number_of_gpx_files_selected_pattern">%s GPX files selected</string>
    <string name="rendering_value_fine_name">Fine</string>
    <string name="rendering_value_thin_name">Thin</string>
    <string name="rendering_value_medium_name">Medium</string>
    <string name="rendering_value_bold_name">Bold</string>
    <string name="no_map_markers_found">Please add map markers via map</string>
    <string name="no_waypoints_found">No waypoints found</string>
    <string name="anonymous_user_hint">Anonymous users cannot:\n- Create groups;\n- Sync groups and devices with the server;\n- Manage groups and devices in a personal dashboard on the website.</string>
    <string name="report">Report</string>
    
    <string name="storage_permission_restart_is_required">The app is now allowed to write to external storage, but needs to be started again to do so.</string>
    <!-- string name="release_2_3">
	\u2022 OSM Live. Support map contributors and developers and get hourly map updates. \n\n
	\u2022 Map markers. A new way to quickly select places on the map.\n\n
	\u2022 More detailed OSM maps with country specific road shields and lots of new map features.\n\n
	\u2022 Improved Look and Feel of Route preparation. \n\n
	\u2022 Many improvements in the map context menu such as contextual address lookup.\n\n
	and more…
        </string -->
    <string name="shared_string_move_up">Move ↑</string>
    <string name="shared_string_move_down">Move ↓</string>
    <string name="finish_navigation">Finish navigation</string>
    <string name="avoid_road">Avoid road</string>
    <string name="storage_directory_readonly_desc">Switched to internal memory since the selected data storage folder is read only. Please choose a writable storage directory.</string>
    <string name="storage_directory_shared">Shared memory</string>
    <string name="shared_string_topbar">Top bar</string>
    <string name="full_report">Full report</string>
    <string name="recalculate_route">Recalculate route</string>
    <string name="open_street_map_login_and_pass">OpenStreetMap username and password</string>
    <string name="donations">Donations</string>
    <string name="number_of_recipients">Number of recipients</string>
    <string name="osm_user_stat">Edits %1$s, rank %2$s, total edits %3$s</string>
    <string name="osm_recipient_stat">Edits %1$s, sum %2$s mBTC</string>
    <string name="osm_editors_ranking">OSM Editor ranking</string>
    <string name="osm_live_subscription">OsmAnd Live subscription</string>
    <string name="osm_live_subscribe_btn">Subscribe</string>
    <string name="osm_live_email_desc">Needed to update you about your contributions.</string>
    <string name="osm_live_user_public_name">Public name</string>
    <string name="osm_live_hide_user_name">Do not show my name in reports</string>
    <string name="osm_live_support_region">Support region</string>
    <string name="osm_live_month_cost">Cost per month</string>
    <string name="osm_live_month_cost_desc">Monthly payment</string>
    <string name="osm_live_active">Active</string>
    <string name="osm_live_not_active">Inactive</string>
    <string name="osm_live_enter_email">Please enter a valid e-mail address</string>
    <string name="osm_live_enter_user_name">Please enter a public name</string>
    <string name="osm_live_thanks">Thank you for supporting OsmAnd!\nTo activate all new features you need to restart OsmAnd.</string>
    <string name="osm_live_region_desc">Part of your donation will be sent to OSM users who submit changes to the map in that region.</string>
    <string name="osm_live_subscription_settings">Subscription settings</string>
    <string name="osm_live_ask_for_purchase">Please purchase a subscription to OsmAnd Live first</string>
    <string name="osm_live_header">This subscription enables hourly updates for all maps around the world.
        Part of the income goes back to the OSM community and is paid out for each OSM contribution. 
        If you love OsmAnd and OSM and want to support and be supported by them, this is the perfect way to do it.</string>
    <string name="select_map_marker">Select map marker</string>
    <string name="map_markers_other">Other markers</string>
    <string name="upload_anonymously">Upload anonymously</string>
    <string name="show_transparency_seekbar">Show transparency seekbar</string>
    <string name="download_files_error_not_enough_space">Not enough space!
        {3} MB is needed temporarily, {1} MB permanently.
        (Only {2} MB available.)</string>
    <string name="download_files_question_space_with_temp">Download {0} file(s)?
        {3} MB is used temporarily, {1} MB permanently. (Of {2} MB.)</string>
    <string name="download_files_question_space">Download {0} file(s)?
        {1} MB (of {2} MB) will be used.</string>
    <string name="upload_osm_note">Upload OSM Note</string>
    <string name="map_marker_1st">First map marker</string>
    <string name="map_marker_2nd">Second map marker</string>
    <string name="shared_string_toolbar">Toolbar</string>
    <string name="shared_string_widgets">Widgets</string>
    <string name="add_points_to_map_markers_q">Add all points as map markers?</string>
    <string name="shared_string_add_to_map_markers">Add to map markers</string>
    <string name="select_map_markers">Select map markers</string>
    <string name="shared_string_reverse_order">Reverse order</string>
    <string name="show_map_markers_description">Activate the map markers feature.</string>
    <string name="clear_active_markers_q">Remove all active markers?</string>
    <string name="clear_markers_history_q">Clear map marker history?</string>
    <string name="active_markers">Active markers</string>
    <string name="map_markers">Map markers</string>
    <string name="map_marker">Map marker</string>
    <string name="consider_turning_polygons_off">It is recommended to turn off polygon rendering.</string>
    <string name="rendering_attr_showMtbRoutes_name">Show mountain bike trails</string>
    <string name="show_polygons">Show polygons</string>
    <!-- string name="underlay_transparency">Underlay transparency</string -->
    <string name="find_parking">Find parking</string>
    <string name="shared_string_status">Status</string>
    <string name="shared_string_save_changes">Save changes</string>
    <string name="shared_string_email_address">E-mail address</string>
    <string name="rendering_attr_hideUnderground_name">Underground objects</string>
    <string name="data_is_not_available">Data not available</string>
    <string name="shared_string_remove">Remove</string>
    <string name="shared_string_read_more">Read more</string>
    <string name="clear_updates_proposition_message">"Remove downloaded updates and get back to the original map edition"</string>
    <string name="add_time_span">Add time span</string>
    <string name="road_blocked">Road blocked</string>
    <string name="shared_string_select">Select</string>
    <string name="switch_start_finish">Reverse starting point &amp; destination</string>
    <string name="rendering_attr_hideIcons_name">POI icons</string>
    <string name="item_removed">Item removed</string>
    <string name="n_items_removed">items removed</string>
    <string name="shared_string_undo_all">Undo all</string>
    <string name="shared_string_type">Type</string>
    <string name="starting_point">Starting point</string>
    <string name="shared_string_not_selected">Not selected</string>
    <string name="rec_split">Recorder Split</string>
    <string name="rec_split_title">Use Recorder Split</string>
    <string name="rec_split_desc">Rewrite clips when used space exceeds the storage size.</string>
    <string name="rec_split_clip_length">Clip length</string>
    <string name="rec_split_clip_length_desc">Upper time limit for recorded clips.</string>
    <string name="rec_split_storage_size">Storage size</string>
    <string name="rec_split_storage_size_desc">Amount of space that can be occupied by all recorded clips.</string>
    <string name="live_updates">Live updates</string>
    <string name="available_maps">Available maps</string>
    <string name="select_voice_provider">Select voice guidance</string>
    <string name="select_voice_provider_descr">Select or download voice guidance for your language.</string>
    <string name="impassable_road_desc">Select roads you want to avoid during navigation.</string>
    <string name="shared_string_sound">Sound</string>
    <string name="no_location_permission">Grant location data access.</string>
    <string name="no_camera_permission">Grant camera access.</string>
    <string name="no_microphone_permission">Grant mic access.</string>
    <string name="route_distance">Distance:</string>
    <string name="route_duration">Time:</string>
    <string name="rendering_attr_horseRoutes_name">Horse routes</string>
    <string name="no_address_found">No address determined</string>
    <string name="shared_string_near">Near</string>
    <string name="shared_string_hide">Hide</string>
    <string name="av_video_quality_low">Lowest quality</string>
    <string name="av_video_quality_high">Highest quality</string>
    <string name="av_video_quality">Video output quality</string>
    <string name="av_video_quality_descr">Select video quality.</string>
    <string name="av_audio_format">Audio output format</string>
    <string name="av_audio_format_descr">Select audio output format.</string>
    <string name="av_audio_bitrate">Audio bitrate</string>
    <string name="av_audio_bitrate_descr">Select audio bitrate.</string>
    <string name="please_specify_poi_type_only_from_list">Please specify the correct POI type or skip it.</string>
    <string name="access_from_map_description">Menu button launches the dashboard rather than the menu</string>
    <string name="access_from_map">Access from map</string>
    <string name="show_on_start_description">\'Off\' launches the map directly.</string>
    <string name="show_on_start">Show on start</string>
    <string name="copied_to_clipboard">Copied to clipboard</string>
    <!-- string name="release_2_2">
	\u2022 New context-sensitive UI for tapping locations on the map and on other screens\n\n
	\u2022 Map screen is now launched directly unless \'Show dashboard on app start\' is selected\n\n
	\u2022 Set up which and how cards are displayed on the dashboard\n\n
	\u2022 Bypass the dashboard if you like menu-based app control\n\n
	\u2022 To download maps, regions can be directly selected by tapping on the world map\n\n
	\u2022 POI Search now supports more specific queries\n\n
	\u2022 Improved POI and OSM editing functionality\n\n
	\u2022 Map data download structure and interface reworked\n\n
	and more…
        </string -->
    <string name="osm_save_offline">Save offline</string>
    <string name="osm_edit_modified_poi">Modified OSM POI</string>
    <string name="osm_edit_deleted_poi">Deleted OSM POI</string>
    <string name="context_menu_item_open_note">Open OSM Note</string>
    <string name="osm_edit_reopened_note">Reopened OSM Note</string>
    <string name="osm_edit_commented_note">Commented OSM Note</string>
    <string name="osm_edit_removed_note">Deleted OSM Note</string>
    <string name="osm_edit_created_note">Created OSM Note</string>
    <string name="osn_bug_name">OSM Note</string>
    <string name="osn_add_dialog_title">Create note</string>
    <string name="osn_comment_dialog_title">Add comment</string>
    <string name="osn_reopen_dialog_title">Reopen note</string>
    <string name="osn_close_dialog_title">Close note</string>
    <string name="osn_add_dialog_success">Note created</string>
    <string name="osn_add_dialog_error">Could not create note.</string>
    <string name="osn_close_dialog_success">Note closed</string>
    <string name="osn_close_dialog_error">Could not close note.</string>
    <string name="osb_author_dialog_password">OSM password (optional)</string>
    <string name="osb_comment_dialog_message">Message</string>
    <string name="osb_comment_dialog_author">Author name</string>
    <string name="osb_comment_dialog_error">Could not add comment.</string>
    <string name="osb_comment_dialog_success">Comment added</string>
    <string name="shared_string_commit">Commit</string>
    <string name="context_menu_item_delete_waypoint">Delete GPX waypoint?</string>
    <string name="context_menu_item_edit_waypoint">Edit GPX waypoint</string>
    <string name="shared_string_location">Location</string>
    <string name="share_osm_edits_subject">OSM edits shared via OsmAnd</string>
    <string name="lang_nds">Low German</string>
    <string name="lang_mk">Macedonian</string>
    <string name="lang_fy">Frysk</string>
    <string name="lang_als">Albanian (Tosk)</string>
    <string name="read_more">Read more</string>
    <string name="whats_new">What\'s new in</string>
    <string name="rendering_attr_hideProposed_name">Proposed objects</string>
    <string name="shared_string_update">Update</string>
    <string name="shared_string_upload">Upload</string>
    <string name="osm_edit_created_poi">Created OSM POI</string>
    <string name="world_map_download_descr">World basemap (covering the whole world at low zoom level) missing or outdated. Please consider downloading it for a global overview.</string>
    <string name="shared_string_qr_code">QR code</string>
    <string name="map_downloaded">Map downloaded</string>
    <string name="map_downloaded_descr">The %1$s map is ready for use.</string>
    <string name="go_to_map">Show map</string>
    <string name="simulate_initial_startup_descr">"Sets the flag indicating first app startup, keeps all other settings unchanged."</string>
    <string name="simulate_initial_startup">Simulate first app start</string>
    <string name="share_geo">geo:</string>
    <string name="share_menu_location">Share location</string>
    <string name="shared_string_send">Send</string>
    <string name="favorite_category_dublicate_message">Please use a category name that doesn\'t already exist.</string>
    <string name="favorite_category_name">Category name</string>
    <string name="favorite_category_add_new_title">Add new category</string>
    <string name="regions">Regions</string>
    <string name="region_maps">Regionwide maps</string>
    <string name="world_maps">World maps</string>
    <string name="hillshade_layer_disabled">Hillshade layer disabled</string>
    <string name="srtm_plugin_disabled">Contour lines disabled</string>
    <string name="favorite_category_add_new">Add new</string>
    <string name="favorite_category_select">Choose category</string>
    <string name="default_speed_system_descr">Define unit of speed.</string>
    <string name="default_speed_system">Unit of speed</string>
    <string name="nm">nmi</string>
    <string name="si_nm">Nautical miles</string>
    <string name="si_kmh">Kilometers per hour</string>
    <string name="si_mph">Miles per hour</string>
    <string name="si_m_s">Meters per second</string>
    <string name="si_min_km">Minutes per kilometer</string>
    <string name="si_min_m">Minutes per mile</string>
    <string name="si_nm_h">Nautical miles per hour (knots)</string>
    <string name="nm_h">kn</string>
    <string name="min_mile">min/m</string>
    <string name="min_km">min/km</string>
    <string name="m_s">m/s</string>
    <string name="shared_string_trip_recording">Trip recording</string>
    <string name="shared_string_navigation">Navigation</string>
    <string name="osmand_running_in_background">Run in background</string>
    <string name="gps_wake_up_timer">GPS wake-up interval</string>
    <string name="favourites_edit_dialog_title">Favorite info</string>
    <string name="simulate_your_location_stop_descr">Stop simulating your position.</string>
    <string name="simulate_your_location_descr">Simulate your position using a calculated route or a recorded GPX track.</string>
    <string name="simulate_your_location_gpx_descr">Simulate your position using a recorded GPX track.</string>
    <string name="looking_up_address">Looking up address</string>
    <string name="av_locations_descr">GPX file with locations.</string>
    <string name="av_locations">Locations</string>
    <string name="plugin_settings">Plugins</string>
    <string name="routing_attr_avoid_shuttle_train_name">No shuttle train</string>
    <string name="routing_attr_avoid_shuttle_train_description">Avoids using shuttle trains</string>
    <string name="traffic_warning_hazard">Hazard</string>
    <string name="rendering_value_boldOutline_name">Bold outline</string>
    <string name="no_updates_available">No updates available</string>
    <string name="download_live_updates">Live updates</string>
    <string name="rendering_value_default13_name">Default (13)</string>
    <string name="rendering_value_defaultTranslucentCyan_name">Default (translucent cyan)</string>
    <string name="rendering_attr_currentTrackColor_name">GPX color</string>
    <string name="rendering_attr_currentTrackColor_description">GPX color</string>
    <string name="rendering_attr_currentTrackWidth_name">GPX width</string>
    <string name="rendering_attr_currentTrackWidth_description">GPX width</string>
    <string name="rendering_value_darkyellow_name">Dark yellow</string>
    <string name="rendering_value_red_name">Red</string>
    <string name="rendering_value_translucent_red_name">Translucent red</string>
    <string name="rendering_value_orange_name">Orange</string>
    <string name="rendering_value_translucent_orange_name">Translucent orange</string>
    <string name="rendering_value_yellow_name">Yellow</string>
    <string name="rendering_value_translucent_yellow_name">Translucent yellow</string>
    <string name="rendering_value_lightgreen_name">Light green</string>
    <string name="rendering_value_translucent_lightgreen_name">Translucent light green</string>
    <string name="rendering_value_green_name">Green</string>
    <string name="rendering_value_translucent_green_name">Translucent green</string>
    <string name="rendering_value_lightblue_name">Light blue</string>
    <string name="rendering_value_translucent_lightblue_name">Translucent light blue</string>
    <string name="rendering_value_blue_name">Blue</string>
    <string name="rendering_value_translucent_blue_name">Translucent blue</string>
    <string name="rendering_value_purple_name">Purple</string>
    <string name="rendering_value_pink_name">Pink</string>
    <string name="rendering_value_translucent_pink_name">Translucent pink</string>
    <string name="rendering_value_brown_name">Brown</string>
    <string name="rendering_value_black_name">Black</string>
    <string name="rendering_value_translucent_purple_name">Translucent purple</string>
    <string name="restart_is_required">Restart the app manually to apply all changes.</string>
    <string name="light_theme">Light</string>
    <string name="dark_theme">Dark</string>
    <string name="lang_pms">Piedmontese</string>
    <string name="lang_bn">Bengali</string>
    <string name="lang_tl">Tagalog</string>
    <string name="lang_sh">Serbo-Croatian</string>
    <string name="lang_az">Azerbaijani</string>
    <string name="lang_br">Breton</string>
    <string name="lang_sq">Albanian</string>
    <string name="lang_is">Icelandic</string>
    <string name="lang_bpy">Bishnupriya</string>
    <string name="lang_nv">Navajo</string>
    <string name="lang_ga">Irish</string>
    <string name="lang_la">Latin</string>
    <string name="lang_ku">Kurdish</string>
    <string name="lang_ta">Tamil</string>
    <string name="lang_ml">Malayalam</string>
    <string name="lang_lb">Luxembourgish</string>
    <string name="lang_lo">Lao</string>
    <string name="lang_os">Ossetian</string>
    <string name="lang_eo">Esperanto</string>
    <string name="lang_es_us">Spanish (American)</string>
    <string name="lang_es_ar">Spanish (Argentina)</string>
    <string name="lang_nb">Norwegian Bokmål</string>
    <string name="lang_vo">Volapuk</string>
    <string name="lang_th">Thai</string>
    <string name="lang_te">Telugu</string>
    <string name="lang_nn">Norwegian Nynorsk</string>
    <string name="lang_oc">Occitan</string>
    <string name="lang_new">Newar / Nepal Bhasa</string>
    <string name="lang_ms">Malaysian</string>
    <string name="lang_ht">Haitian</string>
    <string name="lang_gl">Galician</string>
    <string name="lang_et">Estonian</string>
    <string name="lang_ceb">Cebuano</string>
    <string name="lang_ast">Asturian</string>
    <string name="lang_hsb">Sorbian (Upper)</string>
    <string name="lang_kab">Kabyle</string>
    <string name="lang_ber">Berber</string>
    <string name="archive_wikipedia_data">You have old incompatible Wikipedia data. Archive it?</string>
    <string name="download_wikipedia_files">Download additional Wikipedia data (%1$s MB)?</string>
    <string name="gps_network_not_enabled">Location service is off. Turn it on?</string>
    <string name="disable_recording_once_app_killed">Prevent standalone logging</string>
    <string name="disable_recording_once_app_killed_descrp">Will pause GPX logging when the app is killed (via recent apps). (OsmAnd background indication disappears from the Android notification bar.)</string>
    <string name="shared_string_import2osmand">Import to OsmAnd</string>
    <string name="read_full_article">Read full article (online)</string>
    <string name="shared_string_wikipedia">Wikipedia</string>
    <string name="local_indexes_cat_wiki">Wikipedia</string>
    <string name="shared_string_show_details">Show details</string>
    <string name="osm_edit_context_menu_delete">Delete OSM edit</string>
    <string name="rendering_value_disabled_name">Disabled</string>
    <string name="rendering_value_walkingRoutesScopeOSMC_name">Color by network affiliation</string>
    <string name="rendering_value_walkingRoutesOSMC_name">Color by OSMC hiking symbol</string>
    <string name="shared_string_logoff">Log Off</string>
    <string name="rendering_attr_hideHouseNumbers_name">House numbers</string>
    <string name="application_dir_change_warning3">Move OsmAnd data files to the new destination?</string>
    <string name="specified_directiory_not_writeable">Maps could not be created in specified directory</string>
    <string name="copying_osmand_file_failed">Moving files failed</string>
    <string name="storage_directory_external">External storage</string>
    <string name="storage_directory_multiuser">Multiuser storage</string>
    <string name="storage_directory_internal_app">Internal app memory</string>
    <string name="storage_directory_manual">Manually specified</string>
    <string name="storage_directory_default">Internal memory</string>
    <string name="application_dir">Data storage folder</string>
    <string name="storage_directory">Map Storage</string>
    <string name="shared_string_copy">Copy</string>
    <string name="filter_poi_hint">Filter by name</string>
    <string name="search_poi_category_hint">Type to search all</string>
    <string name="shared_string_is_open">Open now</string>
    <string name="rendering_attr_OSMMapperAssistant_name">OSM mapper assistant</string>
    <string name="agps_info">A-GPS info</string>
    <string name="shared_string_manage">Manage</string>
    <string name="shared_string_edit">Edit</string>
    <string name="shared_string_places">Places</string>
    <string name="shared_string_search">Search</string>
    <string name="shared_string_show_description">Show description.</string>
    <string name="shared_string_message">Message</string>
    <string name="agps_data_last_downloaded">A-GPS data last downloaded: %1$s</string>
    <string name="confirm_usage_speed_cameras">In many countries (Germany, France, Italy, and others) the use of speed camera warnings is illegal. OsmAnd does not assume any liability if you violate the law. Please tap \'Yes\' only if you are eligible to use this feature.</string>
    <string name="welmode_download_maps">Download maps</string>
    <string name="welcome_select_region">To correctly reflect your traffic signs and regulations, please select your driving region:</string>
    <string name="welcome_text">OsmAnd provides global offline map browsing and offline navigation.</string>
    <string name="welcome_header">Welcome</string>
    <string name="current_route">Current route</string>
    <string name="osm_changes_added_to_local_edits">OSM changes added to local changeset</string>
    <string name="mark_to_delete">Mark to delete</string>
    <string name="local_recordings_delete_all_confirm">Are you sure you want to delete %1$d notes?</string>
    <string name="local_osm_changes_upload_all_confirm">Are you sure you want to upload %1$d change(s) to OSM?</string>
    <string name="confirmation_to_clear_history">Clear history?</string>
    <string name="delay_to_start_navigation_descr">Specify wait time to remain on the route planning screen.</string>
    <string name="delay_to_start_navigation">Start turn-by-turn guidance after…</string>
    <string name="shared_string_go">Go</string>
    <string name="osmand_parking_overdue">overdue</string>
    <string name="action_create">Action create</string>
    <string name="action_modify">Action modify</string>
    <string name="action_delete">Action delete</string>
    <string name="osm_edits">OSM edits</string>
    <!-- means first letter of word *hour* -->
    <string name="osmand_parking_hour">h</string>
    <!-- means first letter of word *minute*-->
    <string name="osmand_parking_minute">min</string>
    <string name="parking_place_limited">Parking time limited to</string>
    <!-- used to describe time left, not left direction -->
    <string name="osmand_parking_time_left">left</string>
    <string name="your_edits">Your edits</string>
    <string name="waypoint_visit_after">Visit after</string>
    <string name="waypoint_visit_before">Visit before</string>
    <string name="simulate_your_location">Simulate your position</string>
    <string name="drawer">Flat list</string>
    <string name="short_location_on_map">Lat %1$s\nLon %2$s</string>
    <string name="tips_and_tricks_descr">Frequently asked questions, recent changes, and others.</string>
    <string name="routing_settings_2">Navigation settings</string>
    <string name="general_settings_2">General settings</string>
    <string name="shared_string_ellipsis">…</string>
    <string name="shared_string_ok">OK</string>
    <string name="shared_string_cancel">Cancel</string>
    <string name="shared_string_dismiss">Dismiss</string>
    <string name="shared_string_yes">Yes</string>
    <string name="shared_string_do_not_use">Don\'t use</string>
    <string name="shared_string_no">No</string>
    <string name="shared_string_on">On</string>
    <string name="shared_string_off">Off</string>
    <string name="shared_string_previous">Previous</string>
    <string name="shared_string_next">Next</string>
    <string name="shared_string_enable">Enable</string>
    <string name="shared_string_disable">Disable</string>
    <string name="shared_string_enabled">Enabled</string>
    <string name="shared_string_disabled">Disabled</string>
    <string name="shared_string_selected">Selected</string>
    <string name="shared_string_selected_lowercase">selected</string>
    <string name="shared_string_never">Never</string>
    <string name="shared_string_none">None</string>
    <string name="shared_string_and">and</string>
    <string name="shared_string_or">or</string>
    <string name="shared_string_help">Help</string>
    <string name="shared_string_settings">Settings</string>
    <string name="shared_string_history">History</string>
    <string name="shared_string_select_on_map">Select on map</string>
    <string name="shared_string_select_all">Select all</string>
    <string name="shared_string_deselect">Deselect</string>
    <string name="shared_string_deselect_all">Deselect all</string>
    <string name="shared_string_clear">Clear</string>
    <string name="shared_string_clear_all">Clear all</string>
    <string name="shared_string_save">Save</string>
    <string name="shared_string_save_as_gpx">Save as new GPX file</string>
    <string name="shared_string_rename">Rename</string>
    <string name="shared_string_delete">Delete</string>
    <string name="shared_string_delete_all">Delete all</string>
    <string name="shared_string_share">Share</string>
    <string name="shared_string_apply">Apply</string>
    <string name="shared_string_control_start">Start</string>
    <string name="shared_string_control_stop">Stop</string>
    <string name="shared_string_import">Import</string>
    <string name="shared_string_export">Export</string>
    <string name="shared_string_more">More…</string>
    <string name="shared_string_more_actions">More actions</string>
    <string name="shared_string_do_not_show_again">Do not show again</string>
    <string name="shared_string_remember_my_choice">Remember choice</string>
    <string name="shared_string_refresh">Refresh</string>
    <string name="shared_string_download">Download</string>
    <string name="shared_string_downloading">Downloading…</string>
    <string name="shared_string_download_successful">Downloaded</string>
    <string name="shared_string_io_error">I/O error</string>
    <string name="shared_string_unexpected_error">Unexpected error</string>
    <string name="shared_string_action_template">Action {0}</string>
    <string name="shared_string_close">Close</string>
    <string name="shared_string_exit">Exit</string>
    <string name="shared_string_show">Show</string>
    <string name="shared_string_show_all">Show all</string>
    <string name="shared_string_collapse">Collapse</string>
    <string name="shared_string_show_on_map">Show on map</string>
    <string name="shared_string_map">Map</string>
    <string name="shared_string_favorite">Favorite</string>
    <string name="shared_string_favorites">Favorites</string>
    <string name="shared_string_address">Address</string>
    <string name="shared_string_add">Add</string>
    <string name="shared_string_add_to_favorites">Add to \'Favorites\'</string>
    <string name="shared_string_my_location">My Position</string>
    <string name="shared_string_my_places">My Places</string>
    <string name="shared_string_my_favorites">Favorites</string>
    <string name="shared_string_tracks">Tracks</string>
    <string name="shared_string_gpx_files">GPX files</string>
    <string name="shared_string_currently_recording_track">Currently recording track</string>
    <string name="shared_string_audio">Audio</string>
    <string name="shared_string_video">Video</string>
    <string name="shared_string_photo">Photo</string>
    <string name="shared_string_launch">Launch</string>
    <string name="route_points">Route points</string>
    <string name="track_segments">Track segments</string>
    <string name="track_points">Track points</string>
    <string name="shared_string_online_maps">Online maps</string>
    <string name="osmand_rastermaps_plugin_description">With this plugin you can access many types of online (so called tile or raster) maps, from predefined OpenStreetMap tiles (like Mapnik) to satellite images and special purpose layers like weather maps, climate maps, geological maps, hillshade layers, etc.
		\n\nAny of these maps can either be used as the main (base) map to be displayed on the OsmAnd map, or as an overlay or underlay to another base map (like OsmAnd\'s standard offline maps). In order to make any underlay map more visible, certain elements of the OsmAnd vector maps can easily be hidden via the \'Configure map\' menu as desired.
		\n\nTile maps can be obtained directly via online sources, or can be prepared for offline use (and manually copied to OsmAnd\'s data folder) as an SQLite database which can be produced by a variety of 3rd party map preparation tools.
	</string>
    <string name="record_plugin_name">Trip recording</string>
    <string name="record_plugin_description">This plugin activates the functionality to record and save your tracks by manually touching the GPX logging widget on the map, or also to automatically log all of your navigation routes to a GPX file.
		\n\nRecorded tracks can be shared with your friends or be used for OSM contributions. Athletes can use recorded tracks to monitor their trainings. Some basic track analysis can be performed directly in OsmAnd, like lap times, average speed etc., and tracks can of course also later be analyzed in special 3rd party analysis tools.
	</string>
    <string name="srtm_paid_version_title">Contour lines plugin</string>
    <string name="osmand_srtm_short_description_80_chars">OsmAnd plugin for offline contour lines</string>
    <string name="osmand_srtm_long_description_1000_chars">This plugin provides both a contour line overlay and a (relief) hillshade layer to be displayed on top of OsmAnd\'s standard maps. This functionality will be much appreciated by athletes, hikers, trekkers, and anybody interested in the relief structure of a landscape.
		\n\nThe global data (between 70 ° north and 70 ° south) is based on measurements by SRTM (Shuttle Radar Topography Mission) and ASTER (Advanced Spaceborne Thermal Emission and Reflection Radiometer), an imaging instrument onboard Terra, the flagship satellite of NASA\'s Earth Observing System. ASTER is a cooperative effort between NASA, Japan\'s Ministry of Economy, Trade and Industry (METI), and Japan Space Systems (J-spacesystems).
	</string>
    <string name="srtm_plugin_name">Contour Lines</string>
    <string name="srtm_plugin_description">This plugin provides both a contour line overlay and a (relief) hillshade layer to be displayed on top of OsmAnd\'s standard maps. This functionality will be much appreciated by athletes, hikers, trekkers, and anybody interested in the relief structure of a landscape. (Please note that contour line and/or relief data are separate, additional downloads available after activating the plugin.)
		\n\nThe global data (between 70 ° north and 70 ° south) is based on measurements by SRTM (Shuttle Radar Topography Mission) and ASTER (Advanced Spaceborne Thermal Emission and Reflection Radiometer), an imaging instrument onboard Terra, the flagship satellite of NASA\'s Earth Observing System. ASTER is a cooperative effort between NASA, Japan\'s Ministry of Economy, Trade and Industry (METI), and Japan Space Systems (J-spacesystems).
	</string>
    <string name="plugin_touringview_name">Touring map view</string>
    <string name="plugin_touringview_descr">Activating this view changes OsmAnd\'s map style to \'Touring view\', this is a special high-detail view for travelers and professional drivers.
		\n\nThis view provides, at any given map zoom, the maximum amount of travel details available in the map data (particularly roads, tracks, paths, and orientation marks).
		\n\nIt also clearly depicts all types of roads unambiguously by color coding, which is useful when e.g. driving large vehicles.
		\n\nAnd it provides special touring options like showing bicycle routes or Alpine mountain routes.
		\n\nA special map download is not needed, the view is created from our standard maps.
		\n\nThis view can be reverted by either de-activating it again here, or by changing the \'Map style\' under \'Configure map\' as desired.
	</string>
    <string name="plugin_nautical_name">Nautical map view</string>
    <string name="plugin_nautical_descr">This plugin enriches the OsmAnd map and navigation app to also produce nautical maps for boating, sailing, and other types of watersports.
		\n\nA special map add-on for OsmAnd will provide all nautical navigation marks and chart symbols, for inland as well as for nearshore navigation. The description of each navigation mark provides the details needed to identify them and their meaning (category, shape, color, sequence, reference, etc.).
		\n\nTo return to one of OsmAnd\'s conventional map styles, simply either de-activate this plugin again, or change the \'Map style\' under \'Configure map\' as desired.
	</string>
    <string name="plugin_ski_name">Ski map view</string>
    <string name="plugin_ski_descr">This plugin for OsmAnd puts at your fingertips details of global downhill ski slopes, cross country ski runs, Alpine ski routes, cable cars and ski lifts. Routes and pistes are shown color-coded by difficulty, and depicted in a special \'Winter\' map style which assimilates a snow-colored winter landscape.
		\n\nActivating this view changes the map style to \'Winter and ski\', showing all landscape features under wintry conditions. This view can be reverted by either de-activating it again here, or by changing the \'Map style\' under \'Configure map\' as desired.
	</string>
    <string name="audionotes_plugin_name">Audio/video notes</string>
    <string name="audionotes_plugin_description">The Audio/video notes plugin provides the functionality to take audio/photography/video notes during a trip, using either a button on the map, or directly the context menu for any position on the map.</string>
    <string name="osmand_parking_plugin_name">Parking Position</string>
    <string name="osmand_parking_plugin_description">The parking position plugin lets you record where your car is parked and how much parking time is left (if there is a time limit).
	\nBoth the location and time are visible on the OsmAnd dashboard as well as in a widget on the map. An alarm can be added to the Android calendar as a reminder.</string>
    <string name="osmand_distance_planning_plugin_name">Distance calculator &amp; planning tool</string>
    <string name="osmand_distance_planning_plugin_description">This plugin provides a map widget allowing creation of paths by tapping the map, or by using or modifying existing GPX files, to plan a trip and measure the distance between points. The results can be saved as a GPX file, which can later be used for guidance.</string>
    <string name="shared_string_accessibility">Accessibility</string>
    <string name="osmand_accessibility_description">This plugin makes the device\'s accessibility features available directly in OsmAnd. It facilitates e.g. adjusting the speech rate for text-to-speech voices, configuring directional-pad screen navigation, using a trackball for zoom control, or text-to-speech feedback, for example to auto announcing your position.</string>
    <string name="osm_settings">OSM editing</string>
    <string name="osm_editing_plugin_description">Via this plugin OsmAnd can be used to make OSM contributions like creating or modifying OSM POI objects, opening or commenting OSM Notes, and contributing recorded GPX files. OSM is a community driven, global public domain mapping project. For details please refer to https://openstreetmap.org. Active participation is appreciated, and contributions can be made directly from OsmAnd, if you specify your personal OSM credentials in the app.</string>
    <string name="osmand_development_plugin_description">This plugin displays settings for development and debugging features like to test or simulate routing, the rendering performance, or voice announcements. These settings are intended for developers and are not needed for the general user.</string>
    <string name="debugging_and_development">OsmAnd development</string>
    <string name="rename_failed">Renaming failed.</string>
    <string name="days_behind">days behind</string>
    <string name="back_to_map">Back to map</string>
    <string name="share_note">Share note</string>
    <string name="location_on_map">Location:\n Lat %1$s\n Lon %2$s</string>
    <string name="watch">Watch</string>
    <string name="notes">Notes</string>
    <string name="online_map">Online map</string>
    <string name="roads_only">Roads only</string>
    <string name="rendering_attr_pisteRoutes_name">Ski slopes</string>
    <string name="free">Free %1$s </string>
    <string name="device_memory">Device memory</string>
    <string name="rendering_attr_pisteGrooming_name">Piste grooming</string>
    <string name="world_ski_missing">In order to display ski maps, the special offline map needs to be downloaded</string>
    <string name="nautical_maps_missing">In order to display nautical maps, the special offline map needs to be downloaded</string>
    <string name="edit_group">Edit group</string>
    <string name="parking_place">Parking spot</string>
    <string name="remove_the_tag">REMOVE THE TAG</string>
    <string name="gps_status">GPS status</string>
    <string name="version_settings_descr">Download nightly builds.</string>
    <string name="version_settings">Builds</string>
    <string name="rendering_attr_streetLighting_name">Street lighting</string>
    <string name="proxy_pref_title">Proxy</string>
    <string name="proxy_pref_descr">Specify a proxy server.</string>
    <string name="settings_privacy">Privacy</string>
    <string name="shared_string_gpx_points">Points</string>
    <string name="navigation_over_track">Start navigation along track?</string>
    <string name="avoid_roads_msg">Trigger an alternative route by selecting roads to avoid</string>
    <string name="speak_pedestrian">Pedestrian crosswalks</string>
    <string name="rendering_attr_roadStyle_name">Road style</string>
    <string name="rendering_attr_roadStyle_description">Road style</string>
    <string name="rendering_value__name">Default</string>
    <string name="rendering_value_default_name">Default</string>
    <string name="rendering_value_germanRoadAtlas_name">German road atlas</string>
    <string name="rendering_value_highContrastRoads_name">High contrast roads</string>
    <string name="traffic_warning_railways">Railroad crossing</string>
    <string name="traffic_warning_pedestrian">Pedestrian crosswalk</string>
    <string name="show_railway_warnings">Railroad crossings</string>
    <string name="show_pedestrian_warnings">Pedestrian crosswalks</string>
    <string name="rendering_value_americanRoadAtlas_name">American road atlas</string>
    <string name="routing_attr_no_new_routing_name">No v1.9 routing rules</string>
    <string name="routing_attr_no_new_routing_description">Do not use routing rules introduced in v1.9.</string>
    <string name="dash_download_msg_none">Download offline maps?</string>
    <string name="dash_download_msg">You have downloaded %1$s maps</string>
    <string name="dash_download_new_one">Download new map</string>
    <string name="dash_download_manage">Manage</string>
    <string name="map_locale">Map language</string>
    <string name="rendering_attr_transportStops_name">Transport stops</string>
    <string name="navigate_point_zone">Zone</string>
    <!-- (OLC) is a geocode system -->
    <string name="navigate_point_olc">Open Location Code</string>
    <string name="navigate_point_olc_info_invalid">Invalid OLC\n</string>
    <string name="navigate_point_olc_info_short">Short OLC\nPlease provide a full code</string>
    <string name="navigate_point_olc_info_area">Valid full OLC\nRepresents area: %1$s x %2$s</string>
    <string name="navigate_point_northing">Northing</string>
    <string name="navigate_point_easting">Easting</string>
    <string name="download_tab_downloads">All Downloads</string>
    <string name="download_tab_updates">Updates</string>
    <string name="download_tab_local">Local</string>
    <string name="no_internet_connection">Unable to download, please check your Internet connection.</string>
    <string name="everything_up_to_date">All files up to date</string>
    <string name="use_opengl_render">Use OpenGL rendering</string>
    <string name="use_opengl_render_descr">Use hardware accelerated OpenGL rendering (may use more battery, or not work on very old devices).</string>
    <string name="error_avoid_specific_road">No bypass found</string>
    <string name="home_button">Home</string>
    <string name="map_update">Updates available for %1$s maps</string>
    <string name="search_for">Search for</string>
    <string name="coordinates">Coordinates</string>
    <string name="rendering_attr_publicTransportMode_name">Bus, trolleybus, shuttle routes</string>
    <string name="rendering_attr_tramTrainRoutes_name">Tram and train routes</string>
    <string name="rendering_attr_subwayMode_name">Subway routes</string>
    <string name="lock_screen_request_explanation">%1$s needs this permission to turn off the screen for the power saving feature.</string>
    <string name="wake_on_voice">Turn screen on</string>
    <string name="wake_on_voice_descr">Turn on device screen (if off) when approaching a turn.</string>
    <string name="impassable_road">Avoid roads…</string>
    <string name="rendering_attr_trainLightrailRoutes_name">Train routes</string>
    <string name="rendering_attr_tramRoutes_name">Tram routes</string>
    <string name="rendering_attr_shareTaxiRoutes_name">Share taxi routes</string>
    <string name="rendering_attr_trolleybusRoutes_name">Trolleybus routes</string>
    <string name="rendering_attr_busRoutes_name">Bus routes</string>
    <string name="rendering_category_hide">Hide</string>
    <string name="rendering_category_routes">Routes</string>
    <!--string name="shared_string_details">Details</string> use rendering_category_details -->
    <string name="rendering_category_details">Details</string>
    <string name="rendering_category_transport">Transport</string>
    <string name="rendering_category_others">Other map attributes</string>
    <string name="map_widget_appearance_rem">Remaining elements</string>
    <string name="map_widget_vector_attributes">Rendering attributes</string>
    <string name="map_widget_top">Status bar</string>
    <string name="map_widget_right">Right panel</string>
    <string name="map_widget_left">Left panel</string>
    <string name="configure_map">Configure map</string>
    <string name="search_radius_proximity">Within</string>
    <string name="anonymous_user">Anonymous user</string>
    <string name="logged_as">Logged in as %1$s</string>
    <string name="speed_limit_exceed">Speed limit tolerance</string>
    <string name="speed_limit_exceed_message">Choose speed limit tolerance margin, above which you will receive a voice warning.</string>
    <string name="fav_point_emoticons_message">Favorite renamed to \'%1$s\' to save the string containing emoticons to a file.</string>
    <string name="print_route">Print route</string>
    <string name="fav_point_dublicate">Duplicate Favorite name specified</string>
    <string name="fav_point_dublicate_message">Favorite renamed to %1$s to avoid duplication.</string>
    <string name="text_size_descr">Set the text size on the map.</string>
    <string name="text_size">Text size</string>
    <string name="traffic_warning_speed_limit">Speed limit</string>
    <string name="traffic_warning_border_control">Border control</string>
    <string name="traffic_warning_payment">Toll booth</string>
    <string name="traffic_warning_stop">Stop sign</string>
    <string name="traffic_warning_calming">Traffic calming</string>
    <string name="traffic_warning_speed_camera">Speed camera</string>
    <string name="traffic_warning">Traffic warning</string>
    <string name="speak_favorites">Favorites nearby</string>
    <string name="speak_poi">Nearby POI</string>
    <string name="way_alarms">Traffic warnings</string>
    <string name="background_service_is_enabled_question">OsmAnd background service still running. Stop it, too?</string>
    <string name="sleep_mode_stop_dialog">Stop GPS background mode?</string>
    <string name="stop_navigation_service">Stop</string>
    <string name="confirm_every_run">Always ask</string>
    <string name="save_global_track_interval_descr">Choose logging interval for the general track recording (enabled via the GPX logging widget on the map).</string>
    <string name="save_global_track_interval">General logging interval</string>
    <string name="background_service_int">GPS Wake-up interval</string>
    <string name="enable_sleep_mode">Enable GPS background mode</string>
    <string name="save_track_to_gpx_globally">Log track to GPX file</string>
    <string name="save_track_to_gpx_globally_headline">On demand track logging</string>
    <string name="save_track_to_gpx_globally_descr">General position logging to a GPX file can be turned on or off using the GPX logging widget on the map.</string>
    <string name="save_current_track_descr">Save current track as GPX file now.</string>
    <string name="save_current_track">Save current track</string>
    <string name="save_track_to_gpx">Auto-record track during navigation</string>
    <string name="save_track_to_gpx_descrp">A GPX track is automatically saved to the tracks folder during navigation.</string>
    <string name="save_track_interval_globally">Logging interval</string>
    <string name="save_track_interval">Logging interval during navigation</string>
    <string name="save_track_interval_descr">Choose logging interval for track recording during navigation</string>
    <string name="voice_provider_descr">Select the voice guidance for navigation.</string>
    <string name="voice_provider">Voice guidance</string>
    <string name="enable_proxy_title">Enable HTTP proxy</string>
    <string name="enable_proxy_descr">Configure an HTTP proxy for all network requests.</string>
    <string name="proxy_host_title">Proxy Host</string>
    <string name="proxy_host_descr">Specify your proxy\'s hostname (e.g. 127.0.0.1).</string>
    <string name="proxy_port_title">Proxy Port</string>
    <string name="proxy_port_descr">Specify your proxy\'s port number (e.g. 8118).</string>
    <string name="monitoring_settings">Trip recording</string>
    <string name="monitoring_settings_descr">Set up how to record your trips.</string>
    <string name="int_hour">h</string>
    <string name="duration">Duration</string>
    <string name="distance">Distance</string>
    <string name="average">Average</string>
    <string name="of">%1$d of %2$d</string>
    <string name="ascent_descent">Ascent/Descent</string>
    <string name="moving_time">Moving time</string>
    <string name="max_min">Max/Min</string>
    <string name="min_max">Min/Max</string>
    <string name="index_tours">Tours</string>
    <string name="shared_string_all">All</string>
    <string name="shared_string_waypoints">Waypoints</string>
    <string name="download_additional_maps">Download missing maps %1$s (%2$d MB)?</string>
    <string name="rendering_value_browse_map_name">Browse map</string>
    <string name="rendering_value_car_name">Car</string>
    <string name="rendering_value_bicycle_name">Bicycle</string>
    <string name="rendering_value_pedestrian_name">On foot</string>
    <string name="rendering_attr_coloredBuildings_name">Color-code buildings by type</string>
    <string name="continue_navigation">Continue Navigation</string>
    <string name="pause_navigation">Pause Navigation</string>
    <string name="keep_navigation_service">Keep</string>
    <string name="map_preferred_locale_descr">Preferred language for labels on the map (if unavailable, English or local names will be used).</string>
    <string name="map_preferred_locale">Preferred map language</string>
    <string name="local_map_names">Local names</string>
    <string name="lang_sw">Swahili</string>
    <string name="lang_he">Hebrew</string>
    <string name="forward">Forward</string>
    <string name="home">Dashboard</string>
    <string name="live_monitoring_m_descr">Send tracking data to a specified web service if GPX logging is on.</string>
    <string name="live_monitoring_m">Online tracking (GPX required)</string>
    <string name="live_monitoring_start">Start online tracking</string>
    <string name="live_monitoring_stop">Stop online tracking</string>
    <string name="gpx_monitoring_start">Start GPX logging</string>
    <string name="gpx_monitoring_stop">Stop GPX logging</string>
    <string name="gpx_start_new_segment">Start new segment</string>
    <string name="rendering_attr_hideBuildings_name">Buildings</string>
    <string name="rendering_attr_hideNonVehicleHighways_name">Non-vehicle highways</string>
    <string name="rendering_attr_hideText_name">Text</string>
    <string name="rendering_attr_hideWoodScrubs_name">Wood and scrubs</string>
    <string name="rendering_attr_buildings15zoom_name">Buildings on zoom 15</string>
    <string name="rendering_attr_moreDetailed_name">More details</string>
    <string name="rendering_attr_lessDetailed_name">Fewer details</string>
    <string name="rendering_attr_hideAccess_name">Access restrictions</string>
    <string name="rendering_attr_showAccess_name">Show access restrictions and toll</string>
    <string name="rendering_attr_showSurfaceGrade_name">Show road quality</string>
    <string name="rendering_attr_showSurfaces_name">Show road surface</string>
    <string name="rendering_attr_showCycleRoutes_name">Show cycle routes</string>
    <string name="no_index_file_to_download">Downloads not found, please check your connection to the Internet.</string>
    <string name="select_index_file_to_download">Nothing was found. If you can\'t find your region, you can make it yourself (see https://osmand.net).</string>
    <string name="none_selected_gpx">Choose a GPX file by long-tapping first.</string>
    <string name="local_index_select_gpx_file">Choose a track</string>
    <string name="gpx_split_interval">Split interval</string>
    <string name="sort_by_distance">Sort by distance</string>
    <string name="sort_by_name">Sort by name</string>
    <string name="show_zoom_buttons_navigation_descr">Show zoom buttons during navigation.</string>
    <string name="show_zoom_buttons_navigation">Show zoom buttons</string>
    <string name="save_as_favorites_points">Save as group of Favorites</string>
    <string name="select_destination_and_intermediate_points">Choose destinations</string>
    <string name="layer_amenity_label">POI overlay labels</string>
    <string name="loading_smth">Loading %1$s…</string>
    <string name="map_widget_plain_time">Current time</string>
    <string name="shared_string_waypoint">Waypoint</string>
    <string name="selected_gpx_info_show">\n\nLong-tap to view on the map</string>
    <string name="delay_navigation_start">Start turn-by-turn guidance automatically</string>
    <string name="local_index_gpx_info_show">\n\nLong-tap for options</string>
    <string name="gpx_info_subtracks">Subtracks: %1$s </string>
    <string name="gpx_info_waypoints">Waypoints: %1$s </string>
    <string name="gpx_info_distance">Distance: %1$s (%2$s points) </string>
    <string name="gpx_info_start_time">Start time: %1$tF, %1$tT </string>
    <string name="gpx_info_end_time">End time: %1$tF, %1$tT </string>
    <string name="gpx_info_average_speed">Average speed: %1$s </string>
    <string name="gpx_info_maximum_speed">Maximum speed: %1$s </string>
    <string name="gpx_info_avg_altitude">Average altitude: %1$s</string>
    <string name="gpx_info_diff_altitude">Altitude range: %1$s</string>
    <string name="gpx_info_asc_altitude">Descent/ascent: %1$s</string>
    <string name="gpx_timespan">Time span: %1$s</string>
    <string name="gpx_timemoving">Time moving: %1$s</string>
    <string name="gpx_selection_segment_title">Segment</string>
    <string name="gpx_selection_number_of_points"> %1$s points</string>
    <string name="gpx_selection_point">Point %1$s</string>
    <!-- string name="gpx_selection_current_track">recording</string -->
    <string name="gpx_selection_route_points">%1$s \nRoute points %2$s</string>
    <string name="gpx_selection_points">%1$s \nPoints</string>
    <string name="gpx_selection_track">%1$s \nTrack %2$s</string>
    <string name="gpx_file_is_empty">Empty GPX file</string>
    <string name="osmo_edit_color">Display color</string>
    <string name="osmo_connect_menu">Connect</string>
    <string name="int_days">days</string>
    <string name="use_points_as_intermediates">Calculate route between points</string>
    <string name="always_center_position_on_map">Display position always in center</string>
    <string name="voice_pref_title">Voice</string>
    <string name="misc_pref_title">Misc</string>
    <string name="localization_pref_title">Localization</string>
    <string name="index_item_nation_addresses">addresses nationwide</string>
    <string name="index_item_world_altitude_correction">World altitude correction</string>
    <string name="index_item_world_seamarks">World seamarks</string>
    <string name="index_item_world_bitcoin_payments">World bitcoin payments</string>
    <string name="index_item_world_basemap">World overview map</string>
    <string name="index_item_world_ski">World ski map</string>
    <string name="lang_zh">Chinese</string>
    <string name="lang_pt_br">Portuguese (Brazil)</string>
    <string name="lang_en">English</string>
    <string name="lang_en_gb">English (United Kingdom)</string>
    <string name="lang_af">Afrikaans</string>
    <string name="lang_al">Albanian</string>
    <string name="lang_ar">Arabic</string>
    <string name="lang_hy">Armenian</string>
    <string name="lang_eu">Basque</string>
    <string name="lang_be">Belarusian</string>
    <string name="lang_be_by">Belarusian (Latin)</string>
    <string name="lang_bs">Bosnian</string>
    <string name="lang_bg">Bulgarian</string>
    <string name="lang_ca">Catalan</string>
    <string name="lang_hr">Croatian</string>
    <string name="lang_cs">Czech</string>
    <string name="lang_da">Danish</string>
    <string name="lang_nl">Dutch</string>
    <string name="lang_fi">Finnish</string>
    <string name="lang_fr">French</string>
    <string name="lang_ka">Georgian</string>
    <string name="lang_de">German</string>
    <string name="lang_el">Greek</string>
    <string name="lang_iw">Hebrew</string>
    <string name="lang_hi">Hindi</string>
    <string name="lang_hu">Hungarian</string>
    <string name="lang_hu_formal">Hungarian (formal)</string>
    <string name="lang_id">Indonesian</string>
    <string name="lang_it">Italian</string>
    <string name="lang_ja">Japanese</string>
    <string name="lang_kn">Kannada</string>
    <string name="lang_ko">Korean</string>
    <string name="lang_lv">Latvian</string>
    <string name="lang_lt">Lithuanian</string>
    <string name="lang_mr">Marathi</string>
    <string name="lang_no">Norwegian Bokmål</string>
    <string name="lang_fa">Persian</string>
    <string name="lang_pl">Polish</string>
    <string name="lang_pt">Portuguese</string>
    <string name="lang_ro">Romanian</string>
    <string name="lang_ru">Russian</string>
    <string name="lang_sc">Sardinian</string>
    <string name="lang_sr">Serbian (cyrillic)</string>
    <string name="lang_sr_latn">Serbian (latin)</string>
    <string name="lang_zh_cn">Chinese (Simplified)</string>
    <string name="lang_zh_hk">Chinese (Hong Kong)</string>
    <string name="lang_sk">Slovak</string>
    <string name="lang_sl">Slovenian</string>
    <string name="lang_es">Spanish</string>
    <string name="lang_sv">Swedish</string>
    <string name="lang_zh_tw">Chinese (Traditional)</string>
    <string name="lang_tr">Turkish</string>
    <string name="lang_uk">Ukrainian</string>
    <string name="lang_vi">Vietnamese</string>
    <string name="lang_cy">Welsh</string>
    <string name="lang_gn_py">Guaraní</string>
    <string name="index_name_canada">North America - Canada</string>
    <string name="index_name_italy">Europe - Italy</string>
    <string name="index_name_gb">Europe - Great Britain</string>
    <string name="calculate_osmand_route_without_internet">Offline calculation of OsmAnd route segment</string>
    <string name="gpx_option_calculate_first_last_segment">Calculate OsmAnd route for first and last route segment</string>
    <string name="use_displayed_track_for_navigation">Use shown track for navigation?</string>
    <string name="keep_and_add_destination_point">Add as subsequent destination</string>
    <string name="select_gpx">Select GPX…</string>
    <string name="route_descr_select_destination">Choose destination</string>
    <string name="route_preferences">Route preferences</string>
    <string name="route_info">Route info</string>
    <string name="routing_attr_prefer_motorway_name">Prefer motorways</string>
    <string name="routing_attr_prefer_motorway_description">Prefer motorways</string>
    <string name="routing_attr_avoid_toll_name">No toll roads</string>
    <string name="routing_attr_avoid_toll_description">Avoids toll roads</string>
    <string name="routing_attr_avoid_unpaved_name">No unpaved roads</string>
    <string name="routing_attr_avoid_unpaved_description">Avoids unpaved roads</string>
    <string name="routing_attr_avoid_ferries_name">No ferries</string>
    <string name="routing_attr_avoid_ferries_description">Avoids ferries</string>
    <string name="routing_attr_avoid_motorway_name">No motorways</string>
    <string name="routing_attr_avoid_motorway_description">Avoids motorways</string>
    <string name="routing_attr_avoid_stairs_name">No stairs</string>
    <string name="routing_attr_avoid_stairs_description">Avoids stairs</string>
    <string name="routing_attr_avoid_borders_name">No border crossings</string>
    <string name="routing_attr_avoid_borders_description">Avoids crossing national borders</string>
    <string name="routing_attr_weight_name">Weight limit</string>
    <string name="routing_attr_weight_description">Specify permitted vehicle weight limit on routes.</string>
    <string name="routing_attr_width_name">Width limit</string>
    <string name="routing_attr_width_description">Specify permitted vehicle width limit on routes.</string>
    <string name="routing_attr_height_name">Height limit</string>
    <string name="routing_attr_height_description">Specify vehicle height to be permitted on routes.</string>
    <string name="android_19_location_disabled">On Android 4.4 (KitKat) onwards, the old storage folder (%s) is deprecated. Copy all OsmAnd files to new storage location?
        \n Note 1: Your old files will remain untouched (but can be deleted manually).
        \n Note 2: In the new storage location it will not be possible to share files between OsmAnd and OsmAnd+.</string>
    <string name="copying_osmand_one_file_descr">Copying file (%s) to the new destination…</string>
    <string name="copying_osmand_files_descr">Copying OsmAnd data files to the new destination (%s)…</string>
    <string name="copying_osmand_files">Copying OsmAnd data files…</string>
    <string name="calculate_osmand_route_gpx">Offline OsmAnd route calculation</string>
    <string name="app_mode_truck">Truck</string>
    <string name="guidance_preferences_descr">Navigation preferences</string>
    <string name="routing_preferences_descr">Routing preferences</string>
    <string name="speech_rate_descr">Specify the speech rate for text-to-speech.</string>
    <string name="speech_rate">Speech Rate</string>
    <string name="complex_route_calculation_failed">Fast route calculation failed (%s), fallback to slow calculation.</string>
    <string name="disable_complex_routing_descr">Disable two-phase routing for car navigation.</string>
    <string name="disable_complex_routing">Disable complex routing</string>
    <string name="amenity_type_seamark">Seamark</string>
    <string name="app_modes_choose_descr">Select shown profiles.</string>
    <string name="app_modes_choose">App profiles</string>
    <string name="map_widget_map_rendering">Map rendering</string>
    <string name="app_mode_hiking">Hiking</string>
    <string name="app_mode_motorcycle">Motorcycle</string>
    <string name="app_mode_boat">Boat</string>
    <string name="app_mode_aircraft">Aircraft</string>
    <string name="local_osm_changes_delete_all_confirm">Are you sure you want to delete %1$d OSM changes?</string>
    <string name="animate_routing_route_not_calculated">Please calculate the route first</string>
    <string name="animate_routing_route">Simulate using calculated route</string>
    <string name="animate_routing_gpx">Simulate using GPX track</string>
    <string name="route_is_too_long_v2">For long distances: Please add intermediate destinations if no route is found within 10 minutes.</string>
    <string name="auto_zoom_none">No auto zoom</string>
    <string name="auto_zoom_close">To close-up</string>
    <string name="auto_zoom_far">To mid-range</string>
    <string name="auto_zoom_farthest">To long-range</string>
    <string name="map_magnifier">Map magnifier</string>
    <string name="base_world_map">World basemap</string>
    <string name="about_version">Version:</string>
    <string name="shared_string_about">About</string>
    <string name="about_settings_descr">Version info, licenses, project members</string>
    <string name="local_index_tile_data_zooms">Zooms downloaded: %1$s</string>
    <string name="local_index_tile_data_expire">Expire (minutes): %1$s</string>
    <string name="local_index_tile_data_downloadable">Downloadable: %1$s</string>
    <string name="local_index_tile_data_maxzoom">Maximum zoom: %1$s</string>
    <string name="local_index_tile_data_minzoom">Minimum zoom: %1$s</string>
    <string name="local_index_tile_data_name">Tile data: %1$s</string>
    <string name="edit_tilesource_successfully">Tilesource %1$s was saved</string>
    <string name="edit_tilesource_elliptic_tile">Elliptic mercator</string>
    <string name="edit_tilesource_maxzoom">Maximum zoom</string>
    <string name="edit_tilesource_expiration_time">Expire (minutes)</string>
    <string name="edit_tilesource_minzoom">Minimum zoom</string>
    <string name="edit_tilesource_url_to_load">URL</string>
    <string name="edit_tilesource_choose_existing">Choose existing…</string>
    <string name="maps_define_edit">Define/Edit…</string>
    <string name="map_widget_fps_info">FPS debug info</string>
    <string name="driving_region_descr">Select driving region: US, Europe, UK, Asia, and others.</string>
    <string name="driving_region">Driving region</string>
    <string name="driving_region_japan">Japan</string>
    <string name="driving_region_us">United States</string>
    <string name="driving_region_canada">Canada</string>
    <string name="driving_region_europe_asia">Europe, Asia, Latin America, &amp; similar</string>
    <string name="driving_region_uk">UK, India, &amp; similar</string>
    <string name="driving_region_australia">Australia</string>
    <string name="speak_title">Announce…</string>
    <string name="speak_descr">Set up announcement of street names, traffic warnings (forced stops, speed bumps), speed camera warnings, speed limits.</string>
    <string name="speak_street_names">Street names (TTS)</string>
    <string name="speak_speed_limit">Speed limit</string>
    <string name="speak_cameras">Speed cameras</string>
    <string name="speak_traffic_warnings">Traffic warnings</string>
    <string name="osb_author_or_password_not_specified">Please specify OSM user and password in \'Settings\'</string>
    <string name="clear_intermediate_points">Clear intermediate destinations</string>
    <string name="keep_intermediate_points">Keep intermediate destinations</string>
    <string name="new_directions_point_dialog">You already have intermediate destinations set.</string>
    <string name="context_menu_item_directions_to">Directions to</string>
    <string name="context_menu_item_directions_from">Directions from</string>
    <string name="route_descr_map_location">Map: </string>
    <string name="route_descr_lat_lon">Lat %1$.3f, lon %2$.3f</string>
    <!-- string name="route_descr_current_location">Current position</string -->
    <string name="route_descr_destination">Destination</string>
    <string name="route_to">To:</string>
    <string name="route_via">Via:</string>
    <string name="route_from">From:</string>
    <string name="app_mode_default">Browse map</string>
    <string name="settings_preset">Default profile</string>
    <string name="settings_preset_descr">Map view and navigation settings are remembered per use profile. Set your default profile here.</string>
    <string name="destination_point">Destination %1$s</string>
    <string name="context_menu_item_destination_point">Set as destination</string>
    <string name="please_select_address">Choose city or street first</string>
    <string name="search_street_in_neighborhood_cities">Search for street in neighborhood cities</string>
    <string name="intermediate_items_sort_return">Optimized order of intermediate destinations en-route to the destination.</string>
    <string name="intermediate_items_sort_by_distance">Sort door-to-door</string>
    <string name="local_osm_changes_backup_successful">OSM change file was generated %1$s</string>
    <string name="local_osm_changes_backup_failed">Could not back up OSM changes.</string>
    <string name="local_osm_changes_backup">Back up as OSM change</string>
    <string name="delete_point">Delete Point</string>
    <string name="plugin_distance_point_time">time</string>
    <string name="plugin_distance_point_hdop">accuracy</string>
    <string name="plugin_distance_point_speed">speed</string>
    <string name="plugin_distance_point_ele">elevation</string>
    <string name="plugin_distance_point">Point</string>
    <string name="gpx_file_name">GPX filename</string>
    <string name="gpx_saved_sucessfully">GPX file saved to {0}</string>
    <string name="use_distance_measurement_help">* Tap to mark a point.\n
        * Long-tap the map to delete previous point.\n
        * Long-tap on a point to view and attach description.\n
        * Tap the measurement widget to see more actions.</string>
    <string name="distance_measurement_start_editing">Start editing</string>
    <string name="distance_measurement_finish_editing">Finish editing</string>
    <string name="distance_measurement_finish_subtrack">Begin a new subtrack</string>
    <string name="distance_measurement_clear_route">Clear all points</string>
    <string name="distance_measurement_load_gpx">Open existing GPX file</string>
    <string name="wait_current_task_finished">Please wait until current task is finished</string>
    <string name="use_kalman_filter_compass_descr">Reduces noise in compass readings but adds inertia.</string>
    <string name="use_kalman_filter_compass">Use Kalman filter</string>
    <string name="use_magnetic_sensor_descr">For the compass reading, use the magnetic sensor instead of the orientation sensor.</string>
    <string name="use_magnetic_sensor">Use magnetic sensor</string>
    <string name="other_location">Other</string>
    <string name="files_limit">%1$d files left</string>
    <string name="available_downloads_left">%1$d files left to download</string>
    <string name="install_paid">Full version</string>
    <string name="cancel_route">Dismiss route</string>
    <string name="cancel_navigation">Stop navigation</string>
    <string name="clear_destination">Clear destination</string>
    <string name="download_using_mobile_internet">Not connected to Wi-Fi. Use current connection to the Internet to download?</string>
    <string name="street_name">Street name</string>
    <string name="hno">House number</string>
    <string name="website">Website</string>
    <string name="phone">Phone</string>
    <string name="osmand_background_plugin_description">Shows settings for turning on background tracking and navigation by periodically waking up the GPS device (with the screen off).</string>
    <string name="contribution_activity">Install version</string>
    <string name="choose_osmand_theme_descr">Customize app appearance.</string>
    <string name="choose_osmand_theme">App theme</string>
    <string name="external_input_device">External input devices</string>
    <string name="external_input_device_descr">Select an external control device, such as a keyboard or WunderLINQ.</string>
    <string name="sett_no_ext_input">None</string>
    <string name="sett_generic_ext_input">Keyboard</string>
    <string name="sett_wunderlinq_ext_input">WunderLINQ</string>
    <string name="sett_parrot_ext_input">Parrot</string>
    <string name="accessibility_options">Accessibility options</string>
    <string name="select_address_activity">Specify address</string>
    <string name="favourites_list_activity">Select Favorite</string>
    <string name="local_openstreetmap_act_title">OSM modifications</string>
    <string name="layer_hillshade">Hillshade layer</string>
    <string name="map_widget_gps_info">GPS info</string>
    <string name="access_arrival_time">Arrival time</string>
    <string name="access_intermediate_arrival_time">Intermediate arrival time</string>
    <string name="item_checked">checked</string>
    <string name="item_unchecked">unchecked</string>
    <string name="prefer_motorways">Prefer motorways</string>
    <string name="prefer_in_routing_title">Prefer…</string>
    <string name="prefer_in_routing_descr">Prefer motorways.</string>
    <string name="max_speed_none">none</string>
    <string name="index_name_openmaps">OpenMaps EU</string>
    <string name="download_wikipedia_maps">Wikipedia</string>
    <string name="download_hillshade_maps">Hillshades</string>
    <string name="local_indexes_cat_srtm">Contour lines</string>
    <string name="local_indexes_cat_av">Audio/Video data</string>
    <string name="stop_routing_confirm">Are you sure you want to stop the navigation?</string>
    <string name="clear_dest_confirm">Are you sure you want to clear your destination (and intermediate destinations)?</string>
    <string name="precise_routing_mode_descr">Calculate precise routes without glitches. Still distance-limited and slow.</string>
    <string name="precise_routing_mode">Precise routing (alpha)</string>
    <string name="recording_context_menu_show">Show</string>
    <string name="recording_photo_description">Photo %1$s %2$s</string>
    <string name="av_def_action_picture">Take a photo</string>
    <string name="recording_context_menu_precord">Take a photo</string>
    <string name="dropbox_plugin_description">The Dropbox plugin allows you to sync tracks and audio/video notes with your Dropbox account.</string>
    <string name="dropbox_plugin_name">Dropbox plugin</string>
    <string name="intermediate_points_change_order">Change order</string>
    <string name="srtm_paid_version_msg">Please consider paying for the \'Contour lines\' plugin to support further development.</string>
    <string name="av_def_action_choose">On request?</string>
    <string name="av_def_action_video">Record video</string>
    <string name="av_def_action_audio">Record audio</string>
    <string name="av_widget_action_descr">Default widget action:</string>
    <string name="av_widget_action">Default widget action</string>
    <string name="av_video_format_descr">Video output format:</string>
    <string name="av_video_format">Video output format</string>
    <string name="av_use_external_recorder_descr">Use system recorder for video.</string>
    <string name="av_use_external_recorder">Use system recorder</string>
    <string name="av_use_external_camera_descr">Use the system app for photos.</string>
    <string name="av_use_external_camera">Use camera app</string>
    <string name="av_settings_descr">Set up audio and video settings.</string>
    <string name="av_settings">Audio/video settings</string>
    <string name="recording_error">Recording failed</string>
    <string name="recording_camera_not_available">Camera not available</string>
    <string name="recording_is_recorded">Recording Audio/video. Stop by tapping the AV widget.</string>
    <string name="recording_playing">An audio from the specified recording is being played.\n%1$s</string>
    <string name="recording_open_external_player">Open external player</string>
    <string name="recording_delete_confirm">Delete this item?</string>
    <string name="recording_unavailable">unavailable</string>
    <string name="recording_context_menu_arecord">Take an audio note</string>
    <string name="recording_context_menu_vrecord">Take a video note</string>
    <string name="layer_recordings">Recording layer</string>
    <string name="recording_can_not_be_played">Could not play recording.</string>
    <string name="recording_context_menu_delete">Delete recording</string>
    <string name="recording_context_menu_play">Play</string>
    <string name="recording_description">Recording %1$s %3$s %2$s</string>
    <string name="recording_default_name">Recording</string>
    <string name="map_widget_av_notes">Audio/video notes</string>
    <string name="map_widget_distancemeasurement">Distance measurement</string>
    <string name="audionotes_location_not_defined">Tap \'Use location…\' to add a note to the location.</string>
    <string name="map_widget_audionotes">Audio notes</string>
    <string name="index_srtm_parts">parts</string>
    <string name="index_srtm_ele">Contour lines</string>
    <string name="download_select_map_types">Other maps</string>
    <string name="download_roads_only_item">Roads only</string>
    <string name="download_srtm_maps">Contour lines</string>
    <string name="download_regular_maps">Standard map</string>
    <string name="download_roads_only_maps">Roads-only map</string>
    <string name="rendering_attr_alpineHiking_name">Alpine hiking scale (SAC)</string>
    <string name="rendering_attr_alpineHiking_description">Render paths according to the SAC scale.</string>
    <string name="rendering_attr_hikingRoutesOSMC_name">Hiking symbol overlay</string>
    <string name="rendering_attr_hikingRoutesOSMC_description">Render paths according to OSMC traces.</string>
    <string name="rendering_attr_noAdminboundaries_name">Boundaries</string>
    <string name="rendering_attr_noAdminboundaries_description">Suppress display of regional boundaries (admin levels 5–9).</string>
    <string name="map_widget_max_speed">Speed limit</string>
    <string name="monitoring_control_start">GPX</string>
    <string name="no_buildings_found">No buildings found.</string>
    <string name="incremental_search_city">Search city incrementally</string>
    <string name="search_villages_and_postcodes">Search for more villages/postcodes</string>
    <string name="rendering_attr_showRoadMaps_description">Choose when to display roads-only maps:</string>
    <string name="rendering_attr_showRoadMaps_name">Roads-only maps</string>
    <string name="safe_mode_description">Run the app in safe mode (using slower Android instead of native code).</string>
    <string name="safe_mode">Safe mode</string>
    <string name="native_library_not_running">The app is running in safe mode (turn it off in \'Settings\').</string>
    <string name="close_changeset">Close changeset</string>
    <string name="zxing_barcode_scanner_not_found">ZXing Barcode Scanner app not installed. Search in Google Play?</string>
    <string name="rendering_attr_roadColors_description">Select a road color scheme:</string>
    <string name="rendering_attr_roadColors_name">Road color scheme</string>
    <string name="map_widget_show_destination_arrow">Show destination direction</string>
    <string name="enable_plugin_monitoring_services">Enable the \"Trip recording\" plugin to use position logging services (GPX logging, online tracking)</string>
    <string name="non_optimal_route_calculation">Calculate possibly non-optimal route over long distances</string>
    <string name="gps_not_available">Please enable GPS in the settings</string>
    <string name="map_widget_monitoring_services">Logging services</string>
    <string name="no_route">No route</string>
    <string name="delete_target_point">Remove destination</string>
    <string name="target_point">Destination %1$s</string>
    <string name="intermediate_point">Intermediate destination %1$s</string>
    <string name="context_menu_item_last_intermediate_point">Add as last intermediate destination</string>
    <string name="context_menu_item_first_intermediate_point">Add as first intermediate destination</string>
    <string name="add_as_last_destination_point">Add as last intermediate destination</string>
    <string name="add_as_first_destination_point">Add as first intermediate destination</string>
    <string name="replace_destination_point">Replace the destination</string>
    <string name="new_destination_point_dialog">You have already set a destination:</string>
    <string name="shared_string_target_points">Destinations</string>
    <string name="intermediate_point_too_far">Intermediate destination %1$s is too far from the nearest road.</string>
    <string name="arrived_at_intermediate_point">Intermediate destination reached</string>
    <string name="context_menu_item_intermediate_point">Add as intermediate destination</string>
    <string name="map_widget_intermediate_distance">Intermediate destination</string>
    <string name="map_widget_intermediate_time">Intermediate time</string>
    <string name="ending_point_too_far">Ending point too far from nearest road.</string>
    <string name="add_tag">Add Tag</string>
    <string name="btn_advanced_mode">Advanced Mode…</string>
    <string name="poi_filter_parking">Parking</string>
    <string name="poi_filter_emergency">Emergency</string>
    <string name="poi_filter_public_transport">Public transport</string>
    <string name="poi_filter_entertainment">Entertainment</string>
    <string name="poi_filter_accomodation">Accommodation</string>
    <string name="poi_filter_restaurants">Restaurants</string>
    <string name="poi_filter_sightseeing">Sightseeing</string>
    <string name="poi_filter_car_aid">Car aid</string>
    <string name="poi_filter_food_shop">Food shop</string>
    <string name="poi_filter_for_tourists">For tourists</string>
    <string name="poi_filter_fuel">Fuel</string>
    <string name="show_warnings_title">Show alerts…</string>
    <string name="show_warnings_descr">Set up traffic warnings (speed limits, forced stops, speed bumps, tunnels), speed camera warnings, and lane info.</string>
    <string name="use_compass_navigation_descr">Use the compass when no heading is detected otherwise.</string>
    <string name="use_compass_navigation">Use compass</string>
    <string name="avoid_motorway">No motorways</string>
    <string name="auto_zoom_map_descr">Zoom level according to your speed (while map is synchronized with current position).</string>
    <string name="auto_zoom_map">Auto zoom map</string>
    <string name="snap_to_road_descr">Snap position to roads during navigation.</string>
    <string name="snap_to_road">Snap to road</string>
    <string name="interrupt_music_descr">Voice announcements pause music playback.</string>
    <string name="interrupt_music">Pause music</string>
    <string name="osmand_play_title_30_chars">OsmAnd Maps &amp; Navigation</string>
    <string name="osmand_short_description_80_chars">Global mobile map viewing and navigation for offline and online OSM maps</string>
    <string name="osmand_long_description_1000_chars">
		OsmAnd (OSM Automated Navigation Directions)\n\n

		OsmAnd is an open source software navigation app with access to a wide variety of global OpenStreetMap (OSM) data. All map data (vector or tile maps) can be stored on the phone memory card for offline usage. Offline and online routing functionality is also offered, including turn-by-turn voice guidance.\n\n

		Some of the core features:\n
		- Complete offline functionality (store downloaded vector or tile maps in the device storage)\n
		- Compact offline vector maps for the whole world available\n
		- Download country or region maps directly from the app\n
		- Overlay of several map layers possible, like GPX or navigation tracks, points of interest, Favorites, contour lines, public transport stops, additional maps with customizable transparency\n
		- Offline search for addresses and places (POIs)\n
		- Offline routing for medium-range distances\n
		- Car, bicycle, and pedestrian modes with optional:\n
		-  Automated day/night view switching\n
		-  Speed-dependent map zooming\n
		-  Map alignment according to compass or direction of motion\n
		-  Lane guidance, speed limit display, recorded and text-to-speech voices\n\n

		Limitations of this free version of OsmAnd:\n
		- Number of map downloads limited\n
		- No offline access to Wikipedia POIs\n\n

		OsmAnd is actively being developed and our project and its continued progress relies on financial contributions for development and testing of new functionality. Please consider buying OsmAnd+, or funding specific new features or making a general donation on https://osmand.net.
	</string>
    <string name="osmand_extended_description_part1">
    OsmAnd (OSM Automated Navigation Directions) is a map and navigation app with access to the free, worldwide, and high-quality OpenStreetMap (OSM) data.\n\n

    Enjoy voice and optical navigator, viewing POIs (points of interest), creating and managing GPX tracks, using contour lines visualization and altitude info (through plugin), a choice between driving, cycling, pedestrian modes, OSM editing and much more.
    </string>
    <string name="osmand_extended_description_part2">
        GPS navigation\n
        • Choose between offline (no roaming charges when you are abroad) or online (faster) mode\n
        • Turn-by-turn voice guidance leads you along the way (recorded and synthesized voices)\n
        • The route gets rebuilt whenever you deviate from it\n
        • Lane guidance, street names, and estimated time of arrival will help along the way\n
        • To make your trip safer, day/night mode switches automatically\n
        • Show speed limits, and get reminders if you exceed it\n
        • Map zoom adjusts to your speed\n
        • Search for destinations by address, type (e.g: Parking, restaurant, hotel, gas station, museum), or geographical coordinates\n
        • Supports intermediate points on your itinerary\n
        • Record your own or upload a GPX track and follow it\n
    </string>
    <string name="osmand_extended_description_part3">
        Map\n
        • Displays POIs (point of interests) around you\n
        • Adjusts the map to your direction of motion (or compass)\n
        • Shows your location and the direction you are looking in\n
        • Share your location so that your friends can find you\n
        • Keeps your most important places in \'Favorites\'\n
        • Allows you to choose how to display names on the map: In English, local, or phonetic spelling\n
        • Displays specialized online tiles, satellite view (from Bing), different overlays like touring/navigation GPX tracks and additional layers with customizable transparency\n
    </string>
    <string name="osmand_extended_description_part4">
        Skiing\n
        OsmAnd ski maps plugin enables you to see ski tracks with level of complexity and some additional info, like location of lifts and other facilities.
    </string>
    <string name="osmand_extended_description_part5">
        Cycling\n
        • Find cycle paths on the map\n
        • GPS navigation in cycling mode builds your route using cycle paths\n
        • See your speed and altitude\n
        • GPX recording option enables you to record your trip and share it\n
        • Via an additional plugin you can enable contour lines and hillshading
    </string>
    <string name="osmand_extended_description_part6">
        Walking, hiking, city tour\n
        • The map shows you walking and hiking paths\n
        • Wikipedia in your preferred language can tell you a lot during a city tour\n
        • Public transport stops (bus, tram, train), including line names, help to navigate in a new city\n
        • GPS navigation in pedestrian mode builds your route using walking paths\n
        • Upload and follow a GPX route or record and share your own\n
    </string>
    <string name="osmand_extended_description_part7">
        Contribute to OSM\n
        • Report data bugs\n
        • Upload GPX tracks to OSM directly from the app\n
        • Add POIs and directly upload them to OSM (or later if offline)\n
    </string>
    <string name="osmand_extended_description_part8">
        OsmAnd is actively developed open source software. Everyone can contribute to the app by reporting bugs, improving translations or coding new features. Additionally the project relies on financial contributions to fund coding and testing of new functionalities.\n
        Approximate map coverage and quality:\n
        • Western Europe: ****\n
        • Eastern Europe: ***\n
        • Russia: ***\n
        • North America: ***\n
        • South America: **\n
        • Asia: **\n
        • Japan &amp; Korea: ***\n
        • Middle East: **\n
        • Africa: **\n
        • Antarctica: *\n
        Most countries around the globe are available for download!\n
        Get a reliable navigator in your country - be it France, Germany, Mexico, UK, Spain, Netherlands, USA, Russia, Brazil or any other.
    </string>
    <string name="osmand_plus_play_title_30_chars">OsmAnd+ Maps &amp; Navigation</string>
    <string name="osmand_plus_short_description_80_chars">Global Mobile Map Viewing &amp; Navigation for Offline and Online OSM Maps</string>
    <string name="osmand_plus_long_description_1000_chars">
		OsmAnd+ (OSM Automated Navigation Directions)\n\n

		OsmAnd+ is an open source software navigation app with access to a wide variety of global OpenStreetMap (OSM) data. All map data (vector or tile maps) can be stored on the phone memory card for offline use. Offline and online routing functionality is also offered, including turn-by-turn voice guidance.\n\n

		OsmAnd+ is the paid app version, by buying it you support the project, fund the development of new features, and receive the latest updates.\n\n

		Some of the core features:\n
		- Complete offline functionality (store downloaded vector or tile maps in the device storage)\n
		- Compact offline vector maps for the whole world available\n
		- Unlimited downloading of country or region maps directly from the app\n
		- Offline Wikipedia feature (download Wikipedia POIs), great for sightseeing\n
		- Overlay of several map layers possible, like GPX or navigation tracks, points of interest, Favorites, contour lines, public transport stops, additional maps with customizable transparency\n\n
		- Offline search for addresses and places (POIs)\n
		- Offline routing for medium-range distances\n
		- Car, bicycle, and pedestrian modes with optional:\n
		-  Automated day/night view switching\n
		-  Speed-dependent map zooming\n
		-  Map alignment according to compass or direction of motion\n
		-  Lane guidance, speed limit display, recorded and text-to-speech voices\n
	</string>
    <string name="osmand_plus_extended_description_part1">
        OsmAnd+ (OSM Automated Navigation Directions) is a map and navigation app with access to the free, worldwide, and high-quality OpenStreetMap (OSM) data.\n
        Enjoy voice and optical navigation, viewing POIs (points of interest), creating and managing GPX tracks, using contour lines visualization and altitude info, a choice between driving, cycling, pedestrian modes, OSM editing and much more.\n\n

        OsmAnd+ is the paid app version. By buying it, you support the project, fund the development of new features, and receive the latest updates.\n\n

        Some of the main features:
    </string>
    <string name="osmand_plus_extended_description_part2">
        Navigation\n
        • Works online (fast) or offline (no roaming charges when you are abroad)\n
        • Turn-by-turn voice guidance (recorded and synthesized voices)\n
        • Optional lane guidance, street name display, and estimated time of arrival\n
        • Supports intermediate points on your itinerary\n
        • Automatic re-routing whenever you deviate from the route\n
        • Search for places by address, by type (e.g: Restaurant, hotel, gas station, museum), or by geographical coordinates\n
    </string>
    <string name="osmand_plus_extended_description_part3">
        Map Viewing\n
        • Display your position and orientation\n
        • Optionally align the picture according to compass or your direction of motion\n
        • Save your most important places as Favorites\n
        • Display POIs (points of interest) around you\n
        • Display specialized online tiles, satellite view (from Bing), different overlays like touring/navigation GPX tracks and additional layers with customizable transparency\n
        • Optionally display place names in English, local, or phonetic spelling\n
    </string>
    <string name="osmand_plus_extended_description_part4">
        Use OSM and Wikipedia Data\n
        • High-quality info from the best collaborative projects of the world\n
        • OSM data available per country or region\n
        • Wikipedia POIs, great for sightseeing\n
        • Unlimited free downloads, directly from the app\n
        • Compact offline vector maps updated at least once a month\n\n

        • Choice between complete region data and just road network (Example: All of Japan is 700 MB or 200 MB for the road network part thereof)
    </string>
    <string name="osmand_plus_extended_description_part5">
        Safety Features\n
        • Optional automated day/night view switching\n
        • Optional speed limit display, with reminder if you exceed it\n
        • Optional speed-dependent zooming\n
        • Share your location so that your friends can find you\n
    </string>
    <string name="osmand_plus_extended_description_part6">
        Bicycle and Pedestrian Features\n
        • Viewing foot, hiking, and bike paths, great for outdoor activities\n
        • Special routing and display modes for bike and pedestrian\n
        • Optional public transport stops (bus, tram, train) including line names\n
        • Optional trip recording to local GPX file or online service\n
        • Optional speed and altitude display\n
        • Display of contour lines and hillshading (via additional plugin)
    </string>
    <string name="osmand_plus_extended_description_part7">
        Contribute directly to OSM\n
        • Report data bugs\n
        • Upload GPX tracks to OSM directly from the app\n
        • Add POIs and directly upload them to OSM (or later if offline)\n
        • Optional trip recording also in background mode (while device is in sleep mode)\n
        OsmAnd is actively developed open source software. Everyone can contribute to the app by reporting bugs, improving translations or coding new features. Additionally the project relies on financial contributions to fund coding and testing of new functionalities.\n
    </string>
    <string name="osmand_plus_extended_description_part8">
        Approximate map coverage and quality:\n
        • Western Europe: ****\n
        • Eastern Europe: ***\n
        • Russia: ***\n
        • North America: ***\n
        • South America: **\n
        • Asia: **\n
        • Japan &amp; Korea: ***\n
        • Middle East: **\n
        • Africa: **\n
        • Antarctica: *\n
        Most countries around the globe available as downloads\n
        From Afghanistan to Zimbabwe, from Australia to the USA. Argentina, Brazil, Canada, France, Germany, Mexico, UK, Spain, …\n
    </string>
    <string name="filterpoi_activity">Create POI filter</string>
    <string name="recalculate_route_to_your_location">Transport mode:</string>
    <string name="select_navigation_mode">Transport mode:</string>
    <string name="day_night_info_description">Sunrise: %1$s \nSunset: %2$s</string>
    <string name="day_night_info">Day/night info</string>
    <string name="map_widget_renderer">Map style</string>
    <string name="layer_map_appearance">Configure screen</string>
    <string name="show_lanes">Lanes</string>
    <string name="avoid_unpaved">No unpaved roads</string>
    <string name="avoid_ferries">No ferries</string>
    <string name="avoid_in_routing_title">Avoid…</string>
    <string name="map_widget_fluorescent">Fluorescent routes</string>
    <string name="map_widget_show_ruler">Ruler</string>
    <string name="map_widget_view_direction">Viewing direction</string>
    <string name="map_widget_transparent">Transparent widgets</string>
    <string name="bg_service_sleep_mode_off">Run\n app in background</string>
    <string name="bg_service_sleep_mode_on">Stop\n running in background</string>
    <string name="gps_wakeup_interval">GPS wake-up interval: %s</string>
    <string name="int_continuosly">Continuous</string>
    <string name="screen_is_locked">Tap the lock icon to unlock</string>
    <string name="map_widget_top_text">Street name</string>
    <string name="map_widget_config">Configure screen</string>
    <string name="map_widget_back_to_loc">Where am I</string>
    <string name="map_widget_lock_screen">Lock</string>
    <string name="map_widget_compass">Compass</string>
    <string name="map_widget_reset">Reset to default</string>
    <string name="map_widget_parking">Parking</string>
    <string name="map_widget_monitoring">GPX logging</string>
    <string name="map_widget_speed">Speed</string>
    <string name="map_widget_distance">Destination</string>
    <string name="map_widget_altitude">Altitude</string>
    <string name="map_widget_time">Time to go</string>
    <string name="map_widget_next_turn">Next turn</string>
    <string name="map_widget_next_turn_small">Next turn (small)</string>
    <string name="map_widget_next_next_turn">Second next turn</string>
    <string name="map_widget_mini_route">Mini route map</string>
    <string name="bg_service_screen_lock">Lock</string>
    <string name="bg_service_screen_unlock">Unlock</string>
    <string name="bg_service_screen_lock_toast">The screen is locked</string>
    <string name="bg_service_interval">Set wake-up interval:</string>
    <string name="show_cameras">Speed cameras</string>
    <string name="show_traffic_warnings">Traffic warnings</string>
    <string name="avoid_toll_roads">No toll roads</string>
    <string name="continue_follow_previous_route_auto">Continue following previous unfinished navigation? (%1$s seconds)</string>
    <string name="route_updated_loc_found">Awaiting position to calculate route</string>
    <string name="osmand_parking_hours">Hours</string>
    <string name="osmand_parking_minutes">Minutes</string>
    <string name="osmand_parking_position_description_add_time">The car is parked at</string>
    <string name="select_animate_speedup">Route simulation speed:</string>
    <string name="global_app_allocated_memory_descr">Allocated memory %1$s MB (Android limit %2$s MB, Dalvik %3$s MB).</string>
    <string name="global_app_allocated_memory">Allocated memory</string>
    <string name="native_app_allocated_memory_descr">Total native memory allocated by app %1$s MB (Dalvik %2$s MB, other %3$s MB).
		Proportional memory %4$s MB (Android limit %5$s MB, Dalvik %6$s MB).</string>
    <string name="native_app_allocated_memory">Total native memory</string>
    <string name="starting_point_too_far">Point of departure too far from nearest road.</string>
    <string name="shared_location">Shared location</string>
    <string name="osmand_parking_event">Pick up the car from parking</string>
    <string name="osmand_parking_warning">Warning</string>
    <string name="osmand_parking_warning_text">A notification to pick up your car has been added to your calendar and can be edited or removed there.</string>
    <string name="osmand_parking_time_limit_title">Set parking time limit</string>
    <string name="osmand_parking_delete_confirm">Delete the parking location marker?</string>
    <string name="osmand_parking_delete">Delete a parking marker</string>
    <string name="osmand_parking_choose_type">Choose parking type</string>
    <string name="osmand_parking_lim_text">Time-limited</string>
    <string name="osmand_parking_no_lim_text">Time-unlimited</string>
    <string name="osmand_parking_add_event">Add a notification to the Calendar app</string>
    <string name="osmand_parking_time_limit">Time-limited parking</string>
    <string name="osmand_parking_time_no_limit">Time-unlimited parking</string>
    <string name="osmand_parking_position_description">The location of your parked vehicle. %1$s</string>
    <string name="osmand_parking_position_description_add">To pick up the vehicle at:</string>
    <string name="osmand_parking_pm">PM</string>
    <string name="osmand_parking_am">AM</string>
    <string name="osmand_parking_position_name">Parking spot</string>
    <string name="context_menu_item_add_parking_point">Mark as parking location</string>
    <string name="context_menu_item_delete_parking_point">Delete parking marker</string>
    <string name="gpxup_public">Public</string>
    <string name="gpxup_identifiable">Identifiable</string>
    <string name="gpxup_trackable">Trackable</string>
    <string name="gpxup_private">Private</string>
    <string name="asap">ASAP</string>
    <string name="share_route_as_gpx">Share route as GPX file</string>
    <string name="share_route_subject">Route shared via OsmAnd</string>
    <string name="route_roundabout">Roundabout: Take %1$d exit and go</string>
    <string name="route_kl">Keep left and go</string>
    <string name="route_kr">Keep right and go</string>
    <string name="rendering_attr_noPolygons_description">Make all areal land features on map transparent.</string>
    <string name="rendering_attr_noPolygons_name">Polygons</string>
    <string name="rendering_attr_appMode_name">Rendering mode</string>
    <string name="rendering_attr_appMode_description">Optimize map for</string>
    <!-- string name="rendering_attr_contourLines_description">Select minimum zoom level to display in map if available. Separate contour data needed.</string -->
    <string name="rendering_attr_contourLines_description">Display from zoom level (requires contour data):</string>
    <string name="rendering_attr_contourLines_name">Show contour lines</string>
    <string name="rendering_attr_hmRendered_description">Increase amount of map detail shown.</string>
    <string name="rendering_attr_hmRendered_name">Show more map detail</string>
    <string name="local_index_routing_data">Routing data</string>
    <string name="navigate_point_format">Format</string>
    <string name="poi_search_desc">POI (Point of interest) search</string>
    <string name="address_search_desc">Address search</string>
    <string name="navpoint_search_desc">Coordinates</string>
    <string name="transport_search_desc">Search for public transport</string>
    <string name="favourites_search_desc">A way to search for Favorites</string>
    <string name="offline_navigation_not_available">OsmAnd offline navigation is temporarily not available.</string>
    <string name="left_side_navigation">Left-hand traffic</string>
    <string name="left_side_navigation_descr">For countries where people drive on the left side of the road.</string>
    <string name="local_index_description">Tap any existing item to see more details, long-tap to deactivate or delete. Current data on device (%1$s free):</string>
    <string name="unknown_from_location">Point of departure not yet determined</string>
    <string name="unknown_location">Position not yet known</string>
    <string name="modify_transparency">Choose transparency (0 - transparent, 255 - opaque)</string>
    <!-- A file is downloaded -->
    <string name="confirm_interrupt_download">Cancel download?</string>
    <!-- Use ← for RTL languages -->
    <string name="first_time_msg">Thank you for using OsmAnd. Download regional data for offline use via \'Settings\' → \'Manage map files\' to view maps, locate addresses, look up POIs, find public transport and more.</string>
    <string name="basemap_was_selected_to_download">The basemap needed to provide basic functionality is in the download queue.</string>
    <string name="local_indexes_cat_tile">Online and cached tile maps</string>
    <string name="local_indexes_cat_map">Standard maps (vector)</string>
    <string name="index_settings_descr">Download and manage offline map files stored on your device.</string>
    <string name="map_online_plugin_is_not_installed">Enable the \'Online maps\' plugin to select different map sources</string>
    <string name="map_online_data">Online and tile maps</string>
    <string name="map_online_data_descr">Use online maps (download and cache tiles on memory card).</string>
    <string name="online_map_settings_descr">Choose online or cached tile map sources.</string>
    <string name="plugins_screen">Plugins</string>
    <string name="prefs_plugins_descr">Plugins activate advanced settings and additional functionality.</string>
    <string name="prefs_plugins">Plugins</string>
    <string name="vector_maps_may_display_faster_on_some_devices">Vector maps likely display faster. May not work well on some devices.</string>
    <string name="play_commands_of_currently_selected_voice">Select a voice and test by playing announcements:</string>
    <string name="native_rendering">Native rendering</string>
    <string name="test_voice_prompts">Test voice announcements</string>
    <string name="switch_to_raster_map_to_see">Download an offline vector map for this location in \'Settings\' (\'Manage map files\'), or switch to the \'Online maps\' plugin.</string>
    <string name="send_files_to_osm">Send GPX files to OSM?</string>
    <string name="gpx_visibility_txt">Visibility</string>
    <string name="gpx_tags_txt">Tags</string>
    <string name="shared_string_description">Description</string>
    <string name="validate_gpx_upload_name_pwd">Please specify your OSM username and password to upload GPX files.</string>
    <string name="default_buttons_support">Support</string>
    <string name="support_new_features">Support new features</string>
    <string name="support_new_features_descr">Donate to see new features implemented in the app.</string>
    <string name="show_ruler_level">Display ruler</string>
    <string name="info_button">Info</string>
    <string name="back_to_location">Return to position</string>
    <string name="accessibility_mode">Accessibility mode</string>
    <string name="accessibility_mode_descr">Turns on the features for impaired users.</string>
    <string name="accessibility_default">According to the Android system setting</string>
    <string name="backToMenu">Back to menu</string>
    <string name="zoomOut">Zoom out</string>
    <string name="zoomIn">Zoom in</string>
    <string name="zoomIs">Zoom level is</string>
    <string name="north">north</string>
    <string name="north_north_east">north-northeast</string>
    <string name="north_east">northeast</string>
    <string name="east_north_east">east-northeast</string>
    <string name="east">east</string>
    <string name="east_south_east">east-southeast</string>
    <string name="south_east">south-east</string>
    <string name="south_south_east">south-southeast</string>
    <string name="south">south</string>
    <string name="south_south_west">south-southwest</string>
    <string name="south_west">southwest</string>
    <string name="west_south_west">west-southwest</string>
    <string name="west">west</string>
    <string name="west_north_west">west-northwest</string>
    <string name="north_west">northwest</string>
    <string name="north_north_west">north-northwest</string>
    <string name="front">forward</string>
    <string name="front_right">right-forward</string>
    <string name="right">to the right</string>
    <string name="back_right">right-backward</string>
    <string name="back">backward</string>
    <string name="back_left">left-backward</string>
    <string name="left">to the left</string>
    <string name="front_left">left-forward</string>
    <string name="oclock">o\'clock</string>
    <string name="towards">toward</string>
    <string name="accuracy">Accuracy</string>
    <string name="altitude">Altitude</string>
    <string name="no_info">No info</string>
    <string name="direction_style_sidewise">Sidewise (8 sectors)</string>
    <string name="direction_style_clockwise">Clockwise (12 sectors)</string>
    <string name="settings_direction_style">Direction style</string>
    <string name="settings_direction_style_descr">Choose style to express relative directions while moving</string>
    <string name="auto_announce_on">Start auto announcing</string>
    <string name="auto_announce_off">Stop auto announcing</string>
    <string name="i_am_here">I am here</string>
    <string name="zoom_by_trackball_descr">Change map zooming by horizontal trackball movement.</string>
    <string name="zoom_by_trackball">Use trackball for zoom control</string>
    <string name="accessibility_preferences_descr">Accessibility related preferences.</string>
    <string name="arrival_distance_factor_early">Early</string>
    <string name="arrival_distance_factor_normally">Normal</string>
    <string name="arrival_distance_factor_late">Late</string>
    <string name="arrival_distance_factor_at_last">In the last meters</string>
    <string name="arrival_distance">Arrival announcement</string>
    <string name="arrival_distance_descr">How soon do you want the arrival announcement?</string>
    <string name="rendering_out_of_memory">Not enough process memory to display selected area</string>
    <string name="use_fluorescent_overlays">Fluorescent overlays</string>
    <string name="use_fluorescent_overlays_descr">Use fluorescent colors to display tracks and routes.</string>
    <string name="offline_edition">Offline editing</string>
    <string name="offline_edition_descr">Always use offline editing.</string>
    <string name="update_poi_does_not_change_indexes">POI changes inside app do not affect downloaded map files, changes are saved as a file on your device instead.</string>
    <string name="local_openstreetmap_uploading">Uploading…</string>
    <string name="local_openstreetmap_were_uploaded">{0} POI/Notes were uploaded</string>
    <string name="local_openstreetmap_uploadall">Upload all</string>
    <string name="local_openstreetmap_upload">Upload edit to OSM</string>
    <string name="local_openstreetmap_delete">Delete edit</string>
    <string name="local_openstreetmap_descr_title">Asynchronous OSM editing:</string>
    <string name="local_openstreetmap_settings">OSM POIs/Notes saved on device</string>
    <string name="local_openstreetmap_settings_descr">Show and manage OSM POIs/Notes noted in database on device.</string>
    <string name="live_monitoring_interval_descr">Specify the online tracking interval.</string>
    <string name="live_monitoring_interval">Online tracking interval</string>
    <string name="live_monitoring_url_descr">Specify the web address with parameter syntax: lat={0}, lon={1}, timestamp={2}, hdop={3}, altitude={4}, speed={5}, bearing={6}.</string>
    <string name="live_monitoring_url">Online tracking web address</string>
    <string name="live_monitoring_max_interval_to_send">Time buffer for online tracking</string>
    <string name="live_monitoring_max_interval_to_send_desrc">Specify a time buffer to keep locations to send without connection</string>
    <string name="gpx_monitoring_disabled_warn">Log track using GPX widget or via \'Trip recording\' settings.</string>
    <string name="show_current_gpx_title">Show current track</string>
    <string name="free_version_message">You can download or update %1$s maps.</string>
    <string name="free_version_title">Free version</string>
    <string name="poi_context_menu_showdescription">Show POI description.</string>
    <string name="index_name_north_america">North America</string>
    <string name="index_name_netherlands">Europe - Netherlands</string>
    <string name="index_name_us">North America - United States</string>
    <string name="index_name_central_america">Central America</string>
    <string name="index_name_south_america">South America</string>
    <string name="index_name_europe">Europe</string>
    <string name="index_name_france">Europe - France</string>
    <string name="index_name_germany">Europe - Germany</string>
    <string name="index_name_russia">Russia</string>
    <string name="index_name_africa">Africa</string>
    <string name="index_name_asia">Asia</string>
    <string name="index_name_oceania">Australia and Oceania</string>
    <string name="index_name_other">Worldwide and topic maps</string>
    <string name="index_name_wiki">Worldwide Wikipedia POIs</string>
    <string name="index_name_voice">Voice announcements (recorded, limited features)</string>
    <string name="index_name_tts_voice">Voice announcements (TTS, preferred)</string>
    <string name="amenity_type_osmwiki">Wikipedia (offline)</string>
    <string name="amenity_type_user_defined">User defined</string>
    <string name="fav_export_confirmation">File containing previously exported Favorites already exists. Replace it?</string>
    <string name="profile_settings">Profile Specific Settings</string>
    <string name="routing_settings">Navigation</string>
    <string name="routing_settings_descr">Specify options for navigation.</string>
    <string name="global_settings">Global Settings</string>
    <string name="index_settings">Manage map files</string>
    <string name="general_settings">General</string>
    <string name="general_settings_descr">Set up display and common settings for the app.</string>
    <string name="global_app_settings">Global app settings</string>
    <string name="user_name">Your OSM username</string>
    <string name="open_street_map_login_descr">Needed for openstreetmap.org submissions.</string>
    <string name="user_password">Your OSM password</string>
    <string name="osmand_service">Background mode</string>
    <string name="osmand_service_descr">OsmAnd runs in the background with the screen off.</string>
    <string name="download_files_not_enough_space">There is not enough free space to download %1$s MB (free: %2$s).</string>
    <string name="use_transparent_map_theme">Transparent theme</string>
    <string name="native_library_not_supported">Native library not supported on this device.</string>
    <string name="init_native_library">Initializing native library…</string>
    <string name="choose_auto_follow_route">Auto-center map view</string>
    <string name="choose_auto_follow_route_descr">Time until the map view synchronizes with the current position.</string>
    <!-- string name="auto_follow_route_never">Never (tap \'Go\' to start guidance manually)</string -->
    <string name="keep_informing_never">Only manually (tap arrow)</string>
    <string name="keep_informing_descr">Re-announce navigation instructions at regular intervals.</string>
    <string name="keep_informing">Repeat navigation instructions</string>
    <string name="auto_follow_route_navigation">Auto-center nav only</string>
    <string name="auto_follow_route_navigation_descr">Auto-center map view only while navigating.</string>
    <string name="auto_follow_location_enabled">Auto-center map view in use.</string>
    <string name="pref_vector_rendering">Vector renderer specific options</string>
    <string name="pref_overlay">Overlay / underlay</string>
    <string name="pref_raster_map">Map source settings</string>
    <string name="pref_vector_map">Vector map settings</string>
    <string name="delete_confirmation_msg">Delete %1$s?</string>
    <string name="city_type_suburb">Suburb</string>
    <string name="city_type_hamlet">Hamlet</string>
    <string name="city_type_village">Village</string>
    <string name="city_type_town">Town</string>
    <string name="city_type_city">City</string>
    <string name="animate_route_off">Stop simulation</string>
    <string name="animate_route">Start simulation</string>
    <string name="file_can_not_be_renamed">Could not rename file.</string>
    <string name="file_with_name_already_exists">A file with that name already exists.</string>
    <string name="shared_string_gpx_route">GPX route</string>
    <string name="poi_query_by_name_matches_categories">Found several related POI categories.</string>
    <string name="data_to_search_poi_not_available">Download offline data to search for POIs.</string>
    <string name="poi_filter_by_name">Search by name</string>
    <string name="old_poi_file_should_be_deleted">The POI data file \'%1$s\' is redundant and can be deleted.</string>
    <string name="update_poi_file_not_found">Local file to maintain POI changes not found and could not be created.</string>
    <string name="button_upgrade_osmandplus">Upgrade OsmAnd+</string>
    <string name="map_version_changed_info">Download the new version of the app to be able to use the new map files.</string>
    <string name="poi_filter_nominatim">Online Nominatim</string>
    <string name="search_position_current_location_search">Searching position…</string>
    <string name="search_position_current_location_found">My Position (found)</string>
    <string name="search_position_address">Address…</string>
    <string name="search_position_favorites">Favorites…</string>
    <string name="search_position_undefined">Undefined</string>
    <!-- string name="search_position_current_location">Current position…</string -->
    <string name="search_position_map_view">Current map center</string>
    <string name="select_search_position">Origin:</string>
    <string name="context_menu_item_search">Search nearby</string>
    <string name="route_successfully_saved_at">Route saved as \'%1$s\'.</string>
    <string name="filename_input">Filename: </string>
    <string name="file_with_name_already_exist">File with same name already exists.</string>
    <string name="local_index_upload_gpx_description">Upload GPX files to the OSM community, improving the maps.</string>
    <string name="local_index_items_uploaded">%1$d of %2$d item(s) uploaded.</string>
    <string name="local_index_mi_upload_gpx">Send to OSM</string>
    <string name="show_more_map_detail">Show more map detail</string>
    <string name="show_more_map_detail_descr">Show some vector map detail (roads etc.) at lower zoom levels already.</string>
    <string name="favourites_delete_multiple_succesful">Favorite points deleted.</string>
    <string name="favorite_delete_multiple">Are you sure you want to delete %1$d Favorites and %2$d Favorite groups?</string>
    <string name="favorite_home_category">Home</string>
    <string name="favorite_friends_category">Friends</string>
    <string name="favorite_places_category">Places</string>
    <string name="shared_string_others">Others</string>
    <string name="shared_string_name">Name</string>
    <string name="favourites_edit_dialog_category">Category</string>
    <string name="shared_string_no_thanks">No, thanks</string>
    <string name="basemap_missing">Download the base world map to get an overview covering the whole world at low zoom levels.</string>
    <string name="vector_data_missing">Download (\'offline\') data to use maps offline.</string>
    <string name="shared_string_release">Released</string>
    <string name="local_index_installed">Local version</string>
    <string name="local_index_items_backuped">%1$d of %2$d item(s) deactivated.</string>
    <string name="local_index_items_deleted">%1$d of %2$d item(s) deleted.</string>
    <string name="local_index_items_restored">%1$d of %2$d item(s) activated.</string>
    <string name="local_index_no_items_to_do">No items to %1$s</string>
    <string name="local_index_action_do">You are about to %1$s %2$s item(s). Continue?</string>
    <string name="local_index_descr_title">Manage map files.</string>
    <string name="local_index_mi_restore">Activate</string>
    <string name="local_index_mi_backup">Deactivate</string>
    <string name="local_index_poi_data">POI data</string>
    <string name="local_index_address_data">Address data</string>
    <string name="local_index_transport_data">Public transport data</string>
    <string name="local_index_map_data">Map data</string>
    <string name="local_indexes_cat_backup">Deactivated</string>
    <string name="local_indexes_cat_tts">Voice announcements (TTS)</string>
    <string name="local_indexes_cat_voice">Voice announcements (recorded)</string>
    <!-- string name="local_indexes_cat_gpx">GPX data</string -->
    <string name="local_indexes_cat_poi">POI data</string>
    <string name="ttsvoice">TTS voice</string>
    <string name="search_offline_clear_search">New Search</string>
    <string name="map_text_size_descr">Text size for names on the map:</string>
    <string name="map_text_size">Map font size</string>
    <string name="trace_rendering">Rendering debug info</string>
    <string name="trace_rendering_descr">Display the rendering performance.</string>
    <string name="installing_new_resources">Unpacking new data…</string>
    <string name="internet_connection_required_for_online_route">Online navigation does not work offline.</string>
    <string name="tts_language_not_supported_title">Unsupported language</string>
    <string name="tts_language_not_supported">The selected language is not supported by the Android TTS (text-to-speech) engine installed, its preset TTS language will be used instead. Look for another TTS engine in the market?</string>
    <string name="tts_missing_language_data_title">Missing data</string>
    <string name="tts_missing_language_data">Go to the market to download selected language?</string>
    <string name="gpx_option_reverse_route">Reverse GPX direction</string>
    <string name="gpx_option_destination_point">Use current destination</string>
    <string name="gpx_option_from_start_point">Pass along entire track</string>
    <!-- Use ← for RTL languages -->
    <string name="switch_to_vector_map_to_see">Offline vector map present for this location. \n\t\n\tTo use activate \'Menu\' → \'Configure map\' → \'Map Source…\' → \'Offline vector maps\'.</string>
    <string name="choose_audio_stream">Voice guidance output</string>
    <string name="choose_audio_stream_descr">Select loudspeaker for voice guidance.</string>
    <string name="voice_stream_voice_call">Phone call audio (to interrupt car Bluetooth stereos)</string>
    <string name="voice_stream_notification">Notification audio</string>
    <string name="voice_stream_music">Media/navigation audio</string>
    <string name="warning_tile_layer_not_downloadable">The app cannot download the map layer %1$s, reinstalling it might help.</string>
    <string name="overlay_transparency_descr">Adjust overlay transparency.</string>
    <string name="overlay_transparency">Overlay transparency</string>
    <string name="map_transparency_descr">Adjust base map transparency.</string>
    <string name="map_transparency">Base map transparency</string>
    <string name="layer_underlay">Underlay map…</string>
    <string name="map_underlay">Underlay map</string>
    <string name="map_underlay_descr">Choose underlay map</string>
    <string name="layer_overlay">Overlay map…</string>
    <string name="map_overlay">Overlay map</string>
    <string name="map_overlay_descr">Choose the overlay map</string>
    <string name="tile_source_already_installed">Map already installed, \'Settings\' will be updated.</string>
    <string name="select_tile_source_to_install">Choose (tile) maps to install or update.</string>
    <string name="internet_not_available">Unable to perform operation without a connection to the Internet.</string>
    <string name="install_more">Install more…</string>
    <string name="level_to_switch_vector_raster_descr">Use raster maps for anything beyond this level.</string>
    <string name="level_to_switch_vector_raster">Minimum vector zoom level</string>
    <string name="create_poi_link_to_osm_doc"><u>Online OSM</u> map classification with images.</string>
    <string name="error_doing_search">Could not perform offline search.</string>
    <string name="search_offline_geo_error">Could not parse geo intent \'%s\'.</string>
    <string name="search_osm_offline">Search by geo location</string>
    <string name="system_locale">System</string>
    <string name="preferred_locale_descr">App display language (used after OsmAnd is restarted).</string>
    <string name="preferred_locale">Display language</string>
    <string name="incomplete_locale">incomplete</string>
    <string name="unit_of_length_descr">Change what distance is measured in.</string>
    <string name="unit_of_length">Units of length</string>
    <string name="si_mi_feet">Miles/feet</string>
    <string name="si_mi_yard">Miles/yards</string>
    <string name="si_km_m">Kilometers/meters</string>
    <string name="yard">yd</string>
    <string name="foot">ft</string>
    <string name="mile_per_hour">mph</string>
    <string name="mile">mi</string>
    <string name="send_location_way_choose_title">Share location using</string>
    <string name="send_location_sms_pattern">Location: %1$s\n%2$s</string>
    <string name="send_location_email_pattern">To see location follow the web link %1$s or Android intent link %2$s</string>
    <string name="send_location">Send location</string>
    <string name="context_menu_item_share_location">Share location</string>
    <string name="add_waypoint_dialog_added">GPX waypoint \'\'{0}\'\' added</string>
    <string name="add_waypoint_dialog_title">Add waypoint to recorded GPX track</string>
    <string name="context_menu_item_add_waypoint">Add GPX waypoint</string>
    <string name="amenity_type_administrative">Administrative</string>
    <string name="amenity_type_barrier">Barrier</string>
    <string name="amenity_type_education">Education</string>
    <string name="amenity_type_emergency">Emergency</string>
    <string name="amenity_type_entertainment">Entertainment</string>
    <string name="amenity_type_finance">Finance</string>
    <string name="amenity_type_geocache">Geocache</string>
    <string name="amenity_type_healthcare">Healthcare</string>
    <string name="amenity_type_historic">Historic</string>
    <string name="amenity_type_landuse">Landuse</string>
    <string name="amenity_type_leisure">Leisure</string>
    <string name="amenity_type_man_made">Man made</string>
    <string name="amenity_type_military">Military</string>
    <string name="amenity_type_natural">Natural</string>
    <string name="amenity_type_office">Office</string>
    <string name="amenity_type_other">Other</string>
    <string name="amenity_type_shop">Shop</string>
    <string name="amenity_type_sport">Sport</string>
    <string name="amenity_type_sustenance">Sustenance</string>
    <string name="amenity_type_tourism">Tourism</string>
    <string name="amenity_type_transportation">Transport</string>
    <string name="indexing_address">Indexing address…</string>
    <string name="indexing_map">Indexing map…</string>
    <string name="indexing_poi">Indexing POI…</string>
    <string name="indexing_transport">Indexing transport…</string>
    <string name="km">km</string>
    <string name="km_h">km/h</string>
    <string name="m">m</string>
    <string name="old_map_index_is_not_supported">Deprecated map data format \'\'{0}\'\', not supported</string>
    <string name="poi_filter_closest_poi">Nearest POIs</string>
    <string name="poi_filter_custom_filter">Custom filter</string>
    <string name="poi_filter_namefinder">Online NameFinder</string>
    <string name="reading_cached_tiles">Reading cached tiles…</string>
    <string name="version_index_is_big_for_memory">The index \'\'{0}\'\' did not fit into memory</string>
    <string name="version_index_is_not_supported">The version of index \'\'{0}\'\' is not supported</string>
    <string name="osmand_routing_experimental">OsmAnd offline navigation is an experimental feature and it does not work for longer distances than about 20 km.\n\nNavigation temporarily switched to online CloudMade service.</string>
    <string name="specified_dir_doesnt_exist">Could not find the specified folder.</string>
    <string name="osmand_net_previously_installed">All offline data in the old installed app will be supported by the new one, but Favorite points must be exported from the old app and then imported in the new one.</string>
    <string name="build_installed">Build {0} was installed ({1}).</string>
    <string name="downloading_build">Downloading build…</string>
    <string name="install_selected_build">Install OsmAnd - {0} of {1} {2} MB ?</string>
    <string name="loading_builds_failed">Retrieving the list of OsmAnd builds failed</string>
    <string name="loading_builds">Loading OsmAnd builds…</string>
    <string name="select_build_to_install">Select the OsmAnd build to install</string>
    <string name="gps_status_app_not_found">GPS status app not installed. Search in market?</string>
    <!-- Use ← for RTL languages -->
    <string name="voice_is_not_available_msg">No voice guidance available, please go to \'Settings\' → \'Navigation settings\', choose the profile → \'Voice guidance\' and select or download a voice announcement package.</string>
    <string name="voice_is_not_available_title">Select a voice announcement package</string>
    <string name="daynight_mode_day">Day</string>
    <string name="daynight_mode_night">Night</string>
    <string name="daynight_mode_auto">Sunrise/sunset</string>
    <string name="daynight_mode_sensor">Light sensor</string>
    <string name="daynight_descr">Adjust switching between night and day mode.</string>
    <string name="daynight">Day/night mode</string>
    <string name="download_files_question">Download {0} file(s) ({1} MB)?</string>
    <string name="items_were_selected">{0} item(s) selected</string>
    <string name="filter_existing_indexes">Downloaded</string>
    <string name="fast_route_mode">Fastest route</string>
    <string name="fast_route_mode_descr">Enable to calculate fastest route or disable for fuel-saving route.</string>
    <string name="tiles_to_download_estimated_size">At zoom {0} download {1} tiles ({2} MB)</string>
    <string name="shared_string_download_map">Download map</string>
    <string name="select_max_zoom_preload_area">Maximum zoom to preload</string>
    <string name="maps_could_not_be_downloaded">This map could not be downloaded</string>
    <string name="continuous_rendering">Continuous rendering</string>
    <string name="continuous_rendering_descr">Display continuous rendering instead of image-at-once.</string>
    <string name="rendering_exception">Could not draw chosen area.</string>
    <string name="show_point_options">Use location…</string>
    <string name="renderer_load_sucess">Renderer loaded</string>
    <string name="renderer_load_exception">Could not load renderer.</string>
    <string name="renderers">Vector renderer</string>
    <string name="renderers_descr">Choose rendering appearance</string>
    <string name="poi_context_menu_website">Show POI website</string>
    <string name="poi_context_menu_call">Show POI phone</string>
    <string name="download_type_to_filter">type to filter</string>
    <string name="use_high_res_maps">High resolution display</string>
    <string name="use_high_res_maps_descr">Do not stretch (and blur) map tiles on high density displays.</string>
    <string name="context_menu_item_search_transport">Search public transport</string>
    <string name="transport_searching_transport">Transport results (no destination):</string>
    <string name="transport_searching_route">Transport results ({0} to destination):</string>
    <string name="transport_search_again">Reset transport search</string>
    <string name="voice">Recorded voice</string>
    <string name="voices">Voice announcements</string>
    <string name="no_vector_map_loaded">Vector maps were not loaded</string>
    <!-- string name="map_route_by_gpx">Navigate using GPX</string-->
    <string name="gpx_files_not_found">No GPX files found in the tracks folder</string>
    <string name="layer_gpx_layer">GPX files…</string>
    <string name="error_reading_gpx">Could not read GPX data.</string>
    <string name="vector_data">Offline vector maps</string>
    <string name="transport_context_menu">Search for transport at stop</string>
    <string name="poi_context_menu_modify">Modify POI</string>
    <string name="poi_context_menu_delete">Delete POI</string>
    <string name="rotate_map_compass_opt">Compass direction</string>
    <string name="rotate_map_bearing_opt">Movement direction</string>
    <string name="rotate_map_none_opt">No rotation (north always upwards)</string>
    <string name="rotate_map_to_bearing_descr">Map alignment:</string>
    <string name="rotate_map_to_bearing">Map orientation</string>
    <string name="show_route">Route details</string>
    <string name="fav_imported_sucessfully">Favorites imported</string>
    <string name="import_file_favourites">Save data as GPX file or import waypoints to \'Favorites\'?</string>
    <string name="fav_file_to_load_not_found">GPX file containing Favorites not found at {0}</string>
    <string name="fav_saved_sucessfully">Favorites saved to {0}</string>
    <string name="no_fav_to_save">No Favorite points to save</string>
    <string name="share_fav_subject">Favorites shared via OsmAnd</string>
    <string name="error_occurred_loading_gpx">Could not load GPX.</string>
    <string name="send_report">Send report</string>
    <string name="none_region_found">Could not find any downloaded maps on memory card.</string>
    <string name="poi_namefinder_query_empty">Type to find a POI</string>
    <string name="any_poi">Any</string>
    <string name="thanks_yandex_traffic">Thanks to Yandex for traffic info.</string>
    <string name="layer_yandex_traffic">Yandex traffic</string>
    <string name="layer_route">Route</string>
    <string name="layer_osm_bugs">OSM Notes (online)</string>
    <string name="layer_poi">POI overlay…</string>
    <string name="layer_map">Map source…</string>
    <string name="menu_layers">Map layers</string>
    <string name="context_menu_item_search_poi">Search for POI</string>
    <string name="use_trackball_descr">Use a trackball device to move the map.</string>
    <string name="use_trackball">Use trackball</string>
    <string name="background_service_wait_int_descr">Sets highest waiting time allowed for each background position fix.</string>
    <string name="background_service_wait_int">Maximum wait for fix</string>
    <string name="where_am_i">Where am I?</string>
    <string name="process_navigation_service">OsmAnd navigation service</string>
    <string name="network_provider">Network</string>
    <string name="gps_provider">GPS</string>
    <string name="int_seconds">seconds</string>
    <string name="int_min">min.</string>
    <string name="background_service_int_descr">Wake-up interval used by the background service:</string>
    <string name="background_service_provider_descr">Location method used by the background service:</string>
    <string name="background_service_provider">Location provider</string>
    <string name="background_router_service_descr">Tracks your position while the screen is off.</string>
    <string name="background_router_service">Run OsmAnd in background</string>
    <string name="off_router_service_no_gps_available">The background navigation service requires a location provider to be turned on.</string>
    <string name="hide_poi_filter">Hide filter</string>
    <string name="show_poi_filter">Show filter</string>
    <string name="search_poi_filter">Filter</string>
    <string name="menu_mute_off">Sound is on</string>
    <string name="menu_mute_on">Sound is off</string>
    <string name="voice_data_initializing">Initializing voice data…</string>
    <string name="voice_data_not_supported">Unsupported version of voice data</string>
    <string name="voice_data_corrupted">Specified voice data is corrupted</string>
    <string name="voice_data_unavailable">Selected voice announcement package is not available</string>
    <string name="sd_unmounted">Memory card not accessible.\nYou won\'t be able to see maps or find things.</string>
    <string name="sd_mounted_ro">Memory card read-only.\nIt is now only possible to see the preloaded map, not download new areas.</string>
    <string name="unzipping_file">Unzipping file…</string>
    <string name="route_tr">Turn right and go</string>
    <string name="route_tshr">Turn sharply right and go</string>
    <string name="route_tslr">Turn slightly right and go</string>
    <string name="route_tl">Turn left and go</string>
    <string name="route_tshl">Turn sharply left and go</string>
    <string name="route_tsll">Turn slightly left and go</string>
    <string name="route_tu">Make U-turn and go</string>
    <string name="route_head">Head</string>
    <string name="first_time_continue">Later</string>
    <string name="first_time_download">Download regions</string>
    <string name="search_poi_location">Awaiting signal…</string>
    <string name="search_near_map">Search near current map center</string>
    <string name="search_nearby">Search nearby</string>
    <string name="map_orientation_default">Same as device</string>
    <string name="map_orientation_portrait">Portrait</string>
    <string name="map_orientation_landscape">Landscape</string>
    <string name="map_screen_orientation">Screen orientation</string>
    <string name="map_screen_orientation_descr">Portrait, landscape, or device.</string>
    <string name="opening_hours_not_supported">Cannot change opening hours format.</string>
    <string name="add_new_rule">Add new rule</string>
    <string name="transport_Routes">Routes</string>
    <string name="transport_Stop">Stop</string>
    <string name="transport_stops">stops</string>
    <string name="transport_search_after">Subsequent itinerary</string>
    <string name="transport_search_before">Prior itinerary</string>
    <string name="transport_finish_search">Finish search</string>
    <string name="transport_stop_to_go_out">Choose stop to get off</string>
    <string name="transport_to_go_after">prior distance</string>
    <string name="transport_to_go_before">subsequent distance</string>
    <string name="transport_stops_to_pass">stops to pass</string>
    <string name="transport_route_distance">Itinerary distance</string>
    <string name="transport">Transport</string>
    <string name="show_transport_over_map_description">Show public transport stops on the map.</string>
    <string name="show_transport_over_map">Show transport stops</string>
    <string name="hello">OsmAnd navigation app</string>
    <string name="update_poi_success">POI data was updated ({0} were loaded)</string>
    <string name="update_poi_error_local">Could not update local POI list.</string>
    <string name="update_poi_error_loading">Could not load data from server.</string>
    <string name="update_poi_no_offline_poi_index">No offline POI data available for this area</string>
    <string name="update_poi_is_not_available_for_zoom">Zooming in lets you update POIs</string>
    <string name="context_menu_item_update_poi">Update POI</string>
    <string name="context_menu_item_update_map_confirm">Update local data from the Internet?</string>
    <string name="search_history_city">City: {0}</string>
    <string name="search_history_street">Street: {0}, {1}</string>
    <string name="search_history_int_streets">Intersection: {0} x {1} in {2}</string>
    <string name="search_history_building">Building: {0}, {1}, {2}</string>
    <string name="favorite">Favorite</string>
    <string name="uploading_data">Uploading data…</string>
    <string name="uploading">Uploading…</string>
    <string name="search_nothing_found">Nothing found</string>
    <string name="searching">Searching…</string>
    <string name="searching_address">Searching address…</string>
    <string name="search_osm_nominatim">Online search using OSM Nominatim</string>
    <string name="hint_search_online">Online search: House number, street, city</string>
    <string name="search_offline_address">Offline search</string>
    <string name="search_online_address">Online search</string>
    <string name="max_level_download_tile">Max. online zoom</string>
    <string name="max_level_download_tile_descr">Do not browse online map tiles for zoom levels beyond this.</string>
    <string name="route_general_information">Total distance %1$s, traveling time %2$d h %3$d min.</string>
    <string name="router_service_descr">Online or offline navigation service.</string>
    <string name="router_service">Navigation service</string>
    <string name="sd_dir_not_accessible">The data storage folder on the memory card is not accessible!</string>
    <string name="download_question">Download {0} - {1} ?</string>
    <string name="download_question_exist">Offline data for {0} already exists ({1}). Update it ({2})?</string>
    <string name="address">Address</string>
    <string name="downloading_list_indexes">Downloading list of available regions…</string>
    <string name="list_index_files_was_not_loaded">Could not fetch list of regions from https://osmand.net.</string>
    <string name="fav_points_edited">Favorite point was edited</string>
    <string name="fav_points_not_exist">No Favorite points exist</string>
    <string name="update_existing">Replace</string>
    <string name="only_show">Display route</string>
    <string name="follow">Start guidance</string>
    <string name="mark_final_location_first">Please choose destination first</string>
    <string name="get_directions">Directions</string>
    <string name="opening_hours">Opening hours</string>
    <string name="opening_changeset">Opening changeset…</string>
    <string name="closing_changeset">Closing changeset…</string>
    <string name="commiting_node">Committing node…</string>
    <string name="loading_poi_obj">Loading POI…</string>
    <string name="auth_failed">Authorization failed</string>
    <string name="failed_op">failed</string>
    <string name="converting_names">Converting local/English names…</string>
    <string name="loading_streets_buildings">Loading streets/buildings…</string>
    <string name="loading_postcodes">Loading postcodes…</string>
    <string name="loading_streets">Loading streets…</string>
    <string name="loading_cities">Loading cities…</string>
    <string name="poi">POI</string>
    <string name="error_occurred_saving_gpx">Could not save GPX file.</string>
    <string name="error_calculating_route">Could not calculate route.</string>
    <string name="error_calculating_route_occured">Could not calculate route.</string>
    <string name="empty_route_calculated">The calculated route is empty.</string>
    <string name="new_route_calculated_dist_dbg">Route: distance %s, router time %s \nCalculation: %.1f sec, %d roads, %d tiles)</string>
    <string name="arrived_at_destination">You have arrived.</string>
    <string name="invalid_locations">Invalid coordinates</string>
    <string name="go_back_to_osmand">Go back to map</string>
    <string name="loading_data">Loading data…</string>
    <string name="reading_indexes">Reading local data…</string>
    <string name="previous_run_crashed">Last OsmAnd run crashed. Log file is at {0}. Please report the issue and attach the log file.</string>
    <string name="saving_gpx_tracks">Saving GPX file…</string>
    <string name="finished_task">Finished</string>
    <string name="use_online_routing_descr">Use the Internet to calculate a route.</string>
    <string name="use_online_routing">Use online navigation</string>
    <string name="osm_settings_descr">Specify OpenStreetMap.org (OSM) settings needed for OSM submissions.</string>
    <string name="data_settings_descr">Specify language, download/reload data.</string>
    <string name="data_settings">Data</string>
    <string name="additional_settings">Additional settings</string>
    <string name="update_tile">Update map</string>
    <string name="reload_tile">Reload tile</string>
    <string name="mark_point">Target</string>
    <string name="use_english_names_descr">Select between local and English names.</string>
    <string name="use_english_names">Use English names on maps</string>
    <string name="app_settings">App settings</string>
    <string name="search_address">Search address</string>
    <string name="choose_building">Choose building</string>
    <string name="choose_street">Choose street</string>
    <string name="choose_city">Choose city or postcode</string>
    <string name="ChooseCountry">Choose country</string>
    <string name="show_view_angle">Display viewing direction</string>
    <string name="map_view_3d_descr">Enable 3D view of the map.</string>
    <string name="map_view_3d">Map View 3D</string>
    <string name="show_poi_over_map_description">Show the last used POI overlay.</string>
    <string name="show_poi_over_map">Show POI overlay</string>
    <string name="map_tile_source_descr">Choose source of online or cached map tiles</string>
    <string name="map_tile_source">Tile map source</string>
    <string name="map_source">Map source</string>
    <string name="use_internet">Use the Internet</string>
    <string name="show_location">Show your position</string>
    <string name="show_gps_coordinates_text">Show GPS coordinates on the map</string>
    <string name="use_internet_to_download_tile">Download missing map tiles</string>
    <string name="app_description">Navigation app</string>
    <string name="search_button">Search</string>
    <string name="search_activity">Search</string>
    <string name="searchpoi_activity">Choose POI</string>
    <string name="search_POI_level_btn">Find more</string>
    <string name="incremental_search_street">Search street incrementally</string>
    <string name="incremental_search_building">Search building incrementally</string>
    <string name="choose_available_region">Choose region from list</string>
    <string name="choose_intersected_street">Choose intersecting street</string>
    <string name="Closest_Amenities">Nearest amenities</string>
    <string name="app_mode_car">Driving</string>
    <string name="app_mode_bicycle">Cycling</string>
    <string name="app_mode_pedestrian">Walking</string>
    <string name="position_on_map_center">Center</string>
    <string name="position_on_map_bottom">Bottom</string>
    <string name="navigate_point_top_text">Input latitude &amp; longitude in the selected format (D - degrees, M - minutes, S - seconds)</string>
    <string name="navigate_point_latitude">Latitude</string>
    <string name="navigate_point_longitude">Longitude</string>
<<<<<<< HEAD
    <string name="navigate_point_format_D">DDD.DD</string>
    <string name="navigate_point_format_DM">DDD MM.MM</string>
    <string name="navigate_point_format_DMS">DDD MM SS.SS</string>
    <string name="search_address_top_text">Address</string>
=======
    <string name="navigate_point_format_D">DDD.DDDDD</string>
    <string name="navigate_point_format_DM">DDD MM.MMM</string>
    <string name="navigate_point_format_DMS">DDD MM SS.S</string>
    <string name="search_address_top_text">Select address</string>
>>>>>>> 03a36196
    <string name="search_address_region">Region</string>
    <string name="search_address_city">City</string>
    <string name="search_address_street">Street</string>
    <string name="search_address_building">Building</string>
    <string name="search_address_building_option">Building</string>
    <string name="search_address_street_option">Intersecting street</string>
    <!-- string name="search_tabs_location">Location</string -->
    <string name="context_menu_item_update_map">Update map</string>
    <string name="context_menu_item_create_poi">Create POI</string>
    <string name="add_favorite_dialog_top_text">Enter Favorite name</string>
    <string name="add_favorite_dialog_default_favourite_name">Favorite</string>
    <string name="add_favorite_dialog_favourite_added_template">Favorite point \'\'{0}\'\' added.</string>
    <string name="favourites_context_menu_add">Add Favorite</string>
    <string name="favourites_context_menu_edit">Edit Favorite</string>
    <string name="favourites_context_menu_delete">Delete Favorite</string>
    <string name="favourites_remove_dialog_msg">Delete Favorite point \'%s\'?</string>
    <string name="favourites_remove_dialog_success">Favorite point {0} deleted.</string>
    <string name="poi_edit_title">Edit POI</string>
    <string name="poi_create_title">Create POI</string>
    <string name="poi_remove_confirm_template">Delete {0} (comment)?</string>
    <string name="poi_remove_title">Delete POI</string>
    <string name="poi_remove_success">Deleted</string>
    <string name="poi_action_add">add</string>
    <string name="poi_action_change">change</string>
    <string name="poi_action_delete">delete</string>
    <string name="poi_action_succeded_template">Action {0} completed.</string>
    <string name="poi_error_unexpected_template">Could not perform action {0}.</string>
    <string name="poi_error_io_error_template">I/O error while performing action {0}.</string>
    <string name="poi_error_info_not_loaded">Info about node was not loaded</string>
    <string name="poi_dialog_opening_hours">Open</string>
    <string name="poi_dialog_comment">Comment</string>
    <string name="poi_dialog_reopen">Reopen</string>
    <string name="poi_dialog_comment_default">POI changing</string>
    <string name="poi_dialog_other_tags_message">All other tags are preserved</string>
    <string name="default_buttons_commit">Commit</string>
    <string name="filter_current_poiButton">Filter</string>
    <string name="edit_filter_save_as_menu_item">Save As</string>
    <string name="edit_filter_delete_dialog_title">Delete this filter?</string>
    <string name="edit_filter_delete_message">\'{0}\' filter deleted</string>
    <string name="edit_filter_create_message">\'{0}\' filter created</string>
    <string name="email">e-mail</string>
    <string name="av_camera_focus">Camera focus type</string>
    <string name="av_camera_focus_descr">Camera focus mode:</string>
    <string name="av_camera_focus_auto">Autofocus</string>
    <string name="av_camera_focus_hiperfocal">Hyperfocal focus</string>
    <string name="av_camera_focus_edof">Extended depth of field (EDOF)</string>
    <string name="av_camera_focus_infinity">Focus is set to infinity</string>
    <string name="av_camera_focus_macro">Macro (close-up) focus mode</string>
    <string name="av_camera_focus_continuous">The camera continuously tries to focus</string>
    <string name="av_photo_play_sound">Play camera shutter sound</string>
    <string name="av_photo_play_sound_descr">Choose sound or silence for photo shutter.</string>
    <string name="av_camera_pic_size">Camera picture size</string>
    <string name="av_camera_pic_size_descr">Choose camera picture size</string>
    <string name="navigation_intent_invalid">Invalid format: %s</string>
    <string name="plugin_install_needs_network">You need to be online to install this plugin.</string>
    <string name="get_plugin">Get</string>
    <string name="use_fast_recalculation">Smart route recalculation</string>
    <string name="use_fast_recalculation_desc">For long trips, only recalculate the initial part of the route.</string>
    <string name="do_you_like_osmand">Do you like OsmAnd?</string>
    <string name="we_really_care_about_your_opinion">Your opinion and feedback is valued.</string>
    <string name="rate_this_app">Rate this app</string>
    <string name="rate_this_app_long">Please give OsmAnd a score on Google Play</string>
    <string name="user_hates_app_get_feedback">Tell us why.</string>
    <string name="user_hates_app_get_feedback_long">Please let us know any suggestions.</string>
    <string name="failed_to_upload">Could not upload</string>
    <string name="delete_change">Delete change</string>
    <string name="successfully_uploaded_pattern">Uploaded {0}/{1}</string>
    <string name="try_again">Try again</string>
    <string name="error_message_pattern">Error: {0}</string>
    <string name="dahboard_options_dialog_title">Configure dashboard</string>
    <string name="shared_string_card_was_hidden">Card was hidden</string>
    <string name="shared_string_undo">Undo</string>
    <string name="shared_string_skip">Skip</string>
    <string name="app_name_osmand">OsmAnd</string>
    <string name="offline_maps_and_navigation">Offline Maps\n&amp; Navigation</string>
    <string name="commit_poi">Commit POI</string>
    <string name="tab_title_basic">Basic</string>
    <string name="tab_title_advanced">Advanced</string>
    <string name="building_number">Building Number</string>
    <string name="next_proceed">Next</string>
    <string name="opening_at">Opening at</string>
    <string name="closing_at">Closing at</string>
    <string name="contact_info">Contact info</string>
    <string name="add_opening_hours">Add opening hours</string>
    <string name="poi_dialog_poi_type">POI Type</string>
    <string name="number_of_rows_in_dash">Number of rows in dash %1$s</string>
    <string name="please_specify_poi_type">Please specify POI type.</string>
    <string name="working_days">Working days</string>
    <string name="recent_places">Recent places</string>
    <string name="favourites">Favorites</string>
    <string name="saved_at_time">Now saved at: %1$s</string>
    <string name="poi_deleted_localy">POI will be deleted once you upload your changes</string>
    <string name="show_gpx">Show GPX data</string>
    <string name="count_of_lines">Count of lines</string>
    <string name="are_you_sure">Are you sure?</string>
    <string name="unsaved_changes_will_be_lost">Any unsaved changes will be lost. Continue?</string>
    <string name="downloads_left_template">%1$s downloads left</string>
    <string name="roads">Roads</string>
    <string name="downloading_number_of_files">Downloading - %1$d file</string>
    <string name="show_free_version_banner">Show free version banner</string>
    <string name="show_free_version_banner_description">Display the free version banner even in the paid version.</string>
    <string name="buy">Buy</string>
    <string name="activate_seamarks_plugin">Please activate the \'Nautical map view\' plugin</string>
    <string name="activate_srtm_plugin">Please activate the \'Contour lines\' plugin</string>
    <string name="later">Later</string>
    <string name="get_full_version">Full version</string>
    <string name="downloads">Downloads</string>
    <string name="confirm_download_roadmaps">The roads-only map is not needed, since you have the standard (full) map. Download it anyway?</string>
    <string name="value_downloaded_of_max">%1$.1f of %2$.1f MB</string>
    <string name="file_size_in_mb">%.1f MB</string>
    <string name="update_all">Update all (%1$s MB)</string>
    <string name="free_downloads_used">Free downloads used</string>
    <string name="free_downloads_used_description">Displays the amount of free downloads left.</string>
    <string name="application_dir_description">Choose where you want to store maps and other data files.</string>
    <string name="enter_country_name">Enter country name</string>
    <string name="new_version">New version</string>
    <string name="begin_with_osmand_menu_group">First steps with OsmAnd</string>
    <string name="features_menu_group">Features</string>
    <string name="help_us_to_improve_menu_group">Help improve OsmAnd</string>
    <string name="other_menu_group">Other</string>
    <string name="plugins_menu_group">Plugins</string>
    <string name="first_usage_item">First use</string>
    <string name="first_usage_item_description">How to download maps, set basic settings.</string>
    <string name="navigation_item_description">Set up navigation.</string>
    <string name="planning_trip_item">Planning a trip</string>
    <string name="faq_item">FAQ</string>
    <string name="faq_item_description">Frequently asked questions</string>
    <string name="map_viewing_item">Map viewing</string>
    <string name="search_on_the_map_item">Searching the map</string>
    <string name="instalation_troubleshooting_item">Installation and troubleshooting</string>
    <string name="techical_articles_item">Technical articles</string>
    <string name="versions_item">Versions</string>
    <string name="feedback">Feedback</string>
    <string name="contact_us">Contact</string>
    <string name="map_legend">Map legend</string>
    <string name="save_poi_too_many_uppercase">The name contains too many capital letters. Continue?</string>
    <string name="save_poi_without_poi_type_message">Do you really want to save POI without type?</string>
    <string name="poi_context_menu_modify_osm_change">Modify OSM change</string>
    <string name="use_dashboard_btn">Use dashboard</string>
    <string name="use_drawer_btn">Use menu</string>
    <string name="dashboard_or_drawer_title">Dashboard or menu control</string>
    <string name="dashboard_or_drawer_description">A choice is offered to primarily control the app via the flexible dashboard or a static menu. Your choice can always be changed in the dashboard settings.</string>
    <string name="update">Update</string>
    <string name="only_download_over_wifi">Only download on Wi-Fi</string>
    <string name="live_update">Live update</string>
    <string name="update_now">Update now</string>
    <string name="missing_write_external_storage_permission">OsmAnd lacks permission to use the memory card</string>
    <string name="last_update">Last update: %s</string>
    <string name="update_time">Update time</string>
    <string name="updates_size">Update size</string>
    <string name="last_map_change">"Last map change: %s"</string>
    <string name="hourly">Hourly</string>
    <string name="daily">Daily</string>
    <string name="weekly">Weekly</string>
    <string name="morning">Morning</string>
    <string name="night">Night</string>
    <string name="select_month_and_country">Month and country:</string>
    <string name="number_of_contributors">Number of contributors</string>
    <string name="number_of_edits">Number of edits</string>
    <string name="reports_for">Report for</string>
    <string name="file_name_containes_illegal_char">File name contains illegal character</string>
    <string name="configure_screen_quick_action">Quick action</string>
    <string name="quick_action_item_action">Action %d</string>
    <string name="quick_action_item_screen">Screen %d</string>
    <string name="quick_action_add_marker">Add map marker</string>
    <string name="quick_action_add_poi">Add POI</string>
    <string name="quick_action_map_style">Change map style</string>
    <string name="quick_action_map_style_switch">Map style changed to \"%s\".</string>
    <string name="quick_action_take_audio_note">New audio note</string>
    <string name="quick_action_take_video_note">New video note</string>
    <string name="quick_action_take_photo_note">New photo note</string>
    <string name="quick_action_add_osm_bug">Add OSM Note</string>
    <string name="quick_action_navigation_voice">Voice on/off</string>
    <string name="quick_action_navigation_voice_off">Unmute Voice</string>
    <string name="quick_action_navigation_voice_on">Mute Voice</string>
    <string name="quick_action_add_gpx">Add GPX waypoint</string>
    <string name="quick_action_add_parking">Add parking place</string>
    <string name="quick_action_new_action">Add action</string>
    <string name="quick_action_edit_action">Edit action</string>
    <string name="quick_action_add_favorite">Add Favorite</string>
    <string name="dialog_add_action_title">Add action</string>
    <string name="quick_actions_delete">Delete action</string>
    <string name="quick_actions_delete_text">Are you sure you want to delete the action \"%s\"?</string>
    <string name="quick_favorites_show_favorites_dialog">Show Favorites dialog</string>
    <string name="quick_favorites_name_preset">Name preset</string>
    <string name="quick_action_add_marker_descr">Tapping this action button adds a map marker at the screen center location.</string>
    <string name="quick_action_add_gpx_descr">Tapping this action button will add a GPX waypoint in the middle of the screen.</string>
    <string name="quick_action_take_audio_note_descr">Tapping this action button adds an audio note in the middle of the screen.</string>
    <string name="quick_action_take_video_note_descr">Tapping this action button adds a video note in the middle of the screen.</string>
    <string name="quick_action_take_photo_note_descr">Tapping this action button adds a photo note in the middle of the screen.</string>
    <string name="quick_action_add_osm_bug_descr">Tapping this action button adds an OSM note in the middle of the screen.</string>
    <string name="quick_action_add_poi_descr">Tapping this action button adds a POI in the middle of the screen.</string>
    <string name="quick_action_navigation_voice_descr">Tapping this action button disables or enables voice guidance during navigation.</string>
    <string name="quick_action_add_parking_descr">Tapping this action button adds a parking location in the middle of the screen.</string>
    <string name="quick_action_switch_day_night_descr">Tapping this action button switch between Day and Night modes for OsmAnd</string>
    <string name="quick_action_switch_day_mode">Day Mode</string>
    <string name="quick_action_switch_night_mode">Night Mode</string>
    <string name="quick_action_day_night_switch_mode">Switch Day/Night mode</string>
    <string name="quick_action_interim_dialog">Show an interim dialog</string>
    <string name="favorite_autofill_toast_text">" saved to "</string>
    <string name="favorite_empty_place_name">Place</string>
    <string name="quick_action_duplicates">Quick action renamed to %1$s to avoid duplication.</string>
    <string name="quick_action_duplicate">Quick action name duplicate</string>
    <string name="quick_action_showhide_favorites_descr">Tapping this action button shows or hides the Favorite points on the map.</string>
    <string name="quick_action_showhide_poi_descr">Tapping this action button shows or hides POIs on the map.</string>
    <string name="quick_action_showhide_favorites_title">Show/hide Favorites</string>
    <string name="quick_action_favorites_show">Show Favorites</string>
    <string name="quick_action_favorites_hide">Hide Favorites</string>
    <string name="quick_action_showhide_poi_title">Show/hide POI</string>
    <string name="quick_action_poi_show">Show %1$s</string>
    <string name="quick_action_poi_hide">Hide %1$s</string>
    <string name="quick_action_add_category">Add a category</string>
    <string name="quick_action_add_create_items">Create items</string>
    <string name="quick_action_add_configure_map">Configure map</string>
    <string name="quick_action_add_navigation">Navigation</string>
    <string name="quick_action_fav_name_descr">Leave blank to use the address or place name.</string>
    <string name="quick_action_bug_descr">This message is included in the comment field.</string>
    <string name="quick_action_bug_message">Message</string>
    <string name="quick_action_category_descr">Category to save the Favorite in:</string>
    <string name="quick_action_gpx_category_descr">Choose an optional category.</string>
    <string name="quick_action_poi_list">POI list</string>
    <string name="quick_action_sh_poi_descr">Add one or more POI categories to display on the map.</string>
    <string name="quick_action_page_list_descr">Tapping this action button pages through the list below.</string>
    <string name="quick_action_map_style_action">Add a map style</string>
    <string name="quick_action_empty_param_error">Fill out all parameters</string>
    <string name="quick_action_map_styles">Map styles</string>
    <string name="quick_action_map_overlay">Change map overlay</string>
    <string name="quick_action_map_overlay_title">Map overlays</string>
    <string name="quick_action_map_overlay_action">Add overlay</string>
    <string name="quick_action_map_overlay_switch">Map overlay changed to \"%s\".</string>
    <string name="quick_action_map_underlay_switch">Map underlay changed to \"%s\".</string>
    <string name="quick_action_map_underlay">Change map underlay</string>
    <string name="quick_action_map_underlay_title">Map underlays</string>
    <string name="quick_action_map_underlay_action">Add underlay</string>
    <string name="quick_action_map_source">Change map source</string>
    <string name="quick_action_map_source_title">Map sources</string>
    <string name="quick_action_map_source_action">Add map source</string>
    <string name="quick_action_map_source_switch">Map source changed to \"%s\".</string>
    <string name="quick_action_btn_tutorial_title">Change button position</string>
    <string name="quick_action_btn_tutorial_descr">Long-tapping and dragging the button changes its position on the screen.</string>
    <string name="shared_string_action_name">Action name</string>
    <string name="mappilary_no_internet_desc">Photos from Mapillary are only available online.</string>
    <string name="retry">Retry</string>
    <string name="add_route_points">Add Route Points</string>
    <string name="add_waypoint">Add Waypoint</string>
    <string name="add_line">Add Line</string>
    <string name="save_gpx_waypoint">Save GPX waypoint</string>
    <string name="save_route_point">Save route point</string>
    <string name="waypoint_one">Waypoint 1</string>
    <string name="route_point_one">Route Point 1</string>
    <string name="empty_state_my_tracks">Add GPX files</string>
    <string name="empty_state_my_tracks_desc">Import GPX files, or record tracks.</string>
    <string name="empty_state_favourites">Add Favorites</string>
    <string name="empty_state_favourites_desc">Import Favorites, or add by marking points on the map.</string>
    <string name="import_track">Import GPX file</string>
    <string name="import_track_desc">File %1$s does not contain waypoints, import it as a track?</string>
    <string name="move_point">Move Point</string>
    <string name="add_segment_to_the_track">Add to a GPX file</string>
    <string name="osm_recipients_label">OSM recipients</string>
    <string name="total_donations">Total donations</string>
    <string name="day_off_label">off</string>
    <string name="winter_and_ski_renderer">Winter and ski</string>
    <string name="touring_view_renderer">Touring view</string>
    <string name="nautical_renderer">Nautical</string>
    <string name="copy_location_name">Copy location/POI name</string>
    <string name="toast_empty_name_error">Unnamed location</string>
    <string name="tunnel_warning">Tunnel ahead</string>
    <string name="show_tunnels">Tunnels</string>
    <string name="download_wikipedia_description">Download the Wikipedia articles for %1$s to read them offline.</string>
    <string name="download_wikipedia_label">Download Wikipedia data</string>
    <string name="open_in_browser_wiki">Open article online</string>
    <string name="open_in_browser_wiki_description">View article in a web browser.</string>
    <string name="download_wiki_region_placeholder">this region</string>
    <string name="wiki_article_search_text">Searching for the corresponding wiki article</string>
    <string name="wiki_article_not_found">Article not found</string>
    <string name="how_to_open_wiki_title">How to open Wikipedia articles?</string>
    <string name="test_voice_desrc">Tap a button and listen to its corresponding voice prompt to hear if it is missing or faulty</string>
    <string name="routeInfo_roadClass_name">Road type</string>
    <string name="routeInfo_surface_name">Surface</string>
    <string name="routeInfo_smoothness_name">Smoothness</string>
    <string name="routeInfo_steepness_name">Steepness</string>
    <string name="run_full_osmand_msg">You are using {0} Map which is powered by OsmAnd. Do you want to launch OsmAnd full version?</string>
    <string name="run_full_osmand_header">Launch OsmAnd?</string>
    <string name="routing_attr_avoid_sett_name">No cobblestone or sett</string>
    <string name="routing_attr_avoid_sett_description">Avoids cobblestone and sett</string>
    <string name="quick_action_need_to_add_item_to_list">Add at-least one item to the list in the '\Quick action\' settings</string>
    <string name="routing_attr_piste_type_downhill_name">Alpine/downhill ski</string>
    <string name="routing_attr_piste_type_downhill_description">Slopes for alpine or downhill skiing and access to ski lifts.</string>
    <string name="routing_attr_piste_type_nordic_name">Cross country/nordic ski</string>
    <string name="routing_attr_piste_type_nordic_description">Trails for nordic or cross-country skiing.</string>
    <string name="routing_attr_piste_type_skitour_name">Ski touring</string>
    <string name="routing_attr_piste_type_skitour_description">Routes for ski touring.</string>
    <string name="routing_attr_piste_type_sled_name">Sled</string>
    <string name="routing_attr_piste_type_sled_description">Slopes for sled usage.</string>
    <string name="routing_attr_allow_intermediate_name">Allow intermediate routes</string>
    <string name="routing_attr_allow_intermediate_description">More difficult routes with steeper sections. Generally some obstacles that should be avoided.</string>
    <string name="routing_attr_allow_advanced_name">Allow advanced routes</string>
    <string name="routing_attr_allow_advanced_description">Difficult routes, with dangerous obstacles and steep sections.</string>
    <string name="routing_attr_allow_expert_name">Allow expert routes</string>
    <string name="routing_attr_allow_expert_description">Extremely difficult routes, with dangerous obstacles and surroundings.</string>
    <string name="routing_attr_allow_skating_only_name">Allow skating only routes</string>
    <string name="routing_attr_allow_skating_only_description">Routes groomed for freestyle or skating only without classic tracks.</string>
    <string name="routing_attr_allow_classic_only_name">Allow classic only routes</string>
    <string name="routing_attr_allow_classic_only_description">Routes groomed for classic style only without skating trails. This includes routes groomed by a smaller snowmobile with looser piste and tracks made manually by skiers.</string>
    <string name="routing_attr_difficulty_preference_name">Prefered difficulty</string>
    <string name="routing_attr_difficulty_preference_description">Prefer routes of this difficulty, although routing over harder or easier pistes is still possible if shorter.</string>
    <string name="routing_attr_freeride_policy_name">Off-piste</string>
    <string name="routing_attr_freeride_policy_description">Freeride and offpiste are unofficial routes and passages. Typically ungroomed, unmainted by the officials and not checked in the evening. Enter at your own risk.</string>


</resources><|MERGE_RESOLUTION|>--- conflicted
+++ resolved
@@ -26,13 +26,8 @@
     <string name="routing_attr_driving_style_prefer_unpaved_name">Prefer unpaved roads</string>
     <string name="routing_attr_driving_style_prefer_unpaved_description">Prefer unpaved roads.</string>
     <string name="release_3_5">
-<<<<<<< HEAD
     • Updated app and profile settings: Settings are now arranged by type. Each profile can be customized separately.\n\n
     • New map download dialog suggesting a map to download while browsing\n\n
-=======
-    • Updated application and profile settings: Settings are now arranged by type. Each profile can be customized separately.\n\n
-    • New map download dialog which suggests a map to download while browsing\n\n
->>>>>>> 03a36196
     • Night theme fixes\n\n
     • Fixed several routing issues around the world\n\n
     • Updated basemap with more detailed road network\n\n
@@ -3126,17 +3121,10 @@
     <string name="navigate_point_top_text">Input latitude &amp; longitude in the selected format (D - degrees, M - minutes, S - seconds)</string>
     <string name="navigate_point_latitude">Latitude</string>
     <string name="navigate_point_longitude">Longitude</string>
-<<<<<<< HEAD
-    <string name="navigate_point_format_D">DDD.DD</string>
-    <string name="navigate_point_format_DM">DDD MM.MM</string>
-    <string name="navigate_point_format_DMS">DDD MM SS.SS</string>
-    <string name="search_address_top_text">Address</string>
-=======
     <string name="navigate_point_format_D">DDD.DDDDD</string>
     <string name="navigate_point_format_DM">DDD MM.MMM</string>
     <string name="navigate_point_format_DMS">DDD MM SS.S</string>
-    <string name="search_address_top_text">Select address</string>
->>>>>>> 03a36196
+    <string name="search_address_top_text">Address</string>
     <string name="search_address_region">Region</string>
     <string name="search_address_city">City</string>
     <string name="search_address_street">Street</string>
