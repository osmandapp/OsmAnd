<?xml version="1.0" encoding="utf-8" standalone="no"?>
<resources>
    <!--
    	 Disclaimer:
         If you are going to translate strings, please make sure:
         1. There is no duplicate strings by name
         2. Every apostrophe (quote) is preceded by a backslash (see others).
         If you are making/correcting English translations make sure:
         3. All your modified/created strings are in the top of the file (to make easier find what\'s translated).
    PLEASE: Have a look at http://code.google.com/p/osmand/wiki/UIConsistency, it may really improve your and our work  :-)  Thx - Hardy
    -->
<<<<<<< HEAD
    <string name="start_editing_card_image_text">The free worldwide travel guide that anyone can edit.</string>
    <string name="welcome_to_open_beta_description">Travel is based on Wikivoyage. During open beta testing you have the opportunity to evaluate all the features for free. After the end of the beta period, Travel will be available to subscribers of OsmAnd Unlimited and the owners of OsmAnd+</string>
    <string name="start_editing_card_description">You can edit any article on Wikivoyage, and we hope that you do. We need your knowledge, your experience, your talent, and your attention</string>
    <string name="start_editing">Start editing</string>
    <string name="get_unlimited_access">Get unlimited access</string>
    <string name="welcome_to_open_beta">Welcome, to the open beta!</string>
=======
    <string name="travel_guide">Travel Guide</string>
    <string name="travel_guide_description">Browse the Wikivoyage guides to the most interesting places on the planet inside OsmAnd without an internet connection.</string>
    <string name="monthly_map_updates">Map updates: <b>every month</b></string>
    <string name="daily_map_updates">Map updates: <b>every day, every hour</b></string>
    <string name="in_app_purchase">In-App purchase</string>
    <string name="in_app_purchase_desc">One time payment</string>
    <string name="in_app_purchase_desc_ex">Once purchased, it will be permanently available to you.</string>
    <string name="purchase_unlim_title">Buy - %1$s</string>
    <string name="purchase_subscription_title">Subscribe - %1$s</string>

    <string name="wikivoyage_offline">Wikivoyage offline</string>
    
    <string name="unlimited_downloads">Unlimited downloads</string>
    <string name="wikipedia_offline">Wikipedia offline</string>
    <string name="contour_lines_sea_depth">Contour lines + Sea depth</string>
    <string name="unlock_all_features">Unlock all OsmAnd features</string>

>>>>>>> 88cb8fce
    <string name="purchase_dialog_title">Choose plan</string>
    <string name="purchase_dialog_travel_description">To read Travel articles offline, you need to purchase one of the following items.</string>
    <string name="purchase_dialog_subtitle">Choose suitable item:</string>
    <string name="shared_string_dont">Don\'t</string>
    <string name="shared_string_do">Do</string>
    <string name="shared_string_only_with_wifi">Only with WiFi</string>
    <string name="wikivoyage_download_pics">Download Pictures</string>
    <string name="wikivoyage_download_pics_descr">We can download &amp; show images in the articles and store them on device, so you will access them while offline.
    You can always change the setting in Explore > Options.</string>
    <string name="shared_string_wifi_only">Only WiFi</string>
    <string name="select_travel_book">Select travel book</string>
    <string name="shared_string_travel_book">Travel book</string>
    <string name="online_webpage_warning">This page is only available online. Do you wish to open it in a web browser?</string>
    <string name="images_cache">Images cache</string>
    <string name="delete_search_history">Delete search history</string>
    <string name="download_images">Download images</string>
    <string name="download_maps_travel">Travel maps</string>
    <string name="shared_string_wikivoyage">Wikivoyage</string>
    <string name="article_removed">Article removed</string>
    <string name="wikivoyage_search_hint">Search: Country, City, Province</string>
    <string name="shared_string_read">Read</string>
    <string name="saved_articles">Saved articles</string>
    <string name="shared_string_explore">Explore</string>
    <string name="shared_string_contents">Contents</string>
    <string name="shared_string_result">Result</string>
    <string name="use_two_digits_longitude">Use two digits longitude</string>
    <string name="shared_string_travel">Travel</string>
    <string name="waypoints_removed_from_map_markers">Waypoints removed from map markers</string>
    <string name="nothing_found_in_radius">Nothing found within the radius:</string>
    <string name="select_waypoints_category_description">You can add all of the track\'s waypoints, or select separate categories.</string>
    <string name="shared_string_total">Total</string>
    <string name="clear_all_intermediates">Clear all intermediate points</string>
    <string name="group_deleted">Group deleted</string>
    <string name="rendering_attr_whiteWaterSports_name">Whitewater sports</string>
    <string name="distance_farthest">Distance: Farthest first</string>
    <string name="distance_nearest">Distance: Nearest first</string>
    <string name="enter_lon">Enter longitude</string>
    <string name="enter_lat">Enter latitude</string>
    <string name="enter_lat_and_lon">Enter latitude and longitude</string>
	<string name="dd_mm_ss_format">DD°MM′SS″</string>
	<string name="dd_dddddd_format">DD.DDDDDD°</string>
	<string name="dd_ddddd_format">DD.DDDDD°</string>
	<string name="dd_mm_mmmm_format">DD°MM.MMMM′</string>
	<string name="dd_mm_mmm_format">DD°MM.MMM′</string>
	<string name="east_abbreviation">E</string>
	<string name="west_abbreviation">W</string>
	<string name="south_abbreviation">S</string>
	<string name="north_abbreviation">N</string>
	<string name="optional_point_name">Optional point name</string>
    <string name="transport_nearby_routes_within">Routes near in</string>
    <string name="transport_nearby_routes">NEAR</string>
    <string name="enter_the_file_name">Enter the file name.</string>
    <string name="map_import_error">Map import error</string>
    <string name="map_imported_successfully">Map imported</string>
    <string name="make_as_start_point">Make this the start point</string>
    <string name="shared_string_current">Current</string>
    <string name="last_intermediate_dest_description">Adds the last stop along the route</string>
    <string name="first_intermediate_dest_description">Adds the first stop on the route</string>
    <string name="subsequent_dest_description">Move destination up, and create destination</string>
    <string name="show_closed_notes">Show closed notes</string>
    <string name="switch_osm_notes_visibility_desc">Show/Hide OSM Notes on the map.</string>
    <string name="gpx_file_desc">GPX - suitable for export to JOSM or other OSM editors.</string>
    <string name="osc_file_desc">OSC - suitable for export to OpenStreetMap.</string>
    <string name="gpx_file">GPX file</string>
    <string name="osc_file">OSC file</string>
    <string name="choose_file_type">Choose file type</string>
    <string name="osm_edits_export_desc">Select the export type: OSM notes, POI, or both.</string>
    <string name="all_data">All data</string>
    <string name="osm_notes">OSM Notes</string>
    <string name="will_open_tomorrow_at">Will open tomorrow at</string>
    <string name="rendering_attr_hidePOILabels_name">POI labels</string>
    <string name="shared_string_without_name">Without name</string>
    <string name="what_is_here">What\'s here:</string>
    <string name="parked_at">parked at</string>
    <string name="pick_up_till">Pick up until</string>
    <string name="without_time_limit">Without time limit</string>
    <string name="context_menu_read_full_article">Read full article</string>
    <string name="context_menu_read_article">Read article</string>
    <string name="context_menu_points_of_group">All points of the group</string>
    <string name="open_from">Open from</string>
    <string name="open_till">Open till</string>
    <string name="will_close_at">Will close at</string>
    <string name="will_open_at">Will open at</string>
    <string name="will_open_on">Will open at</string>
    <string name="additional_actions">Additional actions</string>
    <string name="av_locations_selected_desc">GPX file with coordinates and data of the selected notes.</string>
    <string name="av_locations_all_desc">GPX file with coordinates and data of all notes.</string>
    <string name="release_3_0">
	\u2022 \n\n
	</string>
    <string name="modify_the_search_query">Modify the search query.</string>
    <string name="shared_string_actions">Actions</string>
    <string name="shared_string_marker">Marker</string>
    <string name="empty_state_osm_edits">Create or modify OSM objects</string>
    <string name="empty_state_osm_edits_descr">Create or modify OSM POI, open or comment OSM Notes, and contribute recorded GPX files.</string>
    <string name="shared_string_deleted">Deleted</string>
    <string name="shared_string_edited">Edited</string>
    <string name="shared_string_added">Added</string>
    <string name="marker_activated">Marker %s activated.</string>
    <string name="one_tap_active_descr">Tap a marker on the map to move it to the top of the active markers without opening the context menu.</string>
    <string name="one_tap_active">One tap active</string>
    <string name="empty_state_av_notes">Take notes!</string>
    <string name="empty_state_av_notes_desc">Add audio, video or photo note to every point on the map, using widget or context menu.</string>
    <string name="notes_by_date">Notes by date</string>
    <string name="by_date">By date</string>
    <string name="by_type">By type</string>
    <string name="looking_for_tracks_with_waypoints">Looking for tracks with waypoints</string>
    <string name="shared_string_more_without_dots">More</string>
    <string name="appearance_on_the_map">Appearance on the map</string>
    <string name="add_track_to_markers_descr">Waypoints can be added to markers by selecting one of these tracks that has them.</string>
    <string name="add_favourites_group_to_markers_descr">Select a favorite category to add to the markers.</string>
    <string name="track_waypoints">Track waypoints</string>
    <string name="favourites_group">Favorites category</string>
    <string name="add_group">Add a group</string>
    <string name="add_group_descr">You can import groups from favorites or track waypoints.</string>
    <string name="empty_state_markers_active">Create map markers!</string>
    <string name="empty_state_markers_active_desc">Long or short tap \'Places\', then tap the marker flag button.</string>
    <string name="empty_state_markers_groups">Import groups</string>
    <string name="empty_state_markers_groups_desc">You can import favorite groups or track waypoints as markers.</string>
    <string name="empty_state_markers_history">@string/shared_string_history</string>
    <string name="empty_state_markers_history_desc">Markers marked as passed will appear on this screen.</string>
    <string name="shared_string_two">Two</string>
    <string name="shared_string_one">One</string>
    <string name="show_guide_line_descr">Display guide lines from your position to the active marker locations.</string>
    <string name="show_arrows_descr">Display one or two arrows indicating the direction to the active markers.</string>
    <string name="distance_indication_descr">Choose how to display the distance to active markers.</string>
    <string name="active_markers_descr">Choose the number of direction indicators to display.</string>
    <string name="digits_quantity">Number of decimal digits</string>
    <string name="shared_string_right">Right</string>
    <string name="shared_string_left">Left</string>
    <string name="show_number_pad">Show number pad</string>
    <string name="shared_string_paste">Paste</string>
    <string name="coordinate_input_accuracy_description">Automatically switch to the next field after entering %1$d decimal digits.</string>
    <string name="coordinate_input_accuracy">%1$d digits</string>
    <string name="go_to_next_field">Next field</string>
    <string name="rename_marker">Rename marker</string>
    <string name="tap_on_map_to_hide_interface_descr">A tap on the map toggles the control buttons and widgets.</string>
    <string name="tap_on_map_to_hide_interface">Full screen mode</string>
    <string name="mark_passed">Mark passed</string>
    <string name="import_gpx_file_description">can be imported as Favorites, or as track file.</string>
    <string name="import_as_gpx">Import as GPX file</string>
    <string name="import_as_favorites">Import as Favorites</string>
    <string name="import_file">Import file</string>
	<string name="wrong_input">Wrong input</string>
	<string name="enter_new_name">Enter new name</string>
	<string name="shared_string_back">Back</string>
	<string name="view">View</string>
	<string name="waypoints_added_to_map_markers">Waypoints added to map markers</string>
	<string name="wrong_format">Wrong format</string>
    <string name="shared_string_road">Road</string>
    <string name="show_map">Show map</string>
    <string name="route_is_calculated">Route calculated</string>
    <string name="round_trip">Round trip</string>
    <string name="plan_route_no_markers_toast">You must add at least one marker to use this function.</string>
    <string name="osn_modify_dialog_error">Exception occurred: The note was not modified</string>
    <string name="osn_modify_dialog_title">Modify note</string>
    <string name="context_menu_item_modify_note">Modify OSM note</string>
    <string name="make_round_trip_descr">Add copy of start point as destination.</string>
    <string name="make_round_trip">Make round trip</string>
    <!-- string name="shared_string_navigate">Navigate</string-->
    <string name="shared_string_markers">Markers</string>
    <string name="coordinates_format">Coordinate format</string>
    <string name="use_system_keyboard">Use system keyboard</string>
    <string name="fast_coordinates_input_descr">Choose coordinate input format. You can always change it by tapping \'Options\'.</string>
    <string name="fast_coordinates_input">Fast coordinates input</string>
    <string name="routing_attr_avoid_ice_roads_fords_name">Avoid ice roads, fords</string>
    <string name="routing_attr_avoid_ice_roads_fords_description">Avoid ice roads and fords.</string>
    <string name="use_location">Use position</string>
    <string name="add_location_as_first_point_descr">Add your position as start point to plan the perfect route.</string>
    <string name="my_location">My position</string>
    <string name="shared_string_finish">Finish</string>
    <string name="plan_route">Plan route</string>
    <string name="shared_string_sort">Sort</string>
    <string name="coordinate_input">Coordinate input</string>
    <string name="is_saved">is saved</string>
    <string name="marker_save_as_track_descr">Export your markers to a file you can specify here:</string>
    <string name="marker_save_as_track">Save as track</string>
    <string name="move_to_history">Move to history</string>
    <string name="group_will_be_removed_after_restart">The group will be gone the next time you start the app.</string>
    <string name="show_guide_line">Show guide lines</string>
    <string name="show_arrows_on_the_map">Show arrows on the map</string>
    <string name="show_passed">Show passed</string>
    <string name="hide_passed">Hide passed</string>
    <string name="remove_from_map_markers">Remove from map markers\'</string>
    <string name="descendingly">descending</string>
    <string name="ascendingly">ascending</string>
    <string name="date_added">Date added</string>
    <string name="order_by">Order by:</string>
    <string name="marker_show_distance_descr">Select how to indicate distance and direction to map markers on the map screen:</string>
    <string name="map_orientation_change_in_accordance_with_speed">Map orientation threshold</string>
    <string name="map_orientation_change_in_accordance_with_speed_descr">Select speed of switching orientation from \'Movement direction\' to \'Compass directon\' below.</string>
    <string name="all_markers_moved_to_history">All map markers moved to history</string>
    <string name="marker_moved_to_history">Map marker moved to history</string>
    <string name="marker_moved_to_active">Map marker moved to active</string>
    <string name="shared_string_list">List</string>
    <string name="shared_string_groups">Groups</string>
    <string name="passed">Last used: %1$s</string>
    <string name="make_active">Make active</string>
    <string name="today">Today</string>
    <string name="yesterday">Yesterday</string>
    <string name="last_seven_days">Last 7 days</string>
    <string name="this_year">This year</string>
    <!-- string name="widget">Widget</string if needed should be shared_string_widget -->
    <!-- string name="top_bar">Top bar</string use shared_string_topbar -->
    <string name="move_all_to_history">Move all to history</string>
    <string name="show_direction">Distance indication</string>
    <string name="sort_by">Sort by</string>
    <string name="do_not_use_animations">No animations</string>
    <string name="do_not_use_animations_descr">Disables animations in the app.</string>
    <string name="keep_showing_on_map">Keep showing on map</string>
    <string name="exit_without_saving">Exit without saving?</string>
    <string name="line">Line</string>
    <string name="save_as_route_point">Save as route points</string>
    <string name="save_as_line">Save as line</string>
    <string name="route_point">Route point</string>
    <string name="edit_line">Edit line</string>
    <string name="add_point_before">Add point before</string>
    <string name="add_point_after">Add point after</string>
    <string name="shared_string_options">Options</string>
    <string name="measurement_tool_snap_to_road_descr">OsmAnd will connect the points with routes for the selected profile.</string>
    <string name="measurement_tool_save_as_new_track_descr">You can save the points either as route points or as a line.</string>
    <string name="choose_navigation_type">Select navigation profile</string>
    <string name="none_point_error">Please add at least one point.</string>
    <string name="enter_gpx_name">GPX file name:</string>
    <string name="show_on_map_after_saving">Show on map after saving</string>
    <string name="measurement_tool_action_bar">Browse the map and add points</string>
    <string name="measurement_tool">Measure distance</string>
    <string name="quick_action_resume_pause_navigation">Pause/resume navigation</string>
    <string name="quick_action_resume_pause_navigation_descr">Tap this button to pause or resume the navigation.</string>
    <string name="quick_action_show_navigation_finish_dialog">Show Navigation finished dialog</string>
    <string name="quick_action_start_stop_navigation">Start/stop navigation</string>
    <string name="quick_action_start_stop_navigation_descr">Tap this button to start or end the navigation.</string>
    <string name="store_tracks_in_monthly_directories">Store recorded tracks in monthly folders</string>
    <string name="store_tracks_in_monthly_directories_descrp">Store recorded tracks in sub-folders per recording month (like 2018-01).</string>
    <string name="shared_string_reset">Reset</string>
    <string name="shared_string_reload">Reload</string>
    <string name="mapillary_menu_descr_tile_cache">Reload tiles to see up to date data.</string>
    <string name="mapillary_menu_title_tile_cache">Tile cache</string>
    <string name="wrong_user_name">Wrong username</string>
    <string name="shared_string_to">To</string>
    <string name="mapillary_menu_date_from">From</string>
    <string name="mapillary_menu_descr_dates">View only images added</string>
    <string name="mapillary_menu_title_dates">Date</string>
    <string name="mapillary_menu_edit_text_hint">Type username</string>
    <string name="mapillary_menu_descr_username">View only images added by</string>
    <string name="mapillary_menu_title_username">Username</string>
    <string name="mapillary_menu_filter_description">You can filter images by submitter or by date. Filters only apply for closeup zoom.</string>
    <string name="map_widget_ruler_control">Radius ruler</string>
    <string name="shared_string_permissions">Permissions</string>
    <string name="import_gpx_failed_descr">OsmAnd cannot import the file. Please check if OsmAnd has permission to read file from its location.</string>
    <string name="distance_moving">Distance corrected</string>
    <string name="mapillary_image">Mapillary image</string>
    <string name="open_mapillary">Open Mapillary</string>
    <string name="shared_string_install">Install</string>
    <string name="improve_coverage_mapillary">Improve photo coverage with Mapillary</string>
    <string name="improve_coverage_install_mapillary_desc">Install Mapillary to add one or more photos to this map location.</string>
    <string name="online_photos">Online photos</string>
    <string name="shared_string_add_photos">Add photos</string>
    <string name="no_photos_descr">We do not have photos for this location.</string>
    <string name="mapillary_action_descr">Contribute your own street-level view of this location via Mapillary.</string>
    <string name="mapillary_widget">Mapillary widget</string>
    <string name="mapillary_widget_descr">Allows quick contributions to Mapillary.</string>
    <string name="mapillary_descr">Online street-level photos for everyone. Discover places, collaborate, capture the world.</string>
    <string name="mapillary">Mapillary</string>
    <string name="plugin_mapillary_descr">Street-level photos for everyone. Discover places, collaborate, capture the world.</string>
    <string name="private_access_routing_req">Your destination is located in an area with private access. Do you want to allow access to the private roads for this trip?</string>
    <string name="restart_search">Restart search</string>
    <string name="increase_search_radius">Increase search radius</string>
    <string name="nothing_found">Nothing found</string>
    <string name="nothing_found_descr">Modify the search query or increase the search radius.</string>
    <string name="quick_action_showhide_osmbugs_title">Toggle OSM Notes</string>
    <string name="quick_action_osmbugs_show">Show OSM Notes</string>
    <string name="quick_action_osmbugs_hide">Hide OSM Notes</string>
    <string name="quick_action_showhide_osmbugs_descr">Tapping this action button will show or hide OSM Notes on the map.</string>
    <string name="sorted_by_distance">Sorted by distance</string>
    <string name="search_favorites">Search favorites</string>
    <string name="hillshade_menu_download_descr">Download the \'Hillshade Overlay\' map to hillshade this region.</string>
    <string name="hillshade_purchase_header">Install the \'Contour Lines\' plugin to show them on the map</string>
    <string name="hide_from_zoom_level">Hide from zoom level</string>
    <string name="srtm_menu_download_descr">Download the \'Contour Line\' map for use in this region.</string>
    <string name="shared_string_plugin">Plugin</string>
    <string name="srtm_purchase_header">To see contour lines on the map, you need to buy and install the \'Contour Lines\' plugin</string>
    <string name="srtm_color_scheme">Color scheme</string>
    <string name="show_from_zoom_level">Display from zoom level</string>
    <string name="routing_attr_allow_private_name">Allow private access</string>
    <string name="routing_attr_allow_private_description">Allow access to private areas.</string>
    <string name="display_zoom_level">Display zoom level: %1$s</string>
    <string name="favorite_group_name">Group name</string>
    <string name="change_color">Change color</string>
    <string name="edit_name">Edit name</string>
    <string name="animate_my_location">Animate My Position</string>
    <string name="animate_my_location_desc">Enable animated map panning of \'My Position\' during navigation.</string>
    <string name="shared_string_overview">Overview</string>
    <string name="select_street">Select street</string>
    <string name="shared_string_in_name">in %1$s</string>
    <string name="type_address">Type address</string>
    <string name="type_city_town">Type city or town</string>
    <string name="type_postcode">Type postcode</string>
    <string name="nearest_cities">Nearest cities</string>
    <string name="select_city">Select city</string>
    <string name="select_postcode">Select postcode</string>
    <string name="quick_action_auto_zoom">Auto zoom map on/off</string>
    <string name="quick_action_auto_zoom_desc">Tapping this action button will turn on/off auto zoom map according to your speed.</string>
    <string name="quick_action_auto_zoom_on">Enable auto zoom map</string>
    <string name="quick_action_auto_zoom_off">Disable auto zoom map</string>
    <string name="quick_action_add_destination">Add destination</string>
    <string name="quick_action_replace_destination">Replace destination</string>
    <string name="quick_action_add_first_intermediate">Add first intermediate</string>
    <string name="quick_action_add_destination_desc">Tapping this action button will make the screen center the route destination, any previously selected destination will become the last intermediate destination.</string>
    <string name="quick_action_replace_destination_desc">Tapping this action button will make the screen center the new route destination, replacing the previously selected destination (if any).</string>
    <string name="quick_action_add_first_intermediate_desc">Tapping this action button will make the screen center the first intermediate destination.</string>
    <string name="no_overlay">No overlay</string>
    <string name="no_underlay">No underlay</string>
    <string name="subscribe_email_error">Error</string>
    <string name="subscribe_email_desc">Subscribe to our mailing list about app discounts and get 3 more map downloads!</string>
    <string name="depth_contour_descr">Sea depth contour lines and nautical point maps.</string>
    <string name="sea_depth_thanks">Thank you for purchasing nautical depth contours</string>
    <string name="index_item_depth_contours_osmand_ext">Nautical depth contours</string>

    <string name="index_item_world_wikivoyage">Worldwide Wikivoyage articles</string>
    <string name="index_item_depth_points_southern_hemisphere">Southern hemisphere nautical depth points </string>
    <string name="index_item_depth_points_northern_hemisphere">Northern hemisphere nautical depth points</string>
    <string name="download_depth_countours">Nautical depth contours</string>
    <string name="nautical_maps">Nautical maps</string>
    <string name="analyze_on_map">Analyze on map</string>
    <string name="shared_string_visible">Visible</string>
    <string name="restore_purchases">Restore purchases</string>
    <string name="fonts_header">Map fonts</string>
    <string name="right_side_navigation">Right-hand driving</string>
    <string name="driving_region_automatic">Automatic</string>
    <string name="do_not_send_anonymous_app_usage">Don\'t send anonymous app usage statistics</string>
    <string name="do_not_send_anonymous_app_usage_desc">OsmAnd collects information about which parts of the app you open. Your location is never sent, nor is anything you enter into the app or details of areas you view, search, or download.</string>
    <string name="do_not_show_startup_messages">Don\'t show messages at startup</string>
    <string name="do_not_show_startup_messages_desc">Don\'t show app discounts &amp; special local event messages.</string>
    <string name="parking_options">Parking options</string>
    <string name="full_version_thanks">Thank you for purchasing the paid version of OsmAnd.</string>
    <string name="routing_attr_relief_smoothness_factor_hills_name">Hilly</string>
    <string name="routing_attr_relief_smoothness_factor_plains_name">Less hilly</string>
    <string name="routing_attr_relief_smoothness_factor_more_plains_name">Flat</string>
    <string name="routing_attr_driving_style_speed_name">Shorter routes</string>
    <string name="routing_attr_driving_style_balance_name">Balanced</string>
    <string name="routing_attr_driving_style_safety_name">Prefer byways</string>
    <string name="relief_smoothness_factor_descr">Preferred terrain: Flat or hilly.</string>
    <string name="shared_string_slope">Slope</string>
    <string name="add_new_folder">Add new folder</string>
    <string name="points_delete_multiple_succesful">Point(s) deleted.</string>
    <string name="points_delete_multiple">You are going to delete %1$d point(s). Are you sure?</string>
    <string name="route_points_category_name">Turns to pass on this route</string>
    <string name="track_points_category_name">Prominent points on this route</string>
    <string name="gpx_track">Track</string>
    <string name="max_speed">Max speed</string>
    <string name="average_speed">Average speed</string>
    <string name="shared_string_time_moving">Time moving</string>
    <string name="shared_string_time_span">Time span</string>
    <string name="shared_string_max">Max</string>
    <string name="shared_string_start_time">Departure</string>
    <string name="shared_string_end_time">Arrival</string>
    <string name="shared_string_color">Color</string>
    <string name="select_gpx_folder">Select track folder</string>
    <string name="file_can_not_be_moved">File can not be moved.</string>
    <string name="shared_string_move">Move</string>
    <string name="shared_string_tracks">Tracks</string>
    <string name="routing_attr_driving_style_name">Driving style</string>
    <string name="route_altitude">Route elevation</string>
    <string name="altitude_descent">Descent</string>
    <string name="altitude_ascent">Ascent</string>
    <string name="altitude_range">Altitude range</string>
    <string name="average_altitude">Average altitude</string>
    <string name="shared_string_time">Time</string>
    <string name="total_distance">Total distance</string>
    <string name="routing_attr_relief_smoothness_factor_name">Select elevation fluctuation</string>
    <string name="routing_attr_height_obstacles_name">Use elevation data</string>
    <string name="routing_attr_height_obstacles_description">Use terrain elevation data provided by SRTM, ASTER, and EU-DEM.</string>
    <string name="rendering_attr_depthContours_description">Show depth contours and points.</string>
    <string name="rendering_attr_depthContours_name">Nautical depth contours</string>
    <string name="release_2_6">
	\u2022 New feature: Quick action button\n\n
	\u2022 Improved touch screen gesture response (e.g. concurrent panning and zooming)\n\n
	\u2022 New map fonts covering more locales\n\n
	\u2022 Support TTS for regional language variants (and accents)\n\n
	\u2022 Visibility enhancements in several map styles and Wikipedia\n\n
	\u2022 Support Open Location Code (OLC)\n\n
	\u2022 Display elevation, slope, and speed profile for recorded GPX tracks and calculated routes\n\n
	\u2022 \"Driving style\" setting and logic improvements for bicycle routing\n\n
	\u2022 Altitude data settings for bicycle routing\n\n
	\u2022 Several other improvements and bug fixes\n\n
	and more…
	</string>
    <string name="release_2_7">
	\u2022 Mapillary plugin with street-level imagery\n\n
	\u2022 Ruler widget for distance measurement\n\n
	\u2022 GPX split intervals with detailed info about your track\n\n
	\u2022 Other improvements and bug fixes\n\n
	</string>
    <string name="release_2_8">
	\u2022 Completely reworked map markers with guide lines and route planning\n\n
	\u2022 Measure distance tool offering snap to road feature and saving points as track\n\n
	\u2022 OsmAnd Live: Bug fixes, fresh data on the server every 30 minutes, updates implemented into the navigation\n\n
	</string>
    <string name="release_2_9">
	\u2022 Updated the context menu: Show when the POI opens / closes\n\n
	\u2022 Transport menu: all available routes are now at the top\n\n
	\u2022 Wikipedia: added the button to open the original article, updated the appearance of articles\n\n
	\u2022 Route: added possibility to swap start and end points in one tap\n\n
	\u2022 Notes: added sorting by type and date\n\n
	\u2022 OSM edits: Show an icon and a name of the POI category, display completed actions\n\n
	\u2022 New quick coordinate input screen for quick markers creation\n\n
    \u2022 Detection of stop signs now considers driving direction\n\n
	\u2022 New algorithm providing meaningful ascent/descent values for GPX tracks\n\n
	\u2022 Terrain (ascent) aware hiking time (Naismith\'s rule)\n\n
	</string>
    <string name="auto_split_recording_title">Auto-split recordings after gap</string>
    <string name="auto_split_recording_descr">Start new segment after gap of 6 min, new track after gap of 2 h, or new file after a longer gap if the date has changed.</string>
    <string name="rendering_attr_contourDensity_description">Contour line density</string>
    <string name="rendering_attr_contourDensity_name">Contour line density</string>
    <string name="rendering_value_high_name">High</string>
    <string name="rendering_value_medium_w_name">Medium</string>
    <string name="rendering_value_low_name">Low</string>
    <string name="rendering_attr_contourWidth_description">Contour line width</string>
    <string name="rendering_attr_contourWidth_name">Contour line width</string>
    <string name="rendering_attr_hideWaterPolygons_description">Water</string>
    <string name="rendering_attr_hideWaterPolygons_name">Hide water</string>
    <string name="legacy_search">Legacy search</string>
    <string name="show_legacy_search">Show legacy search</string>
    <string name="show_legacy_search_desc">Add the legacy search to the drawer list.</string>
    <string name="routing_attr_allow_motorway_name">Allow motorways</string>
    <string name="routing_attr_allow_motorway_description">Allow motorways.</string>
    <string name="upload_osm_note_description">You can upload your OSM Note anonymously or by using your OpenStreetMap.org profile.</string>
    <string name="wiki_around">Nearby Wikipedia articles</string>
    <string name="search_map_hint">Search city or region</string>
    <string name="route_roundabout_short">Take %1$d exit and go</string>
    <string name="upload_poi">Upload POI</string>
    <string name="route_calculation">Route calculation</string>
    <string name="gpx_no_tracks_title">You do not have any tracks yet</string>
    <string name="gpx_no_tracks_title_folder">You may also add tracks to the folder</string>
    <string name="gpx_add_track">Add track</string>
    <string name="gpx_appearance">Appearance</string>
    <string name="trip_rec_notification_settings">Enable recording quick start</string>
    <string name="trip_rec_notification_settings_desc">Display a system notification allowing to start trip recording.</string>
    <string name="shared_string_notifications">Notifications</string>
    <string name="shared_string_continue">Continue</string>
    <string name="shared_string_pause">Pause</string>
    <string name="shared_string_paused">Paused</string>
    <string name="shared_string_trip">Trip</string>
    <string name="shared_string_recorded">Recorded</string>
    <string name="shared_string_record">Record</string>
    <string name="gpx_logging_no_data">No data</string>
    <string name="release_2_5">
	\u2022 Tappable icons on the map\n\n
	\u2022 Powerful POI filter search: Search, e.g. restaurants by cuisine, or campgrounds with specific facilities\n\n
	\u2022 New Topo Map style for cyclists and hikers\n\n
	\u2022 Enhanced trip recording\n\n
	\u2022 Improved navigation notifications (Android Wear)\n\n
	\u2022 Many other improvements and bug fixes\n\n
	and more…
    </string>
    <string name="rendering_attr_contourColorScheme_description">Contour lines color scheme</string>
    <string name="save_track_min_speed">Logging minimum speed</string>
    <string name="save_track_min_speed_descr">Filter: No logging of points below this speed.</string>
    <string name="save_track_min_distance">Logging minimum displacement</string>
    <string name="save_track_min_distance_descr">Filter: Set minimum distance a point to log a new one.</string>
    <string name="save_track_precision">Logging minimum accuracy</string>
    <string name="save_track_precision_descr">Filter: No logging unless this accuracy is reached.</string>
    <string name="christmas_poi">Christmas POI</string>
    <string name="christmas_desc">Anticipating Christmas and New Year holidays, you can choose to display the POI associated with Christmas: Christmas trees, markets, etc.</string>
    <string name="christmas_desc_q">Show Christmas POI?</string>
    <string name="rendering_value_light_brown_name">Light brown</string>
    <string name="rendering_value_dark_brown_name">Dark brown</string>
    <string name="rendering_attr_contourColorScheme_name">Contour lines color scheme</string>
    <string name="rendering_attr_surfaceIntegrity_name">Road surface integrity</string>
    <string name="search_hint">Type city, address, POI name</string>
    <string name="translit_name_if_miss">Transliterate if %1$s name is missing</string>
    <string name="translit_names">Transliterate names</string>
    <string name="edit_filter">Edit categories</string>
    <string name="subcategories">Subcategories</string>
    <string name="selected_categories">Selected categories</string>
    <string name="create_custom_poi">Create custom filter</string>
    <string name="custom_search">Custom search</string>
    <string name="shared_string_filters">Filters</string>
    <string name="apply_filters">Apply filters</string>
    <string name="save_filter">Save filter</string>
    <string name="delete_filter">Delete filter</string>
    <string name="new_filter">New filter</string>
    <string name="new_filter_desc">Please enter a name for the new filter, this will be added to your Categories tab.</string>
    <string name="osm_live_payment_desc">Subscription fee will be charged each month. You can cancel your subscription on Google Play at any time.</string>
    <string name="donation_to_osm">Donation to OpenStreetMap community</string>
    <string name="donation_to_osm_desc">Part of your donation will be sent to OSM users who submit changes to OpenStreetMap. The cost of the subscription remains the same.</string>
    <string name="osm_live_subscription_desc">Subscription enables hourly, daily, weekly updates, and unlimited downloads for all maps globally.</string>
    <string name="get_it">Get it</string>
    <string name="get_for">Get for %1$s</string>
    <string name="get_for_month">Get for %1$s month</string>
    <string name="osm_live_banner_desc">Get unlimited map downloads, and map updates more than once a month: weekly, daily, or hourly.</string>
    <string name="osmand_plus_banner_desc">Unlimited map downloads, updates, and Wikipedia plugin.</string>
    <string name="si_mi_meters">Miles/meters</string>
    <string name="skip_map_downloading">Skip downloading maps</string>
    <string name="skip_map_downloading_desc">You have no offline map installed. You may choose a map from the list or download maps later via \'Menu - %1$s\'.</string>
    <string name="search_another_country">Select another region</string>
    <string name="search_map">Searching maps…</string>
    <string name="first_usage_wizard_desc">Let OsmAnd determine your location and suggest maps to download for that region.</string>
    <string name="location_not_found">Location not found</string>
    <string name="no_inet_connection">No Internet connection</string>
    <string name="no_inet_connection_desc_map">Required to download maps.</string>
    <string name="search_location">Searching for location…</string>
    <string name="storage_free_space">Free space</string>
    <string name="storage_place_description">OsmAnd\'s data storage (for maps, tracks, etc.): %1$s.</string>
    <string name="give_permission">Grant permission</string>
    <string name="allow_access_location">Allow location access</string>
    <string name="first_usage_greeting">Get directions and discover new places without a connection to the Internet</string>
    <string name="search_my_location">Find my position</string>
    <string name="no_update_info_desc">Do not check for new versions or OsmAnd related discounts.</string>
    <string name="no_update_info">Do not show new versions</string>
    <string name="update_all_maps_now">Do you want to update all maps now?</string>
    <string name="clear_tile_data">Clear all tiles</string>
    <string name="routing_attr_short_way_name">Fuel-efficient way</string>
    <string name="routing_attr_short_way_description">Use fuel-efficient way (usually shorter).</string>
    <string name="replace_favorite_confirmation">Are you sure you want to replace favorite %1$s?</string>
    <string name="rendering_attr_hideOverground_name">Overground objects</string>
    <string name="shared_string_change">Change</string>
    <string name="get_started">Get started</string>
    <string name="route_stops_before">%1$s stops before</string>
    <string name="coords_search">Coordinates search</string>
    <string name="advanced_coords_search">Advanced coordinate search</string>
    <string name="back_to_search">Back to search</string>
    <string name="confirmation_to_delete_history_items">Do you want to remove the selected items from \'History\'?</string>
    <string name="show_something_on_map">Show %1$s on the map</string>
    <string name="release_2_4">
	\u2022 New very powerful free text search\n\n
	\u2022 Car audio system / speaker phone integration via Bluetooth\n\n
	\u2022 Improved route guidance, voice prompting, and turn lane indication\n\n
	\u2022 Improved transport layer with route rendering\n\n
	\u2022 Added more locales and now support regional locales\n\n
	\u2022 Many other improvements and bug fixes\n\n
	and more…
    </string>
    <string name="dist_away_from_my_location">Search %1$s away</string>
    <string name="share_history_subject"> shared via OsmAnd</string>
    <string name="search_categories">Categories</string>
    <string name="postcode">Postcode</string>
    <string name="shared_string_from">from</string>
    <string name="city_type_district">District</string>
    <string name="city_type_neighbourhood">Neighbourhood</string>
    <string name="map_widget_search">Search</string>
    <string name="shared_string_is_open_24_7">Open 24/7</string>
    <string name="storage_directory_card">Memory card</string>
    <string name="coords_format">Coordinate format</string>
    <string name="coords_format_descr">Format for geographical coordinates.</string>
    <string name="app_mode_bus">Bus</string>
    <string name="app_mode_train">Train</string>
    <string name="current_track">Current track</string>
    <string name="map_widget_battery">Battery level</string>
    <string name="change_markers_position">Change marker position</string>
    <string name="move_marker_bottom_sheet_title">Move the map to change marker position</string>
    <!-- string name="lat_lon_pattern">Lat: %1$.5f Lon: %2$.5f</string -->
    <string name="follow_us">Follow us</string>
    <string name="access_direction_audio_feedback">Audio directions</string>
    <string name="access_direction_audio_feedback_descr">Indicate target point direction by sound.</string>
    <string name="access_direction_haptic_feedback">Haptic directions</string>
    <string name="access_direction_haptic_feedback_descr">Indicate target point direction by vibration.</string>
    <string name="use_osm_live_routing_description">Enable navigation for OsmAnd Live changes.</string>
    <string name="use_osm_live_routing">OsmAnd Live navigation</string>
    <string name="access_no_destination">Destination not set</string>
    <string name="map_widget_magnetic_bearing">Magnetic bearing</string>
    <string name="map_widget_bearing">Relative bearing</string>
    <string name="access_disable_offroute_recalc">No route recalculation after leaving it</string>
    <string name="access_disable_offroute_recalc_descr">No route recalculation after going off route.</string>
    <string name="access_disable_wrong_direction_recalc">No route recalculation for opposite direction</string>
    <string name="access_disable_wrong_direction_recalc_descr">No route recalculation while just moving in the opposite direction.</string>
    <string name="access_smart_autoannounce">Smart autoannounce</string>
    <string name="access_smart_autoannounce_descr">Notify only when direction to the target point changes.</string>
    <string name="access_autoannounce_period">Autoannounce period</string>
    <string name="access_autoannounce_period_descr">Minimal time interval between announcements.</string>
    <string name="access_default_color">Default color</string>
    <string name="access_category_choice">Choose category</string>
    <string name="access_hint_enter_name">Enter name</string>
    <string name="access_hint_enter_category">Enter category</string>
    <string name="access_hint_enter_description">Enter description.</string>
    <string name="access_map_linked_to_location">Map linked to location</string>
    <string name="access_collapsed_list">Collapsed list</string>
    <string name="access_expanded_list">Expanded list</string>
    <string name="access_empty_list">Empty list</string>
    <string name="access_tree_list">Tree list</string>
    <string name="access_shared_string_not_installed">Not installed</string>
    <string name="access_widget_expand">Expand</string>
    <string name="access_shared_string_navigate_up">Navigate up</string>
    <string name="access_sort">Sort</string>
    <string name="map_mode">Map mode</string>
    <string name="number_of_gpx_files_selected_pattern">%s GPX files selected</string>
    <string name="rendering_value_fine_name">Fine</string>
    <string name="rendering_value_thin_name">Thin</string>
    <string name="rendering_value_medium_name">Medium</string>
    <string name="rendering_value_bold_name">Bold</string>
    <string name="no_map_markers_found">Please add map markers via map</string>
    <string name="no_waypoints_found">No waypoints found</string>
    <string name="anonymous_user_hint">An anonymous user cannot:\n- Create groups;\n- Sync groups and devices with the server;\n- Manage groups and devices in a personal dashboard on the website.</string>
    <string name="report">Report</string>
    
    <string name="storage_permission_restart_is_required">The app is now allowed to write to external storage, but needs to be started again to do so.</string>
    <string name="release_2_3">
	\u2022 OSM Live. Support map contributors and developers and get hourly map updates. \n\n
	\u2022 Map markers. A new way to quickly select places on the map.\n\n
	\u2022 More detailed OSM maps with country specific road shields and lots of new map features.\n\n
	\u2022 Improved Look and Feel of Route preparation. \n\n
	\u2022 Many improvements in the map context menu such as contextual address lookup.\n\n
	and more…
        </string>
    <string name="shared_string_move_up">Move ↑</string>
    <string name="shared_string_move_down">Move ↓</string>
    <string name="finish_navigation">Finish navigation</string>
    <string name="avoid_road">Avoid road</string>
    <string name="storage_directory_readonly_desc">Switched to internal memory since the selected data storage folder is read only. Please choose a writable storage directory.</string>
    <string name="storage_directory_shared">Shared memory</string>
    <string name="shared_string_topbar">Top bar</string>
    <string name="full_report">Full report</string>
    <string name="recalculate_route">Recalculate route</string>
    <string name="open_street_map_login_and_pass">OpenStreetMap username and password</string>
    <string name="donations">Donations</string>
    <string name="number_of_recipients">Number of recipients</string>
    <string name="osm_user_stat">Edits %1$s, rank %2$s, total edits %3$s</string>
    <string name="osm_recipient_stat">Edits %1$s, sum %2$s mBTC</string>
    <string name="osm_editors_ranking">OSM Editors ranking</string>
    <string name="osm_live_subscription">OsmAnd Live subscription</string>
    <string name="osm_live_subscribe_btn">Subscribe</string>
    <string name="osm_live_email_desc">For your info about contributions.</string>
    <string name="osm_live_user_public_name">Public Name</string>
    <string name="osm_live_hide_user_name">Do not show my name in reports</string>
    <string name="osm_live_support_region">Support region</string>
    <string name="osm_live_month_cost">Month cost</string>
    <string name="osm_live_month_cost_desc">Monthly payment.</string>
    <string name="osm_live_active">Active</string>
    <string name="osm_live_not_active">Inactive</string>
    <string name="osm_live_enter_email">Please enter a valid e-mail address</string>
    <string name="osm_live_enter_user_name">Please enter public name</string>
    <string name="osm_live_thanks">Thank you for subscribing to live updates</string>
    <string name="osm_live_region_desc">Part of your donation will be sent to OSM users who submit changes to the map in that region.</string>
    <string name="osm_live_subscription_settings">Subscription settings</string>
    <string name="osm_live_ask_for_purchase">Please purchase a subscription to OsmAnd Live first</string>
    <string name="osm_live_header">This subscription enables hourly updates for all maps around the world.
        Part of the income goes back to the OSM community and is paid out for each OSM contribution. 
        If you love OsmAnd and OSM and want to support and be supported by them, this is the perfect way to do it.</string>
    <string name="select_map_marker">Select map marker</string>
    <string name="map_markers_other">Other markers</string>
    <string name="upload_anonymously">Upload anonymously</string>
    <string name="show_transparency_seekbar">Show transparency seekbar</string>
    <string name="download_files_error_not_enough_space">Not enough space!
        Storage space needed is {3} MB temporarily, {1} MB permanently.
        Available space is only {2} MB.</string>
    <string name="download_files_question_space_with_temp">Download {0} file(s)?
        Storage space used is {3} MB temporarily, {1} MB permanently.
        ({2} MB space available.)</string>
    <string name="download_files_question_space">Download {0} file(s)?
        Storage space used is {1} MB.
        (Available space is {2} MB.)</string>
    <string name="upload_osm_note">Upload OSM Note</string>
    <string name="map_marker_1st">First map marker</string>
    <string name="map_marker_2nd">Second map marker</string>
    <string name="shared_string_toolbar">Toolbar</string>
    <string name="shared_string_widgets">Widgets</string>
    <string name="add_points_to_map_markers_q">Do you want to add all points to map markers?</string>
    <string name="shared_string_add_to_map_markers">Add to map markers</string>
    <string name="select_map_markers">Select map markers</string>
    <string name="shared_string_reverse_order">Reverse order</string>
    <string name="show_map_markers_description">Activate the map markers feature.</string>
    <string name="clear_active_markers_q">Do you want to remove all active markers?</string>
    <string name="clear_markers_history_q">Do you want to clear the map marker history?</string>
    <string name="active_markers">Active markers</string>
    <string name="map_markers">Map markers</string>
    <string name="map_marker">Map marker</string>
    <string name="consider_turning_polygons_off">It is recommended to turn off polygon rendering.</string>
    <string name="rendering_attr_showMtbRoutes_name">Show MTB routes</string>
    <string name="show_polygons">Show polygons</string>
    <!-- string name="underlay_transparency">Underlay transparency</string -->
    <string name="find_parking">Find parking</string>
    <string name="shared_string_status">Status</string>
    <string name="shared_string_save_changes">Save changes</string>
    <string name="shared_string_email_address">E-mail address</string>
    <string name="rendering_attr_hideUnderground_name">Underground objects</string>
    <string name="data_is_not_available">Data not available</string>
    <string name="shared_string_remove">Remove</string>
    <string name="shared_string_read_more">Read more</string>
    <string name="clear_updates_proposition_message">"You can remove downloaded updates and get back to the original map edition"</string>
    <string name="add_time_span">Add time span</string>
    <string name="road_blocked">Road blocked</string>
    <string name="shared_string_select">Select</string>
    <string name="switch_start_finish">Reverse starting point &amp; destination</string>
    <string name="rendering_attr_hideIcons_name">POI icons</string>
    <string name="item_removed">Item removed</string>
    <string name="n_items_removed">items removed</string>
    <string name="shared_string_undo_all">Undo all</string>
    <string name="shared_string_type">Type</string>
    <string name="starting_point">Starting point</string>
    <string name="shared_string_not_selected">Not selected</string>
    <string name="rec_split">Recorder Split</string>
    <string name="rec_split_title">Use Recorder Split</string>
    <string name="rec_split_desc">Rewrite clips when used space exceeds the storage size.</string>
    <string name="rec_split_clip_length">Clip length</string>
    <string name="rec_split_clip_length_desc">Upper time limit for recorded clips.</string>
    <string name="rec_split_storage_size">Storage size</string>
    <string name="rec_split_storage_size_desc">Amount of space that can be occupied by all recorded clips.</string>
    <string name="live_updates">Live updates</string>
    <string name="available_maps">Available maps</string>
    <string name="select_voice_provider">Select voice guidance</string>
    <string name="select_voice_provider_descr">Select or download voice guidance for your language.</string>
    <string name="impassable_road_desc">Select roads you want to avoid during navigation.</string>
    <string name="shared_string_sound">Sound</string>
    <string name="no_location_permission">App has no permission to access location data.</string>
    <string name="no_camera_permission">App has no permission to access the camera.</string>
    <string name="no_microphone_permission">App has no permission to access the microphone.</string>
    <string name="route_distance">Distance:</string>
    <string name="route_duration">Time:</string>
    <string name="rendering_attr_horseRoutes_name">Horse routes</string>
    <string name="no_address_found">No address determined</string>
    <string name="shared_string_near">Near</string>
    <string name="shared_string_hide">Hide</string>
    <string name="av_video_quality_low">Lowest quality</string>
    <string name="av_video_quality_high">Highest quality</string>
    <string name="av_video_quality">Video output quality</string>
    <string name="av_video_quality_descr">Select video quality.</string>
    <string name="av_audio_format">Audio output format</string>
    <string name="av_audio_format_descr">Select audio output format.</string>
    <string name="av_audio_bitrate">Audio bitrate</string>
    <string name="av_audio_bitrate_descr">Select audio bitrate.</string>
    <string name="please_specify_poi_type_only_from_list">Please specify the correct POI type or skip it.</string>
    <string name="access_from_map_description">Menu button launches the dashboard rather than the menu</string>
    <string name="access_from_map">Access from map</string>
    <string name="show_on_start_description">\'Off\' directly launches the map screen.</string>
    <string name="show_on_start">Show on start</string>
    <string name="copied_to_clipboard">Copied to clipboard</string>
    <string name="release_2_2">
	\u2022 New context-sensitive UI for tapping locations on the map and on other screens\n\n
	\u2022 Map screen is now launched directly unless \'Show dashboard on app start\' is selected\n\n
	\u2022 Configure which and how cards are displayed on the dashboard\n\n
	\u2022 Bypass the dashboard if you like menu-based app control\n\n
	\u2022 To download maps, regions can be directly selected by tapping on the world map\n\n
	\u2022 POI Search now supports more specific queries\n\n
	\u2022 Improved POI and OSM editing functionality\n\n
	\u2022 Map data download structure and interface reworked\n\n
	and more…
        </string>
    <string name="osm_save_offline">Save offline</string>
    <string name="osm_edit_modified_poi">Modified OSM POI</string>
    <string name="osm_edit_deleted_poi">Deleted OSM POI</string>
    <string name="context_menu_item_open_note">Open OSM Note</string>
    <string name="osm_edit_reopened_note">Reopened OSM Note</string>
    <string name="osm_edit_commented_note">Commented OSM Note</string>
    <string name="osm_edit_removed_note">Deleted OSM Note</string>
    <string name="osm_edit_created_note">Created OSM Note</string>
    <string name="osn_bug_name">OSM Note</string>
    <string name="osn_add_dialog_title">Create note</string>
    <string name="osn_comment_dialog_title">Add comment</string>
    <string name="osn_reopen_dialog_title">Reopen note</string>
    <string name="osn_close_dialog_title">Close note</string>
    <string name="osn_add_dialog_success">Note created</string>
    <string name="osn_add_dialog_error">Exception occurred: Note was not created</string>
    <string name="osn_close_dialog_success">Note closed</string>
    <string name="osn_close_dialog_error">Exception occurred: Note not closed</string>
    <string name="osb_author_dialog_password">OSM password (optional)</string>
    <string name="osb_comment_dialog_message">Message</string>
    <string name="osb_comment_dialog_author">Author name</string>
    <string name="osb_comment_dialog_error">Exception occurred: Comment not added</string>
    <string name="osb_comment_dialog_success">Comment added</string>
    <string name="shared_string_commit">Commit</string>
    <string name="context_menu_item_delete_waypoint">Delete GPX waypoint?</string>
    <string name="context_menu_item_edit_waypoint">Edit GPX waypoint</string>
    <string name="shared_string_location">Location</string>
    <string name="share_osm_edits_subject">OSM edits shared via OsmAnd</string>
    <string name="lang_nds">Low German</string>
    <string name="lang_mk">Macedonian</string>
    <string name="lang_fy">Frysk</string>
    <string name="lang_als">Albanian (Tosk)</string>
    <string name="read_more">Read more</string>
    <string name="whats_new">What\'s new in</string>
    <string name="rendering_attr_hideProposed_name">Proposed objects</string>
    <string name="shared_string_update">Update</string>
    <string name="shared_string_upload">Upload</string>
    <string name="osm_edit_created_poi">Created OSM POI</string>
    <string name="world_map_download_descr">World basemap (covering the whole world at low zoom level) missing or outdated. Please consider downloading it for a global overview.</string>
    <string name="shared_string_qr_code">QR code</string>
    <string name="map_downloaded">Map downloaded</string>
    <string name="map_downloaded_descr">You can now use the downloaded %1$s map.</string>
    <string name="go_to_map">Show map</string>
    <string name="simulate_initial_startup_descr">"Sets the flag indicating first app startup, keeps all other settings unchanged."</string>
    <string name="simulate_initial_startup">Simulate first app start</string>
    <string name="share_geo">geo:</string>
    <string name="share_menu_location">Share location</string>
    <string name="shared_string_send">Send</string>
    <string name="favorite_category_dublicate_message">Please use a category name that doens\'t already exist.</string>
    <string name="favorite_category_name">Category name</string>
    <string name="favorite_category_add_new_title">Add new category</string>
    <string name="regions">Regions</string>
    <string name="region_maps">Regionwide maps</string>
    <string name="world_maps">World maps</string>
    <string name="hillshade_layer_disabled">Hillshade layer disabled</string>
    <string name="srtm_plugin_disabled">Contour lines disabled</string>
    <string name="favorite_category_add_new">Add new</string>
    <string name="favorite_category_select">Select category</string>
    <string name="default_speed_system_descr">Define unit of speed.</string>
    <string name="default_speed_system">Unit of speed</string>
    <string name="nm">nmi</string>
    <string name="si_nm">Nautical miles</string>
    <string name="si_kmh">Kilometers per hour</string>
    <string name="si_mph">Miles per hour</string>
    <string name="si_m_s">Meters per second</string>
    <string name="si_min_km">Minutes per kilometer</string>
    <string name="si_min_m">Minutes per mile</string>
    <string name="si_nm_h">Nautical miles per hour (knots)</string>
    <string name="nm_h">nmi/h</string>
    <string name="min_mile">min/m</string>
    <string name="min_km">min/km</string>
    <string name="m_s">m/s</string>
    <string name="shared_string_trip_recording">Trip recording</string>
    <string name="shared_string_navigation">Navigation</string>
    <string name="osmand_running_in_background">Run in background</string>
    <string name="gps_wake_up_timer">GPS wake-up interval</string>
    <string name="favourites_edit_dialog_title">Favorite information</string>
    <string name="simulate_your_location_stop_descr">Stop simulating your position.</string>
    <string name="simulate_your_location_descr">Simulate your position using a calculated route or a recorded GPX track.</string>
    <string name="looking_up_address">Looking up address</string>
    <string name="av_locations_descr">GPX file with note locations.</string>
    <string name="av_locations">Locations</string>
    <string name="plugin_settings">Plugins</string>
    <string name="routing_attr_avoid_shuttle_train_name">Avoid shuttle train</string>
    <string name="routing_attr_avoid_shuttle_train_description">Avoid using the shuttle train</string>
    <string name="traffic_warning_hazard">Hazard</string>
    <string name="rendering_value_boldOutline_name">Bold outline</string>
    <string name="no_updates_available">No updates available</string>
    <string name="download_live_updates">Live updates</string>
    <string name="rendering_value_default13_name">Default (13)</string>
    <string name="rendering_value_defaultTranslucentCyan_name">Default (translucent cyan)</string>
    <string name="rendering_attr_currentTrackColor_name">GPX color</string>
    <string name="rendering_attr_currentTrackColor_description">GPX color</string>
    <string name="rendering_attr_currentTrackWidth_name">GPX width</string>
    <string name="rendering_attr_currentTrackWidth_description">GPX width</string>
    <string name="rendering_value_darkyellow_name">Dark yellow</string>
    <string name="rendering_value_red_name">Red</string>
    <string name="rendering_value_translucent_red_name">Translucent red</string>
    <string name="rendering_value_orange_name">Orange</string>
    <string name="rendering_value_translucent_orange_name">Translucent orange</string>
    <string name="rendering_value_yellow_name">Yellow</string>
    <string name="rendering_value_translucent_yellow_name">Translucent yellow</string>
    <string name="rendering_value_lightgreen_name">Light green</string>
    <string name="rendering_value_translucent_lightgreen_name">Translucent light green</string>
    <string name="rendering_value_green_name">Green</string>
    <string name="rendering_value_translucent_green_name">Translucent green</string>
    <string name="rendering_value_lightblue_name">Light blue</string>
    <string name="rendering_value_translucent_lightblue_name">Translucent light blue</string>
    <string name="rendering_value_blue_name">Blue</string>
    <string name="rendering_value_translucent_blue_name">Translucent blue</string>
    <string name="rendering_value_purple_name">Purple</string>
    <string name="rendering_value_pink_name">Pink</string>
    <string name="rendering_value_translucent_pink_name">Translucent pink</string>
    <string name="rendering_value_brown_name">Brown</string>
    <string name="rendering_value_translucent_purple_name">Translucent purple</string>
    <string name="restart_is_required">Restart the app manually to apply all changes.</string>
    <string name="light_theme">Light</string>
    <string name="dark_theme">Dark</string>
    <string name="lang_pms">Piedmontese</string>
    <string name="lang_bn">Bengali</string>
    <string name="lang_tl">Tagalog</string>
    <string name="lang_sh">Serbo-Croatian</string>
    <string name="lang_az">Azerbaijani</string>
    <string name="lang_br">Breton</string>
    <string name="lang_sq">Albanian</string>
    <string name="lang_is">Icelandic</string>
    <string name="lang_bpy">Bishnupriya</string>
    <string name="lang_nv">Navajo</string>
    <string name="lang_ga">Irish</string>
    <string name="lang_la">Latin</string>
    <string name="lang_ku">Kurdish</string>
    <string name="lang_ta">Tamil</string>
    <string name="lang_ml">Malayalam</string>
    <string name="lang_lb">Luxembourgish</string>
    <string name="lang_lo">Lao</string>
    <string name="lang_os">Ossetian</string>
    <string name="lang_eo">Esperanto</string>
    <string name="lang_es_us">Spanish (American)</string>
    <string name="lang_es_ar">Spanish (Argentina)</string>
    <string name="lang_nb">Norwegian Bokmål</string>
    <string name="lang_vo">Volapuk</string>
    <string name="lang_th">Thai</string>
    <string name="lang_te">Telugu</string>
    <string name="lang_nn">Norwegian Nynorsk</string>
    <string name="lang_new">Newar / Nepal Bhasa</string>
    <string name="lang_ms">Malaysian</string>
    <string name="lang_ht">Haitian</string>
    <string name="lang_gl">Galician</string>
    <string name="lang_et">Estonian</string>
    <string name="lang_ceb">Cebuano</string>
    <string name="lang_ast">Asturian</string>
    <string name="lang_hsb">Sorbian (Upper)</string>
    <string name="lang_kab">Kabyle</string>
    <string name="lang_ber">Berber</string>
    <string name="archive_wikipedia_data">You have old incompatible Wikipedia data. Do you want to archive it?</string>
    <string name="download_wikipedia_files">Do you want to download additional Wikipedia data (%1$s MB) ?</string>
    <string name="gps_network_not_enabled">Location service not enabled. Do you want to turn it on?</string>
    <string name="disable_recording_once_app_killed">Prevent standalone logging</string>
    <string name="disable_recording_once_app_killed_descrp">Will pause GPX logging when the app is killed (via recent apps). (OsmAnd background indication disappears from the Android notification bar.)</string>
    <string name="shared_string_import2osmand">Import to OsmAnd</string>
    <string name="read_full_article">Read full article (online)</string>
    <string name="shared_string_wikipedia">Wikipedia</string>
    <string name="local_indexes_cat_wiki">Wikipedia</string>
    <string name="shared_string_show_details">Show details</string>
    <string name="osm_edit_context_menu_delete">Delete OSM edit</string>
    <string name="rendering_value_disabled_name">Disabled</string>
    <string name="rendering_value_walkingRoutesScopeOSMC_name">Color by network affiliation</string>
    <string name="rendering_value_walkingRoutesOSMC_name">Color by OSMC hiking symbol</string>
    <string name="shared_string_logoff">Log Off</string>
    <string name="rendering_attr_hideHouseNumbers_name">House numbers</string>
    <string name="application_dir_change_warning3">Do you want OsmAnd to also copy its data files to the new destination?</string>
    <string name="specified_directiory_not_writeable">Maps could not be created in specified directory</string>
    <string name="copying_osmand_file_failed">Copying files failed</string>
    <string name="storage_directory_external">External storage</string>
    <string name="storage_directory_multiuser">Multiuser storage</string>
    <string name="storage_directory_internal_app">Internal app memory</string>
    <string name="storage_directory_manual">Manually specified</string>
    <string name="storage_directory_default">Internal memory</string>
    <string name="application_dir">Data storage folder</string>
    <string name="storage_directory">Map Storage</string>
    <string name="shared_string_copy">Copy</string>
    <string name="filter_poi_hint">Filter by name</string>
    <string name="search_poi_category_hint">Type to search all</string>
    <string name="shared_string_is_open">Open now</string>
    <string name="rendering_attr_OSMMapperAssistant_name">OSM mapper assistant</string>
    <string name="agps_info">A-GPS info</string>
    <string name="shared_string_manage">Manage</string>
    <string name="shared_string_edit">Edit</string>
    <string name="shared_string_places">Places</string>
    <string name="shared_string_search">Search</string>
    <string name="shared_string_show_description">Show description.</string>
    <string name="shared_string_message">Message</string>
    <string name="agps_data_last_downloaded">A-GPS data last downloaded: %1$s</string>
    <string name="confirm_usage_speed_cameras">In many countries (Germany, France, Italy, and others) the use of speed camera warnings is illegal. OsmAnd does not assume any liability if you violate the law. Please tap \'Yes\' only if you are eligible to use this feature.</string>
    <string name="welmode_download_maps">Download maps</string>
    <string name="welcome_select_region">To correctly reflect your traffic signs and regulations, please select your driving region:</string>
    <string name="welcome_text">OsmAnd provides global offline map browsing and offline navigation.</string>
    <string name="welcome_header">Welcome</string>
    <string name="current_route">Current route</string>
    <string name="osm_changes_added_to_local_edits">OSM changes added to local changeset</string>
    <string name="mark_to_delete">Mark to delete</string>
    <string name="local_recordings_delete_all_confirm">You are going to delete %1$d notes. Are you sure?</string>
    <string name="local_osm_changes_upload_all_confirm">You are going to upload %1$d change(s) to OSM. Are you sure?</string>
    <string name="confirmation_to_clear_history">Do you want to clear the history?</string>
    <string name="delay_to_start_navigation_descr">Specify wait time to remain on the route planning screen.</string>
    <string name="delay_to_start_navigation">Start turn-by-turn navigation after…</string>
    <string name="shared_string_go">Go</string>
    <string name="osmand_parking_overdue">overdue</string>
    <string name="action_create">Action create</string>
    <string name="action_modify">Action modify</string>
    <string name="action_delete">Action delete</string>
    <string name="osm_edits">OSM edits</string>
    <!-- means first letter of word *hour* -->
    <string name="osmand_parking_hour">h</string>
    <!-- means first letter of word *minute*-->
    <string name="osmand_parking_minute">min</string>
    <string name="parking_place_limited">Parking time limited to</string>
    <!-- used to describe time left, not left direction -->
    <string name="osmand_parking_time_left">left</string>
    <string name="your_edits">Your edits</string>
    <string name="waypoint_visit_after">Visit after</string>
    <string name="waypoint_visit_before">Visit before</string>
    <string name="simulate_your_location">Simulate your position</string>
    <string name="drawer">Flat list</string>
    <string name="short_location_on_map">Lat %1$s\nLon %2$s</string>
    <string name="tips_and_tricks_descr">Frequently asked questions, recent changes, and others.</string>
    <string name="routing_settings_2">Navigation settings</string>
    <string name="general_settings_2">General settings</string>
    <string name="shared_string_ellipsis">…</string>
    <string name="shared_string_ok">OK</string>
    <string name="shared_string_cancel">Cancel</string>
    <string name="shared_string_dismiss">Dismiss</string>
    <string name="shared_string_yes">Yes</string>
    <string name="shared_string_do_not_use">Don\'t use</string>
    <string name="shared_string_no">No</string>
    <string name="shared_string_on">On</string>
    <string name="shared_string_off">Off</string>
    <string name="shared_string_previous">Previous</string>
    <string name="shared_string_next">Next</string>
    <string name="shared_string_enable">Enable</string>
    <string name="shared_string_disable">Disable</string>
    <string name="shared_string_enabled">Enabled</string>
    <string name="shared_string_disabled">Disabled</string>
    <string name="shared_string_selected">Selected</string>
    <string name="shared_string_selected_lowercase">selected</string>
    <string name="shared_string_never">Never</string>
    <string name="shared_string_none">None</string>
    <string name="shared_string_and">and</string>
    <string name="shared_string_or">or</string>
    <string name="shared_string_help">Help</string>
    <string name="shared_string_settings">Settings</string>
    <string name="shared_string_history">History</string>
    <string name="shared_string_select_on_map">Select on map</string>
    <string name="shared_string_select_all">Select all</string>
    <string name="shared_string_deselect">Deselect</string>
    <string name="shared_string_deselect_all">Deselect all</string>
    <string name="shared_string_clear">Clear</string>
    <string name="shared_string_clear_all">Clear all</string>
    <string name="shared_string_save">Save</string>
    <string name="shared_string_save_as_gpx">Save as new GPX track</string>
    <string name="shared_string_rename">Rename</string>
    <string name="shared_string_delete">Delete</string>
    <string name="shared_string_delete_all">Delete all</string>
    <string name="shared_string_share">Share</string>
    <string name="shared_string_apply">Apply</string>
    <string name="shared_string_control_start">Start</string>
    <string name="shared_string_control_stop">Stop</string>
    <string name="shared_string_import">Import</string>
    <string name="shared_string_export">Export</string>
    <string name="shared_string_more">More…</string>
    <string name="shared_string_more_actions">More actions</string>
    <string name="shared_string_do_not_show_again">Do not show again</string>
    <string name="shared_string_remember_my_choice">Remember my choice</string>
    <string name="shared_string_refresh">Refresh</string>
    <string name="shared_string_download">Download</string>
    <string name="shared_string_downloading">Downloading</string>
    <string name="shared_string_download_successful">Downloaded</string>
    <string name="shared_string_io_error">I/O error</string>
    <string name="shared_string_unexpected_error">Unexpected error</string>
    <string name="shared_string_action_template">Action {0}</string>
    <string name="shared_string_close">Close</string>
    <string name="shared_string_exit">Exit</string>
    <string name="shared_string_show">Show</string>
    <string name="shared_string_show_all">Show all</string>
    <string name="shared_string_collapse">Collapse</string>
    <string name="shared_string_show_on_map">Show on map</string>
    <string name="shared_string_map">Map</string>
    <string name="shared_string_favorite">Favorite</string>
    <string name="shared_string_favorites">Favorites</string>
    <string name="shared_string_address">Address</string>
    <string name="shared_string_add">Add</string>
    <string name="shared_string_add_to_favorites">Add to \'My Favorites\'</string>
    <string name="shared_string_my_location">My Position</string>
    <string name="shared_string_my_places">My Places</string>
    <string name="shared_string_my_favorites">My Favorites</string>
    <string name="shared_string_my_tracks">My Tracks</string>
    <string name="shared_string_currently_recording_track">Currently recording track</string>
    <string name="shared_string_audio">Audio</string>
    <string name="shared_string_video">Video</string>
    <string name="shared_string_photo">Photo</string>
    <string name="route_points">Route points</string>
    <string name="track_segments">Track segments</string>
    <string name="track_points">Track points</string>
    <string name="shared_string_online_maps">Online maps</string>
    <string name="osmand_rastermaps_plugin_description">With this plugin you can access many types of online (so called tile or raster) maps, from predefined OpenStreetMap tiles (like Mapnik) to satellite images and special purpose layers like weather maps, climate maps, geological maps, hillshade layers, etc.
		\n\nAny of these maps can either be used as the main (base) map to be displayed on the OsmAnd map screen, or as an overlay or underlay to another base map (like OsmAnd\'s standard offline maps). In order to make any underlay map more visible, certain elements of the OsmAnd vector maps can easily be hidden via the \'Configure map\' menu as desired.
		\n\nTile maps can be obtained directly via online sources, or can be prepared for offline use (and manually copied to OsmAnd\'s data folder) as an SQLite database which can be produced by a variety of 3rd party map preparation tools.
	</string>
    <string name="record_plugin_name">Trip recording</string>
    <string name="record_plugin_description">This plugin activates the functionality to record and save your tracks by manually touching the GPX logging widget on the map screen, or also to automatically log all of your navigation routes to a GPX file.
		\n\nRecorded tracks can be shared with your friends or be used for OSM contributions. Athletes can use recorded tracks to monitor their trainings. Some basic track analysis can be performed directly in OsmAnd, like lap times, average speed etc., and tracks can of course also later be analyzed in special 3rd party analysis tools.
	</string>
    <string name="srtm_paid_version_title">Contour lines plugin</string>
    <string name="osmand_srtm_short_description_80_chars">OsmAnd plugin for offline contour lines</string>
    <string name="osmand_srtm_long_description_1000_chars">This plugin provides both a contour line overlay and a (relief) hillshade layer to be displayed on top of OsmAnd\'s standard maps. This functionality will be much appreciated by athletes, hikers, trekkers, and anybody interested in the relief structure of a landscape.
		\n\nThe global data (between 70 ° north and 70 ° south) is based on measurements by SRTM (Shuttle Radar Topography Mission) and ASTER (Advanced Spaceborne Thermal Emission and Reflection Radiometer), an imaging instrument onboard Terra, the flagship satellite of NASA\'s Earth Observing System. ASTER is a cooperative effort between NASA, Japan\'s Ministry of Economy, Trade and Industry (METI), and Japan Space Systems (J-spacesystems).
	</string>
    <string name="srtm_plugin_name">Contour Lines</string>
    <string name="srtm_plugin_description">This plugin provides both a contour line overlay and a (relief) hillshade layer to be displayed on top of OsmAnd\'s standard maps. This functionality will be much appreciated by athletes, hikers, trekkers, and anybody interested in the relief structure of a landscape. (Please note that contour line and/or relief data are separate, additional downloads available after activating the plugin.)
		\n\nThe global data (between 70 ° north and 70 ° south) is based on measurements by SRTM (Shuttle Radar Topography Mission) and ASTER (Advanced Spaceborne Thermal Emission and Reflection Radiometer), an imaging instrument onboard Terra, the flagship satellite of NASA\'s Earth Observing System. ASTER is a cooperative effort between NASA, Japan\'s Ministry of Economy, Trade and Industry (METI), and Japan Space Systems (J-spacesystems).
	</string>
    <string name="plugin_touringview_name">Touring map view</string>
    <string name="plugin_touringview_descr">Activating this view changes OsmAnd\'s map style to \'Touring view\', this is a special high-detail view for travelers and professional drivers.
		\n\nThis view provides, at any given map zoom, the maximum amount of travel details available in the map data (particularly roads, tracks, paths, and orientation marks).
		\n\nIt also clearly depicts all types of roads unambiguously by color coding, which is useful when e.g. driving large vehicles.
		\n\nAnd it provides special touring options like showing bicycle routes or Alpine mountain routes.
		\n\nA special map download is not needed, the view is created from our standard maps.
		\n\nThis view can be reverted by either de-activating it again here, or by changing the \'Map style\' under \'Configure map\' as desired.
	</string>
    <string name="plugin_nautical_name">Nautical map view</string>
    <string name="plugin_nautical_descr">This plugin enriches the OsmAnd map and navigation app to also produce nautical maps for boating, sailing, and other types of watersports.
		\n\nA special map add-on for OsmAnd will provide all nautical navigation marks and chart symbols, for inland  as well as for nearshore navigation. The description of each navigation mark provides the details needed to identify them and their meaning (category, shape, color, sequence, reference, etc.).
		\n\nTo return to one of OsmAnd\'s conventional map styles, simply either de-activate this plugin again, or change the \'Map style\' under \'Configure map\' as desired.
	</string>
    <string name="plugin_ski_name">Ski map view</string>
    <string name="plugin_ski_descr">This plugin for OsmAnd puts at your fingertips details of global downhill ski slopes, cross country ski runs, Alpine ski routes, cable cars and ski lifts. Routes and pistes are shown color-coded by difficulty, and depicted in a special \'Winter\' map style which assimilates a snow-colored winter landscape.
		\n\nActivating this view changes the map style to \'Winter and ski\', showing all landscape features under wintry conditions. This view can be reverted by either de-activating it again here, or by changing the \'Map style\' under \'Configure map\' as desired.
	</string>
    <string name="audionotes_plugin_name">Audio/video notes</string>
    <string name="audionotes_plugin_description">The Audio/video notes plugin provides the functionality to take audio/photography/video notes during a trip, using either a button on the map screen, or directly the context menu for any position on the map.</string>
    <string name="osmand_parking_plugin_name">Parking Position</string>
    <string name="osmand_parking_plugin_description">The parking position plugin lets you record where your car is parked and how much parking time is left (if there is a time limit).
	\nBoth the location and time are visible on the OsmAnd dashboard as well as in a widget on the map screen. An alarm can be added to the Android calendar as a reminder.</string>
    <string name="osmand_distance_planning_plugin_name">Distance calculator &amp; planning tool</string>
    <string name="osmand_distance_planning_plugin_description">This plugin provides a map screen widget allowing creation of paths by tapping the map, or by using or modifying existing GPX files, to plan a trip and measure the distance between points. The results can be saved as a GPX file, which can later be used for guidance.</string>
    <string name="shared_string_accessibility">Accessibility</string>
    <string name="osmand_accessibility_description">This plugin makes the device\'s accessibility features available directly in OsmAnd. It facilitates e.g. adjusting the speech rate for TTS voices, configuring directional-pad screen navigation, using a trackball for zoom control, or text-to-speech feedback, for example to auto announcing your position.</string>
    <string name="osm_settings">OSM editing</string>
    <string name="osm_editing_plugin_description">Via this plugin OsmAnd can be used to make OSM contributions like creating or modifying OSM POI objects, opening or commenting OSM Notes, and contributing recorded GPX files. OSM is a community driven, global public domain mapping project. For details please refer to https://openstreetmap.org. Active participation is appreciated, and contributions can be made directly from OsmAnd, if you specify your personal OSM credentials in the app.</string>
    <string name="osmand_development_plugin_description">This plugin displays settings for development and debugging features like to test or simulate routing, the screen rendering performance, or voice prompting. These settings are intended for developers and are not needed for the general user.</string>
    <string name="debugging_and_development">OsmAnd development</string>
    <string name="rename_failed">Renaming failed.</string>
    <string name="days_behind">days behind</string>
    <string name="back_to_map">Back to map</string>
    <string name="share_note">Share note</string>
    <string name="location_on_map">Location:\n Lat %1$s\n Lon %2$s</string>
    <string name="watch">Watch</string>
    <string name="notes">Notes</string>
    <string name="online_map">Online map</string>
    <string name="roads_only">Roads only</string>
    <string name="rendering_attr_pisteRoutes_name">Ski slopes</string>
    <string name="free">Free %1$s </string>
    <string name="device_memory">Device memory</string>
    <string name="rendering_attr_pisteGrooming_name">Piste grooming</string>
    <string name="world_ski_missing">In order to display ski maps, the special offline map needs to be downloaded</string>
    <string name="nautical_maps_missing">In order to display nautical maps, the special offline map needs to be downloaded</string>
    <string name="edit_group">Edit group</string>
    <string name="parking_place">Parking spot</string>
    <string name="remove_the_tag">REMOVE THE TAG</string>
    <string name="gps_status">GPS status</string>
    <string name="version_settings_descr">Download nightly builds.</string>
    <string name="version_settings">Builds</string>
    <string name="rendering_attr_streetLighting_name">Street lighting</string>
    <string name="proxy_pref_title">Proxy</string>
    <string name="proxy_pref_descr">Specify a proxy server.</string>
    <string name="settings_privacy">Privacy</string>
    <string name="points">Points</string>
    <string name="navigation_over_track">Start navigation along track?</string>
    <string name="avoid_roads_msg">You can trigger an alternative route by selecting roads to avoid</string>
    <string name="speak_pedestrian">Pedestrian crosswalks</string>
    <string name="rendering_attr_roadStyle_name">Road style</string>
    <string name="rendering_attr_roadStyle_description">Road style</string>
    <string name="rendering_value__name">Default</string>
    <string name="rendering_value_default_name">Default</string>
    <string name="rendering_value_germanRoadAtlas_name">German road atlas</string>
    <string name="rendering_value_highContrastRoads_name">High contrast roads</string>
    <string name="traffic_warning_railways">Railroad crossing</string>
    <string name="traffic_warning_pedestrian">Pedestrian crosswalk</string>
    <string name="show_railway_warnings">Railroad crossings</string>
    <string name="show_pedestrian_warnings">Pedestrian crosswalks</string>
    <string name="rendering_value_americanRoadAtlas_name">American road atlas</string>
    <string name="routing_attr_no_new_routing_name">No v1.9 routing rules</string>
    <string name="routing_attr_no_new_routing_description">Do not use routing rules introduced in v1.9.</string>
    <string name="dash_download_msg_none">Do you want to download offline maps?</string>
    <string name="dash_download_msg">You have downloaded %1$s maps</string>
    <string name="dash_download_new_one">Download new map</string>
    <string name="dash_download_manage">Manage</string>
    <string name="map_locale">Map language</string>
    <string name="rendering_attr_transportStops_name">Transport stops</string>
    <string name="navigate_point_zone">Zone</string>
    <string name="navigate_point_olc">Open Location Code</string>
    <string name="navigate_point_olc_info_invalid">Invalid OLC\n</string>
    <string name="navigate_point_olc_info_short">Short OLC\nPlease provide a full code</string>
    <string name="navigate_point_olc_info_area">Valid full OLC\nRepresents area: %1$s x %2$s</string>
    <string name="navigate_point_northing">Northing</string>
    <string name="navigate_point_easting">Easting</string>
    <string name="download_tab_downloads">All Downloads</string>
    <string name="download_tab_updates">Updates</string>
    <string name="download_tab_local">Local</string>
    <string name="no_internet_connection">Unable to download, please check your Internet connection.</string>
    <string name="everything_up_to_date">All files up to date</string>
    <string name="use_opengl_render">Use OpenGL rendering</string>
    <string name="use_opengl_render_descr">Use hardware accelerated OpenGL rendering (may use more battery, or not work on very old devices).</string>
    <string name="error_avoid_specific_road">No bypass found</string>
    <string name="home_button">Home</string>
    <string name="map_update">Updates available for %1$s maps</string>
    <string name="search_for">Search for</string>
    <string name="coordinates">Coordinates</string>
    <string name="rendering_attr_publicTransportMode_name">Bus, trolleybus, shuttle routes</string>
    <string name="rendering_attr_tramTrainRoutes_name">Tram and train routes</string>
    <string name="rendering_attr_subwayMode_name">Subway routes</string>
    <string name="lock_screen_request_explanation">%1$s needs this permission to turn off the screen for the power saving feature.</string>
    <string name="wake_on_voice">Turn screen on</string>
    <string name="wake_on_voice_descr">Turn on device screen (if off) when approaching a turn.</string>
    <string name="impassable_road">Avoid roads…</string>
    <string name="rendering_attr_trainLightrailRoutes_name">Train routes</string>
    <string name="rendering_attr_tramRoutes_name">Tram routes</string>
    <string name="rendering_attr_shareTaxiRoutes_name">Share taxi routes</string>
    <string name="rendering_attr_trolleybusRoutes_name">Trolleybus routes</string>
    <string name="rendering_attr_busRoutes_name">Bus routes</string>
    <string name="rendering_category_hide">Hide</string>
    <string name="rendering_category_routes">Routes</string>
    <string name="rendering_category_details">Details</string>
    <string name="rendering_category_transport">Transport</string>
    <string name="rendering_category_others">Other map attributes</string>
    <string name="map_widget_appearance_rem">Remaining elements</string>
    <string name="map_widget_vector_attributes">Rendering attributes</string>
    <string name="map_widget_top">Status bar</string>
    <string name="map_widget_right">Right panel</string>
    <string name="map_widget_left">Left panel</string>
    <string name="configure_map">Configure map</string>
    <string name="search_radius_proximity">Within</string>
    <string name="anonymous_user">Anonymous user</string>
    <string name="logged_as">Logged in as %1$s</string>
    <string name="speed_limit_exceed">Speed limit tolerance</string>
    <string name="speed_limit_exceed_message">Select speed limit tolerance margin, above which you will receive a voice warning.</string>
    <string name="fav_point_emoticons_message">The favorite point name has been modified to %1$s to facilitate properly saving the string with emoticons to a file.</string>
    <string name="print_route">Print route</string>
    <string name="fav_point_dublicate">Favorite point name duplicate</string>
    <string name="fav_point_dublicate_message">Specified favorite name already in use, was changed to %1$s to avoid duplication.</string>
    <string name="text_size_descr">Set the text size on the map.</string>
    <string name="text_size">Text size</string>
    <string name="traffic_warning_speed_limit">Speed limit</string>
    <string name="traffic_warning_border_control">Border control</string>
    <string name="traffic_warning_payment">Toll booth</string>
    <string name="traffic_warning_stop">Stop sign</string>
    <string name="traffic_warning_calming">Traffic calming</string>
    <string name="traffic_warning_speed_camera">Speed camera</string>
    <string name="traffic_warning">Traffic warning</string>
    <string name="speak_favorites">Nearby Favorites</string>
    <string name="speak_poi">Nearby POI</string>
    <string name="way_alarms">Traffic warnings</string>
    <string name="background_service_is_enabled_question">OsmAnd background service is still running. Do you want to stop it, too?</string>
    <string name="sleep_mode_stop_dialog">Stop GPS background mode?</string>
    <string name="stop_navigation_service">Stop</string>
    <string name="confirm_every_run">Always ask</string>
    <string name="save_global_track_interval_descr">Choose logging interval for the general track recording (enabled via the GPX logging widget on the map).</string>
    <string name="save_global_track_interval">General logging interval</string>
    <string name="background_service_int">GPS Wake-up interval</string>
    <string name="enable_sleep_mode">Enable GPS background mode</string>
    <string name="save_track_to_gpx_globally">Log track to GPX file</string>
    <string name="save_track_to_gpx_globally_headline">On demand track logging</string>
    <string name="save_track_to_gpx_globally_descr">General position logging to a GPX file can be turned on or off using the GPX logging widget on the map screen.</string>
    <string name="save_current_track_descr">Save current track to memory card now.</string>
    <string name="save_current_track">Save current GPX track</string>
    <string name="save_track_to_gpx">Auto-record track during navigation</string>
    <string name="save_track_to_gpx_descrp">A GPX track is automatically saved to the tracks folder during navigation.</string>
    <string name="save_track_interval_globally">Logging interval</string>
    <string name="save_track_interval">Logging interval during navigation</string>
    <string name="save_track_interval_descr">Choose logging interval for track recording during navigation.</string>
    <string name="voice_provider_descr">Select the voice guidance for navigation.</string>
    <string name="voice_provider">Voice guidance</string>
    <string name="enable_proxy_title">Enable HTTP proxy</string>
    <string name="enable_proxy_descr">Configure an HTTP proxy for all network requests.</string>
    <string name="proxy_host_title">Proxy Host</string>
    <string name="proxy_host_descr">Configure your proxy\'s hostname (e.g. 127.0.0.1).</string>
    <string name="proxy_port_title">Proxy Port</string>
    <string name="proxy_port_descr">Configure your proxy\'s port number (e.g. 8118).</string>
    <string name="monitoring_settings">Trip recording</string>
    <string name="monitoring_settings_descr">Configure how to record your trips.</string>
    <string name="int_hour">h</string>
    <string name="duration">Duration</string>
    <string name="distance">Distance</string>
    <string name="average">Average</string>
    <string name="of">%1$d of %2$d</string>
    <string name="ascent_descent">Ascent/Descent</string>
    <string name="moving_time">Moving time</string>
    <string name="max_min">Max/Min</string>
    <string name="min_max">Min/Max</string>
    <string name="index_tours">Tours</string>
    <string name="shared_string_all">All</string>
    <string name="waypoints">Waypoints</string>
    <string name="targets">Destinations</string>
    <string name="announce_gpx_waypoints">GPX waypoints</string>
    <string name="download_additional_maps">Download missing maps %1$s (%2$d MB)?</string>
    <string name="rendering_value_browse_map_name">Browse map</string>
    <string name="rendering_value_car_name">Car</string>
    <string name="rendering_value_bicycle_name">Bicycle</string>
    <string name="rendering_value_pedestrian_name">Pedestrian</string>
    <string name="rendering_attr_coloredBuildings_name">Color-code buildings by type</string>
    <string name="continue_navigation">Continue Navigation</string>
    <string name="pause_navigation">Pause Navigation</string>
    <string name="keep_navigation_service">Keep</string>
    <string name="map_preferred_locale_descr">Preferred language for labels on the map (if unavailable, English or local names will be used).</string>
    <string name="map_preferred_locale">Preferred map language</string>
    <string name="local_map_names">Local names</string>
    <string name="lang_sw">Swahili</string>
    <string name="lang_he">Hebrew</string>
    <string name="forward">Forward</string>
    <string name="home">Dashboard</string>
    <string name="live_monitoring_m_descr">Send tracking data to a specified web service if GPX logging is enabled.</string>
    <string name="live_monitoring_m">Online tracking (GPX required)</string>
    <string name="live_monitoring_start">Start online tracking</string>
    <string name="live_monitoring_stop">Stop online tracking</string>
    <string name="gpx_monitoring_start">Start GPX logging</string>
    <string name="gpx_monitoring_stop">Stop GPX logging</string>
    <string name="gpx_start_new_segment">Start new segment</string>
    <string name="rendering_attr_hideBuildings_name">Buildings</string>
    <string name="rendering_attr_hideNonVehicleHighways_name">Non-vehicle highways</string>
    <string name="rendering_attr_hideText_name">Text</string>
    <string name="rendering_attr_hideWoodScrubs_name">Wood and scrubs</string>
    <string name="rendering_attr_buildings15zoom_name">Buildings on zoom 15</string>
    <string name="rendering_attr_moreDetailed_name">More details</string>
    <string name="rendering_attr_lessDetailed_name">Fewer details</string>
    <string name="rendering_attr_hideAccess_name">Access restrictions</string>
    <string name="rendering_attr_showAccess_name">Show access restrictions and toll</string>
    <string name="rendering_attr_showSurfaceGrade_name">Show road quality</string>
    <string name="rendering_attr_showSurfaces_name">Show road surface</string>
    <string name="rendering_attr_showCycleRoutes_name">Show cycle routes</string>
    <string name="no_index_file_to_download">Downloads not found, please check your connection to the Internet.</string>
    <string name="select_index_file_to_download">Nothing was found. If you can\'t find your region, you can make it yourself (see https://osmand.net).</string>
    <string name="none_selected_gpx">No GPX files selected. To select one long-tap an available track.</string>
    <string name="local_index_select_gpx_file">Select to show</string>
    <string name="gpx_split_interval">Split interval</string>
    <string name="sort_by_distance">Sort by distance</string>
    <string name="sort_by_name">Sort by name</string>
    <string name="show_zoom_buttons_navigation_descr">Show zoom buttons during navigation.</string>
    <string name="show_zoom_buttons_navigation">Show zoom buttons</string>
    <string name="save_as_favorites_points">Save as group of favorites</string>
    <string name="select_destination_and_intermediate_points">Select destinations</string>
    <string name="layer_amenity_label">POI overlay labels</string>
    <string name="loading_smth">Loading %1$s…</string>
    <string name="map_widget_plain_time">Current time</string>
    <string name="gpx_wpt">Waypoint</string>
    <string name="selected_gpx_info_show">\n\nLong-tap to view on the map</string>
    <string name="delay_navigation_start">Start turn-by-turn guidance automatically</string>
    <string name="local_index_gpx_info_show">\n\nLong-tap for options</string>
    <string name="gpx_info_subtracks">Subtracks: %1$s </string>
    <string name="gpx_info_waypoints">Waypoints: %1$s </string>
    <string name="gpx_info_distance">Distance: %1$s (%2$s points) </string>
    <string name="gpx_info_start_time">Start time: %1$tF,  %1$tT </string>
    <string name="gpx_info_end_time">End time: %1$tF,  %1$tT </string>
    <string name="gpx_info_average_speed">Average speed: %1$s </string>
    <string name="gpx_info_maximum_speed">Maximum speed: %1$s </string>
    <string name="gpx_info_avg_altitude">Average altitude: %1$s</string>
    <string name="gpx_info_diff_altitude">Altitude range: %1$s</string>
    <string name="gpx_info_asc_altitude">Descent/ascent: %1$s</string>
    <string name="gpx_timespan">Time span: %1$s</string>
    <string name="gpx_timemoving">Time moving: %1$s</string>
    <string name="gpx_selection_segment_title">Segment</string>
    <string name="gpx_selection_number_of_points"> %1$s points</string>
    <string name="gpx_selection_point">Point %1$s</string>
    <!-- string name="gpx_selection_current_track">recording</string -->
    <string name="gpx_selection_route_points">%1$s \nRoute points %2$s</string>
    <string name="gpx_selection_points">%1$s \nPoints</string>
    <string name="gpx_selection_track">%1$s \nTrack %2$s</string>
    <string name="gpx_file_is_empty">Empty GPX track</string>
    <string name="osmo_edit_color">Display color</string>
    <string name="osmo_connect_menu">Connect</string>
    <string name="osmo_group_description">Description</string>
    <string name="int_days">days</string>
    <string name="hours_ago">hours ago</string>
    <string name="minutes_ago">min ago</string>
    <string name="seconds_ago">sec ago</string>
    <string name="use_points_as_intermediates">Calculate route between points</string>
    <string name="always_center_position_on_map">Display position always in center</string>
    <string name="voice_pref_title">Voice</string>
    <string name="misc_pref_title">Misc</string>
    <string name="localization_pref_title">Localization</string>
    <string name="index_item_nation_addresses">addresses nationwide</string>
    <string name="index_item_world_altitude_correction">World altitude correction</string>
    <string name="index_item_world_seamarks">World seamarks</string>
    <string name="index_item_world_bitcoin_payments">World bitcoin payments</string>
    <string name="index_item_world_basemap">World overview map</string>
    <string name="index_item_world_ski">World ski map</string>
    <string name="lang_zh">Chinese</string>
    <string name="lang_pt_br">Portuguese (Brazil)</string>
    <string name="lang_en">English</string>
    <string name="lang_en_gb">English (United Kingdom)</string>
    <string name="lang_af">Afrikaans</string>
    <string name="lang_al">Albanian</string>
    <string name="lang_ar">Arabic</string>
    <string name="lang_hy">Armenian</string>
    <string name="lang_eu">Basque</string>
    <string name="lang_be">Belarusian</string>
    <string name="lang_be_by">Belarusian (Latin)</string>
    <string name="lang_bs">Bosnian</string>
    <string name="lang_bg">Bulgarian</string>
    <string name="lang_ca">Catalan</string>
    <string name="lang_hr">Croatian</string>
    <string name="lang_cs">Czech</string>
    <string name="lang_da">Danish</string>
    <string name="lang_nl">Dutch</string>
    <string name="lang_fi">Finnish</string>
    <string name="lang_fr">French</string>
    <string name="lang_ka">Georgian</string>
    <string name="lang_de">German</string>
    <string name="lang_el">Greek</string>
    <string name="lang_iw">Hebrew</string>
    <string name="lang_hi">Hindi</string>
    <string name="lang_hu">Hungarian</string>
    <string name="lang_hu_formal">Hungarian (formal)</string>
    <string name="lang_id">Indonesian</string>
    <string name="lang_it">Italian</string>
    <string name="lang_ja">Japanese</string>
    <string name="lang_kn">Kannada</string>
    <string name="lang_ko">Korean</string>
    <string name="lang_lv">Latvian</string>
    <string name="lang_lt">Lithuanian</string>
    <string name="lang_mr">Marathi</string>
    <string name="lang_no">Norwegian</string>
    <string name="lang_fa">Persian</string>
    <string name="lang_pl">Polish</string>
    <string name="lang_pt">Portuguese</string>
    <string name="lang_ro">Romanian</string>
    <string name="lang_ru">Russian</string>
    <string name="lang_sc">Sardinian</string>
    <string name="lang_sr">Serbian</string>
    <string name="lang_sr_latn">Serbian (Latin)</string>
    <string name="lang_zh_cn">Chinese (Simplified)</string>
    <string name="lang_zh_hk">Chinese (Hong Kong)</string>
    <string name="lang_sk">Slovak</string>
    <string name="lang_sl">Slovenian</string>
    <string name="lang_es">Spanish</string>
    <string name="lang_sv">Swedish</string>
    <string name="lang_zh_tw">Chinese (Traditional)</string>
    <string name="lang_tr">Turkish</string>
    <string name="lang_uk">Ukrainian</string>
    <string name="lang_vi">Vietnamese</string>
    <string name="lang_cy">Welsh</string>
    <string name="index_name_canada">North America - Canada</string>
    <string name="index_name_italy">Europe - Italy</string>
    <string name="index_name_gb">Europe - Great Britain</string>
    <string name="calculate_osmand_route_without_internet">Offline calculation of OsmAnd route segment</string>
    <string name="gpx_option_calculate_first_last_segment">Calculate OsmAnd route for first and last route segment</string>
    <string name="use_displayed_track_for_navigation">Do you want to use the shown track for navigation?</string>
    <string name="keep_and_add_destination_point">Add as subsequent destination</string>
    <string name="select_gpx">Select GPX…</string>
    <string name="route_descr_select_destination">Select Destination</string>
    <string name="route_preferences">Route preferences</string>
    <string name="route_info">Route information</string>
    <string name="routing_attr_prefer_motorway_name">Prefer motorways</string>
    <string name="routing_attr_prefer_motorway_description">Prefer motorways.</string>
    <string name="routing_attr_avoid_toll_name">Avoid toll roads</string>
    <string name="routing_attr_avoid_toll_description">Avoid toll roads.</string>
    <string name="routing_attr_avoid_unpaved_name">Avoid unpaved roads</string>
    <string name="routing_attr_avoid_unpaved_description">Avoid unpaved roads.</string>
    <string name="routing_attr_avoid_ferries_name">Avoid ferries</string>
    <string name="routing_attr_avoid_ferries_description">Avoid ferries.</string>
    <string name="routing_attr_avoid_motorway_name">Avoid motorways</string>
    <string name="routing_attr_avoid_motorway_description">Avoid motorways.</string>
    <string name="routing_attr_avoid_stairs_name">Avoid stairs</string>
    <string name="routing_attr_avoid_stairs_description">Avoid stairs.</string>
    <string name="routing_attr_avoid_borders_name">Avoid border crossing</string>
    <string name="routing_attr_avoid_borders_description">Avoid crossing a border into another country.</string>
    <string name="routing_attr_weight_name">Weight limit</string>
    <string name="routing_attr_weight_description">Specify vehicle weight to be permitted on routes.</string>
    <string name="routing_attr_height_name">Height limit</string>
    <string name="routing_attr_height_description">Specify vehicle height to be permitted on routes.</string>
    <string name="android_19_location_disabled">Since Android version 4.4 (KitKat) you cannot download and update maps to the previous storage folder (%s). Do you want to change to the permitted storage location and copy all OsmAnd files there?
        \n Note 1: Your old files will remain untouched (but can be deleted manually).
        \n Note 2: In the new storage location it will not be possible to share files between OsmAnd and OsmAnd+.</string>
    <string name="copying_osmand_one_file_descr">Copying file (%s) to the new destination…</string>
    <string name="copying_osmand_files_descr">Copying OsmAnd data files to the new destination (%s)…</string>
    <string name="copying_osmand_files">Copying OsmAnd data files…</string>
    <string name="calculate_osmand_route_gpx">Offline OsmAnd route calculation</string>
    <string name="app_mode_truck">Truck</string>
    <string name="guidance_preferences_descr">Navigation preferences</string>
    <string name="routing_preferences_descr">Routing preferences</string>
    <string name="speech_rate_descr">Specify the speech rate for TTS.</string>
    <string name="speech_rate">Speech Rate</string>
    <string name="complex_route_calculation_failed">Fast route calculation failed (%s), fallback to slow calculation.</string>
    <string name="disable_complex_routing_descr">Disable two-phase routing for car navigation.</string>
    <string name="disable_complex_routing">Disable complex routing</string>
    <string name="amenity_type_seamark">Seamark</string>
    <string name="app_modes_choose_descr">Select the use profiles to be visible in the app.</string>
    <string name="app_modes_choose">App Profiles</string>
    <string name="map_widget_map_rendering">Map rendering</string>
    <string name="app_mode_hiking">Hiking</string>
    <string name="app_mode_motorcycle">Motorcycle</string>
    <string name="app_mode_boat">Boat</string>
    <string name="app_mode_aircraft">Aircraft</string>
    <string name="local_osm_changes_delete_all_confirm">You are going to delete %1$d OSM changes. Are you sure?</string>
    <string name="animate_routing_route_not_calculated">Please calculate the route first</string>
    <string name="animate_routing_route">Simulate using calculated route </string>
    <string name="animate_routing_gpx">Simulate using GPX track</string>
    <string name="route_is_too_long_v2">Please add intermediate destinations if no path is found for this long route within 10 mins.</string>
    <string name="auto_zoom_none">No auto zoom</string>
    <string name="auto_zoom_close">To close-up</string>
    <string name="auto_zoom_far">To mid-range</string>
    <string name="auto_zoom_farthest">To long-range</string>
    <string name="map_magnifier">Map magnifier</string>
    <string name="base_world_map">World basemap</string>
    <string name="about_version">Version:</string>
    <string name="shared_string_about">About</string>
    <string name="about_settings_descr">Version info, licenses, project members</string>
    <string name="local_index_tile_data_zooms">Zooms downloaded: %1$s</string>
    <string name="local_index_tile_data_expire">Expire (minutes): %1$s</string>
    <string name="local_index_tile_data_downloadable">Downloadable: %1$s</string>
    <string name="local_index_tile_data_maxzoom">Maximum zoom: %1$s</string>
    <string name="local_index_tile_data_minzoom">Minimum zoom: %1$s</string>
    <string name="local_index_tile_data_name">Tile data: %1$s</string>
    <string name="edit_tilesource_successfully">Tilesource %1$s was saved</string>
    <string name="edit_tilesource_elliptic_tile">Elliptic mercator</string>
    <string name="edit_tilesource_maxzoom">Max zoom</string>
    <string name="edit_tilesource_expiration_time">Expire (minutes)</string>
    <string name="edit_tilesource_minzoom">Min zoom</string>
    <string name="edit_tilesource_url_to_load">URL</string>
    <string name="edit_tilesource_choose_existing">Choose existing…</string>
    <string name="maps_define_edit">Define/Edit…</string>
    <string name="map_widget_fps_info">FPS debug info</string>
    <string name="driving_region_descr">Select the driving region: US, Europe, UK, Asia, and others.</string>
    <string name="driving_region">Driving region</string>
    <string name="driving_region_japan">Japan</string>
    <string name="driving_region_us">United States</string>
    <string name="driving_region_canada">Canada</string>
    <string name="driving_region_europe_asia">Europe, Asia, Latin America, &amp; similar</string>
    <string name="driving_region_uk">UK, India, &amp; similar</string>
    <string name="driving_region_australia">Australia</string>
    <string name="speak_title">Announce…</string>
    <string name="speak_descr">Configure to announce street names, traffic warnings (forced stops, speed bumps), speed camera warnings, speed limits.</string>
    <string name="speak_street_names">Street names (TTS)</string>
    <string name="speak_speed_limit">Speed limit</string>
    <string name="speak_cameras">Speed cameras</string>
    <string name="speak_traffic_warnings">Traffic warnings</string>
    <string name="osb_author_or_password_not_specified">Please specify OSM user and password in \'Settings\'</string>
    <string name="clear_intermediate_points">Clear intermediate destinations</string>
    <string name="keep_intermediate_points">Keep intermediate destinations</string>
    <string name="new_directions_point_dialog">You already have intermediate destinations set.</string>
    <string name="context_menu_item_directions_to">Directions to</string>
    <string name="context_menu_item_directions_from">Directions from</string>
    <string name="route_descr_map_location">Map: </string>
    <string name="route_descr_lat_lon">Lat %1$.3f, lon %2$.3f</string>
    <!-- string name="route_descr_current_location">Current position</string -->
    <string name="route_descr_destination">Destination</string>
    <string name="route_to">To:</string>
    <string name="route_via">Via:</string>
    <string name="route_from">From:</string>
    <string name="app_mode_default">Browse map</string>
    <string name="settings_preset">Default profile</string>
    <string name="settings_preset_descr">Map view and navigation settings are remembered per use profile. Set your default profile here.</string>
    <string name="destination_point">Destination %1$s</string>
    <string name="context_menu_item_destination_point">Set as destination</string>
    <string name="please_select_address">Select city or street first</string>
    <string name="search_street_in_neighborhood_cities">Search for street in neighborhood cities</string>
    <string name="intermediate_items_sort_return">Optimized order of intermediate destinations en-route to the destination.</string>
    <string name="intermediate_items_sort_by_distance">Sort door-to-door</string>
    <string name="local_osm_changes_backup_successful">OSM change file was generated %1$s</string>
    <string name="local_osm_changes_backup_failed">Backup OSM changes failed</string>
    <string name="local_osm_changes_backup">Backup as OSM change</string>
    <string name="delete_point">Delete Point</string>
    <string name="plugin_distance_point_time">time</string>
    <string name="plugin_distance_point_hdop">accuracy</string>
    <string name="plugin_distance_point_speed">speed</string>
    <string name="plugin_distance_point_ele">elevation</string>
    <string name="plugin_distance_point">Point</string>
    <string name="gpx_file_name">GPX file name</string>
    <string name="gpx_saved_sucessfully">GPX file saved to {0}</string>
    <string name="use_distance_measurement_help">* Tap to mark a point.\n
        * Long-tap the map to delete previous point.\n
        * Long-tap on a point to view and attach description.\n
        * Tap the measurement widget to see more actions.</string>
    <string name="distance_measurement_start_editing">Start editing</string>
    <string name="distance_measurement_finish_editing">Finish editing</string>
    <string name="distance_measurement_finish_subtrack">Begin a new subtrack</string>
    <string name="distance_measurement_clear_route">Clear all points</string>
    <string name="distance_measurement_load_gpx">Open existing GPX</string>
    <string name="wait_current_task_finished">Please wait until current task is finished</string>
    <string name="use_kalman_filter_compass_descr">Reduces noise in compass readings but adds inertia.</string>
    <string name="use_kalman_filter_compass">Use Kalman filter</string>
    <string name="use_magnetic_sensor_descr">For the compass reading, use the magnetic sensor instead of the orientation sensor.</string>
    <string name="use_magnetic_sensor">Use magnetic sensor</string>
    <string name="other_location">Other</string>
    <string name="files_limit">%1$d files left</string>
    <string name="available_downloads_left">%1$d files left to download</string>
    <string name="install_paid">Full version</string>
    <string name="cancel_route">Dismiss route</string>
    <string name="cancel_navigation">Stop navigation</string>
    <string name="clear_destination">Clear destination</string>
    <string name="download_using_mobile_internet">Wi-Fi is currently not connected. Do you want to use the current connection to the Internet for downloading?</string>
    <string name="street_name">Street name</string>
    <string name="hno">House number</string>
    <string name="website">Web site</string>
    <string name="phone">Phone</string>
    <string name="osmand_background_plugin_description">Shows settings for turning on tracking and navigation in background mode by periodically waking up the GPS device (with the screen off).</string>
    <string name="contribution_activity">Install version</string>
    <string name="choose_osmand_theme_descr">Choose how the app looks.</string>
    <string name="choose_osmand_theme">App theme</string>
    <string name="accessibility_options">Accessibility options</string>
    <string name="select_address_activity">Select address</string>
    <string name="favourites_list_activity">Select favorite</string>
    <string name="local_openstreetmap_act_title">OSM modifications</string>
    <string name="layer_hillshade">Hillshade layer</string>
    <string name="map_widget_gps_info">GPS info</string>
    <string name="access_arrival_time">Arrival time</string>
    <string name="item_checked">checked</string>
    <string name="item_unchecked">unchecked</string>
    <string name="prefer_motorways">Prefer motorways</string>
    <string name="prefer_in_routing_title">Prefer…</string>
    <string name="prefer_in_routing_descr">Prefer motorways.</string>
    <string name="max_speed_none">none</string>
    <string name="index_name_openmaps">OpenMaps EU</string>
    <string name="download_wikipedia_maps">Wikipedia</string>
    <string name="download_hillshade_maps">Hillshades</string>
    <string name="local_indexes_cat_srtm">Contour lines</string>
    <string name="local_indexes_cat_av">Audio/Video data</string>
    <string name="stop_routing_confirm">Are you sure you want to stop the navigation?</string>
    <string name="clear_dest_confirm">Are you sure you want to clear your destination (and intermediate destinations)?</string>
    <string name="precise_routing_mode_descr">Calculate precise routes without glitches. Still distance-limited and slow.</string>
    <string name="precise_routing_mode">Precise routing (alpha)</string>
    <string name="recording_context_menu_show">Show</string>
    <string name="recording_photo_description">Photo %1$s %2$s</string>
    <string name="av_def_action_picture">Take a photo</string>
    <string name="recording_context_menu_precord">Take a photo</string>
    <string name="dropbox_plugin_description">The Dropbox plugin allows you to sync tracks and audio/video notes with your Dropbox account.</string>
    <string name="dropbox_plugin_name">Dropbox plugin</string>
    <string name="intermediate_points_change_order">Change order</string>
    <string name="srtm_paid_version_msg">Please consider paying for the \'Contour lines\' plugin to support further development.</string>
    <string name="av_def_action_choose">Select on request</string>
    <string name="av_def_action_video">Record video</string>
    <string name="av_def_action_audio">Record audio</string>
    <string name="av_widget_action_descr">Select default widget action.</string>
    <string name="av_widget_action">Default widget action</string>
    <string name="av_video_format_descr">Select the video output format.</string>
    <string name="av_video_format">Video output format</string>
    <string name="av_use_external_recorder_descr">Use the system recorder for video.</string>
    <string name="av_use_external_recorder">Use system recorder</string>
    <string name="av_use_external_camera_descr">Use the system app for photos.</string>
    <string name="av_use_external_camera">Use camera app</string>
    <string name="av_settings_descr">Configure audio and video settings.</string>
    <string name="av_settings">Audio/video settings </string>
    <string name="recording_error">Error occurred while recording </string>
    <string name="recording_camera_not_available">Camera is not available</string>
    <string name="recording_is_recorded">Audio/video is being recorded. To stop it tap the AV widget.</string>
    <string name="recording_playing">An audio from the specified recording is being played.\n%1$s</string>
    <string name="recording_open_external_player">Open external player</string>
    <string name="recording_delete_confirm">Do you want to delete this recording?</string>
    <string name="recording_unavailable">unavailable</string>
    <string name="recording_context_menu_arecord">Take an audio note</string>
    <string name="recording_context_menu_vrecord">Take a video note</string>
    <string name="layer_recordings">Recording layer</string>
    <string name="recording_can_not_be_played">Recording can not be played</string>
    <string name="recording_context_menu_delete">Delete recording</string>
    <string name="recording_context_menu_play">Play</string>
    <string name="recording_description">Recording %1$s %3$s %2$s</string>
    <string name="recording_default_name">Recording</string>
    <string name="map_widget_av_notes">Audio/video notes</string>
    <string name="map_widget_distancemeasurement">Distance measurement</string>
    <string name="audionotes_location_not_defined">Location to associate with the note is not defined yet. \"Use location …\" to assign a note to the location specified.</string>
    <string name="map_widget_audionotes">Audio notes</string>
    <string name="index_srtm_parts">parts</string>
    <string name="index_srtm_ele">Contour lines</string>
    <string name="download_select_map_types">Other maps</string>
    <string name="download_roads_only_item">Roads only</string>
    <string name="download_srtm_maps">Contour lines</string>
    <string name="download_regular_maps">Standard map</string>
    <string name="download_roads_only_maps">Roads-only map</string>
    <string name="rendering_attr_alpineHiking_name">Alpine hiking scale (SAC)</string>
    <string name="rendering_attr_alpineHiking_description">Render paths according to the SAC scale.</string>
    <string name="rendering_attr_hikingRoutesOSMC_name">Hiking symbol overlay</string>
    <string name="rendering_attr_hikingRoutesOSMC_description">Render paths according to OSMC traces.</string>
    <string name="rendering_attr_noAdminboundaries_name">Boundaries</string>
    <string name="rendering_attr_noAdminboundaries_description">Suppress display of regional boundaries (admin levels 5–9).</string>
    <string name="map_widget_max_speed">Speed limit</string>
    <string name="monitoring_control_start">GPX</string>
    <string name="no_buildings_found">No buildings found.</string>
    <string name="incremental_search_city">Search city incrementally</string>
    <string name="search_villages_and_postcodes">Search more villages/postcode</string>
    <string name="rendering_attr_showRoadMaps_description">Select when to display roads-only maps:</string>
    <string name="rendering_attr_showRoadMaps_name">Roads-only maps</string>
    <string name="safe_mode_description">Run the app in safe mode (using slower Android instead of native code).</string>
    <string name="safe_mode">Safe mode</string>
    <string name="native_library_not_running">The app is running in safe mode (disable it in \'Settings\').</string>
    <string name="close_changeset">Close changeset</string>
    <string name="zxing_barcode_scanner_not_found">ZXing Barcode Scanner app not installed. Search in Google Play?</string>
    <string name="rendering_attr_roadColors_description">Select a road color scheme:</string>
    <string name="rendering_attr_roadColors_name">Road color scheme</string>
    <string name="map_widget_show_destination_arrow">Show destination direction</string>
    <string name="enable_plugin_monitoring_services">Enable the Trip recording plugin to use position logging services (GPX logging, online tracking)</string>
    <string name="non_optimal_route_calculation">Calculate possibly non-optimal route over long distances</string>
    <string name="gps_not_available">Please enable GPS in the settings</string>
    <string name="map_widget_monitoring_services">Logging services</string>
    <string name="no_route">No route</string>
    <string name="delete_target_point">Remove destination</string>
    <string name="target_point">Destination %1$s</string>
    <string name="intermediate_point">Intermediate destination %1$s</string>
    <string name="context_menu_item_last_intermediate_point">Add as last intermediate destination</string>
    <string name="context_menu_item_first_intermediate_point">Add as first intermediate destination</string>
    <string name="add_as_last_destination_point">Add as last intermediate destination</string>
    <string name="add_as_first_destination_point">Add as first intermediate destination</string>
    <string name="replace_destination_point">Replace the destination</string>
    <string name="new_destination_point_dialog">You have already set a destination:</string>
    <string name="target_points">Destinations</string>
    <string name="intermediate_point_too_far">Intermediate destination %1$s is too far from the nearest road.</string>
    <string name="arrived_at_intermediate_point">You have arrived at your intermediate destination</string>
    <string name="context_menu_item_intermediate_point">Add as intermediate destination</string>
    <string name="map_widget_intermediate_distance">Intermediate destination</string>
    <string name="ending_point_too_far">Ending point too far from nearest road.</string>
    <string name="add_tag">Add Tag</string>
    <string name="btn_advanced_mode">Advanced Mode…</string>
    <string name="poi_filter_parking">Parking</string>
    <string name="poi_filter_emergency">Emergency</string>
    <string name="poi_filter_public_transport">Public transport</string>
    <string name="poi_filter_entertainment">Entertainment</string>
    <string name="poi_filter_accomodation">Accommodation</string>
    <string name="poi_filter_restaurants">Restaurants</string>
    <string name="poi_filter_sightseeing">Sightseeing</string>
    <string name="poi_filter_car_aid">Car aid</string>
    <string name="poi_filter_food_shop">Food shop</string>
    <string name="poi_filter_for_tourists">For tourists</string>
    <string name="poi_filter_fuel">Fuel</string>
    <string name="show_warnings_title">Show alerts…</string>
    <string name="show_warnings_descr">Configure traffic warnings (speed limits, forced stops, speed bumps, tunnels), speed camera warnings, and lane information.</string>
    <string name="use_compass_navigation_descr">Use the compass when no heading is detected otherwise.</string>
    <string name="use_compass_navigation">Use compass</string>
    <string name="avoid_motorway">Avoid motorways</string>
    <string name="auto_zoom_map_descr">Zoom level according to your speed (while map is synchronized with current position).</string>
    <string name="auto_zoom_map">Auto zoom map</string>
    <string name="snap_to_road_descr">Snap position to roads during navigation.</string>
    <string name="snap_to_road">Snap to road</string>
    <string name="interrupt_music_descr">Voice prompts pause, not just subdue, music playback.</string>
    <string name="interrupt_music">Pause music</string>
    <string name="osmand_play_title_30_chars">OsmAnd Maps &amp; Navigation</string>
    <string name="osmand_short_description_80_chars">Global Mobile Map Viewing &amp; Navigation for Offline and Online OSM Maps</string>
    <string name="osmand_long_description_1000_chars">
		OsmAnd (OSM Automated Navigation Directions)

		OsmAnd is an open source software navigation app with access to a wide variety of global OpenStreetMap (OSM) data. All map data (vector or tile maps) can be stored on the phone memory card for offline usage. Offline and online routing functionality is also offered, including turn-by-turn voice guidance.

		Some of the core features:
		- Complete offline functionality (store downloaded vector or tile maps in the device storage)
		- Compact offline vector maps for the whole world available
		- Download of country or region maps directly from the app
		- Overlay of several map layers possible, like GPX or navigation tracks, Points of Interest, favorites, contour lines, public transport stops, additional maps with customizable transparency
		- Offline search for addresses and places (POIs)
		- Offline routing for medium-range distances 
		- Car, bicycle, and pedestrian modes with optional:
		-  Automated day/night view switching
		-  Speed-dependent map zooming
		-  Map alignment according to compass or direction of motion
		-  Lane guidance, speed limit display, recorded and TTS voices

		Limitations of this free version of OsmAnd:
		- Number of map downloads limited
		- No offline access to Wikipedia POIs

		OsmAnd is actively being developed and our project and its continued progress relies on financial contributions for development and testing of new functionality. Please consider buying OsmAnd+, or funding specific new features or making a general donation on https://osmand.net.
	</string>
    <string name="osmand_extended_description_part1">
    OsmAnd (OSM Automated Navigation Directions) is a map and navigation app with access to the free, worldwide, and high-quality OpenStreetMap (OSM) data.

    Enjoy voice and optical navigator, viewing POIs (points of interest), creating and managing GPX tracks, using contour lines visualization and altitude info (through plugin), a choice between driving, cycling, pedestrian modes, OSM editing and much more.
    </string>
    <string name="osmand_extended_description_part2">
        GPS navigation
        • You can choose between offline (no roaming charges when you are abroad) or online (faster) mode
        • Turn-by-turn voice guidance leads you along the way (recorded and synthesized voices)
        • The route gets rebuilt whenever you deviate from it
        • Lane guidance, street names, and estimated time of arrival will help along the way
        • To make your trip safer, day/night mode switches automatically
        • You can choose to show speed limits, and get reminders if you exceed it
        • Map zoom adjusts to your speed
        • You can searches destinations by address, by type (e.g: parking, restaurant, hotel, gas station, museum), or by geographical coordinates
        • Supports intermediate points on your itinerary
        • You can record your own or upload a GPX track and follow it
    </string>
    <string name="osmand_extended_description_part3">
        Map
        • Displays POIs (point of interests) around you
        • Adjusts the map to your direction of motion (or compass)
        • Shows where you are and where you are looking at
        • Share your location so that your friends can find you
        • Keeps your most important places in \'Favorites\'
        • Allows you to choose how to display names on the map: In English, local, or phonetic spelling
        • Displays specialized online tiles, satellite view (from Bing), different overlays like touring/navigation GPX tracks and additional layers with customizable transparency
    </string>
    <string name="osmand_extended_description_part4">
        Skiing
        OsmAnd ski maps plugin enables you to see ski tracks with level of complexity and some additional information, like location of lifts and other facilities.
    </string>
    <string name="osmand_extended_description_part5">
        Cycling
        • You can find cycling paths on the map
        • GPS navigation in cycling mode builds your route using cycling paths
        • You can see your speed and altitude
        • GPX recording option enables you to record your trip and share it
        • Via an additional plugin you can enable contour lines and hillshading
    </string>
    <string name="osmand_extended_description_part6">
        Walking, hiking, city tour
        • The map shows you walking and hiking paths
        • Wikipedia in your preferred language can tell you a lot during a city tour
        • Public transport stops (bus, tram, train),  including line names, help to navigate in a new city
        • GPS navigation in pedestrian mode builds your route using walking paths
        • You can upload and follow a GPX route or record and share your own
    </string>
    <string name="osmand_extended_description_part7">
        Contribute to OSM
        • Report data bugs
        • Upload GPX tracks to OSM directly from the app
        • Add POIs and directly upload them to OSM (or later if offline)
    </string>
    <string name="osmand_extended_description_part8">
        OsmAnd is open-source and actively being developed. Everyone can contribute to the app by reporting bugs, improving translations or coding new features. The project is in a lively state of continuous improvement by all these forms of developer and user interaction. The project progress also relies on financial contributions to fund coding and testing of new functionalities.
        Approximate map coverage and quality:
        • Western Europe: ****
        • Eastern Europe: ***
        • Russia: ***
        • North America: ***
        • South America: **
        • Asia: **
        • Japan &amp; Korea: ***
        • Middle East: **
        • Africa: **
        • Antarctica: *
        Most countries around the globe are available for download!
        Get a reliable navigator in your country - be it France, Germany, Mexico, UK, Spain, Netherlands, USA, Russia, Brazil or any other.
    </string>
    <string name="osmand_plus_play_title_30_chars">OsmAnd+ Maps &amp; Navigation</string>
    <string name="osmand_plus_short_description_80_chars">Global Mobile Map Viewing &amp; Navigation for Offline and Online OSM Maps</string>
    <string name="osmand_plus_long_description_1000_chars">
		OsmAnd+ (OSM Automated Navigation Directions)

		OsmAnd+ is an open source software navigation app with access to a wide variety of global OpenStreetMap (OSM) data. All map data (vector or tile maps) can be stored on the phone memory card for offline use. Offline and online routing functionality is also offered, including turn-by-turn voice guidance.

		OsmAnd+ is the paid app version, by buying it you support the project, fund the development of new features, and receive the latest updates.

		Some of the core features:
		- Complete offline functionality (store downloaded vector or tile maps in the device storage)
		- Compact offline vector maps for the whole world available
		- Unlimited downloading of country or region maps directly from the app
		- Offline Wikipedia feature (download Wikipedia POIs), great for sightseeing
		- Overlay of several map layers possible, like GPX or navigation tracks, Points of Interest, favorites, contour lines, public transport stops, additional maps with customizable transparency
		- Offline search for addresses and places (POIs)
		- Offline routing for medium-range distances
		- Car, bicycle, and pedestrian modes with optional:
		-  Automated day/night view switching
		-  Speed-dependent map zooming
		-  Map alignment according to compass or direction of motion
		-  Lane guidance, speed limit display, recorded and TTS voices
	</string>
    <string name="osmand_plus_extended_description_part1">
        OsmAnd+ (OSM Automated Navigation Directions) is a map and navigation app with access to the free, worldwide, and high-quality OpenStreetMap (OSM) data.
        Enjoy voice and optical navigation, viewing POIs (points of interest), creating and managing GPX tracks, using contour lines visualization and altitude info, a choice between driving, cycling, pedestrian modes, OSM editing and much more.

        OsmAnd+ is the paid app version. By buying it, you support the project, fund the development of new features, and receive the latest updates.

        Some of the main features:
    </string>
    <string name="osmand_plus_extended_description_part2">
        Navigation
        • Works online (fast) or offline (no roaming charges when you are abroad)
        • Turn-by-turn voice guidance (recorded and synthesized voices)
        • Optional lane guidance, street name display, and estimated time of arrival
        • Supports intermediate points on your itinerary
        • Automatic re-routing whenever you deviate from the route
        • Search for places by address, by type (e.g: restaurant, hotel, gas station, museum), or by geographical coordinates
    </string>
    <string name="osmand_plus_extended_description_part3">
        Map Viewing
        • Display your position and orientation
        • Optionally align the picture according to compass or your direction of motion
        • Save your most important places as Favorites
        • Display POIs (point of interests) around you
        • Display specialized online tiles, satellite view (from Bing), different overlays like touring/navigation GPX tracks and additional layers with customizable transparency
        • Optionally display place names in English, local, or phonetic spelling
    </string>
    <string name="osmand_plus_extended_description_part4">
        Use OSM and Wikipedia Data
        • High-quality information from the best collaborative projects of the world
        • OSM data available per country or region
        • Wikipedia POIs, great for sightseeing
        • Unlimited free downloads, directly from the app
        • Compact offline vector maps updated at least once a month

        • Selection between complete region data and just road network (Example: All of Japan is 700 MB or 200 MB for the road network part thereof)
    </string>
    <string name="osmand_plus_extended_description_part5">
        Safety Features
        • Optional automated day/night view switching
        • Optional speed limit display, with reminder if you exceed it
        • Optional speed-dependent zooming
        • Share your location so that your friends can find you
    </string>
    <string name="osmand_plus_extended_description_part6">
        Bicycle and Pedestrian Features
        • Viewing foot, hiking, and bike paths, great for outdoor activities
        • Special routing and display modes for bike and pedestrian
        • Optional public transport stops (bus, tram, train) including line names
        • Optional trip recording to local GPX file or online service
        • Optional speed and altitude display
        • Display of contour lines and hillshading (via additional plugin)
    </string>
    <string name="osmand_plus_extended_description_part7">
        Directly Contribute to OSM
        • Report data bugs
        • Upload GPX tracks to OSM directly from the app
        • Add POIs and directly upload them to OSM (or later if offline)
        • Optional trip recording also in background mode (while device is in sleep mode)
        OsmAnd is open-source software in active development. Everyone can contribute to the app by reporting bugs, improving translations or coding new features or user interaction. The project progress also relies on financial contributions for coding and testing new functionality.
    </string>
    <string name="osmand_plus_extended_description_part8">
        Approximate map coverage and quality:
        • Western Europe: ****
        • Eastern Europe: ***
        • Russia: ***
        • North America: ***
        • South America: **
        • Asia: **
        • Japan &amp; Korea: ***
        • Middle East: **
        • Africa: **
        • Antarctica: *
        Most countries around the globe available as downloads!
        From Afghanistan to Zimbabwe, from Australia to the USA. Argentina, Brazil, Canada, France, Germany, Mexico, UK, Spain, …
    </string>
    <string name="filterpoi_activity">Create POI filter</string>
    <string name="recalculate_route_to_your_location">Transport mode:</string>
    <string name="select_navigation_mode">Select transport mode</string>
    <string name="day_night_info_description">Sunrise: %1$s \nSunset: %2$s</string>
    <string name="day_night_info">Day/night info</string>
    <string name="map_widget_renderer">Map style</string>
    <string name="layer_map_appearance">Configure screen</string>
    <string name="show_lanes">Lanes</string>
    <string name="avoid_unpaved">Avoid unpaved roads</string>
    <string name="avoid_ferries">Avoid ferries</string>
    <string name="avoid_in_routing_title">Avoid…</string>
    <string name="avoid_in_routing_descr">Avoid toll roads, unpaved, ferries.</string>
    <string name="map_widget_fluorescent">Fluorescent routes</string>
    <string name="map_widget_show_ruler">Ruler</string>
    <string name="map_widget_view_direction">Viewing direction</string>
    <string name="map_widget_transparent">Transparent widgets</string>
    <string name="bg_service_sleep_mode_off">Run\n app in background</string>
    <string name="bg_service_sleep_mode_on">Stop\n running in background</string>
    <string name="gps_wakeup_interval">GPS wake-up interval: %s</string>
    <string name="int_continuosly">Continuous</string>
    <string name="screen_is_locked">Tap the lock icon to unlock screen </string>
    <string name="map_widget_top_text">Street name</string>
    <string name="map_widget_config">Configure screen</string>
    <string name="map_widget_back_to_loc">Where am I</string>
    <string name="map_widget_lock_screen">Lock screen</string>
    <string name="map_widget_compass">Compass</string>
    <string name="map_widget_reset">Reset to default</string>
    <string name="map_widget_parking">Parking</string>
    <string name="map_widget_monitoring">GPX logging</string>
    <string name="map_widget_speed">Speed</string>
    <string name="map_widget_distance">Destination</string>
    <string name="map_widget_altitude">Altitude</string>
    <string name="map_widget_time">Time to go</string>
    <string name="map_widget_next_turn">Next turn</string>
    <string name="map_widget_next_turn_small">Next turn (small)</string>
    <string name="map_widget_next_next_turn">Second next turn</string>
    <string name="map_widget_mini_route">Mini route map</string>
    <string name="bg_service_screen_lock">Lock screen</string>
    <string name="bg_service_screen_unlock">Unlock screen</string>
    <string name="bg_service_screen_lock_toast">The screen is locked</string>
    <string name="bg_service_interval">Set wake-up interval:</string>
    <string name="show_cameras">Speed cameras</string>
    <string name="show_traffic_warnings">Traffic warnings</string>
    <string name="avoid_toll_roads">Avoid toll roads</string>
    <string name="continue_follow_previous_route_auto">Continue following previous unfinished navigation? (%1$s seconds)</string>
    <string name="route_updated_loc_found">Awaiting position to calculate route</string>
    <string name="osmand_parking_hours">Hours</string>
    <string name="osmand_parking_minutes">Minutes</string>
    <string name="osmand_parking_position_description_add_time">The car is parked at</string>
    <string name="select_animate_speedup">Select speed of route simulation</string>
    <string name="global_app_allocated_memory_descr">Allocated memory %1$s MB (Android limit %2$s MB, Dalvik %3$s MB).</string>
    <string name="global_app_allocated_memory">Allocated memory</string>
    <string name="native_app_allocated_memory_descr">Total native memory allocated by app %1$s MB (Dalvik %2$s MB, other %3$s MB).
		Proportional memory %4$s MB (Android limit %5$s MB, Dalvik %6$s MB).</string>
    <string name="native_app_allocated_memory">Total native memory</string>
    <string name="starting_point_too_far">Starting point too far from nearest road.</string>
    <string name="shared_location">Shared location</string>
    <string name="osmand_parking_event">Pick up the car from parking</string>
    <string name="osmand_parking_warning">Warning</string>
    <string name="osmand_parking_warning_text">A notification to pick up your car has been added to your calendar. It will remain there until you will delete it manually.</string>
    <string name="osmand_parking_time_limit_title">Set parking time limit</string>
    <string name="osmand_parking_delete_confirm">Do you want to delete the parking location marker?</string>
    <string name="osmand_parking_delete">Delete a parking marker</string>
    <string name="osmand_parking_choose_type">Choose the type of parking</string>
    <string name="osmand_parking_lim_text">Time-limited</string>
    <string name="osmand_parking_no_lim_text">Time-unlimited</string>
    <string name="osmand_parking_add_event">Add a notification to the Calendar app</string>
    <string name="osmand_parking_time_limit">Time-limited parking</string>
    <string name="osmand_parking_time_no_limit">Time-unlimited parking</string>
    <string name="osmand_parking_position_description">The location of your parked vehicle. %1$s</string>
    <string name="osmand_parking_position_description_add">To pick up the vehicle at:</string>
    <string name="osmand_parking_pm">PM</string>
    <string name="osmand_parking_am">AM</string>
    <string name="osmand_parking_position_name">Parking spot</string>
    <string name="context_menu_item_add_parking_point">Mark as parking location</string>
    <string name="context_menu_item_delete_parking_point">Delete parking marker</string>
    <string name="gpxup_public">Public</string>
    <string name="gpxup_identifiable">Identifiable</string>
    <string name="gpxup_trackable">Trackable</string>
    <string name="gpxup_private">Private</string>
    <string name="asap">ASAP</string>
    <string name="share_route_as_gpx">Share route as GPX file</string>
    <string name="share_route_subject">Route shared via OsmAnd</string>
    <string name="route_roundabout">Roundabout: Take %1$d exit and go</string>
    <string name="route_kl">Keep left and go</string>
    <string name="route_kr">Keep right and go</string>
    <string name="rendering_attr_noPolygons_description">Make all areal land features on map transparent.</string>
    <string name="rendering_attr_noPolygons_name">Polygons</string>
    <string name="rendering_attr_appMode_name">Rendering mode</string>
    <string name="rendering_attr_appMode_description">Optimize map for</string>
    <!-- string name="rendering_attr_contourLines_description">Select minimum zoom level to display in map if available. Separate contour data needed.</string -->
    <string name="rendering_attr_contourLines_description">Display from zoom level (requires contour data):</string>
    <string name="rendering_attr_contourLines_name">Show contour lines</string>
    <string name="rendering_attr_hmRendered_description">Increase amount of map detail shown.</string>
    <string name="rendering_attr_hmRendered_name">Show more map detail</string>
    <string name="local_index_routing_data">Routing data</string>
    <string name="navigate_point_format">Format</string>
    <string name="poi_search_desc">POI (Point of interest) search</string>
    <string name="address_search_desc">Address search</string>
    <string name="navpoint_search_desc">Coordinates</string>
    <string name="transport_search_desc">Public transport search</string>
    <string name="favourites_search_desc">Favorites search</string>
    <string name="offline_navigation_not_available">OsmAnd offline navigation is temporarily not available.</string>
    <string name="left_side_navigation">Left-hand driving</string>
    <string name="left_side_navigation_descr">Select for countries with left-hand traffic.</string>
    <string name="local_index_description">Tap any existing item to see more details, long-tap to deactivate or delete. Current data on device (%1$s free):</string>
    <string name="unknown_from_location">Starting point is not yet determined</string>
    <string name="unknown_location">Position not yet known</string>
    <string name="modify_transparency">Modify transparency (0 - transparent, 255 - opaque)</string>
    <string name="confirm_interrupt_download">Do you want to cancel downloading the file?</string>
    <string name="first_time_msg">Thank you for using OsmAnd. Download regional data for offline use via \'Settings\' →  \'Manage map files\' to view maps, locate addresses, look up POIs, find public transport and more.</string>
    <string name="basemap_was_selected_to_download">Basemap is selected for download so that the app functions.</string>
    <string name="local_indexes_cat_tile">Online and cached tile maps</string>
    <string name="local_indexes_cat_map">Standard maps (vector)</string>
    <string name="index_settings_descr">Download and manage offline map files stored on your device.</string>
    <string name="map_online_plugin_is_not_installed">Enable the \'Online maps\' plugin to select different map sources</string>
    <string name="map_online_data">Online and tile maps</string>
    <string name="map_online_data_descr">Use online maps (download and cache tiles on memory card).</string>
    <string name="online_map_settings_descr">Configure online or cached tile map sources.</string>
    <string name="plugins_screen">Plugins</string>
    <string name="prefs_plugins_descr">Plugins activate advanced settings and additional functionality.</string>
    <string name="prefs_plugins">Plugins</string>
    <string name="vector_maps_may_display_faster_on_some_devices">Vector maps likely display faster. May not work well on some devices.</string>
    <string name="play_commands_of_currently_selected_voice">Select a voice and test by playing prompts</string>
    <string name="native_rendering">Native rendering</string>
    <string name="test_voice_prompts">Test voice prompts</string>
    <string name="switch_to_raster_map_to_see">No offline vector map present for this location. You can download one in \'Settings\' (\'Manage map files\'), or switch to the \'Online maps\' plugin.</string>
    <string name="send_files_to_osm">Send GPX files to OSM?</string>
    <string name="gpx_visibility_txt">Visibility</string>
    <string name="gpx_tags_txt">Tags</string>
    <string name="gpx_description_txt">Description</string>
    <string name="validate_gpx_upload_name_pwd">Please specify your OSM username and password to upload GPX files.</string>
    <string name="default_buttons_support">Support</string>
    <string name="support_new_features">Support new features</string>
    <string name="support_new_features_descr">Donate to see new features implemented in the app.</string>
    <string name="show_ruler_level">Display ruler</string>
    <string name="info_button">Info</string>
    <string name="back_to_location">Return to position</string>
    <string name="accessibility_mode">Accessibility mode</string>
    <string name="accessibility_mode_descr">Turns on the features for impaired users.</string>
    <string name="accessibility_default">According to the Android system setting</string>
    <string name="backToMenu">Back to menu</string>
    <string name="zoomOut">Zoom out</string>
    <string name="zoomIn">Zoom in</string>
    <string name="zoomIs">Zoom level is</string>
    <string name="north">north</string>
    <string name="north_north_east">north-north-east</string>
    <string name="north_east">north-east</string>
    <string name="east_north_east">east-north-east</string>
    <string name="east">east</string>
    <string name="east_south_east">east-south-east</string>
    <string name="south_east">south-east</string>
    <string name="south_south_east">south-south-east</string>
    <string name="south">south</string>
    <string name="south_south_west">south-south-west</string>
    <string name="south_west">south-west</string>
    <string name="west_south_west">west-south-west</string>
    <string name="west">west</string>
    <string name="west_north_west">west-north-west</string>
    <string name="north_west">north-west</string>
    <string name="north_north_west">north-north-west</string>
    <string name="front">forward</string>
    <string name="front_right">right-forward</string>
    <string name="right">to the right</string>
    <string name="back_right">right-backward</string>
    <string name="back">backward</string>
    <string name="back_left">left-backward</string>
    <string name="left">to the left</string>
    <string name="front_left">left-forward</string>
    <string name="oclock">o\'clock</string>
    <string name="towards">toward</string>
    <string name="accuracy">Accuracy</string>
    <string name="altitude">Altitude</string>
    <string name="no_info">No info</string>
    <string name="direction_style_sidewise">Sidewise (8 sectors)</string>
    <string name="direction_style_clockwise">Clockwise (12 sectors)</string>
    <string name="settings_direction_style">Direction style</string>
    <string name="settings_direction_style_descr">Choose style to express relative directions while moving.</string>
    <string name="auto_announce_on">Start auto announcing</string>
    <string name="auto_announce_off">Stop auto announcing</string>
    <string name="i_am_here">I am here</string>
    <string name="zoom_by_trackball_descr">Change map zooming by horizontal trackball movement.</string>
    <string name="zoom_by_trackball">Use trackball for zoom control</string>
    <string name="accessibility_preferences_descr">Accessibility related preferences.</string>
    <string name="arrival_distance_factor_early">Early</string>
    <string name="arrival_distance_factor_normally">Normal</string>
    <string name="arrival_distance_factor_late">Late</string>
    <string name="arrival_distance_factor_at_last">In the last meters</string>
    <string name="arrival_distance">Arrival announcement</string>
    <string name="arrival_distance_descr">How soon do you want the arrival announcement?</string>
    <string name="rendering_out_of_memory">Not enough process memory to display selected area</string>
    <string name="use_fluorescent_overlays">Fluorescent overlays</string>
    <string name="use_fluorescent_overlays_descr">Use fluorescent colors to display tracks and routes.</string>
    <string name="offline_edition">Offline editing</string>
    <string name="offline_edition_descr">Always use offline editing.</string>
    <string name="update_poi_does_not_change_indexes">POI changes inside app do not affect downloaded map files, changes are saved as a file on your device instead.</string>
    <string name="local_openstreetmap_uploading">Uploading…</string>
    <string name="local_openstreetmap_were_uploaded">{0} POI/Notes were uploaded</string>
    <string name="local_openstreetmap_uploadall">Upload all</string>
    <string name="local_openstreetmap_upload">Upload modification to OSM</string>
    <string name="local_openstreetmap_delete">Delete modification</string>
    <string name="local_openstreetmap_descr_title">Asynchronous OSM editing:</string>
    <string name="local_openstreetmap_settings">OSM POIs/Notes saved on device</string>
    <string name="local_openstreetmap_settings_descr">Show and manage OSM POIs/Notes noted in database on device.</string>
    <string name="live_monitoring_interval_descr">Specify the online tracking interval.</string>
    <string name="live_monitoring_interval">Online tracking interval</string>
    <string name="live_monitoring_url_descr">Specify the web address with parameter syntax: lat={0}, lon={1}, timestamp={2}, hdop={3}, altitude={4}, speed={5}, bearing={6}.</string>
    <string name="live_monitoring_url">Online tracking web address</string>
    <string name="live_monitoring_max_interval_to_send">Time buffer for online tracking</string>
    <string name="live_monitoring_max_interval_to_send_desrc">Specify a time buffer to keep locations to send without connection</string>
    <string name="gpx_monitoring_disabled_warn">Log track using GPX widget or via \'Trip recording\' settings.</string>
    <string name="show_current_gpx_title">Show current track</string>
    <string name="free_version_message">This free OsmAnd version is limited to %1$s map downloads (to add or update maps) and does not support offline Wikipedia articles.</string>
    <string name="free_version_title">Free version</string>
    <string name="poi_context_menu_showdescription">Show POI description.</string>
    <string name="index_name_north_america">North America</string>
    <string name="index_name_netherlands">Europe - Netherlands</string>
    <string name="index_name_us">North America - United States</string>
    <string name="index_name_central_america">Central America</string>
    <string name="index_name_south_america">South America</string>
    <string name="index_name_europe">Europe</string>
    <string name="index_name_france">Europe - France</string>
    <string name="index_name_germany">Europe - Germany</string>
    <string name="index_name_russia">Russia</string>
    <string name="index_name_africa">Africa</string>
    <string name="index_name_asia">Asia</string>
    <string name="index_name_oceania">Australia and Oceania</string>
    <string name="index_name_other">Worldwide and topic maps</string>
    <string name="index_name_wiki">Worldwide Wikipedia POIs</string>
    <string name="index_name_voice">Voice prompts (recorded, limited features)</string>
    <string name="index_name_tts_voice">Voice prompts (TTS-synthesized, prefer)</string>
    <string name="amenity_type_osmwiki">Wikipedia (offline)</string>
    <string name="amenity_type_user_defined">User defined</string>
    <string name="fav_export_confirmation">File containing previously exported favorites already exists. Do you want to replace it?</string>
    <string name="profile_settings">Profile Specific Settings</string>
    <string name="routing_settings">Navigation</string>
    <string name="routing_settings_descr">Specify options for navigation.</string>
    <string name="global_settings">Global Settings</string>
    <string name="index_settings">Manage map files</string>
    <string name="general_settings">General</string>
    <string name="general_settings_descr">Configure display and common settings for the app.</string>
    <string name="global_app_settings">Global app settings</string>
    <string name="user_name">Your OSM username</string>
    <string name="open_street_map_login_descr">Needed for openstreetmap.org submissions.</string>
    <string name="user_password">Your OSM password</string>
    <string name="osmand_service">Background mode</string>
    <string name="osmand_service_descr">OsmAnd keeps running in the background while the screen is off.</string>
    <string name="download_files_not_enough_space">There is not enough free space to download %1$s MB (free: %2$s).</string>
    <string name="use_transparent_map_theme">Transparent theme</string>
    <string name="native_library_not_supported">Native library not supported on this device.</string>
    <string name="init_native_library">Initializing native library…</string>
    <string name="choose_auto_follow_route">Auto-center map view</string>
    <string name="choose_auto_follow_route_descr">Time until the map view synchronizes with the current position.</string>
    <!-- string name="auto_follow_route_never">Never (tap \'Go\' to start guidance manually)</string -->
    <string name="keep_informing_never">Only manually (tap arrow)</string>
    <string name="keep_informing_descr">Re-announce navigation instructions at regular intervals.</string>
    <string name="keep_informing">Repeat navigation instructions</string>
    <string name="auto_follow_route_navigation">Auto-center nav only</string>
    <string name="auto_follow_route_navigation_descr">Auto-center map view only while navigating.</string>
    <string name="auto_follow_location_enabled">Auto-center map view in use.</string>
    <string name="pref_vector_rendering">Vector renderer specific options</string>
    <string name="pref_overlay">Overlay / underlay</string>
    <string name="pref_raster_map">Map source settings</string>
    <string name="pref_vector_map">Vector map settings</string>
    <string name="delete_confirmation_msg">Delete %1$s?</string>
    <string name="city_type_suburb">Suburb</string>
    <string name="city_type_hamlet">Hamlet</string>
    <string name="city_type_village">Village</string>
    <string name="city_type_town">Town</string>
    <string name="city_type_city">City</string>
    <string name="animate_route_off">Stop simulation</string>
    <string name="animate_route">Start simulation</string>
    <string name="file_can_not_be_renamed">File can not be renamed.</string>
    <string name="file_with_name_already_exists">File with that name already exists.</string>
    <string name="gpx_navigation">GPX route</string>
    <string name="poi_query_by_name_matches_categories">Several POI categories found matching the query:</string>
    <string name="data_to_search_poi_not_available">Local data to search POI is not present.</string>
    <string name="poi_filter_by_name">Search by name</string>
    <string name="old_poi_file_should_be_deleted">The POI data file \'%1$s\' is redundant and can be deleted.</string>
    <string name="update_poi_file_not_found">Local file to maintain POI changes not found and could not be created.</string>
    <string name="button_upgrade_osmandplus">Upgrade OsmAnd+</string>
    <string name="map_version_changed_info">Download the new version of the app to be able to use the new map files.</string>
    <string name="poi_filter_nominatim">Online Nominatim</string>
    <string name="search_position_current_location_search">Searching position…</string>
    <string name="search_position_current_location_found">My Position (found)</string>
    <string name="search_position_address">Address…</string>
    <string name="search_position_favorites">Favorites…</string>
    <string name="search_position_undefined">Undefined</string>
    <!-- string name="search_position_current_location">Current position…</string -->
    <string name="search_position_map_view">Current map center</string>
    <string name="select_search_position">Origin:</string>
    <string name="context_menu_item_search">Search nearby</string>
    <string name="route_successfully_saved_at">Route saved as \'%1$s\'.</string>
    <string name="filename_input">File name: </string>
    <string name="file_with_name_already_exist">File with same name already exists.</string>
    <string name="local_index_upload_gpx_description">Upload GPX files to the OSM community, improving the maps.</string>
    <string name="local_index_items_uploaded">%1$d of %2$d item(s) uploaded.</string>
    <string name="local_index_mi_upload_gpx">Send to OSM</string>
    <string name="show_more_map_detail">Show more map detail</string>
    <string name="show_more_map_detail_descr">Show some vector map detail (roads etc.) at lower zoom levels already.</string>
    <string name="favourites_delete_multiple_succesful">Favorite points deleted.</string>
    <string name="favorite_delete_multiple">You are going to delete %1$d favorites and %2$d favorite groups. Are you sure?</string>
    <string name="favorite_home_category">Home</string>
    <string name="favorite_friends_category">Friends</string>
    <string name="favorite_places_category">Places</string>
    <string name="shared_string_others">Others</string>
    <string name="shared_string_name">Name</string>
    <string name="favourites_edit_dialog_category">Category</string>
    <string name="shared_string_no_thanks">No, thanks</string>
    <string name="basemap_missing">Download the base world map to get an overview covering the whole world at low zoom levels.</string>
    <string name="vector_data_missing">Download (\'offline\') data to use maps offline.</string>
    <string name="shared_string_release">Released</string>
    <string name="local_index_installed">Local version</string>
    <string name="local_index_items_backuped">%1$d of %2$d item(s) deactivated.</string>
    <string name="local_index_items_deleted">%1$d of %2$d item(s) deleted.</string>
    <string name="local_index_items_restored">%1$d of %2$d item(s) activated.</string>
    <string name="local_index_no_items_to_do">No items to %1$s</string>
    <string name="local_index_action_do">You are about to %1$s %2$s item(s). Continue?</string>
    <string name="local_index_descr_title">Manage map files.</string>
    <string name="local_index_mi_restore">Activate</string>
    <string name="local_index_mi_backup">Deactivate</string>
    <string name="local_index_mi_reload">Reload from memory card</string>
    <string name="local_index_poi_data">POI data</string>
    <string name="local_index_address_data">Address data</string>
    <string name="local_index_transport_data">Public transport data</string>
    <string name="local_index_map_data">Map data</string>
    <string name="local_indexes_cat_backup">Deactivated</string>
    <string name="local_indexes_cat_tts">Voice prompts (TTS)</string>
    <string name="local_indexes_cat_voice">Voice prompts (recorded)</string>
    <!-- string name="local_indexes_cat_gpx">GPX data</string -->
    <string name="local_indexes_cat_poi">POI data</string>
    <string name="ttsvoice">TTS voice</string>
    <string name="search_offline_clear_search">New Search</string>
    <string name="map_text_size_descr">Select the text size for names on the map.</string>
    <string name="map_text_size">Map font size</string>
    <string name="trace_rendering">Rendering debug info</string>
    <string name="trace_rendering_descr">Display the rendering performance.</string>
    <string name="installing_new_resources">Unpacking new data…</string>
    <string name="internet_connection_required_for_online_route">An online navigation service is selected but you are not connected to the Internet.</string>
    <string name="tts_language_not_supported_title">Unsupported language</string>
    <string name="tts_language_not_supported">The selected language is not supported by the installed Android TTS (text-to-speech) engine. Do you want to look for another TTS engine in the market? Otherwise the preset TTS language will be used.</string>
    <string name="tts_missing_language_data_title">Missing data</string>
    <string name="tts_missing_language_data">Do you want to go to the market to download the selected language?</string>
    <string name="gpx_option_reverse_route">Reverse GPX direction</string>
    <string name="gpx_option_destination_point">Use current destination</string>
    <string name="gpx_option_from_start_point">Pass along entire track</string>
    <string name="switch_to_vector_map_to_see">Offline vector map present for this location. \n\t\n\tTo use activate \'Menu\' → \'Configure map\' → \'Map Source…\' → \'Offline vector maps\'.</string>
    <string name="choose_audio_stream">Voice guidance output</string>
    <string name="choose_audio_stream_descr">Select the speaker to play the voice guidance.</string>
    <string name="voice_stream_voice_call">Phone call audio (also to interrupt car BT stereos)</string>
    <string name="voice_stream_notification">Notification audio</string>
    <string name="voice_stream_music">Media/music audio</string>
    <string name="warning_tile_layer_not_downloadable">The app cannot download map layer %1$s, please try to reinstall it.</string>
    <string name="overlay_transparency_descr">Modify the overlay transparency.</string>
    <string name="overlay_transparency">Overlay transparency</string>
    <string name="map_transparency_descr">Modify the base map transparency.</string>
    <string name="map_transparency">Base map transparency</string>
    <string name="layer_underlay">Underlaying map…</string>
    <string name="map_underlay">Underlay map</string>
    <string name="map_underlay_descr">Choose the underlaying map.</string>
    <string name="layer_overlay">Overlay map…</string>
    <string name="map_overlay">Overlay map</string>
    <string name="map_overlay_descr">Choose the overlay map.</string>
    <string name="tile_source_already_installed">Map already installed, \'Settings\' will be updated.</string>
    <string name="select_tile_source_to_install">Select (tile) maps to install or update.</string>
    <string name="internet_not_available">Unable to perform operation without a connection to the Internet.</string>
    <string name="install_more">Install more…</string>
    <string name="level_to_switch_vector_raster_descr">Use raster maps for anything beyond this level.</string>
    <string name="level_to_switch_vector_raster">Min. vector zoom level</string>
    <string name="create_poi_link_to_osm_doc"><u>Online OSM</u> map classification with images.</string>
    <string name="error_doing_search">Error in offline search.</string>
    <string name="search_offline_geo_error">Could not parse geo intent \'%s\'.</string>
    <string name="search_osm_offline">Search geo location</string>
    <string name="system_locale">System</string>
    <string name="preferred_locale_descr">Select display language (please restart OsmAnd after changing).</string>
    <string name="preferred_locale">Display language</string>
    <string name="incomplete_locale">incomplete</string>
    <string name="unit_of_length_descr">Change units of length.</string>
    <string name="unit_of_length">Units of length</string>
    <string name="si_mi_feet">Miles/feet</string>
    <string name="si_mi_yard">Miles/yards</string>
    <string name="si_km_m">Kilometers/meters</string>
    <string name="yard">yd</string>
    <string name="foot">ft</string>
    <string name="mile_per_hour">mph</string>
    <string name="mile">mi</string>
    <string name="send_location_way_choose_title">Share location using</string>
    <string name="send_location_sms_pattern">Location: %1$s\n%2$s</string>
    <string name="send_location_email_pattern">To see location follow the web link %1$s or Android intent link %2$s</string>
    <string name="send_location">Send location</string>
    <string name="context_menu_item_share_location">Share location</string>
    <string name="add_waypoint_dialog_added">GPX Waypoint \'\'{0}\'\' added</string>
    <string name="add_waypoint_dialog_title">Add waypoint to recorded GPX track</string>
    <string name="context_menu_item_add_waypoint">Add GPX waypoint</string>
    <string name="amenity_type_administrative">Administrative</string>
    <string name="amenity_type_barrier">Barrier</string>
    <string name="amenity_type_education">Education</string>
    <string name="amenity_type_emergency">Emergency</string>
    <string name="amenity_type_entertainment">Entertainment</string>
    <string name="amenity_type_finance">Finance</string>
    <string name="amenity_type_geocache">Geocache</string>
    <string name="amenity_type_healthcare">Healthcare</string>
    <string name="amenity_type_historic">Historic</string>
    <string name="amenity_type_landuse">Landuse</string>
    <string name="amenity_type_leisure">Leisure</string>
    <string name="amenity_type_man_made">Man made</string>
    <string name="amenity_type_military">Military</string>
    <string name="amenity_type_natural">Natural</string>
    <string name="amenity_type_office">Office</string>
    <string name="amenity_type_other">Other</string>
    <string name="amenity_type_shop">Shop</string>
    <string name="amenity_type_sport">Sport</string>
    <string name="amenity_type_sustenance">Sustenance</string>
    <string name="amenity_type_tourism">Tourism</string>
    <string name="amenity_type_transportation">Transport</string>
    <string name="indexing_address">Indexing address…</string>
    <string name="indexing_map">Indexing map…</string>
    <string name="indexing_poi">Indexing POI…</string>
    <string name="indexing_transport">Indexing transport…</string>
    <string name="km">km</string>
    <string name="km_h">km/h</string>
    <string name="m">m</string>
    <string name="old_map_index_is_not_supported">Deprecated map data format \'\'{0}\'\', not supported</string>
    <string name="poi_filter_closest_poi">Nearest POIs</string>
    <string name="poi_filter_custom_filter">Custom filter</string>
    <string name="poi_filter_namefinder">Online NameFinder</string>
    <string name="reading_cached_tiles">Reading cached tiles…</string>
    <string name="version_index_is_big_for_memory">The index \'\'{0}\'\' did not fit into memory</string>
    <string name="version_index_is_not_supported">The version of index \'\'{0}\'\' is not supported</string>
    <string name="osmand_routing_experimental">OsmAnd offline navigation is an experimental feature and it does not work for longer distances than about 20 km.\n\nNavigation temporarily switched to online CloudMade service.</string>
    <string name="specified_dir_doesnt_exist">Can not find the specified folder.</string>
    <string name="osmand_net_previously_installed">All offline data in the old installed app will be supported by the new one, but favorite points must be exported from the old app and then imported in the new one.</string>
    <string name="build_installed">Build {0} was installed ({1}).</string>
    <string name="downloading_build">Downloading build…</string>
    <string name="install_selected_build">Do you want to install OsmAnd - {0} of {1} {2} MB ?</string>
    <string name="loading_builds_failed">Retrieving the list of OsmAnd builds failed</string>
    <string name="loading_builds">Loading OsmAnd builds…</string>
    <string name="select_build_to_install">Select an OsmAnd build to install</string>
    <string name="gps_status_app_not_found">GPS status app not installed. Search in market?</string>
    <string name="voice_is_not_available_msg">No voice guidance available, please go to \'Settings\' → \'General\' → \'Voice guidance\' and select or download a voice prompt package.</string>
    <string name="voice_is_not_available_title">No voice guidance selected</string>
    <string name="daynight_mode_day">Day</string>
    <string name="daynight_mode_night">Night</string>
    <string name="daynight_mode_auto">Sunrise/sunset</string>
    <string name="daynight_mode_sensor">Light sensor</string>
    <string name="daynight_descr">Select rationale for switching between night and day mode.</string>
    <string name="daynight">Day/night mode</string>
    <string name="download_files_question">Download {0} file(s) ({1} MB)?</string>
    <string name="items_were_selected">{0} item(s) selected</string>
    <string name="filter_existing_indexes">Downloaded</string>
    <string name="fast_route_mode">Fastest route</string>
    <string name="fast_route_mode_descr">Enable to calculate fastest route or disable for fuel-saving route.</string>
    <string name="tiles_to_download_estimated_size">At zoom {0} download {1} tiles ({2} MB)</string>
    <string name="shared_string_download_map">Download map</string>
    <string name="select_max_zoom_preload_area">Select maximum zoom to preload</string>
    <string name="maps_could_not_be_downloaded">This map could not be downloaded</string>
    <string name="continuous_rendering">Continuous rendering</string>
    <string name="continuous_rendering_descr">Display continuous rendering instead of image-at-once.</string>
    <string name="rendering_exception">Error occurred while rendering selected area</string>
    <string name="show_point_options">Use location…</string>
    <string name="renderer_load_sucess">Renderer loaded</string>
    <string name="renderer_load_exception">Exception occurred: Renderer not loaded</string>
    <string name="renderers">Vector renderer</string>
    <string name="renderers_descr">Choose the rendering appearance.</string>
    <string name="poi_context_menu_website">Show POI website</string>
    <string name="poi_context_menu_call">Show POI phone</string>
    <string name="download_type_to_filter">type to filter</string>
    <string name="use_high_res_maps">High resolution display</string>
    <string name="use_high_res_maps_descr">Do not stretch (and blur) map tiles on high density displays.</string>
    <string name="context_menu_item_search_transport">Search public transport</string>
    <string name="transport_searching_transport">Transport results (no destination):</string>
    <string name="transport_searching_route">Transport results ({0} to destination):</string>
    <string name="transport_search_again">Reset transport search</string>
    <string name="voice">Recorded voice</string>
    <string name="voices">Voice prompts</string>
    <string name="no_vector_map_loaded">Vector maps were not loaded</string>
    <!-- string name="map_route_by_gpx">Navigate using GPX</string-->
    <string name="gpx_files_not_found">No GPX files found in the tracks folder</string>
    <string name="layer_gpx_layer">GPX track…</string>
    <string name="error_reading_gpx">Error reading GPX data</string>
    <string name="vector_data">Offline vector maps</string>
    <string name="transport_context_menu">Search transport at stop</string>
    <string name="poi_context_menu_modify">Modify POI</string>
    <string name="poi_context_menu_delete">Delete POI</string>
    <string name="rotate_map_compass_opt">Compass direction</string>
    <string name="rotate_map_bearing_opt">Movement direction</string>
    <string name="rotate_map_none_opt">Do not rotate (north always upwards)</string>
    <string name="rotate_map_to_bearing_descr">Select the map screen alignment.</string>
    <string name="rotate_map_to_bearing">Map orientation</string>
    <string name="show_route">Route details</string>
    <string name="fav_imported_sucessfully">Favorites imported</string>
    <string name="import_file_favourites">Save data as GPX file or import waypoints to \'Favorites\'?</string>
    <string name="fav_file_to_load_not_found">GPX file containing favorites not found at {0}</string>
    <string name="fav_saved_sucessfully">Favorites saved to {0}</string>
    <string name="no_fav_to_save">No favorite points to save</string>
    <string name="share_fav_subject">Favorites shared via OsmAnd</string>
    <string name="error_occurred_loading_gpx">Error occurred while loading GPX</string>
    <string name="send_report">Send report</string>
    <string name="none_region_found">No offline data for regions found on memory card. Download regions from the Internet.</string>
    <string name="poi_namefinder_query_empty">Type to find a POI</string>
    <string name="any_poi">Any</string>
    <string name="thanks_yandex_traffic">Thanks to Yandex for traffic information.</string>
    <string name="layer_yandex_traffic">Yandex traffic</string>
    <string name="layer_route">Route</string>
    <string name="layer_osm_bugs">OSM Notes (online)</string>
    <string name="layer_poi">POI overlay…</string>
    <string name="layer_map">Map source…</string>
    <string name="menu_layers">Map layers</string>
    <string name="context_menu_item_search_poi">Search POI</string>
    <string name="use_trackball_descr">Use trackball to move the map.</string>
    <string name="use_trackball">Use trackball</string>
    <string name="background_service_wait_int_descr">Set the maximum waiting time for each background position fix.</string>
    <string name="background_service_wait_int">Maximum wait for fix</string>
    <string name="where_am_i">Where am I?</string>
    <string name="process_navigation_service">OsmAnd navigation service</string>
    <string name="network_provider">Network</string>
    <string name="gps_provider">GPS</string>
    <string name="int_seconds">seconds</string>
    <string name="int_min">min.</string>
    <string name="background_service_int_descr">Set wake-up interval used by the background service.</string>
    <string name="background_service_provider_descr">Select the location provider used by the background service.</string>
    <string name="background_service_provider">Location provider</string>
    <string name="background_router_service_descr">Runs OsmAnd in the background to track your position while screen is off.</string>
    <string name="background_router_service">Run OsmAnd in background</string>
    <string name="off_router_service_no_gps_available">The background navigation service requires a location provider to be turned on.</string>
    <string name="hide_poi_filter">Hide filter</string>
    <string name="show_poi_filter">Show filter</string>
    <string name="search_poi_filter">Filter</string>
    <string name="menu_mute_off">Sound is on</string>
    <string name="menu_mute_on">Sound is off</string>
    <string name="voice_data_initializing">Initializing voice data…</string>
    <string name="voice_data_not_supported">Unsupported version of voice data</string>
    <string name="voice_data_corrupted">Specified voice data is corrupted</string>
    <string name="voice_data_unavailable">Selected voice data is not available</string>
    <string name="sd_unmounted">Memory card not accessible.\nYou won\'t be able to see maps or find things.</string>
    <string name="sd_mounted_ro">Memory card read-only.\nYou can only see the preloaded map and can\'t download from the Internet.</string>
    <string name="unzipping_file">Unzipping file…</string>
    <string name="route_tr">Turn right and go</string>
    <string name="route_tshr">Turn sharply right and go</string>
    <string name="route_tslr">Turn slightly right and go</string>
    <string name="route_tl">Turn left and go</string>
    <string name="route_tshl">Turn sharply left and go</string>
    <string name="route_tsll">Turn slightly left and go</string>
    <string name="route_tu">Make U-turn and go</string>
    <string name="route_head">Head</string>
    <string name="first_time_continue">Later</string>
    <string name="first_time_download">Download regions</string>
    <string name="search_poi_location">Searching for signal…</string>
    <string name="search_near_map">Search near current map center</string>
    <string name="search_nearby">Search nearby</string>
    <string name="map_orientation_default">Same as device</string>
    <string name="map_orientation_portrait">Portrait</string>
    <string name="map_orientation_landscape">Landscape</string>
    <string name="map_screen_orientation">Screen orientation</string>
    <string name="map_screen_orientation_descr">Portrait, landscape, or device.</string>
    <string name="opening_hours_not_supported">Opening hours format is not supported for editing</string>
    <string name="add_new_rule">Add new rule</string>
    <string name="transport_Routes">Routes</string>
    <string name="transport_Stop">Stop</string>
    <string name="transport_stops">stops</string>
    <string name="transport_search_after">Subsequent itinerary</string>
    <string name="transport_search_before">Prior itinerary</string>
    <string name="transport_finish_search">Finish search</string>
    <string name="transport_stop_to_go_out">Choose stop to get off</string>
    <string name="transport_to_go_after">prior distance</string>
    <string name="transport_to_go_before">subsequent distance</string>
    <string name="transport_stops_to_pass">stops to pass</string>
    <string name="transport_route_distance">Itinerary distance</string>
    <string name="transport">Transport</string>
    <string name="show_transport_over_map_description">Show public transport stops on the map.</string>
    <string name="show_transport_over_map">Show transport stops</string>
    <string name="hello">OsmAnd navigation app</string>
    <string name="update_poi_success">POI data was updated ({0} were loaded)</string>
    <string name="update_poi_error_local">Error updating local POI list</string>
    <string name="update_poi_error_loading">Error while loading data from server</string>
    <string name="update_poi_no_offline_poi_index">No offline POI data available for this area</string>
    <string name="update_poi_is_not_available_for_zoom">Updating POIs is not available for small zoom levels</string>
    <string name="context_menu_item_update_poi">Update POI</string>
    <string name="context_menu_item_update_map_confirm">Update local data from the Internet?</string>
    <string name="search_history_city">City: {0}</string>
    <string name="search_history_street">Street: {0}, {1}</string>
    <string name="search_history_int_streets">Intersection: {0} x {1} in {2}</string>
    <string name="search_history_building">Building: {0}, {1}, {2}</string>
    <string name="favorite">Favorite</string>
    <string name="uploading_data">Uploading data…</string>
    <string name="uploading">Uploading…</string>
    <string name="search_nothing_found">Nothing found</string>
    <string name="searching">Searching…</string>
    <string name="searching_address">Searching address…</string>
    <string name="search_osm_nominatim">Online search using OSM Nominatim</string>
    <string name="hint_search_online">Online search: House number, street, city</string>
    <string name="search_offline_address">Offline search</string>
    <string name="search_online_address">Online search</string>
    <string name="max_level_download_tile">Max. online zoom</string>
    <string name="max_level_download_tile_descr">Do not browse online map tiles for zoom levels beyond this.</string>
    <string name="route_general_information">Total distance %1$s, traveling time %2$d h %3$d min.</string>
    <string name="router_service_descr">Select an online or offline navigation service.</string>
    <string name="router_service">Navigation service</string>
    <string name="sd_dir_not_accessible">The data storage folder on the memory card is not accessible!</string>
    <string name="download_question">Download {0} - {1} ?</string>
    <string name="download_question_exist">Offline data for {0} already exists ({1}). Do you want to update it ({2})?</string>
    <string name="address">Address</string>
    <string name="downloading_list_indexes">Downloading list of available regions…</string>
    <string name="list_index_files_was_not_loaded">The list of regions was not retrieved from https://osmand.net.</string>
    <string name="fav_points_edited">Favorite point was edited</string>
    <string name="fav_points_not_exist">No favorite points exist</string>
    <string name="update_existing">Replace</string>
    <string name="only_show">Display route</string>
    <string name="follow">Start navigation</string>
    <string name="mark_final_location_first">Please select destination first</string>
    <string name="get_directions">Directions</string>
    <string name="opening_hours">Opening hours</string>
    <string name="opening_changeset">Opening changeset…</string>
    <string name="closing_changeset">Closing changeset…</string>
    <string name="commiting_node">Committing node…</string>
    <string name="loading_poi_obj">Loading POI…</string>
    <string name="auth_failed">Authorization failed</string>
    <string name="failed_op">failed</string>
    <string name="converting_names">Converting native/English names…</string>
    <string name="loading_streets_buildings">Loading streets/buildings…</string>
    <string name="loading_postcodes">Loading postcodes…</string>
    <string name="loading_streets">Loading streets…</string>
    <string name="loading_cities">Loading cities…</string>
    <string name="poi">POI</string>
    <string name="error_occurred_saving_gpx">Error while saving GPX</string>
    <string name="error_calculating_route">Error calculating route</string>
    <string name="error_calculating_route_occured">Error occurred while calculating route</string>
    <string name="empty_route_calculated">Error: Calculated route is empty</string>
    <string name="new_route_calculated_dist">New route calculated, distance</string>
    <string name="arrived_at_destination">You have arrived at your destination</string>
    <string name="invalid_locations">Invalid coordinates</string>
    <string name="go_back_to_osmand">Go back to OsmAnd map</string>
    <string name="loading_data">Loading data…</string>
    <string name="reading_indexes">Reading local data…</string>
    <string name="previous_run_crashed">Last OsmAnd run crashed. Log file is at {0}. Please report the issue and attach the log file.</string>
    <string name="saving_gpx_tracks">Saving GPX tracks to SD…</string>
    <string name="finished_task">Finished</string>
    <string name="use_online_routing_descr">Use the Internet to calculate a route.</string>
    <string name="use_online_routing">Use online navigation</string>
    <string name="osm_settings_descr">Specify OpenStreetMap.org (OSM) settings needed for OSM submissions.</string>
    <string name="data_settings_descr">Specify language, download/reload data.</string>
    <string name="data_settings">Data</string>
    <string name="additional_settings">Additional settings</string>
    <string name="update_tile">Update map</string>
    <string name="reload_tile">Reload tile</string>
    <string name="mark_point">Target</string>
    <string name="use_english_names_descr">Select between local and English names.</string>
    <string name="use_english_names">Use English names on maps</string>
    <string name="app_settings">App settings</string>
    <string name="search_address">Search address</string>
    <string name="choose_building">Choose building</string>
    <string name="choose_street">Choose street</string>
    <string name="choose_city">Choose city or postcode</string>
    <string name="ChooseCountry">Choose country</string>
    <string name="show_view_angle">Display viewing direction</string>
    <string name="map_view_3d_descr">Enable 3D view of the map.</string>
    <string name="map_view_3d">Map View 3D</string>
    <string name="show_poi_over_map_description">Show the last selected POI overlay on the map.</string>
    <string name="show_poi_over_map">Show POI overlay</string>
    <string name="map_tile_source_descr">Choose the source of online or cached map tiles.</string>
    <string name="map_tile_source">Tile map source</string>
    <string name="map_source">Map source</string>
    <string name="use_internet">Use the Internet</string>
    <string name="show_location">Show your position</string>
    <string name="show_gps_coordinates_text">Show GPS coordinates on the map</string>
    <string name="use_internet_to_download_tile">Download missing map tiles</string>
    <string name="app_description">Navigation app</string>
    <string name="search_button">Search</string>
    <string name="search_activity">Search</string>
    <string name="searchpoi_activity">Choose POI</string>
    <string name="search_POI_level_btn">Find more</string>
    <string name="incremental_search_street">Search street incrementally</string>
    <string name="incremental_search_building">Search building incrementally</string>
    <string name="choose_available_region">Choose region from list</string>
    <string name="choose_intersected_street">Choose intersecting street</string>
    <string name="Closest_Amenities">Closest amenities</string>
    <string name="app_mode_car">Driving</string>
    <string name="app_mode_bicycle">Cycling</string>
    <string name="app_mode_pedestrian">Walking</string>
    <string name="position_on_map_center">Center</string>
    <string name="position_on_map_bottom">Bottom</string>
    <string name="navigate_point_top_text">Input latitude &amp; longitude in the selected format (D - degrees, M - minutes, S - seconds)</string>
    <string name="navigate_point_latitude">Latitude</string>
    <string name="navigate_point_longitude">Longitude</string>
    <string name="navigate_point_format_D">DDD.DD</string>
    <string name="navigate_point_format_DM">DDD MM.MM</string>
    <string name="navigate_point_format_DMS">DDD MM SS.SS</string>
    <string name="search_address_top_text">Select address</string>
    <string name="search_address_region">Region</string>
    <string name="search_address_city">City</string>
    <string name="search_address_street">Street</string>
    <string name="search_address_building">Building</string>
    <string name="search_address_building_option">Building</string>
    <string name="search_address_street_option">Intersecting street</string>
    <!-- string name="search_tabs_location">Location</string -->
    <string name="context_menu_item_update_map">Update map</string>
    <string name="context_menu_item_create_poi">Create POI</string>
    <string name="add_favorite_dialog_top_text">Enter favorite name</string>
    <string name="add_favorite_dialog_default_favourite_name">Favorite</string>
    <string name="add_favorite_dialog_favourite_added_template">Favorite point \'\'{0}\'\' added.</string>
    <string name="favourites_context_menu_add">Add favorite</string>
    <string name="favourites_context_menu_edit">Edit favorite</string>
    <string name="favourites_context_menu_delete">Delete favorite</string>
    <string name="favourites_remove_dialog_msg">Delete favorite point \'%s\'?</string>
    <string name="favourites_remove_dialog_success">Favorite point {0} deleted.</string>
    <string name="poi_edit_title">Edit POI</string>
    <string name="poi_create_title">Create POI</string>
    <string name="poi_error_poi_not_found">Node cannot be found, or amenity consists of several nodes, which is not yet supported.</string>
    <string name="poi_remove_confirm_template">Delete {0} (enter comment)?</string>
    <string name="poi_remove_title">Delete POI</string>
    <string name="poi_remove_success">POI deleted</string>
    <string name="poi_action_add">add</string>
    <string name="poi_action_change">change</string>
    <string name="poi_action_delete">delete</string>
    <string name="poi_action_succeded_template">Action {0} completed.</string>
    <string name="poi_error_unexpected_template">Unexpected error while performing action {0}.</string>
    <string name="poi_error_io_error_template">I/O error while performing action {0}.</string>
    <string name="poi_error_info_not_loaded">Info about node was not loaded</string>
    <string name="poi_dialog_opening_hours">Open</string>
    <string name="poi_dialog_comment">Comment</string>
    <string name="poi_dialog_reopen">Reopen</string>
    <string name="poi_dialog_comment_default">POI changing</string>
    <string name="poi_dialog_other_tags_message">All other tags are preserved</string>
    <string name="default_buttons_commit">Commit</string>
    <string name="filter_current_poiButton">Filter</string>
    <string name="edit_filter_save_as_menu_item">Save As</string>
    <string name="edit_filter_delete_dialog_title">Delete selected filter?</string>
    <string name="edit_filter_delete_message">Filter {0} has been deleted</string>
    <string name="edit_filter_create_message">Filter {0} has been created</string>
    <string name="email">e-mail</string>
    <string name="av_camera_focus">Camera focus type</string>
    <string name="av_camera_focus_descr">Select the internal camera focus mode.</string>
    <string name="av_camera_focus_auto">Auto focus</string>
    <string name="av_camera_focus_hiperfocal">Hyperfocal focus</string>
    <string name="av_camera_focus_edof">Extended depth of field (EDOF)</string>
    <string name="av_camera_focus_infinity">Focus is set at infinity</string>
    <string name="av_camera_focus_macro">Macro (close-up) focus mode</string>
    <string name="av_camera_focus_continuous">The camera continuously tries to focus</string>
    <string name="av_photo_play_sound">Play sound on photo shot</string>
    <string name="av_photo_play_sound_descr">Choose whether to play a sound when shooting photos.</string>
    <string name="av_camera_pic_size">Camera Picture Size</string>
    <string name="av_camera_pic_size_descr">Select the internal camera picture size.</string>
    <string name="navigation_intent_invalid">Invalid format: %s</string>
    <string name="plugin_description_title">Description</string>
    <string name="plugin_install_needs_network">You need to be connected to the Internet to install this plugin.</string>
    <string name="get_plugin">Get</string>
    <string name="use_fast_recalculation">Smart route recalculation</string>
    <string name="use_fast_recalculation_desc">For long trips, only recalculate the initial part of the route.</string>
    <string name="do_you_like_osmand">Do you like OsmAnd?</string>
    <string name="we_really_care_about_your_opinion">We care about your opinion and your feedback is important to us.</string>
    <string name="rate_this_app">Rate this app</string>
    <string name="rate_this_app_long">Please give OsmAnd a score on Google Play</string>
    <string name="user_hates_app_get_feedback">Tell us why.</string>
    <string name="user_hates_app_get_feedback_long">Please tell us what would you want to change in this app.</string>
    <string name="failed_to_upload">Failed to upload</string>
    <string name="delete_change">Delete change</string>
    <string name="successfully_uploaded_pattern">Uploaded {0}/{1}</string>
    <string name="try_again">Try again</string>
    <string name="error_message_pattern">Error: {0}</string>
    <string name="dahboard_options_dialog_title">Configure dashboard</string>
    <string name="shared_string_card_was_hidden">Card was hidden</string>
    <string name="shared_string_undo">Undo</string>
    <string name="shared_string_skip">Skip</string>
    <string name="app_name_osmand">OsmAnd</string>
    <string name="offline_maps_and_navigation">Offline Maps\n&amp; Navigation</string>
    <string name="commit_poi">Commit POI</string>
    <string name="tab_title_basic">Basic</string>
    <string name="tab_title_advanced">Advanced</string>
    <string name="building_number">Building Number</string>
    <string name="next_proceed">Next</string>
    <string name="opening_at">Opening at</string>
    <string name="closing_at">Closing at</string>
    <string name="contact_info">Contact info</string>
    <string name="description">Description</string>
    <string name="add_opening_hours">Add opening hours</string>
    <string name="poi_dialog_poi_type">POI Type</string>
    <string name="number_of_rows_in_dash">Number of rows in dash %1$s</string>
    <string name="please_specify_poi_type">Please specify POI type.</string>
    <string name="working_days">Working days</string>
    <string name="recent_places">Recent places</string>
    <string name="favourites">Favorites</string>
    <string name="saved_at_time">Now saved at: %1$s</string>
    <string name="poi_deleted_localy">POI will be deleted once you upload your changes</string>
    <string name="show_gpx">Show GPX</string>
    <string name="count_of_lines">Count of lines</string>
    <string name="are_you_sure">Are you sure?</string>
    <string name="unsaved_changes_will_be_lost">Any unsaved changes will be lost. Continue?</string>
    <string name="downloads_left_template">%1$s downloads left</string>
    <string name="roads">Roads</string>
    <string name="downloading_number_of_files">Downloading - %1$d file</string>
    <string name="show_free_version_banner">Show free version banner</string>
    <string name="show_free_version_banner_description">Display the free version banner even in the paid version.</string>
    <string name="buy">Buy</string>
    <string name="activate_seamarks_plugin">Please activate \'Seamarks\' plugin</string>
    <string name="activate_srtm_plugin">Please activate \'SRTM\' plugin</string>
    <string name="later">Later</string>
    <string name="get_full_version">Full version</string>
    <string name="downloads">Downloads</string>
    <string name="confirm_download_roadmaps">The roads-only map is not needed, since you have the standard (full) map. Download it anyway?</string>
    <string name="value_downloaded_of_max">%1$.1f of %2$.1f MB</string>
    <string name="file_size_in_mb">%.1f MB</string>
    <string name="update_all">Update all (%1$s MB)</string>
    <string name="free_downloads_used">Free downloads used</string>
    <string name="free_downloads_used_description">Displays the amount of free downloads left.</string>
    <string name="application_dir_description">Choose where you want to store maps and other data files.</string>
    <string name="enter_country_name">Enter country name</string>
    <string name="new_version">New version</string>
    <string name="begin_with_osmand_menu_group">First steps with OsmAnd</string>
    <string name="features_menu_group">Features</string>
    <string name="help_us_to_improve_menu_group">Help improve OsmAnd</string>
    <string name="other_menu_group">Other</string>
    <string name="plugins_menu_group">Plugins</string>
    <string name="first_usage_item">First use</string>
    <string name="first_usage_item_description">How to download maps, set basic settings.</string>
    <string name="navigation_item_description">Setup navigation.</string>
    <string name="planning_trip_item">Planning a trip</string>
    <string name="faq_item">FAQ</string>
    <string name="faq_item_description">Frequently asked questions</string>
    <string name="map_viewing_item">Map viewing</string>
    <string name="search_on_the_map_item">Searching the map</string>
    <string name="instalation_troubleshooting_item">Installation and troubleshooting</string>
    <string name="techical_articles_item">Technical articles</string>
    <string name="versions_item">Versions</string>
    <string name="feedback">Feedback</string>
    <string name="contact_us">Contact</string>
    <string name="map_legend">Map legend</string>
    <string name="save_poi_too_many_uppercase">The name contains too many capital letters. Do you want to continue?</string>
    <string name="save_poi_without_poi_type_message">Do you really want to save POI without type?</string>
    <string name="poi_context_menu_modify_osm_change">Modify OSM change</string>
    <string name="use_dashboard_btn">Use dashboard</string>
    <string name="use_drawer_btn">Use menu</string>
    <string name="dashboard_or_drawer_title">Dashboard or menu control</string>
    <string name="dashboard_or_drawer_description">A choice is offered to primarily control the app via the flexible dashboard or a static menu. Your choice can always be changed in the dashboard settings.</string>
    <string name="update">Update</string>
    <string name="only_download_over_wifi">Only download over WiFi</string>
    <string name="live_update">Live update</string>
    <string name="update_now">Update now</string>
    <string name="missing_write_external_storage_permission">OsmAnd lacks permission to use the memory card</string>
    <string name="last_update">Last update: %s</string>
    <string name="update_time">Update time</string>
    <string name="updates_size">Update size</string>
    <string name="last_map_change">"Last map change: %s"</string>
    <string name="hourly">Hourly</string>
    <string name="daily">Daily</string>
    <string name="weekly">Weekly</string>
    <string name="morning">Morning</string>
    <string name="night">Night</string>
    <string name="select_month_and_country">Select month and country</string>
    <string name="number_of_contributors">Number of contributors</string>
    <string name="number_of_edits">Number of edits</string>
    <string name="reports_for">Report for</string>
    <string name="file_name_containes_illegal_char">File name contains illegal character</string>
    <string name="configure_screen_quick_action">Quick action</string>
    <string name="quick_action_item_action">Action %d</string>
    <string name="quick_action_item_screen">Screen %d</string>
    <string name="quick_action_add_marker">Add map marker</string>
    <string name="quick_action_add_poi">Add POI</string>
    <string name="quick_action_map_style">Change map style</string>
    <string name="quick_action_map_style_switch">The map style has been changed to \"%s\".</string>
    <string name="quick_action_take_audio_note">New audio note</string>
    <string name="quick_action_take_video_note">New video note</string>
    <string name="quick_action_take_photo_note">New photo note</string>
    <string name="quick_action_add_osm_bug">Add OSM Note</string>
    <string name="quick_action_navigation_voice">Voice on/off</string>
    <string name="quick_action_navigation_voice_off">Voice is off</string>
    <string name="quick_action_navigation_voice_on">Voice is on</string>
    <string name="quick_action_add_gpx">Add GPX waypoint</string>
    <string name="quick_action_add_parking">Add parking place</string>
    <string name="quick_action_new_action">Add action</string>
    <string name="quick_action_edit_action">Edit action</string>
    <string name="quick_action_add_favorite">Add favorite</string>
    <string name="dialog_add_action_title">Add action</string>
    <string name="quick_actions_delete">Delete action</string>
    <string name="quick_actions_delete_text">Are you sure you want to delete the action \"%s\"?</string>
    <string name="quick_favorites_show_favorites_dialog">Show favorites dialog</string>
    <string name="quick_favorites_name_preset">Name preset</string>
    <string name="quick_action_add_marker_descr">Tapping this action button will add a map marker at the screen center location.</string>
    <string name="quick_action_add_gpx_descr">Tapping this action button will add a GPX waypoint in the middle of the screen.</string>
    <string name="quick_action_take_audio_note_descr">Tapping this action button will add an audio note in the middle of the screen.</string>
    <string name="quick_action_take_video_note_descr">Tapping this action button will add a video note in the middle of the screen.</string>
    <string name="quick_action_take_photo_note_descr">Tapping this action button will add a photo note in the middle of the screen.</string>
    <string name="quick_action_add_osm_bug_descr">Tapping this action button will add an OSM note in the middle of the screen.</string>
    <string name="quick_action_add_poi_descr">Tapping this action button will add a POI in the middle of the screen.</string>
    <string name="quick_action_navigation_voice_descr">Tapping this action button will disable or enable voice guidance during navigation.</string>
    <string name="quick_action_add_parking_descr">Tapping this action button will add a parking location in the middle of the screen.</string>
    <string name="quick_action_interim_dialog">Show an interim dialog</string>
    <string name="favorite_autofill_toast_text">" is saved to "</string>
    <string name="favorite_empty_place_name">Place</string>
    <string name="quick_action_duplicates">Specified quick action name already in use, changed to %1$s to avoid duplication.</string>
    <string name="quick_action_duplicate">Quick action name duplicate</string>
    <string name="quick_action_showhide_favorites_descr">Tapping this action button will show or hide the favorite points on the map.</string>
    <string name="quick_action_showhide_poi_descr">Tapping this action button will show or hide POIs on the map.</string>
    <string name="quick_action_showhide_favorites_title">Show/hide favorites</string>
    <string name="quick_action_favorites_show">Show Favorites</string>
    <string name="quick_action_favorites_hide">Hide Favorites</string>
    <string name="quick_action_showhide_poi_title">Show/hide POI</string>
    <string name="quick_action_poi_show">Show %1$s</string>
    <string name="quick_action_poi_hide">Hide %1$s</string>
    <string name="quick_action_add_category">Add a category</string>
    <string name="quick_action_add_create_items">Create items</string>
    <string name="quick_action_add_configure_map">Configure map</string>
    <string name="quick_action_add_navigation">Navigation</string>
    <string name="quick_action_fav_name_descr">Leave blank to automatically use the address or place name.</string>
    <string name="quick_action_bug_descr">This message will be auto-completed in the comment field.</string>
    <string name="quick_action_bug_message">Message</string>
    <string name="quick_action_category_descr">Select the category to save the favorite in.</string>
    <string name="quick_action_gpx_category_descr">Select an optional category.</string>
    <string name="quick_action_poi_list">POI list</string>
    <string name="quick_action_sh_poi_descr">You can add one or more POI categories to display on the map.</string>
    <string name="quick_action_page_list_descr">Tapping this action button will page through the list below.</string>
    <string name="quick_action_map_style_action">Add a map style</string>
    <string name="quick_action_empty_param_error">Parameters should not be empty</string>
    <string name="quick_action_map_styles">Map styles</string>
    <string name="quick_action_map_overlay">Change map overlay</string>
    <string name="quick_action_map_overlay_title">Map overlays</string>
    <string name="quick_action_map_overlay_action">Add overlay</string>
    <string name="quick_action_map_overlay_switch">The map overlay has been changed to \"%s\".</string>
    <string name="quick_action_map_underlay_switch">The map underlay has been changed to \"%s\".</string>
    <string name="quick_action_map_underlay">Change map underlay</string>
    <string name="quick_action_map_underlay_title">Map underlays</string>
    <string name="quick_action_map_underlay_action">Add underlay</string>
    <string name="quick_action_map_source">Change map source</string>
    <string name="quick_action_map_source_title">Map sources</string>
    <string name="quick_action_map_source_action">Add map source</string>
    <string name="quick_action_map_source_switch">The map source has been changed to \"%s\".</string>
    <string name="quick_action_btn_tutorial_title">Change button position</string>
    <string name="quick_action_btn_tutorial_descr">Long-tap and drag the button to change its position on the screen.</string>
    <string name="shared_string_action_name">Action name</string>
    <string name="mappilary_no_internet_desc">You need to be connected to the Internet to view photos from Mapillary.</string>
    <string name="retry">Retry</string>
    <string name="add_route_points">Add Route Points</string>
    <string name="add_waypoint">Add Waypoint</string>
    <string name="add_line">Add Line</string>
    <string name="save_gpx_waypoint">Save GPX Waypoint</string>
    <string name="save_route_point">Save Route Point</string>
    <string name="waypoint_one">Waypoint 1</string>
    <string name="route_point_one">Route Point 1</string>
    <string name="empty_state_my_tracks">Add and Record Tracks</string>
    <string name="empty_state_my_tracks_desc">Record or import tracks to view.</string>
    <string name="empty_state_favourites">Add Favorites</string>
    <string name="empty_state_favourites_desc">Add favorites on the map or import them from a file.</string>
    <string name="import_track">Import track</string>
    <string name="import_track_desc">File %1$s does not contain waypoints, import it as a track?</string>
    <string name="move_point">Move Point</string>
    <string name="add_segment_to_the_track">Add to a GPX track</string>
    <string name="osm_recipients_label">OSM recipients</string>
    <string name="total_donations">Total donations</string>
    <string name="day_off_label">off</string>
    <string name="winter_and_ski_renderer">Winter and ski</string>
    <string name="touring_view_renderer">Touring view (contrast and details)</string>
    <string name="nautical_renderer">Nautical</string>
    <string name="copy_location_name">Copy Point/POI name</string>
    <string name="toast_empty_name_error">Location has no name</string>
    <string name="tunnel_warning">Tunnel ahead</string>
    <string name="show_tunnels">Tunnels</string>
</resources><|MERGE_RESOLUTION|>--- conflicted
+++ resolved
@@ -9,14 +9,6 @@
          3. All your modified/created strings are in the top of the file (to make easier find what\'s translated).
     PLEASE: Have a look at http://code.google.com/p/osmand/wiki/UIConsistency, it may really improve your and our work  :-)  Thx - Hardy
     -->
-<<<<<<< HEAD
-    <string name="start_editing_card_image_text">The free worldwide travel guide that anyone can edit.</string>
-    <string name="welcome_to_open_beta_description">Travel is based on Wikivoyage. During open beta testing you have the opportunity to evaluate all the features for free. After the end of the beta period, Travel will be available to subscribers of OsmAnd Unlimited and the owners of OsmAnd+</string>
-    <string name="start_editing_card_description">You can edit any article on Wikivoyage, and we hope that you do. We need your knowledge, your experience, your talent, and your attention</string>
-    <string name="start_editing">Start editing</string>
-    <string name="get_unlimited_access">Get unlimited access</string>
-    <string name="welcome_to_open_beta">Welcome, to the open beta!</string>
-=======
     <string name="travel_guide">Travel Guide</string>
     <string name="travel_guide_description">Browse the Wikivoyage guides to the most interesting places on the planet inside OsmAnd without an internet connection.</string>
     <string name="monthly_map_updates">Map updates: <b>every month</b></string>
@@ -28,13 +20,18 @@
     <string name="purchase_subscription_title">Subscribe - %1$s</string>
 
     <string name="wikivoyage_offline">Wikivoyage offline</string>
-    
+
     <string name="unlimited_downloads">Unlimited downloads</string>
     <string name="wikipedia_offline">Wikipedia offline</string>
     <string name="contour_lines_sea_depth">Contour lines + Sea depth</string>
     <string name="unlock_all_features">Unlock all OsmAnd features</string>
 
->>>>>>> 88cb8fce
+    <string name="start_editing_card_image_text">The free worldwide travel guide that anyone can edit.</string>
+    <string name="welcome_to_open_beta_description">Travel is based on Wikivoyage. During open beta testing you have the opportunity to evaluate all the features for free. After the end of the beta period, Travel will be available to subscribers of OsmAnd Unlimited and the owners of OsmAnd+</string>
+    <string name="start_editing_card_description">You can edit any article on Wikivoyage, and we hope that you do. We need your knowledge, your experience, your talent, and your attention</string>
+    <string name="start_editing">Start editing</string>
+    <string name="get_unlimited_access">Get unlimited access</string>
+    <string name="welcome_to_open_beta">Welcome, to the open beta!</string>
     <string name="purchase_dialog_title">Choose plan</string>
     <string name="purchase_dialog_travel_description">To read Travel articles offline, you need to purchase one of the following items.</string>
     <string name="purchase_dialog_subtitle">Choose suitable item:</string>
