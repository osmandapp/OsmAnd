<?xml version="1.0" encoding="utf-8" standalone="no"?>
<resources>
<!--
	README:
	- The preferred way to help with translations is via https://hosted.weblate.org/engage/osmand/
	- If you edit a strings.xml file directly, please make sure:
	   1. To not produce duplicate strings (check by name if a string already exists)
	   2. Every apostrophe (quote) is preceded by a backslash.
	   3. If you modify the English strings file, please add new strings at the top of the file, this makes periodic reviews before releases easier.
	- For wording and consistency, please note https://osmand.net/help-online?id=technical-articles#Creating_a_Consistent_User_Experience
	Thx - Hardy

-->
<<<<<<< HEAD
    <string name="item_deleted">%1$s deleted</string>
=======
    <string name="shared_string_bearing">Bearing</string>
>>>>>>> a6963620
    <string name="quick_action_showhide_mapillary_descr">A toggle to show or hide the Mapillary layer on the map.</string>
    <string name="quick_action_mapillary_show">Show Mapillary</string>
    <string name="quick_action_mapillary_hide">Hide Mapillary</string>
    <string name="quick_action_showhide_mapillary_title">Show/hide Mapillary</string>
    <string name="vessel_width_limit_description">Set vessel width to avoid narrow bridges</string>
    <string name="vessel_height_limit_description">Set vessel height to avoid low bridges. Keep in mind, if the bridge is movable, we will use its height in the open state.</string>
    <string name="vessel_height_warning">You can set vessel height to avoid low bridges. Keep in mind, if the bridge is movable, we will use its height in the open state.</string>
    <string name="vessel_height_warning_link">Set vessel height</string>
    <string name="clear_tiles_warning">Applying these changes will clear the cached data for this tile source</string>
    <string name="add_online_source">Add online source</string>
    <!-- string name="shared_string_all_time">All time</string -->
    <string name="shared_string_night_map">Night map</string>
    <string name="details_dialog_decr">Show or hide additional map details</string>
    <string name="shared_string_meters">meters</string>
    <string name="shared_string_tones">tones</string>
    <string name="default_screen_timeout">Default screen timeout</string>
    <string name="screen_timeout_descr">If \"%1$s\" is on, the activity time will depend on it.</string>
    <string name="screen_timeout">Screen timeout</string>
    <string name="delete_all_actions_message_q">Are you sure you want to irrevocably delete %d quick actions?</string>
    <string name="shared_string_delete_all_q">Delete all?</string>
    <string name="export_import_quick_actions_with_profiles_promo">You can export or import quick actions with app profiles.</string>
    <string name="tiles_storage_descr">Choose how to store downloaded tiles.</string>
    <string name="expire_time_descr">Cached tiles will be re-downloaded after the specified number of minutes.
        Leave this field empty to never refresh tiles for this source.
        \n\nOne day is 1440 minutes.\nOne week is 10 080 minutes.\nOne month is 43 829 minutes.</string>
    <string name="map_source_zoom_levels_descr">Affects the screen when used as map or overlay/underlay.
        \n\n%1$s: The map is limited to the zoom level range selected. 
        \n\n%2$s are the levels at which the original tiles will be visible, upscaling or downscaling will occur outside these values.</string>
    <string name="map_source_zoom_levels">Set a minimum and maximum zoom level to show or load the online map.</string>
    <string name="storage_format">Storage format</string>
    <string name="mercator_projection">Mercator projection</string>
    <string name="expire_time">Expiry time</string>
    <string name="edit_online_source">Edit online source</string>
    <string name="online_map_url_helper_text">Enter or paste the URL for the online source.</string>
    <string name="online_map_name_helper_text">Provide a name for the online map source.</string>
    <string name="sqlite_db_file">SQLiteDB file</string>
    <string name="one_image_per_tile">One image file per tile</string>
    <string name="pseudo_mercator_projection">Pseudo-Mercator projection</string>
    <string name="keep_screen_off">Keep screen off</string>
    <string name="keep_screen_on">Keep screen on</string>
    <string name="turn_screen_on_wake_time_descr">Select the screen timeout after waking up. (\"%1$s\" applies no timeout.)</string>
    <string name="turn_screen_on_proximity_sensor">Proximity sensor</string>
    <string name="turn_screen_on_power_button">Power button</string>
    <string name="turn_screen_on_power_button_descr">Pressing the device power button will turn the screen on with OsmAnd on top of the lock screen.</string>
    <string name="turn_screen_on_power_button_disabled">Disabled. Requires \'Keep screen on\' under \'Timeout after wake-up\'.</string>
    <string name="turn_screen_on_navigation_instructions">Navigation instructions</string>
    <string name="turn_screen_on_navigation_instructions_descr">Each navigation instruction will turn the screen on.</string>
    <string name="turn_screen_on_descr">Select screen wake-up options (make sure OsmAnd is in the foreground when the device is being locked):</string>
    <!--string name="turn_screen_on_options_descr">Screen wake-up options:</string-->
    <string name="system_screen_timeout">Use system screen timeout</string>
    <string name="system_screen_timeout_descr">Turns the screen off as per the system\'s screen timeout.</string>
    <string name="screen_control">Screen control</string>
    <string name="shared_string_always">Always</string>
    <string name="gpx_parse_error">OsmAnd GPX is not well formed, please contact the support team to investigate further.</string>
    <string name="weight_limit_description">Provide your vehicle weight, some route restrictions may apply for heavy vehicles.</string>
    <string name="height_limit_description">Provide your vehicle height, some route restrictions may apply for high vehicles.</string>
    <string name="width_limit_description">Provide your vehicle width some route restrictions may apply for wide vehicles.</string>
    <string name="unsupported_type_error">Unsupported type</string>
    <string name="index_item_world_basemap_detailed">World overview map (detailed)</string>
    <string name="profiles_for_action_not_found">Could not find any such profiles.</string>
    <string name="change_application_profile">Change app profile</string>
    <string name="shared_string_add_profile">Add profile</string>
    <string name="quick_action_switch_profile_descr">The action button switches between selected profiles.</string>
    <string name="back_to_editing">Back to editing</string>
    <string name="reset_deafult_order">Restore default items order</string>
    <string name="add_edit_favorite">Add / Edit Favorite</string>
    <string name="parking_positions">Parking positions</string>
    <string name="create_edit_poi">Create / Edit POI</string>
    <string name="quick_action_transport_descr">Button showing or hiding public transport on the map.</string>
    <string name="quick_action_show_hide_transport">Show/hide public transport</string>
    <string name="quick_action_transport_show">Show public transport</string>
    <string name="quick_action_transport_hide">Hide public transport</string>
    <string name="release_3_7">
    • New offline Slope maps\n\n
    • Full customization of Favorites and GPX Waypoints – custom colors, icons, shapes\n\n
    • Customize items order in \"Context Menu\", \"Configure Map\" and \"Drawer\"\n\n
    • Wikipedia as a separate layer in Configure map, select only needed languages\n\n
    • Create your own POI filter / maps with total flexibility\n\n
    • Added options to restore settings for custom profiles\n\n
    • Full GPX routes from navigation support traffic lanes and complete turn instructions\n\n
    • Fix UI sizes on tablets\n\n
    • Fix bugs with RTL\n\n</string>
    <string name="navigation_profiles_item">Navigation profiles</string>
    <string name="legend_item_description">The guide to a map\'s symbology.</string>
    <string name="osmand_purchases_item">OsmAnd purchases</string>
    <string name="subscription_osmandlive_item">Subscription - OsmAnd Live</string>
    <string name="favorites_item">Favorites</string>
    <string name="map_markers_item">Map markers</string>
    <string name="travel_item">Travel (Wikivoyage and Wikipedia)</string>
    <string name="measure_distance_item">Measure distance</string>
    <string name="radius_ruler_item">Radius ruler</string>
    <string name="quick_action_item">Quick action</string>
    <string name="mapillary_item">OsmAnd + Mapillary</string>
    <string name="tracker_item">OsmAnd tracker</string>
    <string name="download_unsupported_action">Unsupported action %1$s</string>
    <string name="extra_maps_menu_group">Extra maps</string>
    <string name="search_poi_types_descr">Combine POI types from different categories. Tap switch to select all, tap left side to category selection.</string>
    <string name="search_poi_types">Search for POI types</string>
    <string name="osm_live_payment_subscription_management">Payment will be charged to your Google Play account at the confirmation of purchase.\n\n Subscription automatically renews unless it is canceled before the renewal date. Your account will be charged for renewal period(month/three month/year) only on the renewal date.\n\n You can manage and cancel your subscriptions by going to your Google Play settings.</string>
    <string name="ltr_or_rtl_combine_via_slash_with_space">%1$s / %2$s</string>
    <string name="custom_color">Custom color</string>
    <string name="lang_lmo">Lombard</string>
    <string name="lang_an">Aragonese</string>
    <string name="lang_ba">Bashkir</string>
    <string name="lang_bar">Bavarian</string>
    <string name="lang_ce">Chechen</string>
    <string name="lang_cv">Chuvash</string>
    <string name="lang_gu">Gujarati</string>
    <string name="lang_jv">Javanese</string>
    <string name="lang_kk">Kazakh</string>
    <string name="lang_ky">Kyrgyz</string>
    <string name="lang_mg">Malagasy</string>
    <string name="lang_min">Minangkabau</string>
    <string name="lang_mn">Mongolian</string>
    <string name="lang_my">Burmese</string>
    <string name="lang_nap">Neapolitan</string>
    <string name="lang_ne">Nepali</string>
    <string name="lang_pnb">Punjabi</string>
    <string name="lang_scn">Sicilian</string>
    <string name="lang_sco">Scots</string>
    <string name="lang_tg">Tajik</string>
    <string name="lang_tt">Tatar</string>
    <string name="lang_ur">Urdu</string>
    <string name="lang_uz">Uzbek</string>
    <string name="lang_war">Waray</string>
    <string name="lang_yo">Yoruba</string>
    <string name="lang_zhminnan">Southern Min</string>
    <string name="lang_zhyue">Cantonese</string>
    <string name="some_articles_may_not_available_in_lang">Some Wikipedia articles may not be available in your language.</string>
    <string name="select_wikipedia_article_langs">Select the languages for ​​Wikipedia articles on the map.​​ Switch to any available language while reading the article.</string>
    <string name="wiki_menu_download_descr">Additional maps are needed to view Wikipedia POIs on the map.</string>
    <string name="shared_string_all_languages">All languages</string>
    <string name="shared_string_language">Language</string>
    <string name="shared_string_languages">Languages</string>
    <string name="select_track_file">Select track file</string>
    <string name="settings_item_import_error">Could not import from \'%1$s\'.</string>
    <string name="settings_item_write_error">Could not write to \'%1$s\'.</string>
    <string name="settings_item_read_error">Could not read from \'%1$s\'.</string>
    <string name="changes_applied_to_profile">Changes applied to the \'%1$s\' profile.</string>
    <string name="shared_string_items">Items</string>
    <string name="custom_osmand_plugin">Custom OsmAnd plugin</string>
    <string name="app_mode_ski_snowmobile">Snowmobile</string>
    <string name="app_mode_ski_touring">Ski touring</string>
    <string name="replace_point_descr">Replace another point with this.</string>
    <string name="developer_plugin">Developer Plugin</string>
    <string name="move_inside_category">You can move items only inside this category.</string>
    <string name="additional_actions_descr">You can access these actions by tapping the “%1$s” button.</string>
    <string name="main_actions">Main actions</string>
    <string name="main_actions_descr">Only has four buttons.</string>
    <string name="reset_items_descr">Hiding settings resets them to their original state.</string>
    <string name="hidden_items_descr">These items are hidden from the menu, but the represented options or plugins will continue to work.</string>
    <string name="shared_string_hidden">Hidden</string>
    <string name="divider_descr">Elements below this point separated by a divider.</string>
    <string name="shared_string_divider">Divider</string>
    <string name="reorder_or_hide_from">Reorder or hide items from the %1$s.</string>
    <string name="context_menu_actions">Context menu actions</string>
    <string name="shared_string_drawer">Drawer</string>
    <string name="ui_customization">UI Customization</string>
    <string name="ui_customization_short_descr">Drawer items, context menu</string>
    <string name="ui_customization_description">Customize the quantity of items in \"Drawer\", \"Configure Map\" and \"Context Menu\".\n\nTurn off unused plugins to hide all their controls. %1$s.</string>
    <string name="shared_string_min">Min</string>
    <string name="shared_string_square">Square</string>
    <string name="shared_string_octagon">Octagon</string>
    <string name="shared_string_circle">Circle</string>
    <string name="select_shape">Select shape</string>
    <string name="select_group">Select group</string>
    <string name="add_description">Add description</string>
    <string name="delete_description">Delete description</string>
    <string name="quick_action_terrain_descr">A button to show or hide terrain layer on the map.</string>
    <string name="quick_action_terrain_show">Show terrain</string>
    <string name="quick_action_terrain_hide">Hide terrain</string>
    <string name="quick_action_show_hide_terrain">Show / hide terrain</string>
    <string name="download_slope_maps">Slopes</string>
    <string name="n_items_of_z">%1$s of %2$s</string>
    <string name="recalculate_route_distance_promo">The route will be recalculated if the distance from the route to the current location is more than selected value.</string>
    <string name="select_distance_route_will_recalc">Select the distance after which the route will be recalculated.</string>
    <string name="recalculate_route_in_deviation">Recalculate route in case of deviation</string>
    <string name="clear_recorded_data_warning">Are you sure you want to clear recorded data?</string>
    <string name="restore_all_profile_settings_descr">All profile settings will be restored to their original state after creating/importing this profile.</string>
    <string name="restore_all_profile_settings">Restore all profile settings?</string>
    <string name="saving_new_profile">Saving new profile</string>
    <string name="profile_backup_failed">Could not back up profile.</string>
    <string name="importing_from">Importing data from %1$s</string>
    <string name="shared_string_importing">Importing</string>
    <string name="checking_for_duplicate_description">OsmAnd check %1$s for duplicates with existing items in the app.\n\nIt may take some time.</string>
    <string name="items_added">Items added</string>
    <string name="shared_string_import_complete">Import complete</string>
    <string name="import_complete_description">All data from the %1$s is imported, you can use buttons below to open needed part of the app to manage it.</string>
    <string name="shared_string_hillshade">Hillshade</string>
    <string name="terrain_empty_state_text">Enable to view hillshade or slope map. You can read more about these map types on our site.</string>
    <string name="shared_string_legend">Legend</string>
    <string name="shared_string_zoom_levels">Zoom levels</string>
    <string name="shared_string_transparency">Transparency</string>
    <string name="slope_read_more">You can read more about Slopes in %1$s.</string>
    <string name="slope_download_description">Additional maps are needed to view Slopes on the map.</string>
    <string name="hillshade_download_description">Additional maps are needed to view Hillshade on the map.</string>
    <string name="terrain_slider_description">Set the minimum and maximum zoom levels at which the layer will be displayed.</string>
    <string name="slope_description">Slope uses colors to visualize terrain steepness.</string>
    <string name="hillshade_description">Hillshade map using dark shades to show slopes, peaks and lowlands.</string>
    <string name="shared_string_terrain">Terrain</string>
    <string name="import_rendering_file">Import rendering file</string>
    <string name="profile_type_custom_string">Custom profile</string>
    <string name="shared_string_angle_param">Angle: %s°</string>
    <string name="shared_string_angle">Angle</string>
    <string name="recalc_angle_dialog_descr">Extra straight segment between my location and calculated route will be displayed until the route is recalculated</string>
    <string name="recalc_angle_dialog_title">Minimum angle between my location and route</string>
    <string name="shared_string_app_default_w_val">App Default (%s)</string>
    <string name="shared_string_preparing">Preparing</string>
    <string name="shared_string_poi_types">POI types</string>
    <string name="shared_string_nothing_selected">Nothing selected</string>
    <string name="shared_string_quick_actions">Quick actions</string>
    <string name="shared_string_profiles">Profiles</string>
    <string name="listed_exist">Listed %1$s, already exist in OsmAnd.</string>
    <string name="replace_all_desc">Current items will be replaced with items from the file</string>
    <string name="replace_all">Replace all</string>
    <string name="keep_both">Keep both</string>
    <string name="keep_both_desc">Imported items will be added with prefix</string>
    <string name="import_duplicates_description">OsmAnd already has elements with the same names as those imported.\n\nSelect an action.</string>
    <string name="import_duplicates_title">Some items already exist</string>
    <string name="select_data_to_import">Select the data to be imported.</string>
    <string name="please_provide_profile_name_message">Please provide a name for the profile</string>
    <string name="no_recalculation_setting">No recalculation</string>
    <string name="open_settings">Open settings</string>
    <string name="plugin_disabled">Plugin off</string>
    <string name="plugin_disabled_descr">This plugin is a separate app, you will need to remove it separately if you no longer plan to use it.\n\nThe plugin will remain on the device after removing OsmAnd.</string>
    <string name="shared_string_menu">Menu</string>
    <string name="ltr_or_rtl_triple_combine_via_dash">%1$s — %2$s — %3$s</string>
    <string name="route_recalculation_dist_title">Minimal distance to recalculate route</string>
    <string name="route_recalculation_dist_descr">The route will be recalculated if the distance to the route is longer than specified parameter</string>
    <string name="routing_profile_direct_to">Direct-to-point</string>
    <string name="clear_recorded_data">Clear recorded data</string>
    <string name="release_3_6">
    • Profiles: now you can change order, set icon for map, change all setting for base profiles and restore them back to defaults\n\n
    • Added exit number in the navigation\n\n
    • Reworked plugin settings\n\n
    • Reworked Settings screen for quick access to all profiles\n\n
    • Added option to copy settings from another profile\n\n
    • Added ability to change an order or hide POI categories in Search\n\n
    • Correctly aligned POI icons on the map\n\n
    • Added Sunset / Sunrise data to Configure Map\n\n
    • Added Home/Work icons on the map\n\n
    • Added support for multiline description in Settings\n\n
    • Added correct transliteration into the map of Japan\n\n
    • Added Antarctica map\n\n
    </string>
    <string name="copy_coordinates">Copy coordinates</string>
    <string name="reset_to_default_category_button_promo">\'Reset to default\' will reinstate the sort order to the installation default.</string>
    <string name="use_system_screen_timeout">Use the system screen timeout</string>
    <string name="use_system_screen_timeout_promo">Disabled by default: While OsmAnd is running in the foreground, the screen will not time out.\n\nIf enabled, OsmAnd will use the system timeout setting.</string>
    <string name="accessibility_mode_disabled">Accessibility mode is turned off in your Android system.</string>
    <string name="rearrange_categories">Rearrange categories</string>
    <string name="create_custom_categories_list_promo">Change the list sort order, hide categories. You can import or export all changes with profiles.</string>
    <string name="add_new_custom_category_button_promo">You can add a new custom category by selecting one or more categories.</string>
    <string name="shared_string_available">Available</string>
    <string name="add_custom_category">Add custom category</string>
    <string name="rendering_attr_streetLightingNight_name">Show only at night</string>
    <string name="plugin_prefs_reset_successful">All plugin settings restored to default.</string>
    <string name="profile_prefs_reset_successful">All profile settings restored to default.</string>
    <string name="ltr_or_rtl_combine_via_slash">%1$s/%2$s</string>
    <string name="sunset_at">Sunset at %1$s</string>
    <string name="sunrise_at">Sunrise at %1$s</string>
    <string name="shared_string_routing">Routing</string>
    <string name="shared_string_rendering_style">Rendering style</string>
    <string name="shared_string_include_data">Include additional data</string>
    <string name="import_profile_dialog_description">The imported profile contains additional data. Click \"Import\" to import only profile data, or select additional data.</string>
    <string name="export_profile_dialog_description">You can select additional data to export along with the profile.</string>
    <string name="permission_is_required">Permission is required to use this option.</string>
    <string name="logcat_buffer_descr">Check and share detailed logs of the app</string>
    <string name="file_does_not_contain_routing_rules">No routing rules in \'%1$s\'. Please choose another file.</string>
    <string name="not_support_file_type_with_ext">Select a supported %1$s extension file instead.</string>
    <string name="monitoring_min_speed_descr">This is a low-speed cut-off filter to not record points below a certain speed. This may make recorded tracks look "smoother" when viewed on the map.</string>
    <string name="monitoring_min_speed_descr_side_effect">Side effect: Your track will be missing all sections where the minimum speed criterion was not met (e.g. where you push your bike up a steep hill). Also, there will be no information about periods at rest, like breaks. This has effects on any analysis or post-processing, like when trying to determine the total length of your trip, time in motion, or your average speed.</string>
    <string name="monitoring_min_speed_descr_recommendation">Recommendation: Try using the motion detection via the "logging minimum displacement" filter (B) first, it may produce better results, and you will lose less data. If your tracks remain noisy at low speeds, try non-zero values here. Please note that some measurements may not report any speed value at all (some network-based methods), in which case you would not record anything.</string>
    <string name="monitoring_min_speed_descr_remark">Remark: "speed > 0" check: Most GPS chipsets report a speed value only if the algorithm determines you are in motion, and none if you are not. Hence using the "> 0" setting in this filter in a sense uses the motion detection of the GPS chipset. But even if not filtered here at recording time, we still use this feature in our GPX analysis to determine the "Distance corrected", i.e. the value displayed in that field is the "distance recorded while in motion".</string>
    <string name="monitoring_min_accuracy_descr">This will record only points measured with a minimum "accuracy" indication (in meters/feet, as reported by Android for your chipset). Accuracy is the proximity of measurements to the true position, and is not directly related to precision, which is the scatter of repeated measurements.</string>
    <string name="monitoring_min_accuracy_descr_side_effect">Side effect: As a result of filtering by accuracy, points may be entirely missing for e.g. below bridges, under trees, between high buildings, or with certain weather conditions.</string>
    <string name="monitoring_min_accuracy_descr_recommendation">Recommendation: It is hard to predict what will be recorded and what not, it may be best to turn this filter off.</string>
    <string name="monitoring_min_accuracy_descr_remark">Remark: If GPS had been off immediately before a recording, the first point measured may have a decreased accuracy,so in our code we may want to wait a second or so before recording a point (or record the best of 3 consecutive points, etc.), but this is not yet implemented.</string>
    <string name="monitoring_min_distance_descr">This filter avoids duplicate points being recorded where too little actual motion may have occurred, makes a nicer spatial appearance of tracks not post-processed later.</string>
    <string name="monitoring_min_distance_descr_side_effect">Side effects: Periods at rest are not recorded at all or by just one point each. Small (real world) movements (e.g. sideways, to mark a possible turnoff on your trip) may be filtered out. Your file contains less information for post-processing, and has worse stats by filtering out obviously redundant points at recording time, while potentially keeping artifacts caused by bad reception or GPS chipset effects.</string>
    <string name="monitoring_min_distance_descr_recommendation">Recommendation: A setting of 5 meters may work well for you if you do not require to capture details finer than that, and do not want to explicitly capture data while at rest.</string>
    <string name="live_monitoring_time_buffer">Time buffer</string>
    <string name="live_monitoring_tracking_interval">Tracking interval</string>
    <string name="live_monitoring_adress">Web address</string>
    <string name="live_monitoring_adress_descr">Specify the web address with parameter syntax: lat={0}, lon={1}, timestamp={2}, hdop={3}, altitude={4}, speed={5}, bearing={6}.</string>
    <string name="monitoring_notification">Notification</string>
    <string name="monitoring_min_speed">Minimum speed</string>
    <string name="monitoring_min_accuracy">Minimum accuracy</string>
    <string name="monitoring_min_distance">Minimum displacement</string>
    <string name="reset_plugin_to_default">Reset plugin settings to default</string>
    <string name="multimedia_rec_split_title">Recorder split</string>
    <string name="multimedia_use_system_camera">Use system app</string>
    <string name="multimedia_photo_play_sound">Camera shutter sound</string>
    <string name="osm_authorization_success">Authorization is successful</string>
    <string name="import_from_file">Import from file</string>
    <string name="import_routing_file">Import routing file</string>
    <string name="import_profile">Import profile</string>
    <string name="monitoring_prefs_descr">Navigation, logging accuracy</string>
    <string name="multimedia_notes_prefs_descr">Picture size, audio and video quality</string>
    <string name="osm_editing_prefs_descr">Login, password, offline editing</string>
    <string name="accessibility_prefs_descr">Choose icon, color and name</string>
    <string name="live_monitoring_descr">Allows sharing current location using trip recording.</string>
    <string name="live_monitoring">Online tracking</string>
    <string name="save_track_logging_accuracy">Logging accuracy</string>
    <string name="tracks_view_descr">Your recorded tracks are in %1$s, or the OsmAnd folder.</string>
    <string name="multimedia_notes_view_descr">Your OSM notes are in %1$s.</string>
    <string name="video_notes">Video notes</string>
    <string name="photo_notes">Photo notes</string>
    <string name="route_recalculation">Route recalculation</string>
    <string name="accessibility_announce">Announce</string>
    <string name="login_and_pass">Username and password</string>
    <string name="plugin_global_prefs_info">These settings apply to all profiles.</string>
    <string name="osm_editing">OSM editing</string>
    <string name="osm_edits_view_descr">View your edits or OSM bugs not yet uploaded in %1$s. Uploaded points will not show any more.</string>
    <string name="app_mode_osm">OSM</string>
    <string name="select_nav_icon_descr">Icon shown while navigating or moving.</string>
    <string name="select_map_icon_descr">Icon shown at rest.</string>
    <string name="ltr_or_rtl_combine_via_space">%1$s %2$s</string>
    <string name="ltr_or_rtl_combine_via_colon">%1$s: %2$s</string>
    <string name="reset_confirmation_descr">Tapping %1$s discards all your changes.</string>
    <string name="reset_all_profile_settings_descr">Reset all profile settings to installation defaults.</string>
    <string name="reset_all_profile_settings">Reset all profile settings?</string>
    <string name="select_navigation_icon">Position icon while moving</string>
    <string name="select_map_icon">Position icon at rest</string>
    <string name="delete_profiles_descr">Tapping \'Apply\' deletes removed profiles permanently.</string>
    <string name="master_profile">Master profile</string>
    <string name="select_color">Select color</string>
    <string name="rendering_value_thick_name">Thick</string>
    <string name="desert_render_descr">For deserts and other sparsely populated areas. More detailed.</string>
    <string name="shared_string_downloading_formatted">Downloading %s</string>
    <string name="edit_profiles_descr">OsmAnd default profiles cannot be deleted, but disabled (on the previous screen), or be sorted to the bottom.</string>
    <string name="edit_profiles">Edit profiles</string>
    <string name="select_nav_profile_dialog_message">The \'Navigation type\' governs how routes are calculated.</string>
    <string name="ltr_or_rtl_combine_via_bold_point">%1$s • %2$s</string>
    <string name="ltr_or_rtl_combine_via_comma">%1$s, %2$s</string>
    <string name="personal_category_name">Personal</string>
    <string name="add_new_profile_q">Add the new profile \'%1$s\'?</string>
    <string name="save_heading">Include heading</string>
    <string name="save_heading_descr">Save heading to each track point while recording.</string>
    <string name="profile_appearance">Profile appearance</string>
    <string name="choose_icon_color_name">Icon, color and name</string>
    <string name="reorder_profiles">Edit profile list</string>
    <string name="selected_profile">Selected profile</string>
    <string name="rendering_value_walkingRoutesOSMCNodes_name">Node networks</string>
    <string name="rendering_attr_showCycleNodeNetworkRoutes_name">Show node network cycle routes</string>
    <string name="join_segments">Join segments</string>
    <string name="download_map_dialog">Download map dialog</string>
    <string name="dialogs_and_notifications_title">Dialogs and notifications</string>
    <string name="dialogs_and_notifications_descr">Control popups, dialogs and notifications.</string>
    <string name="suggested_maps">Suggested maps</string>
    <string name="suggested_maps_descr">These maps are required for the plugin.</string>
    <string name="added_profiles">Added profiles</string>
    <string name="added_profiles_descr">Profiles added by plugin</string>
    <string name="shared_string_turn_off">Turn off</string>
    <string name="new_plugin_added">New plugin added</string>
    <string name="clear_confirmation_msg">Clear %1$s?</string>
    <string name="shared_string_revert">Revert</string>
    <string name="track_saved">Track saved</string>
    <string name="empty_filename">File name is empty</string>
    <string name="default_speed_dialog_msg">Estimates arrival time for unknown road types, and limits speed for all roads (may affect routing)</string>
    <string name="rendering_value_white_name">White</string>
    <string name="swap_two_places">Swap %1$s and %2$s</string>
    <string name="route_start_point">Starting point</string>
    <string name="export_profile">Export profile</string>
    <string name="exported_osmand_profile">OsmAnd profile: %1$s</string>
    <string name="overwrite_profile_q">\'%1$s\' already exists. Overwrite?</string>
    <string name="export_profile_failed">Could not export profile.</string>
    <string name="profile_import">Import profile</string>
    <string name="profile_import_descr">Add a profile by opening its file with OsmAnd.</string>
    <string name="file_import_error">%1$s import error: %2$s</string>
    <string name="file_imported_successfully">%1$s imported.</string>
    <string name="tts_initialization_error">Cannot start text-to-speech engine.</string>
    <string name="layer_osm_edits">OSM edits</string>
    <string name="quick_action_contour_lines_descr">Button showing or hiding contour lines on the map.</string>
    <string name="quick_action_contour_lines_show">Show contour lines</string>
    <string name="quick_action_contour_lines_hide">Hide contour lines</string>
    <string name="quick_action_show_hide_contour_lines">Show/hide contour lines</string>
    <string name="quick_action_hillshade_descr">A button to show or hide hillshades on the map.</string>
    <string name="quick_action_hillshade_show">Show hillshade</string>
    <string name="quick_action_hillshade_hide">Hide hillshade</string>
    <string name="quick_action_show_hide_hillshade">Show/hide hillshade</string>
    <string name="apply_preference_to_all_profiles">You can apply this change to all or only the selected profile.</string>
    <string name="shared_preference">Shared</string>
    <string name="routing_attr_driving_style_prefer_unpaved_name">Prefer unpaved roads</string>
    <string name="routing_attr_driving_style_prefer_unpaved_description">Prefer unpaved over paved roads for routing.</string>
    <string name="release_3_5">
    • Updated app and profile settings: Settings are now arranged by type. Each profile can be customized separately.\n\n
    • New map download dialog suggesting a map to download while browsing\n\n
    • Dark theme fixes\n\n
    • Fixed several routing issues around the world\n\n
    • Updated basemap with more detailed road network\n\n
    • Fixed flooded areas around the world\n\n
    • Ski routing: Added elevation profile and route complexity to the route details\n\n
    • Other bugfixes\n\n
    </string>
    <string name="shared_string_memory_used_tb_desc">Used %1$s TB</string>
    <string name="shared_string_memory_used_gb_desc">Used %1$s GB</string>
    <string name="shared_string_memory_used_mb_desc">Used %1$s MB</string>
    <string name="shared_string_memory_used_kb_desc">Used %1$s kB</string>
    <string name="contour_lines_and_hillshade">Contour lines and hillshade</string>
    <string name="routing_attr_prefer_unpaved_name">Prefer unpaved roads</string>
    <string name="routing_attr_prefer_unpaved_description">Prefer unpaved roads.</string>
    <string name="update_all_maps">Update all maps</string>
    <string name="update_all_maps_q">Are you sure you want to update all (%1$d) maps?</string>
    <string name="track_storage_directory">Track storage folder</string>
    <string name="track_storage_directory_descrp">Tracks can be stored in the \'rec\' folder, monthly, or daily folders.</string>
    <string name="store_tracks_in_rec_directory">Record tracks to \'rec\' folder</string>
    <string name="store_tracks_in_daily_directories">Record tracks in daily folders</string>
    <string name="store_tracks_in_daily_directories_descrp">Record tracks in sub-folders per recording day (like 2018-01-01).</string>
    <string name="shared_string_calculate">Calculate</string>
    <string name="shared_string_osmand_usage">OsmAnd usage</string>
    <string name="shared_sting_tiles">Tiles</string>
    <string name="shared_string_maps">Maps</string>
    <string name="shared_string_memory_tb_desc">%1$s TB</string>
    <string name="shared_string_memory_gb_desc">%1$s GB</string>
    <string name="shared_string_memory_mb_desc">%1$s MB</string>
    <string name="shared_string_memory_kb_desc">%1$s kB</string>
    <string name="app_mode_utv">Side by Side</string>
    <string name="rendering_attr_piste_difficulty_aerialway_name">Aerialway</string>
    <string name="rendering_attr_piste_difficulty_connection_name">Connection</string>
    <string name="avoid_in_routing_descr_">Avoid certain routes and road types</string>
    <string name="change_data_storage_full_description">Move OsmAnd data files to the new destination?\n%1$s > %2$s</string>
    <string name="data_storage_preference_summary">%1$s • %2$s</string>
    <string name="data_storage_space_description">%1$s GB free (of %2$s GB)</string>
    <string name="enter_path_to_folder">Enter path to the folder</string>
    <string name="shared_string_select_folder">Folder…</string>
    <string name="paste_Osmand_data_folder_path">Paste path to the folder with OsmAnd data</string>
    <string name="change_osmand_data_folder_question">Change OsmAnd data folder?</string>
    <string name="move_maps_to_new_destination">Move to the new destination</string>
    <string name="internal_app_storage_description">Internal storage for OsmAnd, (hidden from users and other apps).</string>
    <string name="change_data_storage_folder">Change storage folder</string>
    <string name="rendering_attr_piste_type_snow_park_name">Terrain park</string>
    <string name="rendering_attr_piste_type_sleigh_name">Sleigh</string>
    <string name="rendering_attr_piste_type_sled_name">Sled</string>
    <string name="rendering_attr_piste_type_hike_name">Hike</string>
    <string name="rendering_attr_piste_type_connection_name">Connection</string>
    <string name="rendering_attr_piste_type_skitour_name">Skitour</string>
    <string name="rendering_attr_piste_type_downhill_name">Downhill</string>
    <string name="rendering_attr_piste_type_nordic_name">Nordic</string>
    <string name="routeInfo_piste_type_name">Piste type</string>
    <string name="rendering_attr_piste_difficulty_novice_name">Novice</string>
    <string name="rendering_attr_piste_difficulty_easy_name">Easy</string>
    <string name="rendering_attr_piste_difficulty_intermediate_name">Intermediate</string>
    <string name="rendering_attr_piste_difficulty_advanced_name">Advanced</string>
    <string name="rendering_attr_piste_difficulty_expert_name">Expert</string>
    <string name="rendering_attr_piste_difficulty_freeride_name">Freeride</string>
    <string name="rendering_attr_piste_difficulty_extreme_name">Extreme</string>
    <string name="rendering_attr_piste_difficulty_undefined_name">Undefined</string>
    <string name="routeInfo_piste_difficulty_name">Piste difficulty</string>
    <string name="download_detailed_map">Download detailed %s map, to view this area.</string>
    <string name="shared_string_by_default">By default</string>
    <string name="plugins_settings">Plugin settings</string>
    <string name="logcat_buffer">Logcat buffer</string>
    <string name="application_profile_changed">App profile changed to \"%s\"</string>
    <string name="switch_profile">Switch profile</string>
    <string name="configure_profile">Configure profile</string>
    <string name="configure_profile_info">Settings for profile:</string>
    <string name="utm_format_descr">OsmAnd uses the UTM Standard, which is similar but not identical to the UTM NATO format.</string>
    <string name="shared_string_example">Example</string>
    <string name="navigate_point_format_utm">UTM Standard</string>
    <string name="navigate_point_format_olc">Open Location Code</string>
    <string name="coordinates_format_info">The selected format will be applied throughout the app.</string>
    <string name="pref_selected_by_default_for_profiles">This setting is selected by default for profiles: %s</string>
    <string name="change_default_settings">Change setting</string>
    <string name="discard_changes">Discard change</string>
    <string name="apply_to_current_profile">Apply only to \"%1$s\"</string>
    <string name="apply_to_all_profiles">Apply to all profiles</string>
    <string name="start_up_message_pref">Start-up message</string>
    <string name="analytics_pref_title">Analytics</string>
    <string name="turn_screen_on_info">Show map on the lock screen during navigation.</string>
    <string name="route_parameters_info">Settings for routing in the selected profile \"%1$s\".</string>
    <string name="wake_time">Timeout after wake-up</string>
    <string name="units_and_formats">Units &amp; formats</string>
    <string name="map_look_descr">Map appearance</string>
    <string name="map_look">Map look</string>
    <string name="list_of_installed_plugins">Installed plugins</string>
    <string name="configure_navigation">Configure navigation</string>
    <string name="general_settings_profile_descr">App theme, units, region</string>
    <string name="screen_alerts_descr">Alerts shown bottom left during navigation.</string>
    <string name="language_and_output">Language and output</string>
    <string name="reset_to_default">Reset to default</string>
    <string name="manage_profiles_descr">Create, import, edit profiles</string>
    <string name="manage_profiles">Manage app profiles…</string>
    <string name="osmand_settings_descr">Effective for the entire app</string>
    <string name="osmand_settings">OsmAnd settings</string>
    <string name="copy_from_other_profile">Copy from another profile</string>
    <string name="turn_screen_on">Turn screen on</string>
    <string name="map_during_navigation_info">Map during navigation</string>
    <string name="map_during_navigation">Map during navigation</string>
    <string name="shared_string_other">Other</string>
    <string name="vehicle_parameters_descr">Weight, height, speed</string>
    <string name="vehicle_parameters">Vehicle parameters</string>
    <string name="voice_announces_info">Voice announcements only occur during navigation.</string>
    <string name="voice_announces_descr">Navigation instructions and announcements</string>
    <string name="voice_announces">Voice prompts</string>
    <string name="screen_alerts">Screen alerts</string>
    <string name="route_parameters_descr">Configure route parameters</string>
    <string name="route_parameters">Route parameters</string>
    <string name="day">Day</string>
    <string name="days_2_4">Days</string>
    <string name="days_5">Days</string>
    <string name="week">Week</string>
    <string name="weeks_2_4">Weeks</string>
    <string name="weeks_5">Weeks</string>
    <string name="month">Month</string>
    <string name="months_2_4">Months</string>
    <string name="months_5">Months</string>
    <string name="year">Year</string>
    <string name="years_2_4">Years</string>
    <string name="years_5">Years</string>
    <string name="months_3">Three months</string>
    <string name="price_free">Free</string>
    <string name="get_discount_title">Get %1$d %2$s at %3$s off.</string>
    <string name="get_discount_first_part">%1$s for the first %2$s</string>
    <string name="get_discount_first_few_part">%1$s for the first %2$s</string>
    <string name="get_discount_second_part">then %1$s</string>
    <string name="cancel_subscription">Cancel subscription</string>
    <string name="price_and_discount">%1$s • Save %2$s</string>
    <string name="app_mode_wagon">Wagon</string>
    <string name="app_mode_pickup_truck">Pickup truck</string>
    <string name="shared_string_default">Default</string>
    <string name="gpx_join_gaps">Join gaps</string>
    <string name="app_mode_camper">Camper</string>
    <string name="app_mode_campervan">Campervan (RV)</string>
    <string name="rendering_attr_showLez_description">Show Low Emission Zones on the map. Does not affect routing.</string>
    <string name="rendering_attr_showLez_name">Show Low Emission Zones</string>
    <string name="temporary_conditional_routing">Consider temporary limitations</string>
    <string name="turn_on_profile_desc">Please turn on at least one app profile to use this setting.</string>
    <string name="rendering_attr_winter_road_name">Winter road</string>
    <string name="rendering_attr_ice_road_name">Ice road</string>
    <string name="routeInfo_winter_ice_road_name">Winter and ice roads</string>
    <string name="rendering_attr_tracktype_grade1_name">Solid (paved)</string>
    <string name="rendering_attr_tracktype_grade2_name">Solid (unpaved)</string>
    <string name="rendering_attr_tracktype_grade3_name">Mostly solid</string>
    <string name="rendering_attr_tracktype_grade4_name">Mostly soft</string>
    <string name="rendering_attr_tracktype_grade5_name">Soft</string>
    <string name="routeInfo_tracktype_name">Surface firmness</string>
    <string name="shared_string_file_is_saved">%s is saved</string>
    <string name="shared_string_open_track">Open track</string>
    <string name="shared_string_track_is_saved">Track %s is saved</string>
    <string name="turn_screen_on_router">Wake on turn</string>
    <string name="turn_screen_on_time_descr">Adjust how long the screen should be on for.</string>
    <string name="turn_screen_on_sensor">Use proximity sensor</string>
    <string name="turn_screen_on_sensor_descr">Waving your hand across the screen will turn it on.</string>
    <string name="app_mode_offroad">Offroad</string>
    <string name="edit_profile_setup_title">Set up profile</string>
    <string name="edit_profile_setup_subtitle">The profile keeps its own settings</string>
    <string name="edit_profile_setup_map_subtitle">Select map options for the profile</string>
    <string name="edit_profile_screen_options_subtitle">Select screen options for the profile</string>
    <string name="edit_profile_nav_settings_subtitle">Select navigation settings for the profile</string>
    <string name="routing_attr_max_num_changes_description">Specify upper limit of changes</string>
    <string name="routing_attr_max_num_changes_name">Number of changes</string>
    <string name="app_mode_ufo">UFO</string>
    <string name="release_3_4">
    • App profiles: Create a custom profile for your own needs, with a custom icon and color\n\n
    • Now customize any profile\'s default and min/max speeds\n\n
    • Added a widget for the current coordinates\n\n
    • Added options to show the compass and a radius ruler on the map\n\n
    • Fix background track logging\n\n
    • Improved background map downloads\n\n
    • Returned \'Turn screen on\' option\n\n
    • Fixed Wikipedia language selection\n\n
    • Fixed compass button behavior during navigation\n\n
    • Other bugfixes\n\n
    </string>
    <string name="precision_hdop_and_vdop">Horizontal precision: %1$s, vertical: %2$s</string>
    <string name="precision_hdop">Horizontal precision: %s</string>
    <string name="app_mode_personal_transporter">Personal transporter</string>
    <string name="app_mode_monowheel">Monowheel</string>
    <string name="app_mode_scooter">Scooter</string>
    <string name="shared_string_min_speed">Min. speed</string>
    <string name="shared_string_max_speed">Max. speed</string>
    <string name="default_speed_setting_title">Default speed</string>
    <string name="default_speed_setting_descr">Change default speed settings</string>
    <string name="minmax_speed_dialog_title">Set min/max speed</string>
    <string name="new_profile">New profile</string>
    <string name="shared_string_crash">Crash</string>
    <string name="last_launch_crashed">Last OsmAnd run crashed. Please help us improve OsmAnd by sharing the error message.</string>
    <string name="press_again_to_change_the_map_orientation">Tap again to change map orientation</string>
    <string name="process_downloading_service">OsmAnd downloading service</string>
    <string name="shared_string_color_magenta">Magenta</string>
    <string name="shared_string_icon">Icon</string>
    <string name="rate_dialog_descr">Please share your feedback and rate our work on Google Play.</string>
    <string name="button_rate">Rate</string>
    <string name="shared_string_privacy_policy">Privacy Policy</string>
    <string name="help_us_make_osmand_better">Help us make OsmAnd better</string>
    <string name="make_osmand_better_descr">Allow OsmAnd to collect and process anonymous app usage data. No data about your position or locations you view on the map are collected.\n\nConfigure any time in \'Settings\' → \'Privacy and Security\'.</string>
    <string name="choose_data_to_share">Choose the type of data you want to share:</string>
    <string name="downloaded_maps">Maps downloaded</string>
    <string name="visited_screens">Screens visited</string>
    <string name="collected_data">Data collected</string>
    <string name="collected_data_descr">Define which data you allow OsmAnd to share.</string>
    <string name="downloaded_maps_collect_descr">Helps us understand country and region map popularity.</string>
    <string name="visited_screens_collect_descr">Helps us understand OsmAnd feature popularity.</string>
    <string name="privacy_and_security_change_descr">Tap \"Allow\" if you agree with our %1$s</string>
    <string name="settings_privacy_and_security">Privacy and security</string>
    <string name="settings_privacy_and_security_desc">Pick what data you share</string>
    <string name="shared_string_no_thank_you">No, thanks</string>
    <string name="shared_string_allow">Allow</string>
    <string name="profile_name_hint">Profile name</string>
    <string name="nav_type_hint">Navigation type</string>
    <string name="app_mode_taxi">Taxi</string>
    <string name="app_mode_shuttle_bus">Shuttle bus</string>
    <string name="app_mode_subway">Subway</string>
    <string name="app_mode_horse">Horse</string>
    <string name="app_mode_helicopter">Helicopter</string>
    <string name="osmand_routing_promo">You can add your own modified version of the file routing.xml in ..osmand/routing</string>
    <string name="app_mode_skiing">Skiing</string>
    <string name="base_profile_descr_ski">Skiing</string>
    <string name="show_compass_ruler">Show compass ruler</string>
    <string name="hide_compass_ruler">Hide compass ruler</string>
    <string name="select_icon_profile_dialog_title">Select icon</string>
    <string name="settings_routing_mode_string">Mode: %s</string>
    <string name="settings_derived_routing_mode_string">User-mode, derived from: %s</string>
    <string name="routing_profile_ski">Ski</string>
    <string name="profile_type_descr_string">Type: %s</string>
    <string name="profile_type_base_string">Base profile</string>
    <string name="profile_alert_need_routing_type_title">Select navigation type</string>
    <string name="profile_alert_need_routing_type_msg">Please select a navigation type for the new app profile</string>
    <string name="profile_alert_need_profile_name_title">Enter profile name</string>
    <string name="profile_alert_need_profile_name_msg">You must specify a profile name first.</string>
    <string name="profile_alert_duplicate_name_title">Duplicate name</string>
    <string name="profile_alert_duplicate_name_msg">There is already profile with that name</string>
    <string name="profile_alert_cant_delete_base">You cannot delete OsmAnd\'s base profiles</string>
    <string name="profile_alert_need_save_title">Save changes</string>
    <string name="profile_alert_need_save_msg">Save changes to the profile first</string>
    <string name="profile_alert_delete_title">Delete profile</string>
    <string name="profile_alert_delete_msg">Are you sure you want to delete the \"%s\" profile</string>
    <string name="select_base_profile_dialog_title">Select profile to start with</string>
    <string name="select_base_profile_dialog_message">Base your custom profile on one of the default app profiles, this defines the basic setup like default visibility of widgets and units of speed and distance. These are the default app profiles, together with examples of custom profiles they may be extended to:</string>
    <string name="select_nav_profile_dialog_title">Select navigation type</string>
    <string name="base_profile_descr_car">Car, truck, motorcycle</string>
    <string name="base_profile_descr_bicycle">Mountain bike, moped, horse</string>
    <string name="base_profile_descr_pedestrian">Walking, hiking, running</string>
    <string name="base_profile_descr_public_transport">Public transport types</string>
    <string name="base_profile_descr_boat">Ship, rowing, sailing</string>
    <string name="base_profile_descr_aircraft">Airplane, gliding</string>
    <string name="routing_profile_geocoding">Geocoding</string>
    <string name="routing_profile_straightline">Straight line</string>
    <string name="routing_profile_broutrer">BRouter (offline)</string>
    <string name="osmand_default_routing">OsmAnd routing</string>
    <string name="custom_routing">Custom routing profile</string>
    <string name="special_routing_type">Special routing</string>
    <string name="third_party_routing_type">Third-party routing</string>
    <string name="application_profiles_descr">Select the profiles to be visible in the app.</string>
    <string name="application_profiles">App profiles</string>
    <string name="searching_gps">Searching GPS</string>
    <string name="coordinates_widget">Coordinates widget</string>
    <string name="files_moved">Moved %1$d files (%2$s).</string>
    <string name="files_copied">Copied %1$d files (%2$s).</string>
    <string name="files_failed">Could not copy %1$d files (%2$s).</string>
    <string name="files_present">%1$d files (%2$s) are present in the previous location \'%3$s\'.</string>
    <string name="move_maps">Move maps</string>
    <string name="dont_move_maps">Don\'t move</string>
    <string name="public_transport_ped_route_title">The route on foot is approximately %1$s, and may be faster than public transport</string>
    <string name="public_transport_no_route_title">Unfortunately, OsmAnd could not find a route suitable for your settings.</string>
    <string name="public_transport_try_ped">Try navigation on foot.</string>
    <string name="public_transport_try_change_settings">Try changing the settings.</string>
    <string name="public_transport_calc_pedestrian">Calculate route on foot</string>
    <string name="public_transport_type">Transport type</string>
    <string name="send_log">Send log</string>
    <string name="routing_attr_avoid_tram_name">No trams</string>
    <string name="routing_attr_avoid_tram_description">Avoids trams</string>
    <string name="routing_attr_avoid_bus_name">No buses</string>
    <string name="routing_attr_avoid_bus_description">Avoids buses and trolleybuses</string>
    <string name="routing_attr_avoid_share_taxi_name">No share taxi</string>
    <string name="routing_attr_avoid_share_taxi_description">Avoids share taxi</string>
    <string name="routing_attr_avoid_train_name">No trains</string>
    <string name="routing_attr_avoid_train_description">Avoids trains</string>
    <string name="routing_attr_avoid_subway_name">No subways</string>
    <string name="routing_attr_avoid_subway_description">Avoids subways and lightweight rail transport</string>
    <string name="routing_attr_avoid_ferry_name">No ferries</string>
    <string name="routing_attr_avoid_ferry_description">Avoids ferries</string>
    <!-- string name="release_3_3_7">
    • Display the time between transfers in public transport\n\n
    • Corrected UI for the Route Details\n\n
    • Fixed dark theme in the \'Direction menu\' and \'Route Details\'\n\n
    • Display azimuth in \'Measure Distance\'\n\n
    </string -->
    <string name="shared_string_degrees">Degrees</string>
    <string name="shared_string_milliradians">Milliradians</string>
    <string name="angular_measeurement">Angular unit</string>
    <string name="angular_measeurement_descr">Change what azimuth is measured in.</string>
    <string name="avoid_pt_types_descr">Select public transport types to avoid for navigation:</string>
    <string name="quick_action_day_night_mode">%s mode</string>
    <string name="avoid_pt_types">Avoid transport types…</string>
    <string name="shared_string_walk">Walk</string>
    <string name="save_poi_value_exceed_length">Shorten the length of the \"%s\" tag to less than 255 characters.</string>
    <string name="save_poi_value_exceed_length_title">Length of \"%s\" value</string>
    <string name="public_transport_warning_descr_blog">Read more about OsmAnd routing on our blog.</string>
    <string name="public_transport_warning_title">Public transport navigation is currently in beta testing, expect errors and inaccuracies.</string>
    <string name="add_intermediate">Add intermediate point</string>
    <string name="transfers_size">%1$d transfers</string>
    <string name="add_start_and_end_points">Add departure and destination</string>
    <string name="route_add_start_point">Add point of departure</string>
    <string name="route_descr_select_start_point">Select point of departure</string>
    <string name="rendering_attr_surface_unpaved_name">Unpaved</string>
    <string name="rendering_attr_surface_sand_name">Sand</string>
    <string name="rendering_attr_surface_grass_name">Grass</string>
    <string name="rendering_attr_surface_grass_paver_name">Grass paver</string>
    <string name="rendering_attr_surface_ground_name">Ground</string>
    <string name="rendering_attr_surface_dirt_name">Dirt</string>
    <string name="rendering_attr_surface_mud_name">Mud</string>
    <string name="rendering_attr_surface_ice_name">Ice</string>
    <string name="rendering_attr_surface_salt_name">Salt</string>
    <string name="rendering_attr_surface_snow_name">Snow</string>
    <string name="rendering_attr_surface_asphalt_name">Asphalt</string>
    <string name="rendering_attr_surface_paved_name">Paved</string>
    <string name="rendering_attr_surface_concrete_name">Concrete</string>
    <string name="rendering_attr_surface_sett_name">Sett</string>
    <string name="rendering_attr_surface_cobblestone_name">Cobblestone</string>
    <string name="rendering_attr_surface_paving_stones_name">Paving stones</string>
    <string name="rendering_attr_surface_pebblestone_name">Pebblestone</string>
    <string name="rendering_attr_surface_stone_name">Stone</string>
    <string name="rendering_attr_surface_metal_name">Metal</string>
    <string name="rendering_attr_surface_wood_name">Wood</string>
    <string name="rendering_attr_surface_gravel_name">Gravel</string>
    <string name="rendering_attr_surface_fine_gravel_name">Fine gravel</string>
    <string name="rendering_attr_surface_compacted_name">Compacted</string>
    <string name="rendering_attr_smoothness_excellent_name">Excellent</string>
    <string name="rendering_attr_smoothness_good_name">Good</string>
    <string name="rendering_attr_smoothness_intermediate_name">Intermediate</string>
    <string name="rendering_attr_smoothness_bad_name">Bad</string>
    <string name="rendering_attr_smoothness_very_bad_name">Very bad</string>
    <string name="rendering_attr_smoothness_horrible_name">Horrible</string>
    <string name="rendering_attr_smoothness_very_horrible_name">Very horrible</string>
    <string name="rendering_attr_smoothness_impassable_name">Impassable</string>
    <string name="rendering_attr_highway_class_motorway_name">Motorway</string>
    <string name="rendering_attr_highway_class_state_road_name">State road</string>
    <string name="rendering_attr_highway_class_road_name">Road</string>
    <string name="rendering_attr_highway_class_street_name">Street</string>
    <string name="rendering_attr_highway_class_service_name">Service</string>
    <string name="rendering_attr_highway_class_footway_name">Footway</string>
    <string name="rendering_attr_highway_class_track_name">Track</string>
    <string name="rendering_attr_highway_class_bridleway_name">Bridleway</string>
    <string name="rendering_attr_highway_class_steps_name">Steps</string>
    <string name="rendering_attr_highway_class_path_name">Path</string>
    <string name="rendering_attr_highway_class_cycleway_name">Cycleway</string>
    <string name="rendering_attr_undefined_name">Undefined</string>
	<string name="rendering_attr_highway_class_track_grade1_name">Grade 1</string>
	<string name="rendering_attr_highway_class_track_grade2_name">Grade 2</string>
	<string name="rendering_attr_highway_class_track_grade3_name">Grade 3</string>
	<string name="rendering_attr_highway_class_track_grade4_name">Grade 4</string>
	<string name="rendering_attr_highway_class_track_grade5_name">Grade 5</string>
    <!-- string name="release_3_3">
    • New \'Directions\' screen: Displays Home and Work destination buttons, \'previous route\' shortcut, list of active GPX tracks and markers, search history\n\n
    • Additional info under \'Route details\': road types, surface, steepness, smoothness\n\n
    • Public transport navigation supporting all kinds of transportation: metro, bus, tram, etc.\n\n
    • New Quick action for show/hide tracks and day/night modes\n\n
    • Fixed areas displayed as flooded in Germany, South Africa, Quebec\n\n
    • Additional support for KML and KMZ import\n\n
    • Fixed crashes on opening some public transport stops\n\n
    • Removed Facebook and Firebase analytics from the free version (OsmAnd+ doesn\'t include it)\n\n
    </string -->
    <string name="use_osm_live_public_transport_description">Enable public transport for OsmAnd Live changes.</string>
    <string name="use_osm_live_public_transport">OsmAnd Live public transport</string>
    <string name="time_of_day">Time of day</string>
    <string name="by_transport_type">By %1$s</string>
    <string name="step_by_step">Turn-by-turn</string>
    <string name="routeInfo_road_types_name">Road types</string>
    <string name="exit_at">Exit at</string>
    <string name="sit_on_the_stop">Board at stop</string>
    <string name="shared_string_swap">Swap</string>
    <string name="show_more">Show more</string>
    <string name="tracks_on_map">Displayed tracks</string>
    <string name="quick_action_show_hide_gpx_tracks">Show/hide GPX tracks</string>
    <string name="quick_action_show_hide_gpx_tracks_descr">A button to show or hide selected GPX tracks on the map.</string>
    <string name="quick_action_gpx_tracks_hide">Hide GPX Tracks</string>
    <string name="quick_action_gpx_tracks_show">Show GPX Tracks</string>
    <string name="add_destination_query">Please set the destination first</string>
    <string name="previous_route">Previous route</string>
    <string name="add_home">Add home</string>
    <string name="add_work">Add work</string>
    <string name="work_button">Work</string>
    <string name="cubic_m">m³</string>
    <string name="metric_ton">t</string>
    <string name="shared_string_capacity">Capacity</string>
    <string name="shared_string_width">Width</string>
    <string name="shared_string_height">Height</string>
    <string name="add_destination_point">Set destination</string>
    <string name="add_intermediate_point">Add intermediate</string>
    <string name="add_start_point">Set starting point</string>
    <string name="intermediate_waypoint">Intermediate point</string>
    <string name="transfers">Transfers</string>
    <string name="on_foot">On foot</string>
    <string name="route_way">Way</string>
    <string name="points_of_interests">Points of interest (POI)</string>
    <string name="waiting_for_route_calculation">Calculating route…</string>
    <string name="app_mode_public_transport">Public transport</string>
    <string name="avoid_roads_descr">Select a road you want to avoid during navigation, either on the map, or from the list below:</string>
    <string name="show_along_the_route">Show along the route</string>
    <string name="simulate_navigation">Simulate navigation</string>
    <string name="choose_track_file_to_follow">Select track file to follow</string>
    <string name="voice_announcements">Voice prompts</string>
    <string name="intermediate_destinations">Intermediate destinations</string>
    <string name="arrive_at_time">Arrive at %1$s</string>
    <string name="osm_live_subscriptions">Subscriptions</string>
    <string name="powered_by_osmand">By OsmAnd</string>
    <string name="osm_live_plan_pricing">Plan &amp; Pricing</string>
    <string name="osm_live_payment_monthly_title">Monthly</string>
    <string name="osm_live_payment_3_months_title">Every three months</string>
    <string name="osm_live_payment_annual_title">Annually</string>
    <string name="osm_live_payment_month_cost_descr">%1$s / month</string>
    <string name="osm_live_payment_month_cost_descr_ex">%1$.2f %2$s / month</string>
    <string name="osm_live_payment_discount_descr">Save %1$s</string>
    <string name="osm_live_payment_current_subscription">Current subscription</string>
    <string name="osm_live_payment_renews_monthly">Renews monthly</string>
    <string name="osm_live_payment_renews_quarterly">Renews quarterly</string>
    <string name="osm_live_payment_renews_annually">Renews annually</string>
    <string name="default_price_currency_format">%1$.2f %2$s</string>
    <string name="osm_live_payment_header">Payment interval:</string>
    <string name="osm_live_payment_contribute_descr">Donations help fund OSM cartography.</string>
    <string name="markers_remove_dialog_msg">Delete map marker \'%s\'?</string>
    <string name="edit_map_marker">Edit map marker</string>
    <string name="third_party_application">Third-party app</string>
    <string name="search_street">Search street</string>
    <string name="start_search_from_city">First specify city/town/locality</string>
    <string name="shared_string_restore">Restore</string>
    <string name="keep_passed_markers_descr">Markers added as a group of Favorites or GPX waypoints marked "Passed" will remain on the map. If the group is not active, the markers will disappear from the map.</string>
    <string name="keep_passed_markers">Keep passed markers on the map</string>
    <string name="more_transport_on_stop_hint">More transport available from this stop.</string>
    <string name="ask_for_location_permission">Please grant OsmAnd location access to continue.</string>
    <string name="thank_you_for_feedback">Thank you for your feedback</string>
    <string name="poi_cannot_be_found">Could not find node or way.</string>
    <string name="search_no_results_feedback">No search results?\nProvide feedback</string>
    <!-- string name="release_3_2_pre">
    • Fixed crash on startup that occurred on some devices\n\n
    • New Markers feature: Display already traversed markers\n\n 
    • Search history now shows previously searched categories\n\n
    • Fixed crash on startup that occurred with non-latin maps\n\n
    • Improved rendering speed issues on Android 8.0 devices\n\n
    • Support for polygon (non-amenity) objects editing\n\n
    • Measure distance: Add \"Measure\" button to Actions in the context menu\n\n
    </string -->
    <!-- string name="release_3_1">
    • Navigation: Fix progress bar, fast swapping of the start and end point of the route\n\n
    • Map markers: Fix turning on/off groups, ability to hide markers from the map\n\n
    • OSM Edit: Ability to edit tags for non-point objects and ways, fix missing comments on notes, backup of edits\n\n
    • Improved Wikipedia and Wikivoyage parsing, updated files are already available\n\n
    • Context menu: Fix transport shields color in the night mode, fix additional menu sizes\n\n
    • Boat navigation: Support for waterway fairway\n\n
    • Other bugfixes\n\n
    </string -->
    <string name="increase_search_radius_to">Extend search radius to %1$s</string>
    <string name="send_search_query_description">Your search query will be sent to: \"%1$s\", along with your location.\n\n
        Personal info is not collected, only search data needed to improve the search.</string>
    <string name="send_search_query">Send search query?</string>
    <string name="shared_string_world">World</string>
    <string name="point_deleted">Point %1$s deleted</string>
    <string name="coord_input_edit_point">Edit point</string>
    <string name="coord_input_add_point">Add point</string>
    <string name="coord_input_save_as_track">Save as track</string>
    <string name="coord_input_save_as_track_descr">You added %1$s points. Type a filename and tap \"Save\".</string>
    <string name="error_notification_desc">Please send a screenshot of this notification to support@osmand.net</string>
    <string name="quick_action_edit_actions">Edit actions</string>
    <string name="get_osmand_live">Get OsmAnd Live to unlock all features: Daily map updates with unlimited downloads, all paid and free plugins, Wikipedia, Wikivoyage and much more.</string>
    <string name="unirs_render_descr">Modification of the default style to increase contrast of pedestrian and bicycle roads. Uses legacy Mapnik colors.</string>
    <string name="shared_string_bookmark">Bookmark</string>
    <string name="hide_full_description">Hide full description</string>
    <string name="show_full_description">Show full description</string>
    <string name="off_road_render_descr">For off-road driving based on \'Topo\' style and for use with green satellite images as an underlay. Reduced main road thickness, increased thickness of tracks, paths, bicycle and other routes.</string>
    <string name="nautical_render_descr">For nautical navigation. Features buoys, lighthouses, riverways, sea lanes and marks, harbors, seamark services, and depth contours.</string>
    <string name="ski_map_render_descr">For skiing. Features pistes, ski-lifts, cross country tracks, etc. Dims secondary map objects.</string>
    <string name="light_rs_render_descr">Simple driving style. Gentle night mode, contour lines, contrasting orange styled roads, dims secondary map objects.</string>
    <string name="topo_render_descr">For hiking, trekking, and nature cycling. Readable outdoors. Contrasting roads and natural objects, different route types, advanced contour line options, extra details. Adjusting "Surface integrity" distinguishes road quality. No night mode.</string>
    <string name="mapnik_render_descr">Old default \'Mapnik\'-style. Similar colors to \'Mapnik\'.</string>
    <string name="touring_view_render_descr">Touring style with high contrast and maximum detail. Includes all options of the OsmAnd default style, while displaying as much detail as possible, in particular roads, paths, and other ways to travel. Clear \"touring atlas\" distinction between road types. Suitable for day, night, and outdoor use.</string>
    <string name="default_render_descr">General purpose style. Dense cities shown cleanly. Features contour lines, routes, surface quality, access restrictions, road shields, paths rendering according to SAC scale, whitewater sports items.</string>
    <string name="open_wikipedia_link_online">Open Wikipedia link online</string>
    <string name="open_wikipedia_link_online_description">The link will be opened in a web browser.</string>
    <string name="read_wikipedia_offline_description">Get OsmAnd Live subscription to read Wikipedia and Wikivoyage articles offline.</string>
    <string name="how_to_open_link">How to open the link?</string>
    <string name="read_wikipedia_offline">Read Wikipedia offline</string>
    <string name="download_all">Download all</string>
    <string name="shared_string_restart">App restart</string>
    <string name="show_images">Show images</string>
    <string name="purchase_cancelled_dialog_title">You have canceled your OsmAnd Live subscription</string>
    <string name="purchase_cancelled_dialog_descr">Renew subscription to continue using all the features:</string>
    <string name="maps_you_need_descr">Based on the articles you bookmarked, the following maps are recommended for you to download:</string>
    <string name="maps_you_need">Maps you need</string>
    <string name="osmand_team">OsmAnd team</string>
    <string name="popular_destinations">Popular destinations</string>
    <string name="paid_app">Paid app</string>
    <string name="paid_plugin">Paid plugin</string>
    <string name="travel_card_update_descr">New Wikivoyage data available, update it to enjoy.</string>
	<string name="travel_card_download_descr">Download Wikivoyage travel guides to view articles about places around the world without a connection to the Internet.</string>
	<string name="update_is_available">Update available</string>
	<string name="download_file">Download file</string>
    <string name="start_editing_card_image_text">The free worldwide travel guide anyone can edit.</string>
    <string name="welcome_to_open_beta_description">Travel guides are currently based on Wikivoyage. Test all features during open beta testing for free. Afterwards, travel guides will be available to subscribers of OsmAnd Unlimited and owners of OsmAnd+.</string>
    <string name="start_editing_card_description">You can and should edit any article on Wikivoyage. Share knowledge, experience, talent, and your attention.</string>
    <string name="start_editing">Start editing</string>
    <string name="get_unlimited_access">Get unlimited access</string>
    <string name="welcome_to_open_beta">Welcome to the open beta</string>
    <string name="wikivoyage_travel_guide">Travel Guides</string>
    <string name="wikivoyage_travel_guide_descr">Guides to the most interesting places on the planet, inside OsmAnd, without a connection to the Internet.</string>
    <string name="monthly_map_updates">Monthly map updates</string>
    <string name="daily_map_updates">Hourly map updates</string>
    <string name="in_app_purchase">In-app purchase</string>
    <string name="in_app_purchase_desc">One-time payment</string>
    <string name="in_app_purchase_desc_ex">Once purchased, it will be permanently available to you.</string>
    <string name="purchase_unlim_title">Buy - %1$s</string>
    <string name="wikivoyage_offline">Wikivoyage offline</string>
    <string name="unlimited_downloads">Unlimited downloads</string>
    <string name="wikipedia_offline">Wikipedia offline</string>
    <string name="contour_lines_hillshade_maps">Contour lines &amp; Hillshade maps</string>
    <string name="unlock_all_features">Unlock all OsmAnd features</string>
    <string name="purchase_dialog_title">Choose plan</string>
    <string name="purchase_dialog_travel_description">Purchase one of the following to receive the offline travel guide functionality:</string>
    <string name="purchase_dialog_subtitle">Choose suitable item</string>
    <string name="shared_string_dont">Don\'t</string>
    <string name="shared_string_do">Do</string>
    <string name="shared_string_only_with_wifi">Only on Wi-Fi</string>
    <string name="wikivoyage_download_pics">Download images</string>
    <!-- Use ← for RTL languages -->
    <string name="wikivoyage_download_pics_descr">Article images can be downloaded for offline use.\nAlways available in \'Explore\' → \'Options\'.</string>
    <string name="shared_string_wifi_only">Only on Wi-Fi</string>
    <string name="select_travel_book">Select a travel book</string>
    <string name="shared_string_travel_book">Travel book</string>
    <string name="online_webpage_warning">Page only available online. Open in web browser?</string>
    <string name="images_cache">Image cache</string>
    <string name="delete_search_history">Delete search history</string>
    <string name="download_images">Download images</string>
    <string name="download_maps_travel">Travel guides</string>
    <string name="shared_string_wikivoyage">Wikivoyage</string>
    <string name="article_removed">Article removed</string>
    <string name="wikivoyage_search_hint">Search for country, city, or province</string>
    <string name="shared_string_read">Read</string>
    <string name="saved_articles">Bookmarked articles</string>
    <string name="shared_string_explore">Explore</string>
    <string name="shared_string_contents">Contents</string>
    <string name="shared_string_result">Result</string>
    <string name="use_two_digits_longitude">Use double digit longitude</string>
    <string name="shared_string_travel_guides">Travel guides</string>
    <string name="waypoints_removed_from_map_markers">Waypoints removed from map markers</string>
    <string name="nothing_found_in_radius">Could not find anything:</string>
    <string name="select_waypoints_category_description">Add all of the track\'s waypoints, or select separate categories.</string>
    <string name="shared_string_total">Total</string>
    <string name="clear_all_intermediates">Clear all intermediate points</string>
    <string name="group_deleted">Group deleted</string>
    <string name="rendering_attr_whiteWaterSports_name">Whitewater sports</string>
    <string name="distance_farthest">Farthest first</string>
    <string name="distance_nearest">Nearest first</string>
    <string name="enter_lon">Enter longitude</string>
    <string name="enter_lat">Enter latitude</string>
    <string name="enter_lat_and_lon">Enter latitude and longitude</string>
	<string name="dd_mm_ss_format">DD°MM′SS″</string>
	<string name="dd_dddddd_format">DD.DDDDDD°</string>
	<string name="dd_ddddd_format">DD.DDDDD°</string>
	<string name="dd_mm_mmmm_format">DD°MM.MMMM′</string>
	<string name="dd_mm_mmm_format">DD°MM.MMM′</string>
	<string name="east_abbreviation">E</string>
	<string name="west_abbreviation">W</string>
	<string name="south_abbreviation">S</string>
	<string name="north_abbreviation">N</string>
	<string name="optional_point_name">Optional point name</string>
    <string name="transport_nearby_routes_within">Nearby routes within</string>
    <string name="transport_nearby_routes">Within</string>
    <string name="enter_the_file_name">Type the filename.</string>
    <string name="map_import_error">Map import error</string>
    <string name="map_imported_successfully">Map imported</string>
    <string name="make_as_start_point">Make this the point of departure</string>
    <string name="shared_string_current">Current</string>
    <string name="last_intermediate_dest_description">Adds intermediate stop</string>
    <string name="first_intermediate_dest_description">Adds initial stop</string>
    <string name="subsequent_dest_description">Move destination up, and create it</string>
    <string name="show_closed_notes">Show closed notes</string>
    <string name="switch_osm_notes_visibility_desc">Show/hide OSM notes on the map.</string>
    <string name="gpx_file_desc">GPX - suitable for export to JOSM or other OSM editors.</string>
    <string name="osc_file_desc">OSC - suitable for export to OSM.</string>
    <string name="shared_string_gpx_file">GPX file</string>
    <string name="osc_file">OSC file</string>
    <string name="choose_file_type">Select filetype</string>
    <string name="osm_edits_export_desc">Export as OSM notes, POIs, or both.</string>
    <string name="all_data">All data</string>
    <string name="osm_notes">OSM notes</string>
    <string name="will_open_tomorrow_at">Opens tomorrow at</string>
    <string name="rendering_attr_hidePOILabels_name">POI labels</string>
    <string name="shared_string_without_name">Without name</string>
    <string name="what_is_here">What\'s here:</string>
    <string name="parked_at">parked at</string>
    <string name="pick_up_till">Pick up until</string>
    <string name="without_time_limit">Without time limit</string>
    <string name="context_menu_read_full_article">Read full article</string>
    <string name="context_menu_read_article">Read article</string>
    <string name="context_menu_points_of_group">All points of the group</string>
    <string name="open_from">Open from</string>
    <string name="open_till">Open till</string>
    <string name="will_close_at">Closes at</string>
    <string name="will_open_at">Opens at</string>
    <string name="will_open_on">Opens at</string>
    <string name="additional_actions">Additional actions</string>
    <string name="av_locations_selected_desc">GPX file with coordinates and data of the selected notes.</string>
    <string name="av_locations_all_desc">GPX file with coordinates and data of all notes.</string>
    <!-- string name="release_3_0">
• New: Support for global offline travel guides. Referenced locations are linked to the map. Initial data from Wikivoyage.\n\n
• Wikipedia: New look, active links, images now supported\n\n
• Open Track UI: Support for waypoint groups\n\n
• Map markers: Import of selected groups from GPX files, coordinate input, new look\n\n
• OsmAnd Live subscription now supports all OsmAnd features\n\n
    </string -->
    <string name="modify_the_search_query">Change your search.</string>
    <string name="shared_string_actions">Actions</string>
    <string name="shared_string_marker">Marker</string>
    <string name="empty_state_osm_edits">Create or modify OSM objects</string>
    <string name="empty_state_osm_edits_descr">Create or modify OSM POIs, open or comment on OSM notes, and contribute recorded GPX files.</string>
    <string name="shared_string_deleted">Deleted</string>
    <string name="shared_string_edited">Edited</string>
    <string name="shared_string_added">Added</string>
    <string name="marker_activated">Marker %s activated.</string>
    <string name="one_tap_active_descr">Tap a marker on the map to move it to the top of the active markers without opening the context menu.</string>
    <string name="one_tap_active">\'One tap\' active</string>
    <string name="empty_state_av_notes">Make notes!</string>
    <string name="empty_state_av_notes_desc">Add audio, video, or photo notes to any point on the map by using the widgets or context menus.</string>
    <string name="notes_by_date">A/V notes by date</string>
    <string name="by_date">By date</string>
    <string name="by_type">By type</string>
    <string name="looking_for_tracks_with_waypoints">Looking for tracks with waypoints</string>
    <string name="shared_string_more_without_dots">More</string>
    <string name="appearance_on_the_map">Appearance on the map</string>
    <string name="add_track_to_markers_descr">Select a track to add its waypoints to the markers.</string>
    <string name="add_favourites_group_to_markers_descr">Select a category of Favorites to add to the markers.</string>
    <string name="shared_string_gpx_waypoints">Track waypoints</string>
    <string name="favourites_group">Favorites category</string>
    <string name="add_group">Add a group</string>
    <string name="add_group_descr">Import groups from Favorites or GPX waypoints.</string>
    <string name="empty_state_markers_active">Create map markers!</string>
    <string name="empty_state_markers_active_desc">Long or short tap \'Places\', then tap the marker flag button.</string>
    <string name="empty_state_markers_groups">Import groups</string>
    <string name="empty_state_markers_groups_desc">Import Favorite groups or waypoints as markers.</string>
    <string name="empty_state_markers_history_desc">Markers marked as passed will appear on this screen.</string>
    <string name="shared_string_two">Two</string>
    <string name="shared_string_one">One</string>
    <string name="show_guide_line_descr">Show directional line from your position to the active marker locations.</string>
    <string name="show_arrows_descr">Show one or two arrows indicating the direction to the active markers.</string>
    <string name="distance_indication_descr">Choose how to display the distance to active markers.</string>
    <string name="active_markers_descr">Specify number of direction indicators.</string>
    <string name="digits_quantity">Number of decimal digits</string>
    <string name="shared_string_right">Right</string>
    <string name="shared_string_left">Left</string>
    <string name="show_number_pad">Show number pad</string>
    <string name="shared_string_paste">Paste</string>
    <string name="go_to_next_field">Next field</string>
    <string name="rename_marker">Rename marker</string>
    <string name="tap_on_map_to_hide_interface_descr">A tap on the map toggles the control buttons and widgets.</string>
    <string name="tap_on_map_to_hide_interface">Fullscreen mode</string>
    <string name="mark_passed">Mark passed</string>
    <string name="import_gpx_file_description">can be imported as Favorites or a GPX file.</string>
    <string name="import_as_gpx">Import as GPX file</string>
    <string name="import_as_favorites">Import as Favorites</string>
    <string name="import_file">Import file</string>
	<string name="wrong_input">Wrong input</string>
	<string name="enter_new_name">Enter new name</string>
	<string name="shared_string_back">Back</string>
	<string name="shared_string_view">View</string>
	<string name="waypoints_added_to_map_markers">Waypoints added to map markers</string>
	<string name="wrong_format">Wrong format</string>
    <string name="shared_string_road">Road</string>
    <string name="show_map">Show map</string>
    <string name="route_is_calculated">Route calculated</string>
    <string name="round_trip">Round trip</string>
    <string name="plan_route_no_markers_toast">You must add at least one marker to use this function.</string>
    <string name="osn_modify_dialog_error">Could not modify note.</string>
    <string name="osn_modify_dialog_title">Modify note</string>
    <string name="context_menu_item_modify_note">Modify OSM note</string>
    <string name="make_round_trip_descr">Add copy of point of departure as destination.</string>
    <string name="make_round_trip">Make round trip</string>
    <!-- string name="shared_string_navigate">Navigate</string-->
    <string name="shared_string_markers">Markers</string>
    <string name="coordinates_format">Coordinate format</string>
    <string name="use_system_keyboard">Use system keyboard</string>
    <string name="fast_coordinates_input_descr">Select coordinate input format. You can always change it by tapping \'Options\'.</string>
    <string name="fast_coordinates_input">Quick coordinate input</string>
    <string name="routing_attr_avoid_ice_roads_fords_name">No ice roads or fords</string>
    <string name="routing_attr_avoid_ice_roads_fords_description">Avoids ice roads and fords.</string>
    <string name="use_location">Use position</string>
    <string name="add_location_as_first_point_descr">Add your position as point of departure to plan the perfect route.</string>
    <string name="my_location">My position</string>
    <string name="shared_string_finish">Finish</string>
    <string name="plan_route">Plan route</string>
    <string name="shared_string_sort">Sort</string>
    <string name="coordinate_input">Coordinate input</string>
    <string name="marker_save_as_track_descr">Export your markers to the following GPX file:</string>
    <string name="marker_save_as_track">Save as GPX file</string>
    <string name="move_to_history">Move to history</string>
    <string name="group_will_be_removed_after_restart">The group will be gone the next time you start the app.</string>
    <string name="show_guide_line">Show directional lines</string>
    <string name="show_arrows_on_the_map">Show arrows on the map</string>
    <string name="show_passed">Show passed</string>
    <string name="hide_passed">Hide passed</string>
    <string name="remove_from_map_markers">Remove from \'Map markers\'</string>
    <string name="descendingly">Z-A</string>
    <string name="ascendingly">A-Z</string>
    <string name="date_added">Added</string>
    <string name="order_by">Order by:</string>
    <string name="marker_show_distance_descr">Select how to indicate distance and direction to map markers on the map:</string>
    <string name="map_orientation_change_in_accordance_with_speed">Map orientation threshold</string>
    <string name="map_orientation_change_in_accordance_with_speed_descr">Select speed of switching orientation from \'Movement direction\' to \'Compass direction\' below.</string>
    <string name="all_markers_moved_to_history">All map markers moved to history</string>
    <string name="marker_moved_to_history">Map marker moved to history</string>
    <string name="marker_moved_to_active">Map marker moved to active</string>
    <string name="shared_string_list">List</string>
    <string name="shared_string_groups">Groups</string>
    <string name="passed">Last used: %1$s</string>
    <string name="make_active">Make active</string>
    <string name="today">Today</string>
    <string name="yesterday">Yesterday</string>
    <string name="last_seven_days">Last 7 days</string>
    <string name="this_year">This year</string>
    <!-- string name="widget">Widget</string if needed should be shared_string_widget -->
    <!-- string name="top_bar">Top bar</string use shared_string_topbar -->
    <string name="move_all_to_history">Move all to history</string>
    <string name="show_direction">Distance indication</string>
    <string name="sort_by">Sort by</string>
    <string name="do_not_use_animations">No animations</string>
    <string name="do_not_use_animations_descr">Turns off map animations.</string>
    <string name="keep_showing_on_map">Keep showing on map</string>
    <string name="exit_without_saving">Exit without saving?</string>
    <string name="line">Line</string>
    <string name="save_as_route_point">Save as route points</string>
    <string name="save_as_line">Save as line</string>
    <string name="route_point">Route point</string>
    <string name="edit_line">Edit line</string>
    <string name="add_point_before">Add point before</string>
    <string name="add_point_after">Add point after</string>
    <string name="shared_string_options">Options</string>
    <string name="measurement_tool_snap_to_road_descr">OsmAnd will connect the points with routes for the selected profile.</string>
    <string name="measurement_tool_save_as_new_track_descr">Save the points either as route points or as a line.</string>
    <string name="choose_navigation_type">Select navigation profile</string>
    <string name="none_point_error">Please add at least one point.</string>
    <string name="enter_gpx_name">GPX file name:</string>
    <string name="show_on_map_after_saving">Show on map after saving</string>
    <string name="measurement_tool_action_bar">Browse the map and add points</string>
    <string name="measurement_tool">Measure distance</string>
    <string name="quick_action_resume_pause_navigation">Pause/resume navigation</string>
    <string name="quick_action_resume_pause_navigation_descr">Button to pause or resume navigation.</string>
    <string name="quick_action_show_navigation_finish_dialog">Show \'Navigation finished\' dialog</string>
    <string name="quick_action_start_stop_navigation">Start/stop navigation</string>
    <string name="quick_action_start_stop_navigation_descr">Button to start or end navigation.</string>
    <string name="store_tracks_in_monthly_directories">Store recorded tracks in monthly folders</string>
    <string name="store_tracks_in_monthly_directories_descrp">Store recorded tracks in sub-folders per recording month (like 2018-01).</string>
    <string name="shared_string_reset">Reset</string>
    <string name="shared_string_reload">Reload</string>
    <string name="mapillary_menu_descr_tile_cache">Reload tiles to see up to date data.</string>
    <string name="mapillary_menu_title_tile_cache">Tile cache</string>
    <string name="wrong_user_name">Wrong username</string>
    <string name="shared_string_to">To</string>
    <string name="mapillary_menu_date_from">From</string>
    <string name="mapillary_menu_descr_dates">Only view added images</string>
    <string name="mapillary_menu_title_dates">Date</string>
    <string name="mapillary_menu_edit_text_hint">Type username</string>
    <string name="mapillary_menu_descr_username">View only images added by</string>
    <string name="mapillary_menu_title_username">Username</string>
    <string name="mapillary_menu_filter_description">Filter images by submitter, by date or by type. Only active in closeup zoom.</string>
    <string name="mapillary_menu_title_pano">Display only 360° images</string>
    <string name="map_widget_ruler_control">Radius ruler</string>
    <string name="shared_string_permissions">Permissions</string>
    <string name="import_gpx_failed_descr">Could not import file. Please ensure OsmAnd has permission to read it.</string>
    <string name="distance_moving">Distance corrected</string>
    <string name="mapillary_image">Mapillary image</string>
    <string name="open_mapillary">Open Mapillary</string>
    <string name="shared_string_install">Install</string>
    <string name="improve_coverage_mapillary">Improve photo coverage with Mapillary</string>
    <string name="improve_coverage_install_mapillary_desc">Install Mapillary to add photos to this map location.</string>
    <string name="online_photos">Online photos</string>
    <string name="shared_string_add_photos">Add photos</string>
    <string name="no_photos_descr">No photos here.</string>
    <string name="mapillary_action_descr">Share your street-level view via Mapillary.</string>
    <string name="mapillary_widget">Mapillary widget</string>
    <string name="mapillary_widget_descr">Allows quick contributions to Mapillary.</string>
    <string name="mapillary_descr">Online street-level photos for everyone. Discover places, collaborate, capture the world.</string>
    <string name="mapillary">Mapillary</string>
    <string name="plugin_mapillary_descr">Street-level photos for everyone. Discover places, collaborate, capture the world.</string>
    <string name="private_access_routing_req">Your destination is located in an area with private access. Allow using private roads for this trip?</string>
    <string name="restart_search">Restart search</string>
    <string name="increase_search_radius">Increase search radius</string>
    <string name="nothing_found">Nothing found</string>
    <string name="nothing_found_descr">Change the search or increase its radius.</string>
    <string name="quick_action_showhide_osmbugs_title">Show or hide OSM notes</string>
    <string name="quick_action_osmbugs_show">Show OSM notes</string>
    <string name="quick_action_osmbugs_hide">Hide OSM notes</string>
    <string name="quick_action_showhide_osmbugs_descr">Button to show or hide OSM notes on the map.</string>
    <string name="sorted_by_distance">Sorted by distance</string>
    <string name="search_favorites">Search in Favorites</string>
    <string name="hillshade_menu_download_descr">Download the \'Hillshade Overlay\' map to show vertical shading.</string>
    <string name="hillshade_purchase_header">Install the \'Contour lines\' plugin to show graded vertical areas.</string>
    <string name="hide_from_zoom_level">Hide starting from zoom level</string>
    <string name="srtm_menu_download_descr">Download the \'Contour line\' map for use in this region.</string>
    <string name="shared_string_plugin">Plugin</string>
    <string name="srtm_purchase_header">Buy and install the \'Contour lines\' plugin to show graded vertical areas.</string>
    <string name="srtm_color_scheme">Color scheme</string>
    <string name="show_from_zoom_level">Display starting at zoom level</string>
    <string name="routing_attr_allow_private_name">Allow private access</string>
    <string name="routing_attr_allow_private_description">Allow access to private areas.</string>
    <string name="display_zoom_level">Display zoom level: %1$s</string>
    <string name="favorite_group_name">Group name</string>
    <string name="change_color">Change color</string>
    <string name="edit_name">Edit name</string>
    <string name="animate_my_location">Animate own position</string>
    <string name="animate_my_location_desc">Turn on animated map panning of \'My position\' during navigation.</string>
    <string name="shared_string_overview">Overview</string>
    <string name="select_street">Select street</string>
    <string name="shared_string_in_name">in %1$s</string>
    <string name="type_address">Type address</string>
    <string name="type_city_town">Type city/town/locality</string>
    <string name="type_postcode">Type postcode</string>
    <string name="nearest_cities">Nearest cities</string>
    <string name="select_city">Select city</string>
    <string name="select_postcode">Postcode search</string>
    <string name="quick_action_auto_zoom">Auto zoom map on/off</string>
    <string name="quick_action_auto_zoom_desc">Button to turn speed controlled auto zoom on or off.</string>
    <string name="quick_action_auto_zoom_on">Turn on auto zooming</string>
    <string name="quick_action_auto_zoom_off">Turn off auto zooming</string>
    <string name="quick_action_add_destination">Set destination</string>
    <string name="quick_action_replace_destination">Replace destination</string>
    <string name="quick_action_add_first_intermediate">Add first intermediate</string>
    <string name="quick_action_add_destination_desc">A button to make the screen center the route destination, a previously selected destination would become the last intermediate destination.</string>
    <string name="quick_action_directions_from_desc">A button to make the screen center the point of departure. Will then ask to set destination or trigger the route calculation.</string>
    <string name="quick_action_replace_destination_desc">A button to make the screen center the new route destination, replacing the previously selected destination (if any).</string>
    <string name="quick_action_add_first_intermediate_desc">A button to make the screen center the first intermediate destination.</string>
    <string name="no_overlay">No overlay</string>
    <string name="no_underlay">No underlay</string>
    <string name="subscribe_email_error">Error</string>
    <string name="subscribe_email_desc">Subscribe to our mailing list about app discounts and get 3 more map downloads!</string>
    <string name="depth_contour_descr">Sea depth contour lines and seamarks.</string>
    <string name="sea_depth_thanks">Thank you for purchasing \'Nautical depth contours\'</string>
    <string name="index_item_depth_contours_osmand_ext">Nautical depth contours</string>

    <string name="index_item_world_wikivoyage">Worldwide Wikivoyage articles</string>
    <string name="index_item_depth_points_southern_hemisphere">Southern hemisphere nautical depth points</string>
    <string name="index_item_depth_points_northern_hemisphere">Northern hemisphere nautical depth points</string>
    <string name="download_depth_countours">Nautical depth contours</string>
    <string name="nautical_maps">Nautical maps</string>
    <string name="analyze_on_map">Analyze on map</string>
    <string name="shared_string_visible">Visible</string>
    <string name="restore_purchases">Restore purchases</string>
    <string name="fonts_header">Map fonts</string>
    <string name="right_side_navigation">Right-hand traffic</string>
    <string name="driving_region_automatic">Automatic</string>
    <string name="do_not_send_anonymous_app_usage">Don\'t send anonymous app usage statistics</string>
    <string name="do_not_send_anonymous_app_usage_desc">OsmAnd collects info about which parts of the app you open. Your location is never sent, nor is anything you enter into the app or details of areas you view, search, or download.</string>
    <string name="do_not_show_startup_messages">Don\'t show startup messages</string>
    <string name="do_not_show_startup_messages_desc">Don\'t show app discounts &amp; special local event messages.</string>
    <string name="parking_options">Parking options</string>
    <string name="full_version_thanks">Thank you for purchasing the paid version of OsmAnd.</string>
    <string name="routing_attr_relief_smoothness_factor_hills_name">Hilly</string>
    <string name="routing_attr_relief_smoothness_factor_plains_name">Less hilly</string>
    <string name="routing_attr_relief_smoothness_factor_more_plains_name">Flat</string>
    <string name="routing_attr_driving_style_speed_name">Shorter routes</string>
    <string name="routing_attr_driving_style_balance_name">Balanced</string>
    <string name="routing_attr_driving_style_safety_name">Prefer byways</string>
    <string name="relief_smoothness_factor_descr">Preferred terrain: flat or hilly.</string>
    <string name="shared_string_slope">Slope</string>
    <string name="add_new_folder">Add new folder</string>
    <string name="points_delete_multiple_succesful">Point(s) deleted.</string>
    <string name="points_delete_multiple">Are you sure you want to delete %1$d point(s)?</string>
    <string name="route_points_category_name">Turns to pass on this route</string>
    <string name="track_points_category_name">Waypoints, points of interest, named features</string>
    <string name="shared_string_gpx_track">Track</string>
    <string name="max_speed">Maximum speed</string>
    <string name="average_speed">Average speed</string>
    <string name="shared_string_time_moving">Time moving</string>
    <string name="shared_string_time_span">Time span</string>
    <string name="shared_string_max">Max</string>
    <string name="shared_string_start_time">Start time</string>
    <string name="shared_string_end_time">End time</string>
    <string name="shared_string_color">Color</string>
    <string name="select_gpx_folder">Select GPX file folder</string>
    <string name="file_can_not_be_moved">Could not move file.</string>
    <string name="shared_string_move">Move</string>
    <string name="shared_string_gpx_tracks">Tracks</string>
    <string name="routing_attr_driving_style_name">Driving style</string>
    <string name="route_altitude">Route elevation</string>
    <string name="altitude_descent">Descent</string>
    <string name="altitude_ascent">Ascent</string>
    <string name="altitude_range">Altitude range</string>
    <string name="average_altitude">Average altitude</string>
    <string name="shared_string_time">Time</string>
    <string name="total_distance">Total distance</string>
    <string name="routing_attr_relief_smoothness_factor_name">Select elevation fluctuation</string>
    <string name="routing_attr_height_obstacles_name">Use elevation data</string>
    <string name="routing_attr_height_obstacles_description">Factor in terrain elevation (via SRTM, ASTER, and EU-DEM data).</string>
    <string name="rendering_attr_depthContours_description">Show depth contours and points.</string>
    <string name="rendering_attr_depthContours_name">Nautical depth contours</string>
    <!-- string name="release_2_6">
	\u2022 New feature: Quick action button\n\n
	\u2022 Improved touch screen gesture response (e.g. concurrent panning and zooming)\n\n
	\u2022 New map fonts covering more locales\n\n
	\u2022 Support text-to-speech for regional language variants (and accents)\n\n
	\u2022 Visibility enhancements in several map styles and Wikipedia\n\n
	\u2022 Support Open Location Code (OLC)\n\n
	\u2022 Display elevation, slope, and speed profile for recorded GPX tracks and calculated routes\n\n
	\u2022 \"Driving style\" setting and logic improvements for bicycle routing\n\n
	\u2022 Altitude data settings for bicycle routing\n\n
	\u2022 Several other improvements and bug fixes\n\n
	and more…
	</string -->
    <!-- string name="release_2_7">
	\u2022 Mapillary plugin with street-level imagery\n\n
	\u2022 Ruler widget for distance measurement\n\n
	\u2022 GPX split intervals with detailed info about your track\n\n
	\u2022 Other improvements and bug fixes\n\n
	</string -->
    <!-- string name="release_2_8">
	\u2022 Completely reworked map markers with directional lines and route planning\n\n
	\u2022 Measure distance tool offering snap to road feature and saving points as track\n\n
	\u2022 OsmAnd Live: Bug fixes, fresh data on the server every 30 minutes, updates implemented into the navigation\n\n
	</string -->
    <!-- string name="release_2_9">
	\u2022 Updated the context menu: Show when the POI opens / closes\n\n
	\u2022 Transport menu: all available routes are now at the top\n\n
	\u2022 Wikipedia: added the button to open the original article, updated the appearance of articles\n\n
	\u2022 Route: added possibility to swap start and end points in one tap\n\n
	\u2022 OSM notes: Added sorting by type and date\n\n
	\u2022 OSM edits: Show an icon and a name of the POI category, display completed actions\n\n
	\u2022 New quick coordinate input screen for quick markers creation\n\n
    \u2022 Detection of stop signs now considers driving direction\n\n
	\u2022 New algorithm providing meaningful ascent/descent values for GPX tracks\n\n
	\u2022 Terrain (ascent) aware hiking time (Naismith\'s rule)\n\n
	</string -->
    <string name="auto_split_recording_title">Auto-split recordings after gap</string>
    <string name="auto_split_recording_descr">Start new segment after gap of 6 min, new track after gap of 2 h, or new file after a longer gap if the date has changed.</string>
    <string name="rendering_attr_contourDensity_description">Contour line density</string>
    <string name="rendering_attr_contourDensity_name">Contour line density</string>
    <string name="rendering_value_high_name">High</string>
    <string name="rendering_value_medium_w_name">Medium</string>
    <string name="rendering_value_low_name">Low</string>
    <string name="rendering_attr_contourWidth_description">Contour line width</string>
    <string name="rendering_attr_contourWidth_name">Contour line width</string>
    <string name="rendering_attr_hideWaterPolygons_description">Water</string>
    <string name="rendering_attr_hideWaterPolygons_name">Hide water</string>
    <string name="routing_attr_allow_motorway_name">Use motorways</string>
    <string name="routing_attr_allow_motorway_description">Allows motorways.</string>
    <string name="upload_osm_note_description">Upload your OSM note anonymously or by using your OpenStreetMap.org profile.</string>
    <string name="wiki_around">Nearby Wikipedia articles</string>
    <string name="search_map_hint">City or region</string>
    <string name="route_roundabout_short">Take %1$d exit and go</string>
    <string name="upload_poi">Upload POI</string>
    <string name="route_calculation">Route calculation</string>
    <string name="gpx_no_tracks_title">You do not have any GPX files yet</string>
    <string name="gpx_no_tracks_title_folder">You may also add GPX files to the folder</string>
    <string name="gpx_add_track">Add more…</string>
    <string name="shared_string_appearance">Appearance</string>
    <string name="trip_rec_notification_settings">Turn on quick recording</string>
    <string name="trip_rec_notification_settings_desc">Display a system notification allowing trip recording.</string>
    <string name="shared_string_notifications">Notifications</string>
    <string name="shared_string_resume">Resume</string>
    <string name="shared_string_continue">Continue</string>
    <string name="shared_string_pause">Pause</string>
    <string name="shared_string_paused">Paused</string>
    <string name="shared_string_trip">Trip</string>
    <string name="shared_string_recorded">Recorded</string>
    <string name="shared_string_record">Record</string>
    <string name="gpx_logging_no_data">No data</string>
    <!-- string name="release_2_5">
	\u2022 Tappable icons on the map\n\n
	\u2022 Powerful POI filter search: Search, e.g. restaurants by cuisine, or campgrounds with specific facilities\n\n
	\u2022 New Topo Map style for cyclists and hikers\n\n
	\u2022 Enhanced trip recording\n\n
	\u2022 Improved navigation notifications (Android Wear)\n\n
	\u2022 Many other improvements and bug fixes\n\n
	and more…
    </string -->
    <string name="rendering_attr_contourColorScheme_description">Contour lines color scheme</string>
    <string name="save_track_min_speed">Logging minimum speed</string>
    <string name="save_track_min_speed_descr">Filter: No logging of points below this speed.</string>
    <string name="save_track_min_distance">Logging minimum displacement</string>
    <string name="save_track_min_distance_descr">Filter: Set minimum distance from a point to log a new one.</string>
    <string name="save_track_precision">Logging minimum accuracy</string>
    <string name="save_track_precision_descr">Filter: No logging unless this accuracy is reached.</string>
    <string name="christmas_poi">Christmas POI</string>
    <string name="christmas_desc">Anticipating Christmas and New Year holidays, you can choose to display associated POIs like Christmas trees and markets, etc.</string>
    <string name="christmas_desc_q">Show Christmas holiday POIs?</string>
    <string name="rendering_value_light_brown_name">Light brown</string>
    <string name="rendering_value_dark_brown_name">Dark brown</string>
    <string name="rendering_attr_contourColorScheme_name">Contour lines color scheme</string>
    <string name="rendering_attr_surfaceIntegrity_name">Road surface integrity</string>
    <string name="search_hint">Type city, address, POI name</string>
    <string name="translit_name_if_miss">Transliterate if %1$s name is missing</string>
    <string name="translit_names">Transliterate names</string>
    <string name="edit_filter">Edit categories</string>
    <string name="subcategories">Subcategories</string>
    <string name="selected_categories">Selected categories</string>
    <string name="create_custom_poi">Create custom filter</string>
    <string name="custom_search">Custom search</string>
    <string name="shared_string_filters">Filters</string>
    <string name="apply_filters">Apply filters</string>
    <string name="save_filter">Save filter</string>
    <string name="delete_filter">Delete filter</string>
    <string name="new_filter">New filter</string>
    <string name="new_filter_desc">Please enter a name for the new filter, this will be added to your \'Categories\' tab.</string>
    <string name="osm_live_payment_desc">Subscription charged per selected period. Cancel it on Google Play at any time.</string>
    <string name="donation_to_osm">Donation to the OSM community</string>
    <string name="donation_to_osm_desc">Part of your donation is sent to OSM contributors. The subscription cost remains the same.</string>
    <string name="osm_live_subscription_desc">Subscription enables hourly, daily, weekly updates, and unlimited downloads for all maps globally.</string>
    <string name="get_it">Get it</string>
    <string name="get_for">Get for %1$s</string>
    <string name="osm_live_banner_desc">Get unlimited map downloads, adding weekly, daily, or even hourly updates.</string>
    <string name="osmand_plus_banner_desc">Unlimited map downloads, updates, and Wikipedia plugin.</string>
    <string name="si_mi_meters">Miles/meters</string>
    <string name="skip_map_downloading">Skip downloading maps</string>
    <string name="skip_map_downloading_desc">You have no offline map installed. You may select a map from the list or download maps later via \'Menu - %1$s\'.</string>
    <string name="search_another_country">Select another region</string>
    <string name="search_map">Searching maps…</string>
    <string name="first_usage_wizard_desc">Let OsmAnd determine your location and suggest maps to download for that region.</string>
    <string name="location_not_found">Location not found</string>
    <string name="no_inet_connection">No Internet connection</string>
    <string name="no_inet_connection_desc_map">Required to download maps.</string>
    <string name="search_location">Searching for location…</string>
    <string name="storage_free_space">Free space</string>
    <string name="storage_place_description">OsmAnd\'s data storage (for maps, GPX files, etc.): %1$s.</string>
    <string name="give_permission">Grant permission</string>
    <string name="allow_access_location">Allow location access</string>
    <string name="first_usage_greeting">Get directions and discover new places without an Internet connection</string>
    <string name="search_my_location">Find my position</string>
    <string name="update_all_maps_now">Update all maps now?</string>
    <string name="clear_tile_data">Clear all tiles</string>
    <string name="routing_attr_short_way_name">Fuel-efficient way</string>
    <string name="routing_attr_short_way_description">Use fuel-efficient way (usually shorter).</string>
    <string name="replace_favorite_confirmation">Are you sure you want to replace Favorite %1$s?</string>
    <string name="rendering_attr_hideOverground_name">Overground objects</string>
    <string name="shared_string_change">Change</string>
    <string name="get_started">Get started</string>
    <string name="route_stops_before">%1$s stops before</string>
    <string name="coords_search">Coordinates search</string>
    <string name="advanced_coords_search">Advanced coordinates search</string>
    <string name="back_to_search">Back to search</string>
    <string name="confirmation_to_delete_history_items">Remove selected items from \'History\'?</string>
    <string name="show_something_on_map">Show %1$s on the map</string>
    <!-- string name="release_2_4">
	\u2022 New very powerful free text search\n\n
	\u2022 Car audio system / speaker phone integration via Bluetooth\n\n
	\u2022 Improved route guidance, voice prompting, and turn lane indication\n\n
	\u2022 Improved transport layer with route rendering\n\n
	\u2022 Added more locales and now support regional locales\n\n
	\u2022 Many other improvements and bugfixes\n\n
	and more…
    </string -->
    <string name="dist_away_from_my_location">Search %1$s away</string>
    <string name="share_history_subject"> shared via OsmAnd</string>
    <string name="search_categories">Categories</string>
    <string name="postcode">Postcode</string>
    <string name="shared_string_from">from</string>
    <string name="city_type_district">District</string>
    <string name="city_type_neighbourhood">Neighbourhood</string>
    <string name="map_widget_search">Search</string>
    <string name="shared_string_is_open_24_7">Open 24/7</string>
    <string name="storage_directory_card">Memory card</string>
    <string name="coords_format">Coordinate format</string>
    <string name="coords_format_descr">Format for geographical coordinates.</string>
    <string name="app_mode_bus">Bus</string>
    <string name="app_mode_train">Train</string>
    <string name="current_track">Current track</string>
    <string name="map_widget_battery">Battery level</string>
    <string name="change_markers_position">Change marker position</string>
    <string name="move_marker_bottom_sheet_title">Move the map to change marker position</string>
    <!-- string name="lat_lon_pattern">Lat: %1$.5f Lon: %2$.5f</string -->
    <string name="follow_us">Follow us</string>
    <string name="access_direction_audio_feedback">Audio directions</string>
    <string name="access_direction_audio_feedback_descr">Indicate target point direction by sound.</string>
    <string name="access_direction_haptic_feedback">Haptic directions</string>
    <string name="access_direction_haptic_feedback_descr">Indicate target point direction by vibration.</string>
    <string name="use_osm_live_routing_description">Enable navigation for OsmAnd Live changes.</string>
    <string name="use_osm_live_routing">OsmAnd Live navigation</string>
    <string name="access_no_destination">Destination not set</string>
    <string name="map_widget_magnetic_bearing">Magnetic bearing</string>
    <string name="map_widget_bearing">Relative bearing</string>
    <string name="access_disable_offroute_recalc">No route recalculation after leaving it</string>
    <string name="access_disable_offroute_recalc_descr">No route recalculation after going off route.</string>
    <string name="access_disable_wrong_direction_recalc">No route recalculation for opposite direction</string>
    <string name="access_disable_wrong_direction_recalc_descr">No route recalculation while just moving in the opposite direction.</string>
    <string name="access_smart_autoannounce">Smart autoannounce</string>
    <string name="access_smart_autoannounce_descr">Notify only when direction to the target point changes.</string>
    <string name="access_autoannounce_period">Autoannounce period</string>
    <string name="access_autoannounce_period_descr">Minimal time interval between announcements.</string>
    <string name="access_default_color">Default color</string>
    <string name="access_category_choice">Choose category</string>
    <string name="access_hint_enter_name">Enter name</string>
    <string name="access_hint_enter_category">Enter category</string>
    <string name="access_hint_enter_description">Enter description.</string>
    <string name="access_map_linked_to_location">Map linked to location</string>
    <string name="access_collapsed_list">Collapsed list</string>
    <string name="access_expanded_list">Expanded list</string>
    <string name="access_empty_list">Empty list</string>
    <string name="access_tree_list">Tree list</string>
    <string name="access_shared_string_not_installed">Not installed</string>
    <string name="access_widget_expand">Expand</string>
    <string name="access_shared_string_navigate_up">Navigate up</string>
    <string name="access_sort">Sort</string>
    <string name="map_mode">Map mode</string>
    <string name="number_of_gpx_files_selected_pattern">%s GPX files selected</string>
    <string name="rendering_value_fine_name">Fine</string>
    <string name="rendering_value_thin_name">Thin</string>
    <string name="rendering_value_medium_name">Medium</string>
    <string name="rendering_value_bold_name">Bold</string>
    <string name="no_map_markers_found">Please add map markers via map</string>
    <string name="no_waypoints_found">No waypoints found</string>
    <string name="anonymous_user_hint">Anonymous users cannot:\n- Create groups;\n- Sync groups and devices with the server;\n- Manage groups and devices in a personal dashboard on the website.</string>
    <string name="report">Report</string>
    <string name="storage_permission_restart_is_required">The app is now allowed to write to external storage, but needs to be started again to do so.</string>
    <!-- string name="release_2_3">
	\u2022 OSM Live. Support map contributors and developers and get hourly map updates. \n\n
	\u2022 Map markers. A new way to quickly select places on the map.\n\n
	\u2022 More detailed OSM maps with country specific road shields and lots of new map features.\n\n
	\u2022 Improved Look and Feel of Route preparation. \n\n
	\u2022 Many improvements in the map context menu such as contextual address lookup.\n\n
	and more…
        </string -->
    <string name="shared_string_move_up">Move ↑</string>
    <string name="shared_string_move_down">Move ↓</string>
    <string name="finish_navigation">Finish navigation</string>
    <string name="avoid_road">Avoid road</string>
    <string name="storage_directory_readonly_desc">Switched to internal memory since the selected data storage folder is write-protected. Please select a writable storage directory.</string>
    <string name="storage_directory_shared">Shared memory</string>
    <string name="shared_string_topbar">Top bar</string>
    <string name="full_report">Full report</string>
    <string name="recalculate_route">Recalculate route</string>
    <string name="open_street_map_login_and_pass">OSM username and password</string>
    <string name="donations">Donations</string>
    <string name="number_of_recipients">Number of recipients</string>
    <string name="osm_user_stat">Edits %1$s, rank %2$s, total edits %3$s</string>
    <string name="osm_recipient_stat">Edits %1$s, sum %2$s mBTC</string>
    <string name="osm_editors_ranking">OSM Editor ranking</string>
    <string name="osm_live_subscription">OsmAnd Live subscription</string>
    <string name="osm_live_subscribe_btn">Subscribe</string>
    <string name="osm_live_email_desc">Needed to update you about your contributions.</string>
    <string name="osm_live_user_public_name">Public name</string>
    <string name="osm_live_hide_user_name">Do not show my name in reports</string>
    <string name="osm_live_support_region">Support region</string>
    <string name="osm_live_month_cost">Cost per month</string>
    <string name="osm_live_month_cost_desc">Monthly payment</string>
    <string name="osm_live_active">Active</string>
    <string name="osm_live_not_active">Inactive</string>
    <string name="osm_live_enter_email">Please enter a valid e-mail address</string>
    <string name="osm_live_enter_user_name">Please enter a public name</string>
    <string name="osm_live_thanks">Thank you for supporting OsmAnd!\nTo activate all new features you need to restart OsmAnd.</string>
    <string name="osm_live_region_desc">Part of your donation will be sent to OSM users who submit changes to the map in that region.</string>
    <string name="osm_live_subscription_settings">Subscription settings</string>
    <string name="osm_live_ask_for_purchase">Please purchase a subscription to OsmAnd Live first</string>
    <string name="osm_live_header">This subscription enables hourly updates for all maps around the world.\n
    Part of the income goes back to the OSM community and is paid out for each OSM contribution.\n
    If you love OsmAnd and OSM and want to support and be supported by them, this is the perfect way to do it.</string>
    <string name="select_map_marker">Select map marker</string>
    <string name="map_markers_other">Other markers</string>
    <string name="upload_anonymously">Upload anonymously</string>
    <string name="show_transparency_seekbar">Show transparency seekbar</string>
    <string name="download_files_error_not_enough_space">Not enough space!\n
    {3} MB is needed temporarily, {1} MB permanently.\n
    (Only {2} MB available.)</string>
    <string name="download_files_question_space_with_temp">Download {0} file(s)?\n
    {3} MB is used temporarily, {1} MB permanently. (Of {2} MB.)</string>
    <string name="download_files_question_space">Download {0} file(s)?\n
    {1} MB (of {2} MB) will be used.</string>
    <string name="upload_osm_note">Upload OSM Note</string>
    <string name="map_marker_1st">First map marker</string>
    <string name="map_marker_2nd">Second map marker</string>
    <string name="shared_string_toolbar">Toolbar</string>
    <string name="shared_string_widgets">Widgets</string>
    <string name="add_points_to_map_markers_q">Add all points as map markers?</string>
    <string name="shared_string_add_to_map_markers">Add to map markers</string>
    <string name="select_map_markers">Select map markers</string>
    <string name="shared_string_reverse_order">Reverse order</string>
    <string name="show_map_markers_description">Activate the map markers feature.</string>
    <string name="clear_active_markers_q">Remove all active markers?</string>
    <string name="clear_markers_history_q">Clear map marker history?</string>
    <string name="active_markers">Active markers</string>
    <string name="map_markers">Map markers</string>
    <string name="map_marker">Map marker</string>
    <string name="consider_turning_polygons_off">It is recommended to turn off polygon rendering.</string>
    <string name="rendering_attr_showMtbRoutes_name">Show mountain bike trails</string>
    <string name="show_polygons">Show polygons</string>
    <!-- string name="underlay_transparency">Underlay transparency</string -->
    <string name="find_parking">Find parking</string>
    <string name="shared_string_status">Status</string>
    <string name="shared_string_save_changes">Save changes</string>
    <string name="shared_string_email_address">E-mail address</string>
    <string name="rendering_attr_hideUnderground_name">Underground objects</string>
    <string name="data_is_not_available">Data not available</string>
    <string name="shared_string_remove">Remove</string>
    <string name="shared_string_read_more">Read more</string>
    <string name="clear_updates_proposition_message">"Remove downloaded updates and get back to the original map edition"</string>
    <string name="add_time_span">Add time span</string>
    <string name="road_blocked">Road blocked</string>
    <string name="shared_string_select">Select</string>
    <string name="switch_start_finish">Reverse starting point &amp; destination</string>
    <string name="rendering_attr_hideIcons_name">POI icons</string>
    <string name="item_removed">Item removed</string>
    <string name="n_items_removed">items removed</string>
    <string name="shared_string_undo_all">Undo all</string>
    <string name="shared_string_type">Type</string>
    <string name="starting_point">Starting point</string>
    <string name="shared_string_not_selected">Not selected</string>
    <string name="rec_split">Recorder Split</string>
    <string name="rec_split_title">Use Recorder Split</string>
    <string name="rec_split_desc">Rewrite clips when used space exceeds the storage size.</string>
    <string name="rec_split_clip_length">Clip length</string>
    <string name="rec_split_clip_length_desc">Upper time limit for recorded clips.</string>
    <string name="rec_split_storage_size">Storage size</string>
    <string name="rec_split_storage_size_desc">Amount of space that can be occupied by all recorded clips.</string>
    <string name="live_updates">Live updates</string>
    <string name="available_maps">Available maps</string>
    <string name="select_voice_provider">Select voice guidance</string>
    <string name="select_voice_provider_descr">Select or download voice guidance for your language.</string>
    <string name="impassable_road_desc">Select roads you want to avoid during navigation.</string>
    <string name="shared_string_sound">Sound</string>
    <string name="no_location_permission">Grant location data access.</string>
    <string name="no_camera_permission">Grant camera access.</string>
    <string name="no_microphone_permission">Grant mic access.</string>
    <string name="route_distance">Distance:</string>
    <string name="route_duration">Time:</string>
    <string name="rendering_attr_horseRoutes_name">Horse routes</string>
    <string name="no_address_found">No address determined</string>
    <string name="shared_string_near">Near</string>
    <string name="shared_string_hide">Hide</string>
    <string name="av_video_quality_low">Lowest quality</string>
    <string name="av_video_quality_high">Highest quality</string>
    <string name="av_video_quality">Video output quality</string>
    <string name="av_video_quality_descr">Select video quality.</string>
    <string name="av_audio_format">Audio output format</string>
    <string name="av_audio_format_descr">Select audio output format.</string>
    <string name="av_audio_bitrate">Audio bitrate</string>
    <string name="av_audio_bitrate_descr">Select audio bitrate.</string>
    <string name="please_specify_poi_type_only_from_list">Please specify the correct POI type or skip it.</string>
    <string name="access_from_map_description">Menu button launches the dashboard rather than the menu</string>
    <string name="access_from_map">Access from map</string>
    <string name="show_on_start_description">\'Off\' launches the map directly.</string>
    <string name="show_on_start">Show on start</string>
    <string name="copied_to_clipboard">Copied to clipboard</string>
    <!-- string name="release_2_2">
	\u2022 New context-sensitive UI for tapping locations on the map and on other screens\n\n
	\u2022 Map screen is now launched directly unless \'Show dashboard on app start\' is selected\n\n
	\u2022 Set up which and how cards are displayed on the dashboard\n\n
	\u2022 Bypass the dashboard if you like menu-based app control\n\n
	\u2022 To download maps, regions can be directly selected by tapping on the world map\n\n
	\u2022 POI Search now supports more specific queries\n\n
	\u2022 Improved POI and OSM editing functionality\n\n
	\u2022 Map data download structure and interface reworked\n\n
	and more…
        </string -->
    <string name="osm_save_offline">Save offline</string>
    <string name="osm_edit_modified_poi">Modified OSM POI</string>
    <string name="osm_edit_deleted_poi">Deleted OSM POI</string>
    <string name="context_menu_item_open_note">Open OSM Note</string>
    <string name="osm_edit_reopened_note">Reopened OSM Note</string>
    <string name="osm_edit_commented_note">Commented OSM Note</string>
    <string name="osm_edit_removed_note">Deleted OSM Note</string>
    <string name="osm_edit_created_note">Created OSM Note</string>
    <string name="osn_bug_name">OSM Note</string>
    <string name="osn_add_dialog_title">Create note</string>
    <string name="osn_comment_dialog_title">Add comment</string>
    <string name="osn_reopen_dialog_title">Reopen note</string>
    <string name="osn_close_dialog_title">Close note</string>
    <string name="osn_add_dialog_success">Note created</string>
    <string name="osn_add_dialog_error">Could not create note.</string>
    <string name="osn_close_dialog_success">Note closed</string>
    <string name="osn_close_dialog_error">Could not close note.</string>
    <string name="osb_author_dialog_password">OSM password (optional)</string>
    <string name="osb_comment_dialog_message">Message</string>
    <string name="osb_comment_dialog_author">Author name</string>
    <string name="osb_comment_dialog_error">Could not add comment.</string>
    <string name="osb_comment_dialog_success">Comment added</string>
    <string name="shared_string_commit">Commit</string>
    <string name="context_menu_item_delete_waypoint">Delete GPX waypoint?</string>
    <string name="context_menu_item_edit_waypoint">Edit GPX waypoint</string>
    <string name="shared_string_location">Location</string>
    <string name="share_osm_edits_subject">OSM edits shared via OsmAnd</string>
    <string name="lang_nds">Low German</string>
    <string name="lang_mk">Macedonian</string>
    <string name="lang_fy">Frysk</string>
    <string name="lang_als">Albanian (Tosk)</string>
    <string name="read_more">Read more</string>
    <string name="whats_new">What\'s new in</string>
    <string name="rendering_attr_hideProposed_name">Proposed objects</string>
    <string name="shared_string_update">Update</string>
    <string name="shared_string_upload">Upload</string>
    <string name="osm_edit_created_poi">Created OSM POI</string>
    <string name="world_map_download_descr">World basemap (covering the whole world at low zoom level) missing or outdated. Please consider downloading it for a global overview.</string>
    <string name="shared_string_qr_code">QR code</string>
    <string name="map_downloaded">Map downloaded</string>
    <string name="map_downloaded_descr">The %1$s map is ready for use.</string>
    <string name="go_to_map">Show map</string>
    <string name="simulate_initial_startup_descr">"Sets the flag indicating first app startup, keeps all other settings unchanged."</string>
    <string name="simulate_initial_startup">Simulate first app start</string>
    <string name="share_geo">geo:</string>
    <string name="share_menu_location">Share location</string>
    <string name="shared_string_send">Send</string>
    <string name="favorite_category_dublicate_message">Please use a category name that doesn\'t already exist.</string>
    <string name="favorite_category_name">Category name</string>
    <string name="favorite_category_add_new_title">Add new category</string>
    <string name="regions">Regions</string>
    <string name="region_maps">Regionwide maps</string>
    <string name="world_maps">World maps</string>
    <string name="hillshade_layer_disabled">Hillshade layer disabled</string>
    <string name="srtm_plugin_disabled">Contour lines disabled</string>
    <string name="favorite_category_add_new">Add new</string>
    <string name="favorite_category_select">Choose category</string>
    <string name="default_speed_system_descr">Define unit of speed.</string>
    <string name="default_speed_system">Unit of speed</string>
    <string name="nm">nmi</string>
    <string name="si_nm">Nautical miles</string>
    <string name="si_kmh">Kilometers per hour</string>
    <string name="si_mph">Miles per hour</string>
    <string name="si_m_s">Meters per second</string>
    <string name="si_min_km">Minutes per kilometer</string>
    <string name="si_min_m">Minutes per mile</string>
    <string name="si_nm_h">Nautical miles per hour (knots)</string>
    <string name="nm_h">kn</string>
    <string name="min_mile">min/m</string>
    <string name="min_km">min/km</string>
    <string name="m_s">m/s</string>
    <string name="shared_string_trip_recording">Trip recording</string>
    <string name="shared_string_navigation">Navigation</string>
    <string name="osmand_running_in_background">Run in background</string>
    <string name="gps_wake_up_timer">GPS wake-up interval</string>
    <string name="favourites_edit_dialog_title">Favorite info</string>
    <string name="simulate_your_location_stop_descr">Stop simulating your position.</string>
    <string name="simulate_your_location_descr">Simulate your position using a calculated route or a recorded GPX track.</string>
    <string name="simulate_your_location_gpx_descr">Simulate your position using a recorded GPX track.</string>
    <string name="looking_up_address">Looking up address</string>
    <string name="av_locations_descr">GPX file with locations.</string>
    <string name="av_locations">Locations</string>
    <string name="plugin_settings">Plugins</string>
    <string name="routing_attr_avoid_shuttle_train_name">No shuttle train</string>
    <string name="routing_attr_avoid_shuttle_train_description">Avoids using shuttle trains</string>
    <string name="traffic_warning_hazard">Hazard</string>
    <string name="rendering_value_boldOutline_name">Bold outline</string>
    <string name="no_updates_available">No updates available</string>
    <string name="download_live_updates">Live updates</string>
    <string name="rendering_value_default13_name">Default (13)</string>
    <string name="rendering_value_defaultTranslucentCyan_name">Default (translucent cyan)</string>
    <string name="rendering_attr_currentTrackColor_name">GPX color</string>
    <string name="rendering_attr_currentTrackColor_description">GPX color</string>
    <string name="rendering_attr_currentTrackWidth_name">GPX width</string>
    <string name="rendering_attr_currentTrackWidth_description">GPX width</string>
    <string name="rendering_value_darkyellow_name">Dark yellow</string>
    <string name="rendering_value_red_name">Red</string>
    <string name="rendering_value_translucent_red_name">Translucent red</string>
    <string name="rendering_value_orange_name">Orange</string>
    <string name="rendering_value_translucent_orange_name">Translucent orange</string>
    <string name="rendering_value_yellow_name">Yellow</string>
    <string name="rendering_value_translucent_yellow_name">Translucent yellow</string>
    <string name="rendering_value_lightgreen_name">Light green</string>
    <string name="rendering_value_translucent_lightgreen_name">Translucent light green</string>
    <string name="rendering_value_green_name">Green</string>
    <string name="rendering_value_translucent_green_name">Translucent green</string>
    <string name="rendering_value_lightblue_name">Light blue</string>
    <string name="rendering_value_translucent_lightblue_name">Translucent light blue</string>
    <string name="rendering_value_blue_name">Blue</string>
    <string name="rendering_value_translucent_blue_name">Translucent blue</string>
    <string name="rendering_value_purple_name">Purple</string>
    <string name="rendering_value_pink_name">Pink</string>
    <string name="rendering_value_translucent_pink_name">Translucent pink</string>
    <string name="rendering_value_brown_name">Brown</string>
    <string name="rendering_value_black_name">Black</string>
    <string name="rendering_value_translucent_purple_name">Translucent purple</string>
    <string name="restart_is_required">A restart is required to apply the change.</string>
    <string name="light_theme">Light</string>
    <string name="dark_theme">Dark</string>
    <string name="lang_pms">Piedmontese</string>
    <string name="lang_bn">Bengali</string>
    <string name="lang_tl">Tagalog</string>
    <string name="lang_sh">Serbo-Croatian</string>
    <string name="lang_az">Azerbaijani</string>
    <string name="lang_br">Breton</string>
    <string name="lang_sq">Albanian</string>
    <string name="lang_is">Icelandic</string>
    <string name="lang_bpy">Bishnupriya</string>
    <string name="lang_nv">Navajo</string>
    <string name="lang_ga">Irish</string>
    <string name="lang_la">Latin</string>
    <string name="lang_ku">Kurdish</string>
    <string name="lang_ta">Tamil</string>
    <string name="lang_ml">Malayalam</string>
    <string name="lang_lb">Luxembourgish</string>
    <string name="lang_lo">Lao</string>
    <string name="lang_os">Ossetian</string>
    <string name="lang_eo">Esperanto</string>
    <string name="lang_es_us">Spanish (American)</string>
    <string name="lang_es_ar">Spanish (Argentina)</string>
    <string name="lang_nb">Norwegian Bokmål</string>
    <string name="lang_vo">Volapuk</string>
    <string name="lang_th">Thai</string>
    <string name="lang_te">Telugu</string>
    <string name="lang_nn">Norwegian Nynorsk</string>
    <string name="lang_oc">Occitan</string>
    <string name="lang_new">Newar / Nepal Bhasa</string>
    <string name="lang_ms">Malaysian</string>
    <string name="lang_ht">Haitian</string>
    <string name="lang_gl">Galician</string>
    <string name="lang_et">Estonian</string>
    <string name="lang_ceb">Cebuano</string>
    <string name="lang_ast">Asturian</string>
    <string name="lang_hsb">Sorbian (Upper)</string>
    <string name="lang_kab">Kabyle</string>
    <string name="lang_ber">Berber</string>
    <string name="archive_wikipedia_data">You have old incompatible Wikipedia data. Archive it?</string>
    <string name="download_wikipedia_files">Download additional Wikipedia data (%1$s MB)?</string>
    <string name="gps_network_not_enabled">Location service is off. Turn it on?</string>
    <string name="disable_recording_once_app_killed">Prevent standalone logging</string>
    <string name="disable_recording_once_app_killed_descrp">Will pause GPX logging when the app is killed (via recent apps). (OsmAnd background indication disappears from the Android notification bar.)</string>
    <string name="shared_string_import2osmand">Import to OsmAnd</string>
    <string name="read_full_article">Read full article (online)</string>
    <string name="shared_string_wikipedia">Wikipedia</string>
    <string name="local_indexes_cat_wiki">Wikipedia</string>
    <string name="shared_string_show_details">Show details</string>
    <string name="osm_edit_context_menu_delete">Delete OSM edit</string>
    <string name="rendering_value_disabled_name">Disabled</string>
    <string name="rendering_value_walkingRoutesScopeOSMC_name">Color by network affiliation</string>
    <string name="rendering_value_walkingRoutesOSMC_name">Color by OSMC hiking symbol</string>
    <string name="shared_string_logoff">Log Off</string>
    <string name="rendering_attr_hideHouseNumbers_name">House numbers</string>
    <string name="application_dir_change_warning3">Move OsmAnd data files to the new destination?</string>
    <string name="specified_directiory_not_writeable">Maps could not be created in specified directory</string>
    <string name="copying_osmand_file_failed">Moving files failed</string>
    <string name="storage_directory_external">External storage</string>
    <string name="storage_directory_multiuser">Multiuser storage</string>
    <string name="storage_directory_internal_app">Internal app memory</string>
    <string name="storage_directory_manual">Manually specified</string>
    <string name="storage_directory_default">Internal memory</string>
    <string name="application_dir">Data storage folder</string>
    <string name="storage_directory">Map Storage</string>
    <string name="shared_string_copy">Copy</string>
    <string name="filter_poi_hint">Filter by name</string>
    <string name="search_poi_category_hint">Type to search all</string>
    <string name="shared_string_is_open">Open now</string>
    <string name="rendering_attr_OSMMapperAssistant_name">OSM mapper assistant</string>
    <string name="agps_info">A-GPS info</string>
    <string name="shared_string_manage">Manage</string>
    <string name="shared_string_edit">Edit</string>
    <string name="shared_string_places">Places</string>
    <string name="shared_string_search">Search</string>
    <string name="shared_string_show_description">Show description.</string>
    <string name="shared_string_message">Message</string>
    <string name="agps_data_last_downloaded">A-GPS data downloaded: %1$s</string><!-- note: LAST is false now in new context -->
    <string name="confirm_usage_speed_cameras">In many countries (Germany, France, Italy, and others) the use of speed camera warnings is illegal. OsmAnd does not assume any liability if you violate the law. Please tap \'Yes\' only if you are eligible to use this feature.</string>
    <string name="welmode_download_maps">Download maps</string>
    <string name="welcome_select_region">To correctly reflect your traffic signs and regulations, please select your driving region:</string>
    <string name="welcome_text">OsmAnd provides global offline map browsing and offline navigation.</string>
    <string name="welcome_header">Welcome</string>
    <string name="current_route">Current route</string>
    <string name="osm_changes_added_to_local_edits">OSM changes added to local changeset</string>
    <string name="mark_to_delete">Mark to delete</string>
    <string name="local_recordings_delete_all_confirm">Are you sure you want to delete %1$d notes?</string>
    <string name="local_osm_changes_upload_all_confirm">Are you sure you want to upload %1$d change(s) to OSM?</string>
    <string name="confirmation_to_clear_history">Clear history?</string>
    <string name="delay_to_start_navigation_descr">Specify wait time to remain on the route planning screen.</string>
    <string name="delay_to_start_navigation">Start turn-by-turn guidance after…</string>
    <string name="shared_string_go">Go</string>
    <string name="osmand_parking_overdue">overdue</string>
    <string name="action_create">Action create</string>
    <string name="action_modify">Action modify</string>
    <string name="action_delete">Action delete</string>
    <string name="osm_edits">OSM edits</string>
    <!-- means first letter of word *hour* -->
    <string name="osmand_parking_hour">h</string>
    <!-- means first letter of word *minute*-->
    <string name="osmand_parking_minute">min</string>
    <string name="parking_place_limited">Parking time limited to</string>
    <!-- used to describe time left, not left direction -->
    <string name="osmand_parking_time_left">left</string>
    <string name="your_edits">Your edits</string>
    <string name="waypoint_visit_after">Visit after</string>
    <string name="waypoint_visit_before">Visit before</string>
    <string name="simulate_your_location">Simulate your position</string>
    <string name="drawer">Flat list</string>
    <string name="short_location_on_map">Lat %1$s\nLon %2$s</string>
    <string name="tips_and_tricks_descr">Frequently asked questions, recent changes, and others.</string>
    <string name="routing_settings_2">Navigation settings</string>
    <string name="general_settings_2">General settings</string>
    <string name="shared_string_ellipsis">…</string>
    <string name="shared_string_ok">OK</string>
    <string name="shared_string_cancel">Cancel</string>
    <string name="shared_string_dismiss">Dismiss</string>
    <string name="shared_string_yes">Yes</string>
    <string name="shared_string_do_not_use">Don\'t use</string>
    <string name="shared_string_no">No</string>
    <string name="shared_string_on">On</string>
    <string name="shared_string_off">Off</string>
    <string name="shared_string_previous">Previous</string>
    <string name="shared_string_next">Next</string>
    <string name="shared_string_enable">Enable</string>
    <string name="shared_string_disable">Disable</string>
    <string name="shared_string_enabled">Enabled</string>
    <string name="shared_string_disabled">Disabled</string>
    <string name="shared_string_selected">Selected</string>
    <string name="shared_string_selected_lowercase">selected</string>
    <string name="shared_string_never">Never</string>
    <string name="shared_string_none">None</string>
    <string name="shared_string_and">and</string>
    <string name="shared_string_or">or</string>
    <string name="shared_string_help">Help</string>
    <string name="shared_string_settings">Settings</string>
    <string name="shared_string_history">History</string>
    <string name="shared_string_select_on_map">Select on map</string>
    <string name="shared_string_select_all">Select all</string>
    <string name="shared_string_deselect">Deselect</string>
    <string name="shared_string_deselect_all">Deselect all</string>
    <string name="shared_string_clear">Clear</string>
    <string name="shared_string_clear_all">Clear all</string>
    <string name="shared_string_save">Save</string>
    <string name="shared_string_save_as_gpx">Save as new GPX file</string>
    <string name="shared_string_rename">Rename</string>
    <string name="shared_string_delete">Delete</string>
    <string name="shared_string_delete_all">Delete all</string>
    <string name="shared_string_share">Share</string>
    <string name="shared_string_apply">Apply</string>
    <string name="shared_string_control_start">Start</string>
    <string name="shared_string_control_stop">Stop</string>
    <string name="shared_string_import">Import</string>
    <string name="shared_string_export">Export</string>
    <string name="shared_string_more">More…</string>
    <string name="shared_string_more_actions">More actions</string>
    <string name="shared_string_do_not_show_again">Do not show again</string>
    <string name="shared_string_remember_my_choice">Remember choice</string>
    <string name="shared_string_refresh">Refresh</string>
    <string name="shared_string_download">Download</string>
    <string name="shared_string_downloading">Downloading…</string>
    <string name="shared_string_download_successful">Downloaded</string>
    <string name="shared_string_io_error">I/O error</string>
    <string name="shared_string_unexpected_error">Unexpected error</string>
    <string name="shared_string_action_template">Action {0}</string>
    <string name="shared_string_close">Close</string>
    <string name="shared_string_exit">Exit</string>
    <string name="shared_string_show">Show</string>
    <string name="shared_string_show_all">Show all</string>
    <string name="shared_string_collapse">Collapse</string>
    <string name="shared_string_show_on_map">Show on map</string>
    <string name="shared_string_map">Map</string>
    <string name="shared_string_favorite">Favorite</string>
    <string name="shared_string_favorites">Favorites</string>
    <string name="shared_string_address">Address</string>
    <string name="shared_string_add">Add</string>
    <string name="shared_string_add_to_favorites">Add to \'Favorites\'</string>
    <string name="shared_string_my_location">My Position</string>
    <string name="shared_string_my_places">My Places</string>
    <string name="shared_string_my_favorites">Favorites</string>
    <string name="shared_string_tracks">Tracks</string>
    <string name="shared_string_gpx_files">GPX files</string>
    <string name="shared_string_currently_recording_track">Currently recording track</string>
    <string name="shared_string_audio">Audio</string>
    <string name="shared_string_video">Video</string>
    <string name="shared_string_photo">Photo</string>
    <string name="shared_string_launch">Launch</string>
    <string name="route_points">Route points</string>
    <string name="track_segments">Track segments</string>
    <string name="track_points">Track points</string>
    <string name="shared_string_online_maps">Online maps</string>
    <string name="osmand_rastermaps_plugin_description">Access many types of online (so called tile or raster) maps, from predefined OSM tiles (like Mapnik) to satellite images, and special purpose layers like weather maps, climate maps, geological maps, hillshade layers, etc.\n\n
    Any of these maps can either be used as the main (base) map to be displayed, or as an overlay or underlay to another base map (like OsmAnd\'s standard offline maps). Certain elements of the OsmAnd vector maps can be hidden via the \'Configure map\' menu to make any underlay map more visible.\n\n
    Download tile maps directly online, or prepared them for offline use (manually copied to OsmAnd\'s data folder) as an SQLite database which can be produced by a variety of 3rd party map preparation tools.
	</string>
    <string name="record_plugin_name">Trip recording</string>
    <string name="record_plugin_description">This plugin activates the functionality to record and save your tracks by manually touching the GPX logging widget on the map, or also to automatically log all of your navigation routes to a GPX file.\n\n
    Recorded tracks can be shared with your friends or be used for OSM contributions. Athletes can use recorded tracks to monitor their trainings. Some basic track analysis can be performed directly in OsmAnd, like lap times, average speed etc., and tracks can of course also later be analyzed in special 3rd party analysis tools.
	</string>
    <string name="srtm_paid_version_title">Contour lines plugin</string>
    <string name="osmand_srtm_short_description_80_chars">OsmAnd plugin for offline contour lines</string>
    <string name="osmand_srtm_long_description_1000_chars">This plugin provides both a contour line overlay and a (relief) hillshade layer to be displayed on top of OsmAnd\'s standard maps. This functionality will be much appreciated by athletes, hikers, trekkers, and anybody interested in the relief structure of a landscape.\n\n
    The global data (between 70 ° north and 70 ° south) is based on measurements by SRTM (Shuttle Radar Topography Mission) and ASTER (Advanced Spaceborne Thermal Emission and Reflection Radiometer), an imaging instrument onboard Terra, the flagship satellite of NASA\'s Earth Observing System. ASTER is a cooperative effort between NASA, Japan\'s Ministry of Economy, Trade and Industry (METI), and Japan Space Systems (J-spacesystems).
	</string>
    <string name="srtm_plugin_name">Contour lines</string>
    <string name="srtm_plugin_description">This plugin provides both a contour line overlay and a (relief) hillshade layer to be displayed on top of OsmAnd\'s standard maps. This functionality will be much appreciated by athletes, hikers, trekkers, and anybody interested in the relief structure of a landscape. (Please note that contour line and/or relief data are separate, additional downloads available after activating the plugin.)
		\n\nThe global data (between 70 ° north and 70 ° south) is based on measurements by SRTM (Shuttle Radar Topography Mission) and ASTER (Advanced Spaceborne Thermal Emission and Reflection Radiometer), an imaging instrument onboard Terra, the flagship satellite of NASA\'s Earth Observing System. ASTER is a cooperative effort between NASA, Japan\'s Ministry of Economy, Trade and Industry (METI), and Japan Space Systems (J-spacesystems).
	</string>
    <string name="plugin_touringview_name">Touring map view</string>
    <string name="plugin_touringview_descr">Activating this view changes OsmAnd\'s map style to \'Touring view\', this is a special high-detail view for travelers and professional drivers.
		\n\nThis view provides, at any given map zoom, the maximum amount of travel details available in the map data (particularly roads, tracks, paths, and orientation marks).
		\n\nIt also clearly depicts all types of roads unambiguously by color coding, which is useful when e.g. driving large vehicles.
		\n\nAnd it provides special touring options like showing bicycle routes or Alpine mountain routes.
		\n\nA special map download is not needed, the view is created from our standard maps.
		\n\nThis view can be reverted by either de-activating it again here, or by changing the \'Map style\' under \'Configure map\' as desired.
	</string>
    <string name="plugin_nautical_name">Nautical map view</string>
    <string name="plugin_nautical_descr">This plugin enriches the OsmAnd map and navigation app to also produce nautical maps for boating, sailing, and other types of watersports.
		\n\nA special map add-on for OsmAnd will provide all nautical navigation marks and chart symbols, for inland as well as for nearshore navigation. The description of each navigation mark provides the details needed to identify them and their meaning (category, shape, color, sequence, reference, etc.).
		\n\nTo return to one of OsmAnd\'s conventional map styles, simply either de-activate this plugin again, or change the \'Map style\' under \'Configure map\' as desired.
	</string>
    <string name="plugin_ski_name">Ski map view</string>
    <string name="plugin_ski_descr">This plugin for OsmAnd puts at your fingertips details of global downhill ski slopes, cross country ski runs, Alpine ski routes, cable cars and ski lifts. Routes and pistes are shown color-coded by difficulty, and depicted in a special \'Winter\' map style which assimilates a snow-colored winter landscape.
		\n\nActivating this view changes the map style to \'Winter and ski\', showing all landscape features under wintry conditions. This view can be reverted by either de-activating it again here, or by changing the \'Map style\' under \'Configure map\' as desired.
	</string>
    <string name="audionotes_plugin_name">Audio/video notes</string>
    <string name="audionotes_plugin_description">Make audio/photo/video notes during a trip, using either a map button or location context menu.</string>
    <string name="osmand_parking_plugin_name">Parking position</string>
    <string name="osmand_parking_plugin_description">Lets you record where your car is parked, including how much parking time remains.\n
    Both location and time are visible on the dashboard as well as in a map widget. An alarm reminder can be added to the Android calendar.</string>
    <string name="osmand_distance_planning_plugin_name">Distance calculator and planning tool</string>
    <string name="osmand_distance_planning_plugin_description">Create paths by tapping the map, or by using or modifying existing GPX files, to plan a trip and measure the distance between points. The result can be saved as a GPX file to use later for guidance.</string>
    <string name="shared_string_accessibility">Accessibility</string>
    <string name="osmand_accessibility_description">Makes the device\'s accessibility features directly available in OsmAnd. It facilitates e.g. adjusting the speech rate for text-to-speech voices, configuring D-pad navigation, using a trackball for zoom control, or text-to-speech feedback, for example to auto announce your position.</string>
    <string name="osm_settings">OpenStreetMap editing</string>
    <string name="osm_editing_plugin_description">Make OSM contributions like creating or modifying OSM POI objects, opening or commenting OSM notes, and contributing recorded GPX files in OsmAnd by supplying your username and password. OpenStreetMap.org is a community driven, global public domain mapping project.</string>
    <string name="osmand_development_plugin_description">Settings for development and debugging features, like navigation simulation, rendering performance, or voice prompting. Intended for developers, not needed for normal app use.</string>
    <string name="debugging_and_development">OsmAnd development</string>
    <string name="rename_failed">Renaming failed.</string>
    <string name="days_behind">days behind</string>
    <string name="back_to_map">Back to map</string>
    <string name="share_note">Share note</string>
    <string name="location_on_map">Location:\n Lat %1$s\n Lon %2$s</string>
    <string name="watch">Watch</string>
    <string name="notes">A/V notes</string>
    <string name="online_map">Online map</string>
    <string name="roads_only">Roads only</string>
    <string name="rendering_attr_pisteRoutes_name">Ski slopes</string>
    <string name="free">Free %1$s </string>
    <string name="device_memory">Device memory</string>
    <string name="rendering_attr_pisteGrooming_name">Piste grooming</string>
    <string name="world_ski_missing">Download the special offline map to display skiing facilities.</string>
    <string name="nautical_maps_missing">Download the special offline map to display nautical details.</string>
    <string name="edit_group">Edit group</string>
    <string name="parking_place">Parking spot</string>
    <string name="remove_the_tag">REMOVE THE TAG</string>
    <string name="gps_status">GPS status</string>
    <string name="version_settings_descr">Download nightly builds.</string>
    <string name="version_settings">Builds</string>
    <string name="rendering_attr_streetLighting_name">Street lighting</string>
    <string name="proxy_pref_title">Proxy</string>
    <string name="proxy_pref_descr">Specify a proxy server.</string>
    <string name="settings_privacy">Privacy</string>
    <string name="shared_string_gpx_points">Points</string>
    <string name="navigation_over_track">Start navigation along track?</string>
    <string name="avoid_roads_msg">Trigger an alternative route by selecting roads to avoid</string>
    <string name="speak_pedestrian">Pedestrian crosswalks</string>
    <string name="rendering_attr_roadStyle_name">Road style</string>
    <string name="rendering_attr_roadStyle_description">Road style</string>
    <string name="rendering_value__name">Default</string>
    <string name="rendering_value_default_name">Default</string>
    <string name="rendering_value_germanRoadAtlas_name">German road atlas</string>
    <string name="rendering_value_highContrastRoads_name">High contrast roads</string>
    <string name="traffic_warning_railways">Railroad crossing</string>
    <string name="traffic_warning_pedestrian">Pedestrian crosswalk</string>
    <string name="show_railway_warnings">Railroad crossings</string>
    <string name="show_pedestrian_warnings">Pedestrian crosswalks</string>
    <string name="rendering_value_americanRoadAtlas_name">American road atlas</string>
    <string name="routing_attr_no_new_routing_name">No v1.9 routing rules</string>
    <string name="routing_attr_no_new_routing_description">Do not use routing rules introduced in v1.9.</string>
    <string name="dash_download_msg_none">Download offline maps?</string>
    <string name="dash_download_msg">You have downloaded %1$s maps</string>
    <string name="dash_download_new_one">Download new map</string>
    <string name="dash_download_manage">Manage</string>
    <string name="map_locale">Map language</string>
    <string name="rendering_attr_transportStops_name">Transport stops</string>
    <string name="navigate_point_zone">Zone</string>
    <!-- (OLC) is a geocode system -->
    <string name="navigate_point_olc">Open Location Code</string>
    <string name="navigate_point_olc_info_invalid">Invalid OLC\n</string>
    <string name="navigate_point_olc_info_short">Short OLC\nPlease provide a full code</string>
    <string name="navigate_point_olc_info_area">Valid full OLC\nRepresents area: %1$s x %2$s</string>
    <string name="navigate_point_northing">Northing</string>
    <string name="navigate_point_easting">Easting</string>
    <string name="download_tab_downloads">All Downloads</string>
    <string name="download_tab_updates">Updates</string>
    <string name="download_tab_local">Local</string>
    <string name="no_internet_connection">Unable to download, please check your Internet connection.</string>
    <string name="everything_up_to_date">All files up to date</string>
    <string name="use_opengl_render">Use OpenGL rendering</string>
    <string name="use_opengl_render_descr">Use hardware accelerated OpenGL rendering (may use more battery, or not work on very old devices).</string>
    <string name="error_avoid_specific_road">No bypass found</string>
    <string name="home_button">Home</string>
    <string name="map_update">Updates available for %1$s maps</string>
    <string name="search_for">Search for</string>
    <string name="coordinates">Coordinates</string>
    <string name="rendering_attr_publicTransportMode_name">Bus, trolleybus, shuttle routes</string>
    <string name="rendering_attr_tramTrainRoutes_name">Tram and train routes</string>
    <string name="rendering_attr_subwayMode_name">Subway routes</string>
    <string name="lock_screen_request_explanation">%1$s needs this permission to turn off the screen for the power saving feature.</string>
    <string name="wake_on_voice">Turn screen on</string>
    <string name="wake_on_voice_descr">Turn on device screen (if off) when approaching a turn.</string>
    <string name="impassable_road">Avoid roads…</string>
    <string name="rendering_attr_trainLightrailRoutes_name">Train routes</string>
    <string name="rendering_attr_tramRoutes_name">Tram routes</string>
    <string name="rendering_attr_shareTaxiRoutes_name">Share taxi routes</string>
    <string name="rendering_attr_trolleybusRoutes_name">Trolleybus routes</string>
    <string name="rendering_attr_busRoutes_name">Bus routes</string>
    <string name="rendering_category_hide">Hide</string>
    <string name="rendering_category_routes">Routes</string>
    <!--string name="shared_string_details">Details</string> use rendering_category_details -->
    <string name="rendering_category_details">Details</string>
    <string name="rendering_category_transport">Transport</string>
    <string name="rendering_category_others">Other map attributes</string>
    <string name="map_widget_appearance_rem">Remaining elements</string>
    <string name="map_widget_vector_attributes">Rendering attributes</string>
    <string name="map_widget_top">Status bar</string>
    <string name="map_widget_right">Right panel</string>
    <string name="map_widget_left">Left panel</string>
    <string name="configure_map">Configure map</string>
    <string name="search_radius_proximity">Within</string>
    <string name="anonymous_user">Anonymous user</string>
    <string name="logged_as">Logged in as %1$s</string>
    <string name="speed_limit_exceed">Speed limit tolerance</string>
    <string name="speed_limit_exceed_message">Choose speed limit tolerance margin, above which you will receive a voice warning.</string>
    <string name="fav_point_emoticons_message">Favorite renamed to \'%1$s\' to save the string containing emoticons to a file.</string>
    <string name="print_route">Print route</string>
    <string name="fav_point_dublicate">Duplicate Favorite name specified</string>
    <string name="fav_point_dublicate_message">Favorite renamed to %1$s to avoid duplication.</string>
    <string name="text_size_descr">Set the text size on the map.</string>
    <string name="text_size">Text size</string>
    <string name="traffic_warning_speed_limit">Speed limit</string>
    <string name="traffic_warning_border_control">Border control</string>
    <string name="traffic_warning_payment">Toll booth</string>
    <string name="traffic_warning_stop">Stop sign</string>
    <string name="traffic_warning_calming">Traffic calming</string>
    <string name="traffic_warning_speed_camera">Speed camera</string>
    <string name="traffic_warning">Traffic warning</string>
    <string name="speak_favorites">Favorites nearby</string>
    <string name="speak_poi">Nearby POI</string>
    <string name="way_alarms">Traffic warnings</string>
    <string name="background_service_is_enabled_question">OsmAnd background service still running. Stop it, too?</string>
    <string name="sleep_mode_stop_dialog">Stop GPS background mode?</string>
    <string name="stop_navigation_service">Stop</string>
    <string name="confirm_every_run">Always ask</string>
    <string name="save_global_track_interval_descr">Specify the logging interval for the general track recording (enabled via the GPX logging widget on the map).</string>
    <string name="save_global_track_interval">General logging interval</string>
    <string name="background_service_int">GPS Wake-up interval</string>
    <string name="enable_sleep_mode">Enable GPS background mode</string>
    <string name="save_track_to_gpx_globally">Log track to GPX file</string>
    <string name="save_track_to_gpx_globally_headline">On demand track logging</string>
    <string name="save_track_to_gpx_globally_descr">General position logging to a GPX file can be turned on or off using the GPX logging widget on the map.</string>
    <string name="save_current_track_descr">Save current track as GPX file now.</string>
    <string name="save_current_track">Save current track</string>
    <string name="save_track_to_gpx">Auto-record track during navigation</string>
    <string name="save_track_to_gpx_descrp">A GPX track is automatically saved to the tracks folder during navigation.</string>
    <string name="save_track_interval_globally">Logging interval</string>
    <string name="save_track_interval">Logging interval during navigation</string>
    <string name="save_track_interval_descr">Specify the logging interval for track recording during navigation</string>
    <string name="voice_provider_descr">Select the voice guidance for navigation.</string>
    <string name="voice_provider">Voice guidance</string>
    <string name="enable_proxy_title">Enable HTTP proxy</string>
    <string name="enable_proxy_descr">Configure an HTTP proxy for all network requests.</string>
    <string name="proxy_host_title">Proxy Host</string>
    <string name="proxy_host_descr">Specify your proxy\'s hostname (e.g. 127.0.0.1).</string>
    <string name="proxy_port_title">Proxy Port</string>
    <string name="proxy_port_descr">Specify your proxy\'s port number (e.g. 8118).</string>
    <string name="monitoring_settings">Trip recording</string>
    <string name="monitoring_settings_descr">Set up how to record your trips.</string>
    <string name="int_hour">h</string>
    <string name="duration">Duration</string>
    <string name="distance">Distance</string>
    <string name="average">Average</string>
    <string name="of">%1$d of %2$d</string>
    <string name="ascent_descent">Ascent/Descent</string>
    <string name="moving_time">Moving time</string>
    <string name="max_min">Max/Min</string>
    <string name="min_max">Min/Max</string>
    <string name="index_tours">Tours</string>
    <string name="shared_string_all">All</string>
    <string name="shared_string_waypoints">Waypoints</string>
    <string name="download_additional_maps">Download missing maps %1$s (%2$d MB)?</string>
    <string name="rendering_value_browse_map_name">Browse map</string>
    <string name="rendering_value_car_name">Car</string>
    <string name="rendering_value_bicycle_name">Bicycle</string>
    <string name="rendering_value_pedestrian_name">On foot</string>
    <string name="rendering_attr_coloredBuildings_name">Color-code buildings by type</string>
    <string name="continue_navigation">Continue Navigation</string>
    <string name="pause_navigation">Pause Navigation</string>
    <string name="keep_navigation_service">Keep</string>
    <string name="map_preferred_locale_descr">Preferred language for labels on the map (if unavailable, English or local names will be used).</string>
    <string name="map_preferred_locale">Preferred map language</string>
    <string name="local_map_names">Local names</string>
    <string name="forward">Forward</string>
    <string name="home">Dashboard</string>
    <string name="live_monitoring_m_descr">Send tracking data to a specified web service if GPX logging is on.</string>
    <string name="live_monitoring_m">Online tracking (GPX required)</string>
    <string name="live_monitoring_start">Start online tracking</string>
    <string name="live_monitoring_stop">Stop online tracking</string>
    <string name="gpx_monitoring_start">Resume GPX logging</string>
    <string name="gpx_monitoring_stop">Pause GPX logging</string>
    <string name="gpx_start_new_segment">Start new segment</string>
    <string name="rendering_attr_hideBuildings_name">Buildings</string>
    <string name="rendering_attr_hideNonVehicleHighways_name">Non-vehicle highways</string>
    <string name="rendering_attr_hideText_name">Text</string>
    <string name="rendering_attr_hideWoodScrubs_name">Wood and scrubs</string>
    <string name="rendering_attr_buildings15zoom_name">Buildings on zoom 15</string>
    <string name="rendering_attr_moreDetailed_name">More details</string>
    <string name="rendering_attr_lessDetailed_name">Fewer details</string>
    <string name="rendering_attr_hideAccess_name">Access restrictions</string>
    <string name="rendering_attr_showAccess_name">Show access restrictions and toll</string>
    <string name="rendering_attr_showSurfaceGrade_name">Show road quality</string>
    <string name="rendering_attr_showSurfaces_name">Show road surface</string>
    <string name="rendering_attr_showCycleRoutes_name">Show cycle routes</string>
    <string name="no_index_file_to_download">Downloads not found, please check your connection to the Internet.</string>
    <string name="select_index_file_to_download">Nothing was found. If you can\'t find your region, you can make it yourself (see https://osmand.net).</string>
    <string name="none_selected_gpx">Specify a GPX file by long-tapping first.</string>
    <string name="local_index_select_gpx_file">Select a track</string>
    <string name="gpx_split_interval">Split interval</string>
    <string name="sort_by_category">Sort by category</string>
    <string name="sort_by_distance">Sort by distance</string>
    <string name="sort_by_name">Sort by name</string>
    <string name="show_zoom_buttons_navigation_descr">Show zoom buttons during navigation.</string>
    <string name="show_zoom_buttons_navigation">Show zoom buttons</string>
    <string name="save_as_favorites_points">Save as group of Favorites</string>
    <string name="select_destination_and_intermediate_points">Set destinations</string>
    <string name="layer_amenity_label">POI overlay labels</string>
    <string name="loading_smth">Loading %1$s…</string>
    <string name="map_widget_plain_time">Current time</string>
    <string name="shared_string_waypoint">Waypoint</string>
    <string name="selected_gpx_info_show">\n\nLong-tap to view on the map</string>
    <string name="delay_navigation_start">Start turn-by-turn guidance automatically</string>
    <string name="local_index_gpx_info_show">\n\nLong-tap for options</string>
    <string name="gpx_info_subtracks">Subtracks: %1$s </string>
    <string name="gpx_info_waypoints">Waypoints: %1$s </string>
    <string name="gpx_info_distance">Distance: %1$s (%2$s points) </string>
    <string name="gpx_info_start_time">Start time: %1$tF, %1$tT </string>
    <string name="gpx_info_end_time">End time: %1$tF, %1$tT </string>
    <string name="gpx_info_average_speed">Average speed: %1$s </string>
    <string name="gpx_info_maximum_speed">Maximum speed: %1$s </string>
    <string name="gpx_info_avg_altitude">Average altitude: %1$s</string>
    <string name="gpx_info_diff_altitude">Altitude range: %1$s</string>
    <string name="gpx_info_asc_altitude">Descent/ascent: %1$s</string>
    <string name="gpx_timespan">Time span: %1$s</string>
    <string name="gpx_timemoving">Time moving: %1$s</string>
    <string name="gpx_selection_segment_title">Segment</string>
    <string name="gpx_selection_number_of_points"> %1$s points</string>
    <string name="gpx_selection_point">Point %1$s</string>
    <!-- string name="gpx_selection_current_track">recording</string -->
    <string name="gpx_selection_route_points">%1$s \nRoute points %2$s</string>
    <string name="gpx_selection_points">%1$s \nPoints</string>
    <string name="gpx_selection_track">%1$s \nTrack %2$s</string>
    <string name="gpx_file_is_empty">Empty GPX file</string>
    <string name="osmo_edit_color">Display color</string>
    <string name="osmo_connect_menu">Connect</string>
    <string name="int_days">days</string>
    <string name="use_points_as_intermediates">Calculate route between points</string>
    <string name="always_center_position_on_map">Display position always in center</string>
    <string name="voice_pref_title">Voice</string>
    <string name="misc_pref_title">Misc</string>
    <string name="localization_pref_title">Localization</string>
    <string name="index_item_nation_addresses">addresses nationwide</string>
    <string name="index_item_world_altitude_correction">World altitude correction</string>
    <string name="index_item_world_seamarks">World seamarks</string>
    <string name="index_item_world_bitcoin_payments">World bitcoin payments</string>
    <string name="index_item_world_basemap">World overview map</string>
    <string name="index_item_world_ski">World ski map</string>
    <string name="lang_zh">Chinese</string>
    <string name="lang_pt_br">Portuguese (Brazil)</string>
    <string name="lang_en">English</string>
    <string name="lang_en_gb">English (United Kingdom)</string>
    <string name="lang_af">Afrikaans</string>
    <string name="lang_al">Albanian</string>
    <string name="lang_ar">Arabic</string>
    <string name="lang_hy">Armenian</string>
    <string name="lang_eu">Basque</string>
    <string name="lang_be">Belarusian</string>
    <string name="lang_be_by">Belarusian (Latin)</string>
    <string name="lang_bs">Bosnian</string>
    <string name="lang_bg">Bulgarian</string>
    <string name="lang_ca">Catalan</string>
    <string name="lang_hr">Croatian</string>
    <string name="lang_cs">Czech</string>
    <string name="lang_da">Danish</string>
    <string name="lang_nl">Dutch</string>
    <string name="lang_fi">Finnish</string>
    <string name="lang_fr">French</string>
    <string name="lang_ka">Georgian</string>
    <string name="lang_de">German</string>
    <string name="lang_el">Greek</string>
    <string name="lang_he">Hebrew</string>
    <string name="lang_iw">Hebrew</string>
    <string name="lang_hi">Hindi</string>
    <string name="lang_hu">Hungarian</string>
    <string name="lang_hu_formal">Hungarian (formal)</string>
    <string name="lang_id">Indonesian</string>
    <string name="lang_it">Italian</string>
    <string name="lang_ja">Japanese</string>
    <string name="lang_kn">Kannada</string>
    <string name="lang_ko">Korean</string>
    <string name="lang_lv">Latvian</string>
    <string name="lang_lt">Lithuanian</string>
    <string name="lang_mr">Marathi</string>
    <string name="lang_no">Norwegian Bokmål</string>
    <string name="lang_fa">Persian</string>
    <string name="lang_pl">Polish</string>
    <string name="lang_pt">Portuguese</string>
    <string name="lang_ro">Romanian</string>
    <string name="lang_ru">Russian</string>
    <string name="lang_sc">Sardinian</string>
    <string name="lang_sr">Serbian (cyrillic)</string>
    <string name="lang_sr_latn">Serbian (latin)</string>
    <string name="lang_sw">Swahili</string>
    <string name="lang_zh_cn">Chinese (Simplified)</string>
    <string name="lang_zh_hk">Chinese (Hong Kong)</string>
    <string name="lang_sk">Slovak</string>
    <string name="lang_sl">Slovenian</string>
    <string name="lang_es">Spanish</string>
    <string name="lang_sv">Swedish</string>
    <string name="lang_zh_tw">Chinese (Traditional)</string>
    <string name="lang_tr">Turkish</string>
    <string name="lang_uk">Ukrainian</string>
    <string name="lang_vi">Vietnamese</string>
    <string name="lang_cy">Welsh</string>
    <string name="lang_gn_py">Guaraní</string>
    <string name="index_name_canada">North America - Canada</string>
    <string name="index_name_italy">Europe - Italy</string>
    <string name="index_name_gb">Europe - Great Britain</string>
    <string name="calculate_osmand_route_without_internet">Offline calculation of OsmAnd route segment</string>
    <string name="gpx_option_calculate_first_last_segment">Calculate OsmAnd route for first and last route segment</string>
    <string name="use_displayed_track_for_navigation">Use shown track for navigation?</string>
    <string name="keep_and_add_destination_point">Add as subsequent destination</string>
    <string name="select_gpx">Select GPX…</string>
    <string name="route_descr_select_destination">Set destination</string>
    <string name="route_preferences">Route preferences</string>
    <string name="route_info">Route info</string>
    <string name="routing_attr_prefer_motorway_name">Prefer motorways</string>
    <string name="routing_attr_prefer_motorway_description">Prefer motorways</string>
    <string name="routing_attr_avoid_toll_name">No toll roads</string>
    <string name="routing_attr_avoid_toll_description">Avoids toll roads</string>
    <string name="routing_attr_avoid_unpaved_name">No unpaved roads</string>
    <string name="routing_attr_avoid_unpaved_description">Avoids unpaved roads</string>
    <string name="routing_attr_avoid_ferries_name">No ferries</string>
    <string name="routing_attr_avoid_ferries_description">Avoids ferries</string>
    <string name="routing_attr_avoid_motorway_name">No motorways</string>
    <string name="routing_attr_avoid_motorway_description">Avoids motorways</string>
    <string name="routing_attr_avoid_stairs_name">No stairs</string>
    <string name="routing_attr_avoid_stairs_description">Avoids stairs</string>
    <string name="routing_attr_avoid_borders_name">No border crossings</string>
    <string name="routing_attr_avoid_borders_description">Avoids crossing national borders</string>
    <string name="routing_attr_weight_name">Weight limit</string>
    <string name="routing_attr_weight_description">Specify permitted vehicle weight limit on routes.</string>
    <string name="routing_attr_width_name">Width limit</string>
    <string name="routing_attr_width_description">Specify permitted vehicle width limit on routes.</string>
    <string name="routing_attr_height_name">Height limit</string>
    <string name="routing_attr_height_description">Specify vehicle height to be permitted on routes.</string>
    <string name="android_19_location_disabled">On Android 4.4 (KitKat) onwards, the old storage folder (%s) is deprecated. Copy all OsmAnd files to new storage location?\n
    Note 1: Your old files will remain untouched (but can be deleted manually).\n
    Note 2: In the new storage location it will not be possible to share files between OsmAnd and OsmAnd+.</string>
    <string name="copying_osmand_one_file_descr">Copying file (%s) to the new destination…</string>
    <string name="copying_osmand_files_descr">Copying OsmAnd data files to the new destination (%s)…</string>
    <string name="copying_osmand_files">Copying OsmAnd data files…</string>
    <string name="calculate_osmand_route_gpx">Offline OsmAnd route calculation</string>
    <string name="app_mode_truck">Truck</string>
    <string name="guidance_preferences_descr">Navigation preferences</string>
    <string name="routing_preferences_descr">Routing preferences</string>
    <string name="speech_rate_descr">Specify the speech rate for text-to-speech.</string>
    <string name="speech_rate">Speech Rate</string>
    <string name="complex_route_calculation_failed">Fast route calculation failed (%s), fallback to slow calculation.</string>
    <string name="disable_complex_routing_descr">Disable two-phase routing for car navigation.</string>
    <string name="disable_complex_routing">Disable complex routing</string>
    <string name="amenity_type_seamark">Seamark</string>
    <string name="app_modes_choose_descr">Select shown profiles.</string>
    <string name="app_modes_choose">App profiles</string>
    <string name="map_widget_map_rendering">Map rendering</string>
    <string name="app_mode_hiking">Hiking</string>
    <string name="app_mode_motorcycle">Motorcycle</string>
    <string name="app_mode_boat">Boat</string>
    <string name="app_mode_aircraft">Aircraft</string>
    <string name="local_osm_changes_delete_all_confirm">Are you sure you want to delete %1$d OSM changes?</string>
    <string name="animate_routing_route_not_calculated">Please calculate the route first</string>
    <string name="animate_routing_route">Simulate using calculated route</string>
    <string name="animate_routing_gpx">Simulate using GPX track</string>
    <string name="route_is_too_long_v2">For long distances: Please add intermediate destinations if no route is found within 10 minutes.</string>
    <string name="auto_zoom_none">No auto zoom</string>
    <string name="auto_zoom_close">To close-up</string>
    <string name="auto_zoom_far">To mid-range</string>
    <string name="auto_zoom_farthest">To long-range</string>
    <string name="map_magnifier">Map magnifier</string>
    <string name="base_world_map">World basemap</string>
    <string name="about_version">Version:</string>
    <string name="shared_string_about">About</string>
    <string name="about_settings_descr">Version info, licenses, project members</string>
    <string name="local_index_tile_data_zooms">Zoom levels downloaded: %1$s</string>
    <string name="local_index_tile_data_expire">Expiration time (minutes): %1$s</string>
    <string name="local_index_tile_data_downloadable">Downloadable: %1$s</string>
    <string name="local_index_tile_data_maxzoom">Maximum zoom: %1$s</string>
    <string name="local_index_tile_data_minzoom">Minimum zoom: %1$s</string>
    <string name="local_index_tile_data_name">Tile data: %1$s</string>
    <string name="edit_tilesource_successfully">Tilesource %1$s saved</string>
    <string name="edit_tilesource_elliptic_tile">Elliptic Mercator projection</string>
    <string name="edit_tilesource_maxzoom">Maximum zoom</string>
    <string name="edit_tilesource_expiration_time">Expiration time (minutes)</string>
    <string name="edit_tilesource_minzoom">Minimum zoom</string>
    <string name="edit_tilesource_url_to_load">URL</string>
    <string name="edit_tilesource_choose_existing">Select existing…</string>
    <string name="maps_define_edit">Define/Edit…</string>
    <string name="map_widget_fps_info">FPS debug info</string>
    <string name="driving_region_descr">Select driving region: US, Europe, UK, Asia, and others.</string>
    <string name="driving_region">Driving region</string>
    <string name="driving_region_japan">Japan</string>
    <string name="driving_region_us">United States</string>
    <string name="driving_region_canada">Canada</string>
    <string name="driving_region_europe_asia">Europe, Asia, Latin America, and similar</string>
    <string name="driving_region_uk">UK, India, and similar</string>
    <string name="driving_region_australia">Australia</string>
    <string name="speak_title">Announce…</string>
    <string name="speak_descr">Set up announcement of street names, traffic warnings (forced stops, speed bumps), speed camera warnings, and speed limits.</string>
    <string name="speak_street_names">Street names (TTS)</string>
    <string name="speak_speed_limit">Speed limit</string>
    <string name="speak_cameras">Speed cameras</string>
    <string name="speak_traffic_warnings">Traffic warnings</string>
    <string name="osb_author_or_password_not_specified">Please specify OSM user and password in \'Settings\'</string>
    <string name="clear_intermediate_points">Clear intermediate destinations</string>
    <string name="keep_intermediate_points">Keep intermediate destinations</string>
    <string name="new_directions_point_dialog">You already have intermediate destinations set.</string>
    <string name="context_menu_item_directions_to">Directions to</string>
    <string name="context_menu_item_directions_from">Directions from</string>
    <string name="route_descr_map_location">Map: </string>
    <string name="route_descr_lat_lon">Lat %1$.3f, lon %2$.3f</string>
    <!-- string name="route_descr_current_location">Current position</string -->
    <string name="route_descr_destination">Destination</string>
    <string name="route_to">To:</string>
    <string name="route_via">Via:</string>
    <string name="route_from">From:</string>
    <string name="app_mode_default">Browse map</string>
    <string name="settings_preset">Default profile</string>
    <string name="settings_preset_descr">Map view and navigation settings are remembered per use profile. Set your default profile here.</string>
    <string name="destination_point">Destination %1$s</string>
    <string name="context_menu_item_destination_point">Set as destination</string>
    <string name="please_select_address">Set city or street first</string>
    <string name="search_street_in_neighborhood_cities">Search for street in neighborhood cities</string>
    <string name="intermediate_items_sort_return">Optimized order of intermediate destinations en-route to the destination.</string>
    <string name="intermediate_items_sort_by_distance">Sort door-to-door</string>
    <string name="local_osm_changes_backup_successful">OSM change file was generated %1$s</string>
    <string name="local_osm_changes_backup_failed">Could not back up OSM changes.</string>
    <string name="local_osm_changes_backup">Back up as OSM change</string>
    <string name="delete_point">Delete Point</string>
    <string name="plugin_distance_point_time">time</string>
    <string name="plugin_distance_point_hdop">accuracy</string>
    <string name="plugin_distance_point_speed">speed</string>
    <string name="plugin_distance_point_ele">elevation</string>
    <string name="plugin_distance_point">Point</string>
    <string name="gpx_file_name">GPX filename</string>
    <string name="gpx_saved_sucessfully">GPX file saved to {0}</string>
    <string name="use_distance_measurement_help">* Tap to mark a point.\n
    * Long-tap the map to delete previous point.\n
    * Long-tap on a point to view and attach description.\n
    * Tap the measurement widget to see more actions.</string>
    <string name="distance_measurement_start_editing">Start editing</string>
    <string name="distance_measurement_finish_editing">Finish editing</string>
    <string name="distance_measurement_finish_subtrack">Begin a new subtrack</string>
    <string name="distance_measurement_clear_route">Clear all points</string>
    <string name="distance_measurement_load_gpx">Open existing GPX file</string>
    <string name="wait_current_task_finished">Please wait until current task is finished</string>
    <string name="use_kalman_filter_compass_descr">Reduces noise in compass readings but adds inertia.</string>
    <string name="use_kalman_filter_compass">Use Kalman filter</string>
    <string name="use_magnetic_sensor_descr">For the compass reading, use the magnetic sensor instead of the orientation sensor.</string>
    <string name="use_magnetic_sensor">Use magnetic sensor</string>
    <string name="other_location">Other</string>
    <string name="files_limit">%1$d files left</string>
    <string name="available_downloads_left">%1$d files left to download</string>
    <string name="install_paid">Full version</string>
    <string name="cancel_route">Dismiss route</string>
    <string name="cancel_navigation">Stop navigation</string>
    <string name="clear_destination">Clear destination</string>
    <string name="download_using_mobile_internet">Not connected to Wi-Fi. Use current connection to the Internet to download?</string>
    <string name="street_name">Street name</string>
    <string name="hno">House number</string>
    <string name="website">Website</string>
    <string name="phone">Phone</string>
    <string name="osmand_background_plugin_description">Shows settings for turning on background tracking and navigation by periodically waking up the GPS device (with the screen off).</string>
    <string name="contribution_activity">Install version</string>
    <string name="choose_osmand_theme_descr">Customize app appearance.</string>
    <string name="choose_osmand_theme">App theme</string>
    <string name="external_input_device">External input devices</string>
    <string name="external_input_device_descr">Select an external control device, such as a keyboard or WunderLINQ.</string>
    <string name="sett_no_ext_input">None</string>
    <string name="sett_generic_ext_input">Keyboard</string>
    <string name="sett_wunderlinq_ext_input">WunderLINQ</string>
    <string name="sett_parrot_ext_input">Parrot</string>
    <string name="accessibility_options">Accessibility options</string>
    <string name="select_address_activity">Specify address</string>
    <string name="favourites_list_activity">Select Favorite</string>
    <string name="local_openstreetmap_act_title">OSM modifications</string>
    <string name="layer_hillshade">Hillshade layer</string>
    <string name="map_widget_gps_info">GPS info</string>
    <string name="access_arrival_time">Arrival time</string>
    <string name="access_intermediate_arrival_time">Intermediate arrival time</string>
    <string name="item_checked">checked</string>
    <string name="item_unchecked">unchecked</string>
    <string name="prefer_motorways">Prefer motorways</string>
    <string name="prefer_in_routing_title">Prefer…</string>
    <string name="prefer_in_routing_descr">Prefer motorways.</string>
    <string name="max_speed_none">none</string>
    <string name="index_name_openmaps">OpenMaps EU</string>
    <string name="download_wikipedia_maps">Wikipedia</string>
    <string name="download_hillshade_maps">Hillshades</string>
    <string name="local_indexes_cat_srtm">Contour lines</string>
    <string name="local_indexes_cat_av">Audio/Video data</string>
    <string name="stop_routing_confirm">Are you sure you want to stop the navigation?</string>
    <string name="clear_dest_confirm">Are you sure you want to clear your destination (and intermediate destinations)?</string>
    <string name="precise_routing_mode_descr">Calculate precise routes without glitches. Still distance-limited and slow.</string>
    <string name="precise_routing_mode">Precise routing (alpha)</string>
    <string name="recording_context_menu_show">Show</string>
    <string name="recording_photo_description">Photo %1$s %2$s</string>
    <string name="av_def_action_picture">Take a photo</string>
    <string name="recording_context_menu_precord">Take a photo</string>
    <string name="dropbox_plugin_description">Sync tracks and audio/video notes with your Dropbox account.</string>
    <string name="dropbox_plugin_name">Dropbox plugin</string>
    <string name="intermediate_points_change_order">Change order</string>
    <string name="srtm_paid_version_msg">Please consider paying for the \'Contour lines\' plugin to support further development.</string>
    <string name="av_def_action_choose">On request?</string>
    <string name="av_def_action_video">Record video</string>
    <string name="av_def_action_audio">Record audio</string>
    <string name="av_widget_action_descr">Default widget action:</string>
    <string name="av_widget_action">Default widget action</string>
    <string name="av_video_format_descr">Video output format:</string>
    <string name="av_video_format">Video output format</string>
    <string name="av_use_external_recorder_descr">Use system recorder for video.</string>
    <string name="av_use_external_recorder">Use system recorder</string>
    <string name="av_use_external_camera_descr">Use the system app for photos.</string>
    <string name="av_use_external_camera">Use camera app</string>
    <string name="av_settings_descr">Set up audio and video settings.</string>
    <string name="av_settings">Audio/video settings</string>
    <string name="recording_error">Recording failed</string>
    <string name="recording_camera_not_available">Camera not available</string>
    <string name="recording_is_recorded">Recording audio/video. Stop by tapping the AV widget.</string>
    <string name="recording_playing">An audio from the specified recording is being played.\n%1$s</string>
    <string name="recording_open_external_player">Open external player</string>
    <string name="recording_delete_confirm">Delete this item?</string>
    <string name="recording_unavailable">unavailable</string>
    <string name="recording_context_menu_arecord">Take an audio note</string>
    <string name="recording_context_menu_vrecord">Take a video note</string>
    <string name="layer_recordings">Recording layer</string>
    <string name="recording_can_not_be_played">Could not play recording.</string>
    <string name="recording_context_menu_delete">Delete recording</string>
    <string name="recording_context_menu_play">Play</string>
    <string name="recording_description">Recording %1$s %3$s %2$s</string>
    <string name="recording_default_name">Recording</string>
    <string name="map_widget_av_notes">Audio/video notes</string>
    <string name="map_widget_distancemeasurement">Distance measurement</string>
    <string name="audionotes_location_not_defined">Tap \'Use location…\' to add a note to the location.</string>
    <string name="map_widget_audionotes">Audio notes</string>
    <string name="index_srtm_parts">parts</string>
    <string name="index_srtm_ele">Contour lines</string>
    <string name="download_select_map_types">Other maps</string>
    <string name="download_roads_only_item">Roads only</string>
    <string name="download_srtm_maps">Contour lines</string>
    <string name="download_regular_maps">Standard map</string>
    <string name="download_roads_only_maps">Roads-only map</string>
    <string name="rendering_attr_alpineHiking_name">Alpine hiking scale (SAC)</string>
    <string name="rendering_attr_alpineHiking_description">Render paths according to the SAC scale.</string>
    <string name="rendering_attr_hikingRoutesOSMC_name">Hiking symbol overlay</string>
    <string name="rendering_attr_hikingRoutesOSMC_description">Render paths according to OSMC traces.</string>
    <string name="rendering_attr_noAdminboundaries_name">Boundaries</string>
    <string name="rendering_attr_noAdminboundaries_description">Suppress display of regional boundaries (admin levels 5–9).</string>
    <string name="map_widget_max_speed">Speed limit</string>
    <string name="monitoring_control_start">GPX</string>
    <string name="no_buildings_found">No buildings found.</string>
    <string name="incremental_search_city">Search city incrementally</string>
    <string name="search_villages_and_postcodes">Search for more villages/postcodes</string>
    <string name="rendering_attr_showRoadMaps_description">Choose when to display roads-only maps:</string>
    <string name="rendering_attr_showRoadMaps_name">Roads-only maps</string>
    <string name="safe_mode_description">Run the app in safe mode (using slower Android instead of native code).</string>
    <string name="safe_mode">Safe mode</string>
    <string name="native_library_not_running">The app is running in safe mode (turn it off in \'Settings\').</string>
    <string name="close_changeset">Close changeset</string>
    <string name="zxing_barcode_scanner_not_found">ZXing Barcode Scanner app not installed. Search in Google Play?</string>
    <string name="rendering_attr_roadColors_description">Select a road color scheme:</string>
    <string name="rendering_attr_roadColors_name">Road color scheme</string>
    <string name="map_widget_show_destination_arrow">Show destination direction</string>
    <string name="enable_plugin_monitoring_services">Enable the \"Trip recording\" plugin to use position logging services (GPX logging, online tracking)</string>
    <string name="non_optimal_route_calculation">Calculate possibly non-optimal route over long distances</string>
    <string name="gps_not_available">Please enable GPS in the settings</string>
    <string name="map_widget_monitoring_services">Logging services</string>
    <string name="no_route">No route</string>
    <string name="delete_target_point">Remove destination</string>
    <string name="target_point">Destination %1$s</string>
    <string name="intermediate_point">Intermediate destination %1$s</string>
    <string name="context_menu_item_last_intermediate_point">Add as last intermediate destination</string>
    <string name="context_menu_item_first_intermediate_point">Add as first intermediate destination</string>
    <string name="add_as_last_destination_point">Add as last intermediate destination</string>
    <string name="add_as_first_destination_point">Add as first intermediate destination</string>
    <string name="replace_destination_point">Replace the destination</string>
    <string name="new_destination_point_dialog">You have already set a destination:</string>
    <string name="shared_string_target_points">Destinations</string>
    <string name="intermediate_point_too_far">Intermediate destination %1$s is too far from the nearest road.</string>
    <string name="arrived_at_intermediate_point">Intermediate destination reached</string>
    <string name="context_menu_item_intermediate_point">Add as intermediate destination</string>
    <string name="map_widget_intermediate_distance">Intermediate destination</string>
    <string name="map_widget_intermediate_time">Intermediate time</string>
    <string name="ending_point_too_far">Ending point too far from nearest road.</string>
    <string name="add_tag">Add Tag</string>
    <string name="btn_advanced_mode">Advanced Mode…</string>
    <string name="poi_filter_parking">Parking</string>
    <string name="poi_filter_emergency">Emergency</string>
    <string name="poi_filter_public_transport">Public transport</string>
    <string name="poi_filter_entertainment">Entertainment</string>
    <string name="poi_filter_accomodation">Accommodation</string>
    <string name="poi_filter_restaurants">Restaurants</string>
    <string name="poi_filter_sightseeing">Sightseeing</string>
    <string name="poi_filter_car_aid">Car aid</string>
    <string name="poi_filter_food_shop">Food shop</string>
    <string name="poi_filter_for_tourists">For tourists</string>
    <string name="poi_filter_fuel">Fuel</string>
    <string name="show_warnings_title">Show alerts…</string>
    <string name="show_warnings_descr">Set up traffic warnings (speed limits, forced stops, speed bumps, tunnels), speed camera warnings, and lane info.</string>
    <string name="use_compass_navigation_descr">Use the compass when no heading is detected otherwise.</string>
    <string name="use_compass_navigation">Use compass</string>
    <string name="avoid_motorway">No motorways</string>
    <string name="auto_zoom_map_descr">Zoom level according to your speed (while map is synchronized with current position).</string>
    <string name="auto_zoom_map">Auto zoom map</string>
    <string name="snap_to_road_descr">Snap position to roads during navigation.</string>
    <string name="snap_to_road">Snap to road</string>
    <string name="interrupt_music_descr">Voice prompts pause music playback.</string>
    <string name="interrupt_music">Pause music</string>
    <string name="osmand_play_title_30_chars">OsmAnd Maps &amp; Navigation</string>
    <string name="osmand_short_description_80_chars">Global mobile map viewing and navigation for offline and online OSM maps</string>
    <string name="osmand_long_description_1000_chars">
		OsmAnd (OSM Automated Navigation Directions)\n\n

		OsmAnd is an open source software navigation app with access to a wide variety of global OSM data. All map data (vector or tile maps) can be stored on the phone memory card for offline usage. Offline and online routing functionality is also offered, including turn-by-turn voice guidance.\n\n

		Some of the core features:\n
		- Complete offline functionality (store downloaded vector or tile maps in the device storage)\n
		- Compact offline vector maps for the whole world available\n
		- Download country or region maps directly from the app\n
		- Overlay of several map layers possible, like GPX or navigation tracks, points of interest, Favorites, contour lines, public transport stops, additional maps with customizable transparency\n
		- Offline search for addresses and places (POIs)\n
		- Offline routing for medium-range distances\n
		- Car, bicycle, and pedestrian modes with optional:\n
		-  Automated day/night view switching\n
		-  Speed-dependent map zooming\n
		-  Map alignment according to compass or direction of motion\n
		-  Lane guidance, speed limit display, recorded and text-to-speech voices\n\n

		Limitations of this free version of OsmAnd:\n
		- Number of map downloads limited\n
		- No offline access to Wikipedia POIs\n\n

		OsmAnd is actively being developed and our project and its continued progress relies on financial contributions for development and testing of new functionality. Please consider buying OsmAnd+, or funding specific new features or making a general donation on https://osmand.net.
	</string>
    <string name="osmand_extended_description_part1">
    OsmAnd (OSM Automated Navigation Directions) is a map and navigation app with access to the free, worldwide, and high-quality OSM data.\n\n

    Enjoy voice and optical navigator, viewing POIs (points of interest), creating and managing GPX tracks, using contour lines visualization and altitude info (through plugin), a choice between driving, cycling, pedestrian modes, OSM editing and much more.
    </string>
    <string name="osmand_extended_description_part2">
        GPS navigation\n
        • Choose between offline (no roaming charges when you are abroad) or online (faster) mode\n
        • Turn-by-turn voice guidance leads you along the way (recorded and synthesized voices)\n
        • The route gets rebuilt whenever you deviate from it\n
        • Lane guidance, street names, and estimated time of arrival will help along the way\n
        • To make your trip safer, day/night mode switches automatically\n
        • Show speed limits, and get reminders if you exceed it\n
        • Map zoom adjusts to your speed\n
        • Search for destinations by address, type (e.g: Parking, restaurant, hotel, gas station, museum), or geographical coordinates\n
        • Supports intermediate points on your itinerary\n
        • Record your own or upload a GPX track and follow it\n
    </string>
    <string name="osmand_extended_description_part3">
        Map\n
        • Displays POIs (point of interests) around you\n
        • Adjusts the map to your direction of motion (or compass)\n
        • Shows your location and the direction you are looking in\n
        • Share your location so that your friends can find you\n
        • Keeps your most important places in \'Favorites\'\n
        • Allows you to choose how to display names on the map: In English, local, or phonetic spelling\n
        • Displays specialized online tiles, satellite view (from Bing), different overlays like touring/navigation GPX tracks and additional layers with customizable transparency\n
    </string>
    <string name="osmand_extended_description_part4">
        Skiing\n
        OsmAnd ski maps plugin enables you to see ski tracks with level of complexity and some additional info, like location of lifts and other facilities.
    </string>
    <string name="osmand_extended_description_part5">
        Cycling\n
        • Find cycle paths on the map\n
        • GPS navigation in cycling mode builds your route using cycle paths\n
        • See your speed and altitude\n
        • GPX recording option enables you to record your trip and share it\n
        • Via an additional plugin you can enable contour lines and hillshading
    </string>
    <string name="osmand_extended_description_part6">
        Walking, hiking, city tour\n
        • The map shows you walking and hiking paths\n
        • Wikipedia in your preferred language can tell you a lot during a city tour\n
        • Public transport stops (bus, tram, train), including line names, help to navigate in a new city\n
        • GPS navigation in pedestrian mode builds your route using walking paths\n
        • Upload and follow a GPX route or record and share your own\n
    </string>
    <string name="osmand_extended_description_part7">
        Contribute to OSM\n
        • Report data bugs\n
        • Upload GPX tracks to OSM directly from the app\n
        • Add POIs and directly upload them to OSM (or later if offline)\n
    </string>
    <string name="osmand_extended_description_part8">
        OsmAnd is actively developed open source software. Everyone can contribute to the app by reporting bugs, improving translations or coding new features. Additionally the project relies on financial contributions to fund coding and testing of new functionalities.\n
        Approximate map coverage and quality:\n
        • Western Europe: ****\n
        • Eastern Europe: ***\n
        • Russia: ***\n
        • North America: ***\n
        • South America: **\n
        • Asia: **\n
        • Japan and Korea: ***\n
        • Middle East: **\n
        • Africa: **\n
        • Antarctica: *\n
        Most countries around the globe are available for download!\n
        Get a reliable navigator in your country - be it France, Germany, Mexico, UK, Spain, Netherlands, USA, Russia, Brazil or any other.
    </string>
    <string name="osmand_plus_play_title_30_chars">OsmAnd+ Maps &amp; Navigation</string>
    <string name="osmand_plus_short_description_80_chars">Global Mobile Map Viewing &amp; Navigation for Offline and Online OSM Maps</string>
    <string name="osmand_plus_long_description_1000_chars">
		OsmAnd+ (OSM Automated Navigation Directions)\n\n

		OsmAnd+ is an open source software navigation app with access to a wide variety of global OSM data. All map data (vector or tile maps) can be stored on the phone memory card for offline use. Offline and online routing functionality is also offered, including turn-by-turn voice guidance.\n\n

		OsmAnd+ is the paid app version, by buying it you support the project, fund the development of new features, and receive the latest updates.\n\n

		Some of the core features:\n
		- Complete offline functionality (store downloaded vector or tile maps in the device storage)\n
		- Compact offline vector maps for the whole world available\n
		- Unlimited downloading of country or region maps directly from the app\n
		- Offline Wikipedia feature (download Wikipedia POIs), great for sightseeing\n
		- Overlay of several map layers possible, like GPX or navigation tracks, points of interest, Favorites, contour lines, public transport stops, additional maps with customizable transparency\n\n
		- Offline search for addresses and places (POIs)\n
		- Offline routing for medium-range distances\n
		- Car, bicycle, and pedestrian modes with optional:\n
		-  Automated day/night view switching\n
		-  Speed-dependent map zooming\n
		-  Map alignment according to compass or direction of motion\n
		-  Lane guidance, speed limit display, recorded and text-to-speech voices\n
	</string>
    <string name="osmand_plus_extended_description_part1">
        OsmAnd+ (OSM Automated Navigation Directions) is a map and navigation app with access to the free, worldwide, and high-quality OSM data.\n
        Enjoy voice and optical navigation, viewing POIs (points of interest), creating and managing GPX tracks, using contour lines visualization and altitude info, a choice between driving, cycling, pedestrian modes, OSM editing and much more.\n\n

        OsmAnd+ is the paid app version. By buying it, you support the project, fund the development of new features, and receive the latest updates.\n\n

        Some of the main features:
    </string>
    <string name="osmand_plus_extended_description_part2">
        Navigation\n
        • Works online (fast) or offline (no roaming charges when you are abroad)\n
        • Turn-by-turn voice guidance (recorded and synthesized voices)\n
        • Optional lane guidance, street name display, and estimated time of arrival\n
        • Supports intermediate points on your itinerary\n
        • Automatic re-routing whenever you deviate from the route\n
        • Search for places by address, by type (e.g: Restaurant, hotel, gas station, museum), or by geographical coordinates\n
    </string>
    <string name="osmand_plus_extended_description_part3">
        Map Viewing\n
        • Display your position and orientation\n
        • Optionally align the picture according to compass or your direction of motion\n
        • Save your most important places as Favorites\n
        • Display POIs (points of interest) around you\n
        • Display specialized online tiles, satellite view (from Bing), different overlays like touring/navigation GPX tracks and additional layers with customizable transparency\n
        • Optionally display place names in English, local, or phonetic spelling\n
    </string>
    <string name="osmand_plus_extended_description_part4">
        Use OSM and Wikipedia Data\n
        • High-quality info from the best collaborative projects of the world\n
        • OSM data available per country or region\n
        • Wikipedia POIs, great for sightseeing\n
        • Unlimited free downloads, directly from the app\n
        • Compact offline vector maps updated at least once a month\n\n

        • Choice between complete region data and just road network (Example: All of Japan is 700 MB or 200 MB for the road network part thereof)
    </string>
    <string name="osmand_plus_extended_description_part5">
        Safety Features\n
        • Optional automated day/night view switching\n
        • Optional speed limit display, with reminder if you exceed it\n
        • Optional speed-dependent zooming\n
        • Share your location so that your friends can find you\n
    </string>
    <string name="osmand_plus_extended_description_part6">
        Bicycle and Pedestrian Features\n
        • Viewing foot, hiking, and bike paths, great for outdoor activities\n
        • Special routing and display modes for bike and pedestrian\n
        • Optional public transport stops (bus, tram, train) including line names\n
        • Optional trip recording to local GPX file or online service\n
        • Optional speed and altitude display\n
        • Display of contour lines and hillshading (via additional plugin)
    </string>
    <string name="osmand_plus_extended_description_part7">
        Contribute directly to OSM\n
        • Report data bugs\n
        • Upload GPX tracks to OSM directly from the app\n
        • Add POIs and directly upload them to OSM (or later if offline)\n
        • Optional trip recording also in background mode (while device is in sleep mode)\n
        OsmAnd is actively developed open source software. Everyone can contribute to the app by reporting bugs, improving translations or coding new features. Additionally the project relies on financial contributions to fund coding and testing of new functionalities.\n
    </string>
    <string name="osmand_plus_extended_description_part8">
        Approximate map coverage and quality:\n
        • Western Europe: ****\n
        • Eastern Europe: ***\n
        • Russia: ***\n
        • North America: ***\n
        • South America: **\n
        • Asia: **\n
        • Japan and Korea: ***\n
        • Middle East: **\n
        • Africa: **\n
        • Antarctica: *\n
        Most countries around the globe available as downloads\n
        From Afghanistan to Zimbabwe, from Australia to the USA. Argentina, Brazil, Canada, France, Germany, Mexico, UK, Spain, …\n
    </string>
    <string name="filterpoi_activity">Create POI filter</string>
    <string name="recalculate_route_to_your_location">Transport mode:</string>
    <string name="select_navigation_mode">Transport mode:</string>
    <string name="day_night_info_description">Sunrise: %1$s \nSunset: %2$s</string>
    <string name="day_night_info">Day/night info</string>
    <string name="map_widget_renderer">Map style</string>
    <string name="layer_map_appearance">Configure screen</string>
    <string name="show_lanes">Lanes</string>
    <string name="avoid_unpaved">No unpaved roads</string>
    <string name="avoid_ferries">No ferries</string>
    <string name="avoid_in_routing_title">Avoid…</string>
    <string name="map_widget_fluorescent">Fluorescent routes</string>
    <string name="map_widget_show_ruler">Ruler</string>
    <string name="map_widget_view_direction">Viewing direction</string>
    <string name="map_widget_transparent">Transparent widgets</string>
    <string name="bg_service_sleep_mode_off">Run\n app in background</string>
    <string name="bg_service_sleep_mode_on">Stop\n running in background</string>
    <string name="int_continuosly">Continuous</string>
    <string name="screen_is_locked">Tap the lock icon to unlock</string>
    <string name="map_widget_top_text">Street name</string>
    <string name="map_widget_config">Configure screen</string>
    <string name="map_widget_back_to_loc">Where am I</string>
    <string name="map_widget_lock_screen">Lock</string>
    <string name="map_widget_compass">Compass</string>
    <string name="map_widget_reset">Reset to default</string>
    <string name="map_widget_parking">Parking</string>
    <string name="map_widget_monitoring">GPX logging</string>
    <string name="map_widget_speed">Speed</string>
    <string name="map_widget_distance">Destination</string>
    <string name="map_widget_altitude">Altitude</string>
    <string name="map_widget_time">Time to go</string>
    <string name="map_widget_next_turn">Next turn</string>
    <string name="map_widget_next_turn_small">Next turn (small)</string>
    <string name="map_widget_next_next_turn">Second next turn</string>
    <string name="map_widget_mini_route">Mini route map</string>
    <string name="bg_service_screen_lock">Lock</string>
    <string name="bg_service_screen_unlock">Unlock</string>
    <string name="bg_service_screen_lock_toast">The screen is locked</string>
    <string name="bg_service_interval">Set wake-up interval:</string>
    <string name="show_cameras">Speed cameras</string>
    <string name="show_traffic_warnings">Traffic warnings</string>
    <string name="avoid_toll_roads">No toll roads</string>
    <string name="continue_follow_previous_route_auto">Continue following previous unfinished navigation? (%1$s seconds)</string>
    <string name="route_updated_loc_found">Awaiting position to calculate route</string>
    <string name="osmand_parking_hours">Hours</string>
    <string name="osmand_parking_minutes">Minutes</string>
    <string name="osmand_parking_position_description_add_time">The car is parked at</string>
    <string name="select_animate_speedup">Route simulation speed:</string>
    <string name="global_app_allocated_memory_descr">Allocated memory %1$s MB (Android limit %2$s MB, Dalvik %3$s MB).</string>
    <string name="global_app_allocated_memory">Allocated memory</string>
    <string name="native_app_allocated_memory_descr">Total native memory allocated by app %1$s MB (Dalvik %2$s MB, other %3$s MB).\n
    Proportional memory %4$s MB (Android limit %5$s MB, Dalvik %6$s MB).</string>
    <string name="native_app_allocated_memory">Total native memory</string>
    <string name="starting_point_too_far">Point of departure too far from nearest road.</string>
    <string name="shared_location">Shared location</string>
    <string name="osmand_parking_event">Pick up the car from parking</string>
    <string name="osmand_parking_warning">Warning</string>
    <string name="osmand_parking_warning_text">A notification to pick up your car has been added to your calendar and can be edited or removed there.</string>
    <string name="osmand_parking_time_limit_title">Set parking time limit</string>
    <string name="osmand_parking_delete_confirm">Delete the parking location marker?</string>
    <string name="osmand_parking_delete">Delete a parking marker</string>
    <string name="osmand_parking_choose_type">Select parking type</string>
    <string name="osmand_parking_lim_text">Time-limited</string>
    <string name="osmand_parking_no_lim_text">Time-unlimited</string>
    <string name="osmand_parking_add_event">Add a notification to the Calendar app</string>
    <string name="osmand_parking_time_limit">Time-limited parking</string>
    <string name="osmand_parking_time_no_limit">Time-unlimited parking</string>
    <string name="osmand_parking_position_description">The location of your parked vehicle. %1$s</string>
    <string name="osmand_parking_position_description_add">To pick up the vehicle at:</string>
    <string name="osmand_parking_pm">PM</string>
    <string name="osmand_parking_am">AM</string>
    <string name="osmand_parking_position_name">Parking spot</string>
    <string name="context_menu_item_add_parking_point">Mark as parking location</string>
    <string name="context_menu_item_delete_parking_point">Delete parking marker</string>
    <string name="gpxup_public">Public</string>
    <string name="gpxup_identifiable">Identifiable</string>
    <string name="gpxup_trackable">Trackable</string>
    <string name="gpxup_private">Private</string>
    <string name="asap">ASAP</string>
    <string name="share_route_as_gpx">Share route as GPX file</string>
    <string name="share_route_subject">Route shared via OsmAnd</string>
    <string name="route_roundabout">Roundabout: Take %1$d exit and go</string>
    <string name="route_kl">Keep left and go</string>
    <string name="route_kr">Keep right and go</string>
    <string name="rendering_attr_noPolygons_description">Make all areal land features on map transparent.</string>
    <string name="rendering_attr_noPolygons_name">Polygons</string>
    <string name="rendering_attr_appMode_name">Rendering mode</string>
    <string name="rendering_attr_appMode_description">Optimize map for</string>
    <!-- string name="rendering_attr_contourLines_description">Select minimum zoom level to display in map if available. Separate contour data needed.</string -->
    <string name="rendering_attr_contourLines_description">Display from zoom level (requires contour data):</string>
    <string name="rendering_attr_contourLines_name">Show contour lines</string>
    <string name="rendering_attr_hmRendered_description">Increase amount of map detail shown.</string>
    <string name="rendering_attr_hmRendered_name">Show more map detail</string>
    <string name="local_index_routing_data">Routing data</string>
    <string name="navigate_point_format">Format</string>
    <string name="poi_search_desc">POI (Point of interest) search</string>
    <string name="address_search_desc">Address search</string>
    <string name="navpoint_search_desc">Coordinates</string>
    <string name="transport_search_desc">Search for public transport</string>
    <string name="favourites_search_desc">A way to search for Favorites</string>
    <string name="offline_navigation_not_available">OsmAnd offline navigation is temporarily not available.</string>
    <string name="left_side_navigation">Left-hand traffic</string>
    <string name="left_side_navigation_descr">For countries where people drive on the left side of the road.</string>
    <string name="local_index_description">Tap any existing item to see more details, long-tap to deactivate or delete. Current data on device (%1$s free):</string>
    <string name="unknown_from_location">Point of departure not yet determined.</string>
    <string name="unknown_location">Position not yet known.</string>
    <string name="modify_transparency">Set transparency (0 - transparent, 255 - opaque)</string>
    <!-- A file is downloaded -->
    <string name="confirm_interrupt_download">Cancel download?</string>
    <!-- Use ← for RTL languages -->
    <string name="first_time_msg">Thank you for using OsmAnd. Download regional data for offline use via \'Settings\' → \'Manage map files\' to view maps, locate addresses, look up POIs, find public transport and more.</string>
    <string name="basemap_was_selected_to_download">The basemap needed to provide basic functionality is in the download queue.</string>
    <string name="local_indexes_cat_tile">Online and cached tile maps</string>
    <string name="local_indexes_cat_map">Standard maps (vector)</string>
    <string name="index_settings_descr">Download and manage offline map files stored on your device.</string>
    <string name="map_online_plugin_is_not_installed">Enable the \'Online maps\' plugin to select different map sources</string>
    <string name="map_online_data">Online and tile maps</string>
    <string name="map_online_data_descr">Use online maps (download and cache tiles on memory card).</string>
    <string name="online_map_settings_descr">Select online or cached tile map sources.</string>
    <string name="plugins_screen">Plugins</string>
    <string name="prefs_plugins_descr">Plugins activate advanced settings and additional functionality.</string>
    <string name="prefs_plugins">Plugins</string>
    <string name="vector_maps_may_display_faster_on_some_devices">Vector maps likely display faster. May not work well on some devices.</string>
    <string name="play_commands_of_currently_selected_voice">Select a voice and test by playing announcements:</string>
    <string name="native_rendering">Native rendering</string>
    <string name="test_voice_prompts">Test voice prompts</string>
    <string name="switch_to_raster_map_to_see">Download an offline vector map for this location in \'Settings\' (\'Manage map files\'), or switch to the \'Online maps\' plugin.</string>
    <string name="send_files_to_osm">Send GPX files to OSM?</string>
    <string name="gpx_visibility_txt">Visibility</string>
    <string name="gpx_tags_txt">Tags</string>
    <string name="shared_string_description">Description</string>
    <string name="validate_gpx_upload_name_pwd">Please specify your OSM username and password to upload GPX files.</string>
    <string name="default_buttons_support">Support</string>
    <string name="support_new_features">Support new features</string>
    <string name="support_new_features_descr">Donate to see new features implemented in the app.</string>
    <string name="show_ruler_level">Display ruler</string>
    <string name="info_button">Info</string>
    <string name="back_to_location">Return to position</string>
    <string name="accessibility_mode">Accessibility mode</string>
    <string name="accessibility_mode_descr">Turns on the features for impaired users.</string>
    <string name="accessibility_default">According to the Android system setting</string>
    <string name="backToMenu">Back to menu</string>
    <string name="zoomOut">Zoom out</string>
    <string name="zoomIn">Zoom in</string>
    <string name="zoomIs">Zoom level is</string>
    <string name="north">north</string>
    <string name="north_north_east">north-northeast</string>
    <string name="north_east">northeast</string>
    <string name="east_north_east">east-northeast</string>
    <string name="east">east</string>
    <string name="east_south_east">east-southeast</string>
    <string name="south_east">south-east</string>
    <string name="south_south_east">south-southeast</string>
    <string name="south">south</string>
    <string name="south_south_west">south-southwest</string>
    <string name="south_west">southwest</string>
    <string name="west_south_west">west-southwest</string>
    <string name="west">west</string>
    <string name="west_north_west">west-northwest</string>
    <string name="north_west">northwest</string>
    <string name="north_north_west">north-northwest</string>
    <string name="front">forward</string>
    <string name="front_right">right-forward</string>
    <string name="right">to the right</string>
    <string name="back_right">right-backward</string>
    <string name="back">backward</string>
    <string name="back_left">left-backward</string>
    <string name="left">to the left</string>
    <string name="front_left">left-forward</string>
    <string name="oclock">o\'clock</string>
    <string name="towards">toward</string>
    <string name="accuracy">Accuracy</string>
    <string name="altitude">Altitude</string>
    <string name="no_info">No info</string>
    <string name="direction_style_sidewise">Sidewise (8 sectors)</string>
    <string name="direction_style_clockwise">Clockwise (12 sectors)</string>
    <string name="settings_direction_style">Direction style</string>
    <string name="settings_direction_style_descr">Choose style to express relative directions while moving</string>
    <string name="auto_announce_on">Start auto announcing</string>
    <string name="auto_announce_off">Stop auto announcing</string>
    <string name="i_am_here">I am here</string>
    <string name="zoom_by_trackball_descr">Change map zooming by horizontal trackball movement.</string>
    <string name="zoom_by_trackball">Use trackball for zoom control</string>
    <string name="accessibility_preferences_descr">Accessibility related preferences.</string>
    <string name="arrival_distance_factor_early">Early</string>
    <string name="arrival_distance_factor_normally">Normal</string>
    <string name="arrival_distance_factor_late">Late</string>
    <string name="arrival_distance_factor_at_last">In the last meters</string>
    <string name="arrival_distance">Arrival announcement</string>
    <string name="arrival_distance_descr">How soon do you want the arrival announcement?</string>
    <string name="rendering_out_of_memory">Not enough process memory to display selected area</string>
    <string name="use_fluorescent_overlays">Fluorescent overlays</string>
    <string name="use_fluorescent_overlays_descr">Use fluorescent colors to display tracks and routes.</string>
    <string name="offline_edition">Offline editing</string>
    <string name="offline_edition_descr">Always use offline editing.</string>
    <string name="update_poi_does_not_change_indexes">POI changes inside app do not affect downloaded map files, changes are saved as a file on your device instead.</string>
    <string name="local_openstreetmap_uploading">Uploading…</string>
    <string name="local_openstreetmap_were_uploaded">{0} POI/notes were uploaded</string>
    <string name="local_openstreetmap_uploadall">Upload all</string>
    <string name="local_openstreetmap_upload">Upload edit to OSM</string>
    <string name="local_openstreetmap_delete">Delete edit</string>
    <string name="local_openstreetmap_descr_title">Asynchronous OSM editing:</string>
    <string name="local_openstreetmap_settings">OSM- POIs/-notes saved on device</string>
    <string name="local_openstreetmap_settings_descr">Show and manage OSM- POIs/-notes in your device database.</string>
    <string name="live_monitoring_interval_descr">Specify the online tracking interval.</string>
    <string name="live_monitoring_interval">Online tracking interval</string>
    <string name="live_monitoring_url_descr">Specify the web address with parameter syntax: lat={0}, lon={1}, timestamp={2}, hdop={3}, altitude={4}, speed={5}, bearing={6}.</string>
    <string name="live_monitoring_url">Online tracking web address</string>
    <string name="live_monitoring_max_interval_to_send">Time buffer for online tracking</string>
    <string name="live_monitoring_max_interval_to_send_desrc">Specify a time buffer to keep locations to send without connection</string>
    <string name="gpx_monitoring_disabled_warn">Log track using GPX widget or via \'Trip recording\' settings.</string>
    <string name="show_current_gpx_title">Show current track</string>
    <string name="free_version_message">You can download or update %1$s maps.</string>
    <string name="free_version_title">Free version</string>
    <string name="poi_context_menu_showdescription">Show POI description.</string>
    <string name="index_name_north_america">North America</string>
    <string name="index_name_netherlands">Europe - Netherlands</string>
    <string name="index_name_us">North America - United States</string>
    <string name="index_name_central_america">Central America</string>
    <string name="index_name_south_america">South America</string>
    <string name="index_name_europe">Europe</string>
    <string name="index_name_france">Europe - France</string>
    <string name="index_name_germany">Europe - Germany</string>
    <string name="index_name_russia">Russia</string>
    <string name="index_name_africa">Africa</string>
    <string name="index_name_asia">Asia</string>
    <string name="index_name_oceania">Australia and Oceania</string>
    <string name="index_name_antarctica">Antarctica</string>
    <string name="index_name_other">Worldwide and topic maps</string>
    <string name="index_name_wiki">Worldwide Wikipedia POIs</string>
    <string name="index_name_voice">Voice prompts (recorded, limited features)</string>
    <string name="index_name_tts_voice">Voice prompts (TTS, preferred)</string>
    <string name="amenity_type_osmwiki">Wikipedia (offline)</string>
    <string name="amenity_type_user_defined">User defined</string>
    <string name="fav_export_confirmation">File containing previously exported Favorites already exists. Replace it?</string>
    <string name="profile_settings">Profile Specific Settings</string>
    <string name="routing_settings">Navigation</string>
    <string name="routing_settings_descr">Specify options for navigation.</string>
    <string name="global_settings">Global Settings</string>
    <string name="index_settings">Manage map files</string>
    <string name="general_settings">General</string>
    <string name="general_settings_descr">Set up display and common settings for the app.</string>
    <string name="global_app_settings">Global app settings</string>
    <string name="user_name">Your OSM username</string>
    <string name="open_street_map_login_descr">Needed for openstreetmap.org submissions.</string>
    <string name="user_password">Your OSM password</string>
    <string name="osmand_service">Background mode</string>
    <string name="osmand_service_descr">OsmAnd runs in the background with the screen off.</string>
    <string name="download_files_not_enough_space">There is not enough free space to download %1$s MB (free: %2$s).</string>
    <string name="use_transparent_map_theme">Transparent theme</string>
    <string name="native_library_not_supported">Native library not supported on this device.</string>
    <string name="init_native_library">Initializing native library…</string>
    <string name="choose_auto_follow_route">Auto-center map view</string>
    <string name="choose_auto_follow_route_descr">Time until the map view synchronizes with the current position.</string>
    <!-- string name="auto_follow_route_never">Never (tap \'Go\' to start guidance manually)</string -->
    <string name="keep_informing_never">Only manually (tap arrow)</string>
    <string name="keep_informing_descr">Re-announce navigation instructions at regular intervals.</string>
    <string name="keep_informing">Repeat navigation instructions</string>
    <string name="auto_follow_route_navigation">Auto-center nav only</string>
    <string name="auto_follow_route_navigation_descr">Auto-center map view only while navigating.</string>
    <string name="auto_follow_location_enabled">Auto-center map view in use.</string>
    <string name="pref_vector_rendering">Vector renderer specific options</string>
    <string name="pref_overlay">Overlay / underlay</string>
    <string name="pref_raster_map">Map source settings</string>
    <string name="pref_vector_map">Vector map settings</string>
    <string name="delete_confirmation_msg">Delete %1$s?</string>
    <string name="city_type_suburb">Suburb</string>
    <string name="city_type_hamlet">Hamlet</string>
    <string name="city_type_village">Village</string>
    <string name="city_type_town">Town</string>
    <string name="city_type_city">City</string>
    <string name="animate_route_off">Stop simulation</string>
    <string name="animate_route">Start simulation</string>
    <string name="file_can_not_be_renamed">Could not rename file.</string>
    <string name="file_with_name_already_exists">A file with that name already exists.</string>
    <string name="shared_string_gpx_route">GPX route</string>
    <string name="poi_query_by_name_matches_categories">Found several related POI categories.</string>
    <string name="data_to_search_poi_not_available">Download offline data to search for POIs.</string>
    <string name="poi_filter_by_name">Search by name</string>
    <string name="old_poi_file_should_be_deleted">The POI data file \'%1$s\' is redundant and can be deleted.</string>
    <string name="update_poi_file_not_found">Local file to maintain POI changes not found and could not be created.</string>
    <string name="button_upgrade_osmandplus">Upgrade OsmAnd+</string>
    <string name="map_version_changed_info">Download the new version of the app to be able to use the new map files.</string>
    <string name="poi_filter_nominatim">Online Nominatim</string>
    <string name="search_position_current_location_search">Searching position…</string>
    <string name="search_position_current_location_found">My Position (found)</string>
    <string name="search_position_address">Address…</string>
    <string name="search_position_favorites">Favorites…</string>
    <string name="search_position_undefined">Undefined</string>
    <!-- string name="search_position_current_location">Current position…</string -->
    <string name="search_position_map_view">Current map center</string>
    <string name="select_search_position">Origin:</string>
    <string name="context_menu_item_search">Search nearby</string>
    <string name="route_successfully_saved_at">Route saved as \'%1$s\'.</string>
    <string name="filename_input">Filename: </string>
    <string name="file_with_name_already_exist">File with same name already exists.</string>
    <string name="local_index_upload_gpx_description">Upload GPX files to the OSM community, improving the maps.</string>
    <string name="local_index_items_uploaded">%1$d of %2$d item(s) uploaded.</string>
    <string name="local_index_mi_upload_gpx">Send to OSM</string>
    <string name="show_more_map_detail">Show more map detail</string>
    <string name="show_more_map_detail_descr">Show some vector map detail (roads etc.) at lower zoom levels already.</string>
    <string name="favourites_delete_multiple_succesful">Favorite points deleted.</string>
    <string name="favorite_delete_multiple">Are you sure you want to delete %1$d Favorites and %2$d Favorite groups?</string>
    <string name="favorite_home_category">Home</string>
    <string name="favorite_friends_category">Friends</string>
    <string name="favorite_places_category">Places</string>
    <string name="shared_string_others">Others</string>
    <string name="shared_string_name">Name</string>
    <string name="favourites_edit_dialog_category">Category</string>
    <string name="shared_string_no_thanks">No, thanks</string>
    <string name="basemap_missing">Download the base world map to get an overview covering the whole world at low zoom levels.</string>
    <string name="vector_data_missing">Download (\'offline\') data to use maps offline.</string>
    <string name="shared_string_release">Released</string>
    <string name="local_index_installed">Local version</string>
    <string name="local_index_items_backuped">%1$d of %2$d item(s) deactivated.</string>
    <string name="local_index_items_deleted">%1$d of %2$d item(s) deleted.</string>
    <string name="local_index_items_restored">%1$d of %2$d item(s) activated.</string>
    <string name="local_index_no_items_to_do">No items to %1$s</string>
    <string name="local_index_action_do">You are about to %1$s %2$s item(s). Continue?</string>
    <string name="local_index_descr_title">Manage map files.</string>
    <string name="local_index_mi_restore">Activate</string>
    <string name="local_index_mi_backup">Deactivate</string>
    <string name="local_index_poi_data">POI data</string>
    <string name="local_index_address_data">Address data</string>
    <string name="local_index_transport_data">Public transport data</string>
    <string name="local_index_map_data">Map data</string>
    <string name="local_indexes_cat_backup">Deactivated</string>
    <string name="local_indexes_cat_tts">Voice prompts (TTS)</string>
    <string name="local_indexes_cat_voice">Voice prompts (recorded)</string>
    <!-- string name="local_indexes_cat_gpx">GPX data</string -->
    <string name="local_indexes_cat_poi">POI data</string>
    <string name="ttsvoice">TTS voice</string>
    <string name="search_offline_clear_search">New Search</string>
    <string name="map_text_size_descr">Text size for names on the map:</string>
    <string name="map_text_size">Map font size</string>
    <string name="trace_rendering">Rendering debug info</string>
    <string name="trace_rendering_descr">Display the rendering performance.</string>
    <string name="installing_new_resources">Unpacking new data…</string>
    <string name="internet_connection_required_for_online_route">Online navigation does not work offline.</string>
    <string name="tts_language_not_supported_title">Unsupported language</string>
    <string name="tts_language_not_supported">The selected language is not supported by the Android TTS (text-to-speech) engine installed, its preset TTS language will be used instead. Look for another TTS engine in the market?</string>
    <string name="tts_missing_language_data_title">Missing data</string>
    <string name="tts_missing_language_data">Go to the market to download selected language?</string>
    <string name="gpx_option_reverse_route">Reverse GPX direction</string>
    <string name="gpx_option_destination_point">Use current destination</string>
    <string name="gpx_option_from_start_point">Pass along entire track</string>
    <!-- Use ← for RTL languages -->
    <string name="switch_to_vector_map_to_see">Offline vector map present for this location. \n\t\n\tTo use activate \'Menu\' → \'Configure map\' → \'Map Source…\' → \'Offline vector maps\'.</string>
    <string name="choose_audio_stream">Voice guidance output</string>
    <string name="choose_audio_stream_descr">Select loudspeaker for voice guidance.</string>
    <string name="voice_stream_voice_call">Phone call audio (to interrupt car Bluetooth stereos)</string>
    <string name="voice_stream_notification">Notification audio</string>
    <string name="voice_stream_music">Media/navigation audio</string>
    <string name="warning_tile_layer_not_downloadable">The app cannot download the map layer %1$s, reinstalling it might help.</string>
    <string name="overlay_transparency_descr">Adjust overlay transparency.</string>
    <string name="overlay_transparency">Overlay transparency</string>
    <string name="map_transparency_descr">Adjust base map transparency.</string>
    <string name="map_transparency">Base map transparency</string>
    <string name="layer_underlay">Underlay map…</string>
    <string name="map_underlay">Underlay map</string>
    <string name="map_underlay_descr">Choose underlay map</string>
    <string name="layer_overlay">Overlay map…</string>
    <string name="map_overlay">Overlay map</string>
    <string name="map_overlay_descr">Choose the overlay map</string>
    <string name="tile_source_already_installed">Map already installed, \'Settings\' will be updated.</string>
    <string name="select_tile_source_to_install">Choose (tile) maps to install or update.</string>
    <string name="internet_not_available">Unable to perform operation without a connection to the Internet.</string>
    <string name="install_more">Install more…</string>
    <string name="level_to_switch_vector_raster_descr">Use raster maps for anything beyond this level.</string>
    <string name="level_to_switch_vector_raster">Minimum vector zoom level</string>
    <string name="create_poi_link_to_osm_doc"><u>Online OSM</u> map classification with images.</string>
    <string name="error_doing_search">Could not perform offline search.</string>
    <string name="search_offline_geo_error">Could not parse geo intent \'%s\'.</string>
    <string name="search_osm_offline">Search by geo location</string>
    <string name="system_locale">System</string>
    <string name="preferred_locale_descr">App display language (used after OsmAnd is restarted).</string>
    <string name="preferred_locale">Display language</string>
    <string name="incomplete_locale">incomplete</string>
    <string name="unit_of_length_descr">Change what distance is measured in.</string>
    <string name="unit_of_length">Units of length</string>
    <string name="si_mi_feet">Miles/feet</string>
    <string name="si_mi_yard">Miles/yards</string>
    <string name="si_km_m">Kilometers/meters</string>
    <string name="yard">yd</string>
    <string name="foot">ft</string>
    <string name="mile_per_hour">mph</string>
    <string name="mile">mi</string>
    <string name="send_location_way_choose_title">Share location using</string>
    <string name="send_location_sms_pattern">Location: %1$s\n%2$s</string>
    <string name="send_location_email_pattern">To see location follow the web link %1$s or Android intent link %2$s</string>
    <string name="send_location">Send location</string>
    <string name="context_menu_item_share_location">Share location</string>
    <string name="add_waypoint_dialog_added">GPX waypoint \'\'{0}\'\' added</string>
    <string name="add_waypoint_dialog_title">Add waypoint to recorded GPX track</string>
    <string name="context_menu_item_add_waypoint">Add GPX waypoint</string>
    <string name="amenity_type_administrative">Administrative</string>
    <string name="amenity_type_barrier">Barrier</string>
    <string name="amenity_type_education">Education</string>
    <string name="amenity_type_emergency">Emergency</string>
    <string name="amenity_type_entertainment">Entertainment</string>
    <string name="amenity_type_finance">Finance</string>
    <string name="amenity_type_geocache">Geocache</string>
    <string name="amenity_type_healthcare">Healthcare</string>
    <string name="amenity_type_historic">Historic</string>
    <string name="amenity_type_landuse">Landuse</string>
    <string name="amenity_type_leisure">Leisure</string>
    <string name="amenity_type_man_made">Man made</string>
    <string name="amenity_type_military">Military</string>
    <string name="amenity_type_natural">Natural</string>
    <string name="amenity_type_office">Office</string>
    <string name="amenity_type_other">Other</string>
    <string name="amenity_type_shop">Shop</string>
    <string name="amenity_type_sport">Sport</string>
    <string name="amenity_type_sustenance">Sustenance</string>
    <string name="amenity_type_tourism">Tourism</string>
    <string name="amenity_type_transportation">Transport</string>
    <string name="indexing_address">Indexing address…</string>
    <string name="indexing_map">Indexing map…</string>
    <string name="indexing_poi">Indexing POI…</string>
    <string name="indexing_transport">Indexing transport…</string>
    <string name="km">km</string>
    <string name="km_h">km/h</string>
    <string name="m">m</string>
    <string name="old_map_index_is_not_supported">Deprecated map data format \'\'{0}\'\', not supported</string>
    <string name="poi_filter_closest_poi">Nearest POIs</string>
    <string name="poi_filter_custom_filter">Custom filter</string>
    <string name="poi_filter_namefinder">Online NameFinder</string>
    <string name="reading_cached_tiles">Reading cached tiles…</string>
    <string name="version_index_is_big_for_memory">The index \'\'{0}\'\' did not fit into memory</string>
    <string name="version_index_is_not_supported">The version of index \'\'{0}\'\' is not supported</string>
    <string name="osmand_routing_experimental">OsmAnd offline navigation is an experimental feature and it does not work for longer distances than about 20 km.\n\nNavigation temporarily switched to online CloudMade service.</string>
    <string name="specified_dir_doesnt_exist">Could not find the specified folder.</string>
    <string name="osmand_net_previously_installed">All offline data in the old installed app will be supported by the new one, but Favorite points must be exported from the old app and then imported in the new one.</string>
    <string name="build_installed">Build {0} was installed ({1}).</string>
    <string name="downloading_build">Downloading build…</string>
    <string name="install_selected_build">Install OsmAnd - {0} of {1} {2} MB ?</string>
    <string name="loading_builds_failed">Retrieving the list of OsmAnd builds failed</string>
    <string name="loading_builds">Loading OsmAnd builds…</string>
    <string name="select_build_to_install">Select the OsmAnd build to install</string>
    <string name="gps_status_app_not_found">GPS status app not installed. Search in market?</string>
    <!-- Use ← for RTL languages -->
    <string name="voice_is_not_available_msg">No voice guidance available, please go to \'Settings\' → \'Navigation settings\', select the profile → \'Voice guidance\' and select or download a voice prompt package.</string>
    <string name="voice_is_not_available_title">Select a voice prompt package</string>
    <string name="daynight_mode_day">Day</string>
    <string name="daynight_mode_night">Night</string>
    <string name="daynight_mode_auto">Sunrise/sunset</string>
    <string name="daynight_mode_sensor">Light sensor</string>
    <string name="daynight_descr">Adjust switching between night and day mode.</string>
    <string name="daynight">Day/night mode</string>
    <string name="download_files_question">Download {0} file(s) ({1} MB)?</string>
    <string name="items_were_selected">{0} item(s) selected</string>
    <string name="filter_existing_indexes">Downloaded</string>
    <string name="fast_route_mode">Fastest route</string>
    <string name="fast_route_mode_descr">Enable to calculate fastest route or disable for fuel-saving route.</string>
    <string name="tiles_to_download_estimated_size">At zoom {0} download {1} tiles ({2} MB)</string>
    <string name="shared_string_download_map">Download map</string>
    <string name="select_max_zoom_preload_area">Maximum zoom to preload</string>
    <string name="maps_could_not_be_downloaded">This map could not be downloaded</string>
    <string name="continuous_rendering">Continuous rendering</string>
    <string name="continuous_rendering_descr">Display continuous rendering instead of image-at-once.</string>
    <string name="rendering_exception">Could not draw chosen area.</string>
    <string name="show_point_options">Use location…</string>
    <string name="renderer_load_sucess">Renderer loaded</string>
    <string name="renderer_load_exception">Could not load renderer.</string>
    <string name="renderers">Vector renderer</string>
    <string name="renderers_descr">Choose rendering appearance</string>
    <string name="poi_context_menu_website">Show POI website</string>
    <string name="poi_context_menu_call">Show POI phone</string>
    <string name="download_type_to_filter">type to filter</string>
    <string name="use_high_res_maps">High resolution display</string>
    <string name="use_high_res_maps_descr">Do not stretch (and blur) map tiles on high density displays.</string>
    <string name="context_menu_item_search_transport">Search public transport</string>
    <string name="transport_searching_transport">Transport results (no destination):</string>
    <string name="transport_searching_route">Transport results ({0} to destination):</string>
    <string name="transport_search_again">Reset transport search</string>
    <string name="voice">Recorded voice</string>
    <string name="voices">Voice prompts</string>
    <string name="no_vector_map_loaded">Vector maps were not loaded</string>
    <!-- string name="map_route_by_gpx">Navigate using GPX</string-->
    <string name="gpx_files_not_found">No GPX files found in the tracks folder</string>
    <string name="layer_gpx_layer">GPX files…</string>
    <string name="error_reading_gpx">Could not read GPX data.</string>
    <string name="vector_data">Offline vector maps</string>
    <string name="transport_context_menu">Search for transport at stop</string>
    <string name="poi_context_menu_modify">Modify POI</string>
    <string name="poi_context_menu_delete">Delete POI</string>
    <string name="rotate_map_compass_opt">Compass direction</string>
    <string name="rotate_map_bearing_opt">Movement direction</string>
    <string name="rotate_map_none_opt">No rotation (north always upwards)</string>
    <string name="rotate_map_to_bearing_descr">Map alignment:</string>
    <string name="rotate_map_to_bearing">Map orientation</string>
    <string name="show_route">Route details</string>
    <string name="fav_imported_sucessfully">Favorites imported</string>
    <string name="import_file_favourites">Save data as GPX file or import waypoints to \'Favorites\'?</string>
    <string name="fav_file_to_load_not_found">GPX file containing Favorites not found at {0}</string>
    <string name="fav_saved_sucessfully">Favorites saved to {0}</string>
    <string name="no_fav_to_save">No Favorite points to save</string>
    <string name="share_fav_subject">Favorites shared via OsmAnd</string>
    <string name="error_occurred_loading_gpx">Could not load GPX.</string>
    <string name="send_report">Send report</string>
    <string name="none_region_found">Could not find any downloaded maps on memory card.</string>
    <string name="poi_namefinder_query_empty">Type to find a POI</string>
    <string name="any_poi">Any</string>
    <string name="thanks_yandex_traffic">Thanks to Yandex for traffic info.</string>
    <string name="layer_yandex_traffic">Yandex traffic</string>
    <string name="layer_route">Route</string>
    <string name="layer_osm_bugs">OSM notes (online)</string>
    <string name="layer_poi">POI overlay…</string>
    <string name="layer_map">Map source…</string>
    <string name="menu_layers">Map layers</string>
    <string name="context_menu_item_search_poi">Search for POI</string>
    <string name="use_trackball_descr">Use a trackball device to move the map.</string>
    <string name="use_trackball">Use trackball</string>
    <string name="background_service_wait_int_descr">Sets highest waiting time allowed for each background position fix.</string>
    <string name="background_service_wait_int">Maximum wait for fix</string>
    <string name="where_am_i">Where am I?</string>
    <string name="process_navigation_service">OsmAnd navigation service</string>
    <string name="network_provider">Network</string>
    <string name="gps_provider">GPS</string>
    <string name="int_seconds">seconds</string>
    <string name="int_min">min.</string>
    <string name="background_service_int_descr">Wake-up interval used by the background service:</string>
    <string name="background_service_provider_descr">Location method used by the background service:</string>
    <string name="background_service_provider">Location provider</string>
    <string name="background_router_service_descr">Tracks your position while the screen is off.</string>
    <string name="background_router_service">Run OsmAnd in background</string>
    <string name="off_router_service_no_gps_available">The background navigation service requires a location provider to be turned on.</string>
    <string name="hide_poi_filter">Hide filter</string>
    <string name="show_poi_filter">Show filter</string>
    <string name="search_poi_filter">Filter</string>
    <string name="menu_mute_off">Sound is on</string>
    <string name="menu_mute_on">Sound is off</string>
    <string name="voice_data_initializing">Initializing voice data…</string>
    <string name="voice_data_not_supported">Unsupported version of voice data</string>
    <string name="voice_data_corrupted">Specified voice data is corrupted</string>
    <string name="voice_data_unavailable">Selected voice prompt package is not available</string>
    <string name="sd_unmounted">Memory card not accessible.\nYou won\'t be able to see maps or find things.</string>
    <string name="sd_mounted_ro">Memory card read-only.\nIt is now only possible to see the preloaded map, not download new areas.</string>
    <string name="unzipping_file">Unzipping file…</string>
    <string name="route_tr">Turn right and go</string>
    <string name="route_tshr">Turn sharply right and go</string>
    <string name="route_tslr">Turn slightly right and go</string>
    <string name="route_tl">Turn left and go</string>
    <string name="route_tshl">Turn sharply left and go</string>
    <string name="route_tsll">Turn slightly left and go</string>
    <string name="route_tu">Make U-turn and go</string>
    <string name="route_head">Head</string>
    <string name="first_time_continue">Later</string>
    <string name="first_time_download">Download regions</string>
    <string name="search_poi_location">Awaiting signal…</string>
    <string name="search_near_map">Search near current map center</string>
    <string name="search_nearby">Search nearby</string>
    <string name="map_orientation_default">Same as device</string>
    <string name="map_orientation_portrait">Portrait</string>
    <string name="map_orientation_landscape">Landscape</string>
    <string name="map_screen_orientation">Screen orientation</string>
    <string name="map_screen_orientation_descr">Portrait, landscape, or device.</string>
    <string name="opening_hours_not_supported">Cannot change opening hours format.</string>
    <string name="add_new_rule">Add new rule</string>
    <string name="transport_Routes">Routes</string>
    <string name="transport_Stop">Stop</string>
    <string name="transport_stops">stops</string>
    <string name="transport_search_after">Subsequent itinerary</string>
    <string name="transport_search_before">Prior itinerary</string>
    <string name="transport_finish_search">Finish search</string>
    <string name="transport_stop_to_go_out">Choose stop to get off</string>
    <string name="transport_to_go_after">prior distance</string>
    <string name="transport_to_go_before">subsequent distance</string>
    <string name="transport_stops_to_pass">stops to pass</string>
    <string name="transport_route_distance">Itinerary distance</string>
    <string name="transport">Transport</string>
    <string name="show_transport_over_map_description">Show public transport stops on the map.</string>
    <string name="show_transport_over_map">Show transport stops</string>
    <string name="hello">OsmAnd navigation app</string>
    <string name="update_poi_success">POI data was updated ({0} were loaded)</string>
    <string name="update_poi_error_local">Could not update local POI list.</string>
    <string name="update_poi_error_loading">Could not load data from server.</string>
    <string name="update_poi_no_offline_poi_index">No offline POI data available for this area</string>
    <string name="update_poi_is_not_available_for_zoom">Zooming in lets you update POIs</string>
    <string name="context_menu_item_update_poi">Update POI</string>
    <string name="context_menu_item_update_map_confirm">Update local data from the Internet?</string>
    <string name="search_history_city">City: {0}</string>
    <string name="search_history_street">Street: {0}, {1}</string>
    <string name="search_history_int_streets">Intersection: {0} x {1} in {2}</string>
    <string name="search_history_building">Building: {0}, {1}, {2}</string>
    <string name="favorite">Favorite</string>
    <string name="uploading_data">Uploading data…</string>
    <string name="uploading">Uploading…</string>
    <string name="search_nothing_found">Nothing found</string>
    <string name="searching">Searching…</string>
    <string name="searching_address">Searching address…</string>
    <string name="search_osm_nominatim">Online search using OSM Nominatim</string>
    <string name="hint_search_online">Online search: House number, street, city</string>
    <string name="search_offline_address">Offline search</string>
    <string name="search_online_address">Online search</string>
    <string name="max_level_download_tile">Max. online zoom</string>
    <string name="max_level_download_tile_descr">Do not browse online maps for zoom levels beyond this.</string>
    <string name="route_general_information">Total distance %1$s, traveling time %2$d h %3$d min.</string>
    <string name="router_service_descr">Online or offline navigation service.</string>
    <string name="router_service">Navigation service</string>
    <string name="sd_dir_not_accessible">The storage folder on the memory card is not accessible!</string>
    <string name="download_question">Download {0} - {1} ?</string>
    <string name="download_question_exist">Offline data for {0} already exists ({1}). Update it ({2})?</string>
    <string name="address">Address</string>
    <string name="downloading_list_indexes">Downloading list of available regions…</string>
    <string name="list_index_files_was_not_loaded">Could not fetch list of regions from https://osmand.net.</string>
    <string name="fav_points_edited">Favorite point was edited</string>
    <string name="fav_points_not_exist">No Favorite points exist</string>
    <string name="update_existing">Replace</string>
    <string name="only_show">Display route</string>
    <string name="follow">Start guidance</string>
    <string name="mark_final_location_first">Please set the destination first</string>
    <string name="get_directions">Directions</string>
    <string name="opening_hours">Opening hours</string>
    <string name="opening_changeset">Opening changeset…</string>
    <string name="closing_changeset">Closing changeset…</string>
    <string name="commiting_node">Committing node…</string>
    <string name="loading_poi_obj">Loading POI…</string>
    <string name="auth_failed">Authorization failed</string>
    <string name="failed_op">failed</string>
    <string name="converting_names">Converting local/English names…</string>
    <string name="loading_streets_buildings">Loading streets/buildings…</string>
    <string name="loading_postcodes">Loading postcodes…</string>
    <string name="loading_streets">Loading streets…</string>
    <string name="loading_cities">Loading cities…</string>
    <string name="poi">POI</string>
    <string name="error_occurred_saving_gpx">Could not save GPX file.</string>
    <string name="error_calculating_route">Could not calculate route.</string>
    <string name="error_calculating_route_occured">Could not calculate route.</string>
    <string name="empty_route_calculated">The calculated route is empty.</string>
    <string name="new_route_calculated_dist_dbg">Route: distance %s, router time %s \nCalculation: %.1f sec, %d roads, %d tiles)</string>
    <string name="arrived_at_destination">You have arrived.</string>
    <string name="invalid_locations">Invalid coordinates</string>
    <string name="go_back_to_osmand">Go back to map</string>
    <string name="loading_data">Loading data…</string>
    <string name="reading_indexes">Reading local data…</string>
    <string name="previous_run_crashed">Last OsmAnd run crashed. Log file is at {0}. Please report the issue and attach the log file.</string>
    <string name="saving_gpx_tracks">Saving GPX file…</string>
    <string name="finished_task">Finished</string>
    <string name="use_online_routing_descr">Use the Internet to calculate a route.</string>
    <string name="use_online_routing">Use online navigation</string>
    <string name="osm_settings_descr">Specify OpenStreetMap.org (OSM) settings needed for OSM submissions.</string>
    <string name="data_settings_descr">Specify language, download/reload data.</string>
    <string name="data_settings">Data</string>
    <string name="additional_settings">Additional settings</string>
    <string name="update_tile">Update map</string>
    <string name="reload_tile">Reload tile</string>
    <string name="mark_point">Target</string>
    <string name="use_english_names_descr">Select between local and English names.</string>
    <string name="use_english_names">Use English names on maps</string>
    <string name="app_settings">App settings</string>
    <string name="search_address">Search address</string>
    <string name="choose_building">Choose building</string>
    <string name="choose_street">Choose street</string>
    <string name="choose_city">Choose city or postcode</string>
    <string name="ChooseCountry">Choose country</string>
    <string name="show_view_angle">Display viewing direction</string>
    <string name="map_view_3d_descr">Enable 3D view of the map.</string>
    <string name="map_view_3d">Map View 3D</string>
    <string name="show_poi_over_map_description">Show the last used POI overlay.</string>
    <string name="show_poi_over_map">Show POI overlay</string>
    <string name="map_tile_source_descr">Choose source of online or cached map tiles.</string>
    <string name="map_tile_source">Tile map source</string>
    <string name="map_source">Map source</string>
    <string name="use_internet">Use the Internet</string>
    <string name="show_location">Show your position</string>
    <string name="show_gps_coordinates_text">Show GPS coordinates on the map</string>
    <string name="use_internet_to_download_tile">Download missing map tiles</string>
    <string name="app_description">Navigation app</string>
    <string name="search_button">Search</string>
    <string name="search_activity">Search</string>
    <string name="searchpoi_activity">Choose POI</string>
    <string name="search_POI_level_btn">Find more</string>
    <string name="incremental_search_street">Search street incrementally</string>
    <string name="incremental_search_building">Search building incrementally</string>
    <string name="choose_available_region">Select region from list</string>
    <string name="choose_intersected_street">Select intersecting street</string>
    <string name="Closest_Amenities">Nearest amenities</string>
    <string name="app_mode_car">Driving</string>
    <string name="app_mode_bicycle">Cycling</string>
    <string name="app_mode_pedestrian">Walking</string>
    <string name="position_on_map_center">Center</string>
    <string name="position_on_map_bottom">Bottom</string>
    <string name="navigate_point_top_text">Input latitude and longitude in the selected format (D - degrees, M - minutes, S - seconds)</string>
    <string name="navigate_point_latitude">Latitude</string>
    <string name="navigate_point_longitude">Longitude</string>
    <string name="navigate_point_format_D">DDD.DDDDD</string>
    <string name="navigate_point_format_DM">DDD MM.MMM</string>
    <string name="navigate_point_format_DMS">DDD MM SS.S</string>
    <string name="search_address_top_text">Address</string>
    <string name="search_address_region">Region</string>
    <string name="search_address_city">City</string>
    <string name="search_address_street">Street</string>
    <string name="search_address_building">Building</string>
    <string name="search_address_building_option">Building</string>
    <string name="search_address_street_option">Intersecting street</string>
    <!-- string name="search_tabs_location">Location</string -->
    <string name="context_menu_item_update_map">Update map</string>
    <string name="context_menu_item_create_poi">Create POI</string>
    <string name="add_favorite_dialog_top_text">Enter Favorite name</string>
    <string name="add_favorite_dialog_default_favourite_name">Favorite</string>
    <string name="add_favorite_dialog_favourite_added_template">Favorite point \'\'{0}\'\' added.</string>
    <string name="favourites_context_menu_add">Add Favorite</string>
    <string name="favourites_context_menu_edit">Edit Favorite</string>
    <string name="favourites_context_menu_delete">Delete Favorite</string>
    <string name="favourites_remove_dialog_msg">Delete Favorite point \'%s\'?</string>
    <string name="favourites_remove_dialog_success">Favorite point {0} deleted.</string>
    <string name="poi_edit_title">Edit POI</string>
    <string name="poi_create_title">Create POI</string>
    <string name="poi_remove_confirm_template">Delete {0} (comment)?</string>
    <string name="poi_remove_title">Delete POI</string>
    <string name="poi_remove_success">Deleted</string>
    <string name="poi_action_add">add</string>
    <string name="poi_action_change">change</string>
    <string name="poi_action_delete">delete</string>
    <string name="poi_action_succeded_template">Action {0} completed.</string>
    <string name="poi_error_unexpected_template">Could not perform action {0}.</string>
    <string name="poi_error_io_error_template">I/O error while performing action {0}.</string>
    <string name="poi_error_info_not_loaded">Info about node was not loaded</string>
    <string name="poi_dialog_opening_hours">Open</string>
    <string name="poi_dialog_comment">Comment</string>
    <string name="poi_dialog_reopen">Reopen</string>
    <string name="poi_dialog_comment_default">POI changing</string>
    <string name="poi_dialog_other_tags_message">All other tags are preserved</string>
    <string name="default_buttons_commit">Commit</string>
    <string name="filter_current_poiButton">Filter</string>
    <string name="edit_filter_save_as_menu_item">Save As</string>
    <string name="edit_filter_delete_dialog_title">Delete this filter?</string>
    <string name="edit_filter_delete_message">\'%1$s\' filter deleted</string>
    <string name="edit_filter_create_message">\'%1$s\' filter created</string>
    <string name="email">e-mail</string>
    <string name="av_camera_focus">Camera focus type</string>
    <string name="av_camera_focus_descr">Camera focus mode:</string>
    <string name="av_camera_focus_auto">Autofocus</string>
    <string name="av_camera_focus_hiperfocal">Hyperfocal focus</string>
    <string name="av_camera_focus_edof">Extended depth of field (EDOF)</string>
    <string name="av_camera_focus_infinity">Focus is set to infinity</string>
    <string name="av_camera_focus_macro">Macro (close-up) focus mode</string>
    <string name="av_camera_focus_continuous">The camera continuously tries to focus</string>
    <string name="av_photo_play_sound">Play camera shutter sound</string>
    <string name="av_photo_play_sound_descr">Set sound or silence for photo shutter.</string>
    <string name="av_camera_pic_size">Camera picture size</string>
    <string name="av_camera_pic_size_descr">Set camera picture size</string>
    <string name="navigation_intent_invalid">Invalid format: %s</string>
    <string name="plugin_install_needs_network">You need to be online to install this plugin.</string>
    <string name="get_plugin">Get</string>
    <string name="use_fast_recalculation">Smart route recalculation</string>
    <string name="use_fast_recalculation_desc">For long trips, only recalculate the initial part of the route.</string>
    <string name="do_you_like_osmand">Do you like OsmAnd?</string>
    <string name="we_really_care_about_your_opinion">Your opinion and feedback is valued.</string>
    <string name="rate_this_app">Rate this app</string>
    <string name="rate_this_app_long">Please give OsmAnd a score on Google Play</string>
    <string name="user_hates_app_get_feedback">Tell us why.</string>
    <string name="user_hates_app_get_feedback_long">Please let us know any suggestions.</string>
    <string name="failed_to_upload">Could not upload</string>
    <string name="delete_change">Delete change</string>
    <string name="successfully_uploaded_pattern">Uploaded {0}/{1}</string>
    <string name="try_again">Try again</string>
    <string name="error_message_pattern">Error: {0}</string>
    <string name="dahboard_options_dialog_title">Configure dashboard</string>
    <string name="shared_string_card_was_hidden">Card was hidden</string>
    <string name="shared_string_undo">Undo</string>
    <string name="shared_string_skip">Skip</string>
    <string name="app_name_osmand">OsmAnd</string>
    <string name="offline_maps_and_navigation">Offline Maps\n&amp; Navigation</string>
    <string name="commit_poi">Commit POI</string>
    <string name="tab_title_basic">Basic</string>
    <string name="tab_title_advanced">Advanced</string>
    <string name="building_number">Building Number</string>
    <string name="next_proceed">Next</string>
    <string name="opening_at">Opening at</string>
    <string name="closing_at">Closing at</string>
    <string name="contact_info">Contact info</string>
    <string name="add_opening_hours">Add opening hours</string>
    <string name="poi_dialog_poi_type">POI Type</string>
    <string name="number_of_rows_in_dash">Number of rows in dash %1$s</string>
    <string name="please_specify_poi_type">Please specify POI type.</string>
    <string name="working_days">Working days</string>
    <string name="recent_places">Recent places</string>
    <string name="favourites">Favorites</string>
    <string name="saved_at_time">Now saved at: %1$s</string>
    <string name="poi_deleted_localy">POI will be deleted once you upload your changes</string>
    <string name="show_gpx">Show GPX data</string>
    <string name="count_of_lines">Count of lines</string>
    <string name="are_you_sure">Are you sure?</string>
    <string name="unsaved_changes_will_be_lost">Any unsaved changes will be lost. Continue?</string>
    <string name="downloads_left_template">%1$s downloads left</string>
    <string name="roads">Roads</string>
    <string name="downloading_number_of_files">Downloading - %1$d file</string>
    <string name="show_free_version_banner">Show free version banner</string>
    <string name="show_free_version_banner_description">Display the free version banner even in the paid version.</string>
    <string name="buy">Buy</string>
    <string name="activate_seamarks_plugin">Please activate the \'Nautical map view\' plugin</string>
    <string name="activate_srtm_plugin">Please activate the \'Contour lines\' plugin</string>
    <string name="later">Later</string>
    <string name="get_full_version">Full version</string>
    <string name="downloads">Downloads</string>
    <string name="confirm_download_roadmaps">The roads-only map is not needed, since you have the standard (full) map. Download it anyway?</string>
    <string name="value_downloaded_of_max">%1$.1f of %2$.1f MB</string>
    <string name="file_size_in_mb">%.1f MB</string>
    <string name="update_all">Update all (%1$s MB)</string>
    <string name="free_downloads_used">Free downloads used</string>
    <string name="free_downloads_used_description">Displays the amount of free downloads left.</string>
    <string name="application_dir_description">Choose where you want to store maps and other data files.</string>
    <string name="enter_country_name">Enter country name</string>
    <string name="new_version">New version</string>
    <string name="begin_with_osmand_menu_group">First steps with OsmAnd</string>
    <string name="features_menu_group">Features</string>
    <string name="help_us_to_improve_menu_group">Help improve OsmAnd</string>
    <string name="other_menu_group">Other</string>
    <string name="plugins_menu_group">Plugins</string>
    <string name="first_usage_item">First use</string>
    <string name="first_usage_item_description">How to download maps, set basic settings.</string>
    <string name="navigation_item_description">Set up navigation.</string>
    <string name="planning_trip_item">Planning a trip</string>
    <string name="faq_item">FAQ</string>
    <string name="faq_item_description">Frequently asked questions</string>
    <string name="map_viewing_item">Map viewing</string>
    <string name="search_on_the_map_item">Searching on the map</string>
    <string name="instalation_troubleshooting_item">Installation and troubleshooting</string>
    <string name="techical_articles_item">Technical articles</string>
    <string name="versions_item">Versions</string>
    <string name="feedback">Feedback</string>
    <string name="contact_us">Contact</string>
    <string name="map_legend">Map legend</string>
    <string name="save_poi_too_many_uppercase">The name contains too many capital letters. Continue?</string>
    <string name="save_poi_without_poi_type_message">Do you really want to save POI without type?</string>
    <string name="poi_context_menu_modify_osm_change">Modify OSM change</string>
    <string name="use_dashboard_btn">Use dashboard</string>
    <string name="use_drawer_btn">Use menu</string>
    <string name="dashboard_or_drawer_title">Dashboard or menu control</string>
    <string name="dashboard_or_drawer_description">A choice is offered to primarily control the app via the flexible dashboard or a static menu. Your choice can always be changed in the dashboard settings.</string>
    <string name="only_download_over_wifi">Only download on Wi-Fi</string>
    <string name="live_update">Live update</string>
    <string name="update_now">Update now</string>
    <string name="missing_write_external_storage_permission">OsmAnd lacks permission to use the memory card</string>
    <string name="last_update">Last update: %s</string>
    <string name="update_time">Update time</string>
    <string name="updates_size">Update size</string>
    <string name="last_map_change">"Last map change: %s"</string>
    <string name="hourly">Hourly</string>
    <string name="daily">Daily</string>
    <string name="weekly">Weekly</string>
    <string name="morning">Morning</string>
    <string name="night">Night</string>
    <string name="select_month_and_country">Month and country:</string>
    <string name="number_of_contributors">Number of contributors</string>
    <string name="number_of_edits">Number of edits</string>
    <string name="reports_for">Report for</string>
    <string name="file_name_containes_illegal_char">File name contains illegal character</string>
    <string name="configure_screen_quick_action">Quick action</string>
    <string name="quick_action_item_action">Action %d</string>
    <string name="quick_action_item_screen">Screen %d</string>
    <string name="quick_action_add_marker">Add map marker</string>
    <string name="quick_action_add_poi">Add POI</string>
    <string name="quick_action_map_style">Change map style</string>
    <string name="quick_action_map_style_switch">Map style changed to \"%s\".</string>
    <string name="quick_action_take_audio_note">New audio note</string>
    <string name="quick_action_take_video_note">New video note</string>
    <string name="quick_action_take_photo_note">New photo note</string>
    <string name="quick_action_add_osm_bug">Add OSM Note</string>
    <string name="quick_action_navigation_voice">Voice on/off</string>
    <string name="quick_action_navigation_voice_off">Unmute Voice</string>
    <string name="quick_action_navigation_voice_on">Mute Voice</string>
    <string name="quick_action_add_gpx">Add GPX waypoint</string>
    <string name="quick_action_add_parking">Add parking place</string>
    <string name="quick_action_new_action">Add action</string>
    <string name="quick_action_edit_action">Edit action</string>
    <string name="quick_action_add_favorite">Add Favorite</string>
    <string name="dialog_add_action_title">Add action</string>
    <string name="quick_actions_delete">Delete action</string>
    <string name="quick_actions_delete_text">Are you sure you want to delete the action \"%s\"?</string>
    <string name="quick_favorites_show_favorites_dialog">Show Favorites dialog</string>
    <string name="quick_favorites_name_preset">Name preset</string>
    <string name="quick_action_add_marker_descr">A button to add a map marker at the screen center location.</string>
    <string name="quick_action_add_gpx_descr">A button to add a GPX waypoint in the middle of the screen.</string>
    <string name="quick_action_take_audio_note_descr">A button to add an audio note in the middle of the screen.</string>
    <string name="quick_action_take_video_note_descr">A button to add a video note in the middle of the screen.</string>
    <string name="quick_action_take_photo_note_descr">A button to add a photo note in the middle of the screen.</string>
    <string name="quick_action_add_osm_bug_descr">A button to add an OSM note in the middle of the screen.</string>
    <string name="quick_action_add_poi_descr">A button to add a POI in the middle of the screen.</string>
    <string name="quick_action_navigation_voice_descr">A toggle to disable or enable voice guidance during navigation.</string>
    <string name="quick_action_add_parking_descr">A button to add a parking location in the middle of the screen.</string>
    <string name="quick_action_switch_day_night_descr">A toggle to switch between day and night modes for OsmAnd.</string>
    <string name="quick_action_switch_day_mode">Day mode</string>
    <string name="quick_action_switch_night_mode">Night mode</string>
    <string name="quick_action_day_night_switch_mode">Switch day/night mode</string>
    <string name="quick_action_interim_dialog">Show an interim dialog</string>
    <string name="favorite_autofill_toast_text">" saved to "</string>
    <string name="favorite_empty_place_name">Place</string>
    <string name="quick_action_duplicates">Quick action renamed to %1$s to avoid duplication.</string>
    <string name="quick_action_duplicate">Quick action name duplicate</string>
    <string name="quick_action_showhide_favorites_descr">A toggle to show or hide the Favorite points on the map.</string>
    <string name="quick_action_showhide_poi_descr">A toggle to show or hide POIs on the map.</string>
    <string name="quick_action_showhide_favorites_title">Show/hide Favorites</string>
    <string name="quick_action_favorites_show">Show Favorites</string>
    <string name="quick_action_favorites_hide">Hide Favorites</string>
    <string name="quick_action_showhide_poi_title">Show/hide POI</string>
    <string name="quick_action_poi_show">Show %1$s</string>
    <string name="quick_action_poi_hide">Hide %1$s</string>
    <string name="quick_action_add_category">Add a category</string>
    <string name="quick_action_add_create_items">Create items</string>
    <string name="quick_action_add_configure_map">Configure map</string>
    <string name="quick_action_add_navigation">Navigation</string>
    <string name="quick_action_fav_name_descr">Leave blank to use the address or place name.</string>
    <string name="quick_action_bug_descr">This message is included in the comment field.</string>
    <string name="quick_action_bug_message">Message</string>
    <string name="quick_action_category_descr">Category to save the Favorite in:</string>
    <string name="quick_action_gpx_category_descr">Choose an optional category.</string>
    <string name="quick_action_poi_list">POI list</string>
    <string name="quick_action_sh_poi_descr">Add one or more POI categories to display on the map.</string>
    <string name="quick_action_page_list_descr">A button to page through the list below.</string>
    <string name="quick_action_map_style_action">Add a map style</string>
    <string name="quick_action_empty_param_error">Fill out all parameters</string>
    <string name="quick_action_map_styles">Map styles</string>
    <string name="quick_action_map_overlay">Change map overlay</string>
    <string name="quick_action_map_overlay_title">Map overlays</string>
    <string name="quick_action_map_overlay_action">Add overlay</string>
    <string name="quick_action_map_overlay_switch">Map overlay changed to \"%s\".</string>
    <string name="quick_action_map_underlay_switch">Map underlay changed to \"%s\".</string>
    <string name="quick_action_map_underlay">Change map underlay</string>
    <string name="quick_action_map_underlay_title">Map underlays</string>
    <string name="quick_action_map_underlay_action">Add underlay</string>
    <string name="quick_action_map_source">Change map source</string>
    <string name="quick_action_map_source_title">Map sources</string>
    <string name="quick_action_map_source_action">Add map source</string>
    <string name="quick_action_map_source_switch">Map source changed to \"%s\".</string>
    <string name="quick_action_btn_tutorial_title">Change button position</string>
    <string name="quick_action_btn_tutorial_descr">Long-tapping and dragging the button changes its position on the screen.</string>
    <string name="shared_string_action_name">Action name</string>
    <string name="mappilary_no_internet_desc">Photos from Mapillary are only available online.</string>
    <string name="retry">Retry</string>
    <string name="add_route_points">Add Route Points</string>
    <string name="add_waypoint">Add Waypoint</string>
    <string name="add_line">Add Line</string>
    <string name="save_gpx_waypoint">Save GPX waypoint</string>
    <string name="save_route_point">Save route point</string>
    <string name="waypoint_one">Waypoint 1</string>
    <string name="route_point_one">Route Point 1</string>
    <string name="empty_state_my_tracks">Add GPX files</string>
    <string name="empty_state_my_tracks_desc">Import GPX files or record tracks.</string>
    <string name="empty_state_favourites">Add Favorites</string>
    <string name="empty_state_favourites_desc">Import Favorites or add them by marking points on the map.</string>
    <string name="import_track">Import GPX file</string>
    <string name="import_track_desc">File %1$s does not contain waypoints, import it as a track?</string>
    <string name="move_point">Move Point</string>
    <string name="add_segment_to_the_track">Add to a GPX file</string>
    <string name="osm_recipients_label">OSM recipients</string>
    <string name="total_donations">Total donations</string>
    <string name="day_off_label">off</string>
    <string name="winter_and_ski_renderer">Winter and ski</string>
    <string name="touring_view_renderer">Touring view</string>
    <string name="nautical_renderer">Nautical</string>
    <string name="copy_location_name">Copy location/POI name</string>
    <string name="toast_empty_name_error">Unnamed location</string>
    <string name="tunnel_warning">Tunnel ahead</string>
    <string name="show_tunnels">Tunnels</string>
    <string name="download_wikipedia_description">Download the Wikipedia articles for %1$s to read them offline.</string>
    <string name="download_wikipedia_label">Download Wikipedia data</string>
    <string name="open_in_browser_wiki">Open article online</string>
    <string name="open_in_browser_wiki_description">View article in a web browser.</string>
    <string name="download_wiki_region_placeholder">this region</string>
    <string name="wiki_article_search_text">Searching for the corresponding wiki article</string>
    <string name="wiki_article_not_found">Article not found</string>
    <string name="how_to_open_wiki_title">How to open Wikipedia articles?</string>
    <string name="test_voice_desrc">Tap a button and listen to its corresponding voice prompt to hear if it is missing or faulty</string>
    <string name="routeInfo_roadClass_name">Road type</string>
    <string name="routeInfo_surface_name">Surface</string>
    <string name="routeInfo_smoothness_name">Smoothness</string>
    <string name="routeInfo_steepness_name">Steepness</string>
    <string name="run_full_osmand_msg">You are using {0} Map which is powered by OsmAnd. Do you want to launch OsmAnd full version?</string>
    <string name="run_full_osmand_header">Launch OsmAnd?</string>
    <string name="routing_attr_avoid_sett_name">No cobblestone or sett</string>
    <string name="routing_attr_avoid_sett_description">Avoids cobblestone and sett</string>
    <string name="quick_action_need_to_add_item_to_list">Add at least one item to the list in the \'Quick action\' settings</string>
    <string name="routing_attr_piste_type_downhill_name">Alpine/downhill ski</string>
    <string name="routing_attr_piste_type_downhill_description">Slopes for alpine or downhill skiing and access to ski lifts.</string>
    <string name="routing_attr_piste_type_nordic_name">Cross country/nordic ski</string>
    <string name="routing_attr_piste_type_nordic_description">Trails for nordic or cross-country skiing.</string>
    <string name="routing_attr_piste_type_skitour_name">Ski touring</string>
    <string name="routing_attr_piste_type_skitour_description">Routes for ski touring.</string>
    <string name="routing_attr_piste_type_sled_name">Sled</string>
    <string name="routing_attr_piste_type_sled_description">Slopes for sled usage.</string>
    <string name="routing_attr_allow_intermediate_name">Allow intermediate routes</string>
    <string name="routing_attr_allow_intermediate_description">More difficult routes with steeper sections. Generally some obstacles that should be avoided.</string>
    <string name="routing_attr_allow_advanced_name">Allow advanced routes</string>
    <string name="routing_attr_allow_advanced_description">Difficult routes, with dangerous obstacles and steep sections.</string>
    <string name="routing_attr_allow_expert_name">Allow expert routes</string>
    <string name="routing_attr_allow_expert_description">Extremely difficult routes, with dangerous obstacles and surroundings.</string>
    <string name="routing_attr_allow_skating_only_name">Allow skating only routes</string>
    <string name="routing_attr_allow_skating_only_description">Routes groomed for freestyle or skating only without classic tracks.</string>
    <string name="routing_attr_allow_classic_only_name">Allow classic only routes</string>
    <string name="routing_attr_allow_classic_only_description">Routes groomed for classic style only without skating trails. This includes routes groomed by a smaller snowmobile with looser piste and tracks made manually by skiers.</string>
    <string name="routing_attr_difficulty_preference_name">Preferred difficulty</string>
    <string name="routing_attr_difficulty_preference_description">Prefer routes of this difficulty, although routing over harder or easier pistes is still possible if shorter.</string>
    <string name="routing_attr_freeride_policy_name">Off-piste</string>
    <string name="routing_attr_freeride_policy_description">\'Freeride\' and \'Off-piste\' are unofficial routes and passages. Typically ungroomed, unmaintained and not checked in the evening. Enter at your own risk.</string>


</resources><|MERGE_RESOLUTION|>--- conflicted
+++ resolved
@@ -11,11 +11,8 @@
 	Thx - Hardy
 
 -->
-<<<<<<< HEAD
     <string name="item_deleted">%1$s deleted</string>
-=======
     <string name="shared_string_bearing">Bearing</string>
->>>>>>> a6963620
     <string name="quick_action_showhide_mapillary_descr">A toggle to show or hide the Mapillary layer on the map.</string>
     <string name="quick_action_mapillary_show">Show Mapillary</string>
     <string name="quick_action_mapillary_hide">Hide Mapillary</string>
