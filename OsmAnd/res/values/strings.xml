--- conflicted
+++ resolved
@@ -323,13 +323,8 @@
 	<string name="install_more">Install more&#8230;</string>
 
 	<string name="tip_update_index">Update of Offline Data</string>
-<<<<<<< HEAD
-	<string name="tip_update_index_t">\tHaving up-to-date map data is essential. OsmAnd provides a download manager which can check for available offline data updates.
-	\n\tTo check for updates go to \'Main Menu\' -> \'Settings\' -> \'Offline data\' -> \'Download offline data\'. After region list is retrieved from the internet, you can select option \'Menu\' -> \'Filter downloaded\' to indicate updates only for data already on your device.
-=======
 	<string name="tip_update_index_t">\tHaving up-to-date map data is essential. Osmand provides a download manager which can check for available offline data updates.
 	\n\tTo check for updates go to \'Settings\' -> \'Offline data\' -> \'Download offline data\'. After region list is retrieved from the internet, you can select option \'Menu\' -> \'Filter downloaded\' to indicate updates only for data already on your device.
->>>>>>> 4c419483
 	\n\tThe availability of updates  is depicted by the following colors:
 	\n\t\'Green\' - indicates data files identical on device and server
 	\n\t\'Blue\' - indicates available updates on server</string>
@@ -700,14 +695,9 @@
 	<string name="invalid_locations">Coordinates are invalid!</string>
 	<string name="go_back_to_osmand">Go back to OsmAnd map</string>
 	<string name="close">Close</string>
-<<<<<<< HEAD
 	<string name="help">Help</string>
-	<string name="loading_data">Loading data...</string>
-	<string name="reading_indexes">Reading local data...</string>
-=======
 	<string name="loading_data">Loading data&#8230;</string>
 	<string name="reading_indexes">Reading local data&#8230;</string>
->>>>>>> 4c419483
 	<string name="previous_run_crashed">Previous application run crashed. Log file is at {0}. Please report the issue and attach log file.</string>
 	<string name="saving_gpx_tracks">Saving GPX tracks to SD&#8230;</string>
 	<string name="finished_task">Finished</string>
@@ -770,10 +760,6 @@
     <string name="settings_activity">Settings</string>
     <string name="show_gps_coordinates_text">Show GPS coordinates on map</string>
     <string name="use_internet_to_download_tile">Use Internet to download missing map tiles</string>
-<<<<<<< HEAD
-    <string name="app_name">OsmAndAccess</string>
-=======
->>>>>>> 4c419483
     <string name="app_description">Navigation application</string>
 
 <string name="exit_Button">Exit</string>
