--- conflicted
+++ resolved
@@ -11,7 +11,6 @@
 	Thx - Hardy
 
 -->
-<<<<<<< HEAD
     <string name="turn_on_profile_desc">Please turn on at least one application profile, to use this setting.</string>
     <string name="rendering_attr_winter_road_name">Winter road</string>
     <string name="rendering_attr_ice_road_name">Ice road</string>
@@ -22,8 +21,6 @@
     <string name="rendering_attr_tracktype_grade4_name">Mostly soft</string>
     <string name="rendering_attr_tracktype_grade5_name">Soft</string>
     <string name="routeInfo_tracktype_name">Surface firmness</string>
-=======
->>>>>>> 4c56d7f4
     <string name="rendering_attr_winter_road_name">Winter road</string>
     <string name="rendering_attr_ice_road_name">Ice road</string>
     <string name="routeInfo_winter_ice_road_name">Winter and ice roads</string>
