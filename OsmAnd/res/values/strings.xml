<?xml version="1.0" encoding="utf-8" standalone="no"?>
<resources>
<!--
	README:
	- The preferred way to help with translations is via https://hosted.weblate.org/engage/osmand/
	- If you edit a strings.xml file directly, please make sure:
	   1. To not produce duplicate strings (check by name if a string already exists)
	   2. Every apostrophe (quote) is preceded by a backslash.
	   3. If you modify the English strings file, please add new strings at the top of the file, this makes periodic reviews before releases easier.
	- For wording and consistency, please note https://osmand.net/help-online?id=technical-articles#Creating_a_Consistent_User_Experience
	Thx - Hardy

-->
<<<<<<< HEAD
    <string name="navigation_notification_desc">Show system notification while navigation with navigation instructions.</string>
    <string name="navigation_notification">Navigation notification</string>
=======
    <string name="shared_string_app_default_w_val">App Default (%s)</string>
>>>>>>> b1ab8066
    <string name="please_provide_profile_name_message">Please provide a name for the profile</string>
    <string name="no_recalculation_setting">Disable recalculation</string>
    <string name="open_settings">Open settings</string>
    <string name="plugin_disabled">Plugin disabled</string>
    <string name="plugin_disabled_descr">This plugin is a separate application, you will need to remove it separately if you no longer plan to use it.\n\nThe plugin will remain on the device after removing OsmAnd.</string>
    <string name="shared_string_menu">Menu</string>
    <string name="ltr_or_rtl_triple_combine_via_dash">%1$s — %2$s — %3$s</string>
    <string name="route_recalculation_dist_title">Minimal distance to recalculate route</string>
    <string name="route_recalculation_dist_descr">The route will be recalculated if the distance to the route is longer than specified parameter</string>
    <string name="routing_profile_direct_to">Direct-to-point</string>
    <string name="clear_recorded_data">Clear recorded data</string>
    <string name="release_3_6">
    • Profiles: now you can change order, set icon for map, change all setting for base profiles and restore them back to defaults\n\n
    • Added exit number in the navigation\n\n
    • Reworked plugin settings\n\n
    • Reworked Settings screen for quick access to all profiles\n\n
    • Added option to copy settings from another profile\n\n
    • Added ability to change an order or hide POI categories in Search\n\n
    • Correctly aligned POI icons on the map\n\n
    • Added Sunset / Sunrise data to Configure Map\n\n
    • Added Home/Work icons on the map\n\n
    • Added support for multiline description in Settings\n\n
    • Added correct transliteration into the map of Japan\n\n
    • Added Antarctica map\n\n
    </string>
    <string name="copy_coordinates">Copy coordinates</string>
    <string name="reset_to_default_category_button_promo">Reset to default will reset sort order to the default state after installation.</string>
    <string name="use_system_screen_timeout">Use system screen timeout</string>
    <string name="use_system_screen_timeout_promo">Disabled by default, if OsmAnd running on foreground, the screen doesn’t time out.\n\nIf enabled OsmAnd will use system timeout settings.</string>
    <string name="accessibility_mode_disabled">Accessibility mode disabled in your system.</string>
    <string name="rearrange_categories">Rearrange categories</string>
    <string name="create_custom_categories_list_promo">You can add custom categories hide categories that you don’t find necessary and change the sort order of the list. The list can be imported and exported with profiles.</string>
    <string name="add_new_custom_category_button_promo">You can add a new custom category by selecting one or a few needed categories.</string>
    <string name="shared_string_available">Available</string>
    <string name="add_custom_category">Add custom category</string>
    <string name="rendering_attr_streetLightingNight_name">Show only at night</string>
    <string name="plugin_prefs_reset_successful">All plugin settings restored to default state.</string>
    <string name="profile_prefs_reset_successful">All profile settings restored to default state.</string>
    <string name="ltr_or_rtl_combine_via_slash">%1$s/%2$s</string>
    <string name="sunset_at">Sunset at %1$s</string>
    <string name="sunrise_at">Sunrise at %1$s</string>
    <string name="shared_string_routing">Routing</string>
    <string name="shared_string_custom_rendering_style">Custom rendering style</string>
    <string name="shared_string_include_data">Include additional data</string>
    <string name="import_profile_dialog_description">The imported profile contains additional data. Click Import to import only profile data or select additional data to import.</string>
    <string name="export_profile_dialog_description">You can select additional data to export along with the profile.</string>
    <string name="permission_is_required">Permission is required to use this option.</string>
    <string name="logcat_buffer_descr">Check and share detailed logs of the application</string>
    <string name="file_does_not_contain_routing_rules">No routing rules in \'%1$s\'. Please choose another file.</string>
    <string name="not_support_file_type_with_ext">Select a supported %1$s extension file instead.</string>
    <string name="monitoring_min_speed_descr">This is a low-speed cut-off filter to not record points below a certain speed. This may make recorded tracks look "smoother" when viewed on the map.</string>
    <string name="monitoring_min_speed_descr_side_effect">Side effect: Your track will be missing all sections where the minimum speed criterion was not met (e.g. where you push your bike up a steep hill). Also, there will be no information about periods at rest, like breaks. This has effects on any analysis or post-processing, like when trying to determine the total length of your trip, time in motion, or your average speed.</string>
    <string name="monitoring_min_speed_descr_recommendation">Recommendation: Try using the motion detection via the "logging minimum displacement" filter (B) first, it may produce better results, and you will lose less data. If your tracks remain noisy at low speeds, try non-zero values here. Please note that some measurements may not report any speed value at all (some network-based methods), in which case you would not record anything.</string>
    <string name="monitoring_min_speed_descr_remark">Remark: "speed > 0" check: Most GPS chipsets report a speed value only if the algorithm determines you are in motion, and none if you are not. Hence using the "> 0" setting in this filter in a sense uses the motion detection of the GPS chipset. But even if not filtered here at recording time, we still use this feature in our GPX analysis to determine the "Distance corrected", i.e. the value displayed in that field is the "distance recorded while in motion".</string>
    <string name="monitoring_min_accuracy_descr">This will record only points measured with a minimum "accuracy" indication (in meters/feet, as reported by Android for your chipset). Accuracy refers to the scatter of repeated measurements, and is not directly related to precision, which defines how close your measurements are to your "true" position.</string>
    <string name="monitoring_min_accuracy_descr_side_effect">Side effect: As a result of filtering by accuracy, points may be entirely missing for e.g. below bridges, under trees, between high buildings, or with certain weather conditions.</string>
    <string name="monitoring_min_accuracy_descr_recommendation">Recommendation: It is hard to predict what will be recorded and what not, it may be best to turn this filter off.</string>
    <string name="monitoring_min_accuracy_descr_remark">Remark: If GPS had been off immediately before a recording, the first point measured may have a decreased accuracy,so in our code we may want to wait a second or so before recording a point (or record the best of 3 consecutive points, etc.), but this is not yet implemented.</string>
    <string name="monitoring_min_distance_descr">This filter avoids duplicate points being recorded where too little actual motion may have occurred, makes a nicer spatial appearance of tracks not post-processed later.</string>
    <string name="monitoring_min_distance_descr_side_effect">Side effects: Periods at rest are not recorded at all or by just one point each. Small (real world) movements (e.g. sideways, to mark a possible turnoff on your trip) may be filtered out. Your file contains less information for post-processing, and has worse stats by filtering out obviously redundant points at recording time, while potentially keeping artifacts caused by bad reception or GPS chipset effects.</string>
    <string name="monitoring_min_distance_descr_recommendation">Recommendation: A setting of 5 meters may work well for you if you do not require to capture details finer than that, and do not want to explicitly capture data while at rest.</string>
    <string name="live_monitoring_time_buffer">Time buffer</string>
    <string name="live_monitoring_tracking_interval">Tracking interval</string>
    <string name="live_monitoring_adress">Web address</string>
    <string name="live_monitoring_adress_descr">Specify the web address with parameter syntax: lat={0}, lon={1}, timestamp={2}, hdop={3}, altitude={4}, speed={5}, bearing={6}.</string>
    <string name="monitoring_notification">Notification</string>
    <string name="monitoring_min_speed">Minimum speed</string>
    <string name="monitoring_min_accuracy">Minimum accuracy</string>
    <string name="monitoring_min_distance">Minimum displacement</string>
    <string name="reset_plugin_to_default">Reset plugin settings to default</string>
    <string name="multimedia_rec_split_title">Recorder split</string>
    <string name="multimedia_use_system_camera">Use system app</string>
    <string name="multimedia_photo_play_sound">Camera shutter sound</string>
    <string name="osm_authorization_success">Authorization is successful</string>
    <string name="import_from_file">Import from file</string>
    <string name="import_routing_file">Import routing file</string>
    <string name="import_profile">Import profile</string>
    <string name="monitoring_prefs_descr">Navigation, logging accuracy</string>
    <string name="multimedia_notes_prefs_descr">Picture size, audio and video quality</string>
    <string name="osm_editing_prefs_descr">Login, password, offline editing</string>
    <string name="accessibility_prefs_descr">Choose icon, color and name</string>
    <string name="live_monitoring_descr">Allows sharing current location using trip recording.</string>
    <string name="live_monitoring">Online tracking</string>
    <string name="save_track_logging_accuracy">Logging accuracy</string>
    <string name="tracks_view_descr">Your recorded tracks are in %1$s, or the OsmAnd folder.</string>
    <string name="multimedia_notes_view_descr">Your OSM notes are in %1$s.</string>
    <string name="video_notes">Video notes</string>
    <string name="photo_notes">Photo notes</string>
    <string name="route_recalculation">Route recalculation</string>
    <string name="accessibility_announce">Announce</string>
    <string name="login_and_pass">Username and password</string>
    <string name="plugin_global_prefs_info">These settings apply to all profiles.</string>
    <string name="osm_editing">OSM editing</string>
    <string name="osm_edits_view_descr">View your edits or OSM bugs not yet uploaded in %1$s. Uploaded points will not show any more.</string>
    <string name="app_mode_osm">OSM</string>
    <string name="select_nav_icon_descr">Icon shown while navigating or moving.</string>
    <string name="select_map_icon_descr">Icon shown at rest.</string>
    <string name="ltr_or_rtl_combine_via_space">%1$s %2$s</string>
    <string name="ltr_or_rtl_combine_via_colon">%1$s: %2$s</string>
    <string name="reset_confirmation_descr">Tapping %1$s will discard all your changes.</string>
    <string name="reset_all_profile_settings_descr">Reset all profile settings to installation defaults.</string>
    <string name="reset_all_profile_settings">Reset all profile settings?</string>
    <string name="select_navigation_icon">Position icon while moving</string>
    <string name="select_map_icon">Position icon at rest</string>
    <string name="delete_profiles_descr">Tapping \'Apply\' deletes removed profiles permanently.</string>
    <string name="master_profile">Master profile</string>
    <string name="select_color">Select color</string>
    <string name="rendering_value_thick_name">Thick</string>
    <string name="desert_render_descr">For deserts and other sparsely populated areas. More detailed.</string>
    <string name="shared_string_downloading_formatted">Downloading %s</string>
    <string name="edit_profiles_descr">OsmAnd default profiles cannot be deleted, but disabled (on the previous screen), or be sorted to the bottom.</string>
    <string name="edit_profiles">Edit profiles</string>
    <string name="select_nav_profile_dialog_message">The \'Navigation type\' governs how routes are calculated.</string>
    <string name="ltr_or_rtl_combine_via_bold_point">%1$s • %2$s</string>
    <string name="street_city">%1$s, %2$s</string>
    <string name="personal_category_name">Personal</string>
    <string name="add_new_profile_q">Add the new profile \'%1$s\'?</string>
    <string name="save_heading">Include heading</string>
    <string name="save_heading_descr">Save heading to each track point while recording.</string>
    <string name="profile_appearance">Profile appearance</string>
    <string name="choose_icon_color_name">Icon, color and name</string>
    <string name="reorder_profiles">Edit profile list</string>
    <string name="selected_profile">Selected profile</string>
    <string name="rendering_value_walkingRoutesOSMCNodes_name">Node networks</string>
    <string name="rendering_attr_showCycleNodeNetworkRoutes_name">Show node network cycle routes</string>
    <string name="join_segments">Join segments</string>
    <string name="download_map_dialog">Download map dialog</string>
    <string name="dialogs_and_notifications_title">Dialogs and notifications</string>
    <string name="dialogs_and_notifications_descr">Control popups, dialogs and notifications.</string>
    <string name="suggested_maps">Suggested maps</string>
    <string name="suggested_maps_descr">These maps are required for the plugin.</string>
    <string name="added_profiles">Added profiles</string>
    <string name="added_profiles_descr">Profiles added by plugin</string>
    <string name="shared_string_turn_off">Turn off</string>
    <string name="new_plugin_added">New plugin added</string>
    <string name="clear_confirmation_msg">Clear %1$s?</string>
    <string name="shared_string_revert">Revert</string>
    <string name="track_saved">Track saved</string>
    <string name="empty_filename">File name is empty</string>
    <string name="default_speed_dialog_msg">Estimates arrival time for unknown road types, and limits speed for all roads (may affect routing)</string>
    <string name="rendering_value_white_name">White</string>
    <string name="swap_two_places">Swap %1$s and %2$s</string>
    <string name="route_start_point">Starting point</string>
    <string name="export_profile">Export profile</string>
    <string name="exported_osmand_profile">OsmAnd profile: %1$s</string>
    <string name="overwrite_profile_q">\'%1$s\' already exists. Overwrite?</string>
    <string name="export_profile_failed">Could not export profile.</string>
    <string name="profile_import">Import profile</string>
    <string name="profile_import_descr">Add a profile by opening its file with OsmAnd.</string>
    <string name="file_import_error">%1$s import error: %2$s</string>
    <string name="file_imported_successfully">%1$s imported.</string>
    <string name="tts_initialization_error">Cannot start text-to-speech engine.</string>
    <string name="layer_osm_edits">OSM edits</string>
    <string name="quick_action_contour_lines_descr">Button showing or hiding contour lines on the map.</string>
    <string name="quick_action_contour_lines_show">Show contour lines</string>
    <string name="quick_action_contour_lines_hide">Hide contour lines</string>
    <string name="quick_action_show_hide_contour_lines">Show/hide contour lines</string>
    <string name="quick_action_hillshade_descr">A button to show or hide hillshades on the map.</string>
    <string name="quick_action_hillshade_show">Show hillshade</string>
    <string name="quick_action_hillshade_hide">Hide hillshade</string>
    <string name="quick_action_show_hide_hillshade">Show/hide hillshade</string>
    <string name="apply_preference_to_all_profiles">You can apply this change to all or only the selected profile.</string>
    <string name="shared_preference">Shared</string>
    <string name="routing_attr_driving_style_prefer_unpaved_name">Prefer unpaved roads</string>
    <string name="routing_attr_driving_style_prefer_unpaved_description">Prefer unpaved over paved roads for routing.</string>
    <string name="release_3_5">
    • Updated app and profile settings: Settings are now arranged by type. Each profile can be customized separately.\n\n
    • New map download dialog suggesting a map to download while browsing\n\n
    • Dark theme fixes\n\n
    • Fixed several routing issues around the world\n\n
    • Updated basemap with more detailed road network\n\n
    • Fixed flooded areas around the world\n\n
    • Ski routing: Added elevation profile and route complexity to the route details\n\n
    • Other bugfixes\n\n
    </string>
    <string name="shared_string_memory_used_tb_desc">Used %1$s TB</string>
    <string name="shared_string_memory_used_gb_desc">Used %1$s GB</string>
    <string name="shared_string_memory_used_mb_desc">Used %1$s MB</string>
    <string name="shared_string_memory_used_kb_desc">Used %1$s kB</string>
    <string name="contour_lines_and_hillshade">Contour lines and hillshade</string>
    <string name="routing_attr_prefer_unpaved_name">Prefer unpaved roads</string>
    <string name="routing_attr_prefer_unpaved_description">Prefer unpaved roads.</string>
    <string name="update_all_maps">Update all maps</string>
    <string name="update_all_maps_q">Are you sure you want to update all (%1$d) maps?</string>
    <string name="track_storage_directory">Track storage folder</string>
    <string name="track_storage_directory_descrp">Tracks can be stored in the \'rec\' folder, monthly, or daily folders.</string>
    <string name="store_tracks_in_rec_directory">Record tracks to \'rec\' folder</string>
    <string name="store_tracks_in_daily_directories">Record tracks in daily folders</string>
    <string name="store_tracks_in_daily_directories_descrp">Record tracks in sub-folders per recording day (like 2018-01-01).</string>
    <string name="shared_string_calculate">Calculate</string>
    <string name="shared_string_osmand_usage">OsmAnd usage</string>
    <string name="shared_sting_tiles">Tiles</string>
    <string name="shared_string_maps">Maps</string>
    <string name="shared_string_memory_tb_desc">%1$s TB</string>
    <string name="shared_string_memory_gb_desc">%1$s GB</string>
    <string name="shared_string_memory_mb_desc">%1$s MB</string>
    <string name="shared_string_memory_kb_desc">%1$s kB</string>
    <string name="app_mode_utv">Side by Side</string>
    <string name="rendering_attr_piste_difficulty_aerialway_name">Aerialway</string>
    <string name="rendering_attr_piste_difficulty_connection_name">Connection</string>
    <string name="avoid_in_routing_descr_">Avoid certain routes and road types</string>
    <string name="change_data_storage_full_description">Move OsmAnd data files to the new destination?\n%1$s > %2$s</string>
    <string name="data_storage_preference_summary">%1$s • %2$s</string>
    <string name="data_storage_space_description">%1$s GB free (of %2$s GB)</string>
    <string name="enter_path_to_folder">Enter path to the folder</string>
    <string name="shared_string_select_folder">Folder…</string>
    <string name="paste_Osmand_data_folder_path">Paste path to the folder with OsmAnd data</string>
    <string name="change_osmand_data_folder_question">Change OsmAnd data folder?</string>
    <string name="move_maps_to_new_destination">Move to the new destination</string>
    <string name="internal_app_storage_description">Internal storage for OsmAnd, (hidden from users and other apps).</string>
    <string name="change_data_storage_folder">Change storage folder</string>
    <string name="rendering_attr_piste_type_snow_park_name">Terrain park</string>
    <string name="rendering_attr_piste_type_sleigh_name">Sleigh</string>
    <string name="rendering_attr_piste_type_sled_name">Sled</string>
    <string name="rendering_attr_piste_type_hike_name">Hike</string>
    <string name="rendering_attr_piste_type_connection_name">Connection</string>
    <string name="rendering_attr_piste_type_skitour_name">Skitour</string>
    <string name="rendering_attr_piste_type_downhill_name">Downhill</string>
    <string name="rendering_attr_piste_type_nordic_name">Nordic</string>
    <string name="routeInfo_piste_type_name">Piste type</string>
    <string name="rendering_attr_piste_difficulty_novice_name">Novice</string>
    <string name="rendering_attr_piste_difficulty_easy_name">Easy</string>
    <string name="rendering_attr_piste_difficulty_intermediate_name">Intermediate</string>
    <string name="rendering_attr_piste_difficulty_advanced_name">Advanced</string>
    <string name="rendering_attr_piste_difficulty_expert_name">Expert</string>
    <string name="rendering_attr_piste_difficulty_freeride_name">Freeride</string>
    <string name="rendering_attr_piste_difficulty_extreme_name">Extreme</string>
    <string name="rendering_attr_piste_difficulty_undefined_name">Undefined</string>
    <string name="routeInfo_piste_difficulty_name">Piste difficulty</string>
    <string name="download_detailed_map">Download detailed %s map, to view this area.</string>
    <string name="shared_string_by_default">By default</string>
    <string name="plugins_settings">Plugin settings</string>
    <string name="logcat_buffer">Logcat buffer</string>
    <string name="application_profile_changed">App profile changed to \"%s\"</string>
    <string name="switch_profile">Switch profile</string>
    <string name="configure_profile">Configure profile</string>
    <string name="configure_profile_info">Settings for profile:</string>
    <string name="utm_format_descr">OsmAnd uses the UTM Standard, which is similar but not identical to the UTM NATO format.</string>
    <string name="shared_string_example">Example</string>
    <string name="navigate_point_format_utm">UTM Standard</string>
    <string name="navigate_point_format_olc">Open Location Code</string>
    <string name="coordinates_format_info">The selected format will be applied throughout the app.</string>
    <string name="pref_selected_by_default_for_profiles">This setting is selected by default for profiles: %s</string>
    <string name="change_default_settings">Change setting</string>
    <string name="discard_changes">Discard change</string>
    <string name="apply_to_current_profile">Apply only to \"%1$s\"</string>
    <string name="apply_to_all_profiles">Apply to all profiles</string>
    <string name="start_up_message_pref">Start-up message</string>
    <string name="analytics_pref_title">Analytics</string>
    <string name="turn_screen_on_info">Show map on the lock screen during navigation.</string>
    <string name="route_parameters_info">Settings for routing in the selected profile \"%1$s\".</string>
    <string name="wake_time">Wake time</string>
    <string name="units_and_formats">Units &amp; formats</string>
    <string name="appearance">Appearance</string>
    <string name="map_look_descr">Map appearance</string>
    <string name="map_look">Map look</string>
    <string name="list_of_installed_plugins">Installed plugins</string>
    <string name="configure_navigation">Configure navigation</string>
    <string name="general_settings_profile_descr">App theme, units, region</string>
    <string name="screen_alerts_descr">Alerts shown bottom left during navigation.</string>
    <string name="language_and_output">Language and output</string>
    <string name="reset_to_default">Reset to default</string>
    <string name="manage_profiles_descr">Create, import, edit profiles</string>
    <string name="manage_profiles">Manage app profiles…</string>
    <string name="osmand_settings_descr">Effective for the entire app</string>
    <string name="osmand_settings">OsmAnd settings</string>
    <string name="copy_from_other_profile">Copy from another profile</string>
    <string name="turn_screen_on">Turn screen on</string>
    <string name="map_during_navigation_info">Map during navigation</string>
    <string name="map_during_navigation">Map during navigation</string>
    <string name="shared_string_other">Other</string>
    <string name="vehicle_parameters_descr">Weight, height, speed</string>
    <string name="vehicle_parameters">Vehicle parameters</string>
    <string name="voice_announces_info">Voice announcements only occur during navigation.</string>
    <string name="voice_announces_descr">Navigation instructions and announcements</string>
    <string name="voice_announces">Voice prompts</string>
    <string name="screen_alerts">Screen alerts</string>
    <string name="route_parameters_descr">Configure route parameters</string>
    <string name="route_parameters">Route parameters</string>
    <string name="day">Day</string>
    <string name="days_2_4">Days</string>
    <string name="days_5">Days</string>
    <string name="week">Week</string>
    <string name="weeks_2_4">Weeks</string>
    <string name="weeks_5">Weeks</string>
    <string name="month">Month</string>
    <string name="months_2_4">Months</string>
    <string name="months_5">Months</string>
    <string name="year">Year</string>
    <string name="years_2_4">Years</string>
    <string name="years_5">Years</string>
    <string name="months_3">Three months</string>
    <string name="price_free">Free</string>
    <string name="get_discount_title">Get %1$d %2$s at %3$s off.</string>
    <string name="get_discount_first_part">%1$s for the first %2$s</string>
    <string name="get_discount_first_few_part">%1$s for the first %2$s</string>
    <string name="get_discount_second_part">then %1$s</string>
    <string name="cancel_subscription">Cancel subscription</string>
    <string name="price_and_discount">%1$s • Save %2$s</string>
    <string name="app_mode_wagon">Wagon</string>
    <string name="app_mode_pickup_truck">Pickup truck</string>
    <string name="shared_string_default">Default</string>
    <string name="gpx_join_gaps">Join gaps</string>
    <string name="app_mode_camper">Camper</string>
    <string name="app_mode_campervan">Campervan (RV)</string>
    <string name="rendering_attr_showLez_description">Show Low Emission Zones on the map. Does not affect routing.</string>
    <string name="rendering_attr_showLez_name">Show Low Emission Zones</string>
    <string name="temporary_conditional_routing">Consider temporary limitations</string>
    <string name="turn_on_profile_desc">Please turn on at least one app profile to use this setting.</string>
    <string name="rendering_attr_winter_road_name">Winter road</string>
    <string name="rendering_attr_ice_road_name">Ice road</string>
    <string name="routeInfo_winter_ice_road_name">Winter and ice roads</string>
    <string name="rendering_attr_tracktype_grade1_name">Solid (paved)</string>
    <string name="rendering_attr_tracktype_grade2_name">Solid (unpaved)</string>
    <string name="rendering_attr_tracktype_grade3_name">Mostly solid</string>
    <string name="rendering_attr_tracktype_grade4_name">Mostly soft</string>
    <string name="rendering_attr_tracktype_grade5_name">Soft</string>
    <string name="routeInfo_tracktype_name">Surface firmness</string>
    <string name="shared_string_file_is_saved">%s is saved</string>
    <string name="shared_string_open_track">Open track</string>
    <string name="shared_string_track_is_saved">Track %s is saved</string>
    <string name="turn_screen_on_router">Wake on turn</string>
    <string name="turn_screen_on_time_descr">Adjust how long the screen should be on for.</string>
    <string name="turn_screen_on_sensor">Use proximity sensor</string>
    <string name="turn_screen_on_sensor_descr">Wave your hand over the top of the screen to turn it on while navigating.</string>
    <string name="app_mode_offroad">Offroad</string>
    <string name="edit_profile_setup_title">Set up profile</string>
    <string name="edit_profile_setup_subtitle">The profile keeps its own settings</string>
    <string name="edit_profile_setup_map_subtitle">Select map options for the profile</string>
    <string name="edit_profile_screen_options_subtitle">Select screen options for the profile</string>
    <string name="edit_profile_nav_settings_subtitle">Select navigation settings for the profile</string>
    <string name="routing_attr_max_num_changes_description">Specify upper limit of changes</string>
    <string name="routing_attr_max_num_changes_name">Number of changes</string>
    <string name="app_mode_ufo">UFO</string>
    <string name="release_3_4">
    • App profiles: Create a custom profile for your own needs, with a custom icon and color\n\n
    • Now customize any profile\'s default and min/max speeds\n\n
    • Added a widget for the current coordinates\n\n
    • Added options to show the compass and a radius ruler on the map\n\n
    • Fix background track logging\n\n
    • Improved background map downloads\n\n
    • Returned \'Turn screen on\' option\n\n
    • Fixed Wikipedia language selection\n\n
    • Fixed compass button behavior during navigation\n\n
    • Other bugfixes\n\n
    </string>
    <string name="precision_hdop_and_vdop">Horizontal precision: %1$s, vertical: %2$s</string>
    <string name="precision_hdop">Horizontal precision: %s</string>
    <string name="app_mode_personal_transporter">Personal transporter</string>
    <string name="app_mode_monowheel">Monowheel</string>
    <string name="app_mode_scooter">Scooter</string>
    <string name="shared_string_min_speed">Min. speed</string>
    <string name="shared_string_max_speed">Max. speed</string>
    <string name="default_speed_setting_title">Default speed</string>
    <string name="default_speed_setting_descr">Change default speed settings</string>
    <string name="minmax_speed_dialog_title">Set min/max speed</string>
    <string name="new_profile">New profile</string>
    <string name="shared_string_crash">Crash</string>
    <string name="last_launch_crashed">Last OsmAnd run crashed. Please help us improve OsmAnd by sharing the error message.</string>
    <string name="press_again_to_change_the_map_orientation">Tap again to change map orientation</string>
    <string name="process_downloading_service">OsmAnd downloading service</string>
    <string name="shared_string_color_magenta">Magenta</string>
    <string name="shared_string_icon">Icon</string>
    <string name="rate_dialog_descr">Please share your feedback and rate our work on Google Play.</string>
    <string name="button_rate">Rate</string>
    <string name="shared_string_privacy_policy">Privacy Policy</string>
    <string name="help_us_make_osmand_better">Help us make OsmAnd better</string>
    <string name="make_osmand_better_descr">Allow OsmAnd to collect and process anonymous app usage data. No data about your position or locations you view on the map are collected.\n\nConfigure any time in \'Settings\' → \'Privacy and Security\'.</string>
    <string name="choose_data_to_share">Choose the type of data you want to share:</string>
    <string name="downloaded_maps">Maps downloaded</string>
    <string name="visited_screens">Screens visited</string>
    <string name="collected_data">Data collected</string>
    <string name="collected_data_descr">Define which data you allow OsmAnd to share.</string>
    <string name="downloaded_maps_collect_descr">Helps us understand country and region map popularity.</string>
    <string name="visited_screens_collect_descr">Helps us understand OsmAnd feature popularity.</string>
    <string name="privacy_and_security_change_descr">Tap \"Allow\" if you agree with our %1$s</string>
    <string name="settings_privacy_and_security">Privacy and security</string>
    <string name="settings_privacy_and_security_desc">Pick what data you share</string>
    <string name="shared_string_no_thank_you">No, thanks</string>
    <string name="shared_string_allow">Allow</string>
    <string name="profile_name_hint">Profile name</string>
    <string name="nav_type_hint">Navigation type</string>
    <string name="app_mode_taxi">Taxi</string>
    <string name="app_mode_shuttle_bus">Shuttle bus</string>
    <string name="app_mode_subway">Subway</string>
    <string name="app_mode_horse">Horse</string>
    <string name="app_mode_helicopter">Helicopter</string>
    <string name="osmand_routing_promo">You can add your own modified version of the file routing.xml in ..osmand/routing</string>
    <string name="app_mode_skiing">Skiing</string>
    <string name="base_profile_descr_ski">Skiing</string>
    <string name="show_compass_ruler">Show compass ruler</string>
    <string name="hide_compass_ruler">Hide compass ruler</string>
    <string name="select_icon_profile_dialog_title">Select icon</string>
    <string name="settings_routing_mode_string">Mode: %s</string>
    <string name="settings_derived_routing_mode_string">User-mode, derived from: %s</string>
    <string name="routing_profile_ski">Ski</string>
    <string name="profile_type_descr_string">Type: %s</string>
    <string name="profile_type_base_string">Base profile</string>
    <string name="profile_alert_need_routing_type_title">Select navigation type</string>
    <string name="profile_alert_need_routing_type_msg">Please select a navigation type for the new app profile</string>
    <string name="profile_alert_need_profile_name_title">Enter profile name</string>
    <string name="profile_alert_need_profile_name_msg">You must specify a profile name first.</string>
    <string name="profile_alert_duplicate_name_title">Duplicate name</string>
    <string name="profile_alert_duplicate_name_msg">There is already profile with that name</string>
    <string name="profile_alert_cant_delete_base">You cannot delete OsmAnd\'s base profiles</string>
    <string name="profile_alert_need_save_title">Save changes</string>
    <string name="profile_alert_need_save_msg">Save changes to the profile first</string>
    <string name="profile_alert_delete_title">Delete profile</string>
    <string name="profile_alert_delete_msg">Are you sure you want to delete the \"%s\" profile</string>
    <string name="select_base_profile_dialog_title">Select profile to start with</string>
    <string name="select_base_profile_dialog_message">Base your custom profile on one of the default app profiles, this defines the basic setup like default visibility of widgets and units of speed and distance. These are the default app profiles, together with examples of custom profiles they may be extended to:</string>
    <string name="select_nav_profile_dialog_title">Select navigation type</string>
    <string name="base_profile_descr_car">Car, truck, motorcycle</string>
    <string name="base_profile_descr_bicycle">Mountain bike, moped, horse</string>
    <string name="base_profile_descr_pedestrian">Walking, hiking, running</string>
    <string name="base_profile_descr_public_transport">Public transport types</string>
    <string name="base_profile_descr_boat">Ship, rowing, sailing</string>
    <string name="base_profile_descr_aircraft">Airplane, gliding</string>
    <string name="routing_profile_geocoding">Geocoding</string>
    <string name="routing_profile_straightline">Straight line</string>
    <string name="routing_profile_broutrer">BRouter (offline)</string>
    <string name="osmand_default_routing">OsmAnd routing</string>
    <string name="custom_routing">Custom routing profile</string>
    <string name="special_routing_type">Special routing</string>
    <string name="third_party_routing_type">Third-party routing</string>
    <string name="application_profiles_descr">Select the profiles to be visible in the app.</string>
    <string name="application_profiles">App profiles</string>
    <string name="searching_gps">Searching GPS</string>
    <string name="coordinates_widget">Coordinates widget</string>
    <string name="files_moved">Moved %1$d files (%2$s).</string>
    <string name="files_copied">Copied %1$d files (%2$s).</string>
    <string name="files_failed">Could not copy %1$d files (%2$s).</string>
    <string name="files_present">%1$d files (%2$s) are present in the previous location \'%3$s\'.</string>
    <string name="move_maps">Move maps</string>
    <string name="dont_move_maps">Don\'t move</string>
    <string name="public_transport_ped_route_title">The route on foot is approximately %1$s, and may be faster than public transport</string>
    <string name="public_transport_no_route_title">Unfortunately, OsmAnd could not find a route suitable for your settings.</string>
    <string name="public_transport_try_ped">Try navigation on foot.</string>
    <string name="public_transport_try_change_settings">Try changing the settings.</string>
    <string name="public_transport_calc_pedestrian">Calculate route on foot</string>
    <string name="public_transport_type">Transport type</string>
    <string name="send_log">Send log</string>
    <string name="routing_attr_avoid_tram_name">No trams</string>
    <string name="routing_attr_avoid_tram_description">Avoids trams</string>
    <string name="routing_attr_avoid_bus_name">No buses</string>
    <string name="routing_attr_avoid_bus_description">Avoids buses and trolleybuses</string>
    <string name="routing_attr_avoid_share_taxi_name">No share taxi</string>
    <string name="routing_attr_avoid_share_taxi_description">Avoids share taxi</string>
    <string name="routing_attr_avoid_train_name">No trains</string>
    <string name="routing_attr_avoid_train_description">Avoids trains</string>
    <string name="routing_attr_avoid_subway_name">No subways</string>
    <string name="routing_attr_avoid_subway_description">Avoids subways and lightweight rail transport</string>
    <string name="routing_attr_avoid_ferry_name">No ferries</string>
    <string name="routing_attr_avoid_ferry_description">Avoids ferries</string>
    <!-- string name="release_3_3_7">
    • Display the time between transfers in public transport\n\n
    • Corrected UI for the Route Details\n\n
    • Fixed dark theme in the \'Direction menu\' and \'Route Details\'\n\n
    • Display azimuth in \'Measure Distance\'\n\n
    </string -->
    <string name="shared_string_degrees">Degrees</string>
    <string name="shared_string_milliradians">Milliradians</string>
    <string name="angular_measeurement">Angular unit</string>
    <string name="angular_measeurement_descr">Change what azimuth is measured in.</string>
    <string name="avoid_pt_types_descr">Select public transport types to avoid for navigation:</string>
    <string name="quick_action_day_night_mode">%s mode</string>
    <string name="avoid_pt_types">Avoid transport types…</string>
    <string name="shared_string_walk">Walk</string>
    <string name="save_poi_value_exceed_length">Shorten the length of the \"%s\" tag to less than 255 characters.</string>
    <string name="save_poi_value_exceed_length_title">Length of \"%s\" value</string>
    <string name="public_transport_warning_descr_blog">Read more about OsmAnd routing on our blog.</string>
    <string name="public_transport_warning_title">Public transport navigation is currently in beta testing, expect errors and inaccuracies.</string>
    <string name="add_intermediate">Add intermediate point</string>
    <string name="transfers_size">%1$d transfers</string>
    <string name="add_start_and_end_points">Add departure and destination</string>
    <string name="route_add_start_point">Add point of departure</string>
    <string name="route_descr_select_start_point">Select point of departure</string>
    <string name="rendering_attr_surface_unpaved_name">Unpaved</string>
    <string name="rendering_attr_surface_sand_name">Sand</string>
    <string name="rendering_attr_surface_grass_name">Grass</string>
    <string name="rendering_attr_surface_grass_paver_name">Grass paver</string>
    <string name="rendering_attr_surface_ground_name">Ground</string>
    <string name="rendering_attr_surface_dirt_name">Dirt</string>
    <string name="rendering_attr_surface_mud_name">Mud</string>
    <string name="rendering_attr_surface_ice_name">Ice</string>
    <string name="rendering_attr_surface_salt_name">Salt</string>
    <string name="rendering_attr_surface_snow_name">Snow</string>
    <string name="rendering_attr_surface_asphalt_name">Asphalt</string>
    <string name="rendering_attr_surface_paved_name">Paved</string>
    <string name="rendering_attr_surface_concrete_name">Concrete</string>
    <string name="rendering_attr_surface_sett_name">Sett</string>
    <string name="rendering_attr_surface_cobblestone_name">Cobblestone</string>
    <string name="rendering_attr_surface_paving_stones_name">Paving stones</string>
    <string name="rendering_attr_surface_pebblestone_name">Pebblestone</string>
    <string name="rendering_attr_surface_stone_name">Stone</string>
    <string name="rendering_attr_surface_metal_name">Metal</string>
    <string name="rendering_attr_surface_wood_name">Wood</string>
    <string name="rendering_attr_surface_gravel_name">Gravel</string>
    <string name="rendering_attr_surface_fine_gravel_name">Fine gravel</string>
    <string name="rendering_attr_surface_compacted_name">Compacted</string>
    <string name="rendering_attr_smoothness_excellent_name">Excellent</string>
    <string name="rendering_attr_smoothness_good_name">Good</string>
    <string name="rendering_attr_smoothness_intermediate_name">Intermediate</string>
    <string name="rendering_attr_smoothness_bad_name">Bad</string>
    <string name="rendering_attr_smoothness_very_bad_name">Very bad</string>
    <string name="rendering_attr_smoothness_horrible_name">Horrible</string>
    <string name="rendering_attr_smoothness_very_horrible_name">Very horrible</string>
    <string name="rendering_attr_smoothness_impassable_name">Impassable</string>
    <string name="rendering_attr_highway_class_motorway_name">Motorway</string>
    <string name="rendering_attr_highway_class_state_road_name">State road</string>
    <string name="rendering_attr_highway_class_road_name">Road</string>
    <string name="rendering_attr_highway_class_street_name">Street</string>
    <string name="rendering_attr_highway_class_service_name">Service</string>
    <string name="rendering_attr_highway_class_footway_name">Footway</string>
    <string name="rendering_attr_highway_class_track_name">Track</string>
    <string name="rendering_attr_highway_class_bridleway_name">Bridleway</string>
    <string name="rendering_attr_highway_class_steps_name">Steps</string>
    <string name="rendering_attr_highway_class_path_name">Path</string>
    <string name="rendering_attr_highway_class_cycleway_name">Cycleway</string>
    <string name="rendering_attr_undefined_name">Undefined</string>
	<string name="rendering_attr_highway_class_track_grade1_name">Grade 1</string>
	<string name="rendering_attr_highway_class_track_grade2_name">Grade 2</string>
	<string name="rendering_attr_highway_class_track_grade3_name">Grade 3</string>
	<string name="rendering_attr_highway_class_track_grade4_name">Grade 4</string>
	<string name="rendering_attr_highway_class_track_grade5_name">Grade 5</string>
    <!-- string name="release_3_3">
    • New \'Directions\' screen: Displays Home and Work destination buttons, \'previous route\' shortcut, list of active GPX tracks and markers, search history\n\n
    • Additional info under \'Route details\': road types, surface, steepness, smoothness\n\n
    • Public transport navigation supporting all kinds of transportation: metro, bus, tram, etc.\n\n
    • New Quick action for show/hide tracks and day/night modes\n\n
    • Fixed areas displayed as flooded in Germany, South Africa, Quebec\n\n
    • Additional support for KML and KMZ import\n\n
    • Fixed crashes on opening some public transport stops\n\n
    • Removed Facebook and Firebase analytics from the free version (OsmAnd+ doesn\'t include it)\n\n
    </string -->
    <string name="use_osm_live_public_transport_description">Enable public transport for OsmAnd Live changes.</string>
    <string name="use_osm_live_public_transport">OsmAnd Live public transport</string>
    <string name="time_of_day">Time of day</string>
    <string name="by_transport_type">By %1$s</string>
    <string name="step_by_step">Turn-by-turn</string>
    <string name="routeInfo_road_types_name">Road types</string>
    <string name="exit_at">Exit at</string>
    <string name="sit_on_the_stop">Board at stop</string>
    <string name="shared_string_swap">Swap</string>
    <string name="show_more">Show more</string>
    <string name="tracks_on_map">Displayed tracks</string>
    <string name="quick_action_show_hide_gpx_tracks">Show/hide GPX tracks</string>
    <string name="quick_action_show_hide_gpx_tracks_descr">A button to show or hide selected GPX tracks on the map.</string>
    <string name="quick_action_gpx_tracks_hide">Hide GPX Tracks</string>
    <string name="quick_action_gpx_tracks_show">Show GPX Tracks</string>
    <string name="add_destination_query">Please set the destination first</string>
    <string name="previous_route">Previous route</string>
    <string name="add_home">Add home</string>
    <string name="add_work">Add work</string>
    <string name="work_button">Work</string>
    <string name="cubic_m">m³</string>
    <string name="metric_ton">t</string>
    <string name="shared_string_capacity">Сapacity</string>
    <string name="shared_string_width">Width</string>
    <string name="shared_string_height">Height</string>
    <string name="add_destination_point">Set destination</string>
    <string name="add_intermediate_point">Add intermediate</string>
    <string name="add_start_point">Set starting point</string>
    <string name="intermediate_waypoint">Intermediate point</string>
    <string name="transfers">Transfers</string>
    <string name="on_foot">On foot</string>
    <string name="route_way">Way</string>
    <string name="points_of_interests">Points of interest (POI)</string>
    <string name="waiting_for_route_calculation">Calculating route…</string>
    <string name="app_mode_public_transport">Public transport</string>
    <string name="avoid_roads_descr">Select a road you want to avoid during navigation, either on the map, or from the list below:</string>
    <string name="show_along_the_route">Show along the route</string>
    <string name="simulate_navigation">Simulate navigation</string>
    <string name="choose_track_file_to_follow">Select track file to follow</string>
    <string name="voice_announcements">Voice prompts</string>
    <string name="intermediate_destinations">Intermediate destinations</string>
    <string name="arrive_at_time">Arrive at %1$s</string>
    <string name="osm_live_subscriptions">Subscriptions</string>
    <string name="powered_by_osmand">By OsmAnd</string>
    <string name="osm_live_plan_pricing">Plan &amp; Pricing</string>
    <string name="osm_live_payment_monthly_title">Monthly</string>
    <string name="osm_live_payment_3_months_title">Every three months</string>
    <string name="osm_live_payment_annual_title">Annually</string>
    <string name="osm_live_payment_month_cost_descr">%1$s / month</string>
    <string name="osm_live_payment_month_cost_descr_ex">%1$.2f %2$s / month</string>
    <string name="osm_live_payment_discount_descr">Save %1$s.</string>
    <string name="osm_live_payment_current_subscription">Current subscription</string>
    <string name="osm_live_payment_renews_monthly">Renews monthly</string>
    <string name="osm_live_payment_renews_quarterly">Renews quarterly</string>
    <string name="osm_live_payment_renews_annually">Renews annually</string>
    <string name="default_price_currency_format">%1$.2f %2$s</string>
    <string name="osm_live_payment_header">Payment interval:</string>
    <string name="osm_live_payment_contribute_descr">Donations help fund OSM cartography.</string>
    <string name="markers_remove_dialog_msg">Delete map marker \'%s\'?</string>
    <string name="edit_map_marker">Edit map marker</string>
    <string name="third_party_application">Third-party app</string>
    <string name="search_street">Search street</string>
    <string name="start_search_from_city">First specify city/town/locality</string>
    <string name="shared_string_restore">Restore</string>
    <string name="keep_passed_markers_descr">Markers added as a group of Favorites or GPX waypoints marked "Passed" will remain on the map. If the group is not active, the markers will disappear from the map.</string>
    <string name="keep_passed_markers">Keep passed markers on the map</string>
    <string name="more_transport_on_stop_hint">More transport available from this stop.</string>
    <string name="ask_for_location_permission">Please grant OsmAnd location access to continue.</string>
    <string name="thank_you_for_feedback">Thank you for your feedback</string>
    <string name="poi_cannot_be_found">Could not find node or way.</string>
    <string name="search_no_results_feedback">No search results?\nProvide feedback</string>
    <!-- string name="release_3_2_pre">
    • Fixed crash on startup that occurred on some devices\n\n
    • New Markers feature: Display already traversed markers\n\n 
    • Search history now shows previously searched categories\n\n
    • Fixed crash on startup that occurred with non-latin maps\n\n
    • Improved rendering speed issues on Android 8.0 devices\n\n
    • Support for polygon (non-amenity) objects editing\n\n
    • Measure distance: Add \"Measure\" button to Actions in the context menu\n\n
    </string -->
    <!-- string name="release_3_1">
    • Navigation: Fix progress bar, fast swapping of the start and end point of the route\n\n
    • Map markers: Fix turning on/off groups, ability to hide markers from the map\n\n
    • OSM Edit: Ability to edit tags for non-point objects and ways, fix missing comments on notes, backup of edits\n\n
    • Improved Wikipedia and Wikivoyage parsing, updated files are already available\n\n
    • Context menu: Fix transport shields color in the night mode, fix additional menu sizes\n\n
    • Boat navigation: Support for waterway fairway\n\n
    • Other bugfixes\n\n
    </string -->
    <string name="increase_search_radius_to">Extend search radius to %1$s</string>
    <string name="send_search_query_description">Your search query will be sent to: \"%1$s\", along with your location.\n\n
        Personal info is not collected, only search data needed to improve the search.</string>
    <string name="send_search_query">Send search query?</string>
    <string name="shared_string_world">World</string>
    <string name="point_deleted">Point %1$s deleted</string>
    <string name="coord_input_edit_point">Edit point</string>
    <string name="coord_input_add_point">Add point</string>
    <string name="coord_input_save_as_track">Save as track</string>
    <string name="coord_input_save_as_track_descr">You added %1$s points. Type a filename and tap \"Save\".</string>
    <string name="error_notification_desc">Please send a screenshot of this notification to support@osmand.net</string>
    <string name="quick_action_edit_actions">Edit actions</string>
    <string name="get_osmand_live">Get OsmAnd Live to unlock all features: Daily map updates with unlimited downloads, all paid and free plugins, Wikipedia, Wikivoyage and much more.</string>
    <string name="unirs_render_descr">Modification of the default style to increase contrast of pedestrian and bicycle roads. Uses legacy Mapnik colors.</string>
    <string name="shared_string_bookmark">Bookmark</string>
    <string name="hide_full_description">Hide full description</string>
    <string name="show_full_description">Show full description</string>
    <string name="off_road_render_descr">For off-road driving based on \'Topo\' style and for use with green satellite images as an underlay. Reduced main road thickness, increased thickness of tracks, paths, bicycle and other routes.</string>
    <string name="nautical_render_descr">For nautical navigation. Features buoys, lighthouses, riverways, sea lanes and marks, harbors, seamark services, and depth contours.</string>
    <string name="ski_map_render_descr">For skiing. Features pistes, ski-lifts, cross country tracks, etc. Dims secondary map objects.</string>
    <string name="light_rs_render_descr">Simple driving style. Gentle night mode, contour lines, contrasting orange styled roads, dims secondary map objects.</string>
    <string name="topo_render_descr">For hiking, trekking, and nature cycling. Readable outdoors. Contrasting roads and natural objects, different route types, advanced contour line options, extra details. Adjusting "Surface integrity" distinguishes road quality. No night mode.</string>
    <string name="mapnik_render_descr">Old default \'Mapnik\'-style. Similar colors to \'Mapnik\'.</string>
    <string name="touring_view_render_descr">Touring style with high contrast and maximum detail. Includes all options of the OsmAnd default style, while displaying as much detail as possible, in particular roads, paths, and other ways to travel. Clear \"touring atlas\" distinction between road types. Suitable for day, night, and outdoor use.</string>
    <string name="default_render_descr">General purpose style. Dense cities shown cleanly. Features contour lines, routes, surface quality, access restrictions, road shields, paths rendering according to SAC scale, whitewater sports items.</string>
    <string name="open_wikipedia_link_online">Open Wikipedia link online</string>
    <string name="open_wikipedia_link_online_description">The link will be opened in a web browser.</string>
    <string name="read_wikipedia_offline_description">Get OsmAnd Live subscription to read Wikipedia and Wikivoyage articles offline.</string>
    <string name="how_to_open_link">How to open the link?</string>
    <string name="read_wikipedia_offline">Read Wikipedia offline</string>
    <string name="download_all">Download all</string>
    <string name="shared_string_restart">App restart</string>
    <string name="show_images">Show images</string>
    <string name="purchase_cancelled_dialog_title">You have canceled your OsmAnd Live subscription</string>
    <string name="purchase_cancelled_dialog_descr">Renew subscription to continue using all the features:</string>
    <string name="maps_you_need_descr">Based on the articles you bookmarked, the following maps are recommended for you to download:</string>
    <string name="maps_you_need">Maps you need</string>
    <string name="osmand_team">OsmAnd team</string>
    <string name="popular_destinations">Popular destinations</string>
    <string name="paid_app">Paid app</string>
    <string name="paid_plugin">Paid plugin</string>
    <string name="travel_card_update_descr">New Wikivoyage data available, update it to enjoy.</string>
	<string name="travel_card_download_descr">Download Wikivoyage travel guides to view articles about places around the world without a connection to the Internet.</string>
	<string name="update_is_available">Update available</string>
	<string name="download_file">Download file</string>
    <string name="start_editing_card_image_text">The free worldwide travel guide anyone can edit.</string>
    <string name="welcome_to_open_beta_description">Travel guides are currently based on Wikivoyage. Test all features during open beta testing for free. Afterwards, travel guides will be available to subscribers of OsmAnd Unlimited and owners of OsmAnd+.</string>
    <string name="start_editing_card_description">You can and should edit any article on Wikivoyage. Share knowledge, experience, talent, and your attention.</string>
    <string name="start_editing">Start editing</string>
    <string name="get_unlimited_access">Get unlimited access</string>
    <string name="welcome_to_open_beta">Welcome to the open beta</string>
    <string name="wikivoyage_travel_guide">Travel Guides</string>
    <string name="wikivoyage_travel_guide_descr">Guides to the most interesting places on the planet, inside OsmAnd, without a connection to the Internet.</string>
    <string name="monthly_map_updates">Monthly map updates</string>
    <string name="daily_map_updates">Hourly map updates</string>
    <string name="in_app_purchase">In-app purchase</string>
    <string name="in_app_purchase_desc">One-time payment</string>
    <string name="in_app_purchase_desc_ex">Once purchased, it will be permanently available to you.</string>
    <string name="purchase_unlim_title">Buy - %1$s</string>
    <string name="wikivoyage_offline">Wikivoyage offline</string>
    <string name="unlimited_downloads">Unlimited downloads</string>
    <string name="wikipedia_offline">Wikipedia offline</string>
    <string name="contour_lines_hillshade_maps">Contour lines &amp; Hillshade maps</string>
    <string name="unlock_all_features">Unlock all OsmAnd features</string>
    <string name="purchase_dialog_title">Choose plan</string>
    <string name="purchase_dialog_travel_description">Purchase one of the following to receive the offline travel guide functionality:</string>
    <string name="purchase_dialog_subtitle">Choose suitable item</string>
    <string name="shared_string_dont">Don\'t</string>
    <string name="shared_string_do">Do</string>
    <string name="shared_string_only_with_wifi">Only on Wi-Fi</string>
    <string name="wikivoyage_download_pics">Download images</string>
    <!-- Use ← for RTL languages -->
    <string name="wikivoyage_download_pics_descr">Article images can be downloaded for offline use.\nAlways available in \'Explore\' → \'Options\'.</string>
    <string name="shared_string_wifi_only">Only on Wi-Fi</string>
    <string name="select_travel_book">Select a travel book</string>
    <string name="shared_string_travel_book">Travel book</string>
    <string name="online_webpage_warning">Page only available online. Open in web browser?</string>
    <string name="images_cache">Image cache</string>
    <string name="delete_search_history">Delete search history</string>
    <string name="download_images">Download images</string>
    <string name="download_maps_travel">Travel guides</string>
    <string name="shared_string_wikivoyage">Wikivoyage</string>
    <string name="article_removed">Article removed</string>
    <string name="wikivoyage_search_hint">Search for country, city, or province</string>
    <string name="shared_string_read">Read</string>
    <string name="saved_articles">Bookmarked articles</string>
    <string name="shared_string_explore">Explore</string>
    <string name="shared_string_contents">Contents</string>
    <string name="shared_string_result">Result</string>
    <string name="use_two_digits_longitude">Use double digit longitude</string>
    <string name="shared_string_travel_guides">Travel guides</string>
    <string name="waypoints_removed_from_map_markers">Waypoints removed from map markers</string>
    <string name="nothing_found_in_radius">Could not find anything:</string>
    <string name="select_waypoints_category_description">Add all of the track\'s waypoints, or select separate categories.</string>
    <string name="shared_string_total">Total</string>
    <string name="clear_all_intermediates">Clear all intermediate points</string>
    <string name="group_deleted">Group deleted</string>
    <string name="rendering_attr_whiteWaterSports_name">Whitewater sports</string>
    <string name="distance_farthest">Farthest first</string>
    <string name="distance_nearest">Nearest first</string>
    <string name="enter_lon">Enter longitude</string>
    <string name="enter_lat">Enter latitude</string>
    <string name="enter_lat_and_lon">Enter latitude and longitude</string>
	<string name="dd_mm_ss_format">DD°MM′SS″</string>
	<string name="dd_dddddd_format">DD.DDDDDD°</string>
	<string name="dd_ddddd_format">DD.DDDDD°</string>
	<string name="dd_mm_mmmm_format">DD°MM.MMMM′</string>
	<string name="dd_mm_mmm_format">DD°MM.MMM′</string>
	<string name="east_abbreviation">E</string>
	<string name="west_abbreviation">W</string>
	<string name="south_abbreviation">S</string>
	<string name="north_abbreviation">N</string>
	<string name="optional_point_name">Optional point name</string>
    <string name="transport_nearby_routes_within">Nearby routes within</string>
    <string name="transport_nearby_routes">Within</string>
    <string name="enter_the_file_name">Type the filename.</string>
    <string name="map_import_error">Map import error</string>
    <string name="map_imported_successfully">Map imported</string>
    <string name="make_as_start_point">Make this the point of departure</string>
    <string name="shared_string_current">Current</string>
    <string name="last_intermediate_dest_description">Adds intermediate stop</string>
    <string name="first_intermediate_dest_description">Adds initial stop</string>
    <string name="subsequent_dest_description">Move destination up, and create it</string>
    <string name="show_closed_notes">Show closed notes</string>
    <string name="switch_osm_notes_visibility_desc">Show/hide OSM notes on the map.</string>
    <string name="gpx_file_desc">GPX - suitable for export to JOSM or other OSM editors.</string>
    <string name="osc_file_desc">OSC - suitable for export to OSM.</string>
    <string name="shared_string_gpx_file">GPX file</string>
    <string name="osc_file">OSC file</string>
    <string name="choose_file_type">Select filetype</string>
    <string name="osm_edits_export_desc">Export as OSM notes, POIs, or both.</string>
    <string name="all_data">All data</string>
    <string name="osm_notes">OSM notes</string>
    <string name="will_open_tomorrow_at">Opens tomorrow at</string>
    <string name="rendering_attr_hidePOILabels_name">POI labels</string>
    <string name="shared_string_without_name">Without name</string>
    <string name="what_is_here">What\'s here:</string>
    <string name="parked_at">parked at</string>
    <string name="pick_up_till">Pick up until</string>
    <string name="without_time_limit">Without time limit</string>
    <string name="context_menu_read_full_article">Read full article</string>
    <string name="context_menu_read_article">Read article</string>
    <string name="context_menu_points_of_group">All points of the group</string>
    <string name="open_from">Open from</string>
    <string name="open_till">Open till</string>
    <string name="will_close_at">Closes at</string>
    <string name="will_open_at">Opens at</string>
    <string name="will_open_on">Opens at</string>
    <string name="additional_actions">Additional actions</string>
    <string name="av_locations_selected_desc">GPX file with coordinates and data of the selected notes.</string>
    <string name="av_locations_all_desc">GPX file with coordinates and data of all notes.</string>
    <!-- string name="release_3_0">
• New: Support for global offline travel guides. Referenced locations are linked to the map. Initial data from Wikivoyage.\n\n
• Wikipedia: New look, active links, images now supported\n\n
• Open Track UI: Support for waypoint groups\n\n
• Map markers: Import of selected groups from GPX files, coordinate input, new look\n\n
• OsmAnd Live subscription now supports all OsmAnd features\n\n
    </string -->
    <string name="modify_the_search_query">Change your search.</string>
    <string name="shared_string_actions">Actions</string>
    <string name="shared_string_marker">Marker</string>
    <string name="empty_state_osm_edits">Create or modify OSM objects</string>
    <string name="empty_state_osm_edits_descr">Create or modify OSM POIs, open or comment OSM notes, and contribute recorded GPX files.</string>
    <string name="shared_string_deleted">Deleted</string>
    <string name="shared_string_edited">Edited</string>
    <string name="shared_string_added">Added</string>
    <string name="marker_activated">Marker %s activated.</string>
    <string name="one_tap_active_descr">Tap a marker on the map to move it to the top of the active markers without opening the context menu.</string>
    <string name="one_tap_active">\'One tap\' active</string>
    <string name="empty_state_av_notes">Make notes!</string>
    <string name="empty_state_av_notes_desc">Add audio, video or photo note to every point on the map, using widget or context menu.</string>
    <string name="notes_by_date">OSM notes by date</string>
    <string name="by_date">By date</string>
    <string name="by_type">By type</string>
    <string name="looking_for_tracks_with_waypoints">Looking for tracks with waypoints</string>
    <string name="shared_string_more_without_dots">More</string>
    <string name="appearance_on_the_map">Appearance on the map</string>
    <string name="add_track_to_markers_descr">Select a track to add its waypoints to the markers.</string>
    <string name="add_favourites_group_to_markers_descr">Select a category of Favorites to add to the markers.</string>
    <string name="shared_string_gpx_waypoints">Track waypoints</string>
    <string name="favourites_group">Favorites category</string>
    <string name="add_group">Add a group</string>
    <string name="add_group_descr">Import groups from Favorites or GPX waypoints.</string>
    <string name="empty_state_markers_active">Create map markers!</string>
    <string name="empty_state_markers_active_desc">Long or short tap \'Places\', then tap the marker flag button.</string>
    <string name="empty_state_markers_groups">Import groups</string>
    <string name="empty_state_markers_groups_desc">Import Favorite groups or waypoints as markers.</string>
    <string name="empty_state_markers_history_desc">Markers marked as passed will appear on this screen.</string>
    <string name="shared_string_two">Two</string>
    <string name="shared_string_one">One</string>
    <string name="show_guide_line_descr">Show directional line from your position to the active marker locations.</string>
    <string name="show_arrows_descr">Show one or two arrows indicating the direction to the active markers.</string>
    <string name="distance_indication_descr">Choose how to display the distance to active markers.</string>
    <string name="active_markers_descr">Specify number of direction indicators:</string>
    <string name="digits_quantity">Number of decimal digits</string>
    <string name="shared_string_right">Right</string>
    <string name="shared_string_left">Left</string>
    <string name="show_number_pad">Show number pad</string>
    <string name="shared_string_paste">Paste</string>
    <string name="go_to_next_field">Next field</string>
    <string name="rename_marker">Rename marker</string>
    <string name="tap_on_map_to_hide_interface_descr">A tap on the map toggles the control buttons and widgets.</string>
    <string name="tap_on_map_to_hide_interface">Fullscreen mode</string>
    <string name="mark_passed">Mark passed</string>
    <string name="import_gpx_file_description">can be imported as Favorites or a GPX file.</string>
    <string name="import_as_gpx">Import as GPX file</string>
    <string name="import_as_favorites">Import as Favorites</string>
    <string name="import_file">Import file</string>
	<string name="wrong_input">Wrong input</string>
	<string name="enter_new_name">Enter new name</string>
	<string name="shared_string_back">Back</string>
	<string name="shared_string_view">View</string>
	<string name="waypoints_added_to_map_markers">Waypoints added to map markers</string>
	<string name="wrong_format">Wrong format</string>
    <string name="shared_string_road">Road</string>
    <string name="show_map">Show map</string>
    <string name="route_is_calculated">Route calculated</string>
    <string name="round_trip">Round trip</string>
    <string name="plan_route_no_markers_toast">You must add at least one marker to use this function.</string>
    <string name="osn_modify_dialog_error">Could not modify note.</string>
    <string name="osn_modify_dialog_title">Modify note</string>
    <string name="context_menu_item_modify_note">Modify OSM note</string>
    <string name="make_round_trip_descr">Add copy of point of departure as destination.</string>
    <string name="make_round_trip">Make round trip</string>
    <!-- string name="shared_string_navigate">Navigate</string-->
    <string name="shared_string_markers">Markers</string>
    <string name="coordinates_format">Coordinate format</string>
    <string name="use_system_keyboard">Use system keyboard</string>
    <string name="fast_coordinates_input_descr">Select coordinate input format. You can always change it by tapping \'Options\'.</string>
    <string name="fast_coordinates_input">Quick coordinate input</string>
    <string name="routing_attr_avoid_ice_roads_fords_name">No ice roads or fords</string>
    <string name="routing_attr_avoid_ice_roads_fords_description">Avoids ice roads and fords.</string>
    <string name="use_location">Use position</string>
    <string name="add_location_as_first_point_descr">Add your position as point of departure to plan the perfect route.</string>
    <string name="my_location">My position</string>
    <string name="shared_string_finish">Finish</string>
    <string name="plan_route">Plan route</string>
    <string name="shared_string_sort">Sort</string>
    <string name="coordinate_input">Coordinate input</string>
    <string name="marker_save_as_track_descr">Export your markers to the following GPX file:</string>
    <string name="marker_save_as_track">Save as GPX file</string>
    <string name="move_to_history">Move to history</string>
    <string name="group_will_be_removed_after_restart">The group will be gone the next time you start the app.</string>
    <string name="show_guide_line">Show directional lines</string>
    <string name="show_arrows_on_the_map">Show arrows on the map</string>
    <string name="show_passed">Show passed</string>
    <string name="hide_passed">Hide passed</string>
    <string name="remove_from_map_markers">Remove from \'Map markers\'</string>
    <string name="descendingly">Z-A</string>
    <string name="ascendingly">A-Z</string>
    <string name="date_added">Added</string>
    <string name="order_by">Order by:</string>
    <string name="marker_show_distance_descr">Select how to indicate distance and direction to map markers on the map:</string>
    <string name="map_orientation_change_in_accordance_with_speed">Map orientation threshold</string>
    <string name="map_orientation_change_in_accordance_with_speed_descr">Select speed of switching orientation from \'Movement direction\' to \'Compass directon\' below.</string>
    <string name="all_markers_moved_to_history">All map markers moved to history</string>
    <string name="marker_moved_to_history">Map marker moved to history</string>
    <string name="marker_moved_to_active">Map marker moved to active</string>
    <string name="shared_string_list">List</string>
    <string name="shared_string_groups">Groups</string>
    <string name="passed">Last used: %1$s</string>
    <string name="make_active">Make active</string>
    <string name="today">Today</string>
    <string name="yesterday">Yesterday</string>
    <string name="last_seven_days">Last 7 days</string>
    <string name="this_year">This year</string>
    <!-- string name="widget">Widget</string if needed should be shared_string_widget -->
    <!-- string name="top_bar">Top bar</string use shared_string_topbar -->
    <string name="move_all_to_history">Move all to history</string>
    <string name="show_direction">Distance indication</string>
    <string name="sort_by">Sort by</string>
    <string name="do_not_use_animations">No animations</string>
    <string name="do_not_use_animations_descr">Turns off map animations.</string>
    <string name="keep_showing_on_map">Keep showing on map</string>
    <string name="exit_without_saving">Exit without saving?</string>
    <string name="line">Line</string>
    <string name="save_as_route_point">Save as route points</string>
    <string name="save_as_line">Save as line</string>
    <string name="route_point">Route point</string>
    <string name="edit_line">Edit line</string>
    <string name="add_point_before">Add point before</string>
    <string name="add_point_after">Add point after</string>
    <string name="shared_string_options">Options</string>
    <string name="measurement_tool_snap_to_road_descr">OsmAnd will connect the points with routes for the selected profile.</string>
    <string name="measurement_tool_save_as_new_track_descr">Save the points either as route points or as a line.</string>
    <string name="choose_navigation_type">Select navigation profile</string>
    <string name="none_point_error">Please add at least one point.</string>
    <string name="enter_gpx_name">GPX file name:</string>
    <string name="show_on_map_after_saving">Show on map after saving</string>
    <string name="measurement_tool_action_bar">Browse the map and add points</string>
    <string name="measurement_tool">Measure distance</string>
    <string name="quick_action_resume_pause_navigation">Pause/resume navigation</string>
    <string name="quick_action_resume_pause_navigation_descr">Button to pause or resume navigation.</string>
    <string name="quick_action_show_navigation_finish_dialog">Show \'Navigation finished\' dialog</string>
    <string name="quick_action_start_stop_navigation">Start/stop navigation</string>
    <string name="quick_action_start_stop_navigation_descr">Button to start or end navigation.</string>
    <string name="store_tracks_in_monthly_directories">Store recorded tracks in monthly folders</string>
    <string name="store_tracks_in_monthly_directories_descrp">Store recorded tracks in sub-folders per recording month (like 2018-01).</string>
    <string name="shared_string_reset">Reset</string>
    <string name="shared_string_reload">Reload</string>
    <string name="mapillary_menu_descr_tile_cache">Reload tiles to see up to date data.</string>
    <string name="mapillary_menu_title_tile_cache">Tile cache</string>
    <string name="wrong_user_name">Wrong username</string>
    <string name="shared_string_to">To</string>
    <string name="mapillary_menu_date_from">From</string>
    <string name="mapillary_menu_descr_dates">Only view added images</string>
    <string name="mapillary_menu_title_dates">Date</string>
    <string name="mapillary_menu_edit_text_hint">Type username</string>
    <string name="mapillary_menu_descr_username">View only images added by</string>
    <string name="mapillary_menu_title_username">Username</string>
    <string name="mapillary_menu_filter_description">Filter images by submitter, by date or by type. Only active in closeup zoom.</string>
    <string name="mapillary_menu_title_pano">Display only 360° images</string>
    <string name="map_widget_ruler_control">Radius ruler</string>
    <string name="shared_string_permissions">Permissions</string>
    <string name="import_gpx_failed_descr">Could not import file. Please ensure OsmAnd has permission to read it.</string>
    <string name="distance_moving">Distance corrected</string>
    <string name="mapillary_image">Mapillary image</string>
    <string name="open_mapillary">Open Mapillary</string>
    <string name="shared_string_install">Install</string>
    <string name="improve_coverage_mapillary">Improve photo coverage with Mapillary</string>
    <string name="improve_coverage_install_mapillary_desc">Install Mapillary to add one or more photos to this map location.</string>
    <string name="online_photos">Online photos</string>
    <string name="shared_string_add_photos">Add photos</string>
    <string name="no_photos_descr">No photos here.</string>
    <string name="mapillary_action_descr">Share your street-level view via Mapillary.</string>
    <string name="mapillary_widget">Mapillary widget</string>
    <string name="mapillary_widget_descr">Allows quick contributions to Mapillary.</string>
    <string name="mapillary_descr">Online street-level photos for everyone. Discover places, collaborate, capture the world.</string>
    <string name="mapillary">Mapillary</string>
    <string name="plugin_mapillary_descr">Street-level photos for everyone. Discover places, collaborate, capture the world.</string>
    <string name="private_access_routing_req">Your destination is located in an area with private access. Allow using private roads for this trip?</string>
    <string name="restart_search">Restart search</string>
    <string name="increase_search_radius">Increase search radius</string>
    <string name="nothing_found">Nothing found</string>
    <string name="nothing_found_descr">Change the search or increase its radius.</string>
    <string name="quick_action_showhide_osmbugs_title">Show or hide OSM notes</string>
    <string name="quick_action_osmbugs_show">Show OSM notes</string>
    <string name="quick_action_osmbugs_hide">Hide OSM notes</string>
    <string name="quick_action_showhide_osmbugs_descr">Button to show or hide OSM notes on the map.</string>
    <string name="sorted_by_distance">Sorted by distance</string>
    <string name="search_favorites">Search in Favorites</string>
    <string name="hillshade_menu_download_descr">Download the \'Hillshade Overlay\' map to show vertical shading.</string>
    <string name="hillshade_purchase_header">Install the \'Contour lines\' plugin to show graded vertical areas.</string>
    <string name="hide_from_zoom_level">Hide starting from zoom level</string>
    <string name="srtm_menu_download_descr">Download the \'Contour line\' map for use in this region.</string>
    <string name="shared_string_plugin">Plugin</string>
    <string name="srtm_purchase_header">Buy and install the \'Contour lines\' plugin to show graded vertical areas.</string>
    <string name="srtm_color_scheme">Color scheme</string>
    <string name="show_from_zoom_level">Display starting at zoom level</string>
    <string name="routing_attr_allow_private_name">Allow private access</string>
    <string name="routing_attr_allow_private_description">Allow access to private areas.</string>
    <string name="display_zoom_level">Display zoom level: %1$s</string>
    <string name="favorite_group_name">Group name</string>
    <string name="change_color">Change color</string>
    <string name="edit_name">Edit name</string>
    <string name="animate_my_location">Animate own position</string>
    <string name="animate_my_location_desc">Turn on animated map panning of \'My position\' during navigation.</string>
    <string name="shared_string_overview">Overview</string>
    <string name="select_street">Select street</string>
    <string name="shared_string_in_name">in %1$s</string>
    <string name="type_address">Type address</string>
    <string name="type_city_town">Type city/town/locality</string>
    <string name="type_postcode">Type postcode</string>
    <string name="nearest_cities">Nearest cities</string>
    <string name="select_city">Select city</string>
    <string name="select_postcode">Postcode search</string>
    <string name="quick_action_auto_zoom">Auto zoom map on/off</string>
    <string name="quick_action_auto_zoom_desc">Button to turn speed controlled auto zoom on or off.</string>
    <string name="quick_action_auto_zoom_on">Turn on auto zooming</string>
    <string name="quick_action_auto_zoom_off">Turn off auto zooming</string>
    <string name="quick_action_add_destination">Set destination</string>
    <string name="quick_action_replace_destination">Replace destination</string>
    <string name="quick_action_add_first_intermediate">Add first intermediate</string>
    <string name="quick_action_add_destination_desc">A button to make the screen center the route destination, a previously selected destination would become the last intermediate destination.</string>
    <string name="quick_action_directions_from_desc">A button to make the screen center the point of departure. Will then ask to set destination or trigger the route calculation.</string>
    <string name="quick_action_replace_destination_desc">A button to make the screen center the new route destination, replacing the previously selected destination (if any).</string>
    <string name="quick_action_add_first_intermediate_desc">A button to make the screen center the first intermediate destination.</string>
    <string name="no_overlay">No overlay</string>
    <string name="no_underlay">No underlay</string>
    <string name="subscribe_email_error">Error</string>
    <string name="subscribe_email_desc">Subscribe to our mailing list about app discounts and get 3 more map downloads!</string>
    <string name="depth_contour_descr">Sea depth contour lines and seamarks.</string>
    <string name="sea_depth_thanks">Thank you for purchasing \'Nautical depth contours\'</string>
    <string name="index_item_depth_contours_osmand_ext">Nautical depth contours</string>

    <string name="index_item_world_wikivoyage">Worldwide Wikivoyage articles</string>
    <string name="index_item_depth_points_southern_hemisphere">Southern hemisphere nautical depth points</string>
    <string name="index_item_depth_points_northern_hemisphere">Northern hemisphere nautical depth points</string>
    <string name="download_depth_countours">Nautical depth contours</string>
    <string name="nautical_maps">Nautical maps</string>
    <string name="analyze_on_map">Analyze on map</string>
    <string name="shared_string_visible">Visible</string>
    <string name="restore_purchases">Restore purchases</string>
    <string name="fonts_header">Map fonts</string>
    <string name="right_side_navigation">Right-hand traffic</string>
    <string name="driving_region_automatic">Automatic</string>
    <string name="do_not_send_anonymous_app_usage">Don\'t send anonymous app usage statistics</string>
    <string name="do_not_send_anonymous_app_usage_desc">OsmAnd collects info about which parts of the app you open. Your location is never sent, nor is anything you enter into the app or details of areas you view, search, or download.</string>
    <string name="do_not_show_startup_messages">Don\'t show startup messages</string>
    <string name="do_not_show_startup_messages_desc">Don\'t show app discounts &amp; special local event messages.</string>
    <string name="parking_options">Parking options</string>
    <string name="full_version_thanks">Thank you for purchasing the paid version of OsmAnd.</string>
    <string name="routing_attr_relief_smoothness_factor_hills_name">Hilly</string>
    <string name="routing_attr_relief_smoothness_factor_plains_name">Less hilly</string>
    <string name="routing_attr_relief_smoothness_factor_more_plains_name">Flat</string>
    <string name="routing_attr_driving_style_speed_name">Shorter routes</string>
    <string name="routing_attr_driving_style_balance_name">Balanced</string>
    <string name="routing_attr_driving_style_safety_name">Prefer byways</string>
    <string name="relief_smoothness_factor_descr">Preferred terrain: flat or hilly.</string>
    <string name="shared_string_slope">Slope</string>
    <string name="add_new_folder">Add new folder</string>
    <string name="points_delete_multiple_succesful">Point(s) deleted.</string>
    <string name="points_delete_multiple">Are you sure you want to delete %1$d point(s)?</string>
    <string name="route_points_category_name">Turns to pass on this route</string>
    <string name="track_points_category_name">Waypoints, points of interest, named features</string>
    <string name="shared_string_gpx_track">Track</string>
    <string name="max_speed">Maximum speed</string>
    <string name="average_speed">Average speed</string>
    <string name="shared_string_time_moving">Time moving</string>
    <string name="shared_string_time_span">Time span</string>
    <string name="shared_string_max">Max</string>
    <string name="shared_string_start_time">Start time</string>
    <string name="shared_string_end_time">End time</string>
    <string name="shared_string_color">Color</string>
    <string name="select_gpx_folder">Select GPX file folder</string>
    <string name="file_can_not_be_moved">Could not move file.</string>
    <string name="shared_string_move">Move</string>
    <string name="shared_string_gpx_tracks">Tracks</string>
    <string name="routing_attr_driving_style_name">Driving style</string>
    <string name="route_altitude">Route elevation</string>
    <string name="altitude_descent">Descent</string>
    <string name="altitude_ascent">Ascent</string>
    <string name="altitude_range">Altitude range</string>
    <string name="average_altitude">Average altitude</string>
    <string name="shared_string_time">Time</string>
    <string name="total_distance">Total distance</string>
    <string name="routing_attr_relief_smoothness_factor_name">Select elevation fluctuation</string>
    <string name="routing_attr_height_obstacles_name">Use elevation data</string>
    <string name="routing_attr_height_obstacles_description">Factor in terrain elevation (via SRTM, ASTER, and EU-DEM data).</string>
    <string name="rendering_attr_depthContours_description">Show depth contours and points.</string>
    <string name="rendering_attr_depthContours_name">Nautical depth contours</string>
    <!-- string name="release_2_6">
	\u2022 New feature: Quick action button\n\n
	\u2022 Improved touch screen gesture response (e.g. concurrent panning and zooming)\n\n
	\u2022 New map fonts covering more locales\n\n
	\u2022 Support text-to-speech for regional language variants (and accents)\n\n
	\u2022 Visibility enhancements in several map styles and Wikipedia\n\n
	\u2022 Support Open Location Code (OLC)\n\n
	\u2022 Display elevation, slope, and speed profile for recorded GPX tracks and calculated routes\n\n
	\u2022 \"Driving style\" setting and logic improvements for bicycle routing\n\n
	\u2022 Altitude data settings for bicycle routing\n\n
	\u2022 Several other improvements and bug fixes\n\n
	and more…
	</string -->
    <!-- string name="release_2_7">
	\u2022 Mapillary plugin with street-level imagery\n\n
	\u2022 Ruler widget for distance measurement\n\n
	\u2022 GPX split intervals with detailed info about your track\n\n
	\u2022 Other improvements and bug fixes\n\n
	</string -->
    <!-- string name="release_2_8">
	\u2022 Completely reworked map markers with directional lines and route planning\n\n
	\u2022 Measure distance tool offering snap to road feature and saving points as track\n\n
	\u2022 OsmAnd Live: Bug fixes, fresh data on the server every 30 minutes, updates implemented into the navigation\n\n
	</string -->
    <!-- string name="release_2_9">
	\u2022 Updated the context menu: Show when the POI opens / closes\n\n
	\u2022 Transport menu: all available routes are now at the top\n\n
	\u2022 Wikipedia: added the button to open the original article, updated the appearance of articles\n\n
	\u2022 Route: added possibility to swap start and end points in one tap\n\n
	\u2022 OSM notes: Added sorting by type and date\n\n
	\u2022 OSM edits: Show an icon and a name of the POI category, display completed actions\n\n
	\u2022 New quick coordinate input screen for quick markers creation\n\n
    \u2022 Detection of stop signs now considers driving direction\n\n
	\u2022 New algorithm providing meaningful ascent/descent values for GPX tracks\n\n
	\u2022 Terrain (ascent) aware hiking time (Naismith\'s rule)\n\n
	</string -->
    <string name="auto_split_recording_title">Auto-split recordings after gap</string>
    <string name="auto_split_recording_descr">Start new segment after gap of 6 min, new track after gap of 2 h, or new file after a longer gap if the date has changed.</string>
    <string name="rendering_attr_contourDensity_description">Contour line density</string>
    <string name="rendering_attr_contourDensity_name">Contour line density</string>
    <string name="rendering_value_high_name">High</string>
    <string name="rendering_value_medium_w_name">Medium</string>
    <string name="rendering_value_low_name">Low</string>
    <string name="rendering_attr_contourWidth_description">Contour line width</string>
    <string name="rendering_attr_contourWidth_name">Contour line width</string>
    <string name="rendering_attr_hideWaterPolygons_description">Water</string>
    <string name="rendering_attr_hideWaterPolygons_name">Hide water</string>
    <string name="routing_attr_allow_motorway_name">Use motorways</string>
    <string name="routing_attr_allow_motorway_description">Allows motorways.</string>
    <string name="upload_osm_note_description">Upload your OSM note anonymously or by using your OpenStreetMap.org profile.</string>
    <string name="wiki_around">Nearby Wikipedia articles</string>
    <string name="search_map_hint">City or region</string>
    <string name="route_roundabout_short">Take %1$d exit and go</string>
    <string name="upload_poi">Upload POI</string>
    <string name="route_calculation">Route calculation</string>
    <string name="gpx_no_tracks_title">You do not have any GPX files yet</string>
    <string name="gpx_no_tracks_title_folder">You may also add GPX files to the folder</string>
    <string name="gpx_add_track">Add more…</string>
    <string name="gpx_appearance">Appearance</string>
    <string name="trip_rec_notification_settings">Turn on quick recording</string>
    <string name="trip_rec_notification_settings_desc">Display a system notification allowing trip recording.</string>
    <string name="shared_string_notifications">Notifications</string>
    <string name="shared_string_continue">Continue</string>
    <string name="shared_string_pause">Pause</string>
    <string name="shared_string_paused">Paused</string>
    <string name="shared_string_trip">Trip</string>
    <string name="shared_string_recorded">Recorded</string>
    <string name="shared_string_record">Record</string>
    <string name="gpx_logging_no_data">No data</string>
    <!-- string name="release_2_5">
	\u2022 Tappable icons on the map\n\n
	\u2022 Powerful POI filter search: Search, e.g. restaurants by cuisine, or campgrounds with specific facilities\n\n
	\u2022 New Topo Map style for cyclists and hikers\n\n
	\u2022 Enhanced trip recording\n\n
	\u2022 Improved navigation notifications (Android Wear)\n\n
	\u2022 Many other improvements and bug fixes\n\n
	and more…
    </string -->
    <string name="rendering_attr_contourColorScheme_description">Contour lines color scheme</string>
    <string name="save_track_min_speed">Logging minimum speed</string>
    <string name="save_track_min_speed_descr">Filter: No logging of points below this speed.</string>
    <string name="save_track_min_distance">Logging minimum displacement</string>
    <string name="save_track_min_distance_descr">Filter: Set minimum distance from a point to log a new one.</string>
    <string name="save_track_precision">Logging minimum accuracy</string>
    <string name="save_track_precision_descr">Filter: No logging unless this accuracy is reached.</string>
    <string name="christmas_poi">Christmas POI</string>
    <string name="christmas_desc">Anticipating Christmas and New Year holidays, you can choose to display associated POIs like Christmas trees and markets, etc.</string>
    <string name="christmas_desc_q">Show Christmas holiday POIs?</string>
    <string name="rendering_value_light_brown_name">Light brown</string>
    <string name="rendering_value_dark_brown_name">Dark brown</string>
    <string name="rendering_attr_contourColorScheme_name">Contour lines color scheme</string>
    <string name="rendering_attr_surfaceIntegrity_name">Road surface integrity</string>
    <string name="search_hint">Type city, address, POI name</string>
    <string name="translit_name_if_miss">Transliterate if %1$s name is missing</string>
    <string name="translit_names">Transliterate names</string>
    <string name="edit_filter">Edit categories</string>
    <string name="subcategories">Subcategories</string>
    <string name="selected_categories">Selected categories</string>
    <string name="create_custom_poi">Create custom filter</string>
    <string name="custom_search">Custom search</string>
    <string name="shared_string_filters">Filters</string>
    <string name="apply_filters">Apply filters</string>
    <string name="save_filter">Save filter</string>
    <string name="delete_filter">Delete filter</string>
    <string name="new_filter">New filter</string>
    <string name="new_filter_desc">Please enter a name for the new filter, this will be added to your \'Categories\' tab.</string>
    <string name="osm_live_payment_desc">Subscription charged per month. Cancel it on Google Play at any time.</string>
    <string name="donation_to_osm">Donation to the OSM community</string>
    <string name="donation_to_osm_desc">Part of your donation is sent to OSM contributors. The subscription cost remains the same.</string>
    <string name="osm_live_subscription_desc">Subscription enables hourly, daily, weekly updates, and unlimited downloads for all maps globally.</string>
    <string name="get_it">Get it</string>
    <string name="get_for">Get for %1$s</string>
    <string name="osm_live_banner_desc">Get unlimited map downloads, adding weekly, daily, or even hourly updates.</string>
    <string name="osmand_plus_banner_desc">Unlimited map downloads, updates, and Wikipedia plugin.</string>
    <string name="si_mi_meters">Miles/meters</string>
    <string name="skip_map_downloading">Skip downloading maps</string>
    <string name="skip_map_downloading_desc">You have no offline map installed. You may select a map from the list or download maps later via \'Menu - %1$s\'.</string>
    <string name="search_another_country">Select another region</string>
    <string name="search_map">Searching maps…</string>
    <string name="first_usage_wizard_desc">Let OsmAnd determine your location and suggest maps to download for that region.</string>
    <string name="location_not_found">Location not found</string>
    <string name="no_inet_connection">No Internet connection</string>
    <string name="no_inet_connection_desc_map">Required to download maps.</string>
    <string name="search_location">Searching for location…</string>
    <string name="storage_free_space">Free space</string>
    <string name="storage_place_description">OsmAnd\'s data storage (for maps, GPX files, etc.): %1$s.</string>
    <string name="give_permission">Grant permission</string>
    <string name="allow_access_location">Allow location access</string>
    <string name="first_usage_greeting">Get directions and discover new places without an Internet connection</string>
    <string name="search_my_location">Find my position</string>
    <string name="update_all_maps_now">Update all maps now?</string>
    <string name="clear_tile_data">Clear all tiles</string>
    <string name="routing_attr_short_way_name">Fuel-efficient way</string>
    <string name="routing_attr_short_way_description">Use fuel-efficient way (usually shorter).</string>
    <string name="replace_favorite_confirmation">Are you sure you want to replace Favorite %1$s?</string>
    <string name="rendering_attr_hideOverground_name">Overground objects</string>
    <string name="shared_string_change">Change</string>
    <string name="get_started">Get started</string>
    <string name="route_stops_before">%1$s stops before</string>
    <string name="coords_search">Coordinates search</string>
    <string name="advanced_coords_search">Advanced coordinates search</string>
    <string name="back_to_search">Back to search</string>
    <string name="confirmation_to_delete_history_items">Remove selected items from \'History\'?</string>
    <string name="show_something_on_map">Show %1$s on the map</string>
    <!-- string name="release_2_4">
	\u2022 New very powerful free text search\n\n
	\u2022 Car audio system / speaker phone integration via Bluetooth\n\n
	\u2022 Improved route guidance, voice prompting, and turn lane indication\n\n
	\u2022 Improved transport layer with route rendering\n\n
	\u2022 Added more locales and now support regional locales\n\n
	\u2022 Many other improvements and bugfixes\n\n
	and more…
    </string -->
    <string name="dist_away_from_my_location">Search %1$s away</string>
    <string name="share_history_subject"> shared via OsmAnd</string>
    <string name="search_categories">Categories</string>
    <string name="postcode">Postcode</string>
    <string name="shared_string_from">from</string>
    <string name="city_type_district">District</string>
    <string name="city_type_neighbourhood">Neighbourhood</string>
    <string name="map_widget_search">Search</string>
    <string name="shared_string_is_open_24_7">Open 24/7</string>
    <string name="storage_directory_card">Memory card</string>
    <string name="coords_format">Coordinate format</string>
    <string name="coords_format_descr">Format for geographical coordinates.</string>
    <string name="app_mode_bus">Bus</string>
    <string name="app_mode_train">Train</string>
    <string name="current_track">Current track</string>
    <string name="map_widget_battery">Battery level</string>
    <string name="change_markers_position">Change marker position</string>
    <string name="move_marker_bottom_sheet_title">Move the map to change marker position</string>
    <!-- string name="lat_lon_pattern">Lat: %1$.5f Lon: %2$.5f</string -->
    <string name="follow_us">Follow us</string>
    <string name="access_direction_audio_feedback">Audio directions</string>
    <string name="access_direction_audio_feedback_descr">Indicate target point direction by sound.</string>
    <string name="access_direction_haptic_feedback">Haptic directions</string>
    <string name="access_direction_haptic_feedback_descr">Indicate target point direction by vibration.</string>
    <string name="use_osm_live_routing_description">Enable navigation for OsmAnd Live changes.</string>
    <string name="use_osm_live_routing">OsmAnd Live navigation</string>
    <string name="access_no_destination">Destination not set</string>
    <string name="map_widget_magnetic_bearing">Magnetic bearing</string>
    <string name="map_widget_bearing">Relative bearing</string>
    <string name="access_disable_offroute_recalc">No route recalculation after leaving it</string>
    <string name="access_disable_offroute_recalc_descr">No route recalculation after going off route.</string>
    <string name="access_disable_wrong_direction_recalc">No route recalculation for opposite direction</string>
    <string name="access_disable_wrong_direction_recalc_descr">No route recalculation while just moving in the opposite direction.</string>
    <string name="access_smart_autoannounce">Smart autoannounce</string>
    <string name="access_smart_autoannounce_descr">Notify only when direction to the target point changes.</string>
    <string name="access_autoannounce_period">Autoannounce period</string>
    <string name="access_autoannounce_period_descr">Minimal time interval between announcements.</string>
    <string name="access_default_color">Default color</string>
    <string name="access_category_choice">Choose category</string>
    <string name="access_hint_enter_name">Enter name</string>
    <string name="access_hint_enter_category">Enter category</string>
    <string name="access_hint_enter_description">Enter description.</string>
    <string name="access_map_linked_to_location">Map linked to location</string>
    <string name="access_collapsed_list">Collapsed list</string>
    <string name="access_expanded_list">Expanded list</string>
    <string name="access_empty_list">Empty list</string>
    <string name="access_tree_list">Tree list</string>
    <string name="access_shared_string_not_installed">Not installed</string>
    <string name="access_widget_expand">Expand</string>
    <string name="access_shared_string_navigate_up">Navigate up</string>
    <string name="access_sort">Sort</string>
    <string name="map_mode">Map mode</string>
    <string name="number_of_gpx_files_selected_pattern">%s GPX files selected</string>
    <string name="rendering_value_fine_name">Fine</string>
    <string name="rendering_value_thin_name">Thin</string>
    <string name="rendering_value_medium_name">Medium</string>
    <string name="rendering_value_bold_name">Bold</string>
    <string name="no_map_markers_found">Please add map markers via map</string>
    <string name="no_waypoints_found">No waypoints found</string>
    <string name="anonymous_user_hint">Anonymous users cannot:\n- Create groups;\n- Sync groups and devices with the server;\n- Manage groups and devices in a personal dashboard on the website.</string>
    <string name="report">Report</string>
    <string name="storage_permission_restart_is_required">The app is now allowed to write to external storage, but needs to be started again to do so.</string>
    <!-- string name="release_2_3">
	\u2022 OSM Live. Support map contributors and developers and get hourly map updates. \n\n
	\u2022 Map markers. A new way to quickly select places on the map.\n\n
	\u2022 More detailed OSM maps with country specific road shields and lots of new map features.\n\n
	\u2022 Improved Look and Feel of Route preparation. \n\n
	\u2022 Many improvements in the map context menu such as contextual address lookup.\n\n
	and more…
        </string -->
    <string name="shared_string_move_up">Move ↑</string>
    <string name="shared_string_move_down">Move ↓</string>
    <string name="finish_navigation">Finish navigation</string>
    <string name="avoid_road">Avoid road</string>
    <string name="storage_directory_readonly_desc">Switched to internal memory since the selected data storage folder is write-protected. Please select a writable storage directory.</string>
    <string name="storage_directory_shared">Shared memory</string>
    <string name="shared_string_topbar">Top bar</string>
    <string name="full_report">Full report</string>
    <string name="recalculate_route">Recalculate route</string>
    <string name="open_street_map_login_and_pass">OSM username and password</string>
    <string name="donations">Donations</string>
    <string name="number_of_recipients">Number of recipients</string>
    <string name="osm_user_stat">Edits %1$s, rank %2$s, total edits %3$s</string>
    <string name="osm_recipient_stat">Edits %1$s, sum %2$s mBTC</string>
    <string name="osm_editors_ranking">OSM Editor ranking</string>
    <string name="osm_live_subscription">OsmAnd Live subscription</string>
    <string name="osm_live_subscribe_btn">Subscribe</string>
    <string name="osm_live_email_desc">Needed to update you about your contributions.</string>
    <string name="osm_live_user_public_name">Public name</string>
    <string name="osm_live_hide_user_name">Do not show my name in reports</string>
    <string name="osm_live_support_region">Support region</string>
    <string name="osm_live_month_cost">Cost per month</string>
    <string name="osm_live_month_cost_desc">Monthly payment</string>
    <string name="osm_live_active">Active</string>
    <string name="osm_live_not_active">Inactive</string>
    <string name="osm_live_enter_email">Please enter a valid e-mail address</string>
    <string name="osm_live_enter_user_name">Please enter a public name</string>
    <string name="osm_live_thanks">Thank you for supporting OsmAnd!\nTo activate all new features you need to restart OsmAnd.</string>
    <string name="osm_live_region_desc">Part of your donation will be sent to OSM users who submit changes to the map in that region.</string>
    <string name="osm_live_subscription_settings">Subscription settings</string>
    <string name="osm_live_ask_for_purchase">Please purchase a subscription to OsmAnd Live first</string>
    <string name="osm_live_header">This subscription enables hourly updates for all maps around the world.\n
    Part of the income goes back to the OSM community and is paid out for each OSM contribution.\n
    If you love OsmAnd and OSM and want to support and be supported by them, this is the perfect way to do it.</string>
    <string name="select_map_marker">Select map marker</string>
    <string name="map_markers_other">Other markers</string>
    <string name="upload_anonymously">Upload anonymously</string>
    <string name="show_transparency_seekbar">Show transparency seekbar</string>
    <string name="download_files_error_not_enough_space">Not enough space!\n
    {3} MB is needed temporarily, {1} MB permanently.\n
    (Only {2} MB available.)</string>
    <string name="download_files_question_space_with_temp">Download {0} file(s)?\n
    {3} MB is used temporarily, {1} MB permanently. (Of {2} MB.)</string>
    <string name="download_files_question_space">Download {0} file(s)?\n
    {1} MB (of {2} MB) will be used.</string>
    <string name="upload_osm_note">Upload OSM Note</string>
    <string name="map_marker_1st">First map marker</string>
    <string name="map_marker_2nd">Second map marker</string>
    <string name="shared_string_toolbar">Toolbar</string>
    <string name="shared_string_widgets">Widgets</string>
    <string name="add_points_to_map_markers_q">Add all points as map markers?</string>
    <string name="shared_string_add_to_map_markers">Add to map markers</string>
    <string name="select_map_markers">Select map markers</string>
    <string name="shared_string_reverse_order">Reverse order</string>
    <string name="show_map_markers_description">Activate the map markers feature.</string>
    <string name="clear_active_markers_q">Remove all active markers?</string>
    <string name="clear_markers_history_q">Clear map marker history?</string>
    <string name="active_markers">Active markers</string>
    <string name="map_markers">Map markers</string>
    <string name="map_marker">Map marker</string>
    <string name="consider_turning_polygons_off">It is recommended to turn off polygon rendering.</string>
    <string name="rendering_attr_showMtbRoutes_name">Show mountain bike trails</string>
    <string name="show_polygons">Show polygons</string>
    <!-- string name="underlay_transparency">Underlay transparency</string -->
    <string name="find_parking">Find parking</string>
    <string name="shared_string_status">Status</string>
    <string name="shared_string_save_changes">Save changes</string>
    <string name="shared_string_email_address">E-mail address</string>
    <string name="rendering_attr_hideUnderground_name">Underground objects</string>
    <string name="data_is_not_available">Data not available</string>
    <string name="shared_string_remove">Remove</string>
    <string name="shared_string_read_more">Read more</string>
    <string name="clear_updates_proposition_message">"Remove downloaded updates and get back to the original map edition"</string>
    <string name="add_time_span">Add time span</string>
    <string name="road_blocked">Road blocked</string>
    <string name="shared_string_select">Select</string>
    <string name="switch_start_finish">Reverse starting point &amp; destination</string>
    <string name="rendering_attr_hideIcons_name">POI icons</string>
    <string name="item_removed">Item removed</string>
    <string name="n_items_removed">items removed</string>
    <string name="shared_string_undo_all">Undo all</string>
    <string name="shared_string_type">Type</string>
    <string name="starting_point">Starting point</string>
    <string name="shared_string_not_selected">Not selected</string>
    <string name="rec_split">Recorder Split</string>
    <string name="rec_split_title">Use Recorder Split</string>
    <string name="rec_split_desc">Rewrite clips when used space exceeds the storage size.</string>
    <string name="rec_split_clip_length">Clip length</string>
    <string name="rec_split_clip_length_desc">Upper time limit for recorded clips.</string>
    <string name="rec_split_storage_size">Storage size</string>
    <string name="rec_split_storage_size_desc">Amount of space that can be occupied by all recorded clips.</string>
    <string name="live_updates">Live updates</string>
    <string name="available_maps">Available maps</string>
    <string name="select_voice_provider">Select voice guidance</string>
    <string name="select_voice_provider_descr">Select or download voice guidance for your language.</string>
    <string name="impassable_road_desc">Select roads you want to avoid during navigation.</string>
    <string name="shared_string_sound">Sound</string>
    <string name="no_location_permission">Grant location data access.</string>
    <string name="no_camera_permission">Grant camera access.</string>
    <string name="no_microphone_permission">Grant mic access.</string>
    <string name="route_distance">Distance:</string>
    <string name="route_duration">Time:</string>
    <string name="rendering_attr_horseRoutes_name">Horse routes</string>
    <string name="no_address_found">No address determined</string>
    <string name="shared_string_near">Near</string>
    <string name="shared_string_hide">Hide</string>
    <string name="av_video_quality_low">Lowest quality</string>
    <string name="av_video_quality_high">Highest quality</string>
    <string name="av_video_quality">Video output quality</string>
    <string name="av_video_quality_descr">Select video quality.</string>
    <string name="av_audio_format">Audio output format</string>
    <string name="av_audio_format_descr">Select audio output format.</string>
    <string name="av_audio_bitrate">Audio bitrate</string>
    <string name="av_audio_bitrate_descr">Select audio bitrate.</string>
    <string name="please_specify_poi_type_only_from_list">Please specify the correct POI type or skip it.</string>
    <string name="access_from_map_description">Menu button launches the dashboard rather than the menu</string>
    <string name="access_from_map">Access from map</string>
    <string name="show_on_start_description">\'Off\' launches the map directly.</string>
    <string name="show_on_start">Show on start</string>
    <string name="copied_to_clipboard">Copied to clipboard</string>
    <!-- string name="release_2_2">
	\u2022 New context-sensitive UI for tapping locations on the map and on other screens\n\n
	\u2022 Map screen is now launched directly unless \'Show dashboard on app start\' is selected\n\n
	\u2022 Set up which and how cards are displayed on the dashboard\n\n
	\u2022 Bypass the dashboard if you like menu-based app control\n\n
	\u2022 To download maps, regions can be directly selected by tapping on the world map\n\n
	\u2022 POI Search now supports more specific queries\n\n
	\u2022 Improved POI and OSM editing functionality\n\n
	\u2022 Map data download structure and interface reworked\n\n
	and more…
        </string -->
    <string name="osm_save_offline">Save offline</string>
    <string name="osm_edit_modified_poi">Modified OSM POI</string>
    <string name="osm_edit_deleted_poi">Deleted OSM POI</string>
    <string name="context_menu_item_open_note">Open OSM Note</string>
    <string name="osm_edit_reopened_note">Reopened OSM Note</string>
    <string name="osm_edit_commented_note">Commented OSM Note</string>
    <string name="osm_edit_removed_note">Deleted OSM Note</string>
    <string name="osm_edit_created_note">Created OSM Note</string>
    <string name="osn_bug_name">OSM Note</string>
    <string name="osn_add_dialog_title">Create note</string>
    <string name="osn_comment_dialog_title">Add comment</string>
    <string name="osn_reopen_dialog_title">Reopen note</string>
    <string name="osn_close_dialog_title">Close note</string>
    <string name="osn_add_dialog_success">Note created</string>
    <string name="osn_add_dialog_error">Could not create note.</string>
    <string name="osn_close_dialog_success">Note closed</string>
    <string name="osn_close_dialog_error">Could not close note.</string>
    <string name="osb_author_dialog_password">OSM password (optional)</string>
    <string name="osb_comment_dialog_message">Message</string>
    <string name="osb_comment_dialog_author">Author name</string>
    <string name="osb_comment_dialog_error">Could not add comment.</string>
    <string name="osb_comment_dialog_success">Comment added</string>
    <string name="shared_string_commit">Commit</string>
    <string name="context_menu_item_delete_waypoint">Delete GPX waypoint?</string>
    <string name="context_menu_item_edit_waypoint">Edit GPX waypoint</string>
    <string name="shared_string_location">Location</string>
    <string name="share_osm_edits_subject">OSM edits shared via OsmAnd</string>
    <string name="lang_nds">Low German</string>
    <string name="lang_mk">Macedonian</string>
    <string name="lang_fy">Frysk</string>
    <string name="lang_als">Albanian (Tosk)</string>
    <string name="read_more">Read more</string>
    <string name="whats_new">What\'s new in</string>
    <string name="rendering_attr_hideProposed_name">Proposed objects</string>
    <string name="shared_string_update">Update</string>
    <string name="shared_string_upload">Upload</string>
    <string name="osm_edit_created_poi">Created OSM POI</string>
    <string name="world_map_download_descr">World basemap (covering the whole world at low zoom level) missing or outdated. Please consider downloading it for a global overview.</string>
    <string name="shared_string_qr_code">QR code</string>
    <string name="map_downloaded">Map downloaded</string>
    <string name="map_downloaded_descr">The %1$s map is ready for use.</string>
    <string name="go_to_map">Show map</string>
    <string name="simulate_initial_startup_descr">"Sets the flag indicating first app startup, keeps all other settings unchanged."</string>
    <string name="simulate_initial_startup">Simulate first app start</string>
    <string name="share_geo">geo:</string>
    <string name="share_menu_location">Share location</string>
    <string name="shared_string_send">Send</string>
    <string name="favorite_category_dublicate_message">Please use a category name that doesn\'t already exist.</string>
    <string name="favorite_category_name">Category name</string>
    <string name="favorite_category_add_new_title">Add new category</string>
    <string name="regions">Regions</string>
    <string name="region_maps">Regionwide maps</string>
    <string name="world_maps">World maps</string>
    <string name="hillshade_layer_disabled">Hillshade layer disabled</string>
    <string name="srtm_plugin_disabled">Contour lines disabled</string>
    <string name="favorite_category_add_new">Add new</string>
    <string name="favorite_category_select">Choose category</string>
    <string name="default_speed_system_descr">Define unit of speed.</string>
    <string name="default_speed_system">Unit of speed</string>
    <string name="nm">nmi</string>
    <string name="si_nm">Nautical miles</string>
    <string name="si_kmh">Kilometers per hour</string>
    <string name="si_mph">Miles per hour</string>
    <string name="si_m_s">Meters per second</string>
    <string name="si_min_km">Minutes per kilometer</string>
    <string name="si_min_m">Minutes per mile</string>
    <string name="si_nm_h">Nautical miles per hour (knots)</string>
    <string name="nm_h">kn</string>
    <string name="min_mile">min/m</string>
    <string name="min_km">min/km</string>
    <string name="m_s">m/s</string>
    <string name="shared_string_trip_recording">Trip recording</string>
    <string name="shared_string_navigation">Navigation</string>
    <string name="osmand_running_in_background">Run in background</string>
    <string name="gps_wake_up_timer">GPS wake-up interval</string>
    <string name="favourites_edit_dialog_title">Favorite info</string>
    <string name="simulate_your_location_stop_descr">Stop simulating your position.</string>
    <string name="simulate_your_location_descr">Simulate your position using a calculated route or a recorded GPX track.</string>
    <string name="simulate_your_location_gpx_descr">Simulate your position using a recorded GPX track.</string>
    <string name="looking_up_address">Looking up address</string>
    <string name="av_locations_descr">GPX file with locations.</string>
    <string name="av_locations">Locations</string>
    <string name="plugin_settings">Plugins</string>
    <string name="routing_attr_avoid_shuttle_train_name">No shuttle train</string>
    <string name="routing_attr_avoid_shuttle_train_description">Avoids using shuttle trains</string>
    <string name="traffic_warning_hazard">Hazard</string>
    <string name="rendering_value_boldOutline_name">Bold outline</string>
    <string name="no_updates_available">No updates available</string>
    <string name="download_live_updates">Live updates</string>
    <string name="rendering_value_default13_name">Default (13)</string>
    <string name="rendering_value_defaultTranslucentCyan_name">Default (translucent cyan)</string>
    <string name="rendering_attr_currentTrackColor_name">GPX color</string>
    <string name="rendering_attr_currentTrackColor_description">GPX color</string>
    <string name="rendering_attr_currentTrackWidth_name">GPX width</string>
    <string name="rendering_attr_currentTrackWidth_description">GPX width</string>
    <string name="rendering_value_darkyellow_name">Dark yellow</string>
    <string name="rendering_value_red_name">Red</string>
    <string name="rendering_value_translucent_red_name">Translucent red</string>
    <string name="rendering_value_orange_name">Orange</string>
    <string name="rendering_value_translucent_orange_name">Translucent orange</string>
    <string name="rendering_value_yellow_name">Yellow</string>
    <string name="rendering_value_translucent_yellow_name">Translucent yellow</string>
    <string name="rendering_value_lightgreen_name">Light green</string>
    <string name="rendering_value_translucent_lightgreen_name">Translucent light green</string>
    <string name="rendering_value_green_name">Green</string>
    <string name="rendering_value_translucent_green_name">Translucent green</string>
    <string name="rendering_value_lightblue_name">Light blue</string>
    <string name="rendering_value_translucent_lightblue_name">Translucent light blue</string>
    <string name="rendering_value_blue_name">Blue</string>
    <string name="rendering_value_translucent_blue_name">Translucent blue</string>
    <string name="rendering_value_purple_name">Purple</string>
    <string name="rendering_value_pink_name">Pink</string>
    <string name="rendering_value_translucent_pink_name">Translucent pink</string>
    <string name="rendering_value_brown_name">Brown</string>
    <string name="rendering_value_black_name">Black</string>
    <string name="rendering_value_translucent_purple_name">Translucent purple</string>
    <string name="restart_is_required">A restart is required to apply the change.</string>
    <string name="light_theme">Light</string>
    <string name="dark_theme">Dark</string>
    <string name="lang_pms">Piedmontese</string>
    <string name="lang_bn">Bengali</string>
    <string name="lang_tl">Tagalog</string>
    <string name="lang_sh">Serbo-Croatian</string>
    <string name="lang_az">Azerbaijani</string>
    <string name="lang_br">Breton</string>
    <string name="lang_sq">Albanian</string>
    <string name="lang_is">Icelandic</string>
    <string name="lang_bpy">Bishnupriya</string>
    <string name="lang_nv">Navajo</string>
    <string name="lang_ga">Irish</string>
    <string name="lang_la">Latin</string>
    <string name="lang_ku">Kurdish</string>
    <string name="lang_ta">Tamil</string>
    <string name="lang_ml">Malayalam</string>
    <string name="lang_lb">Luxembourgish</string>
    <string name="lang_lo">Lao</string>
    <string name="lang_os">Ossetian</string>
    <string name="lang_eo">Esperanto</string>
    <string name="lang_es_us">Spanish (American)</string>
    <string name="lang_es_ar">Spanish (Argentina)</string>
    <string name="lang_nb">Norwegian Bokmål</string>
    <string name="lang_vo">Volapuk</string>
    <string name="lang_th">Thai</string>
    <string name="lang_te">Telugu</string>
    <string name="lang_nn">Norwegian Nynorsk</string>
    <string name="lang_oc">Occitan</string>
    <string name="lang_new">Newar / Nepal Bhasa</string>
    <string name="lang_ms">Malaysian</string>
    <string name="lang_ht">Haitian</string>
    <string name="lang_gl">Galician</string>
    <string name="lang_et">Estonian</string>
    <string name="lang_ceb">Cebuano</string>
    <string name="lang_ast">Asturian</string>
    <string name="lang_hsb">Sorbian (Upper)</string>
    <string name="lang_kab">Kabyle</string>
    <string name="lang_ber">Berber</string>
    <string name="archive_wikipedia_data">You have old incompatible Wikipedia data. Archive it?</string>
    <string name="download_wikipedia_files">Download additional Wikipedia data (%1$s MB)?</string>
    <string name="gps_network_not_enabled">Location service is off. Turn it on?</string>
    <string name="disable_recording_once_app_killed">Prevent standalone logging</string>
    <string name="disable_recording_once_app_killed_descrp">Will pause GPX logging when the app is killed (via recent apps). (OsmAnd background indication disappears from the Android notification bar.)</string>
    <string name="shared_string_import2osmand">Import to OsmAnd</string>
    <string name="read_full_article">Read full article (online)</string>
    <string name="shared_string_wikipedia">Wikipedia</string>
    <string name="local_indexes_cat_wiki">Wikipedia</string>
    <string name="shared_string_show_details">Show details</string>
    <string name="osm_edit_context_menu_delete">Delete OSM edit</string>
    <string name="rendering_value_disabled_name">Disabled</string>
    <string name="rendering_value_walkingRoutesScopeOSMC_name">Color by network affiliation</string>
    <string name="rendering_value_walkingRoutesOSMC_name">Color by OSMC hiking symbol</string>
    <string name="shared_string_logoff">Log Off</string>
    <string name="rendering_attr_hideHouseNumbers_name">House numbers</string>
    <string name="application_dir_change_warning3">Move OsmAnd data files to the new destination?</string>
    <string name="specified_directiory_not_writeable">Maps could not be created in specified directory</string>
    <string name="copying_osmand_file_failed">Moving files failed</string>
    <string name="storage_directory_external">External storage</string>
    <string name="storage_directory_multiuser">Multiuser storage</string>
    <string name="storage_directory_internal_app">Internal app memory</string>
    <string name="storage_directory_manual">Manually specified</string>
    <string name="storage_directory_default">Internal memory</string>
    <string name="application_dir">Data storage folder</string>
    <string name="storage_directory">Map Storage</string>
    <string name="shared_string_copy">Copy</string>
    <string name="filter_poi_hint">Filter by name</string>
    <string name="search_poi_category_hint">Type to search all</string>
    <string name="shared_string_is_open">Open now</string>
    <string name="rendering_attr_OSMMapperAssistant_name">OSM mapper assistant</string>
    <string name="agps_info">A-GPS info</string>
    <string name="shared_string_manage">Manage</string>
    <string name="shared_string_edit">Edit</string>
    <string name="shared_string_places">Places</string>
    <string name="shared_string_search">Search</string>
    <string name="shared_string_show_description">Show description.</string>
    <string name="shared_string_message">Message</string>
    <string name="agps_data_last_downloaded">A-GPS data downloaded: %1$s</string><!-- note: LAST is false now in new context -->
    <string name="confirm_usage_speed_cameras">In many countries (Germany, France, Italy, and others) the use of speed camera warnings is illegal. OsmAnd does not assume any liability if you violate the law. Please tap \'Yes\' only if you are eligible to use this feature.</string>
    <string name="welmode_download_maps">Download maps</string>
    <string name="welcome_select_region">To correctly reflect your traffic signs and regulations, please select your driving region:</string>
    <string name="welcome_text">OsmAnd provides global offline map browsing and offline navigation.</string>
    <string name="welcome_header">Welcome</string>
    <string name="current_route">Current route</string>
    <string name="osm_changes_added_to_local_edits">OSM changes added to local changeset</string>
    <string name="mark_to_delete">Mark to delete</string>
    <string name="local_recordings_delete_all_confirm">Are you sure you want to delete %1$d notes?</string>
    <string name="local_osm_changes_upload_all_confirm">Are you sure you want to upload %1$d change(s) to OSM?</string>
    <string name="confirmation_to_clear_history">Clear history?</string>
    <string name="delay_to_start_navigation_descr">Specify wait time to remain on the route planning screen.</string>
    <string name="delay_to_start_navigation">Start turn-by-turn guidance after…</string>
    <string name="shared_string_go">Go</string>
    <string name="osmand_parking_overdue">overdue</string>
    <string name="action_create">Action create</string>
    <string name="action_modify">Action modify</string>
    <string name="action_delete">Action delete</string>
    <string name="osm_edits">OSM edits</string>
    <!-- means first letter of word *hour* -->
    <string name="osmand_parking_hour">h</string>
    <!-- means first letter of word *minute*-->
    <string name="osmand_parking_minute">min</string>
    <string name="parking_place_limited">Parking time limited to</string>
    <!-- used to describe time left, not left direction -->
    <string name="osmand_parking_time_left">left</string>
    <string name="your_edits">Your edits</string>
    <string name="waypoint_visit_after">Visit after</string>
    <string name="waypoint_visit_before">Visit before</string>
    <string name="simulate_your_location">Simulate your position</string>
    <string name="drawer">Flat list</string>
    <string name="short_location_on_map">Lat %1$s\nLon %2$s</string>
    <string name="tips_and_tricks_descr">Frequently asked questions, recent changes, and others.</string>
    <string name="routing_settings_2">Navigation settings</string>
    <string name="general_settings_2">General settings</string>
    <string name="shared_string_ellipsis">…</string>
    <string name="shared_string_ok">OK</string>
    <string name="shared_string_cancel">Cancel</string>
    <string name="shared_string_dismiss">Dismiss</string>
    <string name="shared_string_yes">Yes</string>
    <string name="shared_string_do_not_use">Don\'t use</string>
    <string name="shared_string_no">No</string>
    <string name="shared_string_on">On</string>
    <string name="shared_string_off">Off</string>
    <string name="shared_string_previous">Previous</string>
    <string name="shared_string_next">Next</string>
    <string name="shared_string_enable">Enable</string>
    <string name="shared_string_disable">Disable</string>
    <string name="shared_string_enabled">Enabled</string>
    <string name="shared_string_disabled">Disabled</string>
    <string name="shared_string_selected">Selected</string>
    <string name="shared_string_selected_lowercase">selected</string>
    <string name="shared_string_never">Never</string>
    <string name="shared_string_none">None</string>
    <string name="shared_string_and">and</string>
    <string name="shared_string_or">or</string>
    <string name="shared_string_help">Help</string>
    <string name="shared_string_settings">Settings</string>
    <string name="shared_string_history">History</string>
    <string name="shared_string_select_on_map">Select on map</string>
    <string name="shared_string_select_all">Select all</string>
    <string name="shared_string_deselect">Deselect</string>
    <string name="shared_string_deselect_all">Deselect all</string>
    <string name="shared_string_clear">Clear</string>
    <string name="shared_string_clear_all">Clear all</string>
    <string name="shared_string_save">Save</string>
    <string name="shared_string_save_as_gpx">Save as new GPX file</string>
    <string name="shared_string_rename">Rename</string>
    <string name="shared_string_delete">Delete</string>
    <string name="shared_string_delete_all">Delete all</string>
    <string name="shared_string_share">Share</string>
    <string name="shared_string_apply">Apply</string>
    <string name="shared_string_control_start">Start</string>
    <string name="shared_string_control_stop">Stop</string>
    <string name="shared_string_import">Import</string>
    <string name="shared_string_export">Export</string>
    <string name="shared_string_more">More…</string>
    <string name="shared_string_more_actions">More actions</string>
    <string name="shared_string_do_not_show_again">Do not show again</string>
    <string name="shared_string_remember_my_choice">Remember choice</string>
    <string name="shared_string_refresh">Refresh</string>
    <string name="shared_string_download">Download</string>
    <string name="shared_string_downloading">Downloading…</string>
    <string name="shared_string_download_successful">Downloaded</string>
    <string name="shared_string_io_error">I/O error</string>
    <string name="shared_string_unexpected_error">Unexpected error</string>
    <string name="shared_string_action_template">Action {0}</string>
    <string name="shared_string_close">Close</string>
    <string name="shared_string_exit">Exit</string>
    <string name="shared_string_show">Show</string>
    <string name="shared_string_show_all">Show all</string>
    <string name="shared_string_collapse">Collapse</string>
    <string name="shared_string_show_on_map">Show on map</string>
    <string name="shared_string_map">Map</string>
    <string name="shared_string_favorite">Favorite</string>
    <string name="shared_string_favorites">Favorites</string>
    <string name="shared_string_address">Address</string>
    <string name="shared_string_add">Add</string>
    <string name="shared_string_add_to_favorites">Add to \'Favorites\'</string>
    <string name="shared_string_my_location">My Position</string>
    <string name="shared_string_my_places">My Places</string>
    <string name="shared_string_my_favorites">Favorites</string>
    <string name="shared_string_tracks">Tracks</string>
    <string name="shared_string_gpx_files">GPX files</string>
    <string name="shared_string_currently_recording_track">Currently recording track</string>
    <string name="shared_string_audio">Audio</string>
    <string name="shared_string_video">Video</string>
    <string name="shared_string_photo">Photo</string>
    <string name="shared_string_launch">Launch</string>
    <string name="route_points">Route points</string>
    <string name="track_segments">Track segments</string>
    <string name="track_points">Track points</string>
    <string name="shared_string_online_maps">Online maps</string>
    <string name="osmand_rastermaps_plugin_description">Access many types of online (so called tile or raster) maps, from predefined OSM tiles (like Mapnik) to satellite images, and special purpose layers like weather maps, climate maps, geological maps, hillshade layers, etc.\n\n
    Any of these maps can either be used as the main (base) map to be displayed, or as an overlay or underlay to another base map (like OsmAnd\'s standard offline maps). Certain elements of the OsmAnd vector maps can be hidden via the \'Configure map\' menu to make any underlay map more visible.\n\n
    Download tile maps directly online, or prepared them for offline use (manually copied to OsmAnd\'s data folder) as an SQLite database which can be produced by a variety of 3rd party map preparation tools.
	</string>
    <string name="record_plugin_name">Trip recording</string>
    <string name="record_plugin_description">This plugin activates the functionality to record and save your tracks by manually touching the GPX logging widget on the map, or also to automatically log all of your navigation routes to a GPX file.\n\n
    Recorded tracks can be shared with your friends or be used for OSM contributions. Athletes can use recorded tracks to monitor their trainings. Some basic track analysis can be performed directly in OsmAnd, like lap times, average speed etc., and tracks can of course also later be analyzed in special 3rd party analysis tools.
	</string>
    <string name="srtm_paid_version_title">Contour lines plugin</string>
    <string name="osmand_srtm_short_description_80_chars">OsmAnd plugin for offline contour lines</string>
    <string name="osmand_srtm_long_description_1000_chars">This plugin provides both a contour line overlay and a (relief) hillshade layer to be displayed on top of OsmAnd\'s standard maps. This functionality will be much appreciated by athletes, hikers, trekkers, and anybody interested in the relief structure of a landscape.\n\n
    The global data (between 70 ° north and 70 ° south) is based on measurements by SRTM (Shuttle Radar Topography Mission) and ASTER (Advanced Spaceborne Thermal Emission and Reflection Radiometer), an imaging instrument onboard Terra, the flagship satellite of NASA\'s Earth Observing System. ASTER is a cooperative effort between NASA, Japan\'s Ministry of Economy, Trade and Industry (METI), and Japan Space Systems (J-spacesystems).
	</string>
    <string name="srtm_plugin_name">Contour lines</string>
    <string name="srtm_plugin_description">This plugin provides both a contour line overlay and a (relief) hillshade layer to be displayed on top of OsmAnd\'s standard maps. This functionality will be much appreciated by athletes, hikers, trekkers, and anybody interested in the relief structure of a landscape. (Please note that contour line and/or relief data are separate, additional downloads available after activating the plugin.)
		\n\nThe global data (between 70 ° north and 70 ° south) is based on measurements by SRTM (Shuttle Radar Topography Mission) and ASTER (Advanced Spaceborne Thermal Emission and Reflection Radiometer), an imaging instrument onboard Terra, the flagship satellite of NASA\'s Earth Observing System. ASTER is a cooperative effort between NASA, Japan\'s Ministry of Economy, Trade and Industry (METI), and Japan Space Systems (J-spacesystems).
	</string>
    <string name="plugin_touringview_name">Touring map view</string>
    <string name="plugin_touringview_descr">Activating this view changes OsmAnd\'s map style to \'Touring view\', this is a special high-detail view for travelers and professional drivers.
		\n\nThis view provides, at any given map zoom, the maximum amount of travel details available in the map data (particularly roads, tracks, paths, and orientation marks).
		\n\nIt also clearly depicts all types of roads unambiguously by color coding, which is useful when e.g. driving large vehicles.
		\n\nAnd it provides special touring options like showing bicycle routes or Alpine mountain routes.
		\n\nA special map download is not needed, the view is created from our standard maps.
		\n\nThis view can be reverted by either de-activating it again here, or by changing the \'Map style\' under \'Configure map\' as desired.
	</string>
    <string name="plugin_nautical_name">Nautical map view</string>
    <string name="plugin_nautical_descr">This plugin enriches the OsmAnd map and navigation app to also produce nautical maps for boating, sailing, and other types of watersports.
		\n\nA special map add-on for OsmAnd will provide all nautical navigation marks and chart symbols, for inland as well as for nearshore navigation. The description of each navigation mark provides the details needed to identify them and their meaning (category, shape, color, sequence, reference, etc.).
		\n\nTo return to one of OsmAnd\'s conventional map styles, simply either de-activate this plugin again, or change the \'Map style\' under \'Configure map\' as desired.
	</string>
    <string name="plugin_ski_name">Ski map view</string>
    <string name="plugin_ski_descr">This plugin for OsmAnd puts at your fingertips details of global downhill ski slopes, cross country ski runs, Alpine ski routes, cable cars and ski lifts. Routes and pistes are shown color-coded by difficulty, and depicted in a special \'Winter\' map style which assimilates a snow-colored winter landscape.
		\n\nActivating this view changes the map style to \'Winter and ski\', showing all landscape features under wintry conditions. This view can be reverted by either de-activating it again here, or by changing the \'Map style\' under \'Configure map\' as desired.
	</string>
    <string name="audionotes_plugin_name">Audio/video notes</string>
    <string name="audionotes_plugin_description">Make audio/photo/video notes during a trip, using either a map button or location context menu.</string>
    <string name="osmand_parking_plugin_name">Parking position</string>
    <string name="osmand_parking_plugin_description">Lets you record where your car is parked, including how much parking time remains.\n
    Both location and time are visible on the dashboard as well as in a map widget. An alarm reminder can be added to the Android calendar.</string>
    <string name="osmand_distance_planning_plugin_name">Distance calculator and planning tool</string>
    <string name="osmand_distance_planning_plugin_description">Create paths by tapping the map, or by using or modifying existing GPX files, to plan a trip and measure the distance between points. The result can be saved as a GPX file to use later for guidance.</string>
    <string name="shared_string_accessibility">Accessibility</string>
    <string name="osmand_accessibility_description">Makes the device\'s accessibility features directly available in OsmAnd. It facilitates e.g. adjusting the speech rate for text-to-speech voices, configuring D-pad navigation, using a trackball for zoom control, or text-to-speech feedback, for example to auto announce your position.</string>
    <string name="osm_settings">OpenStreetMap editing</string>
    <string name="osm_editing_plugin_description">Make OSM contributions like creating or modifying OSM POI objects, opening or commenting OSM notes, and contributing recorded GPX files in OsmAnd by supplying your username and password. OpenStreetMap.org is a community driven, global public domain mapping project.</string>
    <string name="osmand_development_plugin_description">Settings for development and debugging features, like navigation simulation, rendering performance, or voice prompting. Intended for developers, not needed for normal app use.</string>
    <string name="debugging_and_development">OsmAnd development</string>
    <string name="rename_failed">Renaming failed.</string>
    <string name="days_behind">days behind</string>
    <string name="back_to_map">Back to map</string>
    <string name="share_note">Share note</string>
    <string name="location_on_map">Location:\n Lat %1$s\n Lon %2$s</string>
    <string name="watch">Watch</string>
    <string name="notes">A/V notes</string>
    <string name="online_map">Online map</string>
    <string name="roads_only">Roads only</string>
    <string name="rendering_attr_pisteRoutes_name">Ski slopes</string>
    <string name="free">Free %1$s </string>
    <string name="device_memory">Device memory</string>
    <string name="rendering_attr_pisteGrooming_name">Piste grooming</string>
    <string name="world_ski_missing">Download the special offline map to display skiing facilities.</string>
    <string name="nautical_maps_missing">Download the special offline map to display nautical details.</string>
    <string name="edit_group">Edit group</string>
    <string name="parking_place">Parking spot</string>
    <string name="remove_the_tag">REMOVE THE TAG</string>
    <string name="gps_status">GPS status</string>
    <string name="version_settings_descr">Download nightly builds.</string>
    <string name="version_settings">Builds</string>
    <string name="rendering_attr_streetLighting_name">Street lighting</string>
    <string name="proxy_pref_title">Proxy</string>
    <string name="proxy_pref_descr">Specify a proxy server.</string>
    <string name="settings_privacy">Privacy</string>
    <string name="shared_string_gpx_points">Points</string>
    <string name="navigation_over_track">Start navigation along track?</string>
    <string name="avoid_roads_msg">Trigger an alternative route by selecting roads to avoid</string>
    <string name="speak_pedestrian">Pedestrian crosswalks</string>
    <string name="rendering_attr_roadStyle_name">Road style</string>
    <string name="rendering_attr_roadStyle_description">Road style</string>
    <string name="rendering_value__name">Default</string>
    <string name="rendering_value_default_name">Default</string>
    <string name="rendering_value_germanRoadAtlas_name">German road atlas</string>
    <string name="rendering_value_highContrastRoads_name">High contrast roads</string>
    <string name="traffic_warning_railways">Railroad crossing</string>
    <string name="traffic_warning_pedestrian">Pedestrian crosswalk</string>
    <string name="show_railway_warnings">Railroad crossings</string>
    <string name="show_pedestrian_warnings">Pedestrian crosswalks</string>
    <string name="rendering_value_americanRoadAtlas_name">American road atlas</string>
    <string name="routing_attr_no_new_routing_name">No v1.9 routing rules</string>
    <string name="routing_attr_no_new_routing_description">Do not use routing rules introduced in v1.9.</string>
    <string name="dash_download_msg_none">Download offline maps?</string>
    <string name="dash_download_msg">You have downloaded %1$s maps</string>
    <string name="dash_download_new_one">Download new map</string>
    <string name="dash_download_manage">Manage</string>
    <string name="map_locale">Map language</string>
    <string name="rendering_attr_transportStops_name">Transport stops</string>
    <string name="navigate_point_zone">Zone</string>
    <!-- (OLC) is a geocode system -->
    <string name="navigate_point_olc">Open Location Code</string>
    <string name="navigate_point_olc_info_invalid">Invalid OLC\n</string>
    <string name="navigate_point_olc_info_short">Short OLC\nPlease provide a full code</string>
    <string name="navigate_point_olc_info_area">Valid full OLC\nRepresents area: %1$s x %2$s</string>
    <string name="navigate_point_northing">Northing</string>
    <string name="navigate_point_easting">Easting</string>
    <string name="download_tab_downloads">All Downloads</string>
    <string name="download_tab_updates">Updates</string>
    <string name="download_tab_local">Local</string>
    <string name="no_internet_connection">Unable to download, please check your Internet connection.</string>
    <string name="everything_up_to_date">All files up to date</string>
    <string name="use_opengl_render">Use OpenGL rendering</string>
    <string name="use_opengl_render_descr">Use hardware accelerated OpenGL rendering (may use more battery, or not work on very old devices).</string>
    <string name="error_avoid_specific_road">No bypass found</string>
    <string name="home_button">Home</string>
    <string name="map_update">Updates available for %1$s maps</string>
    <string name="search_for">Search for</string>
    <string name="coordinates">Coordinates</string>
    <string name="rendering_attr_publicTransportMode_name">Bus, trolleybus, shuttle routes</string>
    <string name="rendering_attr_tramTrainRoutes_name">Tram and train routes</string>
    <string name="rendering_attr_subwayMode_name">Subway routes</string>
    <string name="lock_screen_request_explanation">%1$s needs this permission to turn off the screen for the power saving feature.</string>
    <string name="wake_on_voice">Turn screen on</string>
    <string name="wake_on_voice_descr">Turn on device screen (if off) when approaching a turn.</string>
    <string name="impassable_road">Avoid roads…</string>
    <string name="rendering_attr_trainLightrailRoutes_name">Train routes</string>
    <string name="rendering_attr_tramRoutes_name">Tram routes</string>
    <string name="rendering_attr_shareTaxiRoutes_name">Share taxi routes</string>
    <string name="rendering_attr_trolleybusRoutes_name">Trolleybus routes</string>
    <string name="rendering_attr_busRoutes_name">Bus routes</string>
    <string name="rendering_category_hide">Hide</string>
    <string name="rendering_category_routes">Routes</string>
    <!--string name="shared_string_details">Details</string> use rendering_category_details -->
    <string name="rendering_category_details">Details</string>
    <string name="rendering_category_transport">Transport</string>
    <string name="rendering_category_others">Other map attributes</string>
    <string name="map_widget_appearance_rem">Remaining elements</string>
    <string name="map_widget_vector_attributes">Rendering attributes</string>
    <string name="map_widget_top">Status bar</string>
    <string name="map_widget_right">Right panel</string>
    <string name="map_widget_left">Left panel</string>
    <string name="configure_map">Configure map</string>
    <string name="search_radius_proximity">Within</string>
    <string name="anonymous_user">Anonymous user</string>
    <string name="logged_as">Logged in as %1$s</string>
    <string name="speed_limit_exceed">Speed limit tolerance</string>
    <string name="speed_limit_exceed_message">Choose speed limit tolerance margin, above which you will receive a voice warning.</string>
    <string name="fav_point_emoticons_message">Favorite renamed to \'%1$s\' to save the string containing emoticons to a file.</string>
    <string name="print_route">Print route</string>
    <string name="fav_point_dublicate">Duplicate Favorite name specified</string>
    <string name="fav_point_dublicate_message">Favorite renamed to %1$s to avoid duplication.</string>
    <string name="text_size_descr">Set the text size on the map.</string>
    <string name="text_size">Text size</string>
    <string name="traffic_warning_speed_limit">Speed limit</string>
    <string name="traffic_warning_border_control">Border control</string>
    <string name="traffic_warning_payment">Toll booth</string>
    <string name="traffic_warning_stop">Stop sign</string>
    <string name="traffic_warning_calming">Traffic calming</string>
    <string name="traffic_warning_speed_camera">Speed camera</string>
    <string name="traffic_warning">Traffic warning</string>
    <string name="speak_favorites">Favorites nearby</string>
    <string name="speak_poi">Nearby POI</string>
    <string name="way_alarms">Traffic warnings</string>
    <string name="background_service_is_enabled_question">OsmAnd background service still running. Stop it, too?</string>
    <string name="sleep_mode_stop_dialog">Stop GPS background mode?</string>
    <string name="stop_navigation_service">Stop</string>
    <string name="confirm_every_run">Always ask</string>
    <string name="save_global_track_interval_descr">Specify the logging interval for the general track recording (enabled via the GPX logging widget on the map).</string>
    <string name="save_global_track_interval">General logging interval</string>
    <string name="background_service_int">GPS Wake-up interval</string>
    <string name="enable_sleep_mode">Enable GPS background mode</string>
    <string name="save_track_to_gpx_globally">Log track to GPX file</string>
    <string name="save_track_to_gpx_globally_headline">On demand track logging</string>
    <string name="save_track_to_gpx_globally_descr">General position logging to a GPX file can be turned on or off using the GPX logging widget on the map.</string>
    <string name="save_current_track_descr">Save current track as GPX file now.</string>
    <string name="save_current_track">Save current track</string>
    <string name="save_track_to_gpx">Auto-record track during navigation</string>
    <string name="save_track_to_gpx_descrp">A GPX track is automatically saved to the tracks folder during navigation.</string>
    <string name="save_track_interval_globally">Logging interval</string>
    <string name="save_track_interval">Logging interval during navigation</string>
    <string name="save_track_interval_descr">Specify the logging interval for track recording during navigation</string>
    <string name="voice_provider_descr">Select the voice guidance for navigation.</string>
    <string name="voice_provider">Voice guidance</string>
    <string name="enable_proxy_title">Enable HTTP proxy</string>
    <string name="enable_proxy_descr">Configure an HTTP proxy for all network requests.</string>
    <string name="proxy_host_title">Proxy Host</string>
    <string name="proxy_host_descr">Specify your proxy\'s hostname (e.g. 127.0.0.1).</string>
    <string name="proxy_port_title">Proxy Port</string>
    <string name="proxy_port_descr">Specify your proxy\'s port number (e.g. 8118).</string>
    <string name="monitoring_settings">Trip recording</string>
    <string name="monitoring_settings_descr">Set up how to record your trips.</string>
    <string name="int_hour">h</string>
    <string name="duration">Duration</string>
    <string name="distance">Distance</string>
    <string name="average">Average</string>
    <string name="of">%1$d of %2$d</string>
    <string name="ascent_descent">Ascent/Descent</string>
    <string name="moving_time">Moving time</string>
    <string name="max_min">Max/Min</string>
    <string name="min_max">Min/Max</string>
    <string name="index_tours">Tours</string>
    <string name="shared_string_all">All</string>
    <string name="shared_string_waypoints">Waypoints</string>
    <string name="download_additional_maps">Download missing maps %1$s (%2$d MB)?</string>
    <string name="rendering_value_browse_map_name">Browse map</string>
    <string name="rendering_value_car_name">Car</string>
    <string name="rendering_value_bicycle_name">Bicycle</string>
    <string name="rendering_value_pedestrian_name">On foot</string>
    <string name="rendering_attr_coloredBuildings_name">Color-code buildings by type</string>
    <string name="continue_navigation">Continue Navigation</string>
    <string name="pause_navigation">Pause Navigation</string>
    <string name="keep_navigation_service">Keep</string>
    <string name="map_preferred_locale_descr">Preferred language for labels on the map (if unavailable, English or local names will be used).</string>
    <string name="map_preferred_locale">Preferred map language</string>
    <string name="local_map_names">Local names</string>
    <string name="forward">Forward</string>
    <string name="home">Dashboard</string>
    <string name="live_monitoring_m_descr">Send tracking data to a specified web service if GPX logging is on.</string>
    <string name="live_monitoring_m">Online tracking (GPX required)</string>
    <string name="live_monitoring_start">Start online tracking</string>
    <string name="live_monitoring_stop">Stop online tracking</string>
    <string name="gpx_monitoring_start">Start GPX logging</string>
    <string name="gpx_monitoring_stop">Stop GPX logging</string>
    <string name="gpx_start_new_segment">Start new segment</string>
    <string name="rendering_attr_hideBuildings_name">Buildings</string>
    <string name="rendering_attr_hideNonVehicleHighways_name">Non-vehicle highways</string>
    <string name="rendering_attr_hideText_name">Text</string>
    <string name="rendering_attr_hideWoodScrubs_name">Wood and scrubs</string>
    <string name="rendering_attr_buildings15zoom_name">Buildings on zoom 15</string>
    <string name="rendering_attr_moreDetailed_name">More details</string>
    <string name="rendering_attr_lessDetailed_name">Fewer details</string>
    <string name="rendering_attr_hideAccess_name">Access restrictions</string>
    <string name="rendering_attr_showAccess_name">Show access restrictions and toll</string>
    <string name="rendering_attr_showSurfaceGrade_name">Show road quality</string>
    <string name="rendering_attr_showSurfaces_name">Show road surface</string>
    <string name="rendering_attr_showCycleRoutes_name">Show cycle routes</string>
    <string name="no_index_file_to_download">Downloads not found, please check your connection to the Internet.</string>
    <string name="select_index_file_to_download">Nothing was found. If you can\'t find your region, you can make it yourself (see https://osmand.net).</string>
    <string name="none_selected_gpx">Specify a GPX file by long-tapping first.</string>
    <string name="local_index_select_gpx_file">Select a track</string>
    <string name="gpx_split_interval">Split interval</string>
    <string name="sort_by_category">Sort by category</string>
    <string name="sort_by_distance">Sort by distance</string>
    <string name="sort_by_name">Sort by name</string>
    <string name="show_zoom_buttons_navigation_descr">Show zoom buttons during navigation.</string>
    <string name="show_zoom_buttons_navigation">Show zoom buttons</string>
    <string name="save_as_favorites_points">Save as group of Favorites</string>
    <string name="select_destination_and_intermediate_points">Set destinations</string>
    <string name="layer_amenity_label">POI overlay labels</string>
    <string name="loading_smth">Loading %1$s…</string>
    <string name="map_widget_plain_time">Current time</string>
    <string name="shared_string_waypoint">Waypoint</string>
    <string name="selected_gpx_info_show">\n\nLong-tap to view on the map</string>
    <string name="delay_navigation_start">Start turn-by-turn guidance automatically</string>
    <string name="local_index_gpx_info_show">\n\nLong-tap for options</string>
    <string name="gpx_info_subtracks">Subtracks: %1$s </string>
    <string name="gpx_info_waypoints">Waypoints: %1$s </string>
    <string name="gpx_info_distance">Distance: %1$s (%2$s points) </string>
    <string name="gpx_info_start_time">Start time: %1$tF, %1$tT </string>
    <string name="gpx_info_end_time">End time: %1$tF, %1$tT </string>
    <string name="gpx_info_average_speed">Average speed: %1$s </string>
    <string name="gpx_info_maximum_speed">Maximum speed: %1$s </string>
    <string name="gpx_info_avg_altitude">Average altitude: %1$s</string>
    <string name="gpx_info_diff_altitude">Altitude range: %1$s</string>
    <string name="gpx_info_asc_altitude">Descent/ascent: %1$s</string>
    <string name="gpx_timespan">Time span: %1$s</string>
    <string name="gpx_timemoving">Time moving: %1$s</string>
    <string name="gpx_selection_segment_title">Segment</string>
    <string name="gpx_selection_number_of_points"> %1$s points</string>
    <string name="gpx_selection_point">Point %1$s</string>
    <!-- string name="gpx_selection_current_track">recording</string -->
    <string name="gpx_selection_route_points">%1$s \nRoute points %2$s</string>
    <string name="gpx_selection_points">%1$s \nPoints</string>
    <string name="gpx_selection_track">%1$s \nTrack %2$s</string>
    <string name="gpx_file_is_empty">Empty GPX file</string>
    <string name="osmo_edit_color">Display color</string>
    <string name="osmo_connect_menu">Connect</string>
    <string name="int_days">days</string>
    <string name="use_points_as_intermediates">Calculate route between points</string>
    <string name="always_center_position_on_map">Display position always in center</string>
    <string name="voice_pref_title">Voice</string>
    <string name="misc_pref_title">Misc</string>
    <string name="localization_pref_title">Localization</string>
    <string name="index_item_nation_addresses">addresses nationwide</string>
    <string name="index_item_world_altitude_correction">World altitude correction</string>
    <string name="index_item_world_seamarks">World seamarks</string>
    <string name="index_item_world_bitcoin_payments">World bitcoin payments</string>
    <string name="index_item_world_basemap">World overview map</string>
    <string name="index_item_world_ski">World ski map</string>
    <string name="lang_zh">Chinese</string>
    <string name="lang_pt_br">Portuguese (Brazil)</string>
    <string name="lang_en">English</string>
    <string name="lang_en_gb">English (United Kingdom)</string>
    <string name="lang_af">Afrikaans</string>
    <string name="lang_al">Albanian</string>
    <string name="lang_ar">Arabic</string>
    <string name="lang_hy">Armenian</string>
    <string name="lang_eu">Basque</string>
    <string name="lang_be">Belarusian</string>
    <string name="lang_be_by">Belarusian (Latin)</string>
    <string name="lang_bs">Bosnian</string>
    <string name="lang_bg">Bulgarian</string>
    <string name="lang_ca">Catalan</string>
    <string name="lang_hr">Croatian</string>
    <string name="lang_cs">Czech</string>
    <string name="lang_da">Danish</string>
    <string name="lang_nl">Dutch</string>
    <string name="lang_fi">Finnish</string>
    <string name="lang_fr">French</string>
    <string name="lang_ka">Georgian</string>
    <string name="lang_de">German</string>
    <string name="lang_el">Greek</string>
    <string name="lang_he">Hebrew</string>
    <string name="lang_iw">Hebrew</string>
    <string name="lang_hi">Hindi</string>
    <string name="lang_hu">Hungarian</string>
    <string name="lang_hu_formal">Hungarian (formal)</string>
    <string name="lang_id">Indonesian</string>
    <string name="lang_it">Italian</string>
    <string name="lang_ja">Japanese</string>
    <string name="lang_kn">Kannada</string>
    <string name="lang_ko">Korean</string>
    <string name="lang_lv">Latvian</string>
    <string name="lang_lt">Lithuanian</string>
    <string name="lang_mr">Marathi</string>
    <string name="lang_no">Norwegian Bokmål</string>
    <string name="lang_fa">Persian</string>
    <string name="lang_pl">Polish</string>
    <string name="lang_pt">Portuguese</string>
    <string name="lang_ro">Romanian</string>
    <string name="lang_ru">Russian</string>
    <string name="lang_sc">Sardinian</string>
    <string name="lang_sr">Serbian (cyrillic)</string>
    <string name="lang_sr_latn">Serbian (latin)</string>
    <string name="lang_sw">Swahili</string>
    <string name="lang_zh_cn">Chinese (Simplified)</string>
    <string name="lang_zh_hk">Chinese (Hong Kong)</string>
    <string name="lang_sk">Slovak</string>
    <string name="lang_sl">Slovenian</string>
    <string name="lang_es">Spanish</string>
    <string name="lang_sv">Swedish</string>
    <string name="lang_zh_tw">Chinese (Traditional)</string>
    <string name="lang_tr">Turkish</string>
    <string name="lang_uk">Ukrainian</string>
    <string name="lang_vi">Vietnamese</string>
    <string name="lang_cy">Welsh</string>
    <string name="lang_gn_py">Guaraní</string>
    <string name="index_name_canada">North America - Canada</string>
    <string name="index_name_italy">Europe - Italy</string>
    <string name="index_name_gb">Europe - Great Britain</string>
    <string name="calculate_osmand_route_without_internet">Offline calculation of OsmAnd route segment</string>
    <string name="gpx_option_calculate_first_last_segment">Calculate OsmAnd route for first and last route segment</string>
    <string name="use_displayed_track_for_navigation">Use shown track for navigation?</string>
    <string name="keep_and_add_destination_point">Add as subsequent destination</string>
    <string name="select_gpx">Select GPX…</string>
    <string name="route_descr_select_destination">Set destination</string>
    <string name="route_preferences">Route preferences</string>
    <string name="route_info">Route info</string>
    <string name="routing_attr_prefer_motorway_name">Prefer motorways</string>
    <string name="routing_attr_prefer_motorway_description">Prefer motorways</string>
    <string name="routing_attr_avoid_toll_name">No toll roads</string>
    <string name="routing_attr_avoid_toll_description">Avoids toll roads</string>
    <string name="routing_attr_avoid_unpaved_name">No unpaved roads</string>
    <string name="routing_attr_avoid_unpaved_description">Avoids unpaved roads</string>
    <string name="routing_attr_avoid_ferries_name">No ferries</string>
    <string name="routing_attr_avoid_ferries_description">Avoids ferries</string>
    <string name="routing_attr_avoid_motorway_name">No motorways</string>
    <string name="routing_attr_avoid_motorway_description">Avoids motorways</string>
    <string name="routing_attr_avoid_stairs_name">No stairs</string>
    <string name="routing_attr_avoid_stairs_description">Avoids stairs</string>
    <string name="routing_attr_avoid_borders_name">No border crossings</string>
    <string name="routing_attr_avoid_borders_description">Avoids crossing national borders</string>
    <string name="routing_attr_weight_name">Weight limit</string>
    <string name="routing_attr_weight_description">Specify permitted vehicle weight limit on routes.</string>
    <string name="routing_attr_width_name">Width limit</string>
    <string name="routing_attr_width_description">Specify permitted vehicle width limit on routes.</string>
    <string name="routing_attr_height_name">Height limit</string>
    <string name="routing_attr_height_description">Specify vehicle height to be permitted on routes.</string>
    <string name="android_19_location_disabled">On Android 4.4 (KitKat) onwards, the old storage folder (%s) is deprecated. Copy all OsmAnd files to new storage location?\n
    Note 1: Your old files will remain untouched (but can be deleted manually).\n
    Note 2: In the new storage location it will not be possible to share files between OsmAnd and OsmAnd+.</string>
    <string name="copying_osmand_one_file_descr">Copying file (%s) to the new destination…</string>
    <string name="copying_osmand_files_descr">Copying OsmAnd data files to the new destination (%s)…</string>
    <string name="copying_osmand_files">Copying OsmAnd data files…</string>
    <string name="calculate_osmand_route_gpx">Offline OsmAnd route calculation</string>
    <string name="app_mode_truck">Truck</string>
    <string name="guidance_preferences_descr">Navigation preferences</string>
    <string name="routing_preferences_descr">Routing preferences</string>
    <string name="speech_rate_descr">Specify the speech rate for text-to-speech.</string>
    <string name="speech_rate">Speech Rate</string>
    <string name="complex_route_calculation_failed">Fast route calculation failed (%s), fallback to slow calculation.</string>
    <string name="disable_complex_routing_descr">Disable two-phase routing for car navigation.</string>
    <string name="disable_complex_routing">Disable complex routing</string>
    <string name="amenity_type_seamark">Seamark</string>
    <string name="app_modes_choose_descr">Select shown profiles.</string>
    <string name="app_modes_choose">App profiles</string>
    <string name="map_widget_map_rendering">Map rendering</string>
    <string name="app_mode_hiking">Hiking</string>
    <string name="app_mode_motorcycle">Motorcycle</string>
    <string name="app_mode_boat">Boat</string>
    <string name="app_mode_aircraft">Aircraft</string>
    <string name="local_osm_changes_delete_all_confirm">Are you sure you want to delete %1$d OSM changes?</string>
    <string name="animate_routing_route_not_calculated">Please calculate the route first</string>
    <string name="animate_routing_route">Simulate using calculated route</string>
    <string name="animate_routing_gpx">Simulate using GPX track</string>
    <string name="route_is_too_long_v2">For long distances: Please add intermediate destinations if no route is found within 10 minutes.</string>
    <string name="auto_zoom_none">No auto zoom</string>
    <string name="auto_zoom_close">To close-up</string>
    <string name="auto_zoom_far">To mid-range</string>
    <string name="auto_zoom_farthest">To long-range</string>
    <string name="map_magnifier">Map magnifier</string>
    <string name="base_world_map">World basemap</string>
    <string name="about_version">Version:</string>
    <string name="shared_string_about">About</string>
    <string name="about_settings_descr">Version info, licenses, project members</string>
    <string name="local_index_tile_data_zooms">Zooms downloaded: %1$s</string>
    <string name="local_index_tile_data_expire">Expire (minutes): %1$s</string>
    <string name="local_index_tile_data_downloadable">Downloadable: %1$s</string>
    <string name="local_index_tile_data_maxzoom">Maximum zoom: %1$s</string>
    <string name="local_index_tile_data_minzoom">Minimum zoom: %1$s</string>
    <string name="local_index_tile_data_name">Tile data: %1$s</string>
    <string name="edit_tilesource_successfully">Tilesource %1$s was saved</string>
    <string name="edit_tilesource_elliptic_tile">Elliptic mercator</string>
    <string name="edit_tilesource_maxzoom">Maximum zoom</string>
    <string name="edit_tilesource_expiration_time">Expire (minutes)</string>
    <string name="edit_tilesource_minzoom">Minimum zoom</string>
    <string name="edit_tilesource_url_to_load">URL</string>
    <string name="edit_tilesource_choose_existing">Select existing…</string>
    <string name="maps_define_edit">Define/Edit…</string>
    <string name="map_widget_fps_info">FPS debug info</string>
    <string name="driving_region_descr">Select driving region: US, Europe, UK, Asia, and others.</string>
    <string name="driving_region">Driving region</string>
    <string name="driving_region_japan">Japan</string>
    <string name="driving_region_us">United States</string>
    <string name="driving_region_canada">Canada</string>
    <string name="driving_region_europe_asia">Europe, Asia, Latin America, &amp; similar</string>
    <string name="driving_region_uk">UK, India, &amp; similar</string>
    <string name="driving_region_australia">Australia</string>
    <string name="speak_title">Announce…</string>
    <string name="speak_descr">Set up announcement of street names, traffic warnings (forced stops, speed bumps), speed camera warnings, and speed limits.</string>
    <string name="speak_street_names">Street names (TTS)</string>
    <string name="speak_speed_limit">Speed limit</string>
    <string name="speak_cameras">Speed cameras</string>
    <string name="speak_traffic_warnings">Traffic warnings</string>
    <string name="osb_author_or_password_not_specified">Please specify OSM user and password in \'Settings\'</string>
    <string name="clear_intermediate_points">Clear intermediate destinations</string>
    <string name="keep_intermediate_points">Keep intermediate destinations</string>
    <string name="new_directions_point_dialog">You already have intermediate destinations set.</string>
    <string name="context_menu_item_directions_to">Directions to</string>
    <string name="context_menu_item_directions_from">Directions from</string>
    <string name="route_descr_map_location">Map: </string>
    <string name="route_descr_lat_lon">Lat %1$.3f, lon %2$.3f</string>
    <!-- string name="route_descr_current_location">Current position</string -->
    <string name="route_descr_destination">Destination</string>
    <string name="route_to">To:</string>
    <string name="route_via">Via:</string>
    <string name="route_from">From:</string>
    <string name="app_mode_default">Browse map</string>
    <string name="settings_preset">Default profile</string>
    <string name="settings_preset_descr">Map view and navigation settings are remembered per use profile. Set your default profile here.</string>
    <string name="destination_point">Destination %1$s</string>
    <string name="context_menu_item_destination_point">Set as destination</string>
    <string name="please_select_address">Set city or street first</string>
    <string name="search_street_in_neighborhood_cities">Search for street in neighborhood cities</string>
    <string name="intermediate_items_sort_return">Optimized order of intermediate destinations en-route to the destination.</string>
    <string name="intermediate_items_sort_by_distance">Sort door-to-door</string>
    <string name="local_osm_changes_backup_successful">OSM change file was generated %1$s</string>
    <string name="local_osm_changes_backup_failed">Could not back up OSM changes.</string>
    <string name="local_osm_changes_backup">Back up as OSM change</string>
    <string name="delete_point">Delete Point</string>
    <string name="plugin_distance_point_time">time</string>
    <string name="plugin_distance_point_hdop">accuracy</string>
    <string name="plugin_distance_point_speed">speed</string>
    <string name="plugin_distance_point_ele">elevation</string>
    <string name="plugin_distance_point">Point</string>
    <string name="gpx_file_name">GPX filename</string>
    <string name="gpx_saved_sucessfully">GPX file saved to {0}</string>
    <string name="use_distance_measurement_help">* Tap to mark a point.\n
    * Long-tap the map to delete previous point.\n
    * Long-tap on a point to view and attach description.\n
    * Tap the measurement widget to see more actions.</string>
    <string name="distance_measurement_start_editing">Start editing</string>
    <string name="distance_measurement_finish_editing">Finish editing</string>
    <string name="distance_measurement_finish_subtrack">Begin a new subtrack</string>
    <string name="distance_measurement_clear_route">Clear all points</string>
    <string name="distance_measurement_load_gpx">Open existing GPX file</string>
    <string name="wait_current_task_finished">Please wait until current task is finished</string>
    <string name="use_kalman_filter_compass_descr">Reduces noise in compass readings but adds inertia.</string>
    <string name="use_kalman_filter_compass">Use Kalman filter</string>
    <string name="use_magnetic_sensor_descr">For the compass reading, use the magnetic sensor instead of the orientation sensor.</string>
    <string name="use_magnetic_sensor">Use magnetic sensor</string>
    <string name="other_location">Other</string>
    <string name="files_limit">%1$d files left</string>
    <string name="available_downloads_left">%1$d files left to download</string>
    <string name="install_paid">Full version</string>
    <string name="cancel_route">Dismiss route</string>
    <string name="cancel_navigation">Stop navigation</string>
    <string name="clear_destination">Clear destination</string>
    <string name="download_using_mobile_internet">Not connected to Wi-Fi. Use current connection to the Internet to download?</string>
    <string name="street_name">Street name</string>
    <string name="hno">House number</string>
    <string name="website">Website</string>
    <string name="phone">Phone</string>
    <string name="osmand_background_plugin_description">Shows settings for turning on background tracking and navigation by periodically waking up the GPS device (with the screen off).</string>
    <string name="contribution_activity">Install version</string>
    <string name="choose_osmand_theme_descr">Customize app appearance.</string>
    <string name="choose_osmand_theme">App theme</string>
    <string name="external_input_device">External input devices</string>
    <string name="external_input_device_descr">Select an external control device, such as a keyboard or WunderLINQ.</string>
    <string name="sett_no_ext_input">None</string>
    <string name="sett_generic_ext_input">Keyboard</string>
    <string name="sett_wunderlinq_ext_input">WunderLINQ</string>
    <string name="sett_parrot_ext_input">Parrot</string>
    <string name="accessibility_options">Accessibility options</string>
    <string name="select_address_activity">Specify address</string>
    <string name="favourites_list_activity">Select Favorite</string>
    <string name="local_openstreetmap_act_title">OSM modifications</string>
    <string name="layer_hillshade">Hillshade layer</string>
    <string name="map_widget_gps_info">GPS info</string>
    <string name="access_arrival_time">Arrival time</string>
    <string name="access_intermediate_arrival_time">Intermediate arrival time</string>
    <string name="item_checked">checked</string>
    <string name="item_unchecked">unchecked</string>
    <string name="prefer_motorways">Prefer motorways</string>
    <string name="prefer_in_routing_title">Prefer…</string>
    <string name="prefer_in_routing_descr">Prefer motorways.</string>
    <string name="max_speed_none">none</string>
    <string name="index_name_openmaps">OpenMaps EU</string>
    <string name="download_wikipedia_maps">Wikipedia</string>
    <string name="download_hillshade_maps">Hillshades</string>
    <string name="local_indexes_cat_srtm">Contour lines</string>
    <string name="local_indexes_cat_av">Audio/Video data</string>
    <string name="stop_routing_confirm">Are you sure you want to stop the navigation?</string>
    <string name="clear_dest_confirm">Are you sure you want to clear your destination (and intermediate destinations)?</string>
    <string name="precise_routing_mode_descr">Calculate precise routes without glitches. Still distance-limited and slow.</string>
    <string name="precise_routing_mode">Precise routing (alpha)</string>
    <string name="recording_context_menu_show">Show</string>
    <string name="recording_photo_description">Photo %1$s %2$s</string>
    <string name="av_def_action_picture">Take a photo</string>
    <string name="recording_context_menu_precord">Take a photo</string>
    <string name="dropbox_plugin_description">Sync tracks and audio/video notes with your Dropbox account.</string>
    <string name="dropbox_plugin_name">Dropbox plugin</string>
    <string name="intermediate_points_change_order">Change order</string>
    <string name="srtm_paid_version_msg">Please consider paying for the \'Contour lines\' plugin to support further development.</string>
    <string name="av_def_action_choose">On request?</string>
    <string name="av_def_action_video">Record video</string>
    <string name="av_def_action_audio">Record audio</string>
    <string name="av_widget_action_descr">Default widget action:</string>
    <string name="av_widget_action">Default widget action</string>
    <string name="av_video_format_descr">Video output format:</string>
    <string name="av_video_format">Video output format</string>
    <string name="av_use_external_recorder_descr">Use system recorder for video.</string>
    <string name="av_use_external_recorder">Use system recorder</string>
    <string name="av_use_external_camera_descr">Use the system app for photos.</string>
    <string name="av_use_external_camera">Use camera app</string>
    <string name="av_settings_descr">Set up audio and video settings.</string>
    <string name="av_settings">Audio/video settings</string>
    <string name="recording_error">Recording failed</string>
    <string name="recording_camera_not_available">Camera not available</string>
    <string name="recording_is_recorded">Recording audio/video. Stop by tapping the AV widget.</string>
    <string name="recording_playing">An audio from the specified recording is being played.\n%1$s</string>
    <string name="recording_open_external_player">Open external player</string>
    <string name="recording_delete_confirm">Delete this item?</string>
    <string name="recording_unavailable">unavailable</string>
    <string name="recording_context_menu_arecord">Take an audio note</string>
    <string name="recording_context_menu_vrecord">Take a video note</string>
    <string name="layer_recordings">Recording layer</string>
    <string name="recording_can_not_be_played">Could not play recording.</string>
    <string name="recording_context_menu_delete">Delete recording</string>
    <string name="recording_context_menu_play">Play</string>
    <string name="recording_description">Recording %1$s %3$s %2$s</string>
    <string name="recording_default_name">Recording</string>
    <string name="map_widget_av_notes">Audio/video notes</string>
    <string name="map_widget_distancemeasurement">Distance measurement</string>
    <string name="audionotes_location_not_defined">Tap \'Use location…\' to add a note to the location.</string>
    <string name="map_widget_audionotes">Audio notes</string>
    <string name="index_srtm_parts">parts</string>
    <string name="index_srtm_ele">Contour lines</string>
    <string name="download_select_map_types">Other maps</string>
    <string name="download_roads_only_item">Roads only</string>
    <string name="download_srtm_maps">Contour lines</string>
    <string name="download_regular_maps">Standard map</string>
    <string name="download_roads_only_maps">Roads-only map</string>
    <string name="rendering_attr_alpineHiking_name">Alpine hiking scale (SAC)</string>
    <string name="rendering_attr_alpineHiking_description">Render paths according to the SAC scale.</string>
    <string name="rendering_attr_hikingRoutesOSMC_name">Hiking symbol overlay</string>
    <string name="rendering_attr_hikingRoutesOSMC_description">Render paths according to OSMC traces.</string>
    <string name="rendering_attr_noAdminboundaries_name">Boundaries</string>
    <string name="rendering_attr_noAdminboundaries_description">Suppress display of regional boundaries (admin levels 5–9).</string>
    <string name="map_widget_max_speed">Speed limit</string>
    <string name="monitoring_control_start">GPX</string>
    <string name="no_buildings_found">No buildings found.</string>
    <string name="incremental_search_city">Search city incrementally</string>
    <string name="search_villages_and_postcodes">Search for more villages/postcodes</string>
    <string name="rendering_attr_showRoadMaps_description">Choose when to display roads-only maps:</string>
    <string name="rendering_attr_showRoadMaps_name">Roads-only maps</string>
    <string name="safe_mode_description">Run the app in safe mode (using slower Android instead of native code).</string>
    <string name="safe_mode">Safe mode</string>
    <string name="native_library_not_running">The app is running in safe mode (turn it off in \'Settings\').</string>
    <string name="close_changeset">Close changeset</string>
    <string name="zxing_barcode_scanner_not_found">ZXing Barcode Scanner app not installed. Search in Google Play?</string>
    <string name="rendering_attr_roadColors_description">Select a road color scheme:</string>
    <string name="rendering_attr_roadColors_name">Road color scheme</string>
    <string name="map_widget_show_destination_arrow">Show destination direction</string>
    <string name="enable_plugin_monitoring_services">Enable the \"Trip recording\" plugin to use position logging services (GPX logging, online tracking)</string>
    <string name="non_optimal_route_calculation">Calculate possibly non-optimal route over long distances</string>
    <string name="gps_not_available">Please enable GPS in the settings</string>
    <string name="map_widget_monitoring_services">Logging services</string>
    <string name="no_route">No route</string>
    <string name="delete_target_point">Remove destination</string>
    <string name="target_point">Destination %1$s</string>
    <string name="intermediate_point">Intermediate destination %1$s</string>
    <string name="context_menu_item_last_intermediate_point">Add as last intermediate destination</string>
    <string name="context_menu_item_first_intermediate_point">Add as first intermediate destination</string>
    <string name="add_as_last_destination_point">Add as last intermediate destination</string>
    <string name="add_as_first_destination_point">Add as first intermediate destination</string>
    <string name="replace_destination_point">Replace the destination</string>
    <string name="new_destination_point_dialog">You have already set a destination:</string>
    <string name="shared_string_target_points">Destinations</string>
    <string name="intermediate_point_too_far">Intermediate destination %1$s is too far from the nearest road.</string>
    <string name="arrived_at_intermediate_point">Intermediate destination reached</string>
    <string name="context_menu_item_intermediate_point">Add as intermediate destination</string>
    <string name="map_widget_intermediate_distance">Intermediate destination</string>
    <string name="map_widget_intermediate_time">Intermediate time</string>
    <string name="ending_point_too_far">Ending point too far from nearest road.</string>
    <string name="add_tag">Add Tag</string>
    <string name="btn_advanced_mode">Advanced Mode…</string>
    <string name="poi_filter_parking">Parking</string>
    <string name="poi_filter_emergency">Emergency</string>
    <string name="poi_filter_public_transport">Public transport</string>
    <string name="poi_filter_entertainment">Entertainment</string>
    <string name="poi_filter_accomodation">Accommodation</string>
    <string name="poi_filter_restaurants">Restaurants</string>
    <string name="poi_filter_sightseeing">Sightseeing</string>
    <string name="poi_filter_car_aid">Car aid</string>
    <string name="poi_filter_food_shop">Food shop</string>
    <string name="poi_filter_for_tourists">For tourists</string>
    <string name="poi_filter_fuel">Fuel</string>
    <string name="show_warnings_title">Show alerts…</string>
    <string name="show_warnings_descr">Set up traffic warnings (speed limits, forced stops, speed bumps, tunnels), speed camera warnings, and lane info.</string>
    <string name="use_compass_navigation_descr">Use the compass when no heading is detected otherwise.</string>
    <string name="use_compass_navigation">Use compass</string>
    <string name="avoid_motorway">No motorways</string>
    <string name="auto_zoom_map_descr">Zoom level according to your speed (while map is synchronized with current position).</string>
    <string name="auto_zoom_map">Auto zoom map</string>
    <string name="snap_to_road_descr">Snap position to roads during navigation.</string>
    <string name="snap_to_road">Snap to road</string>
    <string name="interrupt_music_descr">Voice prompts pause music playback.</string>
    <string name="interrupt_music">Pause music</string>
    <string name="osmand_play_title_30_chars">OsmAnd Maps &amp; Navigation</string>
    <string name="osmand_short_description_80_chars">Global mobile map viewing and navigation for offline and online OSM maps</string>
    <string name="osmand_long_description_1000_chars">
		OsmAnd (OSM Automated Navigation Directions)\n\n

		OsmAnd is an open source software navigation app with access to a wide variety of global OSM data. All map data (vector or tile maps) can be stored on the phone memory card for offline usage. Offline and online routing functionality is also offered, including turn-by-turn voice guidance.\n\n

		Some of the core features:\n
		- Complete offline functionality (store downloaded vector or tile maps in the device storage)\n
		- Compact offline vector maps for the whole world available\n
		- Download country or region maps directly from the app\n
		- Overlay of several map layers possible, like GPX or navigation tracks, points of interest, Favorites, contour lines, public transport stops, additional maps with customizable transparency\n
		- Offline search for addresses and places (POIs)\n
		- Offline routing for medium-range distances\n
		- Car, bicycle, and pedestrian modes with optional:\n
		-  Automated day/night view switching\n
		-  Speed-dependent map zooming\n
		-  Map alignment according to compass or direction of motion\n
		-  Lane guidance, speed limit display, recorded and text-to-speech voices\n\n

		Limitations of this free version of OsmAnd:\n
		- Number of map downloads limited\n
		- No offline access to Wikipedia POIs\n\n

		OsmAnd is actively being developed and our project and its continued progress relies on financial contributions for development and testing of new functionality. Please consider buying OsmAnd+, or funding specific new features or making a general donation on https://osmand.net.
	</string>
    <string name="osmand_extended_description_part1">
    OsmAnd (OSM Automated Navigation Directions) is a map and navigation app with access to the free, worldwide, and high-quality OSM data.\n\n

    Enjoy voice and optical navigator, viewing POIs (points of interest), creating and managing GPX tracks, using contour lines visualization and altitude info (through plugin), a choice between driving, cycling, pedestrian modes, OSM editing and much more.
    </string>
    <string name="osmand_extended_description_part2">
        GPS navigation\n
        • Choose between offline (no roaming charges when you are abroad) or online (faster) mode\n
        • Turn-by-turn voice guidance leads you along the way (recorded and synthesized voices)\n
        • The route gets rebuilt whenever you deviate from it\n
        • Lane guidance, street names, and estimated time of arrival will help along the way\n
        • To make your trip safer, day/night mode switches automatically\n
        • Show speed limits, and get reminders if you exceed it\n
        • Map zoom adjusts to your speed\n
        • Search for destinations by address, type (e.g: Parking, restaurant, hotel, gas station, museum), or geographical coordinates\n
        • Supports intermediate points on your itinerary\n
        • Record your own or upload a GPX track and follow it\n
    </string>
    <string name="osmand_extended_description_part3">
        Map\n
        • Displays POIs (point of interests) around you\n
        • Adjusts the map to your direction of motion (or compass)\n
        • Shows your location and the direction you are looking in\n
        • Share your location so that your friends can find you\n
        • Keeps your most important places in \'Favorites\'\n
        • Allows you to choose how to display names on the map: In English, local, or phonetic spelling\n
        • Displays specialized online tiles, satellite view (from Bing), different overlays like touring/navigation GPX tracks and additional layers with customizable transparency\n
    </string>
    <string name="osmand_extended_description_part4">
        Skiing\n
        OsmAnd ski maps plugin enables you to see ski tracks with level of complexity and some additional info, like location of lifts and other facilities.
    </string>
    <string name="osmand_extended_description_part5">
        Cycling\n
        • Find cycle paths on the map\n
        • GPS navigation in cycling mode builds your route using cycle paths\n
        • See your speed and altitude\n
        • GPX recording option enables you to record your trip and share it\n
        • Via an additional plugin you can enable contour lines and hillshading
    </string>
    <string name="osmand_extended_description_part6">
        Walking, hiking, city tour\n
        • The map shows you walking and hiking paths\n
        • Wikipedia in your preferred language can tell you a lot during a city tour\n
        • Public transport stops (bus, tram, train), including line names, help to navigate in a new city\n
        • GPS navigation in pedestrian mode builds your route using walking paths\n
        • Upload and follow a GPX route or record and share your own\n
    </string>
    <string name="osmand_extended_description_part7">
        Contribute to OSM\n
        • Report data bugs\n
        • Upload GPX tracks to OSM directly from the app\n
        • Add POIs and directly upload them to OSM (or later if offline)\n
    </string>
    <string name="osmand_extended_description_part8">
        OsmAnd is actively developed open source software. Everyone can contribute to the app by reporting bugs, improving translations or coding new features. Additionally the project relies on financial contributions to fund coding and testing of new functionalities.\n
        Approximate map coverage and quality:\n
        • Western Europe: ****\n
        • Eastern Europe: ***\n
        • Russia: ***\n
        • North America: ***\n
        • South America: **\n
        • Asia: **\n
        • Japan &amp; Korea: ***\n
        • Middle East: **\n
        • Africa: **\n
        • Antarctica: *\n
        Most countries around the globe are available for download!\n
        Get a reliable navigator in your country - be it France, Germany, Mexico, UK, Spain, Netherlands, USA, Russia, Brazil or any other.
    </string>
    <string name="osmand_plus_play_title_30_chars">OsmAnd+ Maps &amp; Navigation</string>
    <string name="osmand_plus_short_description_80_chars">Global Mobile Map Viewing &amp; Navigation for Offline and Online OSM Maps</string>
    <string name="osmand_plus_long_description_1000_chars">
		OsmAnd+ (OSM Automated Navigation Directions)\n\n

		OsmAnd+ is an open source software navigation app with access to a wide variety of global OSM data. All map data (vector or tile maps) can be stored on the phone memory card for offline use. Offline and online routing functionality is also offered, including turn-by-turn voice guidance.\n\n

		OsmAnd+ is the paid app version, by buying it you support the project, fund the development of new features, and receive the latest updates.\n\n

		Some of the core features:\n
		- Complete offline functionality (store downloaded vector or tile maps in the device storage)\n
		- Compact offline vector maps for the whole world available\n
		- Unlimited downloading of country or region maps directly from the app\n
		- Offline Wikipedia feature (download Wikipedia POIs), great for sightseeing\n
		- Overlay of several map layers possible, like GPX or navigation tracks, points of interest, Favorites, contour lines, public transport stops, additional maps with customizable transparency\n\n
		- Offline search for addresses and places (POIs)\n
		- Offline routing for medium-range distances\n
		- Car, bicycle, and pedestrian modes with optional:\n
		-  Automated day/night view switching\n
		-  Speed-dependent map zooming\n
		-  Map alignment according to compass or direction of motion\n
		-  Lane guidance, speed limit display, recorded and text-to-speech voices\n
	</string>
    <string name="osmand_plus_extended_description_part1">
        OsmAnd+ (OSM Automated Navigation Directions) is a map and navigation app with access to the free, worldwide, and high-quality OSM data.\n
        Enjoy voice and optical navigation, viewing POIs (points of interest), creating and managing GPX tracks, using contour lines visualization and altitude info, a choice between driving, cycling, pedestrian modes, OSM editing and much more.\n\n

        OsmAnd+ is the paid app version. By buying it, you support the project, fund the development of new features, and receive the latest updates.\n\n

        Some of the main features:
    </string>
    <string name="osmand_plus_extended_description_part2">
        Navigation\n
        • Works online (fast) or offline (no roaming charges when you are abroad)\n
        • Turn-by-turn voice guidance (recorded and synthesized voices)\n
        • Optional lane guidance, street name display, and estimated time of arrival\n
        • Supports intermediate points on your itinerary\n
        • Automatic re-routing whenever you deviate from the route\n
        • Search for places by address, by type (e.g: Restaurant, hotel, gas station, museum), or by geographical coordinates\n
    </string>
    <string name="osmand_plus_extended_description_part3">
        Map Viewing\n
        • Display your position and orientation\n
        • Optionally align the picture according to compass or your direction of motion\n
        • Save your most important places as Favorites\n
        • Display POIs (points of interest) around you\n
        • Display specialized online tiles, satellite view (from Bing), different overlays like touring/navigation GPX tracks and additional layers with customizable transparency\n
        • Optionally display place names in English, local, or phonetic spelling\n
    </string>
    <string name="osmand_plus_extended_description_part4">
        Use OSM and Wikipedia Data\n
        • High-quality info from the best collaborative projects of the world\n
        • OSM data available per country or region\n
        • Wikipedia POIs, great for sightseeing\n
        • Unlimited free downloads, directly from the app\n
        • Compact offline vector maps updated at least once a month\n\n

        • Choice between complete region data and just road network (Example: All of Japan is 700 MB or 200 MB for the road network part thereof)
    </string>
    <string name="osmand_plus_extended_description_part5">
        Safety Features\n
        • Optional automated day/night view switching\n
        • Optional speed limit display, with reminder if you exceed it\n
        • Optional speed-dependent zooming\n
        • Share your location so that your friends can find you\n
    </string>
    <string name="osmand_plus_extended_description_part6">
        Bicycle and Pedestrian Features\n
        • Viewing foot, hiking, and bike paths, great for outdoor activities\n
        • Special routing and display modes for bike and pedestrian\n
        • Optional public transport stops (bus, tram, train) including line names\n
        • Optional trip recording to local GPX file or online service\n
        • Optional speed and altitude display\n
        • Display of contour lines and hillshading (via additional plugin)
    </string>
    <string name="osmand_plus_extended_description_part7">
        Contribute directly to OSM\n
        • Report data bugs\n
        • Upload GPX tracks to OSM directly from the app\n
        • Add POIs and directly upload them to OSM (or later if offline)\n
        • Optional trip recording also in background mode (while device is in sleep mode)\n
        OsmAnd is actively developed open source software. Everyone can contribute to the app by reporting bugs, improving translations or coding new features. Additionally the project relies on financial contributions to fund coding and testing of new functionalities.\n
    </string>
    <string name="osmand_plus_extended_description_part8">
        Approximate map coverage and quality:\n
        • Western Europe: ****\n
        • Eastern Europe: ***\n
        • Russia: ***\n
        • North America: ***\n
        • South America: **\n
        • Asia: **\n
        • Japan &amp; Korea: ***\n
        • Middle East: **\n
        • Africa: **\n
        • Antarctica: *\n
        Most countries around the globe available as downloads\n
        From Afghanistan to Zimbabwe, from Australia to the USA. Argentina, Brazil, Canada, France, Germany, Mexico, UK, Spain, …\n
    </string>
    <string name="filterpoi_activity">Create POI filter</string>
    <string name="recalculate_route_to_your_location">Transport mode:</string>
    <string name="select_navigation_mode">Transport mode:</string>
    <string name="day_night_info_description">Sunrise: %1$s \nSunset: %2$s</string>
    <string name="day_night_info">Day/night info</string>
    <string name="map_widget_renderer">Map style</string>
    <string name="layer_map_appearance">Configure screen</string>
    <string name="show_lanes">Lanes</string>
    <string name="avoid_unpaved">No unpaved roads</string>
    <string name="avoid_ferries">No ferries</string>
    <string name="avoid_in_routing_title">Avoid…</string>
    <string name="map_widget_fluorescent">Fluorescent routes</string>
    <string name="map_widget_show_ruler">Ruler</string>
    <string name="map_widget_view_direction">Viewing direction</string>
    <string name="map_widget_transparent">Transparent widgets</string>
    <string name="bg_service_sleep_mode_off">Run\n app in background</string>
    <string name="bg_service_sleep_mode_on">Stop\n running in background</string>
    <string name="int_continuosly">Continuous</string>
    <string name="screen_is_locked">Tap the lock icon to unlock</string>
    <string name="map_widget_top_text">Street name</string>
    <string name="map_widget_config">Configure screen</string>
    <string name="map_widget_back_to_loc">Where am I</string>
    <string name="map_widget_lock_screen">Lock</string>
    <string name="map_widget_compass">Compass</string>
    <string name="map_widget_reset">Reset to default</string>
    <string name="map_widget_parking">Parking</string>
    <string name="map_widget_monitoring">GPX logging</string>
    <string name="map_widget_speed">Speed</string>
    <string name="map_widget_distance">Destination</string>
    <string name="map_widget_altitude">Altitude</string>
    <string name="map_widget_time">Time to go</string>
    <string name="map_widget_next_turn">Next turn</string>
    <string name="map_widget_next_turn_small">Next turn (small)</string>
    <string name="map_widget_next_next_turn">Second next turn</string>
    <string name="map_widget_mini_route">Mini route map</string>
    <string name="bg_service_screen_lock">Lock</string>
    <string name="bg_service_screen_unlock">Unlock</string>
    <string name="bg_service_screen_lock_toast">The screen is locked</string>
    <string name="bg_service_interval">Set wake-up interval:</string>
    <string name="show_cameras">Speed cameras</string>
    <string name="show_traffic_warnings">Traffic warnings</string>
    <string name="avoid_toll_roads">No toll roads</string>
    <string name="continue_follow_previous_route_auto">Continue following previous unfinished navigation? (%1$s seconds)</string>
    <string name="route_updated_loc_found">Awaiting position to calculate route</string>
    <string name="osmand_parking_hours">Hours</string>
    <string name="osmand_parking_minutes">Minutes</string>
    <string name="osmand_parking_position_description_add_time">The car is parked at</string>
    <string name="select_animate_speedup">Route simulation speed:</string>
    <string name="global_app_allocated_memory_descr">Allocated memory %1$s MB (Android limit %2$s MB, Dalvik %3$s MB).</string>
    <string name="global_app_allocated_memory">Allocated memory</string>
    <string name="native_app_allocated_memory_descr">Total native memory allocated by app %1$s MB (Dalvik %2$s MB, other %3$s MB).\n
    Proportional memory %4$s MB (Android limit %5$s MB, Dalvik %6$s MB).</string>
    <string name="native_app_allocated_memory">Total native memory</string>
    <string name="starting_point_too_far">Point of departure too far from nearest road.</string>
    <string name="shared_location">Shared location</string>
    <string name="osmand_parking_event">Pick up the car from parking</string>
    <string name="osmand_parking_warning">Warning</string>
    <string name="osmand_parking_warning_text">A notification to pick up your car has been added to your calendar and can be edited or removed there.</string>
    <string name="osmand_parking_time_limit_title">Set parking time limit</string>
    <string name="osmand_parking_delete_confirm">Delete the parking location marker?</string>
    <string name="osmand_parking_delete">Delete a parking marker</string>
    <string name="osmand_parking_choose_type">Select parking type</string>
    <string name="osmand_parking_lim_text">Time-limited</string>
    <string name="osmand_parking_no_lim_text">Time-unlimited</string>
    <string name="osmand_parking_add_event">Add a notification to the Calendar app</string>
    <string name="osmand_parking_time_limit">Time-limited parking</string>
    <string name="osmand_parking_time_no_limit">Time-unlimited parking</string>
    <string name="osmand_parking_position_description">The location of your parked vehicle. %1$s</string>
    <string name="osmand_parking_position_description_add">To pick up the vehicle at:</string>
    <string name="osmand_parking_pm">PM</string>
    <string name="osmand_parking_am">AM</string>
    <string name="osmand_parking_position_name">Parking spot</string>
    <string name="context_menu_item_add_parking_point">Mark as parking location</string>
    <string name="context_menu_item_delete_parking_point">Delete parking marker</string>
    <string name="gpxup_public">Public</string>
    <string name="gpxup_identifiable">Identifiable</string>
    <string name="gpxup_trackable">Trackable</string>
    <string name="gpxup_private">Private</string>
    <string name="asap">ASAP</string>
    <string name="share_route_as_gpx">Share route as GPX file</string>
    <string name="share_route_subject">Route shared via OsmAnd</string>
    <string name="route_roundabout">Roundabout: Take %1$d exit and go</string>
    <string name="route_kl">Keep left and go</string>
    <string name="route_kr">Keep right and go</string>
    <string name="rendering_attr_noPolygons_description">Make all areal land features on map transparent.</string>
    <string name="rendering_attr_noPolygons_name">Polygons</string>
    <string name="rendering_attr_appMode_name">Rendering mode</string>
    <string name="rendering_attr_appMode_description">Optimize map for</string>
    <!-- string name="rendering_attr_contourLines_description">Select minimum zoom level to display in map if available. Separate contour data needed.</string -->
    <string name="rendering_attr_contourLines_description">Display from zoom level (requires contour data):</string>
    <string name="rendering_attr_contourLines_name">Show contour lines</string>
    <string name="rendering_attr_hmRendered_description">Increase amount of map detail shown.</string>
    <string name="rendering_attr_hmRendered_name">Show more map detail</string>
    <string name="local_index_routing_data">Routing data</string>
    <string name="navigate_point_format">Format</string>
    <string name="poi_search_desc">POI (Point of interest) search</string>
    <string name="address_search_desc">Address search</string>
    <string name="navpoint_search_desc">Coordinates</string>
    <string name="transport_search_desc">Search for public transport</string>
    <string name="favourites_search_desc">A way to search for Favorites</string>
    <string name="offline_navigation_not_available">OsmAnd offline navigation is temporarily not available.</string>
    <string name="left_side_navigation">Left-hand traffic</string>
    <string name="left_side_navigation_descr">For countries where people drive on the left side of the road.</string>
    <string name="local_index_description">Tap any existing item to see more details, long-tap to deactivate or delete. Current data on device (%1$s free):</string>
    <string name="unknown_from_location">Point of departure not yet determined.</string>
    <string name="unknown_location">Position not yet known.</string>
    <string name="modify_transparency">Set transparency (0 - transparent, 255 - opaque)</string>
    <!-- A file is downloaded -->
    <string name="confirm_interrupt_download">Cancel download?</string>
    <!-- Use ← for RTL languages -->
    <string name="first_time_msg">Thank you for using OsmAnd. Download regional data for offline use via \'Settings\' → \'Manage map files\' to view maps, locate addresses, look up POIs, find public transport and more.</string>
    <string name="basemap_was_selected_to_download">The basemap needed to provide basic functionality is in the download queue.</string>
    <string name="local_indexes_cat_tile">Online and cached tile maps</string>
    <string name="local_indexes_cat_map">Standard maps (vector)</string>
    <string name="index_settings_descr">Download and manage offline map files stored on your device.</string>
    <string name="map_online_plugin_is_not_installed">Enable the \'Online maps\' plugin to select different map sources</string>
    <string name="map_online_data">Online and tile maps</string>
    <string name="map_online_data_descr">Use online maps (download and cache tiles on memory card).</string>
    <string name="online_map_settings_descr">Select online or cached tile map sources.</string>
    <string name="plugins_screen">Plugins</string>
    <string name="prefs_plugins_descr">Plugins activate advanced settings and additional functionality.</string>
    <string name="prefs_plugins">Plugins</string>
    <string name="vector_maps_may_display_faster_on_some_devices">Vector maps likely display faster. May not work well on some devices.</string>
    <string name="play_commands_of_currently_selected_voice">Select a voice and test by playing announcements:</string>
    <string name="native_rendering">Native rendering</string>
    <string name="test_voice_prompts">Test voice prompts</string>
    <string name="switch_to_raster_map_to_see">Download an offline vector map for this location in \'Settings\' (\'Manage map files\'), or switch to the \'Online maps\' plugin.</string>
    <string name="send_files_to_osm">Send GPX files to OSM?</string>
    <string name="gpx_visibility_txt">Visibility</string>
    <string name="gpx_tags_txt">Tags</string>
    <string name="shared_string_description">Description</string>
    <string name="validate_gpx_upload_name_pwd">Please specify your OSM username and password to upload GPX files.</string>
    <string name="default_buttons_support">Support</string>
    <string name="support_new_features">Support new features</string>
    <string name="support_new_features_descr">Donate to see new features implemented in the app.</string>
    <string name="show_ruler_level">Display ruler</string>
    <string name="info_button">Info</string>
    <string name="back_to_location">Return to position</string>
    <string name="accessibility_mode">Accessibility mode</string>
    <string name="accessibility_mode_descr">Turns on the features for impaired users.</string>
    <string name="accessibility_default">According to the Android system setting</string>
    <string name="backToMenu">Back to menu</string>
    <string name="zoomOut">Zoom out</string>
    <string name="zoomIn">Zoom in</string>
    <string name="zoomIs">Zoom level is</string>
    <string name="north">north</string>
    <string name="north_north_east">north-northeast</string>
    <string name="north_east">northeast</string>
    <string name="east_north_east">east-northeast</string>
    <string name="east">east</string>
    <string name="east_south_east">east-southeast</string>
    <string name="south_east">south-east</string>
    <string name="south_south_east">south-southeast</string>
    <string name="south">south</string>
    <string name="south_south_west">south-southwest</string>
    <string name="south_west">southwest</string>
    <string name="west_south_west">west-southwest</string>
    <string name="west">west</string>
    <string name="west_north_west">west-northwest</string>
    <string name="north_west">northwest</string>
    <string name="north_north_west">north-northwest</string>
    <string name="front">forward</string>
    <string name="front_right">right-forward</string>
    <string name="right">to the right</string>
    <string name="back_right">right-backward</string>
    <string name="back">backward</string>
    <string name="back_left">left-backward</string>
    <string name="left">to the left</string>
    <string name="front_left">left-forward</string>
    <string name="oclock">o\'clock</string>
    <string name="towards">toward</string>
    <string name="accuracy">Accuracy</string>
    <string name="altitude">Altitude</string>
    <string name="no_info">No info</string>
    <string name="direction_style_sidewise">Sidewise (8 sectors)</string>
    <string name="direction_style_clockwise">Clockwise (12 sectors)</string>
    <string name="settings_direction_style">Direction style</string>
    <string name="settings_direction_style_descr">Choose style to express relative directions while moving</string>
    <string name="auto_announce_on">Start auto announcing</string>
    <string name="auto_announce_off">Stop auto announcing</string>
    <string name="i_am_here">I am here</string>
    <string name="zoom_by_trackball_descr">Change map zooming by horizontal trackball movement.</string>
    <string name="zoom_by_trackball">Use trackball for zoom control</string>
    <string name="accessibility_preferences_descr">Accessibility related preferences.</string>
    <string name="arrival_distance_factor_early">Early</string>
    <string name="arrival_distance_factor_normally">Normal</string>
    <string name="arrival_distance_factor_late">Late</string>
    <string name="arrival_distance_factor_at_last">In the last meters</string>
    <string name="arrival_distance">Arrival announcement</string>
    <string name="arrival_distance_descr">How soon do you want the arrival announcement?</string>
    <string name="rendering_out_of_memory">Not enough process memory to display selected area</string>
    <string name="use_fluorescent_overlays">Fluorescent overlays</string>
    <string name="use_fluorescent_overlays_descr">Use fluorescent colors to display tracks and routes.</string>
    <string name="offline_edition">Offline editing</string>
    <string name="offline_edition_descr">Always use offline editing.</string>
    <string name="update_poi_does_not_change_indexes">POI changes inside app do not affect downloaded map files, changes are saved as a file on your device instead.</string>
    <string name="local_openstreetmap_uploading">Uploading…</string>
    <string name="local_openstreetmap_were_uploaded">{0} POI/notes were uploaded</string>
    <string name="local_openstreetmap_uploadall">Upload all</string>
    <string name="local_openstreetmap_upload">Upload edit to OSM</string>
    <string name="local_openstreetmap_delete">Delete edit</string>
    <string name="local_openstreetmap_descr_title">Asynchronous OSM editing:</string>
    <string name="local_openstreetmap_settings">OSM- POIs/-notes saved on device</string>
    <string name="local_openstreetmap_settings_descr">Show and manage OSM- POIs/-notes in your device database.</string>
    <string name="live_monitoring_interval_descr">Specify the online tracking interval.</string>
    <string name="live_monitoring_interval">Online tracking interval</string>
    <string name="live_monitoring_url_descr">Specify the web address with parameter syntax: lat={0}, lon={1}, timestamp={2}, hdop={3}, altitude={4}, speed={5}, bearing={6}.</string>
    <string name="live_monitoring_url">Online tracking web address</string>
    <string name="live_monitoring_max_interval_to_send">Time buffer for online tracking</string>
    <string name="live_monitoring_max_interval_to_send_desrc">Specify a time buffer to keep locations to send without connection</string>
    <string name="gpx_monitoring_disabled_warn">Log track using GPX widget or via \'Trip recording\' settings.</string>
    <string name="show_current_gpx_title">Show current track</string>
    <string name="free_version_message">You can download or update %1$s maps.</string>
    <string name="free_version_title">Free version</string>
    <string name="poi_context_menu_showdescription">Show POI description.</string>
    <string name="index_name_north_america">North America</string>
    <string name="index_name_netherlands">Europe - Netherlands</string>
    <string name="index_name_us">North America - United States</string>
    <string name="index_name_central_america">Central America</string>
    <string name="index_name_south_america">South America</string>
    <string name="index_name_europe">Europe</string>
    <string name="index_name_france">Europe - France</string>
    <string name="index_name_germany">Europe - Germany</string>
    <string name="index_name_russia">Russia</string>
    <string name="index_name_africa">Africa</string>
    <string name="index_name_asia">Asia</string>
    <string name="index_name_oceania">Australia and Oceania</string>
    <string name="index_name_antarctica">Antarctica</string>
    <string name="index_name_other">Worldwide and topic maps</string>
    <string name="index_name_wiki">Worldwide Wikipedia POIs</string>
    <string name="index_name_voice">Voice prompts (recorded, limited features)</string>
    <string name="index_name_tts_voice">Voice prompts (TTS, preferred)</string>
    <string name="amenity_type_osmwiki">Wikipedia (offline)</string>
    <string name="amenity_type_user_defined">User defined</string>
    <string name="fav_export_confirmation">File containing previously exported Favorites already exists. Replace it?</string>
    <string name="profile_settings">Profile Specific Settings</string>
    <string name="routing_settings">Navigation</string>
    <string name="routing_settings_descr">Specify options for navigation.</string>
    <string name="global_settings">Global Settings</string>
    <string name="index_settings">Manage map files</string>
    <string name="general_settings">General</string>
    <string name="general_settings_descr">Set up display and common settings for the app.</string>
    <string name="global_app_settings">Global app settings</string>
    <string name="user_name">Your OSM username</string>
    <string name="open_street_map_login_descr">Needed for openstreetmap.org submissions.</string>
    <string name="user_password">Your OSM password</string>
    <string name="osmand_service">Background mode</string>
    <string name="osmand_service_descr">OsmAnd runs in the background with the screen off.</string>
    <string name="download_files_not_enough_space">There is not enough free space to download %1$s MB (free: %2$s).</string>
    <string name="use_transparent_map_theme">Transparent theme</string>
    <string name="native_library_not_supported">Native library not supported on this device.</string>
    <string name="init_native_library">Initializing native library…</string>
    <string name="choose_auto_follow_route">Auto-center map view</string>
    <string name="choose_auto_follow_route_descr">Time until the map view synchronizes with the current position.</string>
    <!-- string name="auto_follow_route_never">Never (tap \'Go\' to start guidance manually)</string -->
    <string name="keep_informing_never">Only manually (tap arrow)</string>
    <string name="keep_informing_descr">Re-announce navigation instructions at regular intervals.</string>
    <string name="keep_informing">Repeat navigation instructions</string>
    <string name="auto_follow_route_navigation">Auto-center nav only</string>
    <string name="auto_follow_route_navigation_descr">Auto-center map view only while navigating.</string>
    <string name="auto_follow_location_enabled">Auto-center map view in use.</string>
    <string name="pref_vector_rendering">Vector renderer specific options</string>
    <string name="pref_overlay">Overlay / underlay</string>
    <string name="pref_raster_map">Map source settings</string>
    <string name="pref_vector_map">Vector map settings</string>
    <string name="delete_confirmation_msg">Delete %1$s?</string>
    <string name="city_type_suburb">Suburb</string>
    <string name="city_type_hamlet">Hamlet</string>
    <string name="city_type_village">Village</string>
    <string name="city_type_town">Town</string>
    <string name="city_type_city">City</string>
    <string name="animate_route_off">Stop simulation</string>
    <string name="animate_route">Start simulation</string>
    <string name="file_can_not_be_renamed">Could not rename file.</string>
    <string name="file_with_name_already_exists">A file with that name already exists.</string>
    <string name="shared_string_gpx_route">GPX route</string>
    <string name="poi_query_by_name_matches_categories">Found several related POI categories.</string>
    <string name="data_to_search_poi_not_available">Download offline data to search for POIs.</string>
    <string name="poi_filter_by_name">Search by name</string>
    <string name="old_poi_file_should_be_deleted">The POI data file \'%1$s\' is redundant and can be deleted.</string>
    <string name="update_poi_file_not_found">Local file to maintain POI changes not found and could not be created.</string>
    <string name="button_upgrade_osmandplus">Upgrade OsmAnd+</string>
    <string name="map_version_changed_info">Download the new version of the app to be able to use the new map files.</string>
    <string name="poi_filter_nominatim">Online Nominatim</string>
    <string name="search_position_current_location_search">Searching position…</string>
    <string name="search_position_current_location_found">My Position (found)</string>
    <string name="search_position_address">Address…</string>
    <string name="search_position_favorites">Favorites…</string>
    <string name="search_position_undefined">Undefined</string>
    <!-- string name="search_position_current_location">Current position…</string -->
    <string name="search_position_map_view">Current map center</string>
    <string name="select_search_position">Origin:</string>
    <string name="context_menu_item_search">Search nearby</string>
    <string name="route_successfully_saved_at">Route saved as \'%1$s\'.</string>
    <string name="filename_input">Filename: </string>
    <string name="file_with_name_already_exist">File with same name already exists.</string>
    <string name="local_index_upload_gpx_description">Upload GPX files to the OSM community, improving the maps.</string>
    <string name="local_index_items_uploaded">%1$d of %2$d item(s) uploaded.</string>
    <string name="local_index_mi_upload_gpx">Send to OSM</string>
    <string name="show_more_map_detail">Show more map detail</string>
    <string name="show_more_map_detail_descr">Show some vector map detail (roads etc.) at lower zoom levels already.</string>
    <string name="favourites_delete_multiple_succesful">Favorite points deleted.</string>
    <string name="favorite_delete_multiple">Are you sure you want to delete %1$d Favorites and %2$d Favorite groups?</string>
    <string name="favorite_home_category">Home</string>
    <string name="favorite_friends_category">Friends</string>
    <string name="favorite_places_category">Places</string>
    <string name="shared_string_others">Others</string>
    <string name="shared_string_name">Name</string>
    <string name="favourites_edit_dialog_category">Category</string>
    <string name="shared_string_no_thanks">No, thanks</string>
    <string name="basemap_missing">Download the base world map to get an overview covering the whole world at low zoom levels.</string>
    <string name="vector_data_missing">Download (\'offline\') data to use maps offline.</string>
    <string name="shared_string_release">Released</string>
    <string name="local_index_installed">Local version</string>
    <string name="local_index_items_backuped">%1$d of %2$d item(s) deactivated.</string>
    <string name="local_index_items_deleted">%1$d of %2$d item(s) deleted.</string>
    <string name="local_index_items_restored">%1$d of %2$d item(s) activated.</string>
    <string name="local_index_no_items_to_do">No items to %1$s</string>
    <string name="local_index_action_do">You are about to %1$s %2$s item(s). Continue?</string>
    <string name="local_index_descr_title">Manage map files.</string>
    <string name="local_index_mi_restore">Activate</string>
    <string name="local_index_mi_backup">Deactivate</string>
    <string name="local_index_poi_data">POI data</string>
    <string name="local_index_address_data">Address data</string>
    <string name="local_index_transport_data">Public transport data</string>
    <string name="local_index_map_data">Map data</string>
    <string name="local_indexes_cat_backup">Deactivated</string>
    <string name="local_indexes_cat_tts">Voice prompts (TTS)</string>
    <string name="local_indexes_cat_voice">Voice prompts (recorded)</string>
    <!-- string name="local_indexes_cat_gpx">GPX data</string -->
    <string name="local_indexes_cat_poi">POI data</string>
    <string name="ttsvoice">TTS voice</string>
    <string name="search_offline_clear_search">New Search</string>
    <string name="map_text_size_descr">Text size for names on the map:</string>
    <string name="map_text_size">Map font size</string>
    <string name="trace_rendering">Rendering debug info</string>
    <string name="trace_rendering_descr">Display the rendering performance.</string>
    <string name="installing_new_resources">Unpacking new data…</string>
    <string name="internet_connection_required_for_online_route">Online navigation does not work offline.</string>
    <string name="tts_language_not_supported_title">Unsupported language</string>
    <string name="tts_language_not_supported">The selected language is not supported by the Android TTS (text-to-speech) engine installed, its preset TTS language will be used instead. Look for another TTS engine in the market?</string>
    <string name="tts_missing_language_data_title">Missing data</string>
    <string name="tts_missing_language_data">Go to the market to download selected language?</string>
    <string name="gpx_option_reverse_route">Reverse GPX direction</string>
    <string name="gpx_option_destination_point">Use current destination</string>
    <string name="gpx_option_from_start_point">Pass along entire track</string>
    <!-- Use ← for RTL languages -->
    <string name="switch_to_vector_map_to_see">Offline vector map present for this location. \n\t\n\tTo use activate \'Menu\' → \'Configure map\' → \'Map Source…\' → \'Offline vector maps\'.</string>
    <string name="choose_audio_stream">Voice guidance output</string>
    <string name="choose_audio_stream_descr">Select loudspeaker for voice guidance.</string>
    <string name="voice_stream_voice_call">Phone call audio (to interrupt car Bluetooth stereos)</string>
    <string name="voice_stream_notification">Notification audio</string>
    <string name="voice_stream_music">Media/navigation audio</string>
    <string name="warning_tile_layer_not_downloadable">The app cannot download the map layer %1$s, reinstalling it might help.</string>
    <string name="overlay_transparency_descr">Adjust overlay transparency.</string>
    <string name="overlay_transparency">Overlay transparency</string>
    <string name="map_transparency_descr">Adjust base map transparency.</string>
    <string name="map_transparency">Base map transparency</string>
    <string name="layer_underlay">Underlay map…</string>
    <string name="map_underlay">Underlay map</string>
    <string name="map_underlay_descr">Choose underlay map</string>
    <string name="layer_overlay">Overlay map…</string>
    <string name="map_overlay">Overlay map</string>
    <string name="map_overlay_descr">Choose the overlay map</string>
    <string name="tile_source_already_installed">Map already installed, \'Settings\' will be updated.</string>
    <string name="select_tile_source_to_install">Choose (tile) maps to install or update.</string>
    <string name="internet_not_available">Unable to perform operation without a connection to the Internet.</string>
    <string name="install_more">Install more…</string>
    <string name="level_to_switch_vector_raster_descr">Use raster maps for anything beyond this level.</string>
    <string name="level_to_switch_vector_raster">Minimum vector zoom level</string>
    <string name="create_poi_link_to_osm_doc"><u>Online OSM</u> map classification with images.</string>
    <string name="error_doing_search">Could not perform offline search.</string>
    <string name="search_offline_geo_error">Could not parse geo intent \'%s\'.</string>
    <string name="search_osm_offline">Search by geo location</string>
    <string name="system_locale">System</string>
    <string name="preferred_locale_descr">App display language (used after OsmAnd is restarted).</string>
    <string name="preferred_locale">Display language</string>
    <string name="incomplete_locale">incomplete</string>
    <string name="unit_of_length_descr">Change what distance is measured in.</string>
    <string name="unit_of_length">Units of length</string>
    <string name="si_mi_feet">Miles/feet</string>
    <string name="si_mi_yard">Miles/yards</string>
    <string name="si_km_m">Kilometers/meters</string>
    <string name="yard">yd</string>
    <string name="foot">ft</string>
    <string name="mile_per_hour">mph</string>
    <string name="mile">mi</string>
    <string name="send_location_way_choose_title">Share location using</string>
    <string name="send_location_sms_pattern">Location: %1$s\n%2$s</string>
    <string name="send_location_email_pattern">To see location follow the web link %1$s or Android intent link %2$s</string>
    <string name="send_location">Send location</string>
    <string name="context_menu_item_share_location">Share location</string>
    <string name="add_waypoint_dialog_added">GPX waypoint \'\'{0}\'\' added</string>
    <string name="add_waypoint_dialog_title">Add waypoint to recorded GPX track</string>
    <string name="context_menu_item_add_waypoint">Add GPX waypoint</string>
    <string name="amenity_type_administrative">Administrative</string>
    <string name="amenity_type_barrier">Barrier</string>
    <string name="amenity_type_education">Education</string>
    <string name="amenity_type_emergency">Emergency</string>
    <string name="amenity_type_entertainment">Entertainment</string>
    <string name="amenity_type_finance">Finance</string>
    <string name="amenity_type_geocache">Geocache</string>
    <string name="amenity_type_healthcare">Healthcare</string>
    <string name="amenity_type_historic">Historic</string>
    <string name="amenity_type_landuse">Landuse</string>
    <string name="amenity_type_leisure">Leisure</string>
    <string name="amenity_type_man_made">Man made</string>
    <string name="amenity_type_military">Military</string>
    <string name="amenity_type_natural">Natural</string>
    <string name="amenity_type_office">Office</string>
    <string name="amenity_type_other">Other</string>
    <string name="amenity_type_shop">Shop</string>
    <string name="amenity_type_sport">Sport</string>
    <string name="amenity_type_sustenance">Sustenance</string>
    <string name="amenity_type_tourism">Tourism</string>
    <string name="amenity_type_transportation">Transport</string>
    <string name="indexing_address">Indexing address…</string>
    <string name="indexing_map">Indexing map…</string>
    <string name="indexing_poi">Indexing POI…</string>
    <string name="indexing_transport">Indexing transport…</string>
    <string name="km">km</string>
    <string name="km_h">km/h</string>
    <string name="m">m</string>
    <string name="old_map_index_is_not_supported">Deprecated map data format \'\'{0}\'\', not supported</string>
    <string name="poi_filter_closest_poi">Nearest POIs</string>
    <string name="poi_filter_custom_filter">Custom filter</string>
    <string name="poi_filter_namefinder">Online NameFinder</string>
    <string name="reading_cached_tiles">Reading cached tiles…</string>
    <string name="version_index_is_big_for_memory">The index \'\'{0}\'\' did not fit into memory</string>
    <string name="version_index_is_not_supported">The version of index \'\'{0}\'\' is not supported</string>
    <string name="osmand_routing_experimental">OsmAnd offline navigation is an experimental feature and it does not work for longer distances than about 20 km.\n\nNavigation temporarily switched to online CloudMade service.</string>
    <string name="specified_dir_doesnt_exist">Could not find the specified folder.</string>
    <string name="osmand_net_previously_installed">All offline data in the old installed app will be supported by the new one, but Favorite points must be exported from the old app and then imported in the new one.</string>
    <string name="build_installed">Build {0} was installed ({1}).</string>
    <string name="downloading_build">Downloading build…</string>
    <string name="install_selected_build">Install OsmAnd - {0} of {1} {2} MB ?</string>
    <string name="loading_builds_failed">Retrieving the list of OsmAnd builds failed</string>
    <string name="loading_builds">Loading OsmAnd builds…</string>
    <string name="select_build_to_install">Select the OsmAnd build to install</string>
    <string name="gps_status_app_not_found">GPS status app not installed. Search in market?</string>
    <!-- Use ← for RTL languages -->
    <string name="voice_is_not_available_msg">No voice guidance available, please go to \'Settings\' → \'Navigation settings\', select the profile → \'Voice guidance\' and select or download a voice prompt package.</string>
    <string name="voice_is_not_available_title">Select a voice prompt package</string>
    <string name="daynight_mode_day">Day</string>
    <string name="daynight_mode_night">Night</string>
    <string name="daynight_mode_auto">Sunrise/sunset</string>
    <string name="daynight_mode_sensor">Light sensor</string>
    <string name="daynight_descr">Adjust switching between night and day mode.</string>
    <string name="daynight">Day/night mode</string>
    <string name="download_files_question">Download {0} file(s) ({1} MB)?</string>
    <string name="items_were_selected">{0} item(s) selected</string>
    <string name="filter_existing_indexes">Downloaded</string>
    <string name="fast_route_mode">Fastest route</string>
    <string name="fast_route_mode_descr">Enable to calculate fastest route or disable for fuel-saving route.</string>
    <string name="tiles_to_download_estimated_size">At zoom {0} download {1} tiles ({2} MB)</string>
    <string name="shared_string_download_map">Download map</string>
    <string name="select_max_zoom_preload_area">Maximum zoom to preload</string>
    <string name="maps_could_not_be_downloaded">This map could not be downloaded</string>
    <string name="continuous_rendering">Continuous rendering</string>
    <string name="continuous_rendering_descr">Display continuous rendering instead of image-at-once.</string>
    <string name="rendering_exception">Could not draw chosen area.</string>
    <string name="show_point_options">Use location…</string>
    <string name="renderer_load_sucess">Renderer loaded</string>
    <string name="renderer_load_exception">Could not load renderer.</string>
    <string name="renderers">Vector renderer</string>
    <string name="renderers_descr">Choose rendering appearance</string>
    <string name="poi_context_menu_website">Show POI website</string>
    <string name="poi_context_menu_call">Show POI phone</string>
    <string name="download_type_to_filter">type to filter</string>
    <string name="use_high_res_maps">High resolution display</string>
    <string name="use_high_res_maps_descr">Do not stretch (and blur) map tiles on high density displays.</string>
    <string name="context_menu_item_search_transport">Search public transport</string>
    <string name="transport_searching_transport">Transport results (no destination):</string>
    <string name="transport_searching_route">Transport results ({0} to destination):</string>
    <string name="transport_search_again">Reset transport search</string>
    <string name="voice">Recorded voice</string>
    <string name="voices">Voice prompts</string>
    <string name="no_vector_map_loaded">Vector maps were not loaded</string>
    <!-- string name="map_route_by_gpx">Navigate using GPX</string-->
    <string name="gpx_files_not_found">No GPX files found in the tracks folder</string>
    <string name="layer_gpx_layer">GPX files…</string>
    <string name="error_reading_gpx">Could not read GPX data.</string>
    <string name="vector_data">Offline vector maps</string>
    <string name="transport_context_menu">Search for transport at stop</string>
    <string name="poi_context_menu_modify">Modify POI</string>
    <string name="poi_context_menu_delete">Delete POI</string>
    <string name="rotate_map_compass_opt">Compass direction</string>
    <string name="rotate_map_bearing_opt">Movement direction</string>
    <string name="rotate_map_none_opt">No rotation (north always upwards)</string>
    <string name="rotate_map_to_bearing_descr">Map alignment:</string>
    <string name="rotate_map_to_bearing">Map orientation</string>
    <string name="show_route">Route details</string>
    <string name="fav_imported_sucessfully">Favorites imported</string>
    <string name="import_file_favourites">Save data as GPX file or import waypoints to \'Favorites\'?</string>
    <string name="fav_file_to_load_not_found">GPX file containing Favorites not found at {0}</string>
    <string name="fav_saved_sucessfully">Favorites saved to {0}</string>
    <string name="no_fav_to_save">No Favorite points to save</string>
    <string name="share_fav_subject">Favorites shared via OsmAnd</string>
    <string name="error_occurred_loading_gpx">Could not load GPX.</string>
    <string name="send_report">Send report</string>
    <string name="none_region_found">Could not find any downloaded maps on memory card.</string>
    <string name="poi_namefinder_query_empty">Type to find a POI</string>
    <string name="any_poi">Any</string>
    <string name="thanks_yandex_traffic">Thanks to Yandex for traffic info.</string>
    <string name="layer_yandex_traffic">Yandex traffic</string>
    <string name="layer_route">Route</string>
    <string name="layer_osm_bugs">OSM notes (online)</string>
    <string name="layer_poi">POI overlay…</string>
    <string name="layer_map">Map source…</string>
    <string name="menu_layers">Map layers</string>
    <string name="context_menu_item_search_poi">Search for POI</string>
    <string name="use_trackball_descr">Use a trackball device to move the map.</string>
    <string name="use_trackball">Use trackball</string>
    <string name="background_service_wait_int_descr">Sets highest waiting time allowed for each background position fix.</string>
    <string name="background_service_wait_int">Maximum wait for fix</string>
    <string name="where_am_i">Where am I?</string>
    <string name="process_navigation_service">OsmAnd navigation service</string>
    <string name="network_provider">Network</string>
    <string name="gps_provider">GPS</string>
    <string name="int_seconds">seconds</string>
    <string name="int_min">min.</string>
    <string name="background_service_int_descr">Wake-up interval used by the background service:</string>
    <string name="background_service_provider_descr">Location method used by the background service:</string>
    <string name="background_service_provider">Location provider</string>
    <string name="background_router_service_descr">Tracks your position while the screen is off.</string>
    <string name="background_router_service">Run OsmAnd in background</string>
    <string name="off_router_service_no_gps_available">The background navigation service requires a location provider to be turned on.</string>
    <string name="hide_poi_filter">Hide filter</string>
    <string name="show_poi_filter">Show filter</string>
    <string name="search_poi_filter">Filter</string>
    <string name="menu_mute_off">Sound is on</string>
    <string name="menu_mute_on">Sound is off</string>
    <string name="voice_data_initializing">Initializing voice data…</string>
    <string name="voice_data_not_supported">Unsupported version of voice data</string>
    <string name="voice_data_corrupted">Specified voice data is corrupted</string>
    <string name="voice_data_unavailable">Selected voice prompt package is not available</string>
    <string name="sd_unmounted">Memory card not accessible.\nYou won\'t be able to see maps or find things.</string>
    <string name="sd_mounted_ro">Memory card read-only.\nIt is now only possible to see the preloaded map, not download new areas.</string>
    <string name="unzipping_file">Unzipping file…</string>
    <string name="route_tr">Turn right and go</string>
    <string name="route_tshr">Turn sharply right and go</string>
    <string name="route_tslr">Turn slightly right and go</string>
    <string name="route_tl">Turn left and go</string>
    <string name="route_tshl">Turn sharply left and go</string>
    <string name="route_tsll">Turn slightly left and go</string>
    <string name="route_tu">Make U-turn and go</string>
    <string name="route_head">Head</string>
    <string name="first_time_continue">Later</string>
    <string name="first_time_download">Download regions</string>
    <string name="search_poi_location">Awaiting signal…</string>
    <string name="search_near_map">Search near current map center</string>
    <string name="search_nearby">Search nearby</string>
    <string name="map_orientation_default">Same as device</string>
    <string name="map_orientation_portrait">Portrait</string>
    <string name="map_orientation_landscape">Landscape</string>
    <string name="map_screen_orientation">Screen orientation</string>
    <string name="map_screen_orientation_descr">Portrait, landscape, or device.</string>
    <string name="opening_hours_not_supported">Cannot change opening hours format.</string>
    <string name="add_new_rule">Add new rule</string>
    <string name="transport_Routes">Routes</string>
    <string name="transport_Stop">Stop</string>
    <string name="transport_stops">stops</string>
    <string name="transport_search_after">Subsequent itinerary</string>
    <string name="transport_search_before">Prior itinerary</string>
    <string name="transport_finish_search">Finish search</string>
    <string name="transport_stop_to_go_out">Choose stop to get off</string>
    <string name="transport_to_go_after">prior distance</string>
    <string name="transport_to_go_before">subsequent distance</string>
    <string name="transport_stops_to_pass">stops to pass</string>
    <string name="transport_route_distance">Itinerary distance</string>
    <string name="transport">Transport</string>
    <string name="show_transport_over_map_description">Show public transport stops on the map.</string>
    <string name="show_transport_over_map">Show transport stops</string>
    <string name="hello">OsmAnd navigation app</string>
    <string name="update_poi_success">POI data was updated ({0} were loaded)</string>
    <string name="update_poi_error_local">Could not update local POI list.</string>
    <string name="update_poi_error_loading">Could not load data from server.</string>
    <string name="update_poi_no_offline_poi_index">No offline POI data available for this area</string>
    <string name="update_poi_is_not_available_for_zoom">Zooming in lets you update POIs</string>
    <string name="context_menu_item_update_poi">Update POI</string>
    <string name="context_menu_item_update_map_confirm">Update local data from the Internet?</string>
    <string name="search_history_city">City: {0}</string>
    <string name="search_history_street">Street: {0}, {1}</string>
    <string name="search_history_int_streets">Intersection: {0} x {1} in {2}</string>
    <string name="search_history_building">Building: {0}, {1}, {2}</string>
    <string name="favorite">Favorite</string>
    <string name="uploading_data">Uploading data…</string>
    <string name="uploading">Uploading…</string>
    <string name="search_nothing_found">Nothing found</string>
    <string name="searching">Searching…</string>
    <string name="searching_address">Searching address…</string>
    <string name="search_osm_nominatim">Online search using OSM Nominatim</string>
    <string name="hint_search_online">Online search: House number, street, city</string>
    <string name="search_offline_address">Offline search</string>
    <string name="search_online_address">Online search</string>
    <string name="max_level_download_tile">Max. online zoom</string>
    <string name="max_level_download_tile_descr">Do not browse online maps for zoom levels beyond this.</string>
    <string name="route_general_information">Total distance %1$s, traveling time %2$d h %3$d min.</string>
    <string name="router_service_descr">Online or offline navigation service.</string>
    <string name="router_service">Navigation service</string>
    <string name="sd_dir_not_accessible">The storage folder on the memory card is not accessible!</string>
    <string name="download_question">Download {0} - {1} ?</string>
    <string name="download_question_exist">Offline data for {0} already exists ({1}). Update it ({2})?</string>
    <string name="address">Address</string>
    <string name="downloading_list_indexes">Downloading list of available regions…</string>
    <string name="list_index_files_was_not_loaded">Could not fetch list of regions from https://osmand.net.</string>
    <string name="fav_points_edited">Favorite point was edited</string>
    <string name="fav_points_not_exist">No Favorite points exist</string>
    <string name="update_existing">Replace</string>
    <string name="only_show">Display route</string>
    <string name="follow">Start guidance</string>
    <string name="mark_final_location_first">Please set the destination first</string>
    <string name="get_directions">Directions</string>
    <string name="opening_hours">Opening hours</string>
    <string name="opening_changeset">Opening changeset…</string>
    <string name="closing_changeset">Closing changeset…</string>
    <string name="commiting_node">Committing node…</string>
    <string name="loading_poi_obj">Loading POI…</string>
    <string name="auth_failed">Authorization failed</string>
    <string name="failed_op">failed</string>
    <string name="converting_names">Converting local/English names…</string>
    <string name="loading_streets_buildings">Loading streets/buildings…</string>
    <string name="loading_postcodes">Loading postcodes…</string>
    <string name="loading_streets">Loading streets…</string>
    <string name="loading_cities">Loading cities…</string>
    <string name="poi">POI</string>
    <string name="error_occurred_saving_gpx">Could not save GPX file.</string>
    <string name="error_calculating_route">Could not calculate route.</string>
    <string name="error_calculating_route_occured">Could not calculate route.</string>
    <string name="empty_route_calculated">The calculated route is empty.</string>
    <string name="new_route_calculated_dist_dbg">Route: distance %s, router time %s \nCalculation: %.1f sec, %d roads, %d tiles)</string>
    <string name="arrived_at_destination">You have arrived.</string>
    <string name="invalid_locations">Invalid coordinates</string>
    <string name="go_back_to_osmand">Go back to map</string>
    <string name="loading_data">Loading data…</string>
    <string name="reading_indexes">Reading local data…</string>
    <string name="previous_run_crashed">Last OsmAnd run crashed. Log file is at {0}. Please report the issue and attach the log file.</string>
    <string name="saving_gpx_tracks">Saving GPX file…</string>
    <string name="finished_task">Finished</string>
    <string name="use_online_routing_descr">Use the Internet to calculate a route.</string>
    <string name="use_online_routing">Use online navigation</string>
    <string name="osm_settings_descr">Specify OpenStreetMap.org (OSM) settings needed for OSM submissions.</string>
    <string name="data_settings_descr">Specify language, download/reload data.</string>
    <string name="data_settings">Data</string>
    <string name="additional_settings">Additional settings</string>
    <string name="update_tile">Update map</string>
    <string name="reload_tile">Reload tile</string>
    <string name="mark_point">Target</string>
    <string name="use_english_names_descr">Select between local and English names.</string>
    <string name="use_english_names">Use English names on maps</string>
    <string name="app_settings">App settings</string>
    <string name="search_address">Search address</string>
    <string name="choose_building">Choose building</string>
    <string name="choose_street">Choose street</string>
    <string name="choose_city">Choose city or postcode</string>
    <string name="ChooseCountry">Choose country</string>
    <string name="show_view_angle">Display viewing direction</string>
    <string name="map_view_3d_descr">Enable 3D view of the map.</string>
    <string name="map_view_3d">Map View 3D</string>
    <string name="show_poi_over_map_description">Show the last used POI overlay.</string>
    <string name="show_poi_over_map">Show POI overlay</string>
    <string name="map_tile_source_descr">Choose source of online or cached map tiles.</string>
    <string name="map_tile_source">Tile map source</string>
    <string name="map_source">Map source</string>
    <string name="use_internet">Use the Internet</string>
    <string name="show_location">Show your position</string>
    <string name="show_gps_coordinates_text">Show GPS coordinates on the map</string>
    <string name="use_internet_to_download_tile">Download missing map tiles</string>
    <string name="app_description">Navigation app</string>
    <string name="search_button">Search</string>
    <string name="search_activity">Search</string>
    <string name="searchpoi_activity">Choose POI</string>
    <string name="search_POI_level_btn">Find more</string>
    <string name="incremental_search_street">Search street incrementally</string>
    <string name="incremental_search_building">Search building incrementally</string>
    <string name="choose_available_region">Select region from list</string>
    <string name="choose_intersected_street">Select intersecting street</string>
    <string name="Closest_Amenities">Nearest amenities</string>
    <string name="app_mode_car">Driving</string>
    <string name="app_mode_bicycle">Cycling</string>
    <string name="app_mode_pedestrian">Walking</string>
    <string name="position_on_map_center">Center</string>
    <string name="position_on_map_bottom">Bottom</string>
    <string name="navigate_point_top_text">Input latitude and longitude in the selected format (D - degrees, M - minutes, S - seconds)</string>
    <string name="navigate_point_latitude">Latitude</string>
    <string name="navigate_point_longitude">Longitude</string>
    <string name="navigate_point_format_D">DDD.DDDDD</string>
    <string name="navigate_point_format_DM">DDD MM.MMM</string>
    <string name="navigate_point_format_DMS">DDD MM SS.S</string>
    <string name="search_address_top_text">Address</string>
    <string name="search_address_region">Region</string>
    <string name="search_address_city">City</string>
    <string name="search_address_street">Street</string>
    <string name="search_address_building">Building</string>
    <string name="search_address_building_option">Building</string>
    <string name="search_address_street_option">Intersecting street</string>
    <!-- string name="search_tabs_location">Location</string -->
    <string name="context_menu_item_update_map">Update map</string>
    <string name="context_menu_item_create_poi">Create POI</string>
    <string name="add_favorite_dialog_top_text">Enter Favorite name</string>
    <string name="add_favorite_dialog_default_favourite_name">Favorite</string>
    <string name="add_favorite_dialog_favourite_added_template">Favorite point \'\'{0}\'\' added.</string>
    <string name="favourites_context_menu_add">Add Favorite</string>
    <string name="favourites_context_menu_edit">Edit Favorite</string>
    <string name="favourites_context_menu_delete">Delete Favorite</string>
    <string name="favourites_remove_dialog_msg">Delete Favorite point \'%s\'?</string>
    <string name="favourites_remove_dialog_success">Favorite point {0} deleted.</string>
    <string name="poi_edit_title">Edit POI</string>
    <string name="poi_create_title">Create POI</string>
    <string name="poi_remove_confirm_template">Delete {0} (comment)?</string>
    <string name="poi_remove_title">Delete POI</string>
    <string name="poi_remove_success">Deleted</string>
    <string name="poi_action_add">add</string>
    <string name="poi_action_change">change</string>
    <string name="poi_action_delete">delete</string>
    <string name="poi_action_succeded_template">Action {0} completed.</string>
    <string name="poi_error_unexpected_template">Could not perform action {0}.</string>
    <string name="poi_error_io_error_template">I/O error while performing action {0}.</string>
    <string name="poi_error_info_not_loaded">Info about node was not loaded</string>
    <string name="poi_dialog_opening_hours">Open</string>
    <string name="poi_dialog_comment">Comment</string>
    <string name="poi_dialog_reopen">Reopen</string>
    <string name="poi_dialog_comment_default">POI changing</string>
    <string name="poi_dialog_other_tags_message">All other tags are preserved</string>
    <string name="default_buttons_commit">Commit</string>
    <string name="filter_current_poiButton">Filter</string>
    <string name="edit_filter_save_as_menu_item">Save As</string>
    <string name="edit_filter_delete_dialog_title">Delete this filter?</string>
    <string name="edit_filter_delete_message">\'%1$s\' filter deleted</string>
    <string name="edit_filter_create_message">\'%1$s\' filter created</string>
    <string name="email">e-mail</string>
    <string name="av_camera_focus">Camera focus type</string>
    <string name="av_camera_focus_descr">Camera focus mode:</string>
    <string name="av_camera_focus_auto">Autofocus</string>
    <string name="av_camera_focus_hiperfocal">Hyperfocal focus</string>
    <string name="av_camera_focus_edof">Extended depth of field (EDOF)</string>
    <string name="av_camera_focus_infinity">Focus is set to infinity</string>
    <string name="av_camera_focus_macro">Macro (close-up) focus mode</string>
    <string name="av_camera_focus_continuous">The camera continuously tries to focus</string>
    <string name="av_photo_play_sound">Play camera shutter sound</string>
    <string name="av_photo_play_sound_descr">Set sound or silence for photo shutter.</string>
    <string name="av_camera_pic_size">Camera picture size</string>
    <string name="av_camera_pic_size_descr">Set camera picture size</string>
    <string name="navigation_intent_invalid">Invalid format: %s</string>
    <string name="plugin_install_needs_network">You need to be online to install this plugin.</string>
    <string name="get_plugin">Get</string>
    <string name="use_fast_recalculation">Smart route recalculation</string>
    <string name="use_fast_recalculation_desc">For long trips, only recalculate the initial part of the route.</string>
    <string name="do_you_like_osmand">Do you like OsmAnd?</string>
    <string name="we_really_care_about_your_opinion">Your opinion and feedback is valued.</string>
    <string name="rate_this_app">Rate this app</string>
    <string name="rate_this_app_long">Please give OsmAnd a score on Google Play</string>
    <string name="user_hates_app_get_feedback">Tell us why.</string>
    <string name="user_hates_app_get_feedback_long">Please let us know any suggestions.</string>
    <string name="failed_to_upload">Could not upload</string>
    <string name="delete_change">Delete change</string>
    <string name="successfully_uploaded_pattern">Uploaded {0}/{1}</string>
    <string name="try_again">Try again</string>
    <string name="error_message_pattern">Error: {0}</string>
    <string name="dahboard_options_dialog_title">Configure dashboard</string>
    <string name="shared_string_card_was_hidden">Card was hidden</string>
    <string name="shared_string_undo">Undo</string>
    <string name="shared_string_skip">Skip</string>
    <string name="app_name_osmand">OsmAnd</string>
    <string name="offline_maps_and_navigation">Offline Maps\n&amp; Navigation</string>
    <string name="commit_poi">Commit POI</string>
    <string name="tab_title_basic">Basic</string>
    <string name="tab_title_advanced">Advanced</string>
    <string name="building_number">Building Number</string>
    <string name="next_proceed">Next</string>
    <string name="opening_at">Opening at</string>
    <string name="closing_at">Closing at</string>
    <string name="contact_info">Contact info</string>
    <string name="add_opening_hours">Add opening hours</string>
    <string name="poi_dialog_poi_type">POI Type</string>
    <string name="number_of_rows_in_dash">Number of rows in dash %1$s</string>
    <string name="please_specify_poi_type">Please specify POI type.</string>
    <string name="working_days">Working days</string>
    <string name="recent_places">Recent places</string>
    <string name="favourites">Favorites</string>
    <string name="saved_at_time">Now saved at: %1$s</string>
    <string name="poi_deleted_localy">POI will be deleted once you upload your changes</string>
    <string name="show_gpx">Show GPX data</string>
    <string name="count_of_lines">Count of lines</string>
    <string name="are_you_sure">Are you sure?</string>
    <string name="unsaved_changes_will_be_lost">Any unsaved changes will be lost. Continue?</string>
    <string name="downloads_left_template">%1$s downloads left</string>
    <string name="roads">Roads</string>
    <string name="downloading_number_of_files">Downloading - %1$d file</string>
    <string name="show_free_version_banner">Show free version banner</string>
    <string name="show_free_version_banner_description">Display the free version banner even in the paid version.</string>
    <string name="buy">Buy</string>
    <string name="activate_seamarks_plugin">Please activate the \'Nautical map view\' plugin</string>
    <string name="activate_srtm_plugin">Please activate the \'Contour lines\' plugin</string>
    <string name="later">Later</string>
    <string name="get_full_version">Full version</string>
    <string name="downloads">Downloads</string>
    <string name="confirm_download_roadmaps">The roads-only map is not needed, since you have the standard (full) map. Download it anyway?</string>
    <string name="value_downloaded_of_max">%1$.1f of %2$.1f MB</string>
    <string name="file_size_in_mb">%.1f MB</string>
    <string name="update_all">Update all (%1$s MB)</string>
    <string name="free_downloads_used">Free downloads used</string>
    <string name="free_downloads_used_description">Displays the amount of free downloads left.</string>
    <string name="application_dir_description">Choose where you want to store maps and other data files.</string>
    <string name="enter_country_name">Enter country name</string>
    <string name="new_version">New version</string>
    <string name="begin_with_osmand_menu_group">First steps with OsmAnd</string>
    <string name="features_menu_group">Features</string>
    <string name="help_us_to_improve_menu_group">Help improve OsmAnd</string>
    <string name="other_menu_group">Other</string>
    <string name="plugins_menu_group">Plugins</string>
    <string name="first_usage_item">First use</string>
    <string name="first_usage_item_description">How to download maps, set basic settings.</string>
    <string name="navigation_item_description">Set up navigation.</string>
    <string name="planning_trip_item">Planning a trip</string>
    <string name="faq_item">FAQ</string>
    <string name="faq_item_description">Frequently asked questions</string>
    <string name="map_viewing_item">Map viewing</string>
    <string name="search_on_the_map_item">Searching the map</string>
    <string name="instalation_troubleshooting_item">Installation and troubleshooting</string>
    <string name="techical_articles_item">Technical articles</string>
    <string name="versions_item">Versions</string>
    <string name="feedback">Feedback</string>
    <string name="contact_us">Contact</string>
    <string name="map_legend">Map legend</string>
    <string name="save_poi_too_many_uppercase">The name contains too many capital letters. Continue?</string>
    <string name="save_poi_without_poi_type_message">Do you really want to save POI without type?</string>
    <string name="poi_context_menu_modify_osm_change">Modify OSM change</string>
    <string name="use_dashboard_btn">Use dashboard</string>
    <string name="use_drawer_btn">Use menu</string>
    <string name="dashboard_or_drawer_title">Dashboard or menu control</string>
    <string name="dashboard_or_drawer_description">A choice is offered to primarily control the app via the flexible dashboard or a static menu. Your choice can always be changed in the dashboard settings.</string>
    <string name="only_download_over_wifi">Only download on Wi-Fi</string>
    <string name="live_update">Live update</string>
    <string name="update_now">Update now</string>
    <string name="missing_write_external_storage_permission">OsmAnd lacks permission to use the memory card</string>
    <string name="last_update">Last update: %s</string>
    <string name="update_time">Update time</string>
    <string name="updates_size">Update size</string>
    <string name="last_map_change">"Last map change: %s"</string>
    <string name="hourly">Hourly</string>
    <string name="daily">Daily</string>
    <string name="weekly">Weekly</string>
    <string name="morning">Morning</string>
    <string name="night">Night</string>
    <string name="select_month_and_country">Month and country:</string>
    <string name="number_of_contributors">Number of contributors</string>
    <string name="number_of_edits">Number of edits</string>
    <string name="reports_for">Report for</string>
    <string name="file_name_containes_illegal_char">File name contains illegal character</string>
    <string name="configure_screen_quick_action">Quick action</string>
    <string name="quick_action_item_action">Action %d</string>
    <string name="quick_action_item_screen">Screen %d</string>
    <string name="quick_action_add_marker">Add map marker</string>
    <string name="quick_action_add_poi">Add POI</string>
    <string name="quick_action_map_style">Change map style</string>
    <string name="quick_action_map_style_switch">Map style changed to \"%s\".</string>
    <string name="quick_action_take_audio_note">New audio note</string>
    <string name="quick_action_take_video_note">New video note</string>
    <string name="quick_action_take_photo_note">New photo note</string>
    <string name="quick_action_add_osm_bug">Add OSM Note</string>
    <string name="quick_action_navigation_voice">Voice on/off</string>
    <string name="quick_action_navigation_voice_off">Unmute Voice</string>
    <string name="quick_action_navigation_voice_on">Mute Voice</string>
    <string name="quick_action_add_gpx">Add GPX waypoint</string>
    <string name="quick_action_add_parking">Add parking place</string>
    <string name="quick_action_new_action">Add action</string>
    <string name="quick_action_edit_action">Edit action</string>
    <string name="quick_action_add_favorite">Add Favorite</string>
    <string name="dialog_add_action_title">Add action</string>
    <string name="quick_actions_delete">Delete action</string>
    <string name="quick_actions_delete_text">Are you sure you want to delete the action \"%s\"?</string>
    <string name="quick_favorites_show_favorites_dialog">Show Favorites dialog</string>
    <string name="quick_favorites_name_preset">Name preset</string>
    <string name="quick_action_add_marker_descr">A button to add a map marker at the screen center location.</string>
    <string name="quick_action_add_gpx_descr">A button to add a GPX waypoint in the middle of the screen.</string>
    <string name="quick_action_take_audio_note_descr">A button to add an audio note in the middle of the screen.</string>
    <string name="quick_action_take_video_note_descr">A button to add a video note in the middle of the screen.</string>
    <string name="quick_action_take_photo_note_descr">A button to add a photo note in the middle of the screen.</string>
    <string name="quick_action_add_osm_bug_descr">A button to add an OSM note in the middle of the screen.</string>
    <string name="quick_action_add_poi_descr">A button to add a POI in the middle of the screen.</string>
    <string name="quick_action_navigation_voice_descr">A toggle to disable or enable voice guidance during navigation.</string>
    <string name="quick_action_add_parking_descr">A button to add a parking location in the middle of the screen.</string>
    <string name="quick_action_switch_day_night_descr">A toggle to switch between day and night modes for OsmAnd.</string>
    <string name="quick_action_switch_day_mode">Day mode</string>
    <string name="quick_action_switch_night_mode">Night mode</string>
    <string name="quick_action_day_night_switch_mode">Switch day/night mode</string>
    <string name="quick_action_interim_dialog">Show an interim dialog</string>
    <string name="favorite_autofill_toast_text">" saved to "</string>
    <string name="favorite_empty_place_name">Place</string>
    <string name="quick_action_duplicates">Quick action renamed to %1$s to avoid duplication.</string>
    <string name="quick_action_duplicate">Quick action name duplicate</string>
    <string name="quick_action_showhide_favorites_descr">A toggle to show or hide the Favorite points on the map.</string>
    <string name="quick_action_showhide_poi_descr">A toggle to show or hide POIs on the map.</string>
    <string name="quick_action_showhide_favorites_title">Show/hide Favorites</string>
    <string name="quick_action_favorites_show">Show Favorites</string>
    <string name="quick_action_favorites_hide">Hide Favorites</string>
    <string name="quick_action_showhide_poi_title">Show/hide POI</string>
    <string name="quick_action_poi_show">Show %1$s</string>
    <string name="quick_action_poi_hide">Hide %1$s</string>
    <string name="quick_action_add_category">Add a category</string>
    <string name="quick_action_add_create_items">Create items</string>
    <string name="quick_action_add_configure_map">Configure map</string>
    <string name="quick_action_add_navigation">Navigation</string>
    <string name="quick_action_fav_name_descr">Leave blank to use the address or place name.</string>
    <string name="quick_action_bug_descr">This message is included in the comment field.</string>
    <string name="quick_action_bug_message">Message</string>
    <string name="quick_action_category_descr">Category to save the Favorite in:</string>
    <string name="quick_action_gpx_category_descr">Choose an optional category.</string>
    <string name="quick_action_poi_list">POI list</string>
    <string name="quick_action_sh_poi_descr">Add one or more POI categories to display on the map.</string>
    <string name="quick_action_page_list_descr">A button to page through the list below.</string>
    <string name="quick_action_map_style_action">Add a map style</string>
    <string name="quick_action_empty_param_error">Fill out all parameters</string>
    <string name="quick_action_map_styles">Map styles</string>
    <string name="quick_action_map_overlay">Change map overlay</string>
    <string name="quick_action_map_overlay_title">Map overlays</string>
    <string name="quick_action_map_overlay_action">Add overlay</string>
    <string name="quick_action_map_overlay_switch">Map overlay changed to \"%s\".</string>
    <string name="quick_action_map_underlay_switch">Map underlay changed to \"%s\".</string>
    <string name="quick_action_map_underlay">Change map underlay</string>
    <string name="quick_action_map_underlay_title">Map underlays</string>
    <string name="quick_action_map_underlay_action">Add underlay</string>
    <string name="quick_action_map_source">Change map source</string>
    <string name="quick_action_map_source_title">Map sources</string>
    <string name="quick_action_map_source_action">Add map source</string>
    <string name="quick_action_map_source_switch">Map source changed to \"%s\".</string>
    <string name="quick_action_btn_tutorial_title">Change button position</string>
    <string name="quick_action_btn_tutorial_descr">Long-tapping and dragging the button changes its position on the screen.</string>
    <string name="shared_string_action_name">Action name</string>
    <string name="mappilary_no_internet_desc">Photos from Mapillary are only available online.</string>
    <string name="retry">Retry</string>
    <string name="add_route_points">Add Route Points</string>
    <string name="add_waypoint">Add Waypoint</string>
    <string name="add_line">Add Line</string>
    <string name="save_gpx_waypoint">Save GPX waypoint</string>
    <string name="save_route_point">Save route point</string>
    <string name="waypoint_one">Waypoint 1</string>
    <string name="route_point_one">Route Point 1</string>
    <string name="empty_state_my_tracks">Add GPX files</string>
    <string name="empty_state_my_tracks_desc">Import GPX files, or record tracks.</string>
    <string name="empty_state_favourites">Add Favorites</string>
    <string name="empty_state_favourites_desc">Import Favorites, or add by marking points on the map.</string>
    <string name="import_track">Import GPX file</string>
    <string name="import_track_desc">File %1$s does not contain waypoints, import it as a track?</string>
    <string name="move_point">Move Point</string>
    <string name="add_segment_to_the_track">Add to a GPX file</string>
    <string name="osm_recipients_label">OSM recipients</string>
    <string name="total_donations">Total donations</string>
    <string name="day_off_label">off</string>
    <string name="winter_and_ski_renderer">Winter and ski</string>
    <string name="touring_view_renderer">Touring view</string>
    <string name="nautical_renderer">Nautical</string>
    <string name="copy_location_name">Copy location/POI name</string>
    <string name="toast_empty_name_error">Unnamed location</string>
    <string name="tunnel_warning">Tunnel ahead</string>
    <string name="show_tunnels">Tunnels</string>
    <string name="download_wikipedia_description">Download the Wikipedia articles for %1$s to read them offline.</string>
    <string name="download_wikipedia_label">Download Wikipedia data</string>
    <string name="open_in_browser_wiki">Open article online</string>
    <string name="open_in_browser_wiki_description">View article in a web browser.</string>
    <string name="download_wiki_region_placeholder">this region</string>
    <string name="wiki_article_search_text">Searching for the corresponding wiki article</string>
    <string name="wiki_article_not_found">Article not found</string>
    <string name="how_to_open_wiki_title">How to open Wikipedia articles?</string>
    <string name="test_voice_desrc">Tap a button and listen to its corresponding voice prompt to hear if it is missing or faulty</string>
    <string name="routeInfo_roadClass_name">Road type</string>
    <string name="routeInfo_surface_name">Surface</string>
    <string name="routeInfo_smoothness_name">Smoothness</string>
    <string name="routeInfo_steepness_name">Steepness</string>
    <string name="run_full_osmand_msg">You are using {0} Map which is powered by OsmAnd. Do you want to launch OsmAnd full version?</string>
    <string name="run_full_osmand_header">Launch OsmAnd?</string>
    <string name="routing_attr_avoid_sett_name">No cobblestone or sett</string>
    <string name="routing_attr_avoid_sett_description">Avoids cobblestone and sett</string>
    <string name="quick_action_need_to_add_item_to_list">Add at least one item to the list in the \'Quick action\' settings</string>
    <string name="routing_attr_piste_type_downhill_name">Alpine/downhill ski</string>
    <string name="routing_attr_piste_type_downhill_description">Slopes for alpine or downhill skiing and access to ski lifts.</string>
    <string name="routing_attr_piste_type_nordic_name">Cross country/nordic ski</string>
    <string name="routing_attr_piste_type_nordic_description">Trails for nordic or cross-country skiing.</string>
    <string name="routing_attr_piste_type_skitour_name">Ski touring</string>
    <string name="routing_attr_piste_type_skitour_description">Routes for ski touring.</string>
    <string name="routing_attr_piste_type_sled_name">Sled</string>
    <string name="routing_attr_piste_type_sled_description">Slopes for sled usage.</string>
    <string name="routing_attr_allow_intermediate_name">Allow intermediate routes</string>
    <string name="routing_attr_allow_intermediate_description">More difficult routes with steeper sections. Generally some obstacles that should be avoided.</string>
    <string name="routing_attr_allow_advanced_name">Allow advanced routes</string>
    <string name="routing_attr_allow_advanced_description">Difficult routes, with dangerous obstacles and steep sections.</string>
    <string name="routing_attr_allow_expert_name">Allow expert routes</string>
    <string name="routing_attr_allow_expert_description">Extremely difficult routes, with dangerous obstacles and surroundings.</string>
    <string name="routing_attr_allow_skating_only_name">Allow skating only routes</string>
    <string name="routing_attr_allow_skating_only_description">Routes groomed for freestyle or skating only without classic tracks.</string>
    <string name="routing_attr_allow_classic_only_name">Allow classic only routes</string>
    <string name="routing_attr_allow_classic_only_description">Routes groomed for classic style only without skating trails. This includes routes groomed by a smaller snowmobile with looser piste and tracks made manually by skiers.</string>
    <string name="routing_attr_difficulty_preference_name">Preferred difficulty</string>
    <string name="routing_attr_difficulty_preference_description">Prefer routes of this difficulty, although routing over harder or easier pistes is still possible if shorter.</string>
    <string name="routing_attr_freeride_policy_name">Off-piste</string>
    <string name="routing_attr_freeride_policy_description">\'Freeride\' and \'Off-piste\' are unofficial routes and passages. Typically ungroomed, unmaintained and not checked in the evening. Enter at your own risk.</string>


</resources><|MERGE_RESOLUTION|>--- conflicted
+++ resolved
@@ -11,12 +11,9 @@
 	Thx - Hardy
 
 -->
-<<<<<<< HEAD
     <string name="navigation_notification_desc">Show system notification while navigation with navigation instructions.</string>
     <string name="navigation_notification">Navigation notification</string>
-=======
     <string name="shared_string_app_default_w_val">App Default (%s)</string>
->>>>>>> b1ab8066
     <string name="please_provide_profile_name_message">Please provide a name for the profile</string>
     <string name="no_recalculation_setting">Disable recalculation</string>
     <string name="open_settings">Open settings</string>
