--- conflicted
+++ resolved
@@ -11,11 +11,9 @@
 	Thx - Hardy
 
 -->
-<<<<<<< HEAD
     <string name="shared_string_add_edit">Add / Edit</string>
     <string name="parking_positions">Parking positions</string>
     <string name="create_edit_poi">Create/Edit POI</string>
-=======
     <string name="release_3_7">
     • New offline Slope maps\n\n
     • Full customization of Favorites and GPX Waypoints – custom colors, icons, shapes\n\n
@@ -26,7 +24,6 @@
     • Full GPX routes from Navigation support traffic lanes and complete turn instructions\n\n
     • Fix UI sizes on tablets\n\n
     • Fix bugs with RTL\n\n</string>
->>>>>>> 9795dd6e
     <string name="navigation_profiles_item">Navigation profiles</string>
     <string name="legend_item_description">The guide to a map\'s symbology</string>
     <string name="osmand_purchases_item">OsmAnd purchases</string>
