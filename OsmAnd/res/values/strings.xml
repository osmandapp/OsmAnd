<?xml version="1.0" encoding="utf-8" standalone="no"?>
<resources>
<<<<<<< HEAD
	<string name="level_to_switch_vector_raster_descr">Max zoom level to use vector rendering instead of raster</string>
	<string name="level_to_switch_vector_raster">Zoom vector level</string>
=======
	<string name="tip_day_night_mode">Day/Night Mode</string>
	<string name="tip_day_night_mode_t">You can switch map appearance according usage of Osmand in day(shiny light conditions) or night(dark light conditions).
	\nWhen you are driving in night, is safer when the map colors are darker, because you are not so dazzled like with brighter colors on the display.
	\n\tYou can set policy of mode switching in \'Main Menu\'->\'Settings\'->\'Map appearance\'->\'Day/night mode\'.
	\nChoices are:
	\n\t"Sunrise/Sunset" - automatic mode, controlled by position of sun(default)
	\n\t"Day" - always use day mode
	\n\t"Night" - always use night mode 
	\n\t"Light sensor" - map appearance is controlled by light sensor of your device(only if available)</string>	
>>>>>>> 445a62ef
	<string name="tip_location_sharing">Location sharing</string>
	<string name="tip_location_sharing_t">Do you find some interesting place on your trip and want to share it\'s location with your friends or family?
	\nOsmAnd affords you to easily share any location you want.
	\n\tYou can do that in \'Map context menu\'->\'Share location\' menu.
	\nThen you should select way to share your location. The choices are: E-Mail, SMS or just copy location coordinates  to clipboard.</string>
	<string name="tip_favorites">Favorite points</string>
	<string name="tip_favorites_t">If you are tired to search for places that you are oftenly visiting, you can easily add this places into Favorites and then use it only by some clicks.
	\n\tFor creating Favorite point you must go to Map context menu, select option \'Add to favorites\' and enter adequate name for it. After saving it, then you can easily access it thru \'Main Menu\'->\'Favorites\' menu.
	\n\tWith long tap on favorite point in \'Favorites\' menu you can Navigate to it, Edit or Delete it.
	\n\tFor displaying all Favorite points directly on map, you can enable layer \'Favorites\' in \'Map context menu\'->\'Layers\'.</string>
	<string name="tip_osm_improve">Openstreetmap improving</string>
	<string name="tip_osm_improve_t">OsmAnd uses maps based on Openstreetmap.org data and it is designed not only for trips and routing but for improving and helping to Openstreetmap project too. You can easily create and upload new POI or OSM bug with just some clicks!
\nAt first you need to enter login information in \'Main Menu\'->\'Settings\'->\'OSM\'.
\n\tFor new POI adding you can use option \'Create POI\' in Map context menu. Then you can proceed with entering information about new POI in Create POI dialog and finally Commit it.
\n\tIf you find some error in the map, you can report that and Openstreetmap community can then faster fix this problem.
\n\tFor OSM bug adding you should use option \'Open OSM bug\' in Map context menu. Then is opened dialog, where you can enter detailed description of problem and finally post it with \'Add\' button.
\n\tDon\'t forget that you need internet connection to use this functions!</string>
	
	<string name="create_poi_link_to_osm_doc"><u>Online OSM</u> map classification with images</string>
    <string name="error_doing_search">Error occurred in offline search</string>
    <string name="search_offline_geo_error">Could not parse geo intent:{0}</string>
	<string name="search_osm_offline">Search address using offline maps</string>

	<string name="system_locale">System</string>
	<string name="preferred_locale_descr">Change display language</string>
	<string name="preferred_locale">Preferred locale</string>
	<string name="tip_map_switch">Map source</string>
	<string name="tip_map_switch_t">The fastest way to change map source and layers is pressing \'Menu\'->\'Layers\' on map.
\n\tUnder \'Map source...\' you can choose predefined tile sources or manually created using OsmAndMapCreator on PC.
\n\tOsmAnd supports custom sources.</string>
	<string name="tip_app_mode">Application mode</string>
	<string name="tip_app_mode_t">OsmAnd supports different modes representing map for typical situations.
\n\tYou can change mode in \'Menu\'->\'Settings\'->\'Application mode\'.</string>
	<string name="tip_navigation">Navigation</string>
	<string name="tip_navigation_t">To enable navigation you should select destination point first. After that press \'Menu\'->\'Directions\' on map and select navigation type.</string>
	<string name="tip_select_destination_point">Select destination point</string>
	<string name="tip_select_destination_point_t">You can select destination point in map context menu \'Navigate to\' or in search activities.
\n\tYou can also navigate to favorite point by long pressing in \'Favorites\'.</string>
	<string name="tip_search">Search activities</string>
	<string name="tip_search_t">You can search place directly on map view or by address, by location, as poi or as predefined favorite.
\n\tPressing \'Search\' on map opens search activities. There you have 2 options : \'Navigate to\' or \'Show on map\'.</string>
	<string name="tip_map_context_menu">Map context menu</string>
	<string name="tip_map_context_menu_t">\tMap context menu is available by long touching on map or by pressing track ball button.
\n\tAfter touching box with coordinates appears, to open context menu dialog - tap on it, to hide box - long press on it. Also map context menu is available under \'Menu\' button on map.
\n\tMap context menu consists of actions that use location as input.</string>
	<string name="tip_desctination_point">Destination point</string>
	<string name="tip_desctination_point_t">\tKey concept of OsmAnd is destination point that is marked as red point on map.
\n\tYou can always see the distance to it and the direction (red triangle) on map. To mark any point as destination you should choose \'Navigate to\' point. 
\n\tThat button is available on all search activities, in context menu of map and on long press for map items. 
Destination point is widely used to measure distance and to straight forward navigation.</string>
	<string name="tip_initial">Tips and tricks</string>
	<string name="tip_initial_t">\tOsmAnd is navigation application that has variety of features. 
\n\tTo better use them you can follow by tips and tricks available as link on main menu.</string>
	<string name="next_button">Next</string>
	<string name="previous_button">Previous</string>

	<string name="unit_of_length_descr">Change unit of length and speed</string>
	<string name="unit_of_length">Unit of length</string>
	<string name="si_mi_foots">Miles/foots</string>
	<string name="si_mi_yard">Miles/yards</string>
	<string name="si_km_m">Kilometers/meters</string>
	<string name="yard">yd</string>
	<string name="foot">ft</string>
	<string name="mile_per_hour">mph</string>
	<string name="mile">mi</string>
	<string name="send_location_way_choose_title">Share location using</string>
	<string name="send_location_sms_pattern">I\'m here : {0}\n{1}</string>
	<string name="send_location_email_pattern">To see location follow the web browser link {0} or android intent link {1}</string>
	<string name="send_location">Send location</string>
	<string name="context_menu_item_share_location">Share location</string>
	<string name="add_waypoint_dialog_added">Waypoint \'\'{0}\'\' was successfully added</string>
	<string name="add_waypoint_dialog_title">Add waypoint to recorded GPX track</string>
	<string name="context_menu_item_add_waypoint">Add Gpx waypoint</string>
	<string name="amenity_type_administrative">Administrative</string>
	<string name="amenity_type_barrier">Barrier</string>
	<string name="amenity_type_education">Education</string>
	<string name="amenity_type_emergency">Emergency</string>
	<string name="amenity_type_entertainment">Entertainment</string>
	<string name="amenity_type_finance">Finance</string>
	<string name="amenity_type_geocache">Geocache</string>
	<string name="amenity_type_healthcare">Healthcare</string>
	<string name="amenity_type_historic">Historic</string>
	<string name="amenity_type_landuse">Landuse</string>
	<string name="amenity_type_leisure">Leisure</string>
	<string name="amenity_type_manmade">Man made</string>
	<string name="amenity_type_military">Military</string>
	<string name="amenity_type_natural">Natural</string>
	<string name="amenity_type_office">Office</string>
	<string name="amenity_type_other">Other</string>
	<string name="amenity_type_shop">Shop</string>
	<string name="amenity_type_sport">Sport</string>
	<string name="amenity_type_sustenance">Sustenance</string>
	<string name="amenity_type_tourism">Tourism</string>
	<string name="amenity_type_transportation">Transportation</string>
	<string name="indexing_address">Indexing address</string>
	<string name="indexing_map">Indexing map</string>
	<string name="indexing_poi">Indexing POI</string>
	<string name="indexing_transport">Indexing transport</string>
	<string name="input_output_error">Input output error occurred</string>
	<string name="km">km</string>
	<string name="km_h">km/h</string>
	<string name="m">m</string>
	<string name="old_map_index_is_not_supported">Deprecated format map data \'\'{0}\'\' is not supported</string>
	<string name="poi_filter_car_aid">Car aid</string>
	<string name="poi_filter_closest_poi">Closest poi</string>
	<string name="poi_filter_custom_filter">Custom filter</string>
	<string name="poi_filter_food_shop">Food shop</string>
	<string name="poi_filter_for_tourists">For tourists</string>
	<string name="poi_filter_fuel">Fuel</string>
	<string name="poi_filter_namefinder">Online NameFinder</string>
	<string name="reading_cached_tiles">Reading cached tiles...</string>
	<string name="version_index_is_big_for_memory">The index \'\'{0}\'\' did not fit into memory</string>
	<string name="version_index_is_not_supported">The version of index \'\'{0}\'\' is not supported</string>
					
	<string name="use_osmand_routing_service">OsmAnd routing</string>
	<string name="use_osmand_routing_service_descr">Use offline routing for long distances (experimental)</string>
	<string name="osmand_routing_experimental">OsmAnd offline routing is experimental feature and it doesn\'t work for distance more than 20 km.\n Routing service is automatically switched to online Cloudmade.</string>
	<string name="specified_dir_doesnt_exist">Can not find specified directory.</string>
	<string name="application_dir">Storage directory</string>
	<string name="application_dir_change_warning">Changing storage directory will not move or delete the data. You must do it yourself! Do it at your own risk! Continue anyway?</string>

	<string name="osmand_net_previously_installed">You have installed previous OsmAnd version. All offline data will be supported by new application. Favorite points should be exported in old application and imported.</string>
	<string name="build_installed">Build {0} successfully installed ({1}).</string>
	<string name="downloading_build">Downloading build...</string>
	<string name="install_selected_build">Are you sure to install OsmAnd - {0} from {1} {2} MB.</string>
	<string name="loading_builds_failed">Retrieving list of OsmAnd builds was failed </string>
	<string name="loading_builds">Loading OsmAnd builds...</string>
	<string name="select_build_to_install">Select one of the OsmAnd build to install</string>
	<string name="contribution_activity">Special activity for contribution version</string>
	
	<string name="gps_status_app_not_found">GPS status application not installed. Search in Market?</string>
	
	<string name="voice_is_not_available_msg">Voice guidance is not available. Please go to settings, choose preferrable voice data or download it.</string>
	<string name="voice_is_not_available_title">Voice data is not specified</string>
	<string name="trace_rendering_descr">Use this flag to check rendering performance</string>
    <string name="trace_rendering">Trace rendering</string>
	<string name="daynight_mode_day">Day</string>
	<string name="daynight_mode_night">Night</string>
	<string name="daynight_mode_auto">Sunrise/Sunset</string>
	<string name="daynight_mode_sensor">Light sensor</string>
	<string name="daynight_descr">Choose day/night mode switching rule</string>
	<string name="daynight">Day/night mode</string>

	<string name="download_files_question">Download {0} files ({1} MB)?</string>
	<string name="items_were_selected">{0} items were selected</string>
	<string name="filter_existing_indexes">Filter downloaded</string>
	<string name="deselect_all">Deselect all</string>
	<string name="select_all">Select all</string>
	<string name="reload">Reload</string>
	
	<string name="general_settings_descr">Config internet usage, map rotation, screen orientation and other</string>
    <string name="general_settings">General</string>
	<string name="rendering_settings_descr">Config map source and appearance</string>
    <string name="rendering_settings">Map appearance</string>
    <string name="index_settings_descr">Get/update data for offline usage</string>
    <string name="index_settings">Data for offline usage</string>
	<string name="osmand_service">Background service</string>
	<string name="osmand_service_descr">Run background service to use OsmAnd while screen off</string>
	<string name="fast_route_mode">Fastest route</string>
	<string name="fast_route_mode_descr">Enable for calculate fastest route or disable for shortest route </string>
	<string name="tiles_to_download_estimated_size">At zoom {0} download {1} tiles ({2} Mb )</string>
	<string name="context_menu_item_download_map">Download map</string>
	<string name="select_max_zoom_preload_area">Select max zoom to preload visible area</string>
	<string name="maps_could_not_be_downloaded">This map could not be downloaded</string>
	
	<string name="continuous_rendering">Continuous rendering</string>
	<string name="continuous_rendering_descr">Choose show continuous rendering or whole image</string>
	<string name="rendering_exception">Error occurred while rendering selected area</string>
	<string name="rendering_out_of_memory">Not enough memory to display selected area</string>
	<string name="show_point_options">Point options</string>
	<string name="renderer_load_sucess">Renderer was sucessfully loaded</string>
	<string name="renderer_load_exception">Exception occured: renderer was not loaded</string>
	<string name="renderers">Vector renderer</string>
	<string name="renderers_descr">Choose vector rendering style</string>

	
	<string name="poi_context_menu_website">See POI website</string>
	<string name="poi_context_menu_call">Show POI phone</string>
	<string name="website">web site</string>
	<string name="phone">phone</string>
	<string name="download_type_to_filter">type to filter</string>
	<string name="use_high_res_maps">High resolution map</string>
	<string name="use_high_res_maps_descr">Use high resolution map for high density devices</string>
	<string name="unknown_location">Location unknown yet</string>
	<string name="download_files">Download</string>
	<string name="context_menu_item_search_transport">Search transport</string>
	<string name="transport_searching_transport">Searching transport (no target)</string>
	<string name="transport_searching_route">Searching transport ({0} for target)</string>
	<string name="transport_search_none">none</string>
	<string name="transport_search_again">Transport search again</string>

	<string name="map_index">Map</string>
	<string name="voice">Voice</string>
	<string name="no_vector_map_loaded">Vector maps were not loaded</string>
	<string name="gpx_reverse_route">Reverse route</string>
	<string name="gpx_direct_route">Direct route</string>
	<string name="map_route_by_gpx">Route using GPX</string>
	<string name="gpx_files_not_found">GPX files were not found in /osmand/tracks directory</string>
	<string name="layer_gpx_layer">GPX tracks...</string>
	<string name="error_reading_gpx">Error reading GPX data</string>

	<string name="vector_data">Vector OSM maps</string>
	<string name="transport_context_menu">Search transport at stop</string>
	<string name="point_on_map">Point on map\n Lat {0,number,#.####} Lon {1,number,#.####}</string>
	<string name="osb_bug_name">Bug</string>
	<string name="poi_context_menu_modify">Modify POI</string>
	<string name="poi_context_menu_delete">Delete POI</string>
	<string name="rotate_map_compass_opt">To compass</string>
	<string name="rotate_map_bearing_opt">To direction of movement</string>
    <string name="rotate_map_none_opt">Don\'t rotate</string>
	<string name="rotate_map_to_bearing_descr">Select how to rotate map</string>
    <string name="rotate_map_to_bearing">Rotate map</string>
	<string name="show_route">Show route</string>
	<string name="fav_imported_sucessfully">Favorites succesfully imported</string>
	<string name="fav_file_to_load_not_found">GPX file containing favorites is not found at {0}</string>
	<string name="fav_saved_sucessfully">Favorites succesfully saved to {0}</string>
	<string name="no_fav_to_save">No favorite points to save</string>
	<string name="import_fav">Import</string>
	<string name="export_fav">Export</string>
	<string name="error_occurred_loading_gpx">Error occurred while loading GPX</string>
	<string name="send_report">Send report</string>
	<string name="none_region_found">No regions found on SD card. Try to download regions from the Internet.</string>
	<string name="poi_namefinder_query_empty">Input search query to find POI</string>
	<string name="any_poi">Any</string>
	
	<string name="layer_transport_route">Transport route</string>
	<string name="thanks_yandex_traffic">Thanks to Yandex for traffic information.</string>
	<string name="layer_yandex_traffic">Yandex traffic</string>
	<string name="layer_route">Route</string>
	<string name="layer_favorites">Favorites</string>
	<string name="layer_osm_bugs">OSM bugs</string>
	<string name="layer_transport">Transport stops</string>
	<string name="layer_poi">POI...</string>
	<string name="layer_map">Map source...</string>
	<string name="menu_layers">Layers</string>
	<string name="continue_follow_previous_route">Previous route was unfinished. Continue following it?</string>
	<string name="context_menu_item_search_poi">Search POI</string>
	<string name="context_menu_item_show_route">Route from</string>
	<string name="use_trackball_descr">Use trackball to move map</string>
	<string name="use_trackball">Use trackball</string>
	<string name="background_service_wait_int_descr">Choose wait interval for determining location</string>
	<string name="background_service_wait_int">Wait interval</string>
	<string name="service_stop_background_service">Switch off background navigation service</string>
	<string name="where_am_i">Where am I?</string>
	<string name="process_navigation_service">OsmAnd navigation service</string>
	<string name="network_provider">Network</string>
	<string name="gps_provider">GPS</string>
	<string name="int_seconds">seconds</string>
	<string name="int_min">min.</string>
	<string name="background_service_int_descr">Choose interval to determine location for background service</string>
	<string name="background_service_int">Positioning interval</string>
	<string name="background_service_provider_descr">Choose location provider for background service</string>
	<string name="background_service_provider">Location provider</string>
	<string name="background_router_service_descr">Enable background service to track position in long time periods</string>
	<string name="background_router_service">Router service</string>
	<string name="off_router_service_no_gps_available">The background routing service requires a location source to be turned on.</string>
	<string name="routing_settings_descr">Specify routing options</string>
	<string name="routing_settings">Routing</string>
	<string name="hide_poi_filter">Hide filter</string>
	<string name="show_poi_filter">Show filter</string>
	<string name="search_poi_filter">Filter</string>
	<string name="menu_mute_off">Sound is on</string>
	<string name="menu_mute_on">Sound is off</string>
	<string name="voice_not_use">None</string>
	<string name="voice_provider_descr">Choose voice data for routing</string>
	<string name="voice_provider">Voice data</string>
	<string name="voice_data_initializing">Initializing voice data...</string>
	<string name="voice_data_not_supported">Unsupported version of voice data</string>
	<string name="voice_data_corrupted">Specified voice data is corrupted</string>
	<string name="voice_data_unavailable">Current voice data is not available</string>
	<string name="stop_routing">Stop routing</string>
	<string name="sd_unmounted">SD card is not accessible.\nYou won\'t be able to see the map or find anything.</string>
	<string name="sd_mounted_ro">SD card is read-only.\nYou can only see the preloaded map and can\'t download from the Internet.</string>
	<string name="unzipping_file">Unzipping file...</string>
	<string name="route_tr">Turn right and go</string>
	<string name="route_tshr">Turn sharply right and go</string>
	<string name="route_tslr">Turn slightly right and go</string>
	<string name="route_tl">Turn left and go</string>
	<string name="route_tshl">Turn sharply left and go</string>
	<string name="route_tsll">Turn slightly left and go</string>
	<string name="route_tu">Make U-turn and go</string>
	<string name="route_head">Head</string>
	<string name="first_time_continue">Continue</string>
	<string name="first_time_download">Download regions</string>
	<string name="first_time_msg">Thank you for choosing OsmAnd. \nTo use all features of the application you need index files, which you can download (Settings -&gt; Data) or prepare yourself. Afterwards, you will be able to search by address, search for POIs, and search for public transport.</string>
	<string name="search_poi_location">Searching signal...</string>
	<string name="search_near_map">Search near last map location</string>
	<string name="search_nearby">Search nearby</string>
	<string name="map_orientation_default">Same as device</string>
	<string name="map_orientation_portrait">Portrait</string>
	<string name="map_orientation_landscape">Landscape</string>
	<string name="map_screen_orientation">Map screen orientation</string>
	<string name="map_screen_orientation_descr">Choose screen orientation</string>
	<string name="opening_hours_not_supported">Opening hours format is not supported for editing</string>
	<string name="add_new_rule">Add new rule</string>
	<string name="transport_Routes">Routes</string>
	<string name="transport_Stop">Stop</string>
	<string name="transport_stops">stops</string>
	
	<string name="transport_search_after">Search route after</string>	
	<string name="transport_search_before">Search route before</string>
	<string name="transport_finish_search">Finish search</string>
	<string name="transport_stop_to_go_out">Choose stop to go out</string>
	<string name="transport_to_go_after">to go after</string>
	<string name="transport_to_go_before">to go before</string>
	<string name="transport_stops_to_pass">stops to pass</string>
	<string name="transport_route_distance">Route distance</string>
	<string name="transport">Transport</string>
	<string name="default_buttons_ok">OK</string>
	<string name="show_transport_over_map_description">Show public transport stops on map</string>
	<string name="show_transport_over_map">Show transport stops</string>
	<string name="hello">Navigation application OsmAnd</string>
	<string name="update_poi_success">POI data was updated successfully ({0} were loaded)</string>
	<string name="update_poi_error_local">Error updating local indexes</string>
	<string name="update_poi_error_loading">Error while loading data from server</string>
	<string name="update_poi_no_offline_poi_index">No offline POI indexes available for this area</string>
	<string name="update_poi_is_not_available_for_zoom">Updating POIs is not available for small zoom levels</string>
	<string name="context_menu_item_update_poi">Update POI</string>
	<string name="context_menu_item_update_map_confirm">Are you sure about updating local data from the Internet?</string>
	<string name="search_history_city">City: {0}</string>
	<string name="search_history_street">Street: {0}, {1}</string>
	<string name="search_history_int_streets">Intersection streets: {0} x {1} in {2}</string>
	<string name="search_history_building">Building: {0}, {1}, {2}</string>
	<string name="search_history_navigate_to">Navigate to lat = {0}, lon = {1}</string>
	<string name="favorite">Favorite</string>
	<string name="clear_all">Clear all</string>
	<string name="history">History</string>
	<string name="uploading_data">Uploading data...</string>
	<string name="uploading">Uploading</string>
	<string name="search_nothing_found">Nothing was found</string>
	<string name="searching">Searching</string>
	<string name="searching_address">Searching address...</string>
	<string name="search_osm_nominatim">Search address using OSM Nominatim</string>
	<string name="hint_search_online">House number, street, city</string>
	<string name="search_offline_address">Offline</string>
	<string name="search_online_address">Internet</string>
	<string name="max_level_download_tile">Max zoom level</string>
	<string name="max_level_download_tile_descr">Choose max zoom level to download</string>
	<string name="route_about">About route</string>
	<string name="route_general_information">Total distance {0}, travelling time {1} h {2} m.</string>
	<string name="router_service_descr">Choose routing service</string>
	<string name="router_service">Routing</string>
	<string name="sd_dir_not_accessible">Directory on SD card to save is not accessible</string>
	<string name="download_question">Download {0} - {1} ?</string>
	<string name="download_question_exist">Offline data for {0} already exists ({1}). Do you want to update it ({2}) ?</string>
	<string name="address">Address</string>
	<string name="download_index_success">Download successful</string>
	<string name="error_io_error">Input/output error occured</string>
	<string name="downloading_file">Downloading file...</string>
	<string name="downloading">Downloading...</string>
	<string name="downloading_list_indexes">Downloading list of available regions</string>
	<string name="list_index_files_was_not_loaded">The list of regions was not retrieved from osmand.googlecode.com.</string>
    <string name="select_index_file_to_download">If you can\'t find your region, you can make it yourself. See osmand.net</string>
	<string name="show_poi_on_map">Show on map</string>
	<string name="fav_points_edited">Favorite point was edited</string>
	<string name="fav_points_not_exist">None of favorite points exist</string>
	<string name="update_existing">Replace</string>
	<string name="only_show">Only show</string>
	<string name="follow">Follow</string>
	<string name="recalculate_route_to_your_location">Recalculate route according to your location</string>
	<string name="follow_route">Follow to the route</string>
	<string name="mark_final_location_first">Please select destination first</string>
	<string name="get_directions">Directions</string>
    <string name="show_gps_status">Show GPS status</string>
	<string name="opening_hours">Opening hours</string>
	<string name="opening_changeset">Openging changeset...</string>
	<string name="closing_changeset">Closing changeset...</string>
	<string name="commiting_node">Committing node...</string>
	<string name="loading_poi_obj">Loading POI...</string>
	<string name="auth_failed">Authorization failed</string>
	<string name="failed_op">failed</string>
	<string name="converting_names">Converting native/English names...</string>
	<string name="loading_streets_buildings">Loading streets/buildings...</string>
	<string name="loading_postcodes">Loading postcodes...</string>
	<string name="loading_streets">Loading streets...</string>
	<string name="loading_cities">Loading cities...</string>
	<string name="loading">Loading</string>
	<string name="poi">POI</string>
	<string name="error_occurred_saving_gpx">Error while saving GPX</string>
	<string name="error_calculating_route">Error calculating route</string>
	<string name="error_calculating_route_occured">Error occurred while calculating route</string>
	<string name="empty_route_calculated">Empty route is calculated</string>									
	<string name="new_route_calculated_dist">New route is calculated, distance</string>
	<string name="arrived_at_destination">You arrived at the destination point</string>
	<string name="invalid_locations">Locations are invalid</string>
	<string name="go_back_to_osmand">Go back to OsmAnd map</string>
	<string name="close">Close</string>
	<string name="loading_data">Loading data</string>
	<string name="reading_indexes">Reading indices...</string>
	<string name="previous_run_crashed">Previous application run was crashed. Log file is at {0}. Please raise the issue and attach log file.</string>
	<string name="saving_gpx_tracks">Saving GPX tracks to SD...</string>
	<string name="finished_task">Finished</string>
    <string name="reload_indexes_descr">Reload offline data from SD card</string>
    <string name="reload_indexes">Reload offline data</string>
    <string name="download_indexes_descr">Download data for offline usage from the Internet</string>
    <string name="download_indexes">Download offline data</string>
    <string name="use_online_routing_descr">Use Internet to calculate route</string>
    <string name="use_online_routing">Use online routing</string>
    <string name="user_password_descr">Your OSM password</string>
    <string name="user_password">User password</string>
    <string name="osm_settings_descr">Specify OSM settings: OSM login</string>
    <string name="monitor_preferences_descr">Specify monitoring settings</string>
    <string name="data_settings_descr">Specify language, download/reload data</string>
    <string name="data_settings">Data</string>
    <string name="map_preferences_descr">Specify map settings: map source, rotation, center position, screen orientation</string>
    <string name="osm_settings">OSM</string>
    <string name="auto_zoom_map_descr">Auto zoom map according to your speed</string>
    <string name="auto_zoom_map">Auto zoom map</string>
    <string name="additional_settings">Additional settings</string>
    <string name="settings_preset_descr">Select predefined settings</string>
    <string name="settings_preset">Application mode</string>
    <string name="settings">Settings</string>
    <string name="save_current_track_descr">Save current track to SD</string>
    <string name="save_current_track">Save current track</string>
    <string name="save_track_interval_descr">Choose time interval to save track</string>
    <string name="save_track_interval">Save track interval</string>
    <string name="monitor_preferences">Monitoring</string>
    <string name="save_track_to_gpx_descrp">Tracks will be saved to track directory grouped by days</string>
    <string name="save_track_to_gpx">Save track to GPX</string>
    <string name="navigate_to">Navigate to</string>
    <string name="update_tile">Update map</string>
    <string name="reload_tile">Reload tile</string>
    <string name="user_name_descr">Your OSM user name</string>
    <string name="user_name">User name</string>
    <string name="mark_point">Target</string>
    <string name="show_osm_bugs_descr">Show OpenStreetBugs on map</string>
    <string name="show_osm_bugs">Show OpenStreetBugs</string>
    <string name="favourites_activity">List of favorite points</string>
    <string name="add_to_favourite">Add to Favorites</string>
    <string name="use_english_names_descr">Select between native and English names</string>
    <string name="use_english_names">Use english names</string>
    <string name="app_settings">Application settings</string>
    <string name="search_address">Search address</string>
    <string name="choose_building">Choose building</string>
    <string name="choose_street">Choose street</string>
    <string name="choose_city">Choose city</string>
    <string name="ChooseCountry">Choose country</string>
    <string name="position_on_map_descr">Choose position on the map</string>
    <string name="position_on_map">Position on the map</string>
    <string name="map_specify_point">Specify point</string>
    <string name="show_view_angle_descr">Show aspect of view based on compass</string>
    <string name="show_view_angle">Show aspect of view</string>
    <string name="stop_navigation">Clear point</string>
    <string name="navigate_to_point">Mark point</string>
    <string name="map_view_3d_descr">Enable 3D view of the map</string>
    <string name="map_view_3d">Map View 3D</string>
    
    <string name="show_poi_over_map_description">Show POI over map (use last chosen filter)</string>
    <string name="show_poi_over_map">Show POI</string>
    <string name="map_tile_source_descr">Choose the source of tiles: </string>
    <string name="map_tile_source">Map tile source</string>
    <string name="map_source">Map source</string>
    <string name="use_internet">Use Internet</string>
    <string name="show_location">Show location</string>
    <string name="map_preferences">Map</string>
    <string name="settings_activity">Settings</string>
    <string name="show_gps_coordinates_text">Show GPS coordinates on map</string>
    <string name="use_internet_to_download_tile">Use Internet to download missing tiles</string>
    <string name="app_name">OsmAnd</string>
    <string name="app_description">Navigation application</string>

<string name="exit_Button">Exit</string>
<string name="map_Button">Map</string>
<string name="settings_Button">Settings</string>
<string name="favorites_Button">Favorites</string>
<string name="search_button">Search</string>
<color name="menu_background">#FF9030</color>
<color name="color_light_gray">#d7d7d7</color>
<color name="color_black">#000000</color>
<string name="search_activity">Search</string>
<color name="color_white">#FFFFFF</color>
<color name="color_red">#FF0000</color>
<string name="searchpoi_activity">Choose POI</string>
<string name="search_POI_level_btn">Find more</string>
<string name="incremental_search_city">Search city incrementally. To find towns/postcodes, enter the first 3 or more characters.</string>
<string name="incremental_search_street">Search street incrementally</string>
<string name="incremental_search_building">Search building incrementally</string>
<string name="choose_available_region">Choose region from list</string>
<string name="choose_intersected_street">Choose intersected street</string>
<string name="Closest_Amenities">Closest amenities</string>
<string name="app_mode_default">Default</string>
<string name="app_mode_car">Car</string>
<string name="app_mode_bicycle">Bicycle</string>
<string name="app_mode_pedestrian">Pedestrian</string>
<string name="position_on_map_center">Center</string>
<string name="position_on_map_bottom">Bottom</string>
<string name="navigate_point_top_text">Input latitude &amp; longitude in the selected format (D - degrees, M - minutes, S - seconds)</string>
<string name="navigate_point_latitude">Latitude</string>
<string name="navigate_point_longitude">Longitude</string>
<string name="navigate_point_format_D">DDD.DDDDD</string>
<string name="navigate_point_format_DM">DDD MM.MMMMM</string>
<string name="navigate_point_format_DMS">DDD MM SS.SSSSS</string>
<string name="search_shown_on_map">Show on map</string>
<string name="navigate_point_cancel">Cancel</string>
<string name="search_address_top_text">Select address</string>
<string name="search_address_region">Region</string>
<string name="search_address_city">City</string>
<string name="search_address_street">Street</string>
<string name="search_address_building">Building</string>
<string name="search_address_building_option">Building</string>
<string name="search_address_street_option">Intersected street</string>

<string name="search_tabs_location">Location</string>

<string name="context_menu_item_navigate_point">Navigate to point</string>
<string name="context_menu_item_add_favorite">Add to favorites</string>
<string name="context_menu_item_update_map">Update map</string>
<string name="context_menu_item_open_bug">Open OSM bug</string>
<string name="context_menu_item_create_poi">Create POI</string>

<string name="default_buttons_yes">Yes</string>
<string name="default_buttons_cancel">Cancel</string>
<string name="default_buttons_apply">Apply</string>
<string name="default_buttons_add">Add</string>
<string name="default_buttons_no">No</string>
<string name="add_favorite_dialog_top_text">Enter favorite name</string>
<string name="add_favorite_dialog_default_favourite_name">Favorite</string>
<string name="add_favorite_dialog_favourite_added_template">Favorite point \'\'{0}\'\' was added successfully.</string>

<string name="favourites_context_menu_title">Context menu</string>
<string name="favourites_context_menu_navigate">Navigate to</string>
<string name="favourites_context_menu_edit">Edit favorite</string>
<string name="favourites_context_menu_delete">Delete favorite</string>
<string name="favourites_edit_dialog_title">Rename favorite</string>

<string name="favourites_remove_dialog_title">Are you sure about removing favourite point?</string>
<string name="favourites_remove_dialog_success">Favourite point {0} was succesfully deleted.</string>

<string name="osb_add_dialog_title">Enter bug text</string>
<string name="osb_add_dialog_success">Bug successfully created</string>
<string name="osb_add_dialog_error">Exception occured: bug was not created</string>

<string name="osb_comment_menu_item">Add comment</string>
<string name="osb_comment_dialog_message">Message</string>
<string name="osb_comment_dialog_author">Author name</string>
<string name="osb_comment_dialog_title">Adding comment to bug</string>
<string name="osb_comment_dialog_add_button">Add comment</string>
<string name="osb_comment_dialog_success">Comment was successfully added</string>
<string name="osb_comment_dialog_error">Exception occured: comment was not added</string>

<string name="osb_close_menu_item">Close bug</string>
<string name="osb_close_dialog_title">Closing bug</string>
<string name="osb_close_dialog_close_button">Close bug</string>
<string name="osb_close_dialog_success">Bug was successfully closed</string>
<string name="osb_close_dialog_error">Exception occured : bug was not closed</string>

<string name="poi_edit_title">Edit POI</string>
<string name="poi_create_title">Create POI</string>
<string name="poi_error_poi_not_found">Node can not be found or amenity is not a single node</string>
<string name="poi_remove_confirm_template">Delete {0} (enter comment) ?</string>
<string name="poi_remove_title">Delete POI</string>
<string name="default_buttons_delete">Delete</string>
<string name="poi_remove_success">POI was successfully deleted</string>
<string name="poi_action_add">add</string>
<string name="poi_action_change">change</string>
<string name="poi_action_succeded_template">Action {0} completed successfully.</string>
<string name="poi_error_unexpected_template">Unexpected error occured while performing action {0}.</string>
<string name="poi_error_io_error_template">Input/output error occured while performing action {0}.</string>

<string name="poi_error_info_not_loaded">Info about node was not loaded</string>

<string name="poi_dialog_name">Name</string>
<string name="poi_dialog_opening_hours">Opened</string>
<string name="poi_dialog_comment">Comment</string>
<string name="poi_dialog_comment_default">POI changing</string>
<string name="poi_dialog_other_tags_message">All other tags are preserved</string>
<string name="default_buttons_commit">Commit</string>
<string name="default_buttons_reset">Reset</string>
<string name="filter_current_poiButton">Filter</string>
<string name="edit_filter_delete_menu_item">Delete</string>
<string name="edit_filter_save_as_menu_item">Save As</string>
<string name="edit_filter_delete_dialog_title">Delete selected filter?</string>
<string name="edit_filter_delete_message">Filter {0} has been deleted</string>
<string name="edit_filter_create_message">Filter {0} has been created</string>
<string name="default_buttons_selectall">Select All</string>

</resources><|MERGE_RESOLUTION|>--- conflicted
+++ resolved
@@ -1,9 +1,7 @@
 <?xml version="1.0" encoding="utf-8" standalone="no"?>
 <resources>
-<<<<<<< HEAD
 	<string name="level_to_switch_vector_raster_descr">Max zoom level to use vector rendering instead of raster</string>
 	<string name="level_to_switch_vector_raster">Zoom vector level</string>
-=======
 	<string name="tip_day_night_mode">Day/Night Mode</string>
 	<string name="tip_day_night_mode_t">You can switch map appearance according usage of Osmand in day(shiny light conditions) or night(dark light conditions).
 	\nWhen you are driving in night, is safer when the map colors are darker, because you are not so dazzled like with brighter colors on the display.
@@ -13,7 +11,6 @@
 	\n\t"Day" - always use day mode
 	\n\t"Night" - always use night mode 
 	\n\t"Light sensor" - map appearance is controlled by light sensor of your device(only if available)</string>	
->>>>>>> 445a62ef
 	<string name="tip_location_sharing">Location sharing</string>
 	<string name="tip_location_sharing_t">Do you find some interesting place on your trip and want to share it\'s location with your friends or family?
 	\nOsmAnd affords you to easily share any location you want.
