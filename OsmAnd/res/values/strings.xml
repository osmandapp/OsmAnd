--- conflicted
+++ resolved
@@ -11,12 +11,10 @@
 	Thx - Hardy
 
 -->
-<<<<<<< HEAD
+
     <string name="application_profile_changed">Application profile changed to \"%s\"</string>
     <string name="switch_profile">Switch profile</string>
     <string name="configure_profile">Configure profile</string>
-=======
->>>>>>> 53d59d02
     <string name="configure_profile_info">All settings below are affected only selected profile.</string>
     <string name="utm_format_descr">OsmAnd uses UTM Standard format which is similar but not identical to UTM Nato format.</string>
     <string name="shared_string_example">Example</string>
