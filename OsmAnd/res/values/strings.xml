--- conflicted
+++ resolved
@@ -11,13 +11,10 @@
 	Thx - Hardy
 
 -->
-<<<<<<< HEAD
+    <string name="transfers_size">%1$d transfers</string>
     <string name="add_start_and_end_points">Add start and end points</string>
     <string name="route_add_start_point">Add start point</string>
     <string name="route_descr_select_start_point">Select start point</string>
-=======
-    <string name="transfers_size">%1$d transfers</string>
->>>>>>> b2924dab
     <string name="rendering_attr_surface_unpaved_name">Unpaved</string>
     <string name="rendering_attr_surface_sand_name">Sand</string>
     <string name="rendering_attr_surface_grass_name">Grass</string>
