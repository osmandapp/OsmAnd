<?xml version="1.0" encoding="utf-8" standalone="no"?>
<resources>
<!--
	README:
	- The preferred way to help with translations is via https://hosted.weblate.org/engage/osmand/
	- If you edit a strings.xml file directly, please make sure:
	   1. To not produce duplicate strings (check by name if a string already exists)
	   2. Every apostrophe (quote) is preceded by a backslash.
	   3. If you modify the English strings file, please add new strings at the top of the file, this makes periodic reviews before releases easier.
	- For wording and consistency, please note https://osmand.net/help-online?id=technical-articles#Creating_a_Consistent_User_Experience
	Thx - Hardy

-->
<<<<<<< HEAD
=======
    <string name="turn_on_profile_desc">Please turn on at least one application profile, to use this setting.</string>
>>>>>>> f15d5fa7
    <string name="rendering_attr_winter_road_name">Winter road</string>
    <string name="rendering_attr_ice_road_name">Ice road</string>
    <string name="routeInfo_winter_ice_road_name">Winter and ice roads</string>
    <string name="rendering_attr_tracktype_grade1_name">Solid (paved)</string>
    <string name="rendering_attr_tracktype_grade2_name">Solid (unpaved)</string>
    <string name="rendering_attr_tracktype_grade3_name">Mostly solid</string>
    <string name="rendering_attr_tracktype_grade4_name">Mostly soft</string>
    <string name="rendering_attr_tracktype_grade5_name">Soft</string>
    <string name="routeInfo_tracktype_name">Surface firmness</string>
    <string name="shared_string_file_is_saved">%s is saved</string>
    <string name="shared_string_open_track">Open track</string>
    <string name="shared_string_track_is_saved">Track %s is saved</string>
    <string name="turn_screen_on_router">Wake on turn</string>
    <string name="turn_screen_on_time_descr">Set the time for which the screen will turn on.</string>
    <string name="turn_screen_on_sensor">Use proximity sensor</string>
    <string name="turn_screen_on_sensor_descr">Wave your hand over the top of the screen to turn on the screen while navigating.</string>
    <string name="app_mode_offroad">Offroad</string>
    <string name="edit_profile_setup_title">Setup profile</string>
    <string name="edit_profile_setup_subtitle">Profile keeps its own settings</string>
    <string name="edit_profile_setup_map_subtitle">Select default map options for profile</string>
    <string name="edit_profile_screen_options_subtitle">Select default screen options for profile</string>
    <string name="edit_profile_nav_settings_subtitle">Select default navigation settings for profile</string>
    <string name="routing_attr_max_num_changes_description">Specify max number of changes</string>
    <string name="routing_attr_max_num_changes_name">Number of changes</string>
    <string name="app_mode_ufo">UFO</string>
    <string name="release_3_4">
        • Application profiles: create a custom profile for your own needs, with a custom icon and color\n\n
        • Now customize any profile\'s default and min/max speeds\n\n
        • Added a widget for the current coordinates\n\n
        • Added options to show the compass and a radius ruler on the map\n\n
        • Fix background track logging\n\n
        • Improved background map downloads\n\n
        • Returned \'Turn Screen On\' option\n\n
        • Fixed Wikipedia language selection\n\n
        • Fixed compass button behavior during navigation\n\n
        • Other bug fixes\n\n
    </string>
    <string name="precision_hdop_and_vdop">Precision horizontally: %1$s, vertically: %2$s</string>
    <string name="precision_hdop">Precision horizontally: %s</string>
    <string name="app_mode_personal_transporter">Personal transporter</string>
    <string name="app_mode_monowheel">Monowheel</string>
    <string name="app_mode_scooter">Scooter</string>
    <string name="shared_string_min_speed">Min. speed</string>
    <string name="shared_string_max_speed">Max. speed</string>
    <string name="default_speed_setting_title">Default speed</string>
    <string name="default_speed_setting_descr">Change default speed settings</string>
    <string name="minmax_speed_dialog_title">Set min/max speed</string>
    <string name="default_speed_dialog_msg">Used to calculate the expected arrival time during routing</string>
    <string name="new_profile">New profile</string>
    <string name="shared_string_crash">Crash</string>
    <string name="last_launch_crashed">The last launch of OsmAnd failed. Please help us to improve OsmAnd by sharing the error message.</string>
    <string name="press_again_to_change_the_map_orientation">Tap again to change the map orientation</string>
    <string name="process_downloading_service">OsmAnd downloading service</string>
    <string name="shared_string_color_magenta">Magenta</string>
    <string name="shared_string_icon">Icon</string>
    <string name="rate_dialog_descr">Please give us 30 seconds by sharing your feedback and rating our work on Google Play.</string>
    <string name="button_rate">Rate</string>
    <string name="shared_string_privacy_policy">Privacy Policy</string>
    <string name="help_us_make_osmand_better">Help us make OsmAnd better!</string>
    <string name="make_osmand_better_descr">Allow OsmAnd to collect and process anonymous application usage data. We do not collect or store data about your position, or about any locations you view on the map.\n\nYou can change your selection at any time in Settings > Privacy and Security.</string>
    <string name="choose_data_to_share">Choose what type of data you want to share:</string>
    <string name="downloaded_maps">Maps downloaded</string>
    <string name="visited_screens">Screens visited</string>
    <string name="collected_data">Data collected</string>
    <string name="collected_data_descr">Define which data you allow OsmAnd to share.</string>
    <string name="downloaded_maps_collect_descr">Helps us understand which maps of which regions and countries are the most popular.</string>
    <string name="visited_screens_collect_descr">Helps us understand which OsmAnd features are the most popular.</string>
    <string name="privacy_and_security_change_descr">By tapping \"Allow\" you agree with our %1$s</string>
    <string name="settings_privacy_and_security">Privacy and security</string>
    <string name="settings_privacy_and_security_desc">Select which data you are sharing with us</string>
    <string name="shared_string_no_thank_you">No, thank you</string>
    <string name="shared_string_allow">Allow</string>
    <string name="profile_name_hint">Profile name</string>
    <string name="nav_type_hint">Navigation type</string>
    <string name="app_mode_taxi">Taxi</string>
    <string name="app_mode_shuttle_bus">Shuttle bus</string>
    <string name="app_mode_subway">Subway</string>
    <string name="app_mode_horse">Horse</string>
    <string name="app_mode_helicopter">Helicopter</string>
    <string name="osmand_routing_promo">You can add your own modified version of the file routing.xml in ..osmand/routing</string>
    <string name="app_mode_skiing">Skiing</string>
    <string name="base_profile_descr_ski">Skiing</string>
    <string name="show_compass_ruler">Show compass ruler</string>
    <string name="hide_compass_ruler">Hide compass ruler</string>
    <string name="select_icon_profile_dialog_title">Select icon</string>
    <string name="settings_routing_mode_string">Mode: %s</string>
    <string name="settings_derived_routing_mode_string">User mode, derived from: %s</string>
    <string name="routing_profile_ski">Ski</string>
    <string name="profile_type_descr_string">Type: %s</string>
    <string name="profile_type_base_string">Base profile</string>
    <string name="profile_alert_need_routing_type_title">Select navigation type</string>
    <string name="profile_alert_need_routing_type_msg">Please select a navigation type for the new application profile</string>
    <string name="profile_alert_need_profile_name_title">Enter profile name</string>
    <string name="profile_alert_need_profile_name_msg">Profile name shouldn\'t be empty!</string>
    <string name="profile_alert_duplicate_name_title">Duplicate name</string>
    <string name="profile_alert_duplicate_name_msg">There is already profile with that name</string>
    <string name="profile_alert_cant_delete_base">You cannot delete OsmAnd\'s base profiles</string>
    <string name="profile_alert_need_save_title">Save changes</string>
    <string name="profile_alert_need_save_msg">You need to save changes to the profile before proceeding</string>
    <string name="profile_alert_delete_title">Delete profile</string>
    <string name="profile_alert_delete_msg">Are you sure you want to delete the %s profile</string>
    <string name="select_base_profile_dialog_title">Select a base profile</string>
    <string name="select_base_profile_dialog_message">Base your custom profile on one of the default app profiles, this defines the basic setup like default visibility of widgets and units of speed and distance. These are the default app profiles, together with examples of custom profiles they may be extended to:</string>
    <string name="select_nav_profile_dialog_title">Select navigation type</string>
    <string name="base_profile_descr_car">Car, truck, motorcycle</string>
    <string name="base_profile_descr_bicycle">MTB, moped, horse</string>
    <string name="base_profile_descr_pedestrian">Walking, hiking, running</string>
    <string name="base_profile_descr_public_transport">All PT types</string>
    <string name="base_profile_descr_boat">Ship, rowing, sailing</string>
    <string name="base_profile_descr_aircraft">Airplane, gliding</string>
    <string name="routing_profile_geocoding">Geocoding</string>
    <string name="routing_profile_straightline">Straight line</string>
    <string name="routing_profile_broutrer">BRouter (offline)</string>
    <string name="osmand_default_routing">OsmAnd routing</string>
    <string name="custom_routing">Custom routing profile</string>
    <string name="special_routing_type">Special routing</string>
    <string name="third_party_routing_type">Third-party routing</string>
    <string name="application_profiles_descr">Select the profiles to be visible in the app.</string>
    <string name="application_profiles">Application profiles</string>
    <string name="searching_gps">Searching GPS</string>
    <string name="coordinates_widget">Coordinates widget</string>
    <string name="files_moved">Moved %1$d files (%2$s).</string>
    <string name="files_copied">Copied %1$d files (%2$s).</string>
    <string name="files_failed">Failed to copy %1$d files (%2$s).</string>
    <string name="files_present">%1$d files (%2$s) are present at previous location \'%3$s\'.</string>
    <string name="move_maps">Move maps</string>
    <string name="dont_move_maps">Don\'t move</string>
    <string name="public_transport_ped_route_title">The route by foot is approximately %1$s and may be faster than via public transport</string>
    <string name="public_transport_no_route_title">Unfortunately, OsmAnd could not find a route suitable for your settings.</string>
    <string name="public_transport_try_ped">Try the pedestrian navigation.</string>
    <string name="public_transport_try_change_settings">Try changing the settings.</string>
    <string name="public_transport_calc_pedestrian">Calculate pedestrian route</string>
    <string name="public_transport_type">Transport type</string>
    <string name="send_log">Send log</string>

    <string name="routing_attr_avoid_tram_name">Avoid trams</string>
    <string name="routing_attr_avoid_tram_description">Avoid trams</string>
    <string name="routing_attr_avoid_bus_name">Avoid buses</string>
    <string name="routing_attr_avoid_bus_description">Avoid buses and trolleybuses</string>
    <string name="routing_attr_avoid_share_taxi_name">Avoid share taxi</string>
    <string name="routing_attr_avoid_share_taxi_description">Avoid share taxi</string>
    <string name="routing_attr_avoid_train_name">Avoid trains</string>
    <string name="routing_attr_avoid_train_description">Avoid trains</string>
    <string name="routing_attr_avoid_subway_name">Avoid subways</string>
    <string name="routing_attr_avoid_subway_description">Avoid subways and lightweight rail transport</string>
    <string name="routing_attr_avoid_ferry_name">Avoid ferries</string>
    <string name="routing_attr_avoid_ferry_description">Avoid ferries</string>
    <string name="release_3_3_7">
        • Display the time between transfers in public transport\n\n
        • Corrected UI for the Route Details\n\n
        • Fixed dark theme in the Direction menu and Route Details\n\n
        • Display azimuth in Measure Distance\n\n
    </string>
    <string name="shared_string_degrees">Degrees</string>
    <string name="shared_string_milliradians">Milliradians</string>
    <string name="angular_measeurement">Angular unit</string>
    <string name="angular_measeurement_descr">Change what azimuth is measured in.</string>
    <string name="avoid_pt_types_descr">Select public transport types to avoid for navigation:</string>
    <string name="quick_action_day_night_mode">%s mode</string>
    <string name="avoid_pt_types">Avoid transport types…</string>
    <string name="shared_string_walk">Walk</string>
    <string name="save_poi_value_exceed_length">The maximum length of tag \"%s\" is 255 characters. \nPlease shorten to continue.</string>
    <string name="save_poi_value_exceed_length_title">Length of \"%s\" value</string>
    <string name="public_transport_warning_descr_blog">Learn more about how OsmAnd calculates routes in our blog.</string>
    <string name="public_transport_warning_title">Public transport navigation is currently in beta testing, expect errors and inaccuracies.</string>
    <string name="add_intermediate">Add intermediate point</string>
    <string name="transfers_size">%1$d transfers</string>
    <string name="add_start_and_end_points">Add start and end points</string>
    <string name="route_add_start_point">Add start point</string>
    <string name="route_descr_select_start_point">Select start point</string>
    <string name="rendering_attr_surface_unpaved_name">Unpaved</string>
    <string name="rendering_attr_surface_sand_name">Sand</string>
    <string name="rendering_attr_surface_grass_name">Grass</string>
    <string name="rendering_attr_surface_grass_paver_name">Grass paver</string>
    <string name="rendering_attr_surface_ground_name">Ground</string>
    <string name="rendering_attr_surface_dirt_name">Dirt</string>
    <string name="rendering_attr_surface_mud_name">Mud</string>
    <string name="rendering_attr_surface_ice_name">Ice</string>
    <string name="rendering_attr_surface_salt_name">Salt</string>
    <string name="rendering_attr_surface_snow_name">Snow</string>
    <string name="rendering_attr_surface_asphalt_name">Asphalt</string>
    <string name="rendering_attr_surface_paved_name">Paved</string>
    <string name="rendering_attr_surface_concrete_name">Concrete</string>
    <string name="rendering_attr_surface_sett_name">Sett</string>
    <string name="rendering_attr_surface_cobblestone_name">Cobblestone</string>
    <string name="rendering_attr_surface_paving_stones_name">Paving stones</string>
    <string name="rendering_attr_surface_pebblestone_name">Pebblestone</string>
    <string name="rendering_attr_surface_stone_name">Stone</string>
    <string name="rendering_attr_surface_metal_name">Metal</string>
    <string name="rendering_attr_surface_wood_name">Wood</string>
    <string name="rendering_attr_surface_gravel_name">Gravel</string>
    <string name="rendering_attr_surface_fine_gravel_name">Fine gravel</string>
    <string name="rendering_attr_surface_compacted_name">Compacted</string>
    <string name="rendering_attr_smoothness_excellent_name">Excellent</string>
    <string name="rendering_attr_smoothness_good_name">Good</string>
    <string name="rendering_attr_smoothness_intermediate_name">Intermediate</string>
    <string name="rendering_attr_smoothness_bad_name">Bad</string>
    <string name="rendering_attr_smoothness_very_bad_name">Very bad</string>
    <string name="rendering_attr_smoothness_horrible_name">Horrible</string>
    <string name="rendering_attr_smoothness_very_horrible_name">Very horrible</string>
    <string name="rendering_attr_smoothness_impassable_name">Impassable</string>
    <string name="rendering_attr_highway_class_motorway_name">Motorway</string>
    <string name="rendering_attr_highway_class_state_road_name">State road</string>
    <string name="rendering_attr_highway_class_road_name">Road</string>
    <string name="rendering_attr_highway_class_street_name">Street</string>
    <string name="rendering_attr_highway_class_service_name">Service</string>
    <string name="rendering_attr_highway_class_footway_name">Footway</string>
    <string name="rendering_attr_highway_class_track_name">Track</string>
    <string name="rendering_attr_highway_class_bridleway_name">Bridleway</string>
    <string name="rendering_attr_highway_class_steps_name">Steps</string>
    <string name="rendering_attr_highway_class_path_name">Path</string>
    <string name="rendering_attr_highway_class_cycleway_name">Cycleway</string>
    <string name="rendering_attr_undefined_name">Undefined</string>
	<string name="rendering_attr_highway_class_track_grade1_name">Grade 1</string>
	<string name="rendering_attr_highway_class_track_grade2_name">Grade 2</string>
	<string name="rendering_attr_highway_class_track_grade3_name">Grade 3</string>
	<string name="rendering_attr_highway_class_track_grade4_name">Grade 4</string>
	<string name="rendering_attr_highway_class_track_grade5_name">Grade 5</string>
    <string name="release_3_3">
        • New \'Directions\' screen: Displays Home and Work destination buttons, \'previous route\' shortcut, list of active GPX tracks and markers, search history\n\n
        • Additional info under \'Route details\': road types, surface, steepness, smoothness\n\n
        • Public transport navigation supporting all kinds of transportation: metro, bus, tram, etc.\n\n
        • New Quick action for show/hide tracks and day/night modes\n\n
        • Fixed areas displayed as flooded in Germany, South Africa, Quebec\n\n
        • Additional support for KML and KMZ import\n\n
        • Fixed crashes on opening some public transport stops\n\n
        • Removed Facebook and Firebase analytics from the free version (OsmAnd+ doesn\'t include it)\n\n
    </string>
    <string name="use_osm_live_public_transport_description">Enable public transport for OsmAnd Live changes.</string>
    <string name="use_osm_live_public_transport">OsmAnd Live public transport</string>
    <string name="time_of_day">Time of day</string>
    <string name="by_transport_type">By %1$s</string>
    <string name="step_by_step">Step by step</string>
    <string name="routeInfo_road_types_name">Road types</string>
    <string name="exit_at">Exit at</string>
    <string name="sit_on_the_stop">Board at stop</string>
    <string name="shared_string_swap">Swap</string>
    <string name="show_more">Show more</string>
    <string name="tracks_on_map">Displayed tracks</string>
    <string name="quick_action_show_hide_gpx_tracks">Show/Hide GPX Tracks</string>
    <string name="quick_action_show_hide_gpx_tracks_descr">Tapping this action button shows or hides selected GPX tracks on the map</string>
    <string name="quick_action_gpx_tracks_hide">Hide GPX Tracks</string>
    <string name="quick_action_gpx_tracks_show">Show GPX Tracks</string>
    <string name="add_destination_query">Please add Destination first</string>
    <string name="previous_route">Previous route</string>
    <string name="add_home">Add home</string>
    <string name="add_work">Add work</string>
    <string name="work_button">Work</string>
    <string name="cubic_m">m³</string>
    <string name="metric_ton">t</string>
    <string name="shared_string_capacity">Сapacity</string>
    <string name="shared_string_width">Width</string>
    <string name="shared_string_height">Height</string>
    <string name="swap_start_and_destination">Swap start and destination</string>
    <string name="add_destination_point">Add destination</string>
    <string name="add_intermediate_point">Add intermediate</string>
    <string name="add_start_point">Add starting point</string>
    <string name="intermediate_waypoint">Intermediate point</string>
    <string name="transfers">Transfers</string>
    <string name="on_foot">On foot</string>
    <string name="route_way">Way</string>
    <string name="points_of_interests">Points of interest (POI)</string>
    <string name="waiting_for_route_calculation">Calculating route…</string>
    <string name="app_mode_public_transport">Public transport</string>
    <string name="avoid_roads_descr">Select a road you want to avoid during navigation, either on the map, or from the list below:</string>
    <string name="show_along_the_route">Show along the route</string>
    <string name="simulate_navigation">Simulate navigation</string>
    <string name="choose_track_file_to_follow">Choose track file to follow</string>
    <string name="voice_announcements">Voice announcements</string>
    <string name="intermediate_destinations">Intermediate destinations</string>
    <string name="arrive_at_time">Arrive at %1$s</string>
    <string name="osm_live_subscriptions">Subscriptions</string>
    <string name="powered_by_osmand">By OsmAnd</string>
    <string name="osm_live_plan_pricing">Plan &amp; Pricing</string>
    <string name="osm_live_payment_monthly_title">Monthly</string>
    <string name="osm_live_payment_3_months_title">Every three months</string>
    <string name="osm_live_payment_annual_title">Annually</string>
    <string name="osm_live_payment_month_cost_descr">%1$s / month</string>
    <string name="osm_live_payment_month_cost_descr_ex">%1$.2f %2$s / month</string>
    <string name="osm_live_payment_discount_descr">Save %1$s.</string>
	<string name="osm_live_payment_current_subscription">Current subscription</string>
    <string name="osm_live_payment_renews_monthly">Renews monthly</string>
    <string name="osm_live_payment_renews_quarterly">Renews quarterly</string>
    <string name="osm_live_payment_renews_annually">Renews annually</string>
    <string name="default_price_currency_format">%1$.2f %2$s</string>
    <string name="osm_live_payment_header">Select the payment period convenient for you:</string>
    <string name="osm_live_payment_contribute_descr">Part of the income goes to OpenStreetMap contributors.</string>
    <string name="markers_remove_dialog_msg">Delete map marker \'%s\'?</string>
    <string name="edit_map_marker">Edit map marker</string>
    <string name="third_party_application">Third-party app</string>
    <string name="search_street">Search street</string>
    <string name="start_search_from_city">Select the city first</string>
    <string name="shared_string_restore">Restore</string>
    <string name="keep_passed_markers_descr">Markers added as a group of Favorites or GPX waypoints marked "Passed" will remain on the map. If the group is not active, the markers will disappear from the map.</string>
    <string name="keep_passed_markers">Keep passed markers on the map</string>
    <string name="more_transport_on_stop_hint">There is more transport on this stop.</string>
    <string name="ask_for_location_permission">Please grant OsmAnd location access to continue.</string>
    <string name="thank_you_for_feedback">Thank you for your feedback</string>
    <string name="poi_cannot_be_found">Node or way cannot be found.</string>
    <string name="search_no_results_feedback">No search results?\nGive us feedback</string>
    <!-- string name="release_3_2_pre">
    • Fixed crash on startup that occurred on some devices\n\n
    • New Markers feature: Display already traversed markers\n\n 
    • Search history now shows previously searched categories\n\n
    • Fixed crash on startup that occurred with non-latin maps\n\n
    • Improve rendering speed issues on Android 8.0 devices\n\n
    • Support for polygon (non-amenity) objects editing\n\n
    • Measure distance: Add \"Measure\" button to Actions in the context menu\n\n
    </string -->
    <!-- string name="release_3_1">
    • Navigation: Fix progress bar, fast swapping of the start and end point of the route\n\n
    • Map markers: Fix turning on/off groups, ability to hide markers from the map\n\n
    • OSM Edit: Ability to edit tags for non-point objects and ways, fix missing comments on notes, backup of edits\n\n
    • Improve Wikipedia and Wikivoyage parsing, updated files are already available\n\n
    • Context menu: Fix transport shields color in the night mode, fix additional menu sizes\n\n
    • Boat navigation: Support for waterway fairway\n\n
    • Other bugfixes\n\n
    </string -->
    <string name="increase_search_radius_to">Increase search radius to %1$s</string>
    <string name="send_search_query_description"><![CDATA[We will send your search query: <b>\"%1$s\"</b>, as well as your location.<br/><br/>
        No personal info is collected, search data is only used to improve the search algorithm.<br/>]]></string>
    <string name="send_search_query">Send search query?</string>
    <string name="shared_string_world">World</string>
    <string name="point_deleted">Point %1$s deleted</string>
    <string name="coord_input_edit_point">Edit point</string>
    <string name="coord_input_add_point">Add point</string>
    <string name="coord_input_save_as_track">Save as track</string>
    <string name="coord_input_save_as_track_descr">You added %1$s points. Type a filename and tap \"Save\".</string>
    <string name="error_notification_desc">Please send a screenshot of this notification to support@osmand.net</string>
    <string name="quick_action_edit_actions">Edit actions</string>
    <string name="get_osmand_live">Get OsmAnd Live to unlock all features: Daily map updates with unlimited downloads, all paid and free plugins, Wikipedia, Wikivoyage and much more.</string>
    <string name="unirs_render_descr">Modification of the default style to increase contrast of pedestrian and bicycle roads. Uses legacy Mapnik colors.</string>
    <string name="shared_string_bookmark">Bookmark</string>
    <string name="hide_full_description">Hide full description</string>
    <string name="show_full_description">Show full description</string>
    <string name="off_road_render_descr">Suitable for use during off-road driving. Suitable for use with green satellite images as an underlay map. Key points: Reduced main road thickness, increased thickness of tracks, paths, bicycle and other routes. Based on \'Topo\' style.</string>
    <string name="nautical_render_descr">Nautical navigation style. Key features: Buoys, lighthouses, riverways, sea lanes and marks, harbours, seamark services, depth contours.</string>
    <string name="ski_map_render_descr">Skiing style. Key features: Renders pistes, ski-lifts and other ski features in a convenient way. Less distracting secondary map objects.</string>
    <string name="light_rs_render_descr">Simple and contrasting style for car navigation. Gentle on the eyes in the night mode. Key features: Contour lines, contrasting orange styled roads, less distracting secondary map objects.</string>
    <string name="topo_render_descr">Contrast style designed primarily for hiking, trekking and cycling in nature. Good readability in complex external lighting. Key features: Contrasting roads and natural objects, different types of routes, contour lines with advanced settings, more details at corresponding zoom levels than the "default" style. "Surface integrity" option allows distinguishing road surface quality. No night mode.</string>
    <string name="mapnik_render_descr">Old \'Mapnik\'-style default rendering style. Key features: Colors are similar to \'Mapnik\' style.</string>
    <string name="touring_view_render_descr">High detail style for touring purposes. Includes all configuration options of default style, in addition: Displays as much detail as possible, in particular all roads, paths, and other ways to travel. Clear visual distinction between all different road types, reminiscent of many touring atlases. High contrast color scheme for outdoor use, day and night mode.</string>
    <string name="default_render_descr">General purpose style. Simplified cleaner rendering in densely populated cities. Key features: Contour lines, routes, surface quality, access restrictions, road shields, paths rendering according to SAC scale, whitewater sport features.</string>
    <string name="open_wikipedia_link_online">Open Wikipedia link online</string>
    <string name="open_wikipedia_link_online_description">The link will be opened in a web browser.</string>
    <string name="read_wikipedia_offline_description">Get OsmAnd Live subscription to read Wikipedia and Wikivoyage articles offline.</string>
    <string name="how_to_open_link">How to open the link?</string>
    <string name="read_wikipedia_offline">Read Wikipedia offline</string>
    <string name="download_all">Download all</string>
    <string name="shared_string_restart">App restart</string>
    <string name="show_images">Show images</string>
    <string name="purchase_cancelled_dialog_title">You have canceled your OsmAnd Live subscription</string>
    <string name="purchase_cancelled_dialog_descr">Renew subscription to continue using all the features:</string>

    <string name="maps_you_need_descr">Based on the articles you bookmarked, the following maps are recommended for you to download:</string>
    <string name="maps_you_need">Maps you need</string>
    <string name="osmand_team">OsmAnd team</string>
    <string name="popular_destinations">Popular destinations</string>
    <string name="paid_app">Paid app</string>
    <string name="paid_plugin">Paid plugin</string>
    <string name="travel_card_update_descr">New Wikivoyage data available, update it to enjoy.</string>
	<string name="travel_card_download_descr">Download Wikivoyage travel guides to view articles about places around the world without a connection to the Internet.</string>
	<string name="update_is_available">Update available</string>
	<string name="download_file">Download file</string>
    <string name="start_editing_card_image_text">The free worldwide travel guide anyone can edit.</string>
    <string name="welcome_to_open_beta_description">Travel guides are currently based on Wikivoyage. Test all features during open beta testing for free. Afterwards, travel guides will be available to subscribers of OsmAnd Unlimited and owners of OsmAnd+.</string>
    <string name="start_editing_card_description">You can and should edit any article on Wikivoyage. Share knowledge, experience, talent, and your attention</string>
    <string name="start_editing">Start editing</string>
    <string name="get_unlimited_access">Get unlimited access</string>
    <string name="welcome_to_open_beta">Welcome to the open beta</string>
    <string name="wikivoyage_travel_guide">Travel Guides</string>
    <string name="wikivoyage_travel_guide_descr">Guides to the most interesting places on the planet, inside OsmAnd, without a connection to the Internet.</string>
    <string name="monthly_map_updates">Map updates: <b>every month</b></string>
    <string name="daily_map_updates">Map updates: <b>every hour</b></string>
    <string name="in_app_purchase">In-app purchase</string>
    <string name="in_app_purchase_desc">One-time payment</string>
    <string name="in_app_purchase_desc_ex">Once purchased, it will be permanently available to you.</string>
    <string name="purchase_unlim_title">Buy - %1$s</string>
    <string name="purchase_subscription_title">Subscribe - %1$s</string>
    <string name="wikivoyage_offline">Wikivoyage offline</string>
    <string name="unlimited_downloads">Unlimited downloads</string>
    <string name="wikipedia_offline">Wikipedia offline</string>
    <string name="contour_lines_hillshade_maps">Contour lines &amp; Hillshade maps</string>
    <string name="unlock_all_features">Unlock all OsmAnd features</string>
    <string name="purchase_dialog_title">Choose plan</string>
    <string name="purchase_dialog_travel_description">Purchase one of the following to receive the offline travel guide functionality:</string>
    <string name="purchase_dialog_subtitle">Choose suitable item:</string>
    <string name="shared_string_dont">Don\'t</string>
    <string name="shared_string_do">Do</string>
    <string name="shared_string_only_with_wifi">Only on Wi-Fi</string>
    <string name="wikivoyage_download_pics">Download images</string>
    <!-- Use ← for RTL languages -->
    <string name="wikivoyage_download_pics_descr">Article images can be downloaded for offline use.\nAlways available in \'Explore\' → \'Options\'.</string>
    <string name="shared_string_wifi_only">Only on Wi-Fi</string>
    <string name="select_travel_book">Select a travel book</string>
    <string name="shared_string_travel_book">Travel book</string>
    <string name="online_webpage_warning">Page only available online. Open in web browser?</string>
    <string name="images_cache">Image cache</string>
    <string name="delete_search_history">Delete search history</string>
    <string name="download_images">Download images</string>
    <string name="download_maps_travel">Travel guides</string>
    <string name="shared_string_wikivoyage">Wikivoyage</string>
    <string name="article_removed">Article removed</string>
    <string name="wikivoyage_search_hint">Search: country, city, province</string>
    <string name="shared_string_read">Read</string>
    <string name="saved_articles">Bookmarked articles</string>
    <string name="shared_string_explore">Explore</string>
    <string name="shared_string_contents">Contents</string>
    <string name="shared_string_result">Result</string>
    <string name="use_two_digits_longitude">Use double digit longitude</string>
    <string name="shared_string_travel_guides">Travel guides</string>
    <string name="waypoints_removed_from_map_markers">Waypoints removed from map markers</string>
    <string name="nothing_found_in_radius">Could not find anything:</string>
    <string name="select_waypoints_category_description">Add all of the track\'s waypoints, or select separate categories.</string>
    <string name="shared_string_total">Total</string>
    <string name="clear_all_intermediates">Clear all intermediate points</string>
    <string name="group_deleted">Group deleted</string>
    <string name="rendering_attr_whiteWaterSports_name">Whitewater sports</string>
    <string name="distance_farthest">Distance: farthest first</string>
    <string name="distance_nearest">Distance: nearest first</string>
    <string name="enter_lon">Enter longitude</string>
    <string name="enter_lat">Enter latitude</string>
    <string name="enter_lat_and_lon">Enter latitude and longitude</string>
	<string name="dd_mm_ss_format">DD°MM′SS″</string>
	<string name="dd_dddddd_format">DD.DDDDDD°</string>
	<string name="dd_ddddd_format">DD.DDDDD°</string>
	<string name="dd_mm_mmmm_format">DD°MM.MMMM′</string>
	<string name="dd_mm_mmm_format">DD°MM.MMM′</string>
	<string name="east_abbreviation">E</string>
	<string name="west_abbreviation">W</string>
	<string name="south_abbreviation">S</string>
	<string name="north_abbreviation">N</string>
	<string name="optional_point_name">Optional point name</string>
    <string name="transport_nearby_routes_within">Nearby routes within</string>
    <string name="transport_nearby_routes">Within</string>
    <string name="enter_the_file_name">Type the filename.</string>
    <string name="map_import_error">Map import error</string>
    <string name="map_imported_successfully">Map imported</string>
    <string name="make_as_start_point">Make this the start point</string>
    <string name="shared_string_current">Current</string>
    <string name="last_intermediate_dest_description">Adds intermediate stop</string>
    <string name="first_intermediate_dest_description">Adds initial stop</string>
    <string name="subsequent_dest_description">Move destination up, and create it</string>
    <string name="show_closed_notes">Show closed notes</string>
    <string name="switch_osm_notes_visibility_desc">Show/Hide OSM notes on the map.</string>
    <string name="gpx_file_desc">GPX - suitable for export to JOSM or other OSM editors.</string>
    <string name="osc_file_desc">OSC - suitable for export to OpenStreetMap.</string>
    <string name="shared_string_gpx_file">GPX file</string>
    <string name="osc_file">OSC file</string>
    <string name="choose_file_type">Choose file type</string>
    <string name="osm_edits_export_desc">Select the export type: OSM notes, POI, or both.</string>
    <string name="all_data">All data</string>
    <string name="osm_notes">OSM Notes</string>
    <string name="will_open_tomorrow_at">Opens tomorrow at</string>
    <string name="rendering_attr_hidePOILabels_name">POI labels</string>
    <string name="shared_string_without_name">Without name</string>
    <string name="what_is_here">What\'s here:</string>
    <string name="parked_at">parked at</string>
    <string name="pick_up_till">Pick up until</string>
    <string name="without_time_limit">Without time limit</string>
    <string name="context_menu_read_full_article">Read full article</string>
    <string name="context_menu_read_article">Read article</string>
    <string name="context_menu_points_of_group">All points of the group</string>
    <string name="open_from">Open from</string>
    <string name="open_till">Open till</string>
    <string name="will_close_at">Closes at</string>
    <string name="will_open_at">Opens at</string>
    <string name="will_open_on">Opens at</string>
    <string name="additional_actions">Additional actions</string>
    <string name="av_locations_selected_desc">GPX file with coordinates and data of the selected notes.</string>
    <string name="av_locations_all_desc">GPX file with coordinates and data of all notes.</string>
    <!-- string name="release_3_0">
• New: Support for global offline travel guides. Referenced locations are linked to the map. Initial data from Wikivoyage.\n\n
• Wikipedia: New look, active links, images now supported\n\n
• Open Track UI: Support for waypoint groups\n\n
• Map markers: Import of selected groups from GPX files, coordinate input, new look\n\n
• OsmAnd Live subscription now supports all OsmAnd features\n\n
    </string -->
    <string name="modify_the_search_query">Modify the search query.</string>
    <string name="shared_string_actions">Actions</string>
    <string name="shared_string_marker">Marker</string>
    <string name="empty_state_osm_edits">Create or modify OSM objects</string>
    <string name="empty_state_osm_edits_descr">Create or modify OSM POI, open or comment OSM Notes, and contribute recorded GPX files.</string>
    <string name="shared_string_deleted">Deleted</string>
    <string name="shared_string_edited">Edited</string>
    <string name="shared_string_added">Added</string>
    <string name="marker_activated">Marker %s activated.</string>
    <string name="one_tap_active_descr">Tap a marker on the map to move it to the top of the active markers without opening the context menu.</string>
    <string name="one_tap_active">\'One tap\' active</string>
    <string name="empty_state_av_notes">Take notes!</string>
    <string name="empty_state_av_notes_desc">Add audio, video or photo note to every point on the map, using widget or context menu.</string>
    <string name="notes_by_date">Notes by date</string>
    <string name="by_date">By date</string>
    <string name="by_type">By type</string>
    <string name="looking_for_tracks_with_waypoints">Looking for tracks with waypoints</string>
    <string name="shared_string_more_without_dots">More</string>
    <string name="appearance_on_the_map">Appearance on the map</string>
    <string name="add_track_to_markers_descr">Select a track to add its waypoints to the markers.</string>
    <string name="add_favourites_group_to_markers_descr">Select a Favorites category to add to the markers.</string>
    <string name="shared_string_gpx_waypoints">Track waypoints</string>
    <string name="favourites_group">Favorites category</string>
    <string name="add_group">Add a group</string>
    <string name="add_group_descr">Import groups from Favorites or GPX waypoints.</string>
    <string name="empty_state_markers_active">Create map markers!</string>
    <string name="empty_state_markers_active_desc">Long or short tap \'Places\', then tap the marker flag button.</string>
    <string name="empty_state_markers_groups">Import groups</string>
    <string name="empty_state_markers_groups_desc">Import Favorite groups or waypoints as markers.</string>
    <string name="empty_state_markers_history_desc">Markers marked as passed will appear on this screen.</string>
    <string name="shared_string_two">Two</string>
    <string name="shared_string_one">One</string>
    <string name="show_guide_line_descr">Show directional line from your position to the active marker locations.</string>
    <string name="show_arrows_descr">Show one or two arrows indicating the direction to the active markers.</string>
    <string name="distance_indication_descr">Choose how to display the distance to active markers.</string>
    <string name="active_markers_descr">Choose how many direction indicators to display.</string>
    <string name="digits_quantity">Number of decimal digits</string>
    <string name="shared_string_right">Right</string>
    <string name="shared_string_left">Left</string>
    <string name="show_number_pad">Show number pad</string>
    <string name="shared_string_paste">Paste</string>
    <string name="coordinate_input_accuracy_description">Automatically switch to the next field after entering %1$d decimal digits.</string>
    <string name="coordinate_input_accuracy">%1$d digits</string>
    <string name="go_to_next_field">Next field</string>
    <string name="rename_marker">Rename marker</string>
    <string name="tap_on_map_to_hide_interface_descr">A tap on the map toggles the control buttons and widgets.</string>
    <string name="tap_on_map_to_hide_interface">Fullscreen mode</string>
    <string name="mark_passed">Mark passed</string>
    <string name="import_gpx_file_description">can be imported as Favorites or a GPX file.</string>
    <string name="import_as_gpx">Import as GPX file</string>
    <string name="import_as_favorites">Import as Favorites</string>
    <string name="import_file">Import file</string>
	<string name="wrong_input">Wrong input</string>
	<string name="enter_new_name">Enter new name</string>
	<string name="shared_string_back">Back</string>
	<string name="shared_string_view">View</string>
	<string name="waypoints_added_to_map_markers">Waypoints added to map markers</string>
	<string name="wrong_format">Wrong format</string>
    <string name="shared_string_road">Road</string>
    <string name="show_map">Show map</string>
    <string name="route_is_calculated">Route calculated</string>
    <string name="round_trip">Round trip</string>
    <string name="plan_route_no_markers_toast">You must add at least one marker to use this function.</string>
    <string name="osn_modify_dialog_error">Could not modify note</string>
    <string name="osn_modify_dialog_title">Modify note</string>
    <string name="context_menu_item_modify_note">Modify OSM note</string>
    <string name="make_round_trip_descr">Add copy of starting point as destination.</string>
    <string name="make_round_trip">Make round trip</string>
    <!-- string name="shared_string_navigate">Navigate</string-->
    <string name="shared_string_markers">Markers</string>
    <string name="coordinates_format">Coordinate format</string>
    <string name="use_system_keyboard">Use system keyboard</string>
    <string name="fast_coordinates_input_descr">Choose coordinate input format. You can always change it by tapping \'Options\'.</string>
    <string name="fast_coordinates_input">Quick coordinate input</string>
    <string name="routing_attr_avoid_ice_roads_fords_name">Avoid ice roads, fords</string>
    <string name="routing_attr_avoid_ice_roads_fords_description">Avoid ice roads and fords.</string>
    <string name="use_location">Use position</string>
    <string name="add_location_as_first_point_descr">Add your position as start point to plan the perfect route.</string>
    <string name="my_location">My position</string>
    <string name="shared_string_finish">Finish</string>
    <string name="plan_route">Plan route</string>
    <string name="shared_string_sort">Sort</string>
    <string name="coordinate_input">Coordinate input</string>
    <string name="marker_save_as_track_descr">Export your markers to the following GPX file:</string>
    <string name="marker_save_as_track">Save as GPX file</string>
    <string name="move_to_history">Move to history</string>
    <string name="group_will_be_removed_after_restart">The group will be gone the next time you start the app.</string>
    <string name="show_guide_line">Show directional lines</string>
    <string name="show_arrows_on_the_map">Show arrows on the map</string>
    <string name="show_passed">Show passed</string>
    <string name="hide_passed">Hide passed</string>
    <string name="remove_from_map_markers">Remove from map markers\'</string>
    <string name="descendingly">descending</string>
    <string name="ascendingly">ascending</string>
    <string name="date_added">Date added</string>
    <string name="order_by">Order by:</string>
    <string name="marker_show_distance_descr">Select how to indicate distance and direction to map markers on the map screen:</string>
    <string name="map_orientation_change_in_accordance_with_speed">Map orientation threshold</string>
    <string name="map_orientation_change_in_accordance_with_speed_descr">Select speed of switching orientation from \'Movement direction\' to \'Compass directon\' below.</string>
    <string name="all_markers_moved_to_history">All map markers moved to history</string>
    <string name="marker_moved_to_history">Map marker moved to history</string>
    <string name="marker_moved_to_active">Map marker moved to active</string>
    <string name="shared_string_list">List</string>
    <string name="shared_string_groups">Groups</string>
    <string name="passed">Last used: %1$s</string>
    <string name="make_active">Make active</string>
    <string name="today">Today</string>
    <string name="yesterday">Yesterday</string>
    <string name="last_seven_days">Last 7 days</string>
    <string name="this_year">This year</string>
    <!-- string name="widget">Widget</string if needed should be shared_string_widget -->
    <!-- string name="top_bar">Top bar</string use shared_string_topbar -->
    <string name="move_all_to_history">Move all to history</string>
    <string name="show_direction">Distance indication</string>
    <string name="sort_by">Sort by</string>
    <string name="do_not_use_animations">No animations</string>
    <string name="do_not_use_animations_descr">Disables animations in the app.</string>
    <string name="keep_showing_on_map">Keep showing on map</string>
    <string name="exit_without_saving">Exit without saving?</string>
    <string name="line">Line</string>
    <string name="save_as_route_point">Save as route points</string>
    <string name="save_as_line">Save as line</string>
    <string name="route_point">Route point</string>
    <string name="edit_line">Edit line</string>
    <string name="add_point_before">Add point before</string>
    <string name="add_point_after">Add point after</string>
    <string name="shared_string_options">Options</string>
    <string name="measurement_tool_snap_to_road_descr">OsmAnd will connect the points with routes for the selected profile.</string>
    <string name="measurement_tool_save_as_new_track_descr">Save the points either as route points or as a line.</string>
    <string name="choose_navigation_type">Select navigation profile</string>
    <string name="none_point_error">Please add at least one point.</string>
    <string name="enter_gpx_name">GPX file name:</string>
    <string name="show_on_map_after_saving">Show on map after saving</string>
    <string name="measurement_tool_action_bar">Browse the map and add points</string>
    <string name="measurement_tool">Measure distance</string>
    <string name="quick_action_resume_pause_navigation">Pause/resume navigation</string>
    <string name="quick_action_resume_pause_navigation_descr">Tap this button to pause or resume the navigation.</string>
    <string name="quick_action_show_navigation_finish_dialog">Show \'Navigation finished\' dialog</string>
    <string name="quick_action_start_stop_navigation">Start/stop navigation</string>
    <string name="quick_action_start_stop_navigation_descr">Tap this button to start or end the navigation.</string>
    <string name="store_tracks_in_monthly_directories">Store recorded tracks in monthly folders</string>
    <string name="store_tracks_in_monthly_directories_descrp">Store recorded tracks in sub-folders per recording month (like 2018-01).</string>
    <string name="shared_string_reset">Reset</string>
    <string name="shared_string_reload">Reload</string>
    <string name="mapillary_menu_descr_tile_cache">Reload tiles to see up to date data.</string>
    <string name="mapillary_menu_title_tile_cache">Tile cache</string>
    <string name="wrong_user_name">Wrong username</string>
    <string name="shared_string_to">To</string>
    <string name="mapillary_menu_date_from">From</string>
    <string name="mapillary_menu_descr_dates">View only images added</string>
    <string name="mapillary_menu_title_dates">Date</string>
    <string name="mapillary_menu_edit_text_hint">Type username</string>
    <string name="mapillary_menu_descr_username">View only images added by</string>
    <string name="mapillary_menu_title_username">Username</string>
    <string name="mapillary_menu_filter_description">Filter images by submitter, by date or by type. Only active in closeup zoom.</string>
    <string name="mapillary_menu_title_pano">Display only 360° images</string>
    <string name="map_widget_ruler_control">Radius ruler</string>
    <string name="shared_string_permissions">Permissions</string>
    <string name="import_gpx_failed_descr">OsmAnd cannot import the file. Please check if OsmAnd has permission to read file from its location.</string>
    <string name="distance_moving">Distance corrected</string>
    <string name="mapillary_image">Mapillary image</string>
    <string name="open_mapillary">Open Mapillary</string>
    <string name="shared_string_install">Install</string>
    <string name="improve_coverage_mapillary">Improve photo coverage with Mapillary</string>
    <string name="improve_coverage_install_mapillary_desc">Install Mapillary to add one or more photos to this map location.</string>
    <string name="online_photos">Online photos</string>
    <string name="shared_string_add_photos">Add photos</string>
    <string name="no_photos_descr">We do not have photos for this location.</string>
    <string name="mapillary_action_descr">Contribute your own street-level view of this location via Mapillary.</string>
    <string name="mapillary_widget">Mapillary widget</string>
    <string name="mapillary_widget_descr">Allows quick contributions to Mapillary.</string>
    <string name="mapillary_descr">Online street-level photos for everyone. Discover places, collaborate, capture the world.</string>
    <string name="mapillary">Mapillary</string>
    <string name="plugin_mapillary_descr">Street-level photos for everyone. Discover places, collaborate, capture the world.</string>
    <string name="private_access_routing_req">Your destination is located in an area with private access. Allow access to the private roads for this trip?</string>
    <string name="restart_search">Restart search</string>
    <string name="increase_search_radius">Increase search radius</string>
    <string name="nothing_found">Nothing found</string>
    <string name="nothing_found_descr">Modify the search query or increase the search radius.</string>
    <string name="quick_action_showhide_osmbugs_title">Toggle OSM Notes</string>
    <string name="quick_action_osmbugs_show">Show OSM Notes</string>
    <string name="quick_action_osmbugs_hide">Hide OSM Notes</string>
    <string name="quick_action_showhide_osmbugs_descr">Tapping this action button shows or hides OSM Notes on the map.</string>
    <string name="sorted_by_distance">Sorted by distance</string>
    <string name="search_favorites">Search Favorites</string>
    <string name="hillshade_menu_download_descr">To see relief hillshading on the map, download the hillshade overlay map of this region.</string>
    <string name="hillshade_purchase_header">To see relief hillshading on the map, you need to buy and install the \'Contour Lines\' plugin</string>
    <string name="hide_from_zoom_level">Hide from zoom level</string>
    <string name="srtm_menu_download_descr">Download the \'Contour Line\' map for use in this region.</string>
    <string name="shared_string_plugin">Plugin</string>
    <string name="srtm_purchase_header">To see contour lines on the map, you need to buy and install the \'Contour Lines\' plugin</string>
    <string name="srtm_color_scheme">Color scheme</string>
    <string name="show_from_zoom_level">Display from zoom level</string>
    <string name="routing_attr_allow_private_name">Allow private access</string>
    <string name="routing_attr_allow_private_description">Allow access to private areas.</string>
    <string name="display_zoom_level">Display zoom level: %1$s</string>
    <string name="favorite_group_name">Group name</string>
    <string name="change_color">Change color</string>
    <string name="edit_name">Edit name</string>
    <string name="animate_my_location">Animate My Position</string>
    <string name="animate_my_location_desc">Enable animated map panning of \'My Position\' during navigation.</string>
    <string name="shared_string_overview">Overview</string>
    <string name="select_street">Select street</string>
    <string name="shared_string_in_name">in %1$s</string>
    <string name="type_address">Type address</string>
    <string name="type_city_town">Type city or town</string>
    <string name="type_postcode">Type postcode</string>
    <string name="nearest_cities">Nearest cities</string>
    <string name="select_city">Select city</string>
    <string name="select_postcode">Select postcode</string>
    <string name="quick_action_auto_zoom">Auto zoom map on/off</string>
    <string name="quick_action_auto_zoom_desc">Tapping this action button turns on/off auto zoom map according to your speed.</string>
    <string name="quick_action_auto_zoom_on">Enable auto zoom map</string>
    <string name="quick_action_auto_zoom_off">Disable auto zoom map</string>
    <string name="quick_action_add_destination">Add destination</string>
    <string name="quick_action_replace_destination">Replace destination</string>
    <string name="quick_action_add_first_intermediate">Add first intermediate</string>
    <string name="quick_action_add_destination_desc">Tapping this action button makes the screen center the route destination, any previously selected destination becomes the last intermediate destination.</string>
    <string name="quick_action_replace_destination_desc">Tapping this action button makes the screen center the new route destination, replacing the previously selected destination (if any).</string>
    <string name="quick_action_add_first_intermediate_desc">Tapping this action button makes the screen center the first intermediate destination.</string>
    <string name="no_overlay">No overlay</string>
    <string name="no_underlay">No underlay</string>
    <string name="subscribe_email_error">Error</string>
    <string name="subscribe_email_desc">Subscribe to our mailing list about app discounts and get 3 more map downloads!</string>
    <string name="depth_contour_descr">Sea depth contour lines and seamarks.</string>
    <string name="sea_depth_thanks">Thank you for purchasing \'Nautical depth contours\'</string>
    <string name="index_item_depth_contours_osmand_ext">Nautical depth contours</string>

    <string name="index_item_world_wikivoyage">Worldwide Wikivoyage articles</string>
    <string name="index_item_depth_points_southern_hemisphere">Southern hemisphere nautical depth points</string>
    <string name="index_item_depth_points_northern_hemisphere">Northern hemisphere nautical depth points</string>
    <string name="download_depth_countours">Nautical depth contours</string>
    <string name="nautical_maps">Nautical maps</string>
    <string name="analyze_on_map">Analyze on map</string>
    <string name="shared_string_visible">Visible</string>
    <string name="restore_purchases">Restore purchases</string>
    <string name="fonts_header">Map fonts</string>
    <string name="right_side_navigation">Right-hand driving</string>
    <string name="driving_region_automatic">Automatic</string>
    <string name="do_not_send_anonymous_app_usage">Don\'t send anonymous app usage statistics</string>
    <string name="do_not_send_anonymous_app_usage_desc">OsmAnd collects info about which parts of the app you open. Your location is never sent, nor is anything you enter into the app or details of areas you view, search, or download.</string>
    <string name="do_not_show_startup_messages">Don\'t show startup messages</string>
    <string name="do_not_show_startup_messages_desc">Don\'t show app discounts &amp; special local event messages.</string>
    <string name="parking_options">Parking options</string>
    <string name="full_version_thanks">Thank you for purchasing the paid version of OsmAnd.</string>
    <string name="routing_attr_relief_smoothness_factor_hills_name">Hilly</string>
    <string name="routing_attr_relief_smoothness_factor_plains_name">Less hilly</string>
    <string name="routing_attr_relief_smoothness_factor_more_plains_name">Flat</string>
    <string name="routing_attr_driving_style_speed_name">Shorter routes</string>
    <string name="routing_attr_driving_style_balance_name">Balanced</string>
    <string name="routing_attr_driving_style_safety_name">Prefer byways</string>
    <string name="relief_smoothness_factor_descr">Preferred terrain: flat or hilly.</string>
    <string name="shared_string_slope">Slope</string>
    <string name="add_new_folder">Add new folder</string>
    <string name="points_delete_multiple_succesful">Point(s) deleted.</string>
    <string name="points_delete_multiple">You are going to delete %1$d point(s). Are you sure?</string>
    <string name="route_points_category_name">Turns to pass on this route</string>
    <string name="track_points_category_name">Waypoints, points of interest, named features</string>
    <string name="shared_string_gpx_track">Track</string>
    <string name="max_speed">Maximum speed</string>
    <string name="average_speed">Average speed</string>
    <string name="shared_string_time_moving">Time moving</string>
    <string name="shared_string_time_span">Time span</string>
    <string name="shared_string_max">Max</string>
    <string name="shared_string_start_time">Start time</string>
    <string name="shared_string_end_time">End time</string>
    <string name="shared_string_color">Color</string>
    <string name="select_gpx_folder">Select GPX file folder</string>
    <string name="file_can_not_be_moved">File can not be moved.</string>
    <string name="shared_string_move">Move</string>
    <string name="shared_string_gpx_tracks">Tracks</string>
    <string name="routing_attr_driving_style_name">Driving style</string>
    <string name="route_altitude">Route elevation</string>
    <string name="altitude_descent">Descent</string>
    <string name="altitude_ascent">Ascent</string>
    <string name="altitude_range">Altitude range</string>
    <string name="average_altitude">Average altitude</string>
    <string name="shared_string_time">Time</string>
    <string name="total_distance">Total distance</string>
    <string name="routing_attr_relief_smoothness_factor_name">Select elevation fluctuation</string>
    <string name="routing_attr_height_obstacles_name">Use elevation data</string>
    <string name="routing_attr_height_obstacles_description">Factor in terrain elevation (via SRTM, ASTER, and EU-DEM data).</string>
    <string name="rendering_attr_depthContours_description">Show depth contours and points.</string>
    <string name="rendering_attr_depthContours_name">Nautical depth contours</string>
    <!-- string name="release_2_6">
	\u2022 New feature: Quick action button\n\n
	\u2022 Improved touch screen gesture response (e.g. concurrent panning and zooming)\n\n
	\u2022 New map fonts covering more locales\n\n
	\u2022 Support TTS for regional language variants (and accents)\n\n
	\u2022 Visibility enhancements in several map styles and Wikipedia\n\n
	\u2022 Support Open Location Code (OLC)\n\n
	\u2022 Display elevation, slope, and speed profile for recorded GPX tracks and calculated routes\n\n
	\u2022 \"Driving style\" setting and logic improvements for bicycle routing\n\n
	\u2022 Altitude data settings for bicycle routing\n\n
	\u2022 Several other improvements and bug fixes\n\n
	and more…
	</string -->
    <!-- string name="release_2_7">
	\u2022 Mapillary plugin with street-level imagery\n\n
	\u2022 Ruler widget for distance measurement\n\n
	\u2022 GPX split intervals with detailed info about your track\n\n
	\u2022 Other improvements and bug fixes\n\n
	</string -->
    <!-- string name="release_2_8">
	\u2022 Completely reworked map markers with directional lines and route planning\n\n
	\u2022 Measure distance tool offering snap to road feature and saving points as track\n\n
	\u2022 OsmAnd Live: Bug fixes, fresh data on the server every 30 minutes, updates implemented into the navigation\n\n
	</string -->
    <!-- string name="release_2_9">
	\u2022 Updated the context menu: Show when the POI opens / closes\n\n
	\u2022 Transport menu: all available routes are now at the top\n\n
	\u2022 Wikipedia: added the button to open the original article, updated the appearance of articles\n\n
	\u2022 Route: added possibility to swap start and end points in one tap\n\n
	\u2022 Notes: added sorting by type and date\n\n
	\u2022 OSM edits: Show an icon and a name of the POI category, display completed actions\n\n
	\u2022 New quick coordinate input screen for quick markers creation\n\n
    \u2022 Detection of stop signs now considers driving direction\n\n
	\u2022 New algorithm providing meaningful ascent/descent values for GPX tracks\n\n
	\u2022 Terrain (ascent) aware hiking time (Naismith\'s rule)\n\n
	</string -->
    <string name="auto_split_recording_title">Auto-split recordings after gap</string>
    <string name="auto_split_recording_descr">Start new segment after gap of 6 min, new track after gap of 2 h, or new file after a longer gap if the date has changed.</string>
    <string name="rendering_attr_contourDensity_description">Contour line density</string>
    <string name="rendering_attr_contourDensity_name">Contour line density</string>
    <string name="rendering_value_high_name">High</string>
    <string name="rendering_value_medium_w_name">Medium</string>
    <string name="rendering_value_low_name">Low</string>
    <string name="rendering_attr_contourWidth_description">Contour line width</string>
    <string name="rendering_attr_contourWidth_name">Contour line width</string>
    <string name="rendering_attr_hideWaterPolygons_description">Water</string>
    <string name="rendering_attr_hideWaterPolygons_name">Hide water</string>
    <string name="routing_attr_allow_motorway_name">Allow motorways</string>
    <string name="routing_attr_allow_motorway_description">Allow motorways.</string>
    <string name="upload_osm_note_description">Upload your OSM Note anonymously or by using your OpenStreetMap.org profile.</string>
    <string name="wiki_around">Nearby Wikipedia articles</string>
    <string name="search_map_hint">Search city or region</string>
    <string name="route_roundabout_short">Take %1$d exit and go</string>
    <string name="upload_poi">Upload POI</string>
    <string name="route_calculation">Route calculation</string>
    <string name="gpx_no_tracks_title">You do not have any GPX files yet</string>
    <string name="gpx_no_tracks_title_folder">You may also add GPX files to the folder</string>
    <string name="gpx_add_track">Add more…</string>
    <string name="gpx_appearance">Appearance</string>
    <string name="trip_rec_notification_settings">Enable recording quick start</string>
    <string name="trip_rec_notification_settings_desc">Display a system notification allowing to start trip recording.</string>
    <string name="shared_string_notifications">Notifications</string>
    <string name="shared_string_continue">Continue</string>
    <string name="shared_string_pause">Pause</string>
    <string name="shared_string_paused">Paused</string>
    <string name="shared_string_trip">Trip</string>
    <string name="shared_string_recorded">Recorded</string>
    <string name="shared_string_record">Record</string>
    <string name="gpx_logging_no_data">No data</string>
    <!-- string name="release_2_5">
	\u2022 Tappable icons on the map\n\n
	\u2022 Powerful POI filter search: Search, e.g. restaurants by cuisine, or campgrounds with specific facilities\n\n
	\u2022 New Topo Map style for cyclists and hikers\n\n
	\u2022 Enhanced trip recording\n\n
	\u2022 Improved navigation notifications (Android Wear)\n\n
	\u2022 Many other improvements and bug fixes\n\n
	and more…
    </string -->
    <string name="rendering_attr_contourColorScheme_description">Contour lines color scheme</string>
    <string name="save_track_min_speed">Logging minimum speed</string>
    <string name="save_track_min_speed_descr">Filter: No logging of points below this speed.</string>
    <string name="save_track_min_distance">Logging minimum displacement</string>
    <string name="save_track_min_distance_descr">Filter: Set minimum distance from a point to log a new one.</string>
    <string name="save_track_precision">Logging minimum accuracy</string>
    <string name="save_track_precision_descr">Filter: No logging unless this accuracy is reached.</string>
    <string name="christmas_poi">Christmas POI</string>
    <string name="christmas_desc">Anticipating Christmas and New Year holidays, you can choose to display the POI associated with Christmas: Christmas trees, markets, etc.</string>
    <string name="christmas_desc_q">Show Christmas POI?</string>
    <string name="rendering_value_light_brown_name">Light brown</string>
    <string name="rendering_value_dark_brown_name">Dark brown</string>
    <string name="rendering_attr_contourColorScheme_name">Contour lines color scheme</string>
    <string name="rendering_attr_surfaceIntegrity_name">Road surface integrity</string>
    <string name="search_hint">Type city, address, POI name</string>
    <string name="translit_name_if_miss">Transliterate if %1$s name is missing</string>
    <string name="translit_names">Transliterate names</string>
    <string name="edit_filter">Edit categories</string>
    <string name="subcategories">Subcategories</string>
    <string name="selected_categories">Selected categories</string>
    <string name="create_custom_poi">Create custom filter</string>
    <string name="custom_search">Custom search</string>
    <string name="shared_string_filters">Filters</string>
    <string name="apply_filters">Apply filters</string>
    <string name="save_filter">Save filter</string>
    <string name="delete_filter">Delete filter</string>
    <string name="new_filter">New filter</string>
    <string name="new_filter_desc">Please enter a name for the new filter, this will be added to your \'Categories\' tab.</string>
    <string name="osm_live_payment_desc">Subscription charged per month. Cancel it on Google Play at any time.</string>
    <string name="donation_to_osm">Donation to OpenStreetMap community</string>
    <string name="donation_to_osm_desc">Part of your donation is sent to the OSM users who submit changes to OpenStreetMap. The cost of the subscription remains the same.</string>
    <string name="osm_live_subscription_desc">Subscription enables hourly, daily, weekly updates, and unlimited downloads for all maps globally.</string>
    <string name="get_it">Get it</string>
    <string name="get_for">Get for %1$s</string>
    <string name="get_for_month">Get for %1$s month</string>
    <string name="osm_live_banner_desc">Get unlimited map downloads, and map updates more than once a month: weekly, daily, or hourly.</string>
    <string name="osmand_plus_banner_desc">Unlimited map downloads, updates, and Wikipedia plugin.</string>
    <string name="si_mi_meters">Miles/meters</string>
    <string name="skip_map_downloading">Skip downloading maps</string>
    <string name="skip_map_downloading_desc">You have no offline map installed. You may choose a map from the list or download maps later via \'Menu - %1$s\'.</string>
    <string name="search_another_country">Select another region</string>
    <string name="search_map">Searching maps…</string>
    <string name="first_usage_wizard_desc">Let OsmAnd determine your location and suggest maps to download for that region.</string>
    <string name="location_not_found">Location not found</string>
    <string name="no_inet_connection">No Internet connection</string>
    <string name="no_inet_connection_desc_map">Required to download maps.</string>
    <string name="search_location">Searching for location…</string>
    <string name="storage_free_space">Free space</string>
    <string name="storage_place_description">OsmAnd\'s data storage (for maps, GPX files, etc.): %1$s.</string>
    <string name="give_permission">Grant permission</string>
    <string name="allow_access_location">Allow location access</string>
    <string name="first_usage_greeting">Get directions and discover new places without an Internet connection</string>
    <string name="search_my_location">Find my position</string>
    <string name="update_all_maps_now">Update all maps now?</string>
    <string name="clear_tile_data">Clear all tiles</string>
    <string name="routing_attr_short_way_name">Fuel-efficient way</string>
    <string name="routing_attr_short_way_description">Use fuel-efficient way (usually shorter).</string>
    <string name="replace_favorite_confirmation">Are you sure you want to replace Favorite %1$s?</string>
    <string name="rendering_attr_hideOverground_name">Overground objects</string>
    <string name="shared_string_change">Change</string>
    <string name="get_started">Get started</string>
    <string name="route_stops_before">%1$s stops before</string>
    <string name="coords_search">Coordinates search</string>
    <string name="advanced_coords_search">Advanced coordinates search</string>
    <string name="back_to_search">Back to search</string>
    <string name="confirmation_to_delete_history_items">Remove selected items from \'History\'?</string>
    <string name="show_something_on_map">Show %1$s on the map</string>
    <!-- string name="release_2_4">
	\u2022 New very powerful free text search\n\n
	\u2022 Car audio system / speaker phone integration via Bluetooth\n\n
	\u2022 Improved route guidance, voice prompting, and turn lane indication\n\n
	\u2022 Improved transport layer with route rendering\n\n
	\u2022 Added more locales and now support regional locales\n\n
	\u2022 Many other improvements and bug fixes\n\n
	and more…
    </string -->
    <string name="dist_away_from_my_location">Search %1$s away</string>
    <string name="share_history_subject"> shared via OsmAnd</string>
    <string name="search_categories">Categories</string>
    <string name="postcode">Postcode</string>
    <string name="shared_string_from">from</string>
    <string name="city_type_district">District</string>
    <string name="city_type_neighbourhood">Neighbourhood</string>
    <string name="map_widget_search">Search</string>
    <string name="shared_string_is_open_24_7">Open 24/7</string>
    <string name="storage_directory_card">Memory card</string>
    <string name="coords_format">Coordinate format</string>
    <string name="coords_format_descr">Format for geographical coordinates.</string>
    <string name="app_mode_bus">Bus</string>
    <string name="app_mode_train">Train</string>
    <string name="current_track">Current track</string>
    <string name="map_widget_battery">Battery level</string>
    <string name="change_markers_position">Change marker position</string>
    <string name="move_marker_bottom_sheet_title">Move the map to change marker position</string>
    <!-- string name="lat_lon_pattern">Lat: %1$.5f Lon: %2$.5f</string -->
    <string name="follow_us">Follow us</string>
    <string name="access_direction_audio_feedback">Audio directions</string>
    <string name="access_direction_audio_feedback_descr">Indicate target point direction by sound.</string>
    <string name="access_direction_haptic_feedback">Haptic directions</string>
    <string name="access_direction_haptic_feedback_descr">Indicate target point direction by vibration.</string>
    <string name="use_osm_live_routing_description">Enable navigation for OsmAnd Live changes.</string>
    <string name="use_osm_live_routing">OsmAnd Live navigation</string>
    <string name="access_no_destination">Destination not set</string>
    <string name="map_widget_magnetic_bearing">Magnetic bearing</string>
    <string name="map_widget_bearing">Relative bearing</string>
    <string name="access_disable_offroute_recalc">No route recalculation after leaving it</string>
    <string name="access_disable_offroute_recalc_descr">No route recalculation after going off route.</string>
    <string name="access_disable_wrong_direction_recalc">No route recalculation for opposite direction</string>
    <string name="access_disable_wrong_direction_recalc_descr">No route recalculation while just moving in the opposite direction.</string>
    <string name="access_smart_autoannounce">Smart autoannounce</string>
    <string name="access_smart_autoannounce_descr">Notify only when direction to the target point changes.</string>
    <string name="access_autoannounce_period">Autoannounce period</string>
    <string name="access_autoannounce_period_descr">Minimal time interval between announcements.</string>
    <string name="access_default_color">Default color</string>
    <string name="access_category_choice">Choose category</string>
    <string name="access_hint_enter_name">Enter name</string>
    <string name="access_hint_enter_category">Enter category</string>
    <string name="access_hint_enter_description">Enter description.</string>
    <string name="access_map_linked_to_location">Map linked to location</string>
    <string name="access_collapsed_list">Collapsed list</string>
    <string name="access_expanded_list">Expanded list</string>
    <string name="access_empty_list">Empty list</string>
    <string name="access_tree_list">Tree list</string>
    <string name="access_shared_string_not_installed">Not installed</string>
    <string name="access_widget_expand">Expand</string>
    <string name="access_shared_string_navigate_up">Navigate up</string>
    <string name="access_sort">Sort</string>
    <string name="map_mode">Map mode</string>
    <string name="number_of_gpx_files_selected_pattern">%s GPX files selected</string>
    <string name="rendering_value_fine_name">Fine</string>
    <string name="rendering_value_thin_name">Thin</string>
    <string name="rendering_value_medium_name">Medium</string>
    <string name="rendering_value_bold_name">Bold</string>
    <string name="no_map_markers_found">Please add map markers via map</string>
    <string name="no_waypoints_found">No waypoints found</string>
    <string name="anonymous_user_hint">An anonymous user cannot:\n- Create groups;\n- Sync groups and devices with the server;\n- Manage groups and devices in a personal dashboard on the website.</string>
    <string name="report">Report</string>
    
    <string name="storage_permission_restart_is_required">The app is now allowed to write to external storage, but needs to be started again to do so.</string>
    <!-- string name="release_2_3">
	\u2022 OSM Live. Support map contributors and developers and get hourly map updates. \n\n
	\u2022 Map markers. A new way to quickly select places on the map.\n\n
	\u2022 More detailed OSM maps with country specific road shields and lots of new map features.\n\n
	\u2022 Improved Look and Feel of Route preparation. \n\n
	\u2022 Many improvements in the map context menu such as contextual address lookup.\n\n
	and more…
        </string -->
    <string name="shared_string_move_up">Move ↑</string>
    <string name="shared_string_move_down">Move ↓</string>
    <string name="finish_navigation">Finish navigation</string>
    <string name="avoid_road">Avoid road</string>
    <string name="storage_directory_readonly_desc">Switched to internal memory since the selected data storage folder is read only. Please choose a writable storage directory.</string>
    <string name="storage_directory_shared">Shared memory</string>
    <string name="shared_string_topbar">Top bar</string>
    <string name="full_report">Full report</string>
    <string name="recalculate_route">Recalculate route</string>
    <string name="open_street_map_login_and_pass">OpenStreetMap username and password</string>
    <string name="donations">Donations</string>
    <string name="number_of_recipients">Number of recipients</string>
    <string name="osm_user_stat">Edits %1$s, rank %2$s, total edits %3$s</string>
    <string name="osm_recipient_stat">Edits %1$s, sum %2$s mBTC</string>
    <string name="osm_editors_ranking">OSM Editors ranking</string>
    <string name="osm_live_subscription">OsmAnd Live subscription</string>
    <string name="osm_live_subscribe_btn">Subscribe</string>
    <string name="osm_live_email_desc">Needed to provide you information about contributions.</string>
    <string name="osm_live_user_public_name">Public Name</string>
    <string name="osm_live_hide_user_name">Do not show my name in reports</string>
    <string name="osm_live_support_region">Support region</string>
    <string name="osm_live_month_cost">Month cost</string>
    <string name="osm_live_month_cost_desc">Monthly payment</string>
    <string name="osm_live_active">Active</string>
    <string name="osm_live_not_active">Inactive</string>
    <string name="osm_live_enter_email">Please enter a valid e-mail address</string>
    <string name="osm_live_enter_user_name">Please enter public name</string>
    <string name="osm_live_thanks">Thank you for supporting OsmAnd!\nTo activate all new features you need to restart OsmAnd.</string>
    <string name="osm_live_region_desc">Part of your donation will be sent to OSM users who submit changes to the map in that region.</string>
    <string name="osm_live_subscription_settings">Subscription settings</string>
    <string name="osm_live_ask_for_purchase">Please purchase a subscription to OsmAnd Live first</string>
    <string name="osm_live_header">This subscription enables hourly updates for all maps around the world.
        Part of the income goes back to the OSM community and is paid out for each OSM contribution. 
        If you love OsmAnd and OSM and want to support and be supported by them, this is the perfect way to do it.</string>
    <string name="select_map_marker">Select map marker</string>
    <string name="map_markers_other">Other markers</string>
    <string name="upload_anonymously">Upload anonymously</string>
    <string name="show_transparency_seekbar">Show transparency seekbar</string>
    <string name="download_files_error_not_enough_space">Not enough space!
        Storage space needed is {3} MB temporarily, {1} MB permanently.
        Available space is only {2} MB.</string>
    <string name="download_files_question_space_with_temp">Download {0} file(s)?
        Storage space used is {3} MB temporarily, {1} MB permanently.
        ({2} MB space available.)</string>
    <string name="download_files_question_space">Download {0} file(s)?
        Storage space used is {1} MB.
        (Available space is {2} MB.)</string>
    <string name="upload_osm_note">Upload OSM Note</string>
    <string name="map_marker_1st">First map marker</string>
    <string name="map_marker_2nd">Second map marker</string>
    <string name="shared_string_toolbar">Toolbar</string>
    <string name="shared_string_widgets">Widgets</string>
    <string name="add_points_to_map_markers_q">Add all points as map markers?</string>
    <string name="shared_string_add_to_map_markers">Add to map markers</string>
    <string name="select_map_markers">Select map markers</string>
    <string name="shared_string_reverse_order">Reverse order</string>
    <string name="show_map_markers_description">Activate the map markers feature.</string>
    <string name="clear_active_markers_q">Remove all active markers?</string>
    <string name="clear_markers_history_q">Clear map marker history?</string>
    <string name="active_markers">Active markers</string>
    <string name="map_markers">Map markers</string>
    <string name="map_marker">Map marker</string>
    <string name="consider_turning_polygons_off">It is recommended to turn off polygon rendering.</string>
    <string name="rendering_attr_showMtbRoutes_name">Show MTB routes</string>
    <string name="show_polygons">Show polygons</string>
    <!-- string name="underlay_transparency">Underlay transparency</string -->
    <string name="find_parking">Find parking</string>
    <string name="shared_string_status">Status</string>
    <string name="shared_string_save_changes">Save changes</string>
    <string name="shared_string_email_address">E-mail address</string>
    <string name="rendering_attr_hideUnderground_name">Underground objects</string>
    <string name="data_is_not_available">Data not available</string>
    <string name="shared_string_remove">Remove</string>
    <string name="shared_string_read_more">Read more</string>
    <string name="clear_updates_proposition_message">"Remove downloaded updates and get back to the original map edition"</string>
    <string name="add_time_span">Add time span</string>
    <string name="road_blocked">Road blocked</string>
    <string name="shared_string_select">Select</string>
    <string name="switch_start_finish">Reverse starting point &amp; destination</string>
    <string name="rendering_attr_hideIcons_name">POI icons</string>
    <string name="item_removed">Item removed</string>
    <string name="n_items_removed">items removed</string>
    <string name="shared_string_undo_all">Undo all</string>
    <string name="shared_string_type">Type</string>
    <string name="starting_point">Starting point</string>
    <string name="shared_string_not_selected">Not selected</string>
    <string name="rec_split">Recorder Split</string>
    <string name="rec_split_title">Use Recorder Split</string>
    <string name="rec_split_desc">Rewrite clips when used space exceeds the storage size.</string>
    <string name="rec_split_clip_length">Clip length</string>
    <string name="rec_split_clip_length_desc">Upper time limit for recorded clips.</string>
    <string name="rec_split_storage_size">Storage size</string>
    <string name="rec_split_storage_size_desc">Amount of space that can be occupied by all recorded clips.</string>
    <string name="live_updates">Live updates</string>
    <string name="available_maps">Available maps</string>
    <string name="select_voice_provider">Select voice guidance</string>
    <string name="select_voice_provider_descr">Select or download voice guidance for your language.</string>
    <string name="impassable_road_desc">Select roads you want to avoid during navigation.</string>
    <string name="shared_string_sound">Sound</string>
    <string name="no_location_permission">App has no permission to access location data.</string>
    <string name="no_camera_permission">App has no permission to access the camera.</string>
    <string name="no_microphone_permission">App has no permission to access the microphone.</string>
    <string name="route_distance">Distance:</string>
    <string name="route_duration">Time:</string>
    <string name="rendering_attr_horseRoutes_name">Horse routes</string>
    <string name="no_address_found">No address determined</string>
    <string name="shared_string_near">Near</string>
    <string name="shared_string_hide">Hide</string>
    <string name="av_video_quality_low">Lowest quality</string>
    <string name="av_video_quality_high">Highest quality</string>
    <string name="av_video_quality">Video output quality</string>
    <string name="av_video_quality_descr">Select video quality.</string>
    <string name="av_audio_format">Audio output format</string>
    <string name="av_audio_format_descr">Select audio output format.</string>
    <string name="av_audio_bitrate">Audio bitrate</string>
    <string name="av_audio_bitrate_descr">Select audio bitrate.</string>
    <string name="please_specify_poi_type_only_from_list">Please specify the correct POI type or skip it.</string>
    <string name="access_from_map_description">Menu button launches the dashboard rather than the menu</string>
    <string name="access_from_map">Access from map</string>
    <string name="show_on_start_description">\'Off\' directly launches the map screen.</string>
    <string name="show_on_start">Show on start</string>
    <string name="copied_to_clipboard">Copied to clipboard</string>
    <!-- string name="release_2_2">
	\u2022 New context-sensitive UI for tapping locations on the map and on other screens\n\n
	\u2022 Map screen is now launched directly unless \'Show dashboard on app start\' is selected\n\n
	\u2022 Configure which and how cards are displayed on the dashboard\n\n
	\u2022 Bypass the dashboard if you like menu-based app control\n\n
	\u2022 To download maps, regions can be directly selected by tapping on the world map\n\n
	\u2022 POI Search now supports more specific queries\n\n
	\u2022 Improved POI and OSM editing functionality\n\n
	\u2022 Map data download structure and interface reworked\n\n
	and more…
        </string -->
    <string name="osm_save_offline">Save offline</string>
    <string name="osm_edit_modified_poi">Modified OSM POI</string>
    <string name="osm_edit_deleted_poi">Deleted OSM POI</string>
    <string name="context_menu_item_open_note">Open OSM Note</string>
    <string name="osm_edit_reopened_note">Reopened OSM Note</string>
    <string name="osm_edit_commented_note">Commented OSM Note</string>
    <string name="osm_edit_removed_note">Deleted OSM Note</string>
    <string name="osm_edit_created_note">Created OSM Note</string>
    <string name="osn_bug_name">OSM Note</string>
    <string name="osn_add_dialog_title">Create note</string>
    <string name="osn_comment_dialog_title">Add comment</string>
    <string name="osn_reopen_dialog_title">Reopen note</string>
    <string name="osn_close_dialog_title">Close note</string>
    <string name="osn_add_dialog_success">Note created</string>
    <string name="osn_add_dialog_error">Could not create note</string>
    <string name="osn_close_dialog_success">Note closed</string>
    <string name="osn_close_dialog_error">Could not close note</string>
    <string name="osb_author_dialog_password">OSM password (optional)</string>
    <string name="osb_comment_dialog_message">Message</string>
    <string name="osb_comment_dialog_author">Author name</string>
    <string name="osb_comment_dialog_error">Could not add comment</string>
    <string name="osb_comment_dialog_success">Comment added</string>
    <string name="shared_string_commit">Commit</string>
    <string name="context_menu_item_delete_waypoint">Delete GPX waypoint?</string>
    <string name="context_menu_item_edit_waypoint">Edit GPX waypoint</string>
    <string name="shared_string_location">Location</string>
    <string name="share_osm_edits_subject">OSM edits shared via OsmAnd</string>
    <string name="lang_nds">Low German</string>
    <string name="lang_mk">Macedonian</string>
    <string name="lang_fy">Frysk</string>
    <string name="lang_als">Albanian (Tosk)</string>
    <string name="read_more">Read more</string>
    <string name="whats_new">What\'s new in</string>
    <string name="rendering_attr_hideProposed_name">Proposed objects</string>
    <string name="shared_string_update">Update</string>
    <string name="shared_string_upload">Upload</string>
    <string name="osm_edit_created_poi">Created OSM POI</string>
    <string name="world_map_download_descr">World basemap (covering the whole world at low zoom level) missing or outdated. Please consider downloading it for a global overview.</string>
    <string name="shared_string_qr_code">QR code</string>
    <string name="map_downloaded">Map downloaded</string>
    <string name="map_downloaded_descr">The %1$s map is ready for use.</string>
    <string name="go_to_map">Show map</string>
    <string name="simulate_initial_startup_descr">"Sets the flag indicating first app startup, keeps all other settings unchanged."</string>
    <string name="simulate_initial_startup">Simulate first app start</string>
    <string name="share_geo">geo:</string>
    <string name="share_menu_location">Share location</string>
    <string name="shared_string_send">Send</string>
    <string name="favorite_category_dublicate_message">Please use a category name that doesn\'t already exist.</string>
    <string name="favorite_category_name">Category name</string>
    <string name="favorite_category_add_new_title">Add new category</string>
    <string name="regions">Regions</string>
    <string name="region_maps">Regionwide maps</string>
    <string name="world_maps">World maps</string>
    <string name="hillshade_layer_disabled">Hillshade layer disabled</string>
    <string name="srtm_plugin_disabled">Contour lines disabled</string>
    <string name="favorite_category_add_new">Add new</string>
    <string name="favorite_category_select">Select category</string>
    <string name="default_speed_system_descr">Define unit of speed.</string>
    <string name="default_speed_system">Unit of speed</string>
    <string name="nm">nmi</string>
    <string name="si_nm">Nautical miles</string>
    <string name="si_kmh">Kilometers per hour</string>
    <string name="si_mph">Miles per hour</string>
    <string name="si_m_s">Meters per second</string>
    <string name="si_min_km">Minutes per kilometer</string>
    <string name="si_min_m">Minutes per mile</string>
    <string name="si_nm_h">Nautical miles per hour (knots)</string>
    <string name="nm_h">kn</string>
    <string name="min_mile">min/m</string>
    <string name="min_km">min/km</string>
    <string name="m_s">m/s</string>
    <string name="shared_string_trip_recording">Trip recording</string>
    <string name="shared_string_navigation">Navigation</string>
    <string name="osmand_running_in_background">Run in background</string>
    <string name="gps_wake_up_timer">GPS wake-up interval</string>
    <string name="favourites_edit_dialog_title">Favorite info</string>
    <string name="simulate_your_location_stop_descr">Stop simulating your position.</string>
    <string name="simulate_your_location_descr">Simulate your position using a calculated route or a recorded GPX track.</string>
    <string name="looking_up_address">Looking up address</string>
    <string name="av_locations_descr">GPX file with locations.</string>
    <string name="av_locations">Locations</string>
    <string name="plugin_settings">Plugins</string>
    <string name="routing_attr_avoid_shuttle_train_name">Avoid shuttle train</string>
    <string name="routing_attr_avoid_shuttle_train_description">Avoid using shuttle trains</string>
    <string name="traffic_warning_hazard">Hazard</string>
    <string name="rendering_value_boldOutline_name">Bold outline</string>
    <string name="no_updates_available">No updates available</string>
    <string name="download_live_updates">Live updates</string>
    <string name="rendering_value_default13_name">Default (13)</string>
    <string name="rendering_value_defaultTranslucentCyan_name">Default (translucent cyan)</string>
    <string name="rendering_attr_currentTrackColor_name">GPX color</string>
    <string name="rendering_attr_currentTrackColor_description">GPX color</string>
    <string name="rendering_attr_currentTrackWidth_name">GPX width</string>
    <string name="rendering_attr_currentTrackWidth_description">GPX width</string>
    <string name="rendering_value_darkyellow_name">Dark yellow</string>
    <string name="rendering_value_red_name">Red</string>
    <string name="rendering_value_translucent_red_name">Translucent red</string>
    <string name="rendering_value_orange_name">Orange</string>
    <string name="rendering_value_translucent_orange_name">Translucent orange</string>
    <string name="rendering_value_yellow_name">Yellow</string>
    <string name="rendering_value_translucent_yellow_name">Translucent yellow</string>
    <string name="rendering_value_lightgreen_name">Light green</string>
    <string name="rendering_value_translucent_lightgreen_name">Translucent light green</string>
    <string name="rendering_value_green_name">Green</string>
    <string name="rendering_value_translucent_green_name">Translucent green</string>
    <string name="rendering_value_lightblue_name">Light blue</string>
    <string name="rendering_value_translucent_lightblue_name">Translucent light blue</string>
    <string name="rendering_value_blue_name">Blue</string>
    <string name="rendering_value_translucent_blue_name">Translucent blue</string>
    <string name="rendering_value_purple_name">Purple</string>
    <string name="rendering_value_pink_name">Pink</string>
    <string name="rendering_value_translucent_pink_name">Translucent pink</string>
    <string name="rendering_value_brown_name">Brown</string>
    <string name="rendering_value_black_name">Black</string>
    <string name="rendering_value_translucent_purple_name">Translucent purple</string>
    <string name="restart_is_required">Restart the app manually to apply all changes.</string>
    <string name="light_theme">Light</string>
    <string name="dark_theme">Dark</string>
    <string name="lang_pms">Piedmontese</string>
    <string name="lang_bn">Bengali</string>
    <string name="lang_tl">Tagalog</string>
    <string name="lang_sh">Serbo-Croatian</string>
    <string name="lang_az">Azerbaijani</string>
    <string name="lang_br">Breton</string>
    <string name="lang_sq">Albanian</string>
    <string name="lang_is">Icelandic</string>
    <string name="lang_bpy">Bishnupriya</string>
    <string name="lang_nv">Navajo</string>
    <string name="lang_ga">Irish</string>
    <string name="lang_la">Latin</string>
    <string name="lang_ku">Kurdish</string>
    <string name="lang_ta">Tamil</string>
    <string name="lang_ml">Malayalam</string>
    <string name="lang_lb">Luxembourgish</string>
    <string name="lang_lo">Lao</string>
    <string name="lang_os">Ossetian</string>
    <string name="lang_eo">Esperanto</string>
    <string name="lang_es_us">Spanish (American)</string>
    <string name="lang_es_ar">Spanish (Argentina)</string>
    <string name="lang_nb">Norwegian Bokmål</string>
    <string name="lang_vo">Volapuk</string>
    <string name="lang_th">Thai</string>
    <string name="lang_te">Telugu</string>
    <string name="lang_nn">Norwegian Nynorsk</string>
    <string name="lang_new">Newar / Nepal Bhasa</string>
    <string name="lang_ms">Malaysian</string>
    <string name="lang_ht">Haitian</string>
    <string name="lang_gl">Galician</string>
    <string name="lang_et">Estonian</string>
    <string name="lang_ceb">Cebuano</string>
    <string name="lang_ast">Asturian</string>
    <string name="lang_hsb">Sorbian (Upper)</string>
    <string name="lang_kab">Kabyle</string>
    <string name="lang_ber">Berber</string>
    <string name="archive_wikipedia_data">You have old incompatible Wikipedia data. Archive it?</string>
    <string name="download_wikipedia_files">Download additional Wikipedia data (%1$s MB) ?</string>
    <string name="gps_network_not_enabled">Location service not enabled. Turn it on?</string>
    <string name="disable_recording_once_app_killed">Prevent standalone logging</string>
    <string name="disable_recording_once_app_killed_descrp">Will pause GPX logging when the app is killed (via recent apps). (OsmAnd background indication disappears from the Android notification bar.)</string>
    <string name="shared_string_import2osmand">Import to OsmAnd</string>
    <string name="read_full_article">Read full article (online)</string>
    <string name="shared_string_wikipedia">Wikipedia</string>
    <string name="local_indexes_cat_wiki">Wikipedia</string>
    <string name="shared_string_show_details">Show details</string>
    <string name="osm_edit_context_menu_delete">Delete OSM edit</string>
    <string name="rendering_value_disabled_name">Disabled</string>
    <string name="rendering_value_walkingRoutesScopeOSMC_name">Color by network affiliation</string>
    <string name="rendering_value_walkingRoutesOSMC_name">Color by OSMC hiking symbol</string>
    <string name="shared_string_logoff">Log Off</string>
    <string name="rendering_attr_hideHouseNumbers_name">House numbers</string>
    <string name="application_dir_change_warning3">Move OsmAnd data files to the new destination?</string>
    <string name="specified_directiory_not_writeable">Maps could not be created in specified directory</string>
    <string name="copying_osmand_file_failed">Moving files failed</string>
    <string name="storage_directory_external">External storage</string>
    <string name="storage_directory_multiuser">Multiuser storage</string>
    <string name="storage_directory_internal_app">Internal app memory</string>
    <string name="storage_directory_manual">Manually specified</string>
    <string name="storage_directory_default">Internal memory</string>
    <string name="application_dir">Data storage folder</string>
    <string name="storage_directory">Map Storage</string>
    <string name="shared_string_copy">Copy</string>
    <string name="filter_poi_hint">Filter by name</string>
    <string name="search_poi_category_hint">Type to search all</string>
    <string name="shared_string_is_open">Open now</string>
    <string name="rendering_attr_OSMMapperAssistant_name">OSM mapper assistant</string>
    <string name="agps_info">A-GPS info</string>
    <string name="shared_string_manage">Manage</string>
    <string name="shared_string_edit">Edit</string>
    <string name="shared_string_places">Places</string>
    <string name="shared_string_search">Search</string>
    <string name="shared_string_show_description">Show description.</string>
    <string name="shared_string_message">Message</string>
    <string name="agps_data_last_downloaded">A-GPS data last downloaded: %1$s</string>
    <string name="confirm_usage_speed_cameras">In many countries (Germany, France, Italy, and others) the use of speed camera warnings is illegal. OsmAnd does not assume any liability if you violate the law. Please tap \'Yes\' only if you are eligible to use this feature.</string>
    <string name="welmode_download_maps">Download maps</string>
    <string name="welcome_select_region">To correctly reflect your traffic signs and regulations, please select your driving region:</string>
    <string name="welcome_text">OsmAnd provides global offline map browsing and offline navigation.</string>
    <string name="welcome_header">Welcome</string>
    <string name="current_route">Current route</string>
    <string name="osm_changes_added_to_local_edits">OSM changes added to local changeset</string>
    <string name="mark_to_delete">Mark to delete</string>
    <string name="local_recordings_delete_all_confirm">You are going to delete %1$d notes. Are you sure?</string>
    <string name="local_osm_changes_upload_all_confirm">You are going to upload %1$d change(s) to OSM. Are you sure?</string>
    <string name="confirmation_to_clear_history">Clear history?</string>
    <string name="delay_to_start_navigation_descr">Specify wait time to remain on the route planning screen.</string>
    <string name="delay_to_start_navigation">Start turn-by-turn guidance after…</string>
    <string name="shared_string_go">Go</string>
    <string name="osmand_parking_overdue">overdue</string>
    <string name="action_create">Action create</string>
    <string name="action_modify">Action modify</string>
    <string name="action_delete">Action delete</string>
    <string name="osm_edits">OSM edits</string>
    <!-- means first letter of word *hour* -->
    <string name="osmand_parking_hour">h</string>
    <!-- means first letter of word *minute*-->
    <string name="osmand_parking_minute">min</string>
    <string name="parking_place_limited">Parking time limited to</string>
    <!-- used to describe time left, not left direction -->
    <string name="osmand_parking_time_left">left</string>
    <string name="your_edits">Your edits</string>
    <string name="waypoint_visit_after">Visit after</string>
    <string name="waypoint_visit_before">Visit before</string>
    <string name="simulate_your_location">Simulate your position</string>
    <string name="drawer">Flat list</string>
    <string name="short_location_on_map">Lat %1$s\nLon %2$s</string>
    <string name="tips_and_tricks_descr">Frequently asked questions, recent changes, and others.</string>
    <string name="routing_settings_2">Navigation settings</string>
    <string name="general_settings_2">General settings</string>
    <string name="shared_string_ellipsis">…</string>
    <string name="shared_string_ok">OK</string>
    <string name="shared_string_cancel">Cancel</string>
    <string name="shared_string_dismiss">Dismiss</string>
    <string name="shared_string_yes">Yes</string>
    <string name="shared_string_do_not_use">Don\'t use</string>
    <string name="shared_string_no">No</string>
    <string name="shared_string_on">On</string>
    <string name="shared_string_off">Off</string>
    <string name="shared_string_previous">Previous</string>
    <string name="shared_string_next">Next</string>
    <string name="shared_string_enable">Enable</string>
    <string name="shared_string_disable">Disable</string>
    <string name="shared_string_enabled">Enabled</string>
    <string name="shared_string_disabled">Disabled</string>
    <string name="shared_string_selected">Selected</string>
    <string name="shared_string_selected_lowercase">selected</string>
    <string name="shared_string_never">Never</string>
    <string name="shared_string_none">None</string>
    <string name="shared_string_and">and</string>
    <string name="shared_string_or">or</string>
    <string name="shared_string_help">Help</string>
    <string name="shared_string_settings">Settings</string>
    <string name="shared_string_history">History</string>
    <string name="shared_string_select_on_map">Select on map</string>
    <string name="shared_string_select_all">Select all</string>
    <string name="shared_string_deselect">Deselect</string>
    <string name="shared_string_deselect_all">Deselect all</string>
    <string name="shared_string_clear">Clear</string>
    <string name="shared_string_clear_all">Clear all</string>
    <string name="shared_string_save">Save</string>
    <string name="shared_string_save_as_gpx">Save as new GPX file</string>
    <string name="shared_string_rename">Rename</string>
    <string name="shared_string_delete">Delete</string>
    <string name="shared_string_delete_all">Delete all</string>
    <string name="shared_string_share">Share</string>
    <string name="shared_string_apply">Apply</string>
    <string name="shared_string_control_start">Start</string>
    <string name="shared_string_control_stop">Stop</string>
    <string name="shared_string_import">Import</string>
    <string name="shared_string_export">Export</string>
    <string name="shared_string_more">More…</string>
    <string name="shared_string_more_actions">More actions</string>
    <string name="shared_string_do_not_show_again">Do not show again</string>
    <string name="shared_string_remember_my_choice">Remember choice</string>
    <string name="shared_string_refresh">Refresh</string>
    <string name="shared_string_download">Download</string>
    <string name="shared_string_downloading">Downloading</string>
    <string name="shared_string_download_successful">Downloaded</string>
    <string name="shared_string_io_error">I/O error</string>
    <string name="shared_string_unexpected_error">Unexpected error</string>
    <string name="shared_string_action_template">Action {0}</string>
    <string name="shared_string_close">Close</string>
    <string name="shared_string_exit">Exit</string>
    <string name="shared_string_show">Show</string>
    <string name="shared_string_show_all">Show all</string>
    <string name="shared_string_collapse">Collapse</string>
    <string name="shared_string_show_on_map">Show on map</string>
    <string name="shared_string_map">Map</string>
    <string name="shared_string_favorite">Favorite</string>
    <string name="shared_string_favorites">Favorites</string>
    <string name="shared_string_address">Address</string>
    <string name="shared_string_add">Add</string>
    <string name="shared_string_add_to_favorites">Add to \'Favorites\'</string>
    <string name="shared_string_my_location">My Position</string>
    <string name="shared_string_my_places">My Places</string>
    <string name="shared_string_my_favorites">Favorites</string>
    <string name="shared_string_tracks">Tracks</string>
    <string name="shared_string_gpx_files">GPX files</string>
    <string name="shared_string_currently_recording_track">Currently recording track</string>
    <string name="shared_string_audio">Audio</string>
    <string name="shared_string_video">Video</string>
    <string name="shared_string_photo">Photo</string>
    <string name="shared_string_launch">Launch</string>
    <string name="route_points">Route points</string>
    <string name="track_segments">Track segments</string>
    <string name="track_points">Track points</string>
    <string name="shared_string_online_maps">Online maps</string>
    <string name="osmand_rastermaps_plugin_description">With this plugin you can access many types of online (so called tile or raster) maps, from predefined OpenStreetMap tiles (like Mapnik) to satellite images and special purpose layers like weather maps, climate maps, geological maps, hillshade layers, etc.
		\n\nAny of these maps can either be used as the main (base) map to be displayed on the OsmAnd map screen, or as an overlay or underlay to another base map (like OsmAnd\'s standard offline maps). In order to make any underlay map more visible, certain elements of the OsmAnd vector maps can easily be hidden via the \'Configure map\' menu as desired.
		\n\nTile maps can be obtained directly via online sources, or can be prepared for offline use (and manually copied to OsmAnd\'s data folder) as an SQLite database which can be produced by a variety of 3rd party map preparation tools.
	</string>
    <string name="record_plugin_name">Trip recording</string>
    <string name="record_plugin_description">This plugin activates the functionality to record and save your tracks by manually touching the GPX logging widget on the map screen, or also to automatically log all of your navigation routes to a GPX file.
		\n\nRecorded tracks can be shared with your friends or be used for OSM contributions. Athletes can use recorded tracks to monitor their trainings. Some basic track analysis can be performed directly in OsmAnd, like lap times, average speed etc., and tracks can of course also later be analyzed in special 3rd party analysis tools.
	</string>
    <string name="srtm_paid_version_title">Contour lines plugin</string>
    <string name="osmand_srtm_short_description_80_chars">OsmAnd plugin for offline contour lines</string>
    <string name="osmand_srtm_long_description_1000_chars">This plugin provides both a contour line overlay and a (relief) hillshade layer to be displayed on top of OsmAnd\'s standard maps. This functionality will be much appreciated by athletes, hikers, trekkers, and anybody interested in the relief structure of a landscape.
		\n\nThe global data (between 70 ° north and 70 ° south) is based on measurements by SRTM (Shuttle Radar Topography Mission) and ASTER (Advanced Spaceborne Thermal Emission and Reflection Radiometer), an imaging instrument onboard Terra, the flagship satellite of NASA\'s Earth Observing System. ASTER is a cooperative effort between NASA, Japan\'s Ministry of Economy, Trade and Industry (METI), and Japan Space Systems (J-spacesystems).
	</string>
    <string name="srtm_plugin_name">Contour Lines</string>
    <string name="srtm_plugin_description">This plugin provides both a contour line overlay and a (relief) hillshade layer to be displayed on top of OsmAnd\'s standard maps. This functionality will be much appreciated by athletes, hikers, trekkers, and anybody interested in the relief structure of a landscape. (Please note that contour line and/or relief data are separate, additional downloads available after activating the plugin.)
		\n\nThe global data (between 70 ° north and 70 ° south) is based on measurements by SRTM (Shuttle Radar Topography Mission) and ASTER (Advanced Spaceborne Thermal Emission and Reflection Radiometer), an imaging instrument onboard Terra, the flagship satellite of NASA\'s Earth Observing System. ASTER is a cooperative effort between NASA, Japan\'s Ministry of Economy, Trade and Industry (METI), and Japan Space Systems (J-spacesystems).
	</string>
    <string name="plugin_touringview_name">Touring map view</string>
    <string name="plugin_touringview_descr">Activating this view changes OsmAnd\'s map style to \'Touring view\', this is a special high-detail view for travelers and professional drivers.
		\n\nThis view provides, at any given map zoom, the maximum amount of travel details available in the map data (particularly roads, tracks, paths, and orientation marks).
		\n\nIt also clearly depicts all types of roads unambiguously by color coding, which is useful when e.g. driving large vehicles.
		\n\nAnd it provides special touring options like showing bicycle routes or Alpine mountain routes.
		\n\nA special map download is not needed, the view is created from our standard maps.
		\n\nThis view can be reverted by either de-activating it again here, or by changing the \'Map style\' under \'Configure map\' as desired.
	</string>
    <string name="plugin_nautical_name">Nautical map view</string>
    <string name="plugin_nautical_descr">This plugin enriches the OsmAnd map and navigation app to also produce nautical maps for boating, sailing, and other types of watersports.
		\n\nA special map add-on for OsmAnd will provide all nautical navigation marks and chart symbols, for inland  as well as for nearshore navigation. The description of each navigation mark provides the details needed to identify them and their meaning (category, shape, color, sequence, reference, etc.).
		\n\nTo return to one of OsmAnd\'s conventional map styles, simply either de-activate this plugin again, or change the \'Map style\' under \'Configure map\' as desired.
	</string>
    <string name="plugin_ski_name">Ski map view</string>
    <string name="plugin_ski_descr">This plugin for OsmAnd puts at your fingertips details of global downhill ski slopes, cross country ski runs, Alpine ski routes, cable cars and ski lifts. Routes and pistes are shown color-coded by difficulty, and depicted in a special \'Winter\' map style which assimilates a snow-colored winter landscape.
		\n\nActivating this view changes the map style to \'Winter and ski\', showing all landscape features under wintry conditions. This view can be reverted by either de-activating it again here, or by changing the \'Map style\' under \'Configure map\' as desired.
	</string>
    <string name="audionotes_plugin_name">Audio/video notes</string>
    <string name="audionotes_plugin_description">The Audio/video notes plugin provides the functionality to take audio/photography/video notes during a trip, using either a button on the map screen, or directly the context menu for any position on the map.</string>
    <string name="osmand_parking_plugin_name">Parking Position</string>
    <string name="osmand_parking_plugin_description">The parking position plugin lets you record where your car is parked and how much parking time is left (if there is a time limit).
	\nBoth the location and time are visible on the OsmAnd dashboard as well as in a widget on the map screen. An alarm can be added to the Android calendar as a reminder.</string>
    <string name="osmand_distance_planning_plugin_name">Distance calculator &amp; planning tool</string>
    <string name="osmand_distance_planning_plugin_description">This plugin provides a map screen widget allowing creation of paths by tapping the map, or by using or modifying existing GPX files, to plan a trip and measure the distance between points. The results can be saved as a GPX file, which can later be used for guidance.</string>
    <string name="shared_string_accessibility">Accessibility</string>
    <string name="osmand_accessibility_description">This plugin makes the device\'s accessibility features available directly in OsmAnd. It facilitates e.g. adjusting the speech rate for TTS voices, configuring directional-pad screen navigation, using a trackball for zoom control, or text-to-speech feedback, for example to auto announcing your position.</string>
    <string name="osm_settings">OSM editing</string>
    <string name="osm_editing_plugin_description">Via this plugin OsmAnd can be used to make OSM contributions like creating or modifying OSM POI objects, opening or commenting OSM Notes, and contributing recorded GPX files. OSM is a community driven, global public domain mapping project. For details please refer to https://openstreetmap.org. Active participation is appreciated, and contributions can be made directly from OsmAnd, if you specify your personal OSM credentials in the app.</string>
    <string name="osmand_development_plugin_description">This plugin displays settings for development and debugging features like to test or simulate routing, the screen rendering performance, or voice prompting. These settings are intended for developers and are not needed for the general user.</string>
    <string name="debugging_and_development">OsmAnd development</string>
    <string name="rename_failed">Renaming failed.</string>
    <string name="days_behind">days behind</string>
    <string name="back_to_map">Back to map</string>
    <string name="share_note">Share note</string>
    <string name="location_on_map">Location:\n Lat %1$s\n Lon %2$s</string>
    <string name="watch">Watch</string>
    <string name="notes">Notes</string>
    <string name="online_map">Online map</string>
    <string name="roads_only">Roads only</string>
    <string name="rendering_attr_pisteRoutes_name">Ski slopes</string>
    <string name="free">Free %1$s </string>
    <string name="device_memory">Device memory</string>
    <string name="rendering_attr_pisteGrooming_name">Piste grooming</string>
    <string name="world_ski_missing">In order to display ski maps, the special offline map needs to be downloaded</string>
    <string name="nautical_maps_missing">In order to display nautical maps, the special offline map needs to be downloaded</string>
    <string name="edit_group">Edit group</string>
    <string name="parking_place">Parking spot</string>
    <string name="remove_the_tag">REMOVE THE TAG</string>
    <string name="gps_status">GPS status</string>
    <string name="version_settings_descr">Download nightly builds.</string>
    <string name="version_settings">Builds</string>
    <string name="rendering_attr_streetLighting_name">Street lighting</string>
    <string name="proxy_pref_title">Proxy</string>
    <string name="proxy_pref_descr">Specify a proxy server.</string>
    <string name="settings_privacy">Privacy</string>
    <string name="shared_string_gpx_points">Points</string>
    <string name="navigation_over_track">Start navigation along track?</string>
    <string name="avoid_roads_msg">Trigger an alternative route by selecting roads to avoid</string>
    <string name="speak_pedestrian">Pedestrian crosswalks</string>
    <string name="rendering_attr_roadStyle_name">Road style</string>
    <string name="rendering_attr_roadStyle_description">Road style</string>
    <string name="rendering_value__name">Default</string>
    <string name="rendering_value_default_name">Default</string>
    <string name="rendering_value_germanRoadAtlas_name">German road atlas</string>
    <string name="rendering_value_highContrastRoads_name">High contrast roads</string>
    <string name="traffic_warning_railways">Railroad crossing</string>
    <string name="traffic_warning_pedestrian">Pedestrian crosswalk</string>
    <string name="show_railway_warnings">Railroad crossings</string>
    <string name="show_pedestrian_warnings">Pedestrian crosswalks</string>
    <string name="rendering_value_americanRoadAtlas_name">American road atlas</string>
    <string name="routing_attr_no_new_routing_name">No v1.9 routing rules</string>
    <string name="routing_attr_no_new_routing_description">Do not use routing rules introduced in v1.9.</string>
    <string name="dash_download_msg_none">Download offline maps?</string>
    <string name="dash_download_msg">You have downloaded %1$s maps</string>
    <string name="dash_download_new_one">Download new map</string>
    <string name="dash_download_manage">Manage</string>
    <string name="map_locale">Map language</string>
    <string name="rendering_attr_transportStops_name">Transport stops</string>
    <string name="navigate_point_zone">Zone</string>
    <string name="navigate_point_olc">Open Location Code</string>
    <string name="navigate_point_olc_info_invalid">Invalid OLC\n</string>
    <string name="navigate_point_olc_info_short">Short OLC\nPlease provide a full code</string>
    <string name="navigate_point_olc_info_area">Valid full OLC\nRepresents area: %1$s x %2$s</string>
    <string name="navigate_point_northing">Northing</string>
    <string name="navigate_point_easting">Easting</string>
    <string name="download_tab_downloads">All Downloads</string>
    <string name="download_tab_updates">Updates</string>
    <string name="download_tab_local">Local</string>
    <string name="no_internet_connection">Unable to download, please check your Internet connection.</string>
    <string name="everything_up_to_date">All files up to date</string>
    <string name="use_opengl_render">Use OpenGL rendering</string>
    <string name="use_opengl_render_descr">Use hardware accelerated OpenGL rendering (may use more battery, or not work on very old devices).</string>
    <string name="error_avoid_specific_road">No bypass found</string>
    <string name="home_button">Home</string>
    <string name="map_update">Updates available for %1$s maps</string>
    <string name="search_for">Search for</string>
    <string name="coordinates">Coordinates</string>
    <string name="rendering_attr_publicTransportMode_name">Bus, trolleybus, shuttle routes</string>
    <string name="rendering_attr_tramTrainRoutes_name">Tram and train routes</string>
    <string name="rendering_attr_subwayMode_name">Subway routes</string>
    <string name="lock_screen_request_explanation">%1$s needs this permission to turn off the screen for the power saving feature.</string>
    <string name="wake_on_voice">Turn screen on</string>
    <string name="wake_on_voice_descr">Turn on device screen (if off) when approaching a turn.</string>
    <string name="impassable_road">Avoid roads…</string>
    <string name="rendering_attr_trainLightrailRoutes_name">Train routes</string>
    <string name="rendering_attr_tramRoutes_name">Tram routes</string>
    <string name="rendering_attr_shareTaxiRoutes_name">Share taxi routes</string>
    <string name="rendering_attr_trolleybusRoutes_name">Trolleybus routes</string>
    <string name="rendering_attr_busRoutes_name">Bus routes</string>
    <string name="rendering_category_hide">Hide</string>
    <string name="rendering_category_routes">Routes</string>
    <!--string name="shared_string_details">Details</string> use rendering_category_details -->
    <string name="rendering_category_details">Details</string>
    <string name="rendering_category_transport">Transport</string>
    <string name="rendering_category_others">Other map attributes</string>
    <string name="map_widget_appearance_rem">Remaining elements</string>
    <string name="map_widget_vector_attributes">Rendering attributes</string>
    <string name="map_widget_top">Status bar</string>
    <string name="map_widget_right">Right panel</string>
    <string name="map_widget_left">Left panel</string>
    <string name="configure_map">Configure map</string>
    <string name="search_radius_proximity">Within</string>
    <string name="anonymous_user">Anonymous user</string>
    <string name="logged_as">Logged in as %1$s</string>
    <string name="speed_limit_exceed">Speed limit tolerance</string>
    <string name="speed_limit_exceed_message">Select speed limit tolerance margin, above which you will receive a voice warning.</string>
    <string name="fav_point_emoticons_message">The Favorite name has been modified to %1$s to facilitate properly saving the string with emoticons to a file.</string>
    <string name="print_route">Print route</string>
    <string name="fav_point_dublicate">Favorite point name duplicate</string>
    <string name="fav_point_dublicate_message">Specified Favorite name already in use, was changed to %1$s to avoid duplication.</string>
    <string name="text_size_descr">Set the text size on the map.</string>
    <string name="text_size">Text size</string>
    <string name="traffic_warning_speed_limit">Speed limit</string>
    <string name="traffic_warning_border_control">Border control</string>
    <string name="traffic_warning_payment">Toll booth</string>
    <string name="traffic_warning_stop">Stop sign</string>
    <string name="traffic_warning_calming">Traffic calming</string>
    <string name="traffic_warning_speed_camera">Speed camera</string>
    <string name="traffic_warning">Traffic warning</string>
    <string name="speak_favorites">Nearby Favorites</string>
    <string name="speak_poi">Nearby POI</string>
    <string name="way_alarms">Traffic warnings</string>
    <string name="background_service_is_enabled_question">OsmAnd background service still running. Stop it, too?</string>
    <string name="sleep_mode_stop_dialog">Stop GPS background mode?</string>
    <string name="stop_navigation_service">Stop</string>
    <string name="confirm_every_run">Always ask</string>
    <string name="save_global_track_interval_descr">Choose logging interval for the general track recording (enabled via the GPX logging widget on the map).</string>
    <string name="save_global_track_interval">General logging interval</string>
    <string name="background_service_int">GPS Wake-up interval</string>
    <string name="enable_sleep_mode">Enable GPS background mode</string>
    <string name="save_track_to_gpx_globally">Log track to GPX file</string>
    <string name="save_track_to_gpx_globally_headline">On demand track logging</string>
    <string name="save_track_to_gpx_globally_descr">General position logging to a GPX file can be turned on or off using the GPX logging widget on the map screen.</string>
    <string name="save_current_track_descr">Save current track as GPX file now.</string>
    <string name="save_current_track">Save current track</string>
    <string name="save_track_to_gpx">Auto-record track during navigation</string>
    <string name="save_track_to_gpx_descrp">A GPX track is automatically saved to the tracks folder during navigation.</string>
    <string name="save_track_interval_globally">Logging interval</string>
    <string name="save_track_interval">Logging interval during navigation</string>
    <string name="save_track_interval_descr">Choose logging interval for track recording during navigation.</string>
    <string name="voice_provider_descr">Select the voice guidance for navigation.</string>
    <string name="voice_provider">Voice guidance</string>
    <string name="enable_proxy_title">Enable HTTP proxy</string>
    <string name="enable_proxy_descr">Configure an HTTP proxy for all network requests.</string>
    <string name="proxy_host_title">Proxy Host</string>
    <string name="proxy_host_descr">Configure your proxy\'s hostname (e.g. 127.0.0.1).</string>
    <string name="proxy_port_title">Proxy Port</string>
    <string name="proxy_port_descr">Configure your proxy\'s port number (e.g. 8118).</string>
    <string name="monitoring_settings">Trip recording</string>
    <string name="monitoring_settings_descr">Configure how to record your trips.</string>
    <string name="int_hour">h</string>
    <string name="duration">Duration</string>
    <string name="distance">Distance</string>
    <string name="average">Average</string>
    <string name="of">%1$d of %2$d</string>
    <string name="ascent_descent">Ascent/Descent</string>
    <string name="moving_time">Moving time</string>
    <string name="max_min">Max/Min</string>
    <string name="min_max">Min/Max</string>
    <string name="index_tours">Tours</string>
    <string name="shared_string_all">All</string>
    <string name="shared_string_waypoints">Waypoints</string>
    <string name="download_additional_maps">Download missing maps %1$s (%2$d MB)?</string>
    <string name="rendering_value_browse_map_name">Browse map</string>
    <string name="rendering_value_car_name">Car</string>
    <string name="rendering_value_bicycle_name">Bicycle</string>
    <string name="rendering_value_pedestrian_name">Pedestrian</string>
    <string name="rendering_attr_coloredBuildings_name">Color-code buildings by type</string>
    <string name="continue_navigation">Continue Navigation</string>
    <string name="pause_navigation">Pause Navigation</string>
    <string name="keep_navigation_service">Keep</string>
    <string name="map_preferred_locale_descr">Preferred language for labels on the map (if unavailable, English or local names will be used).</string>
    <string name="map_preferred_locale">Preferred map language</string>
    <string name="local_map_names">Local names</string>
    <string name="lang_sw">Swahili</string>
    <string name="lang_he">Hebrew</string>
    <string name="forward">Forward</string>
    <string name="home">Dashboard</string>
    <string name="live_monitoring_m_descr">Send tracking data to a specified web service if GPX logging is enabled.</string>
    <string name="live_monitoring_m">Online tracking (GPX required)</string>
    <string name="live_monitoring_start">Start online tracking</string>
    <string name="live_monitoring_stop">Stop online tracking</string>
    <string name="gpx_monitoring_start">Start GPX logging</string>
    <string name="gpx_monitoring_stop">Stop GPX logging</string>
    <string name="gpx_start_new_segment">Start new segment</string>
    <string name="rendering_attr_hideBuildings_name">Buildings</string>
    <string name="rendering_attr_hideNonVehicleHighways_name">Non-vehicle highways</string>
    <string name="rendering_attr_hideText_name">Text</string>
    <string name="rendering_attr_hideWoodScrubs_name">Wood and scrubs</string>
    <string name="rendering_attr_buildings15zoom_name">Buildings on zoom 15</string>
    <string name="rendering_attr_moreDetailed_name">More details</string>
    <string name="rendering_attr_lessDetailed_name">Fewer details</string>
    <string name="rendering_attr_hideAccess_name">Access restrictions</string>
    <string name="rendering_attr_showAccess_name">Show access restrictions and toll</string>
    <string name="rendering_attr_showSurfaceGrade_name">Show road quality</string>
    <string name="rendering_attr_showSurfaces_name">Show road surface</string>
    <string name="rendering_attr_showCycleRoutes_name">Show cycle routes</string>
    <string name="no_index_file_to_download">Downloads not found, please check your connection to the Internet.</string>
    <string name="select_index_file_to_download">Nothing was found. If you can\'t find your region, you can make it yourself (see https://osmand.net).</string>
    <string name="none_selected_gpx">No GPX files selected. Select one by long-tapping.</string>
    <string name="local_index_select_gpx_file">Select to show</string>
    <string name="gpx_split_interval">Split interval</string>
    <string name="sort_by_distance">Sort by distance</string>
    <string name="sort_by_name">Sort by name</string>
    <string name="show_zoom_buttons_navigation_descr">Show zoom buttons during navigation.</string>
    <string name="show_zoom_buttons_navigation">Show zoom buttons</string>
    <string name="save_as_favorites_points">Save as group of Favorites</string>
    <string name="select_destination_and_intermediate_points">Select destinations</string>
    <string name="layer_amenity_label">POI overlay labels</string>
    <string name="loading_smth">Loading %1$s…</string>
    <string name="map_widget_plain_time">Current time</string>
    <string name="shared_string_waypoint">Waypoint</string>
    <string name="selected_gpx_info_show">\n\nLong-tap to view on the map</string>
    <string name="delay_navigation_start">Start turn-by-turn guidance automatically</string>
    <string name="local_index_gpx_info_show">\n\nLong-tap for options</string>
    <string name="gpx_info_subtracks">Subtracks: %1$s </string>
    <string name="gpx_info_waypoints">Waypoints: %1$s </string>
    <string name="gpx_info_distance">Distance: %1$s (%2$s points) </string>
    <string name="gpx_info_start_time">Start time: %1$tF,  %1$tT </string>
    <string name="gpx_info_end_time">End time: %1$tF,  %1$tT </string>
    <string name="gpx_info_average_speed">Average speed: %1$s </string>
    <string name="gpx_info_maximum_speed">Maximum speed: %1$s </string>
    <string name="gpx_info_avg_altitude">Average altitude: %1$s</string>
    <string name="gpx_info_diff_altitude">Altitude range: %1$s</string>
    <string name="gpx_info_asc_altitude">Descent/ascent: %1$s</string>
    <string name="gpx_timespan">Time span: %1$s</string>
    <string name="gpx_timemoving">Time moving: %1$s</string>
    <string name="gpx_selection_segment_title">Segment</string>
    <string name="gpx_selection_number_of_points"> %1$s points</string>
    <string name="gpx_selection_point">Point %1$s</string>
    <!-- string name="gpx_selection_current_track">recording</string -->
    <string name="gpx_selection_route_points">%1$s \nRoute points %2$s</string>
    <string name="gpx_selection_points">%1$s \nPoints</string>
    <string name="gpx_selection_track">%1$s \nTrack %2$s</string>
    <string name="gpx_file_is_empty">Empty GPX file</string>
    <string name="osmo_edit_color">Display color</string>
    <string name="osmo_connect_menu">Connect</string>
    <string name="int_days">days</string>
    <string name="use_points_as_intermediates">Calculate route between points</string>
    <string name="always_center_position_on_map">Display position always in center</string>
    <string name="voice_pref_title">Voice</string>
    <string name="misc_pref_title">Misc</string>
    <string name="localization_pref_title">Localization</string>
    <string name="index_item_nation_addresses">addresses nationwide</string>
    <string name="index_item_world_altitude_correction">World altitude correction</string>
    <string name="index_item_world_seamarks">World seamarks</string>
    <string name="index_item_world_bitcoin_payments">World bitcoin payments</string>
    <string name="index_item_world_basemap">World overview map</string>
    <string name="index_item_world_ski">World ski map</string>
    <string name="lang_zh">Chinese</string>
    <string name="lang_pt_br">Portuguese (Brazil)</string>
    <string name="lang_en">English</string>
    <string name="lang_en_gb">English (United Kingdom)</string>
    <string name="lang_af">Afrikaans</string>
    <string name="lang_al">Albanian</string>
    <string name="lang_ar">Arabic</string>
    <string name="lang_hy">Armenian</string>
    <string name="lang_eu">Basque</string>
    <string name="lang_be">Belarusian</string>
    <string name="lang_be_by">Belarusian (Latin)</string>
    <string name="lang_bs">Bosnian</string>
    <string name="lang_bg">Bulgarian</string>
    <string name="lang_ca">Catalan</string>
    <string name="lang_hr">Croatian</string>
    <string name="lang_cs">Czech</string>
    <string name="lang_da">Danish</string>
    <string name="lang_nl">Dutch</string>
    <string name="lang_fi">Finnish</string>
    <string name="lang_fr">French</string>
    <string name="lang_ka">Georgian</string>
    <string name="lang_de">German</string>
    <string name="lang_el">Greek</string>
    <string name="lang_iw">Hebrew</string>
    <string name="lang_hi">Hindi</string>
    <string name="lang_hu">Hungarian</string>
    <string name="lang_hu_formal">Hungarian (formal)</string>
    <string name="lang_id">Indonesian</string>
    <string name="lang_it">Italian</string>
    <string name="lang_ja">Japanese</string>
    <string name="lang_kn">Kannada</string>
    <string name="lang_ko">Korean</string>
    <string name="lang_lv">Latvian</string>
    <string name="lang_lt">Lithuanian</string>
    <string name="lang_mr">Marathi</string>
    <string name="lang_no">Norwegian Bokmål</string>
    <string name="lang_fa">Persian</string>
    <string name="lang_pl">Polish</string>
    <string name="lang_pt">Portuguese</string>
    <string name="lang_ro">Romanian</string>
    <string name="lang_ru">Russian</string>
    <string name="lang_sc">Sardinian</string>
    <string name="lang_sr">Serbian</string>
    <string name="lang_sr_latn">Serbian (Latin)</string>
    <string name="lang_zh_cn">Chinese (Simplified)</string>
    <string name="lang_zh_hk">Chinese (Hong Kong)</string>
    <string name="lang_sk">Slovak</string>
    <string name="lang_sl">Slovenian</string>
    <string name="lang_es">Spanish</string>
    <string name="lang_sv">Swedish</string>
    <string name="lang_zh_tw">Chinese (Traditional)</string>
    <string name="lang_tr">Turkish</string>
    <string name="lang_uk">Ukrainian</string>
    <string name="lang_vi">Vietnamese</string>
    <string name="lang_cy">Welsh</string>
    <string name="lang_gn_py">Guaraní</string>
    <string name="index_name_canada">North America - Canada</string>
    <string name="index_name_italy">Europe - Italy</string>
    <string name="index_name_gb">Europe - Great Britain</string>
    <string name="calculate_osmand_route_without_internet">Offline calculation of OsmAnd route segment</string>
    <string name="gpx_option_calculate_first_last_segment">Calculate OsmAnd route for first and last route segment</string>
    <string name="use_displayed_track_for_navigation">Use shown track for navigation?</string>
    <string name="keep_and_add_destination_point">Add as subsequent destination</string>
    <string name="select_gpx">Select GPX…</string>
    <string name="route_descr_select_destination">Select Destination</string>
    <string name="route_preferences">Route preferences</string>
    <string name="route_info">Route info</string>
    <string name="routing_attr_prefer_motorway_name">Prefer motorways</string>
    <string name="routing_attr_prefer_motorway_description">Prefer motorways</string>
    <string name="routing_attr_avoid_toll_name">Avoid toll roads</string>
    <string name="routing_attr_avoid_toll_description">Avoid toll roads</string>
    <string name="routing_attr_avoid_unpaved_name">Avoid unpaved roads</string>
    <string name="routing_attr_avoid_unpaved_description">Avoid unpaved roads.</string>
    <string name="routing_attr_avoid_ferries_name">Avoid ferries</string>
    <string name="routing_attr_avoid_ferries_description">Avoid ferries</string>
    <string name="routing_attr_avoid_motorway_name">Avoid motorways</string>
    <string name="routing_attr_avoid_motorway_description">Avoid motorways</string>
    <string name="routing_attr_avoid_stairs_name">Avoid stairs</string>
    <string name="routing_attr_avoid_stairs_description">Avoid stairs</string>
    <string name="routing_attr_avoid_borders_name">Avoid border crossings</string>
    <string name="routing_attr_avoid_borders_description">Avoid crossing national borders</string>
    <string name="routing_attr_weight_name">Weight limit</string>
    <string name="routing_attr_weight_description">Specify permitted vehicle weight limit on routes.</string>
    <string name="routing_attr_height_name">Height limit</string>
    <string name="routing_attr_height_description">Specify vehicle height to be permitted on routes.</string>
    <string name="android_19_location_disabled">Since Android version 4.4 (KitKat) you cannot download and update maps to the old storage folder (%s). Copy all OsmAnd files to new storage location?
        \n Note 1: Your old files will remain untouched (but can be deleted manually).
        \n Note 2: In the new storage location it will not be possible to share files between OsmAnd and OsmAnd+.</string>
    <string name="copying_osmand_one_file_descr">Copying file (%s) to the new destination…</string>
    <string name="copying_osmand_files_descr">Copying OsmAnd data files to the new destination (%s)…</string>
    <string name="copying_osmand_files">Copying OsmAnd data files…</string>
    <string name="calculate_osmand_route_gpx">Offline OsmAnd route calculation</string>
    <string name="app_mode_truck">Truck</string>
    <string name="guidance_preferences_descr">Navigation preferences</string>
    <string name="routing_preferences_descr">Routing preferences</string>
    <string name="speech_rate_descr">Specify the speech rate for TTS.</string>
    <string name="speech_rate">Speech Rate</string>
    <string name="complex_route_calculation_failed">Fast route calculation failed (%s), fallback to slow calculation.</string>
    <string name="disable_complex_routing_descr">Disable two-phase routing for car navigation.</string>
    <string name="disable_complex_routing">Disable complex routing</string>
    <string name="amenity_type_seamark">Seamark</string>
    <string name="app_modes_choose_descr">Select the profiles to be visible in the app.</string>
    <string name="app_modes_choose">App Profiles</string>
    <string name="map_widget_map_rendering">Map rendering</string>
    <string name="app_mode_hiking">Hiking</string>
    <string name="app_mode_motorcycle">Motorcycle</string>
    <string name="app_mode_boat">Boat</string>
    <string name="app_mode_aircraft">Aircraft</string>
    <string name="local_osm_changes_delete_all_confirm">You are going to delete %1$d OSM changes. Are you sure?</string>
    <string name="animate_routing_route_not_calculated">Please calculate the route first</string>
    <string name="animate_routing_route">Simulate using calculated route</string>
    <string name="animate_routing_gpx">Simulate using GPX track</string>
    <string name="route_is_too_long_v2">For long distances: Please add intermediate destinations if no route is found within 10 minutes.</string>
    <string name="auto_zoom_none">No auto zoom</string>
    <string name="auto_zoom_close">To close-up</string>
    <string name="auto_zoom_far">To mid-range</string>
    <string name="auto_zoom_farthest">To long-range</string>
    <string name="map_magnifier">Map magnifier</string>
    <string name="base_world_map">World basemap</string>
    <string name="about_version">Version:</string>
    <string name="shared_string_about">About</string>
    <string name="about_settings_descr">Version info, licenses, project members</string>
    <string name="local_index_tile_data_zooms">Zooms downloaded: %1$s</string>
    <string name="local_index_tile_data_expire">Expire (minutes): %1$s</string>
    <string name="local_index_tile_data_downloadable">Downloadable: %1$s</string>
    <string name="local_index_tile_data_maxzoom">Maximum zoom: %1$s</string>
    <string name="local_index_tile_data_minzoom">Minimum zoom: %1$s</string>
    <string name="local_index_tile_data_name">Tile data: %1$s</string>
    <string name="edit_tilesource_successfully">Tilesource %1$s was saved</string>
    <string name="edit_tilesource_elliptic_tile">Elliptic mercator</string>
    <string name="edit_tilesource_maxzoom">Maximum zoom</string>
    <string name="edit_tilesource_expiration_time">Expire (minutes)</string>
    <string name="edit_tilesource_minzoom">Minimum zoom</string>
    <string name="edit_tilesource_url_to_load">URL</string>
    <string name="edit_tilesource_choose_existing">Choose existing…</string>
    <string name="maps_define_edit">Define/Edit…</string>
    <string name="map_widget_fps_info">FPS debug info</string>
    <string name="driving_region_descr">Select the driving region: US, Europe, UK, Asia, and others.</string>
    <string name="driving_region">Driving region</string>
    <string name="driving_region_japan">Japan</string>
    <string name="driving_region_us">United States</string>
    <string name="driving_region_canada">Canada</string>
    <string name="driving_region_europe_asia">Europe, Asia, Latin America, &amp; similar</string>
    <string name="driving_region_uk">UK, India, &amp; similar</string>
    <string name="driving_region_australia">Australia</string>
    <string name="speak_title">Announce…</string>
    <string name="speak_descr">Configure to announce street names, traffic warnings (forced stops, speed bumps), speed camera warnings, speed limits.</string>
    <string name="speak_street_names">Street names (TTS)</string>
    <string name="speak_speed_limit">Speed limit</string>
    <string name="speak_cameras">Speed cameras</string>
    <string name="speak_traffic_warnings">Traffic warnings</string>
    <string name="osb_author_or_password_not_specified">Please specify OSM user and password in \'Settings\'</string>
    <string name="clear_intermediate_points">Clear intermediate destinations</string>
    <string name="keep_intermediate_points">Keep intermediate destinations</string>
    <string name="new_directions_point_dialog">You already have intermediate destinations set.</string>
    <string name="context_menu_item_directions_to">Directions to</string>
    <string name="context_menu_item_directions_from">Directions from</string>
    <string name="route_descr_map_location">Map: </string>
    <string name="route_descr_lat_lon">Lat %1$.3f, lon %2$.3f</string>
    <!-- string name="route_descr_current_location">Current position</string -->
    <string name="route_descr_destination">Destination</string>
    <string name="route_to">To:</string>
    <string name="route_via">Via:</string>
    <string name="route_from">From:</string>
    <string name="app_mode_default">Browse map</string>
    <string name="settings_preset">Default profile</string>
    <string name="settings_preset_descr">Map view and navigation settings are remembered per use profile. Set your default profile here.</string>
    <string name="destination_point">Destination %1$s</string>
    <string name="context_menu_item_destination_point">Set as destination</string>
    <string name="please_select_address">Select city or street first</string>
    <string name="search_street_in_neighborhood_cities">Search for street in neighborhood cities</string>
    <string name="intermediate_items_sort_return">Optimized order of intermediate destinations en-route to the destination.</string>
    <string name="intermediate_items_sort_by_distance">Sort door-to-door</string>
    <string name="local_osm_changes_backup_successful">OSM change file was generated %1$s</string>
    <string name="local_osm_changes_backup_failed">Could not back up OSM changes</string>
    <string name="local_osm_changes_backup">Back up as OSM change</string>
    <string name="delete_point">Delete Point</string>
    <string name="plugin_distance_point_time">time</string>
    <string name="plugin_distance_point_hdop">accuracy</string>
    <string name="plugin_distance_point_speed">speed</string>
    <string name="plugin_distance_point_ele">elevation</string>
    <string name="plugin_distance_point">Point</string>
    <string name="gpx_file_name">GPX file name</string>
    <string name="gpx_saved_sucessfully">GPX file saved to {0}</string>
    <string name="use_distance_measurement_help">* Tap to mark a point.\n
        * Long-tap the map to delete previous point.\n
        * Long-tap on a point to view and attach description.\n
        * Tap the measurement widget to see more actions.</string>
    <string name="distance_measurement_start_editing">Start editing</string>
    <string name="distance_measurement_finish_editing">Finish editing</string>
    <string name="distance_measurement_finish_subtrack">Begin a new subtrack</string>
    <string name="distance_measurement_clear_route">Clear all points</string>
    <string name="distance_measurement_load_gpx">Open existing GPX file</string>
    <string name="wait_current_task_finished">Please wait until current task is finished</string>
    <string name="use_kalman_filter_compass_descr">Reduces noise in compass readings but adds inertia.</string>
    <string name="use_kalman_filter_compass">Use Kalman filter</string>
    <string name="use_magnetic_sensor_descr">For the compass reading, use the magnetic sensor instead of the orientation sensor.</string>
    <string name="use_magnetic_sensor">Use magnetic sensor</string>
    <string name="other_location">Other</string>
    <string name="files_limit">%1$d files left</string>
    <string name="available_downloads_left">%1$d files left to download</string>
    <string name="install_paid">Full version</string>
    <string name="cancel_route">Dismiss route</string>
    <string name="cancel_navigation">Stop navigation</string>
    <string name="clear_destination">Clear destination</string>
    <string name="download_using_mobile_internet">Not connected to Wi-Fi. Use current connection to the Internet to download?</string>
    <string name="street_name">Street name</string>
    <string name="hno">House number</string>
    <string name="website">Website</string>
    <string name="phone">Phone</string>
    <string name="osmand_background_plugin_description">Shows settings for turning on background tracking and navigation by periodically waking up the GPS device (with the screen off).</string>
    <string name="contribution_activity">Install version</string>
    <string name="choose_osmand_theme_descr">Choose how the app looks.</string>
    <string name="choose_osmand_theme">App theme</string>
    <string name="external_input_device">External input devices</string>
    <string name="external_input_device_descr">Select a device such as a generic keyboard or WunderLINQ for external controls.</string>
    <string name="sett_no_ext_input">None</string>
    <string name="sett_generic_ext_input">Generic Keyboard</string>
    <string name="sett_wunderlinq_ext_input">WunderLINQ</string>
    <string name="sett_parrot_ext_input">Parrot</string>
    <string name="accessibility_options">Accessibility options</string>
    <string name="select_address_activity">Select address</string>
    <string name="favourites_list_activity">Select Favorite</string>
    <string name="local_openstreetmap_act_title">OSM modifications</string>
    <string name="layer_hillshade">Hillshade layer</string>
    <string name="map_widget_gps_info">GPS info</string>
    <string name="access_arrival_time">Arrival time</string>
    <string name="access_intermediate_arrival_time">Intermediate arrival time</string>
    <string name="item_checked">checked</string>
    <string name="item_unchecked">unchecked</string>
    <string name="prefer_motorways">Prefer motorways</string>
    <string name="prefer_in_routing_title">Prefer…</string>
    <string name="prefer_in_routing_descr">Prefer motorways.</string>
    <string name="max_speed_none">none</string>
    <string name="index_name_openmaps">OpenMaps EU</string>
    <string name="download_wikipedia_maps">Wikipedia</string>
    <string name="download_hillshade_maps">Hillshades</string>
    <string name="local_indexes_cat_srtm">Contour lines</string>
    <string name="local_indexes_cat_av">Audio/Video data</string>
    <string name="stop_routing_confirm">Are you sure you want to stop the navigation?</string>
    <string name="clear_dest_confirm">Are you sure you want to clear your destination (and intermediate destinations)?</string>
    <string name="precise_routing_mode_descr">Calculate precise routes without glitches. Still distance-limited and slow.</string>
    <string name="precise_routing_mode">Precise routing (alpha)</string>
    <string name="recording_context_menu_show">Show</string>
    <string name="recording_photo_description">Photo %1$s %2$s</string>
    <string name="av_def_action_picture">Take a photo</string>
    <string name="recording_context_menu_precord">Take a photo</string>
    <string name="dropbox_plugin_description">The Dropbox plugin allows you to sync tracks and audio/video notes with your Dropbox account.</string>
    <string name="dropbox_plugin_name">Dropbox plugin</string>
    <string name="intermediate_points_change_order">Change order</string>
    <string name="srtm_paid_version_msg">Please consider paying for the \'Contour lines\' plugin to support further development.</string>
    <string name="av_def_action_choose">Select on request</string>
    <string name="av_def_action_video">Record video</string>
    <string name="av_def_action_audio">Record audio</string>
    <string name="av_widget_action_descr">Select default widget action.</string>
    <string name="av_widget_action">Default widget action</string>
    <string name="av_video_format_descr">Select the video output format.</string>
    <string name="av_video_format">Video output format</string>
    <string name="av_use_external_recorder_descr">Use system recorder for video.</string>
    <string name="av_use_external_recorder">Use system recorder</string>
    <string name="av_use_external_camera_descr">Use the system app for photos.</string>
    <string name="av_use_external_camera">Use camera app</string>
    <string name="av_settings_descr">Configure audio and video settings.</string>
    <string name="av_settings">Audio/video settings</string>
    <string name="recording_error">Recording failed</string>
    <string name="recording_camera_not_available">Camera not available</string>
    <string name="recording_is_recorded">Recording Audio/video. Stop by tapping the AV widget.</string>
    <string name="recording_playing">An audio from the specified recording is being played.\n%1$s</string>
    <string name="recording_open_external_player">Open external player</string>
    <string name="recording_delete_confirm">Delete this item?</string>
    <string name="recording_unavailable">unavailable</string>
    <string name="recording_context_menu_arecord">Take an audio note</string>
    <string name="recording_context_menu_vrecord">Take a video note</string>
    <string name="layer_recordings">Recording layer</string>
    <string name="recording_can_not_be_played">Recording can not be played</string>
    <string name="recording_context_menu_delete">Delete recording</string>
    <string name="recording_context_menu_play">Play</string>
    <string name="recording_description">Recording %1$s %3$s %2$s</string>
    <string name="recording_default_name">Recording</string>
    <string name="map_widget_av_notes">Audio/video notes</string>
    <string name="map_widget_distancemeasurement">Distance measurement</string>
    <string name="audionotes_location_not_defined">Location to associate with the note is not defined yet. \"Use location…\" to assign a note to the location specified.</string>
    <string name="map_widget_audionotes">Audio notes</string>
    <string name="index_srtm_parts">parts</string>
    <string name="index_srtm_ele">Contour lines</string>
    <string name="download_select_map_types">Other maps</string>
    <string name="download_roads_only_item">Roads only</string>
    <string name="download_srtm_maps">Contour lines</string>
    <string name="download_regular_maps">Standard map</string>
    <string name="download_roads_only_maps">Roads-only map</string>
    <string name="rendering_attr_alpineHiking_name">Alpine hiking scale (SAC)</string>
    <string name="rendering_attr_alpineHiking_description">Render paths according to the SAC scale.</string>
    <string name="rendering_attr_hikingRoutesOSMC_name">Hiking symbol overlay</string>
    <string name="rendering_attr_hikingRoutesOSMC_description">Render paths according to OSMC traces.</string>
    <string name="rendering_attr_noAdminboundaries_name">Boundaries</string>
    <string name="rendering_attr_noAdminboundaries_description">Suppress display of regional boundaries (admin levels 5–9).</string>
    <string name="map_widget_max_speed">Speed limit</string>
    <string name="monitoring_control_start">GPX</string>
    <string name="no_buildings_found">No buildings found.</string>
    <string name="incremental_search_city">Search city incrementally</string>
    <string name="search_villages_and_postcodes">Search more villages/postcode</string>
    <string name="rendering_attr_showRoadMaps_description">Select when to display roads-only maps:</string>
    <string name="rendering_attr_showRoadMaps_name">Roads-only maps</string>
    <string name="safe_mode_description">Run the app in safe mode (using slower Android instead of native code).</string>
    <string name="safe_mode">Safe mode</string>
    <string name="native_library_not_running">The app is running in safe mode (turn it off in \'Settings\').</string>
    <string name="close_changeset">Close changeset</string>
    <string name="zxing_barcode_scanner_not_found">ZXing Barcode Scanner app not installed. Search in Google Play?</string>
    <string name="rendering_attr_roadColors_description">Select a road color scheme:</string>
    <string name="rendering_attr_roadColors_name">Road color scheme</string>
    <string name="map_widget_show_destination_arrow">Show destination direction</string>
    <string name="enable_plugin_monitoring_services">Enable the \"Trip recording\" plugin to use position logging services (GPX logging, online tracking)</string>
    <string name="non_optimal_route_calculation">Calculate possibly non-optimal route over long distances</string>
    <string name="gps_not_available">Please enable GPS in the settings</string>
    <string name="map_widget_monitoring_services">Logging services</string>
    <string name="no_route">No route</string>
    <string name="delete_target_point">Remove destination</string>
    <string name="target_point">Destination %1$s</string>
    <string name="intermediate_point">Intermediate destination %1$s</string>
    <string name="context_menu_item_last_intermediate_point">Add as last intermediate destination</string>
    <string name="context_menu_item_first_intermediate_point">Add as first intermediate destination</string>
    <string name="add_as_last_destination_point">Add as last intermediate destination</string>
    <string name="add_as_first_destination_point">Add as first intermediate destination</string>
    <string name="replace_destination_point">Replace the destination</string>
    <string name="new_destination_point_dialog">You have already set a destination:</string>
    <string name="shared_string_target_points">Destinations</string>
    <string name="intermediate_point_too_far">Intermediate destination %1$s is too far from the nearest road.</string>
    <string name="arrived_at_intermediate_point">Intermediate destination reached</string>
    <string name="context_menu_item_intermediate_point">Add as intermediate destination</string>
    <string name="map_widget_intermediate_distance">Intermediate destination</string>
    <string name="map_widget_intermediate_time">Intermediate time</string>
    <string name="ending_point_too_far">Ending point too far from nearest road.</string>
    <string name="add_tag">Add Tag</string>
    <string name="btn_advanced_mode">Advanced Mode…</string>
    <string name="poi_filter_parking">Parking</string>
    <string name="poi_filter_emergency">Emergency</string>
    <string name="poi_filter_public_transport">Public transport</string>
    <string name="poi_filter_entertainment">Entertainment</string>
    <string name="poi_filter_accomodation">Accommodation</string>
    <string name="poi_filter_restaurants">Restaurants</string>
    <string name="poi_filter_sightseeing">Sightseeing</string>
    <string name="poi_filter_car_aid">Car aid</string>
    <string name="poi_filter_food_shop">Food shop</string>
    <string name="poi_filter_for_tourists">For tourists</string>
    <string name="poi_filter_fuel">Fuel</string>
    <string name="show_warnings_title">Show alerts…</string>
    <string name="show_warnings_descr">Configure traffic warnings (speed limits, forced stops, speed bumps, tunnels), speed camera warnings, and lane info.</string>
    <string name="use_compass_navigation_descr">Use the compass when no heading is detected otherwise.</string>
    <string name="use_compass_navigation">Use compass</string>
    <string name="avoid_motorway">Avoid motorways</string>
    <string name="auto_zoom_map_descr">Zoom level according to your speed (while map is synchronized with current position).</string>
    <string name="auto_zoom_map">Auto zoom map</string>
    <string name="snap_to_road_descr">Snap position to roads during navigation.</string>
    <string name="snap_to_road">Snap to road</string>
    <string name="interrupt_music_descr">Voice prompts pause, not just subdue, music playback.</string>
    <string name="interrupt_music">Pause music</string>
    <string name="osmand_play_title_30_chars">OsmAnd Maps &amp; Navigation</string>
    <string name="osmand_short_description_80_chars">Global Mobile Map Viewing &amp; Navigation for Offline and Online OSM Maps</string>
    <string name="osmand_long_description_1000_chars">
		OsmAnd (OSM Automated Navigation Directions)\n\n

		OsmAnd is an open source software navigation app with access to a wide variety of global OpenStreetMap (OSM) data. All map data (vector or tile maps) can be stored on the phone memory card for offline usage. Offline and online routing functionality is also offered, including turn-by-turn voice guidance.\n\n

		Some of the core features:\n
		- Complete offline functionality (store downloaded vector or tile maps in the device storage)\n
		- Compact offline vector maps for the whole world available\n
		- Download of country or region maps directly from the app\n
		- Overlay of several map layers possible, like GPX or navigation tracks, Points of Interest, Favorites, contour lines, public transport stops, additional maps with customizable transparency\n
		- Offline search for addresses and places (POIs)\n
		- Offline routing for medium-range distances\n
		- Car, bicycle, and pedestrian modes with optional:\n
		-  Automated day/night view switching\n
		-  Speed-dependent map zooming\n
		-  Map alignment according to compass or direction of motion\n
		-  Lane guidance, speed limit display, recorded and TTS voices\n\n

		Limitations of this free version of OsmAnd:\n
		- Number of map downloads limited\n
		- No offline access to Wikipedia POIs\n\n

		OsmAnd is actively being developed and our project and its continued progress relies on financial contributions for development and testing of new functionality. Please consider buying OsmAnd+, or funding specific new features or making a general donation on https://osmand.net.
	</string>
    <string name="osmand_extended_description_part1">
    OsmAnd (OSM Automated Navigation Directions) is a map and navigation app with access to the free, worldwide, and high-quality OpenStreetMap (OSM) data.\n\n

    Enjoy voice and optical navigator, viewing POIs (points of interest), creating and managing GPX tracks, using contour lines visualization and altitude info (through plugin), a choice between driving, cycling, pedestrian modes, OSM editing and much more.
    </string>
    <string name="osmand_extended_description_part2">
        GPS navigation\n
        • Choose between offline (no roaming charges when you are abroad) or online (faster) mode\n
        • Turn-by-turn voice guidance leads you along the way (recorded and synthesized voices)\n
        • The route gets rebuilt whenever you deviate from it\n
        • Lane guidance, street names, and estimated time of arrival will help along the way\n
        • To make your trip safer, day/night mode switches automatically\n
        • Show speed limits, and get reminders if you exceed it\n
        • Map zoom adjusts to your speed\n
        • Search for destinations by address, type (e.g: Parking, restaurant, hotel, gas station, museum), or geographical coordinates\n
        • Supports intermediate points on your itinerary\n
        • Record your own or upload a GPX track and follow it\n
    </string>
    <string name="osmand_extended_description_part3">
        Map\n
        • Displays POIs (point of interests) around you\n
        • Adjusts the map to your direction of motion (or compass)\n
        • Shows your location and the direction you are looking in\n
        • Share your location so that your friends can find you\n
        • Keeps your most important places in \'Favorites\'\n
        • Allows you to choose how to display names on the map: In English, local, or phonetic spelling\n
        • Displays specialized online tiles, satellite view (from Bing), different overlays like touring/navigation GPX tracks and additional layers with customizable transparency\n
    </string>
    <string name="osmand_extended_description_part4">
        Skiing\n
        OsmAnd ski maps plugin enables you to see ski tracks with level of complexity and some additional info, like location of lifts and other facilities.
    </string>
    <string name="osmand_extended_description_part5">
        Cycling\n
        • Find cycle paths on the map\n
        • GPS navigation in cycling mode builds your route using cycle paths\n
        • See your speed and altitude\n
        • GPX recording option enables you to record your trip and share it\n
        • Via an additional plugin you can enable contour lines and hillshading
    </string>
    <string name="osmand_extended_description_part6">
        Walking, hiking, city tour\n
        • The map shows you walking and hiking paths\n
        • Wikipedia in your preferred language can tell you a lot during a city tour\n
        • Public transport stops (bus, tram, train),  including line names, help to navigate in a new city\n
        • GPS navigation in pedestrian mode builds your route using walking paths\n
        • Upload and follow a GPX route or record and share your own\n
    </string>
    <string name="osmand_extended_description_part7">
        Contribute to OSM\n
        • Report data bugs\n
        • Upload GPX tracks to OSM directly from the app\n
        • Add POIs and directly upload them to OSM (or later if offline)\n
    </string>
    <string name="osmand_extended_description_part8">
        OsmAnd is actively developed open source software. Everyone can contribute to the app by reporting bugs, improving translations or coding new features. Additionally the project relies on financial contributions to fund coding and testing of new functionalities.\n
        Approximate map coverage and quality:\n
        • Western Europe: ****\n
        • Eastern Europe: ***\n
        • Russia: ***\n
        • North America: ***\n
        • South America: **\n
        • Asia: **\n
        • Japan &amp; Korea: ***\n
        • Middle East: **\n
        • Africa: **\n
        • Antarctica: *\n
        Most countries around the globe are available for download!\n
        Get a reliable navigator in your country - be it France, Germany, Mexico, UK, Spain, Netherlands, USA, Russia, Brazil or any other.
    </string>
    <string name="osmand_plus_play_title_30_chars">OsmAnd+ Maps &amp; Navigation</string>
    <string name="osmand_plus_short_description_80_chars">Global Mobile Map Viewing &amp; Navigation for Offline and Online OSM Maps</string>
    <string name="osmand_plus_long_description_1000_chars">
		OsmAnd+ (OSM Automated Navigation Directions)\n\n

		OsmAnd+ is an open source software navigation app with access to a wide variety of global OpenStreetMap (OSM) data. All map data (vector or tile maps) can be stored on the phone memory card for offline use. Offline and online routing functionality is also offered, including turn-by-turn voice guidance.\n\n

		OsmAnd+ is the paid app version, by buying it you support the project, fund the development of new features, and receive the latest updates.\n\n

		Some of the core features:\n
		- Complete offline functionality (store downloaded vector or tile maps in the device storage)\n
		- Compact offline vector maps for the whole world available\n
		- Unlimited downloading of country or region maps directly from the app\n
		- Offline Wikipedia feature (download Wikipedia POIs), great for sightseeing\n
		- Overlay of several map layers possible, like GPX or navigation tracks, Points of Interest, Favorites, contour lines, public transport stops, additional maps with customizable transparency\n\n
		- Offline search for addresses and places (POIs)\n
		- Offline routing for medium-range distances\n
		- Car, bicycle, and pedestrian modes with optional:\n
		-  Automated day/night view switching\n
		-  Speed-dependent map zooming\n
		-  Map alignment according to compass or direction of motion\n
		-  Lane guidance, speed limit display, recorded and TTS voices\n
	</string>
    <string name="osmand_plus_extended_description_part1">
        OsmAnd+ (OSM Automated Navigation Directions) is a map and navigation app with access to the free, worldwide, and high-quality OpenStreetMap (OSM) data.\n
        Enjoy voice and optical navigation, viewing POIs (points of interest), creating and managing GPX tracks, using contour lines visualization and altitude info, a choice between driving, cycling, pedestrian modes, OSM editing and much more.\n\n

        OsmAnd+ is the paid app version. By buying it, you support the project, fund the development of new features, and receive the latest updates.\n\n

        Some of the main features:
    </string>
    <string name="osmand_plus_extended_description_part2">
        Navigation\n
        • Works online (fast) or offline (no roaming charges when you are abroad)\n
        • Turn-by-turn voice guidance (recorded and synthesized voices)\n
        • Optional lane guidance, street name display, and estimated time of arrival\n
        • Supports intermediate points on your itinerary\n
        • Automatic re-routing whenever you deviate from the route\n
        • Search for places by address, by type (e.g: Restaurant, hotel, gas station, museum), or by geographical coordinates\n
    </string>
    <string name="osmand_plus_extended_description_part3">
        Map Viewing\n
        • Display your position and orientation\n
        • Optionally align the picture according to compass or your direction of motion\n
        • Save your most important places as Favorites\n
        • Display POIs (point of interests) around you\n
        • Display specialized online tiles, satellite view (from Bing), different overlays like touring/navigation GPX tracks and additional layers with customizable transparency\n
        • Optionally display place names in English, local, or phonetic spelling\n
    </string>
    <string name="osmand_plus_extended_description_part4">
        Use OSM and Wikipedia Data\n
        • High-quality info from the best collaborative projects of the world\n
        • OSM data available per country or region\n
        • Wikipedia POIs, great for sightseeing\n
        • Unlimited free downloads, directly from the app\n
        • Compact offline vector maps updated at least once a month\n\n

        • Selection between complete region data and just road network (Example: All of Japan is 700 MB or 200 MB for the road network part thereof)
    </string>
    <string name="osmand_plus_extended_description_part5">
        Safety Features\n
        • Optional automated day/night view switching\n
        • Optional speed limit display, with reminder if you exceed it\n
        • Optional speed-dependent zooming\n
        • Share your location so that your friends can find you\n
    </string>
    <string name="osmand_plus_extended_description_part6">
        Bicycle and Pedestrian Features\n
        • Viewing foot, hiking, and bike paths, great for outdoor activities\n
        • Special routing and display modes for bike and pedestrian\n
        • Optional public transport stops (bus, tram, train) including line names\n
        • Optional trip recording to local GPX file or online service\n
        • Optional speed and altitude display\n
        • Display of contour lines and hillshading (via additional plugin)
    </string>
    <string name="osmand_plus_extended_description_part7">
        Contribute directly to OSM\n
        • Report data bugs\n
        • Upload GPX tracks to OSM directly from the app\n
        • Add POIs and directly upload them to OSM (or later if offline)\n
        • Optional trip recording also in background mode (while device is in sleep mode)\n
        OsmAnd is actively developed open source software. Everyone can contribute to the app by reporting bugs, improving translations or coding new features. Additionally the project relies on financial contributions to fund coding and testing of new functionalities.\n
    </string>
    <string name="osmand_plus_extended_description_part8">
        Approximate map coverage and quality:\n
        • Western Europe: ****\n
        • Eastern Europe: ***\n
        • Russia: ***\n
        • North America: ***\n
        • South America: **\n
        • Asia: **\n
        • Japan &amp; Korea: ***\n
        • Middle East: **\n
        • Africa: **\n
        • Antarctica: *\n
        Most countries around the globe available as downloads\n
        From Afghanistan to Zimbabwe, from Australia to the USA. Argentina, Brazil, Canada, France, Germany, Mexico, UK, Spain, …\n
    </string>
    <string name="filterpoi_activity">Create POI filter</string>
    <string name="recalculate_route_to_your_location">Transport mode:</string>
    <string name="select_navigation_mode">Select transport mode</string>
    <string name="day_night_info_description">Sunrise: %1$s \nSunset: %2$s</string>
    <string name="day_night_info">Day/night info</string>
    <string name="map_widget_renderer">Map style</string>
    <string name="layer_map_appearance">Configure screen</string>
    <string name="show_lanes">Lanes</string>
    <string name="avoid_unpaved">Avoid unpaved roads</string>
    <string name="avoid_ferries">Avoid ferries</string>
    <string name="avoid_in_routing_title">Avoid…</string>
    <string name="avoid_in_routing_descr">Avoid e.g. toll roads, unpaved, ferries.</string>
    <string name="map_widget_fluorescent">Fluorescent routes</string>
    <string name="map_widget_show_ruler">Ruler</string>
    <string name="map_widget_view_direction">Viewing direction</string>
    <string name="map_widget_transparent">Transparent widgets</string>
    <string name="bg_service_sleep_mode_off">Run\n app in background</string>
    <string name="bg_service_sleep_mode_on">Stop\n running in background</string>
    <string name="gps_wakeup_interval">GPS wake-up interval: %s</string>
    <string name="int_continuosly">Continuous</string>
    <string name="screen_is_locked">Tap the lock icon to unlock screen </string>
    <string name="map_widget_top_text">Street name</string>
    <string name="map_widget_config">Configure screen</string>
    <string name="map_widget_back_to_loc">Where am I</string>
    <string name="map_widget_lock_screen">Lock screen</string>
    <string name="map_widget_compass">Compass</string>
    <string name="map_widget_reset">Reset to default</string>
    <string name="map_widget_parking">Parking</string>
    <string name="map_widget_monitoring">GPX logging</string>
    <string name="map_widget_speed">Speed</string>
    <string name="map_widget_distance">Destination</string>
    <string name="map_widget_altitude">Altitude</string>
    <string name="map_widget_time">Time to go</string>
    <string name="map_widget_next_turn">Next turn</string>
    <string name="map_widget_next_turn_small">Next turn (small)</string>
    <string name="map_widget_next_next_turn">Second next turn</string>
    <string name="map_widget_mini_route">Mini route map</string>
    <string name="bg_service_screen_lock">Lock screen</string>
    <string name="bg_service_screen_unlock">Unlock screen</string>
    <string name="bg_service_screen_lock_toast">The screen is locked</string>
    <string name="bg_service_interval">Set wake-up interval:</string>
    <string name="show_cameras">Speed cameras</string>
    <string name="show_traffic_warnings">Traffic warnings</string>
    <string name="avoid_toll_roads">Avoid toll roads</string>
    <string name="continue_follow_previous_route_auto">Continue following previous unfinished navigation? (%1$s seconds)</string>
    <string name="route_updated_loc_found">Awaiting position to calculate route</string>
    <string name="osmand_parking_hours">Hours</string>
    <string name="osmand_parking_minutes">Minutes</string>
    <string name="osmand_parking_position_description_add_time">The car is parked at</string>
    <string name="select_animate_speedup">Select speed of route simulation</string>
    <string name="global_app_allocated_memory_descr">Allocated memory %1$s MB (Android limit %2$s MB, Dalvik %3$s MB).</string>
    <string name="global_app_allocated_memory">Allocated memory</string>
    <string name="native_app_allocated_memory_descr">Total native memory allocated by app %1$s MB (Dalvik %2$s MB, other %3$s MB).
		Proportional memory %4$s MB (Android limit %5$s MB, Dalvik %6$s MB).</string>
    <string name="native_app_allocated_memory">Total native memory</string>
    <string name="starting_point_too_far">Starting point too far from nearest road.</string>
    <string name="shared_location">Shared location</string>
    <string name="osmand_parking_event">Pick up the car from parking</string>
    <string name="osmand_parking_warning">Warning</string>
    <string name="osmand_parking_warning_text">A notification to pick up your car has been added to your calendar. It will remain there until you will delete it manually.</string>
    <string name="osmand_parking_time_limit_title">Set parking time limit</string>
    <string name="osmand_parking_delete_confirm">Delete the parking location marker?</string>
    <string name="osmand_parking_delete">Delete a parking marker</string>
    <string name="osmand_parking_choose_type">Choose the type of parking</string>
    <string name="osmand_parking_lim_text">Time-limited</string>
    <string name="osmand_parking_no_lim_text">Time-unlimited</string>
    <string name="osmand_parking_add_event">Add a notification to the Calendar app</string>
    <string name="osmand_parking_time_limit">Time-limited parking</string>
    <string name="osmand_parking_time_no_limit">Time-unlimited parking</string>
    <string name="osmand_parking_position_description">The location of your parked vehicle. %1$s</string>
    <string name="osmand_parking_position_description_add">To pick up the vehicle at:</string>
    <string name="osmand_parking_pm">PM</string>
    <string name="osmand_parking_am">AM</string>
    <string name="osmand_parking_position_name">Parking spot</string>
    <string name="context_menu_item_add_parking_point">Mark as parking location</string>
    <string name="context_menu_item_delete_parking_point">Delete parking marker</string>
    <string name="gpxup_public">Public</string>
    <string name="gpxup_identifiable">Identifiable</string>
    <string name="gpxup_trackable">Trackable</string>
    <string name="gpxup_private">Private</string>
    <string name="asap">ASAP</string>
    <string name="share_route_as_gpx">Share route as GPX file</string>
    <string name="share_route_subject">Route shared via OsmAnd</string>
    <string name="route_roundabout">Roundabout: Take %1$d exit and go</string>
    <string name="route_kl">Keep left and go</string>
    <string name="route_kr">Keep right and go</string>
    <string name="rendering_attr_noPolygons_description">Make all areal land features on map transparent.</string>
    <string name="rendering_attr_noPolygons_name">Polygons</string>
    <string name="rendering_attr_appMode_name">Rendering mode</string>
    <string name="rendering_attr_appMode_description">Optimize map for</string>
    <!-- string name="rendering_attr_contourLines_description">Select minimum zoom level to display in map if available. Separate contour data needed.</string -->
    <string name="rendering_attr_contourLines_description">Display from zoom level (requires contour data):</string>
    <string name="rendering_attr_contourLines_name">Show contour lines</string>
    <string name="rendering_attr_hmRendered_description">Increase amount of map detail shown.</string>
    <string name="rendering_attr_hmRendered_name">Show more map detail</string>
    <string name="local_index_routing_data">Routing data</string>
    <string name="navigate_point_format">Format</string>
    <string name="poi_search_desc">POI (Point of interest) search</string>
    <string name="address_search_desc">Address search</string>
    <string name="navpoint_search_desc">Coordinates</string>
    <string name="transport_search_desc">Public transport search</string>
    <string name="favourites_search_desc">A way to search for Favorites</string>
    <string name="offline_navigation_not_available">OsmAnd offline navigation is temporarily not available.</string>
    <string name="left_side_navigation">Left-hand traffic</string>
    <string name="left_side_navigation_descr">For countries where people drive on the left side of the road.</string>
    <string name="local_index_description">Tap any existing item to see more details, long-tap to deactivate or delete. Current data on device (%1$s free):</string>
    <string name="unknown_from_location">Starting point not yet determined</string>
    <string name="unknown_location">Position not yet known</string>
    <string name="modify_transparency">Modify transparency (0 - transparent, 255 - opaque)</string>
    <string name="confirm_interrupt_download">Cancel file download?</string>
    <!-- Use ← for RTL languages -->
    <string name="first_time_msg">Thank you for using OsmAnd. Download regional data for offline use via \'Settings\' →  \'Manage map files\' to view maps, locate addresses, look up POIs, find public transport and more.</string>
    <string name="basemap_was_selected_to_download">Basemap is selected for download so that the app functions.</string>
    <string name="local_indexes_cat_tile">Online and cached tile maps</string>
    <string name="local_indexes_cat_map">Standard maps (vector)</string>
    <string name="index_settings_descr">Download and manage offline map files stored on your device.</string>
    <string name="map_online_plugin_is_not_installed">Enable the \'Online maps\' plugin to select different map sources</string>
    <string name="map_online_data">Online and tile maps</string>
    <string name="map_online_data_descr">Use online maps (download and cache tiles on memory card).</string>
    <string name="online_map_settings_descr">Configure online or cached tile map sources.</string>
    <string name="plugins_screen">Plugins</string>
    <string name="prefs_plugins_descr">Plugins activate advanced settings and additional functionality.</string>
    <string name="prefs_plugins">Plugins</string>
    <string name="vector_maps_may_display_faster_on_some_devices">Vector maps likely display faster. May not work well on some devices.</string>
    <string name="play_commands_of_currently_selected_voice">Select a voice and test by playing prompts</string>
    <string name="native_rendering">Native rendering</string>
    <string name="test_voice_prompts">Test voice prompts</string>
    <string name="switch_to_raster_map_to_see">No offline vector map present for this location. Download one in \'Settings\' (\'Manage map files\'), or switch to the \'Online maps\' plugin.</string>
    <string name="send_files_to_osm">Send GPX files to OSM?</string>
    <string name="gpx_visibility_txt">Visibility</string>
    <string name="gpx_tags_txt">Tags</string>
    <string name="shared_string_description">Description</string>
    <string name="validate_gpx_upload_name_pwd">Please specify your OSM username and password to upload GPX files.</string>
    <string name="default_buttons_support">Support</string>
    <string name="support_new_features">Support new features</string>
    <string name="support_new_features_descr">Donate to see new features implemented in the app.</string>
    <string name="show_ruler_level">Display ruler</string>
    <string name="info_button">Info</string>
    <string name="back_to_location">Return to position</string>
    <string name="accessibility_mode">Accessibility mode</string>
    <string name="accessibility_mode_descr">Turns on the features for impaired users.</string>
    <string name="accessibility_default">According to the Android system setting</string>
    <string name="backToMenu">Back to menu</string>
    <string name="zoomOut">Zoom out</string>
    <string name="zoomIn">Zoom in</string>
    <string name="zoomIs">Zoom level is</string>
    <string name="north">north</string>
    <string name="north_north_east">north-north-east</string>
    <string name="north_east">north-east</string>
    <string name="east_north_east">east-north-east</string>
    <string name="east">east</string>
    <string name="east_south_east">east-south-east</string>
    <string name="south_east">south-east</string>
    <string name="south_south_east">south-south-east</string>
    <string name="south">south</string>
    <string name="south_south_west">south-south-west</string>
    <string name="south_west">south-west</string>
    <string name="west_south_west">west-south-west</string>
    <string name="west">west</string>
    <string name="west_north_west">west-north-west</string>
    <string name="north_west">north-west</string>
    <string name="north_north_west">north-north-west</string>
    <string name="front">forward</string>
    <string name="front_right">right-forward</string>
    <string name="right">to the right</string>
    <string name="back_right">right-backward</string>
    <string name="back">backward</string>
    <string name="back_left">left-backward</string>
    <string name="left">to the left</string>
    <string name="front_left">left-forward</string>
    <string name="oclock">o\'clock</string>
    <string name="towards">toward</string>
    <string name="accuracy">Accuracy</string>
    <string name="altitude">Altitude</string>
    <string name="no_info">No info</string>
    <string name="direction_style_sidewise">Sidewise (8 sectors)</string>
    <string name="direction_style_clockwise">Clockwise (12 sectors)</string>
    <string name="settings_direction_style">Direction style</string>
    <string name="settings_direction_style_descr">Choose style to express relative directions while moving.</string>
    <string name="auto_announce_on">Start auto announcing</string>
    <string name="auto_announce_off">Stop auto announcing</string>
    <string name="i_am_here">I am here</string>
    <string name="zoom_by_trackball_descr">Change map zooming by horizontal trackball movement.</string>
    <string name="zoom_by_trackball">Use trackball for zoom control</string>
    <string name="accessibility_preferences_descr">Accessibility related preferences.</string>
    <string name="arrival_distance_factor_early">Early</string>
    <string name="arrival_distance_factor_normally">Normal</string>
    <string name="arrival_distance_factor_late">Late</string>
    <string name="arrival_distance_factor_at_last">In the last meters</string>
    <string name="arrival_distance">Arrival announcement</string>
    <string name="arrival_distance_descr">How soon do you want the arrival announcement?</string>
    <string name="rendering_out_of_memory">Not enough process memory to display selected area</string>
    <string name="use_fluorescent_overlays">Fluorescent overlays</string>
    <string name="use_fluorescent_overlays_descr">Use fluorescent colors to display tracks and routes.</string>
    <string name="offline_edition">Offline editing</string>
    <string name="offline_edition_descr">Always use offline editing.</string>
    <string name="update_poi_does_not_change_indexes">POI changes inside app do not affect downloaded map files, changes are saved as a file on your device instead.</string>
    <string name="local_openstreetmap_uploading">Uploading…</string>
    <string name="local_openstreetmap_were_uploaded">{0} POI/Notes were uploaded</string>
    <string name="local_openstreetmap_uploadall">Upload all</string>
    <string name="local_openstreetmap_upload">Upload modification to OSM</string>
    <string name="local_openstreetmap_delete">Delete modification</string>
    <string name="local_openstreetmap_descr_title">Asynchronous OSM editing:</string>
    <string name="local_openstreetmap_settings">OSM POIs/Notes saved on device</string>
    <string name="local_openstreetmap_settings_descr">Show and manage OSM POIs/Notes noted in database on device.</string>
    <string name="live_monitoring_interval_descr">Specify the online tracking interval.</string>
    <string name="live_monitoring_interval">Online tracking interval</string>
    <string name="live_monitoring_url_descr">Specify the web address with parameter syntax: lat={0}, lon={1}, timestamp={2}, hdop={3}, altitude={4}, speed={5}, bearing={6}.</string>
    <string name="live_monitoring_url">Online tracking web address</string>
    <string name="live_monitoring_max_interval_to_send">Time buffer for online tracking</string>
    <string name="live_monitoring_max_interval_to_send_desrc">Specify a time buffer to keep locations to send without connection</string>
    <string name="gpx_monitoring_disabled_warn">Log track using GPX widget or via \'Trip recording\' settings.</string>
    <string name="show_current_gpx_title">Show current track</string>
    <string name="free_version_message">You can download or update %1$s maps.</string>
    <string name="free_version_title">Free version</string>
    <string name="poi_context_menu_showdescription">Show POI description.</string>
    <string name="index_name_north_america">North America</string>
    <string name="index_name_netherlands">Europe - Netherlands</string>
    <string name="index_name_us">North America - United States</string>
    <string name="index_name_central_america">Central America</string>
    <string name="index_name_south_america">South America</string>
    <string name="index_name_europe">Europe</string>
    <string name="index_name_france">Europe - France</string>
    <string name="index_name_germany">Europe - Germany</string>
    <string name="index_name_russia">Russia</string>
    <string name="index_name_africa">Africa</string>
    <string name="index_name_asia">Asia</string>
    <string name="index_name_oceania">Australia and Oceania</string>
    <string name="index_name_other">Worldwide and topic maps</string>
    <string name="index_name_wiki">Worldwide Wikipedia POIs</string>
    <string name="index_name_voice">Voice prompts (recorded, limited features)</string>
    <string name="index_name_tts_voice">Voice prompts (TTS-synthesized, prefer)</string>
    <string name="amenity_type_osmwiki">Wikipedia (offline)</string>
    <string name="amenity_type_user_defined">User defined</string>
    <string name="fav_export_confirmation">File containing previously exported Favorites already exists. Replace it?</string>
    <string name="profile_settings">Profile Specific Settings</string>
    <string name="routing_settings">Navigation</string>
    <string name="routing_settings_descr">Specify options for navigation.</string>
    <string name="global_settings">Global Settings</string>
    <string name="index_settings">Manage map files</string>
    <string name="general_settings">General</string>
    <string name="general_settings_descr">Configure display and common settings for the app.</string>
    <string name="global_app_settings">Global app settings</string>
    <string name="user_name">Your OSM username</string>
    <string name="open_street_map_login_descr">Needed for openstreetmap.org submissions.</string>
    <string name="user_password">Your OSM password</string>
    <string name="osmand_service">Background mode</string>
    <string name="osmand_service_descr">OsmAnd runs in the background with the screen off.</string>
    <string name="download_files_not_enough_space">There is not enough free space to download %1$s MB (free: %2$s).</string>
    <string name="use_transparent_map_theme">Transparent theme</string>
    <string name="native_library_not_supported">Native library not supported on this device.</string>
    <string name="init_native_library">Initializing native library…</string>
    <string name="choose_auto_follow_route">Auto-center map view</string>
    <string name="choose_auto_follow_route_descr">Time until the map view synchronizes with the current position.</string>
    <!-- string name="auto_follow_route_never">Never (tap \'Go\' to start guidance manually)</string -->
    <string name="keep_informing_never">Only manually (tap arrow)</string>
    <string name="keep_informing_descr">Re-announce navigation instructions at regular intervals.</string>
    <string name="keep_informing">Repeat navigation instructions</string>
    <string name="auto_follow_route_navigation">Auto-center nav only</string>
    <string name="auto_follow_route_navigation_descr">Auto-center map view only while navigating.</string>
    <string name="auto_follow_location_enabled">Auto-center map view in use.</string>
    <string name="pref_vector_rendering">Vector renderer specific options</string>
    <string name="pref_overlay">Overlay / underlay</string>
    <string name="pref_raster_map">Map source settings</string>
    <string name="pref_vector_map">Vector map settings</string>
    <string name="delete_confirmation_msg">Delete %1$s?</string>
    <string name="city_type_suburb">Suburb</string>
    <string name="city_type_hamlet">Hamlet</string>
    <string name="city_type_village">Village</string>
    <string name="city_type_town">Town</string>
    <string name="city_type_city">City</string>
    <string name="animate_route_off">Stop simulation</string>
    <string name="animate_route">Start simulation</string>
    <string name="file_can_not_be_renamed">File can not be renamed.</string>
    <string name="file_with_name_already_exists">File with that name already exists.</string>
    <string name="shared_string_gpx_route">GPX route</string>
    <string name="poi_query_by_name_matches_categories">Several POI categories found matching the query:</string>
    <string name="data_to_search_poi_not_available">Local data to search POI is not present.</string>
    <string name="poi_filter_by_name">Search by name</string>
    <string name="old_poi_file_should_be_deleted">The POI data file \'%1$s\' is redundant and can be deleted.</string>
    <string name="update_poi_file_not_found">Local file to maintain POI changes not found and could not be created.</string>
    <string name="button_upgrade_osmandplus">Upgrade OsmAnd+</string>
    <string name="map_version_changed_info">Download the new version of the app to be able to use the new map files.</string>
    <string name="poi_filter_nominatim">Online Nominatim</string>
    <string name="search_position_current_location_search">Searching position…</string>
    <string name="search_position_current_location_found">My Position (found)</string>
    <string name="search_position_address">Address…</string>
    <string name="search_position_favorites">Favorites…</string>
    <string name="search_position_undefined">Undefined</string>
    <!-- string name="search_position_current_location">Current position…</string -->
    <string name="search_position_map_view">Current map center</string>
    <string name="select_search_position">Origin:</string>
    <string name="context_menu_item_search">Search nearby</string>
    <string name="route_successfully_saved_at">Route saved as \'%1$s\'.</string>
    <string name="filename_input">Filename: </string>
    <string name="file_with_name_already_exist">File with same name already exists.</string>
    <string name="local_index_upload_gpx_description">Upload GPX files to the OSM community, improving the maps.</string>
    <string name="local_index_items_uploaded">%1$d of %2$d item(s) uploaded.</string>
    <string name="local_index_mi_upload_gpx">Send to OSM</string>
    <string name="show_more_map_detail">Show more map detail</string>
    <string name="show_more_map_detail_descr">Show some vector map detail (roads etc.) at lower zoom levels already.</string>
    <string name="favourites_delete_multiple_succesful">Favorite points deleted.</string>
    <string name="favorite_delete_multiple">You are going to delete %1$d Favorites and %2$d Favorite groups. Are you sure?</string>
    <string name="favorite_home_category">Home</string>
    <string name="favorite_friends_category">Friends</string>
    <string name="favorite_places_category">Places</string>
    <string name="shared_string_others">Others</string>
    <string name="shared_string_name">Name</string>
    <string name="favourites_edit_dialog_category">Category</string>
    <string name="shared_string_no_thanks">No, thanks</string>
    <string name="basemap_missing">Download the base world map to get an overview covering the whole world at low zoom levels.</string>
    <string name="vector_data_missing">Download (\'offline\') data to use maps offline.</string>
    <string name="shared_string_release">Released</string>
    <string name="local_index_installed">Local version</string>
    <string name="local_index_items_backuped">%1$d of %2$d item(s) deactivated.</string>
    <string name="local_index_items_deleted">%1$d of %2$d item(s) deleted.</string>
    <string name="local_index_items_restored">%1$d of %2$d item(s) activated.</string>
    <string name="local_index_no_items_to_do">No items to %1$s</string>
    <string name="local_index_action_do">You are about to %1$s %2$s item(s). Continue?</string>
    <string name="local_index_descr_title">Manage map files.</string>
    <string name="local_index_mi_restore">Activate</string>
    <string name="local_index_mi_backup">Deactivate</string>
    <string name="local_index_poi_data">POI data</string>
    <string name="local_index_address_data">Address data</string>
    <string name="local_index_transport_data">Public transport data</string>
    <string name="local_index_map_data">Map data</string>
    <string name="local_indexes_cat_backup">Deactivated</string>
    <string name="local_indexes_cat_tts">Voice prompts (TTS)</string>
    <string name="local_indexes_cat_voice">Voice prompts (recorded)</string>
    <!-- string name="local_indexes_cat_gpx">GPX data</string -->
    <string name="local_indexes_cat_poi">POI data</string>
    <string name="ttsvoice">TTS voice</string>
    <string name="search_offline_clear_search">New Search</string>
    <string name="map_text_size_descr">Select the text size for names on the map.</string>
    <string name="map_text_size">Map font size</string>
    <string name="trace_rendering">Rendering debug info</string>
    <string name="trace_rendering_descr">Display the rendering performance.</string>
    <string name="installing_new_resources">Unpacking new data…</string>
    <string name="internet_connection_required_for_online_route">An online navigation service is selected but you are not connected to the Internet.</string>
    <string name="tts_language_not_supported_title">Unsupported language</string>
    <string name="tts_language_not_supported">The selected language is not supported by the installed Android TTS (text-to-speech) engine. Look for another TTS engine in the market? Otherwise the preset TTS language will be used.</string>
    <string name="tts_missing_language_data_title">Missing data</string>
    <string name="tts_missing_language_data">Go to the market to download selected language?</string>
    <string name="gpx_option_reverse_route">Reverse GPX direction</string>
    <string name="gpx_option_destination_point">Use current destination</string>
    <string name="gpx_option_from_start_point">Pass along entire track</string>
    <!-- Use ← for RTL languages -->
    <string name="switch_to_vector_map_to_see">Offline vector map present for this location. \n\t\n\tTo use activate \'Menu\' → \'Configure map\' → \'Map Source…\' → \'Offline vector maps\'.</string>
    <string name="choose_audio_stream">Voice guidance output</string>
    <string name="choose_audio_stream_descr">Select the speaker to play the voice guidance.</string>
    <string name="voice_stream_voice_call">Phone call audio (also to interrupt car BT stereos)</string>
    <string name="voice_stream_notification">Notification audio</string>
    <string name="voice_stream_music">Media/music audio</string>
    <string name="warning_tile_layer_not_downloadable">The app cannot download the map layer %1$s, reinstalling it might help.</string>
    <string name="overlay_transparency_descr">Modify the overlay transparency.</string>
    <string name="overlay_transparency">Overlay transparency</string>
    <string name="map_transparency_descr">Modify the base map transparency.</string>
    <string name="map_transparency">Base map transparency</string>
    <string name="layer_underlay">Underlay map…</string>
    <string name="map_underlay">Underlay map</string>
    <string name="map_underlay_descr">Choose the underlay map.</string>
    <string name="layer_overlay">Overlay map…</string>
    <string name="map_overlay">Overlay map</string>
    <string name="map_overlay_descr">Choose the overlay map.</string>
    <string name="tile_source_already_installed">Map already installed, \'Settings\' will be updated.</string>
    <string name="select_tile_source_to_install">Select (tile) maps to install or update.</string>
    <string name="internet_not_available">Unable to perform operation without a connection to the Internet.</string>
    <string name="install_more">Install more…</string>
    <string name="level_to_switch_vector_raster_descr">Use raster maps for anything beyond this level.</string>
    <string name="level_to_switch_vector_raster">Minimum vector zoom level</string>
    <string name="create_poi_link_to_osm_doc"><u>Online OSM</u> map classification with images.</string>
    <string name="error_doing_search">Could not perform offline search.</string>
    <string name="search_offline_geo_error">Could not parse geo intent \'%s\'.</string>
    <string name="search_osm_offline">Search by geo location</string>
    <string name="system_locale">System</string>
    <string name="preferred_locale_descr">Select display language (takes effect when OsmAnd is restarted).</string>
    <string name="preferred_locale">Display language</string>
    <string name="incomplete_locale">incomplete</string>
    <string name="unit_of_length_descr">Change what distance is measured in.</string>
    <string name="unit_of_length">Units of length</string>
    <string name="si_mi_feet">Miles/feet</string>
    <string name="si_mi_yard">Miles/yards</string>
    <string name="si_km_m">Kilometers/meters</string>
    <string name="yard">yd</string>
    <string name="foot">ft</string>
    <string name="mile_per_hour">mph</string>
    <string name="mile">mi</string>
    <string name="send_location_way_choose_title">Share location using</string>
    <string name="send_location_sms_pattern">Location: %1$s\n%2$s</string>
    <string name="send_location_email_pattern">To see location follow the web link %1$s or Android intent link %2$s</string>
    <string name="send_location">Send location</string>
    <string name="context_menu_item_share_location">Share location</string>
    <string name="add_waypoint_dialog_added">GPX Waypoint \'\'{0}\'\' added</string>
    <string name="add_waypoint_dialog_title">Add waypoint to recorded GPX track</string>
    <string name="context_menu_item_add_waypoint">Add GPX waypoint</string>
    <string name="amenity_type_administrative">Administrative</string>
    <string name="amenity_type_barrier">Barrier</string>
    <string name="amenity_type_education">Education</string>
    <string name="amenity_type_emergency">Emergency</string>
    <string name="amenity_type_entertainment">Entertainment</string>
    <string name="amenity_type_finance">Finance</string>
    <string name="amenity_type_geocache">Geocache</string>
    <string name="amenity_type_healthcare">Healthcare</string>
    <string name="amenity_type_historic">Historic</string>
    <string name="amenity_type_landuse">Landuse</string>
    <string name="amenity_type_leisure">Leisure</string>
    <string name="amenity_type_man_made">Man made</string>
    <string name="amenity_type_military">Military</string>
    <string name="amenity_type_natural">Natural</string>
    <string name="amenity_type_office">Office</string>
    <string name="amenity_type_other">Other</string>
    <string name="amenity_type_shop">Shop</string>
    <string name="amenity_type_sport">Sport</string>
    <string name="amenity_type_sustenance">Sustenance</string>
    <string name="amenity_type_tourism">Tourism</string>
    <string name="amenity_type_transportation">Transport</string>
    <string name="indexing_address">Indexing address…</string>
    <string name="indexing_map">Indexing map…</string>
    <string name="indexing_poi">Indexing POI…</string>
    <string name="indexing_transport">Indexing transport…</string>
    <string name="km">km</string>
    <string name="km_h">km/h</string>
    <string name="m">m</string>
    <string name="old_map_index_is_not_supported">Deprecated map data format \'\'{0}\'\', not supported</string>
    <string name="poi_filter_closest_poi">Nearest POIs</string>
    <string name="poi_filter_custom_filter">Custom filter</string>
    <string name="poi_filter_namefinder">Online NameFinder</string>
    <string name="reading_cached_tiles">Reading cached tiles…</string>
    <string name="version_index_is_big_for_memory">The index \'\'{0}\'\' did not fit into memory</string>
    <string name="version_index_is_not_supported">The version of index \'\'{0}\'\' is not supported</string>
    <string name="osmand_routing_experimental">OsmAnd offline navigation is an experimental feature and it does not work for longer distances than about 20 km.\n\nNavigation temporarily switched to online CloudMade service.</string>
    <string name="specified_dir_doesnt_exist">Can not find the specified folder.</string>
    <string name="osmand_net_previously_installed">All offline data in the old installed app will be supported by the new one, but Favorite points must be exported from the old app and then imported in the new one.</string>
    <string name="build_installed">Build {0} was installed ({1}).</string>
    <string name="downloading_build">Downloading build…</string>
    <string name="install_selected_build">Install OsmAnd - {0} of {1} {2} MB ?</string>
    <string name="loading_builds_failed">Retrieving the list of OsmAnd builds failed</string>
    <string name="loading_builds">Loading OsmAnd builds…</string>
    <string name="select_build_to_install">Select an OsmAnd build to install</string>
    <string name="gps_status_app_not_found">GPS status app not installed. Search in market?</string>
    <!-- Use ← for RTL languages -->
    <string name="voice_is_not_available_msg">No voice guidance available, please go to \'Settings\' → \'Navigation settings\' → \'Voice guidance\' and select or download a voice prompt package.</string>
    <string name="voice_is_not_available_title">No voice guidance selected</string>
    <string name="daynight_mode_day">Day</string>
    <string name="daynight_mode_night">Night</string>
    <string name="daynight_mode_auto">Sunrise/sunset</string>
    <string name="daynight_mode_sensor">Light sensor</string>
    <string name="daynight_descr">Select rationale for switching between night and day mode.</string>
    <string name="daynight">Day/night mode</string>
    <string name="download_files_question">Download {0} file(s) ({1} MB)?</string>
    <string name="items_were_selected">{0} item(s) selected</string>
    <string name="filter_existing_indexes">Downloaded</string>
    <string name="fast_route_mode">Fastest route</string>
    <string name="fast_route_mode_descr">Enable to calculate fastest route or disable for fuel-saving route.</string>
    <string name="tiles_to_download_estimated_size">At zoom {0} download {1} tiles ({2} MB)</string>
    <string name="shared_string_download_map">Download map</string>
    <string name="select_max_zoom_preload_area">Select maximum zoom to preload</string>
    <string name="maps_could_not_be_downloaded">This map could not be downloaded</string>
    <string name="continuous_rendering">Continuous rendering</string>
    <string name="continuous_rendering_descr">Display continuous rendering instead of image-at-once.</string>
    <string name="rendering_exception">Could not draw selected area</string>
    <string name="show_point_options">Use location…</string>
    <string name="renderer_load_sucess">Renderer loaded</string>
    <string name="renderer_load_exception">Could not load renderer</string>
    <string name="renderers">Vector renderer</string>
    <string name="renderers_descr">Choose the rendering appearance.</string>
    <string name="poi_context_menu_website">Show POI website</string>
    <string name="poi_context_menu_call">Show POI phone</string>
    <string name="download_type_to_filter">type to filter</string>
    <string name="use_high_res_maps">High resolution display</string>
    <string name="use_high_res_maps_descr">Do not stretch (and blur) map tiles on high density displays.</string>
    <string name="context_menu_item_search_transport">Search public transport</string>
    <string name="transport_searching_transport">Transport results (no destination):</string>
    <string name="transport_searching_route">Transport results ({0} to destination):</string>
    <string name="transport_search_again">Reset transport search</string>
    <string name="voice">Recorded voice</string>
    <string name="voices">Voice prompts</string>
    <string name="no_vector_map_loaded">Vector maps were not loaded</string>
    <!-- string name="map_route_by_gpx">Navigate using GPX</string-->
    <string name="gpx_files_not_found">No GPX files found in the tracks folder</string>
    <string name="layer_gpx_layer">GPX files…</string>
    <string name="error_reading_gpx">Could not read GPX data</string>
    <string name="vector_data">Offline vector maps</string>
    <string name="transport_context_menu">Search transport at stop</string>
    <string name="poi_context_menu_modify">Modify POI</string>
    <string name="poi_context_menu_delete">Delete POI</string>
    <string name="rotate_map_compass_opt">Compass direction</string>
    <string name="rotate_map_bearing_opt">Movement direction</string>
    <string name="rotate_map_none_opt">No rotation (north always upwards)</string>
    <string name="rotate_map_to_bearing_descr">Select map screen alignment.</string>
    <string name="rotate_map_to_bearing">Map orientation</string>
    <string name="show_route">Route details</string>
    <string name="fav_imported_sucessfully">Favorites imported</string>
    <string name="import_file_favourites">Save data as GPX file or import waypoints to \'Favorites\'?</string>
    <string name="fav_file_to_load_not_found">GPX file containing Favorites not found at {0}</string>
    <string name="fav_saved_sucessfully">Favorites saved to {0}</string>
    <string name="no_fav_to_save">No Favorite points to save</string>
    <string name="share_fav_subject">Favorites shared via OsmAnd</string>
    <string name="error_occurred_loading_gpx">Could not load GPX</string>
    <string name="send_report">Send report</string>
    <string name="none_region_found">Could not find any downloaded maps on memory card.</string>
    <string name="poi_namefinder_query_empty">Type to find a POI</string>
    <string name="any_poi">Any</string>
    <string name="thanks_yandex_traffic">Thanks to Yandex for traffic info.</string>
    <string name="layer_yandex_traffic">Yandex traffic</string>
    <string name="layer_route">Route</string>
    <string name="layer_osm_bugs">OSM Notes (online)</string>
    <string name="layer_poi">POI overlay…</string>
    <string name="layer_map">Map source…</string>
    <string name="menu_layers">Map layers</string>
    <string name="context_menu_item_search_poi">Search POI</string>
    <string name="use_trackball_descr">Use a trackball device to move the map.</string>
    <string name="use_trackball">Use trackball</string>
    <string name="background_service_wait_int_descr">Sets highest waiting time allowed for each background position fix.</string>
    <string name="background_service_wait_int">Maximum wait for fix</string>
    <string name="where_am_i">Where am I?</string>
    <string name="process_navigation_service">OsmAnd navigation service</string>
    <string name="network_provider">Network</string>
    <string name="gps_provider">GPS</string>
    <string name="int_seconds">seconds</string>
    <string name="int_min">min.</string>
    <string name="background_service_int_descr">Set wake-up interval used by the background service.</string>
    <string name="background_service_provider_descr">Select location method used by the background service.</string>
    <string name="background_service_provider">Location provider</string>
    <string name="background_router_service_descr">Tracks your position while the screen is off.</string>
    <string name="background_router_service">Run OsmAnd in background</string>
    <string name="off_router_service_no_gps_available">The background navigation service requires a location provider to be turned on.</string>
    <string name="hide_poi_filter">Hide filter</string>
    <string name="show_poi_filter">Show filter</string>
    <string name="search_poi_filter">Filter</string>
    <string name="menu_mute_off">Sound is on</string>
    <string name="menu_mute_on">Sound is off</string>
    <string name="voice_data_initializing">Initializing voice data…</string>
    <string name="voice_data_not_supported">Unsupported version of voice data</string>
    <string name="voice_data_corrupted">Specified voice data is corrupted</string>
    <string name="voice_data_unavailable">Selected voice data is not available</string>
    <string name="sd_unmounted">Memory card not accessible.\nYou won\'t be able to see maps or find things.</string>
    <string name="sd_mounted_ro">Memory card read-only.\nIt is now only possible to see the preloaded map, not download new areas.</string>
    <string name="unzipping_file">Unzipping file…</string>
    <string name="route_tr">Turn right and go</string>
    <string name="route_tshr">Turn sharply right and go</string>
    <string name="route_tslr">Turn slightly right and go</string>
    <string name="route_tl">Turn left and go</string>
    <string name="route_tshl">Turn sharply left and go</string>
    <string name="route_tsll">Turn slightly left and go</string>
    <string name="route_tu">Make U-turn and go</string>
    <string name="route_head">Head</string>
    <string name="first_time_continue">Later</string>
    <string name="first_time_download">Download regions</string>
    <string name="search_poi_location">Awaiting signal…</string>
    <string name="search_near_map">Search near current map center</string>
    <string name="search_nearby">Search nearby</string>
    <string name="map_orientation_default">Same as device</string>
    <string name="map_orientation_portrait">Portrait</string>
    <string name="map_orientation_landscape">Landscape</string>
    <string name="map_screen_orientation">Screen orientation</string>
    <string name="map_screen_orientation_descr">Portrait, landscape, or device.</string>
    <string name="opening_hours_not_supported">Opening hours format can not be changed</string>
    <string name="add_new_rule">Add new rule</string>
    <string name="transport_Routes">Routes</string>
    <string name="transport_Stop">Stop</string>
    <string name="transport_stops">stops</string>
    <string name="transport_search_after">Subsequent itinerary</string>
    <string name="transport_search_before">Prior itinerary</string>
    <string name="transport_finish_search">Finish search</string>
    <string name="transport_stop_to_go_out">Choose stop to get off</string>
    <string name="transport_to_go_after">prior distance</string>
    <string name="transport_to_go_before">subsequent distance</string>
    <string name="transport_stops_to_pass">stops to pass</string>
    <string name="transport_route_distance">Itinerary distance</string>
    <string name="transport">Transport</string>
    <string name="show_transport_over_map_description">Show public transport stops on the map.</string>
    <string name="show_transport_over_map">Show transport stops</string>
    <string name="hello">OsmAnd navigation app</string>
    <string name="update_poi_success">POI data was updated ({0} were loaded)</string>
    <string name="update_poi_error_local">Could not update local POI list</string>
    <string name="update_poi_error_loading">Could not load data from server</string>
    <string name="update_poi_no_offline_poi_index">No offline POI data available for this area</string>
    <string name="update_poi_is_not_available_for_zoom">Zooming in lets you update POIs</string>
    <string name="context_menu_item_update_poi">Update POI</string>
    <string name="context_menu_item_update_map_confirm">Update local data from the Internet?</string>
    <string name="search_history_city">City: {0}</string>
    <string name="search_history_street">Street: {0}, {1}</string>
    <string name="search_history_int_streets">Intersection: {0} x {1} in {2}</string>
    <string name="search_history_building">Building: {0}, {1}, {2}</string>
    <string name="favorite">Favorite</string>
    <string name="uploading_data">Uploading data…</string>
    <string name="uploading">Uploading…</string>
    <string name="search_nothing_found">Nothing found</string>
    <string name="searching">Searching…</string>
    <string name="searching_address">Searching address…</string>
    <string name="search_osm_nominatim">Online search using OSM Nominatim</string>
    <string name="hint_search_online">Online search: House number, street, city</string>
    <string name="search_offline_address">Offline search</string>
    <string name="search_online_address">Online search</string>
    <string name="max_level_download_tile">Max. online zoom</string>
    <string name="max_level_download_tile_descr">Do not browse online map tiles for zoom levels beyond this.</string>
    <string name="route_general_information">Total distance %1$s, traveling time %2$d h %3$d min.</string>
    <string name="router_service_descr">Select an online or offline navigation service.</string>
    <string name="router_service">Navigation service</string>
    <string name="sd_dir_not_accessible">The data storage folder on the memory card is not accessible!</string>
    <string name="download_question">Download {0} - {1} ?</string>
    <string name="download_question_exist">Offline data for {0} already exists ({1}). Update it ({2})?</string>
    <string name="address">Address</string>
    <string name="downloading_list_indexes">Downloading list of available regions…</string>
    <string name="list_index_files_was_not_loaded">Could not fetch list of regions from https://osmand.net.</string>
    <string name="fav_points_edited">Favorite point was edited</string>
    <string name="fav_points_not_exist">No Favorite points exist</string>
    <string name="update_existing">Replace</string>
    <string name="only_show">Display route</string>
    <string name="follow">Start guidance</string>
    <string name="mark_final_location_first">Please select destination first</string>
    <string name="get_directions">Directions</string>
    <string name="opening_hours">Opening hours</string>
    <string name="opening_changeset">Opening changeset…</string>
    <string name="closing_changeset">Closing changeset…</string>
    <string name="commiting_node">Committing node…</string>
    <string name="loading_poi_obj">Loading POI…</string>
    <string name="auth_failed">Authorization failed</string>
    <string name="failed_op">failed</string>
    <string name="converting_names">Converting local/English names…</string>
    <string name="loading_streets_buildings">Loading streets/buildings…</string>
    <string name="loading_postcodes">Loading postcodes…</string>
    <string name="loading_streets">Loading streets…</string>
    <string name="loading_cities">Loading cities…</string>
    <string name="poi">POI</string>
    <string name="error_occurred_saving_gpx">Could not save GPX file</string>
    <string name="error_calculating_route">Could not calculate route</string>
    <string name="error_calculating_route_occured">Could not calculate route</string>
    <string name="empty_route_calculated">Calculated route is empty</string>
    <string name="new_route_calculated_dist">New route calculated, distance</string>
    <string name="arrived_at_destination">You have arrived at your destination</string>
    <string name="invalid_locations">Invalid coordinates</string>
    <string name="go_back_to_osmand">Go back to OsmAnd map</string>
    <string name="loading_data">Loading data…</string>
    <string name="reading_indexes">Reading local data…</string>
    <string name="previous_run_crashed">Last OsmAnd run crashed. Log file is at {0}. Please report the issue and attach the log file.</string>
    <string name="saving_gpx_tracks">Saving GPX file…</string>
    <string name="finished_task">Finished</string>
    <string name="use_online_routing_descr">Use the Internet to calculate a route.</string>
    <string name="use_online_routing">Use online navigation</string>
    <string name="osm_settings_descr">Specify OpenStreetMap.org (OSM) settings needed for OSM submissions.</string>
    <string name="data_settings_descr">Specify language, download/reload data.</string>
    <string name="data_settings">Data</string>
    <string name="additional_settings">Additional settings</string>
    <string name="update_tile">Update map</string>
    <string name="reload_tile">Reload tile</string>
    <string name="mark_point">Target</string>
    <string name="use_english_names_descr">Select between local and English names.</string>
    <string name="use_english_names">Use English names on maps</string>
    <string name="app_settings">App settings</string>
    <string name="search_address">Search address</string>
    <string name="choose_building">Choose building</string>
    <string name="choose_street">Choose street</string>
    <string name="choose_city">Choose city or postcode</string>
    <string name="ChooseCountry">Choose country</string>
    <string name="show_view_angle">Display viewing direction</string>
    <string name="map_view_3d_descr">Enable 3D view of the map.</string>
    <string name="map_view_3d">Map View 3D</string>
    <string name="show_poi_over_map_description">Show the last selected POI overlay on the map.</string>
    <string name="show_poi_over_map">Show POI overlay</string>
    <string name="map_tile_source_descr">Choose the source of online or cached map tiles.</string>
    <string name="map_tile_source">Tile map source</string>
    <string name="map_source">Map source</string>
    <string name="use_internet">Use the Internet</string>
    <string name="show_location">Show your position</string>
    <string name="show_gps_coordinates_text">Show GPS coordinates on the map</string>
    <string name="use_internet_to_download_tile">Download missing map tiles</string>
    <string name="app_description">Navigation app</string>
    <string name="search_button">Search</string>
    <string name="search_activity">Search</string>
    <string name="searchpoi_activity">Choose POI</string>
    <string name="search_POI_level_btn">Find more</string>
    <string name="incremental_search_street">Search street incrementally</string>
    <string name="incremental_search_building">Search building incrementally</string>
    <string name="choose_available_region">Choose region from list</string>
    <string name="choose_intersected_street">Choose intersecting street</string>
    <string name="Closest_Amenities">Closest amenities</string>
    <string name="app_mode_car">Driving</string>
    <string name="app_mode_bicycle">Cycling</string>
    <string name="app_mode_pedestrian">Walking</string>
    <string name="position_on_map_center">Center</string>
    <string name="position_on_map_bottom">Bottom</string>
    <string name="navigate_point_top_text">Input latitude &amp; longitude in the selected format (D - degrees, M - minutes, S - seconds)</string>
    <string name="navigate_point_latitude">Latitude</string>
    <string name="navigate_point_longitude">Longitude</string>
    <string name="navigate_point_format_D">DDD.DD</string>
    <string name="navigate_point_format_DM">DDD MM.MM</string>
    <string name="navigate_point_format_DMS">DDD MM SS.SS</string>
    <string name="search_address_top_text">Select address</string>
    <string name="search_address_region">Region</string>
    <string name="search_address_city">City</string>
    <string name="search_address_street">Street</string>
    <string name="search_address_building">Building</string>
    <string name="search_address_building_option">Building</string>
    <string name="search_address_street_option">Intersecting street</string>
    <!-- string name="search_tabs_location">Location</string -->
    <string name="context_menu_item_update_map">Update map</string>
    <string name="context_menu_item_create_poi">Create POI</string>
    <string name="add_favorite_dialog_top_text">Enter Favorite name</string>
    <string name="add_favorite_dialog_default_favourite_name">Favorite</string>
    <string name="add_favorite_dialog_favourite_added_template">Favorite point \'\'{0}\'\' added.</string>
    <string name="favourites_context_menu_add">Add Favorite</string>
    <string name="favourites_context_menu_edit">Edit Favorite</string>
    <string name="favourites_context_menu_delete">Delete Favorite</string>
    <string name="favourites_remove_dialog_msg">Delete Favorite point \'%s\'?</string>
    <string name="favourites_remove_dialog_success">Favorite point {0} deleted.</string>
    <string name="poi_edit_title">Edit POI</string>
    <string name="poi_create_title">Create POI</string>
    <string name="poi_remove_confirm_template">Delete {0} (comment)?</string>
    <string name="poi_remove_title">Delete POI</string>
    <string name="poi_remove_success">POI deleted</string>
    <string name="poi_action_add">add</string>
    <string name="poi_action_change">change</string>
    <string name="poi_action_delete">delete</string>
    <string name="poi_action_succeded_template">Action {0} completed.</string>
    <string name="poi_error_unexpected_template">Could not perform action {0}.</string>
    <string name="poi_error_io_error_template">I/O error while performing action {0}.</string>
    <string name="poi_error_info_not_loaded">Info about node was not loaded</string>
    <string name="poi_dialog_opening_hours">Open</string>
    <string name="poi_dialog_comment">Comment</string>
    <string name="poi_dialog_reopen">Reopen</string>
    <string name="poi_dialog_comment_default">POI changing</string>
    <string name="poi_dialog_other_tags_message">All other tags are preserved</string>
    <string name="default_buttons_commit">Commit</string>
    <string name="filter_current_poiButton">Filter</string>
    <string name="edit_filter_save_as_menu_item">Save As</string>
    <string name="edit_filter_delete_dialog_title">Delete selected filter?</string>
    <string name="edit_filter_delete_message">Filter {0} has been deleted</string>
    <string name="edit_filter_create_message">Filter {0} has been created</string>
    <string name="email">e-mail</string>
    <string name="av_camera_focus">Camera focus type</string>
    <string name="av_camera_focus_descr">Select the internal camera focus mode.</string>
    <string name="av_camera_focus_auto">Auto focus</string>
    <string name="av_camera_focus_hiperfocal">Hyperfocal focus</string>
    <string name="av_camera_focus_edof">Extended depth of field (EDOF)</string>
    <string name="av_camera_focus_infinity">Focus is set at infinity</string>
    <string name="av_camera_focus_macro">Macro (close-up) focus mode</string>
    <string name="av_camera_focus_continuous">The camera continuously tries to focus</string>
    <string name="av_photo_play_sound">Play sound on photo shot</string>
    <string name="av_photo_play_sound_descr">Choose whether to play a sound when shooting photos.</string>
    <string name="av_camera_pic_size">Camera Picture Size</string>
    <string name="av_camera_pic_size_descr">Select the internal camera picture size.</string>
    <string name="navigation_intent_invalid">Invalid format: %s</string>
    <string name="plugin_install_needs_network">You need to be connected to the Internet to install this plugin.</string>
    <string name="get_plugin">Get</string>
    <string name="use_fast_recalculation">Smart route recalculation</string>
    <string name="use_fast_recalculation_desc">For long trips, only recalculate the initial part of the route.</string>
    <string name="do_you_like_osmand">Do you like OsmAnd?</string>
    <string name="we_really_care_about_your_opinion">We care about your opinion and your feedback is important to us.</string>
    <string name="rate_this_app">Rate this app</string>
    <string name="rate_this_app_long">Please give OsmAnd a score on Google Play</string>
    <string name="user_hates_app_get_feedback">Tell us why.</string>
    <string name="user_hates_app_get_feedback_long">Please tell us what would you want to change in this app.</string>
    <string name="failed_to_upload">Failed to upload</string>
    <string name="delete_change">Delete change</string>
    <string name="successfully_uploaded_pattern">Uploaded {0}/{1}</string>
    <string name="try_again">Try again</string>
    <string name="error_message_pattern">Error: {0}</string>
    <string name="dahboard_options_dialog_title">Configure dashboard</string>
    <string name="shared_string_card_was_hidden">Card was hidden</string>
    <string name="shared_string_undo">Undo</string>
    <string name="shared_string_skip">Skip</string>
    <string name="app_name_osmand">OsmAnd</string>
    <string name="offline_maps_and_navigation">Offline Maps\n&amp; Navigation</string>
    <string name="commit_poi">Commit POI</string>
    <string name="tab_title_basic">Basic</string>
    <string name="tab_title_advanced">Advanced</string>
    <string name="building_number">Building Number</string>
    <string name="next_proceed">Next</string>
    <string name="opening_at">Opening at</string>
    <string name="closing_at">Closing at</string>
    <string name="contact_info">Contact info</string>
    <string name="add_opening_hours">Add opening hours</string>
    <string name="poi_dialog_poi_type">POI Type</string>
    <string name="number_of_rows_in_dash">Number of rows in dash %1$s</string>
    <string name="please_specify_poi_type">Please specify POI type.</string>
    <string name="working_days">Working days</string>
    <string name="recent_places">Recent places</string>
    <string name="favourites">Favorites</string>
    <string name="saved_at_time">Now saved at: %1$s</string>
    <string name="poi_deleted_localy">POI will be deleted once you upload your changes</string>
    <string name="show_gpx">Show GPX data</string>
    <string name="count_of_lines">Count of lines</string>
    <string name="are_you_sure">Are you sure?</string>
    <string name="unsaved_changes_will_be_lost">Any unsaved changes will be lost. Continue?</string>
    <string name="downloads_left_template">%1$s downloads left</string>
    <string name="roads">Roads</string>
    <string name="downloading_number_of_files">Downloading - %1$d file</string>
    <string name="show_free_version_banner">Show free version banner</string>
    <string name="show_free_version_banner_description">Display the free version banner even in the paid version.</string>
    <string name="buy">Buy</string>
    <string name="activate_seamarks_plugin">Please activate the \'Nautical map view\' plugin</string>
    <string name="activate_srtm_plugin">Please activate the \'Contour lines\' plugin</string>
    <string name="later">Later</string>
    <string name="get_full_version">Full version</string>
    <string name="downloads">Downloads</string>
    <string name="confirm_download_roadmaps">The roads-only map is not needed, since you have the standard (full) map. Download it anyway?</string>
    <string name="value_downloaded_of_max">%1$.1f of %2$.1f MB</string>
    <string name="file_size_in_mb">%.1f MB</string>
    <string name="update_all">Update all (%1$s MB)</string>
    <string name="free_downloads_used">Free downloads used</string>
    <string name="free_downloads_used_description">Displays the amount of free downloads left.</string>
    <string name="application_dir_description">Choose where you want to store maps and other data files.</string>
    <string name="enter_country_name">Enter country name</string>
    <string name="new_version">New version</string>
    <string name="begin_with_osmand_menu_group">First steps with OsmAnd</string>
    <string name="features_menu_group">Features</string>
    <string name="help_us_to_improve_menu_group">Help improve OsmAnd</string>
    <string name="other_menu_group">Other</string>
    <string name="plugins_menu_group">Plugins</string>
    <string name="first_usage_item">First use</string>
    <string name="first_usage_item_description">How to download maps, set basic settings.</string>
    <string name="navigation_item_description">Set up navigation.</string>
    <string name="planning_trip_item">Planning a trip</string>
    <string name="faq_item">FAQ</string>
    <string name="faq_item_description">Frequently asked questions</string>
    <string name="map_viewing_item">Map viewing</string>
    <string name="search_on_the_map_item">Searching the map</string>
    <string name="instalation_troubleshooting_item">Installation and troubleshooting</string>
    <string name="techical_articles_item">Technical articles</string>
    <string name="versions_item">Versions</string>
    <string name="feedback">Feedback</string>
    <string name="contact_us">Contact</string>
    <string name="map_legend">Map legend</string>
    <string name="save_poi_too_many_uppercase">The name contains too many capital letters. Continue?</string>
    <string name="save_poi_without_poi_type_message">Do you really want to save POI without type?</string>
    <string name="poi_context_menu_modify_osm_change">Modify OSM change</string>
    <string name="use_dashboard_btn">Use dashboard</string>
    <string name="use_drawer_btn">Use menu</string>
    <string name="dashboard_or_drawer_title">Dashboard or menu control</string>
    <string name="dashboard_or_drawer_description">A choice is offered to primarily control the app via the flexible dashboard or a static menu. Your choice can always be changed in the dashboard settings.</string>
    <string name="update">Update</string>
    <string name="only_download_over_wifi">Only download on Wi-Fi</string>
    <string name="live_update">Live update</string>
    <string name="update_now">Update now</string>
    <string name="missing_write_external_storage_permission">OsmAnd lacks permission to use the memory card</string>
    <string name="last_update">Last update: %s</string>
    <string name="update_time">Update time</string>
    <string name="updates_size">Update size</string>
    <string name="last_map_change">"Last map change: %s"</string>
    <string name="hourly">Hourly</string>
    <string name="daily">Daily</string>
    <string name="weekly">Weekly</string>
    <string name="morning">Morning</string>
    <string name="night">Night</string>
    <string name="select_month_and_country">Select month and country</string>
    <string name="number_of_contributors">Number of contributors</string>
    <string name="number_of_edits">Number of edits</string>
    <string name="reports_for">Report for</string>
    <string name="file_name_containes_illegal_char">File name contains illegal character</string>
    <string name="configure_screen_quick_action">Quick action</string>
    <string name="quick_action_item_action">Action %d</string>
    <string name="quick_action_item_screen">Screen %d</string>
    <string name="quick_action_add_marker">Add map marker</string>
    <string name="quick_action_add_poi">Add POI</string>
    <string name="quick_action_map_style">Change map style</string>
    <string name="quick_action_map_style_switch">The map style has been changed to \"%s\".</string>
    <string name="quick_action_take_audio_note">New audio note</string>
    <string name="quick_action_take_video_note">New video note</string>
    <string name="quick_action_take_photo_note">New photo note</string>
    <string name="quick_action_add_osm_bug">Add OSM Note</string>
    <string name="quick_action_navigation_voice">Voice on/off</string>
    <string name="quick_action_navigation_voice_off">Unmute Voice</string>
    <string name="quick_action_navigation_voice_on">Mute Voice</string>
    <string name="quick_action_add_gpx">Add GPX waypoint</string>
    <string name="quick_action_add_parking">Add parking place</string>
    <string name="quick_action_new_action">Add action</string>
    <string name="quick_action_edit_action">Edit action</string>
    <string name="quick_action_add_favorite">Add Favorite</string>
    <string name="dialog_add_action_title">Add action</string>
    <string name="quick_actions_delete">Delete action</string>
    <string name="quick_actions_delete_text">Are you sure you want to delete the action \"%s\"?</string>
    <string name="quick_favorites_show_favorites_dialog">Show Favorites dialog</string>
    <string name="quick_favorites_name_preset">Name preset</string>
    <string name="quick_action_add_marker_descr">Tapping this action button adds a map marker at the screen center location.</string>
    <string name="quick_action_add_gpx_descr">Tapping this action button will add a GPX waypoint in the middle of the screen.</string>
    <string name="quick_action_take_audio_note_descr">Tapping this action button adds an audio note in the middle of the screen.</string>
    <string name="quick_action_take_video_note_descr">Tapping this action button adds a video note in the middle of the screen.</string>
    <string name="quick_action_take_photo_note_descr">Tapping this action button adds a photo note in the middle of the screen.</string>
    <string name="quick_action_add_osm_bug_descr">Tapping this action button adds an OSM note in the middle of the screen.</string>
    <string name="quick_action_add_poi_descr">Tapping this action button adds a POI in the middle of the screen.</string>
    <string name="quick_action_navigation_voice_descr">Tapping this action button disables or enables voice guidance during navigation.</string>
    <string name="quick_action_add_parking_descr">Tapping this action button adds a parking location in the middle of the screen.</string>
    <string name="quick_action_switch_day_night_descr">Tapping this action button switch between Day and Night modes for OsmAnd</string>
    <string name="quick_action_switch_day_mode">Day Mode</string>
    <string name="quick_action_switch_night_mode">Night Mode</string>
    <string name="quick_action_day_night_switch_mode">Switch Day/Night mode</string>
    <string name="quick_action_interim_dialog">Show an interim dialog</string>
    <string name="favorite_autofill_toast_text">" is saved to "</string>
    <string name="favorite_empty_place_name">Place</string>
    <string name="quick_action_duplicates">Specified quick action name already in use, changed to %1$s to avoid duplication.</string>
    <string name="quick_action_duplicate">Quick action name duplicate</string>
    <string name="quick_action_showhide_favorites_descr">Tapping this action button shows or hides the Favorite points on the map.</string>
    <string name="quick_action_showhide_poi_descr">Tapping this action button shows or hides POIs on the map.</string>
    <string name="quick_action_showhide_favorites_title">Show/hide Favorites</string>
    <string name="quick_action_favorites_show">Show Favorites</string>
    <string name="quick_action_favorites_hide">Hide Favorites</string>
    <string name="quick_action_showhide_poi_title">Show/hide POI</string>
    <string name="quick_action_poi_show">Show %1$s</string>
    <string name="quick_action_poi_hide">Hide %1$s</string>
    <string name="quick_action_add_category">Add a category</string>
    <string name="quick_action_add_create_items">Create items</string>
    <string name="quick_action_add_configure_map">Configure map</string>
    <string name="quick_action_add_navigation">Navigation</string>
    <string name="quick_action_fav_name_descr">Leave blank to use the address or place name.</string>
    <string name="quick_action_bug_descr">This message is included in the comment field.</string>
    <string name="quick_action_bug_message">Message</string>
    <string name="quick_action_category_descr">Select the category to save the Favorite in.</string>
    <string name="quick_action_gpx_category_descr">Select an optional category.</string>
    <string name="quick_action_poi_list">POI list</string>
    <string name="quick_action_sh_poi_descr">Add one or more POI categories to display on the map.</string>
    <string name="quick_action_page_list_descr">Tapping this action button pages through the list below.</string>
    <string name="quick_action_map_style_action">Add a map style</string>
    <string name="quick_action_empty_param_error">Fill out all parameters</string>
    <string name="quick_action_map_styles">Map styles</string>
    <string name="quick_action_map_overlay">Change map overlay</string>
    <string name="quick_action_map_overlay_title">Map overlays</string>
    <string name="quick_action_map_overlay_action">Add overlay</string>
    <string name="quick_action_map_overlay_switch">The map overlay has been changed to \"%s\".</string>
    <string name="quick_action_map_underlay_switch">The map underlay has been changed to \"%s\".</string>
    <string name="quick_action_map_underlay">Change map underlay</string>
    <string name="quick_action_map_underlay_title">Map underlays</string>
    <string name="quick_action_map_underlay_action">Add underlay</string>
    <string name="quick_action_map_source">Change map source</string>
    <string name="quick_action_map_source_title">Map sources</string>
    <string name="quick_action_map_source_action">Add map source</string>
    <string name="quick_action_map_source_switch">The map source has been changed to \"%s\".</string>
    <string name="quick_action_btn_tutorial_title">Change button position</string>
    <string name="quick_action_btn_tutorial_descr">Long-tapping and dragging the button changes its position on the screen.</string>
    <string name="shared_string_action_name">Action name</string>
    <string name="mappilary_no_internet_desc">You need to be connected to the Internet to view photos from Mapillary.</string>
    <string name="retry">Retry</string>
    <string name="add_route_points">Add Route Points</string>
    <string name="add_waypoint">Add Waypoint</string>
    <string name="add_line">Add Line</string>
    <string name="save_gpx_waypoint">Save GPX Waypoint</string>
    <string name="save_route_point">Save Route Point</string>
    <string name="waypoint_one">Waypoint 1</string>
    <string name="route_point_one">Route Point 1</string>
    <string name="empty_state_my_tracks">Add GPX files</string>
    <string name="empty_state_my_tracks_desc">Import GPX files, or record tracks.</string>
    <string name="empty_state_favourites">Add Favorites</string>
    <string name="empty_state_favourites_desc">Import Favorites, or add via marking points on the map.</string>
    <string name="import_track">Import GPX file</string>
    <string name="import_track_desc">File %1$s does not contain waypoints, import it as a track?</string>
    <string name="move_point">Move Point</string>
    <string name="add_segment_to_the_track">Add to a GPX file</string>
    <string name="osm_recipients_label">OSM recipients</string>
    <string name="total_donations">Total donations</string>
    <string name="day_off_label">off</string>
    <string name="winter_and_ski_renderer">Winter and ski</string>
    <string name="touring_view_renderer">Touring view</string>
    <string name="nautical_renderer">Nautical</string>
    <string name="copy_location_name">Copy Point/POI name</string>
    <string name="toast_empty_name_error">Unnamed location</string>
    <string name="tunnel_warning">Tunnel ahead</string>
    <string name="show_tunnels">Tunnels</string>
    <string name="download_wikipedia_description">Download the Wikipedia articles for %1$s to read them offline.</string>
    <string name="download_wikipedia_label">Download Wikipedia data</string>
    <string name="open_in_browser_wiki">Open article online</string>
    <string name="open_in_browser_wiki_description">View article in a web browser.</string>
    <string name="download_wiki_region_placeholder">this region</string>
    <string name="wiki_article_search_text">Searching for the corresponding wiki article</string>
    <string name="wiki_article_not_found">Article not found</string>
    <string name="how_to_open_wiki_title">How to open Wikipedia articles?</string>
    <string name="test_voice_desrc">Tap a button and listen to the corresponding voice prompt to identify missing or faulty prompts.</string>
    <string name="routeInfo_roadClass_name">Class</string>
    <string name="routeInfo_surface_name">Surface</string>
    <string name="routeInfo_smoothness_name">Smoothness</string>
    <string name="routeInfo_steepness_name">Steepness</string>
    <string name="run_full_osmand_msg">You are using {0} Map which is powered by OsmAnd. Do you want to launch OsmAnd full version?</string>
    <string name="run_full_osmand_header">Launch OsmAnd?</string>
    <string name="routing_attr_avoid_sett_name">Avoid cobblestone and sett</string>
    <string name="routing_attr_avoid_sett_description">Avoid cobblestone and sett</string>
    <string name="quick_action_need_to_add_item_to_list">You need to add at least one Item to list in Quick Action\' Settings</string>
    <string name="routing_attr_piste_type_downhill_name">Alpine/downhill ski</string>
    <string name="routing_attr_piste_type_downhill_description">Slopes for alpine or downhill skiing and access to ski lifts.</string>
    <string name="routing_attr_piste_type_nordic_name">Cross country/nordic ski</string>
    <string name="routing_attr_piste_type_nordic_description">Trails for nordic or cross-country skiing.</string>
    <string name="routing_attr_piste_type_skitour_name">Ski touring</string>
    <string name="routing_attr_piste_type_skitour_description">Routes for ski touring.</string>
    <string name="routing_attr_piste_type_sled_name">Sled</string>
    <string name="routing_attr_piste_type_sled_description">Slopes for sled usage.</string>
    <string name="routing_attr_allow_intermediate_name">Allow intermediate routes</string>
    <string name="routing_attr_allow_intermediate_description">More difficult routes with steeper sections. Generally some obstacles that should be avoided.</string>
    <string name="routing_attr_allow_advanced_name">Allow advanced routes</string>
    <string name="routing_attr_allow_advanced_description">Difficult routes, with dangerous obstacles and steep sections.</string>
    <string name="routing_attr_allow_expert_name">Allow expert routes</string>
    <string name="routing_attr_allow_expert_description">Extremely difficult routes, with dangerous obstacles and surroundings.</string>
    <string name="routing_attr_allow_skating_only_name">Allow skating only routes</string>
    <string name="routing_attr_allow_skating_only_description">Routes groomed for free style or skating only without classic trails.</string>
    <string name="routing_attr_allow_classic_only_name">Allow classic only routes</string>
    <string name="routing_attr_allow_classic_only_description">Routes groomed for classic style only without skating trails. This includes routes groomed by a smaller snowmobile with looser piste and tracks made manually by skiers.</string>
    <string name="routing_attr_difficulty_preference_name">Prefered difficulty</string>
    <string name="routing_attr_difficulty_preference_description">Prefer routes of this difficulty, although routing over harder or easier pistes is still possible if shorter.</string>
    <string name="routing_attr_freeride_policy_name">Off-piste</string>
    <string name="routing_attr_freeride_policy_description">Freerides and offpiste are unofficial routes and passages. Typically ungroomed, unmainted by the officials and not checked in the evening. Enter at own risk.</string>


</resources><|MERGE_RESOLUTION|>--- conflicted
+++ resolved
@@ -11,10 +11,7 @@
 	Thx - Hardy
 
 -->
-<<<<<<< HEAD
-=======
     <string name="turn_on_profile_desc">Please turn on at least one application profile, to use this setting.</string>
->>>>>>> f15d5fa7
     <string name="rendering_attr_winter_road_name">Winter road</string>
     <string name="rendering_attr_ice_road_name">Ice road</string>
     <string name="routeInfo_winter_ice_road_name">Winter and ice roads</string>
