<?xml version="1.0" encoding="utf-8" standalone="no"?>
<resources>
<!--
	README:
	- The preferred way to help with translations is via https://hosted.weblate.org/engage/osmand/
	- If you edit a strings.xml file directly, please make sure:
	   1. To not produce duplicate strings (check by name if a string already exists)
	   2. Every apostrophe (quote) is preceded by a backslash.
	   3. If you modify the English strings file, please add new strings at the top of the file, this makes periodic reviews before releases easier.
	- For wording and consistency, please note https://osmand.net/help-online?id=technical-articles#Creating_a_Consistent_User_Experience
	Thx - Hardy

-->
<<<<<<< HEAD
    <string name="divider_descr">Elements below this point separated by a divider.</string>
    <string name="shared_string_divider">Divider</string>
    <string name="reorder_or_hide_from">Reorder or hide items from the %1$s.</string>
    <string name="context_menu_actions">Context menu actions</string>
    <string name="shared_string_drawer">Drawer</string>
    <string name="ui_customization">UI Customization</string>
    <string name="ui_customization_description">Customize the quantity of items in Drawer, Configure map and context menu.\n\nYou can disable unused plugins, to hide all its controls from the application.</string>
=======
    <string name="custom_osmand_plugin">Custom OsmAnd plugin</string>
    <string name="app_mode_ski_snowmobile">Snowmobile</string>
    <string name="app_mode_ski_touring">Ski touring</string>
>>>>>>> f924e732
    <string name="shared_string_min">Min</string>
    <string name="shared_string_square">Square</string>
    <string name="shared_string_octagon">Octagon</string>
    <string name="shared_string_circle">Circle</string>
    <string name="select_shape">Select shape</string>
    <string name="select_group">Select group</string>
    <string name="add_description">Add description</string>
    <string name="delete_description">Delete description</string>
    <string name="quick_action_terrain_descr">A button to show or hide terrain layer on the map.</string>
    <string name="quick_action_terrain_show">Show terrain</string>
    <string name="quick_action_terrain_hide">Hide terrain</string>
    <string name="quick_action_show_hide_terrain">Show/hide terrain</string>
    <string name="download_slope_maps">Slopes</string>
    <string name="n_items_of_z">%1$s of %2$s</string>
    <string name="recalculate_route_distance_promo">The route will be recalculated if the distance from the route to the current location is more than selected value.</string>
    <string name="select_distance_route_will_recalc">Select the distance after which the route will be recalculated.</string>
    <string name="recalculate_route_in_deviation">Recalculate route in case of deviation</string>
    <string name="clear_recorded_data_warning">Are you sure you want to clear recorded data?</string>
    <string name="restore_all_profile_settings_descr">All profile settings will be restored to their original state after creating/importing this profile.</string>
    <string name="restore_all_profile_settings">Restore all profile settings?</string>
    <string name="saving_new_profile">Saving new profile</string>
    <string name="profile_backup_failed">Could not back up profile.</string>
    <string name="importing_from">Importing data from %1$s</string>
    <string name="shared_string_importing">Importing</string>
    <string name="checking_for_duplicate_description">OsmAnd check %1$s for duplicates with existing items in the application.\n\nIt may take some time.</string>
    <string name="items_added">Items added</string>
    <string name="shared_string_import_complete">Import complete</string>
    <string name="import_complete_description">All data from the %1$s is imported, you can use buttons below to open needed part of the application to manage it.</string>
    <string name="shared_string_hillshade">Hillshade</string>
    <string name="terrain_empty_state_text">Enable to view hillshade or slope map. You can read more about this map types on our site</string>
    <string name="shared_string_legend">Legend</string>
    <string name="shared_string_zoom_levels">Zoom levels</string>
    <string name="shared_string_transparency">Transparency</string>
    <string name="slope_read_more">You can read more about Slopes in %1$s.</string>
    <string name="slope_download_description">Additional maps are needed to view Slopes on the map.</string>
    <string name="hillshade_download_description">Additional maps are needed to view Hillshade on the map.</string>
    <string name="terrain_slider_description">Set the minimum and maximum zoom levels at which the layer will be displayed.</string>
    <string name="slope_description">Slope is colorized visualisations on terrain.</string>
    <string name="hillshade_description">Hillshade map using dark shades to show slopes, peaks and lowlands.</string>
    <string name="shared_string_terrain">Terrain</string>
    <string name="import_rendering_file">Import rendering file</string>
    <string name="profile_type_custom_string">Custom profile</string>
    <string name="shared_string_angle_param">Angle: %s°</string>
    <string name="shared_string_angle">Angle</string>
    <string name="recalc_angle_dialog_descr">Extra straight segment between my location and calculated route will be displayed until the route is recalculated</string>
    <string name="recalc_angle_dialog_title">Minimum angle between my location and route</string>
    <string name="shared_string_app_default_w_val">App Default (%s)</string>
    <string name="shared_string_preparing">Preparing</string>
    <string name="shared_string_poi_types">POI types</string>
    <string name="shared_string_nothing_selected">Nothing selected</string>
    <string name="shared_string_quick_actions">Quick actions</string>
    <string name="shared_string_profiles">Profiles</string>
    <string name="listed_exist">Listed %1$s, already exist in OsmAnd.</string>
    <string name="replace_all_desc">Current items will be replaced with items from the file</string>
    <string name="replace_all">Replace all</string>
    <string name="keep_both">Keep both</string>
    <string name="keep_both_desc">Imported items will be added with prefix</string>
    <string name="import_duplicates_description">OsmAnd already has elements with the same names as those imported.\n\nSelect an action.</string>
    <string name="import_duplicates_title">Some items already exist</string>
    <string name="select_data_to_import">Select the data to be imported.</string>
    <string name="please_provide_profile_name_message">Please provide a name for the profile</string>
    <string name="no_recalculation_setting">Disable recalculation</string>
    <string name="open_settings">Open settings</string>
    <string name="plugin_disabled">Plugin disabled</string>
    <string name="plugin_disabled_descr">This plugin is a separate application, you will need to remove it separately if you no longer plan to use it.\n\nThe plugin will remain on the device after removing OsmAnd.</string>
    <string name="shared_string_menu">Menu</string>
    <string name="ltr_or_rtl_triple_combine_via_dash">%1$s — %2$s — %3$s</string>
    <string name="route_recalculation_dist_title">Minimal distance to recalculate route</string>
    <string name="route_recalculation_dist_descr">The route will be recalculated if the distance to the route is longer than specified parameter</string>
    <string name="routing_profile_direct_to">Direct-to-point</string>
    <string name="clear_recorded_data">Clear recorded data</string>
    <string name="release_3_6">
    • Profiles: now you can change order, set icon for map, change all setting for base profiles and restore them back to defaults\n\n
    • Added exit number in the navigation\n\n
    • Reworked plugin settings\n\n
    • Reworked Settings screen for quick access to all profiles\n\n
    • Added option to copy settings from another profile\n\n
    • Added ability to change an order or hide POI categories in Search\n\n
    • Correctly aligned POI icons on the map\n\n
    • Added Sunset / Sunrise data to Configure Map\n\n
    • Added Home/Work icons on the map\n\n
    • Added support for multiline description in Settings\n\n
    • Added correct transliteration into the map of Japan\n\n
    • Added Antarctica map\n\n
    </string>
    <string name="copy_coordinates">Copy coordinates</string>
    <string name="reset_to_default_category_button_promo">Reset to default will reset sort order to the default state after installation.</string>
    <string name="use_system_screen_timeout">Use system screen timeout</string>
    <string name="use_system_screen_timeout_promo">Disabled by default, if OsmAnd running on foreground, the screen doesn’t time out.\n\nIf enabled OsmAnd will use system timeout settings.</string>
    <string name="accessibility_mode_disabled">Accessibility mode disabled in your system.</string>
    <string name="rearrange_categories">Rearrange categories</string>
    <string name="create_custom_categories_list_promo">Change the sort order of the list, hide unnecessary categories. You can import or export all changes with profiles.</string>
    <string name="add_new_custom_category_button_promo">You can add a new custom category by selecting one or a few needed categories.</string>
    <string name="shared_string_available">Available</string>
    <string name="add_custom_category">Add custom category</string>
    <string name="rendering_attr_streetLightingNight_name">Show only at night</string>
    <string name="plugin_prefs_reset_successful">All plugin settings restored to default state.</string>
    <string name="profile_prefs_reset_successful">All profile settings restored to default state.</string>
    <string name="ltr_or_rtl_combine_via_slash">%1$s/%2$s</string>
    <string name="sunset_at">Sunset at %1$s</string>
    <string name="sunrise_at">Sunrise at %1$s</string>
    <string name="shared_string_routing">Routing</string>
    <string name="shared_string_rendering_style">Rendering style</string>
    <string name="shared_string_include_data">Include additional data</string>
    <string name="import_profile_dialog_description">The imported profile contains additional data. Click Import to import only profile data or select additional data to import.</string>
    <string name="export_profile_dialog_description">You can select additional data to export along with the profile.</string>
    <string name="permission_is_required">Permission is required to use this option.</string>
    <string name="logcat_buffer_descr">Check and share detailed logs of the application</string>
    <string name="file_does_not_contain_routing_rules">No routing rules in \'%1$s\'. Please choose another file.</string>
    <string name="not_support_file_type_with_ext">Select a supported %1$s extension file instead.</string>
    <string name="monitoring_min_speed_descr">This is a low-speed cut-off filter to not record points below a certain speed. This may make recorded tracks look "smoother" when viewed on the map.</string>
    <string name="monitoring_min_speed_descr_side_effect">Side effect: Your track will be missing all sections where the minimum speed criterion was not met (e.g. where you push your bike up a steep hill). Also, there will be no information about periods at rest, like breaks. This has effects on any analysis or post-processing, like when trying to determine the total length of your trip, time in motion, or your average speed.</string>
    <string name="monitoring_min_speed_descr_recommendation">Recommendation: Try using the motion detection via the "logging minimum displacement" filter (B) first, it may produce better results, and you will lose less data. If your tracks remain noisy at low speeds, try non-zero values here. Please note that some measurements may not report any speed value at all (some network-based methods), in which case you would not record anything.</string>
    <string name="monitoring_min_speed_descr_remark">Remark: "speed > 0" check: Most GPS chipsets report a speed value only if the algorithm determines you are in motion, and none if you are not. Hence using the "> 0" setting in this filter in a sense uses the motion detection of the GPS chipset. But even if not filtered here at recording time, we still use this feature in our GPX analysis to determine the "Distance corrected", i.e. the value displayed in that field is the "distance recorded while in motion".</string>
    <string name="monitoring_min_accuracy_descr">This will record only points measured with a minimum "accuracy" indication (in meters/feet, as reported by Android for your chipset). Accuracy refers to the scatter of repeated measurements, and is not directly related to precision, which defines how close your measurements are to your "true" position.</string>
    <string name="monitoring_min_accuracy_descr_side_effect">Side effect: As a result of filtering by accuracy, points may be entirely missing for e.g. below bridges, under trees, between high buildings, or with certain weather conditions.</string>
    <string name="monitoring_min_accuracy_descr_recommendation">Recommendation: It is hard to predict what will be recorded and what not, it may be best to turn this filter off.</string>
    <string name="monitoring_min_accuracy_descr_remark">Remark: If GPS had been off immediately before a recording, the first point measured may have a decreased accuracy,so in our code we may want to wait a second or so before recording a point (or record the best of 3 consecutive points, etc.), but this is not yet implemented.</string>
    <string name="monitoring_min_distance_descr">This filter avoids duplicate points being recorded where too little actual motion may have occurred, makes a nicer spatial appearance of tracks not post-processed later.</string>
    <string name="monitoring_min_distance_descr_side_effect">Side effects: Periods at rest are not recorded at all or by just one point each. Small (real world) movements (e.g. sideways, to mark a possible turnoff on your trip) may be filtered out. Your file contains less information for post-processing, and has worse stats by filtering out obviously redundant points at recording time, while potentially keeping artifacts caused by bad reception or GPS chipset effects.</string>
    <string name="monitoring_min_distance_descr_recommendation">Recommendation: A setting of 5 meters may work well for you if you do not require to capture details finer than that, and do not want to explicitly capture data while at rest.</string>
    <string name="live_monitoring_time_buffer">Time buffer</string>
    <string name="live_monitoring_tracking_interval">Tracking interval</string>
    <string name="live_monitoring_adress">Web address</string>
    <string name="live_monitoring_adress_descr">Specify the web address with parameter syntax: lat={0}, lon={1}, timestamp={2}, hdop={3}, altitude={4}, speed={5}, bearing={6}.</string>
    <string name="monitoring_notification">Notification</string>
    <string name="monitoring_min_speed">Minimum speed</string>
    <string name="monitoring_min_accuracy">Minimum accuracy</string>
    <string name="monitoring_min_distance">Minimum displacement</string>
    <string name="reset_plugin_to_default">Reset plugin settings to default</string>
    <string name="multimedia_rec_split_title">Recorder split</string>
    <string name="multimedia_use_system_camera">Use system app</string>
    <string name="multimedia_photo_play_sound">Camera shutter sound</string>
    <string name="osm_authorization_success">Authorization is successful</string>
    <string name="import_from_file">Import from file</string>
    <string name="import_routing_file">Import routing file</string>
    <string name="import_profile">Import profile</string>
    <string name="monitoring_prefs_descr">Navigation, logging accuracy</string>
    <string name="multimedia_notes_prefs_descr">Picture size, audio and video quality</string>
    <string name="osm_editing_prefs_descr">Login, password, offline editing</string>
    <string name="accessibility_prefs_descr">Choose icon, color and name</string>
    <string name="live_monitoring_descr">Allows sharing current location using trip recording.</string>
    <string name="live_monitoring">Online tracking</string>
    <string name="save_track_logging_accuracy">Logging accuracy</string>
    <string name="tracks_view_descr">Your recorded tracks are in %1$s, or the OsmAnd folder.</string>
    <string name="multimedia_notes_view_descr">Your OSM notes are in %1$s.</string>
    <string name="video_notes">Video notes</string>
    <string name="photo_notes">Photo notes</string>
    <string name="route_recalculation">Route recalculation</string>
    <string name="accessibility_announce">Announce</string>
    <string name="login_and_pass">Username and password</string>
    <string name="plugin_global_prefs_info">These settings apply to all profiles.</string>
    <string name="osm_editing">OSM editing</string>
    <string name="osm_edits_view_descr">View your edits or OSM bugs not yet uploaded in %1$s. Uploaded points will not show any more.</string>
    <string name="app_mode_osm">OSM</string>
    <string name="select_nav_icon_descr">Icon shown while navigating or moving.</string>
    <string name="select_map_icon_descr">Icon shown at rest.</string>
    <string name="ltr_or_rtl_combine_via_space">%1$s %2$s</string>
    <string name="ltr_or_rtl_combine_via_colon">%1$s: %2$s</string>
    <string name="reset_confirmation_descr">Tapping %1$s will discard all your changes.</string>
    <string name="reset_all_profile_settings_descr">Reset all profile settings to installation defaults.</string>
    <string name="reset_all_profile_settings">Reset all profile settings?</string>
    <string name="select_navigation_icon">Position icon while moving</string>
    <string name="select_map_icon">Position icon at rest</string>
    <string name="delete_profiles_descr">Tapping \'Apply\' deletes removed profiles permanently.</string>
    <string name="master_profile">Master profile</string>
    <string name="select_color">Select color</string>
    <string name="rendering_value_thick_name">Thick</string>
    <string name="desert_render_descr">For deserts and other sparsely populated areas. More detailed.</string>
    <string name="shared_string_downloading_formatted">Downloading %s</string>
    <string name="edit_profiles_descr">OsmAnd default profiles cannot be deleted, but disabled (on the previous screen), or be sorted to the bottom.</string>
    <string name="edit_profiles">Edit profiles</string>
    <string name="select_nav_profile_dialog_message">The \'Navigation type\' governs how routes are calculated.</string>
    <string name="ltr_or_rtl_combine_via_bold_point">%1$s • %2$s</string>
    <string name="street_city">%1$s, %2$s</string>
    <string name="personal_category_name">Personal</string>
    <string name="add_new_profile_q">Add the new profile \'%1$s\'?</string>
    <string name="save_heading">Include heading</string>
    <string name="save_heading_descr">Save heading to each track point while recording.</string>
    <string name="profile_appearance">Profile appearance</string>
    <string name="choose_icon_color_name">Icon, color and name</string>
    <string name="reorder_profiles">Edit profile list</string>
    <string name="selected_profile">Selected profile</string>
    <string name="rendering_value_walkingRoutesOSMCNodes_name">Node networks</string>
    <string name="rendering_attr_showCycleNodeNetworkRoutes_name">Show node network cycle routes</string>
    <string name="join_segments">Join segments</string>
    <string name="download_map_dialog">Download map dialog</string>
    <string name="dialogs_and_notifications_title">Dialogs and notifications</string>
    <string name="dialogs_and_notifications_descr">Control popups, dialogs and notifications.</string>
    <string name="suggested_maps">Suggested maps</string>
    <string name="suggested_maps_descr">These maps are required for the plugin.</string>
    <string name="added_profiles">Added profiles</string>
    <string name="added_profiles_descr">Profiles added by plugin</string>
    <string name="shared_string_turn_off">Turn off</string>
    <string name="new_plugin_added">New plugin added</string>
    <string name="clear_confirmation_msg">Clear %1$s?</string>
    <string name="shared_string_revert">Revert</string>
    <string name="track_saved">Track saved</string>
    <string name="empty_filename">File name is empty</string>
    <string name="default_speed_dialog_msg">Estimates arrival time for unknown road types, and limits speed for all roads (may affect routing)</string>
    <string name="rendering_value_white_name">White</string>
    <string name="swap_two_places">Swap %1$s and %2$s</string>
    <string name="route_start_point">Starting point</string>
    <string name="export_profile">Export profile</string>
    <string name="exported_osmand_profile">OsmAnd profile: %1$s</string>
    <string name="overwrite_profile_q">\'%1$s\' already exists. Overwrite?</string>
    <string name="export_profile_failed">Could not export profile.</string>
    <string name="profile_import">Import profile</string>
    <string name="profile_import_descr">Add a profile by opening its file with OsmAnd.</string>
    <string name="file_import_error">%1$s import error: %2$s</string>
    <string name="file_imported_successfully">%1$s imported.</string>
    <string name="tts_initialization_error">Cannot start text-to-speech engine.</string>
    <string name="layer_osm_edits">OSM edits</string>
    <string name="quick_action_contour_lines_descr">Button showing or hiding contour lines on the map.</string>
    <string name="quick_action_contour_lines_show">Show contour lines</string>
    <string name="quick_action_contour_lines_hide">Hide contour lines</string>
    <string name="quick_action_show_hide_contour_lines">Show/hide contour lines</string>
    <string name="quick_action_hillshade_descr">A button to show or hide hillshades on the map.</string>
    <string name="quick_action_hillshade_show">Show hillshade</string>
    <string name="quick_action_hillshade_hide">Hide hillshade</string>
    <string name="quick_action_show_hide_hillshade">Show/hide hillshade</string>
    <string name="apply_preference_to_all_profiles">You can apply this change to all or only the selected profile.</string>
    <string name="shared_preference">Shared</string>
    <string name="routing_attr_driving_style_prefer_unpaved_name">Prefer unpaved roads</string>
    <string name="routing_attr_driving_style_prefer_unpaved_description">Prefer unpaved over paved roads for routing.</string>
    <string name="release_3_5">
    • Updated app and profile settings: Settings are now arranged by type. Each profile can be customized separately.\n\n
    • New map download dialog suggesting a map to download while browsing\n\n
    • Dark theme fixes\n\n
    • Fixed several routing issues around the world\n\n
    • Updated basemap with more detailed road network\n\n
    • Fixed flooded areas around the world\n\n
    • Ski routing: Added elevation profile and route complexity to the route details\n\n
    • Other bugfixes\n\n
    </string>
    <string name="shared_string_memory_used_tb_desc">Used %1$s TB</string>
    <string name="shared_string_memory_used_gb_desc">Used %1$s GB</string>
    <string name="shared_string_memory_used_mb_desc">Used %1$s MB</string>
    <string name="shared_string_memory_used_kb_desc">Used %1$s kB</string>
    <string name="contour_lines_and_hillshade">Contour lines and hillshade</string>
    <string name="routing_attr_prefer_unpaved_name">Prefer unpaved roads</string>
    <string name="routing_attr_prefer_unpaved_description">Prefer unpaved roads.</string>
    <string name="update_all_maps">Update all maps</string>
    <string name="update_all_maps_q">Are you sure you want to update all (%1$d) maps?</string>
    <string name="track_storage_directory">Track storage folder</string>
    <string name="track_storage_directory_descrp">Tracks can be stored in the \'rec\' folder, monthly, or daily folders.</string>
    <string name="store_tracks_in_rec_directory">Record tracks to \'rec\' folder</string>
    <string name="store_tracks_in_daily_directories">Record tracks in daily folders</string>
    <string name="store_tracks_in_daily_directories_descrp">Record tracks in sub-folders per recording day (like 2018-01-01).</string>
    <string name="shared_string_calculate">Calculate</string>
    <string name="shared_string_osmand_usage">OsmAnd usage</string>
    <string name="shared_sting_tiles">Tiles</string>
    <string name="shared_string_maps">Maps</string>
    <string name="shared_string_memory_tb_desc">%1$s TB</string>
    <string name="shared_string_memory_gb_desc">%1$s GB</string>
    <string name="shared_string_memory_mb_desc">%1$s MB</string>
    <string name="shared_string_memory_kb_desc">%1$s kB</string>
    <string name="app_mode_utv">Side by Side</string>
    <string name="rendering_attr_piste_difficulty_aerialway_name">Aerialway</string>
    <string name="rendering_attr_piste_difficulty_connection_name">Connection</string>
    <string name="avoid_in_routing_descr_">Avoid certain routes and road types</string>
    <string name="change_data_storage_full_description">Move OsmAnd data files to the new destination?\n%1$s > %2$s</string>
    <string name="data_storage_preference_summary">%1$s • %2$s</string>
    <string name="data_storage_space_description">%1$s GB free (of %2$s GB)</string>
    <string name="enter_path_to_folder">Enter path to the folder</string>
    <string name="shared_string_select_folder">Folder…</string>
    <string name="paste_Osmand_data_folder_path">Paste path to the folder with OsmAnd data</string>
    <string name="change_osmand_data_folder_question">Change OsmAnd data folder?</string>
    <string name="move_maps_to_new_destination">Move to the new destination</string>
    <string name="internal_app_storage_description">Internal storage for OsmAnd, (hidden from users and other apps).</string>
    <string name="change_data_storage_folder">Change storage folder</string>
    <string name="rendering_attr_piste_type_snow_park_name">Terrain park</string>
    <string name="rendering_attr_piste_type_sleigh_name">Sleigh</string>
    <string name="rendering_attr_piste_type_sled_name">Sled</string>
    <string name="rendering_attr_piste_type_hike_name">Hike</string>
    <string name="rendering_attr_piste_type_connection_name">Connection</string>
    <string name="rendering_attr_piste_type_skitour_name">Skitour</string>
    <string name="rendering_attr_piste_type_downhill_name">Downhill</string>
    <string name="rendering_attr_piste_type_nordic_name">Nordic</string>
    <string name="routeInfo_piste_type_name">Piste type</string>
    <string name="rendering_attr_piste_difficulty_novice_name">Novice</string>
    <string name="rendering_attr_piste_difficulty_easy_name">Easy</string>
    <string name="rendering_attr_piste_difficulty_intermediate_name">Intermediate</string>
    <string name="rendering_attr_piste_difficulty_advanced_name">Advanced</string>
    <string name="rendering_attr_piste_difficulty_expert_name">Expert</string>
    <string name="rendering_attr_piste_difficulty_freeride_name">Freeride</string>
    <string name="rendering_attr_piste_difficulty_extreme_name">Extreme</string>
    <string name="rendering_attr_piste_difficulty_undefined_name">Undefined</string>
    <string name="routeInfo_piste_difficulty_name">Piste difficulty</string>
    <string name="download_detailed_map">Download detailed %s map, to view this area.</string>
    <string name="shared_string_by_default">By default</string>
    <string name="plugins_settings">Plugin settings</string>
    <string name="logcat_buffer">Logcat buffer</string>
    <string name="application_profile_changed">App profile changed to \"%s\"</string>
    <string name="switch_profile">Switch profile</string>
    <string name="configure_profile">Configure profile</string>
    <string name="configure_profile_info">Settings for profile:</string>
    <string name="utm_format_descr">OsmAnd uses the UTM Standard, which is similar but not identical to the UTM NATO format.</string>
    <string name="shared_string_example">Example</string>
    <string name="navigate_point_format_utm">UTM Standard</string>
    <string name="navigate_point_format_olc">Open Location Code</string>
    <string name="coordinates_format_info">The selected format will be applied throughout the app.</string>
    <string name="pref_selected_by_default_for_profiles">This setting is selected by default for profiles: %s</string>
    <string name="change_default_settings">Change setting</string>
    <string name="discard_changes">Discard change</string>
    <string name="apply_to_current_profile">Apply only to \"%1$s\"</string>
    <string name="apply_to_all_profiles">Apply to all profiles</string>
    <string name="start_up_message_pref">Start-up message</string>
    <string name="analytics_pref_title">Analytics</string>
    <string name="turn_screen_on_info">Show map on the lock screen during navigation.</string>
    <string name="route_parameters_info">Settings for routing in the selected profile \"%1$s\".</string>
    <string name="wake_time">Wake time</string>
    <string name="units_and_formats">Units &amp; formats</string>
    <string name="map_look_descr">Map appearance</string>
    <string name="map_look">Map look</string>
    <string name="list_of_installed_plugins">Installed plugins</string>
    <string name="configure_navigation">Configure navigation</string>
    <string name="general_settings_profile_descr">App theme, units, region</string>
    <string name="screen_alerts_descr">Alerts shown bottom left during navigation.</string>
    <string name="language_and_output">Language and output</string>
    <string name="reset_to_default">Reset to default</string>
    <string name="manage_profiles_descr">Create, import, edit profiles</string>
    <string name="manage_profiles">Manage app profiles…</string>
    <string name="osmand_settings_descr">Effective for the entire app</string>
    <string name="osmand_settings">OsmAnd settings</string>
    <string name="copy_from_other_profile">Copy from another profile</string>
    <string name="turn_screen_on">Turn screen on</string>
    <string name="map_during_navigation_info">Map during navigation</string>
    <string name="map_during_navigation">Map during navigation</string>
    <string name="shared_string_other">Other</string>
    <string name="vehicle_parameters_descr">Weight, height, speed</string>
    <string name="vehicle_parameters">Vehicle parameters</string>
    <string name="voice_announces_info">Voice announcements only occur during navigation.</string>
    <string name="voice_announces_descr">Navigation instructions and announcements</string>
    <string name="voice_announces">Voice prompts</string>
    <string name="screen_alerts">Screen alerts</string>
    <string name="route_parameters_descr">Configure route parameters</string>
    <string name="route_parameters">Route parameters</string>
    <string name="day">Day</string>
    <string name="days_2_4">Days</string>
    <string name="days_5">Days</string>
    <string name="week">Week</string>
    <string name="weeks_2_4">Weeks</string>
    <string name="weeks_5">Weeks</string>
    <string name="month">Month</string>
    <string name="months_2_4">Months</string>
    <string name="months_5">Months</string>
    <string name="year">Year</string>
    <string name="years_2_4">Years</string>
    <string name="years_5">Years</string>
    <string name="months_3">Three months</string>
    <string name="price_free">Free</string>
    <string name="get_discount_title">Get %1$d %2$s at %3$s off.</string>
    <string name="get_discount_first_part">%1$s for the first %2$s</string>
    <string name="get_discount_first_few_part">%1$s for the first %2$s</string>
    <string name="get_discount_second_part">then %1$s</string>
    <string name="cancel_subscription">Cancel subscription</string>
    <string name="price_and_discount">%1$s • Save %2$s</string>
    <string name="app_mode_wagon">Wagon</string>
    <string name="app_mode_pickup_truck">Pickup truck</string>
    <string name="shared_string_default">Default</string>
    <string name="gpx_join_gaps">Join gaps</string>
    <string name="app_mode_camper">Camper</string>
    <string name="app_mode_campervan">Campervan (RV)</string>
    <string name="rendering_attr_showLez_description">Show Low Emission Zones on the map. Does not affect routing.</string>
    <string name="rendering_attr_showLez_name">Show Low Emission Zones</string>
    <string name="temporary_conditional_routing">Consider temporary limitations</string>
    <string name="turn_on_profile_desc">Please turn on at least one app profile to use this setting.</string>
    <string name="rendering_attr_winter_road_name">Winter road</string>
    <string name="rendering_attr_ice_road_name">Ice road</string>
    <string name="routeInfo_winter_ice_road_name">Winter and ice roads</string>
    <string name="rendering_attr_tracktype_grade1_name">Solid (paved)</string>
    <string name="rendering_attr_tracktype_grade2_name">Solid (unpaved)</string>
    <string name="rendering_attr_tracktype_grade3_name">Mostly solid</string>
    <string name="rendering_attr_tracktype_grade4_name">Mostly soft</string>
    <string name="rendering_attr_tracktype_grade5_name">Soft</string>
    <string name="routeInfo_tracktype_name">Surface firmness</string>
    <string name="shared_string_file_is_saved">%s is saved</string>
    <string name="shared_string_open_track">Open track</string>
    <string name="shared_string_track_is_saved">Track %s is saved</string>
    <string name="turn_screen_on_router">Wake on turn</string>
    <string name="turn_screen_on_time_descr">Adjust how long the screen should be on for.</string>
    <string name="turn_screen_on_sensor">Use proximity sensor</string>
    <string name="turn_screen_on_sensor_descr">Wave your hand over the top of the screen to turn it on while navigating.</string>
    <string name="app_mode_offroad">Offroad</string>
    <string name="edit_profile_setup_title">Set up profile</string>
    <string name="edit_profile_setup_subtitle">The profile keeps its own settings</string>
    <string name="edit_profile_setup_map_subtitle">Select map options for the profile</string>
    <string name="edit_profile_screen_options_subtitle">Select screen options for the profile</string>
    <string name="edit_profile_nav_settings_subtitle">Select navigation settings for the profile</string>
    <string name="routing_attr_max_num_changes_description">Specify upper limit of changes</string>
    <string name="routing_attr_max_num_changes_name">Number of changes</string>
    <string name="app_mode_ufo">UFO</string>
    <string name="release_3_4">
    • App profiles: Create a custom profile for your own needs, with a custom icon and color\n\n
    • Now customize any profile\'s default and min/max speeds\n\n
    • Added a widget for the current coordinates\n\n
    • Added options to show the compass and a radius ruler on the map\n\n
    • Fix background track logging\n\n
    • Improved background map downloads\n\n
    • Returned \'Turn screen on\' option\n\n
    • Fixed Wikipedia language selection\n\n
    • Fixed compass button behavior during navigation\n\n
    • Other bugfixes\n\n
    </string>
    <string name="precision_hdop_and_vdop">Horizontal precision: %1$s, vertical: %2$s</string>
    <string name="precision_hdop">Horizontal precision: %s</string>
    <string name="app_mode_personal_transporter">Personal transporter</string>
    <string name="app_mode_monowheel">Monowheel</string>
    <string name="app_mode_scooter">Scooter</string>
    <string name="shared_string_min_speed">Min. speed</string>
    <string name="shared_string_max_speed">Max. speed</string>
    <string name="default_speed_setting_title">Default speed</string>
    <string name="default_speed_setting_descr">Change default speed settings</string>
    <string name="minmax_speed_dialog_title">Set min/max speed</string>
    <string name="new_profile">New profile</string>
    <string name="shared_string_crash">Crash</string>
    <string name="last_launch_crashed">Last OsmAnd run crashed. Please help us improve OsmAnd by sharing the error message.</string>
    <string name="press_again_to_change_the_map_orientation">Tap again to change map orientation</string>
    <string name="process_downloading_service">OsmAnd downloading service</string>
    <string name="shared_string_color_magenta">Magenta</string>
    <string name="shared_string_icon">Icon</string>
    <string name="rate_dialog_descr">Please share your feedback and rate our work on Google Play.</string>
    <string name="button_rate">Rate</string>
    <string name="shared_string_privacy_policy">Privacy Policy</string>
    <string name="help_us_make_osmand_better">Help us make OsmAnd better</string>
    <string name="make_osmand_better_descr">Allow OsmAnd to collect and process anonymous app usage data. No data about your position or locations you view on the map are collected.\n\nConfigure any time in \'Settings\' → \'Privacy and Security\'.</string>
    <string name="choose_data_to_share">Choose the type of data you want to share:</string>
    <string name="downloaded_maps">Maps downloaded</string>
    <string name="visited_screens">Screens visited</string>
    <string name="collected_data">Data collected</string>
    <string name="collected_data_descr">Define which data you allow OsmAnd to share.</string>
    <string name="downloaded_maps_collect_descr">Helps us understand country and region map popularity.</string>
    <string name="visited_screens_collect_descr">Helps us understand OsmAnd feature popularity.</string>
    <string name="privacy_and_security_change_descr">Tap \"Allow\" if you agree with our %1$s</string>
    <string name="settings_privacy_and_security">Privacy and security</string>
    <string name="settings_privacy_and_security_desc">Pick what data you share</string>
    <string name="shared_string_no_thank_you">No, thanks</string>
    <string name="shared_string_allow">Allow</string>
    <string name="profile_name_hint">Profile name</string>
    <string name="nav_type_hint">Navigation type</string>
    <string name="app_mode_taxi">Taxi</string>
    <string name="app_mode_shuttle_bus">Shuttle bus</string>
    <string name="app_mode_subway">Subway</string>
    <string name="app_mode_horse">Horse</string>
    <string name="app_mode_helicopter">Helicopter</string>
    <string name="osmand_routing_promo">You can add your own modified version of the file routing.xml in ..osmand/routing</string>
    <string name="app_mode_skiing">Skiing</string>
    <string name="base_profile_descr_ski">Skiing</string>
    <string name="show_compass_ruler">Show compass ruler</string>
    <string name="hide_compass_ruler">Hide compass ruler</string>
    <string name="select_icon_profile_dialog_title">Select icon</string>
    <string name="settings_routing_mode_string">Mode: %s</string>
    <string name="settings_derived_routing_mode_string">User-mode, derived from: %s</string>
    <string name="routing_profile_ski">Ski</string>
    <string name="profile_type_descr_string">Type: %s</string>
    <string name="profile_type_base_string">Base profile</string>
    <string name="profile_alert_need_routing_type_title">Select navigation type</string>
    <string name="profile_alert_need_routing_type_msg">Please select a navigation type for the new app profile</string>
    <string name="profile_alert_need_profile_name_title">Enter profile name</string>
    <string name="profile_alert_need_profile_name_msg">You must specify a profile name first.</string>
    <string name="profile_alert_duplicate_name_title">Duplicate name</string>
    <string name="profile_alert_duplicate_name_msg">There is already profile with that name</string>
    <string name="profile_alert_cant_delete_base">You cannot delete OsmAnd\'s base profiles</string>
    <string name="profile_alert_need_save_title">Save changes</string>
    <string name="profile_alert_need_save_msg">Save changes to the profile first</string>
    <string name="profile_alert_delete_title">Delete profile</string>
    <string name="profile_alert_delete_msg">Are you sure you want to delete the \"%s\" profile</string>
    <string name="select_base_profile_dialog_title">Select profile to start with</string>
    <string name="select_base_profile_dialog_message">Base your custom profile on one of the default app profiles, this defines the basic setup like default visibility of widgets and units of speed and distance. These are the default app profiles, together with examples of custom profiles they may be extended to:</string>
    <string name="select_nav_profile_dialog_title">Select navigation type</string>
    <string name="base_profile_descr_car">Car, truck, motorcycle</string>
    <string name="base_profile_descr_bicycle">Mountain bike, moped, horse</string>
    <string name="base_profile_descr_pedestrian">Walking, hiking, running</string>
    <string name="base_profile_descr_public_transport">Public transport types</string>
    <string name="base_profile_descr_boat">Ship, rowing, sailing</string>
    <string name="base_profile_descr_aircraft">Airplane, gliding</string>
    <string name="routing_profile_geocoding">Geocoding</string>
    <string name="routing_profile_straightline">Straight line</string>
    <string name="routing_profile_broutrer">BRouter (offline)</string>
    <string name="osmand_default_routing">OsmAnd routing</string>
    <string name="custom_routing">Custom routing profile</string>
    <string name="special_routing_type">Special routing</string>
    <string name="third_party_routing_type">Third-party routing</string>
    <string name="application_profiles_descr">Select the profiles to be visible in the app.</string>
    <string name="application_profiles">App profiles</string>
    <string name="searching_gps">Searching GPS</string>
    <string name="coordinates_widget">Coordinates widget</string>
    <string name="files_moved">Moved %1$d files (%2$s).</string>
    <string name="files_copied">Copied %1$d files (%2$s).</string>
    <string name="files_failed">Could not copy %1$d files (%2$s).</string>
    <string name="files_present">%1$d files (%2$s) are present in the previous location \'%3$s\'.</string>
    <string name="move_maps">Move maps</string>
    <string name="dont_move_maps">Don\'t move</string>
    <string name="public_transport_ped_route_title">The route on foot is approximately %1$s, and may be faster than public transport</string>
    <string name="public_transport_no_route_title">Unfortunately, OsmAnd could not find a route suitable for your settings.</string>
    <string name="public_transport_try_ped">Try navigation on foot.</string>
    <string name="public_transport_try_change_settings">Try changing the settings.</string>
    <string name="public_transport_calc_pedestrian">Calculate route on foot</string>
    <string name="public_transport_type">Transport type</string>
    <string name="send_log">Send log</string>
    <string name="routing_attr_avoid_tram_name">No trams</string>
    <string name="routing_attr_avoid_tram_description">Avoids trams</string>
    <string name="routing_attr_avoid_bus_name">No buses</string>
    <string name="routing_attr_avoid_bus_description">Avoids buses and trolleybuses</string>
    <string name="routing_attr_avoid_share_taxi_name">No share taxi</string>
    <string name="routing_attr_avoid_share_taxi_description">Avoids share taxi</string>
    <string name="routing_attr_avoid_train_name">No trains</string>
    <string name="routing_attr_avoid_train_description">Avoids trains</string>
    <string name="routing_attr_avoid_subway_name">No subways</string>
    <string name="routing_attr_avoid_subway_description">Avoids subways and lightweight rail transport</string>
    <string name="routing_attr_avoid_ferry_name">No ferries</string>
    <string name="routing_attr_avoid_ferry_description">Avoids ferries</string>
    <!-- string name="release_3_3_7">
    • Display the time between transfers in public transport\n\n
    • Corrected UI for the Route Details\n\n
    • Fixed dark theme in the \'Direction menu\' and \'Route Details\'\n\n
    • Display azimuth in \'Measure Distance\'\n\n
    </string -->
    <string name="shared_string_degrees">Degrees</string>
    <string name="shared_string_milliradians">Milliradians</string>
    <string name="angular_measeurement">Angular unit</string>
    <string name="angular_measeurement_descr">Change what azimuth is measured in.</string>
    <string name="avoid_pt_types_descr">Select public transport types to avoid for navigation:</string>
    <string name="quick_action_day_night_mode">%s mode</string>
    <string name="avoid_pt_types">Avoid transport types…</string>
    <string name="shared_string_walk">Walk</string>
    <string name="save_poi_value_exceed_length">Shorten the length of the \"%s\" tag to less than 255 characters.</string>
    <string name="save_poi_value_exceed_length_title">Length of \"%s\" value</string>
    <string name="public_transport_warning_descr_blog">Read more about OsmAnd routing on our blog.</string>
    <string name="public_transport_warning_title">Public transport navigation is currently in beta testing, expect errors and inaccuracies.</string>
    <string name="add_intermediate">Add intermediate point</string>
    <string name="transfers_size">%1$d transfers</string>
    <string name="add_start_and_end_points">Add departure and destination</string>
    <string name="route_add_start_point">Add point of departure</string>
    <string name="route_descr_select_start_point">Select point of departure</string>
    <string name="rendering_attr_surface_unpaved_name">Unpaved</string>
    <string name="rendering_attr_surface_sand_name">Sand</string>
    <string name="rendering_attr_surface_grass_name">Grass</string>
    <string name="rendering_attr_surface_grass_paver_name">Grass paver</string>
    <string name="rendering_attr_surface_ground_name">Ground</string>
    <string name="rendering_attr_surface_dirt_name">Dirt</string>
    <string name="rendering_attr_surface_mud_name">Mud</string>
    <string name="rendering_attr_surface_ice_name">Ice</string>
    <string name="rendering_attr_surface_salt_name">Salt</string>
    <string name="rendering_attr_surface_snow_name">Snow</string>
    <string name="rendering_attr_surface_asphalt_name">Asphalt</string>
    <string name="rendering_attr_surface_paved_name">Paved</string>
    <string name="rendering_attr_surface_concrete_name">Concrete</string>
    <string name="rendering_attr_surface_sett_name">Sett</string>
    <string name="rendering_attr_surface_cobblestone_name">Cobblestone</string>
    <string name="rendering_attr_surface_paving_stones_name">Paving stones</string>
    <string name="rendering_attr_surface_pebblestone_name">Pebblestone</string>
    <string name="rendering_attr_surface_stone_name">Stone</string>
    <string name="rendering_attr_surface_metal_name">Metal</string>
    <string name="rendering_attr_surface_wood_name">Wood</string>
    <string name="rendering_attr_surface_gravel_name">Gravel</string>
    <string name="rendering_attr_surface_fine_gravel_name">Fine gravel</string>
    <string name="rendering_attr_surface_compacted_name">Compacted</string>
    <string name="rendering_attr_smoothness_excellent_name">Excellent</string>
    <string name="rendering_attr_smoothness_good_name">Good</string>
    <string name="rendering_attr_smoothness_intermediate_name">Intermediate</string>
    <string name="rendering_attr_smoothness_bad_name">Bad</string>
    <string name="rendering_attr_smoothness_very_bad_name">Very bad</string>
    <string name="rendering_attr_smoothness_horrible_name">Horrible</string>
    <string name="rendering_attr_smoothness_very_horrible_name">Very horrible</string>
    <string name="rendering_attr_smoothness_impassable_name">Impassable</string>
    <string name="rendering_attr_highway_class_motorway_name">Motorway</string>
    <string name="rendering_attr_highway_class_state_road_name">State road</string>
    <string name="rendering_attr_highway_class_road_name">Road</string>
    <string name="rendering_attr_highway_class_street_name">Street</string>
    <string name="rendering_attr_highway_class_service_name">Service</string>
    <string name="rendering_attr_highway_class_footway_name">Footway</string>
    <string name="rendering_attr_highway_class_track_name">Track</string>
    <string name="rendering_attr_highway_class_bridleway_name">Bridleway</string>
    <string name="rendering_attr_highway_class_steps_name">Steps</string>
    <string name="rendering_attr_highway_class_path_name">Path</string>
    <string name="rendering_attr_highway_class_cycleway_name">Cycleway</string>
    <string name="rendering_attr_undefined_name">Undefined</string>
	<string name="rendering_attr_highway_class_track_grade1_name">Grade 1</string>
	<string name="rendering_attr_highway_class_track_grade2_name">Grade 2</string>
	<string name="rendering_attr_highway_class_track_grade3_name">Grade 3</string>
	<string name="rendering_attr_highway_class_track_grade4_name">Grade 4</string>
	<string name="rendering_attr_highway_class_track_grade5_name">Grade 5</string>
    <!-- string name="release_3_3">
    • New \'Directions\' screen: Displays Home and Work destination buttons, \'previous route\' shortcut, list of active GPX tracks and markers, search history\n\n
    • Additional info under \'Route details\': road types, surface, steepness, smoothness\n\n
    • Public transport navigation supporting all kinds of transportation: metro, bus, tram, etc.\n\n
    • New Quick action for show/hide tracks and day/night modes\n\n
    • Fixed areas displayed as flooded in Germany, South Africa, Quebec\n\n
    • Additional support for KML and KMZ import\n\n
    • Fixed crashes on opening some public transport stops\n\n
    • Removed Facebook and Firebase analytics from the free version (OsmAnd+ doesn\'t include it)\n\n
    </string -->
    <string name="use_osm_live_public_transport_description">Enable public transport for OsmAnd Live changes.</string>
    <string name="use_osm_live_public_transport">OsmAnd Live public transport</string>
    <string name="time_of_day">Time of day</string>
    <string name="by_transport_type">By %1$s</string>
    <string name="step_by_step">Turn-by-turn</string>
    <string name="routeInfo_road_types_name">Road types</string>
    <string name="exit_at">Exit at</string>
    <string name="sit_on_the_stop">Board at stop</string>
    <string name="shared_string_swap">Swap</string>
    <string name="show_more">Show more</string>
    <string name="tracks_on_map">Displayed tracks</string>
    <string name="quick_action_show_hide_gpx_tracks">Show/hide GPX tracks</string>
    <string name="quick_action_show_hide_gpx_tracks_descr">A button to show or hide selected GPX tracks on the map.</string>
    <string name="quick_action_gpx_tracks_hide">Hide GPX Tracks</string>
    <string name="quick_action_gpx_tracks_show">Show GPX Tracks</string>
    <string name="add_destination_query">Please set the destination first</string>
    <string name="previous_route">Previous route</string>
    <string name="add_home">Add home</string>
    <string name="add_work">Add work</string>
    <string name="work_button">Work</string>
    <string name="cubic_m">m³</string>
    <string name="metric_ton">t</string>
    <string name="shared_string_capacity">Сapacity</string>
    <string name="shared_string_width">Width</string>
    <string name="shared_string_height">Height</string>
    <string name="add_destination_point">Set destination</string>
    <string name="add_intermediate_point">Add intermediate</string>
    <string name="add_start_point">Set starting point</string>
    <string name="intermediate_waypoint">Intermediate point</string>
    <string name="transfers">Transfers</string>
    <string name="on_foot">On foot</string>
    <string name="route_way">Way</string>
    <string name="points_of_interests">Points of interest (POI)</string>
    <string name="waiting_for_route_calculation">Calculating route…</string>
    <string name="app_mode_public_transport">Public transport</string>
    <string name="avoid_roads_descr">Select a road you want to avoid during navigation, either on the map, or from the list below:</string>
    <string name="show_along_the_route">Show along the route</string>
    <string name="simulate_navigation">Simulate navigation</string>
    <string name="choose_track_file_to_follow">Select track file to follow</string>
    <string name="voice_announcements">Voice prompts</string>
    <string name="intermediate_destinations">Intermediate destinations</string>
    <string name="arrive_at_time">Arrive at %1$s</string>
    <string name="osm_live_subscriptions">Subscriptions</string>
    <string name="powered_by_osmand">By OsmAnd</string>
    <string name="osm_live_plan_pricing">Plan &amp; Pricing</string>
    <string name="osm_live_payment_monthly_title">Monthly</string>
    <string name="osm_live_payment_3_months_title">Every three months</string>
    <string name="osm_live_payment_annual_title">Annually</string>
    <string name="osm_live_payment_month_cost_descr">%1$s / month</string>
    <string name="osm_live_payment_month_cost_descr_ex">%1$.2f %2$s / month</string>
    <string name="osm_live_payment_discount_descr">Save %1$s.</string>
    <string name="osm_live_payment_current_subscription">Current subscription</string>
    <string name="osm_live_payment_renews_monthly">Renews monthly</string>
    <string name="osm_live_payment_renews_quarterly">Renews quarterly</string>
    <string name="osm_live_payment_renews_annually">Renews annually</string>
    <string name="default_price_currency_format">%1$.2f %2$s</string>
    <string name="osm_live_payment_header">Payment interval:</string>
    <string name="osm_live_payment_contribute_descr">Donations help fund OSM cartography.</string>
    <string name="markers_remove_dialog_msg">Delete map marker \'%s\'?</string>
    <string name="edit_map_marker">Edit map marker</string>
    <string name="third_party_application">Third-party app</string>
    <string name="search_street">Search street</string>
    <string name="start_search_from_city">First specify city/town/locality</string>
    <string name="shared_string_restore">Restore</string>
    <string name="keep_passed_markers_descr">Markers added as a group of Favorites or GPX waypoints marked "Passed" will remain on the map. If the group is not active, the markers will disappear from the map.</string>
    <string name="keep_passed_markers">Keep passed markers on the map</string>
    <string name="more_transport_on_stop_hint">More transport available from this stop.</string>
    <string name="ask_for_location_permission">Please grant OsmAnd location access to continue.</string>
    <string name="thank_you_for_feedback">Thank you for your feedback</string>
    <string name="poi_cannot_be_found">Could not find node or way.</string>
    <string name="search_no_results_feedback">No search results?\nProvide feedback</string>
    <!-- string name="release_3_2_pre">
    • Fixed crash on startup that occurred on some devices\n\n
    • New Markers feature: Display already traversed markers\n\n 
    • Search history now shows previously searched categories\n\n
    • Fixed crash on startup that occurred with non-latin maps\n\n
    • Improved rendering speed issues on Android 8.0 devices\n\n
    • Support for polygon (non-amenity) objects editing\n\n
    • Measure distance: Add \"Measure\" button to Actions in the context menu\n\n
    </string -->
    <!-- string name="release_3_1">
    • Navigation: Fix progress bar, fast swapping of the start and end point of the route\n\n
    • Map markers: Fix turning on/off groups, ability to hide markers from the map\n\n
    • OSM Edit: Ability to edit tags for non-point objects and ways, fix missing comments on notes, backup of edits\n\n
    • Improved Wikipedia and Wikivoyage parsing, updated files are already available\n\n
    • Context menu: Fix transport shields color in the night mode, fix additional menu sizes\n\n
    • Boat navigation: Support for waterway fairway\n\n
    • Other bugfixes\n\n
    </string -->
    <string name="increase_search_radius_to">Extend search radius to %1$s</string>
    <string name="send_search_query_description">Your search query will be sent to: \"%1$s\", along with your location.\n\n
        Personal info is not collected, only search data needed to improve the search.</string>
    <string name="send_search_query">Send search query?</string>
    <string name="shared_string_world">World</string>
    <string name="point_deleted">Point %1$s deleted</string>
    <string name="coord_input_edit_point">Edit point</string>
    <string name="coord_input_add_point">Add point</string>
    <string name="coord_input_save_as_track">Save as track</string>
    <string name="coord_input_save_as_track_descr">You added %1$s points. Type a filename and tap \"Save\".</string>
    <string name="error_notification_desc">Please send a screenshot of this notification to support@osmand.net</string>
    <string name="quick_action_edit_actions">Edit actions</string>
    <string name="get_osmand_live">Get OsmAnd Live to unlock all features: Daily map updates with unlimited downloads, all paid and free plugins, Wikipedia, Wikivoyage and much more.</string>
    <string name="unirs_render_descr">Modification of the default style to increase contrast of pedestrian and bicycle roads. Uses legacy Mapnik colors.</string>
    <string name="shared_string_bookmark">Bookmark</string>
    <string name="hide_full_description">Hide full description</string>
    <string name="show_full_description">Show full description</string>
    <string name="off_road_render_descr">For off-road driving based on \'Topo\' style and for use with green satellite images as an underlay. Reduced main road thickness, increased thickness of tracks, paths, bicycle and other routes.</string>
    <string name="nautical_render_descr">For nautical navigation. Features buoys, lighthouses, riverways, sea lanes and marks, harbors, seamark services, and depth contours.</string>
    <string name="ski_map_render_descr">For skiing. Features pistes, ski-lifts, cross country tracks, etc. Dims secondary map objects.</string>
    <string name="light_rs_render_descr">Simple driving style. Gentle night mode, contour lines, contrasting orange styled roads, dims secondary map objects.</string>
    <string name="topo_render_descr">For hiking, trekking, and nature cycling. Readable outdoors. Contrasting roads and natural objects, different route types, advanced contour line options, extra details. Adjusting "Surface integrity" distinguishes road quality. No night mode.</string>
    <string name="mapnik_render_descr">Old default \'Mapnik\'-style. Similar colors to \'Mapnik\'.</string>
    <string name="touring_view_render_descr">Touring style with high contrast and maximum detail. Includes all options of the OsmAnd default style, while displaying as much detail as possible, in particular roads, paths, and other ways to travel. Clear \"touring atlas\" distinction between road types. Suitable for day, night, and outdoor use.</string>
    <string name="default_render_descr">General purpose style. Dense cities shown cleanly. Features contour lines, routes, surface quality, access restrictions, road shields, paths rendering according to SAC scale, whitewater sports items.</string>
    <string name="open_wikipedia_link_online">Open Wikipedia link online</string>
    <string name="open_wikipedia_link_online_description">The link will be opened in a web browser.</string>
    <string name="read_wikipedia_offline_description">Get OsmAnd Live subscription to read Wikipedia and Wikivoyage articles offline.</string>
    <string name="how_to_open_link">How to open the link?</string>
    <string name="read_wikipedia_offline">Read Wikipedia offline</string>
    <string name="download_all">Download all</string>
    <string name="shared_string_restart">App restart</string>
    <string name="show_images">Show images</string>
    <string name="purchase_cancelled_dialog_title">You have canceled your OsmAnd Live subscription</string>
    <string name="purchase_cancelled_dialog_descr">Renew subscription to continue using all the features:</string>
    <string name="maps_you_need_descr">Based on the articles you bookmarked, the following maps are recommended for you to download:</string>
    <string name="maps_you_need">Maps you need</string>
    <string name="osmand_team">OsmAnd team</string>
    <string name="popular_destinations">Popular destinations</string>
    <string name="paid_app">Paid app</string>
    <string name="paid_plugin">Paid plugin</string>
    <string name="travel_card_update_descr">New Wikivoyage data available, update it to enjoy.</string>
	<string name="travel_card_download_descr">Download Wikivoyage travel guides to view articles about places around the world without a connection to the Internet.</string>
	<string name="update_is_available">Update available</string>
	<string name="download_file">Download file</string>
    <string name="start_editing_card_image_text">The free worldwide travel guide anyone can edit.</string>
    <string name="welcome_to_open_beta_description">Travel guides are currently based on Wikivoyage. Test all features during open beta testing for free. Afterwards, travel guides will be available to subscribers of OsmAnd Unlimited and owners of OsmAnd+.</string>
    <string name="start_editing_card_description">You can and should edit any article on Wikivoyage. Share knowledge, experience, talent, and your attention.</string>
    <string name="start_editing">Start editing</string>
    <string name="get_unlimited_access">Get unlimited access</string>
    <string name="welcome_to_open_beta">Welcome to the open beta</string>
    <string name="wikivoyage_travel_guide">Travel Guides</string>
    <string name="wikivoyage_travel_guide_descr">Guides to the most interesting places on the planet, inside OsmAnd, without a connection to the Internet.</string>
    <string name="monthly_map_updates">Monthly map updates</string>
    <string name="daily_map_updates">Hourly map updates</string>
    <string name="in_app_purchase">In-app purchase</string>
    <string name="in_app_purchase_desc">One-time payment</string>
    <string name="in_app_purchase_desc_ex">Once purchased, it will be permanently available to you.</string>
    <string name="purchase_unlim_title">Buy - %1$s</string>
    <string name="wikivoyage_offline">Wikivoyage offline</string>
    <string name="unlimited_downloads">Unlimited downloads</string>
    <string name="wikipedia_offline">Wikipedia offline</string>
    <string name="contour_lines_hillshade_maps">Contour lines &amp; Hillshade maps</string>
    <string name="unlock_all_features">Unlock all OsmAnd features</string>
    <string name="purchase_dialog_title">Choose plan</string>
    <string name="purchase_dialog_travel_description">Purchase one of the following to receive the offline travel guide functionality:</string>
    <string name="purchase_dialog_subtitle">Choose suitable item</string>
    <string name="shared_string_dont">Don\'t</string>
    <string name="shared_string_do">Do</string>
    <string name="shared_string_only_with_wifi">Only on Wi-Fi</string>
    <string name="wikivoyage_download_pics">Download images</string>
    <!-- Use ← for RTL languages -->
    <string name="wikivoyage_download_pics_descr">Article images can be downloaded for offline use.\nAlways available in \'Explore\' → \'Options\'.</string>
    <string name="shared_string_wifi_only">Only on Wi-Fi</string>
    <string name="select_travel_book">Select a travel book</string>
    <string name="shared_string_travel_book">Travel book</string>
    <string name="online_webpage_warning">Page only available online. Open in web browser?</string>
    <string name="images_cache">Image cache</string>
    <string name="delete_search_history">Delete search history</string>
    <string name="download_images">Download images</string>
    <string name="download_maps_travel">Travel guides</string>
    <string name="shared_string_wikivoyage">Wikivoyage</string>
    <string name="article_removed">Article removed</string>
    <string name="wikivoyage_search_hint">Search for country, city, or province</string>
    <string name="shared_string_read">Read</string>
    <string name="saved_articles">Bookmarked articles</string>
    <string name="shared_string_explore">Explore</string>
    <string name="shared_string_contents">Contents</string>
    <string name="shared_string_result">Result</string>
    <string name="use_two_digits_longitude">Use double digit longitude</string>
    <string name="shared_string_travel_guides">Travel guides</string>
    <string name="waypoints_removed_from_map_markers">Waypoints removed from map markers</string>
    <string name="nothing_found_in_radius">Could not find anything:</string>
    <string name="select_waypoints_category_description">Add all of the track\'s waypoints, or select separate categories.</string>
    <string name="shared_string_total">Total</string>
    <string name="clear_all_intermediates">Clear all intermediate points</string>
    <string name="group_deleted">Group deleted</string>
    <string name="rendering_attr_whiteWaterSports_name">Whitewater sports</string>
    <string name="distance_farthest">Farthest first</string>
    <string name="distance_nearest">Nearest first</string>
    <string name="enter_lon">Enter longitude</string>
    <string name="enter_lat">Enter latitude</string>
    <string name="enter_lat_and_lon">Enter latitude and longitude</string>
	<string name="dd_mm_ss_format">DD°MM′SS″</string>
	<string name="dd_dddddd_format">DD.DDDDDD°</string>
	<string name="dd_ddddd_format">DD.DDDDD°</string>
	<string name="dd_mm_mmmm_format">DD°MM.MMMM′</string>
	<string name="dd_mm_mmm_format">DD°MM.MMM′</string>
	<string name="east_abbreviation">E</string>
	<string name="west_abbreviation">W</string>
	<string name="south_abbreviation">S</string>
	<string name="north_abbreviation">N</string>
	<string name="optional_point_name">Optional point name</string>
    <string name="transport_nearby_routes_within">Nearby routes within</string>
    <string name="transport_nearby_routes">Within</string>
    <string name="enter_the_file_name">Type the filename.</string>
    <string name="map_import_error">Map import error</string>
    <string name="map_imported_successfully">Map imported</string>
    <string name="make_as_start_point">Make this the point of departure</string>
    <string name="shared_string_current">Current</string>
    <string name="last_intermediate_dest_description">Adds intermediate stop</string>
    <string name="first_intermediate_dest_description">Adds initial stop</string>
    <string name="subsequent_dest_description">Move destination up, and create it</string>
    <string name="show_closed_notes">Show closed notes</string>
    <string name="switch_osm_notes_visibility_desc">Show/hide OSM notes on the map.</string>
    <string name="gpx_file_desc">GPX - suitable for export to JOSM or other OSM editors.</string>
    <string name="osc_file_desc">OSC - suitable for export to OSM.</string>
    <string name="shared_string_gpx_file">GPX file</string>
    <string name="osc_file">OSC file</string>
    <string name="choose_file_type">Select filetype</string>
    <string name="osm_edits_export_desc">Export as OSM notes, POIs, or both.</string>
    <string name="all_data">All data</string>
    <string name="osm_notes">OSM notes</string>
    <string name="will_open_tomorrow_at">Opens tomorrow at</string>
    <string name="rendering_attr_hidePOILabels_name">POI labels</string>
    <string name="shared_string_without_name">Without name</string>
    <string name="what_is_here">What\'s here:</string>
    <string name="parked_at">parked at</string>
    <string name="pick_up_till">Pick up until</string>
    <string name="without_time_limit">Without time limit</string>
    <string name="context_menu_read_full_article">Read full article</string>
    <string name="context_menu_read_article">Read article</string>
    <string name="context_menu_points_of_group">All points of the group</string>
    <string name="open_from">Open from</string>
    <string name="open_till">Open till</string>
    <string name="will_close_at">Closes at</string>
    <string name="will_open_at">Opens at</string>
    <string name="will_open_on">Opens at</string>
    <string name="additional_actions">Additional actions</string>
    <string name="av_locations_selected_desc">GPX file with coordinates and data of the selected notes.</string>
    <string name="av_locations_all_desc">GPX file with coordinates and data of all notes.</string>
    <!-- string name="release_3_0">
• New: Support for global offline travel guides. Referenced locations are linked to the map. Initial data from Wikivoyage.\n\n
• Wikipedia: New look, active links, images now supported\n\n
• Open Track UI: Support for waypoint groups\n\n
• Map markers: Import of selected groups from GPX files, coordinate input, new look\n\n
• OsmAnd Live subscription now supports all OsmAnd features\n\n
    </string -->
    <string name="modify_the_search_query">Change your search.</string>
    <string name="shared_string_actions">Actions</string>
    <string name="shared_string_marker">Marker</string>
    <string name="empty_state_osm_edits">Create or modify OSM objects</string>
    <string name="empty_state_osm_edits_descr">Create or modify OSM POIs, open or comment OSM notes, and contribute recorded GPX files.</string>
    <string name="shared_string_deleted">Deleted</string>
    <string name="shared_string_edited">Edited</string>
    <string name="shared_string_added">Added</string>
    <string name="marker_activated">Marker %s activated.</string>
    <string name="one_tap_active_descr">Tap a marker on the map to move it to the top of the active markers without opening the context menu.</string>
    <string name="one_tap_active">\'One tap\' active</string>
    <string name="empty_state_av_notes">Make notes!</string>
    <string name="empty_state_av_notes_desc">Add audio, video or photo note to every point on the map, using widget or context menu.</string>
    <string name="notes_by_date">OSM notes by date</string>
    <string name="by_date">By date</string>
    <string name="by_type">By type</string>
    <string name="looking_for_tracks_with_waypoints">Looking for tracks with waypoints</string>
    <string name="shared_string_more_without_dots">More</string>
    <string name="appearance_on_the_map">Appearance on the map</string>
    <string name="add_track_to_markers_descr">Select a track to add its waypoints to the markers.</string>
    <string name="add_favourites_group_to_markers_descr">Select a category of Favorites to add to the markers.</string>
    <string name="shared_string_gpx_waypoints">Track waypoints</string>
    <string name="favourites_group">Favorites category</string>
    <string name="add_group">Add a group</string>
    <string name="add_group_descr">Import groups from Favorites or GPX waypoints.</string>
    <string name="empty_state_markers_active">Create map markers!</string>
    <string name="empty_state_markers_active_desc">Long or short tap \'Places\', then tap the marker flag button.</string>
    <string name="empty_state_markers_groups">Import groups</string>
    <string name="empty_state_markers_groups_desc">Import Favorite groups or waypoints as markers.</string>
    <string name="empty_state_markers_history_desc">Markers marked as passed will appear on this screen.</string>
    <string name="shared_string_two">Two</string>
    <string name="shared_string_one">One</string>
    <string name="show_guide_line_descr">Show directional line from your position to the active marker locations.</string>
    <string name="show_arrows_descr">Show one or two arrows indicating the direction to the active markers.</string>
    <string name="distance_indication_descr">Choose how to display the distance to active markers.</string>
    <string name="active_markers_descr">Specify number of direction indicators:</string>
    <string name="digits_quantity">Number of decimal digits</string>
    <string name="shared_string_right">Right</string>
    <string name="shared_string_left">Left</string>
    <string name="show_number_pad">Show number pad</string>
    <string name="shared_string_paste">Paste</string>
    <string name="go_to_next_field">Next field</string>
    <string name="rename_marker">Rename marker</string>
    <string name="tap_on_map_to_hide_interface_descr">A tap on the map toggles the control buttons and widgets.</string>
    <string name="tap_on_map_to_hide_interface">Fullscreen mode</string>
    <string name="mark_passed">Mark passed</string>
    <string name="import_gpx_file_description">can be imported as Favorites or a GPX file.</string>
    <string name="import_as_gpx">Import as GPX file</string>
    <string name="import_as_favorites">Import as Favorites</string>
    <string name="import_file">Import file</string>
	<string name="wrong_input">Wrong input</string>
	<string name="enter_new_name">Enter new name</string>
	<string name="shared_string_back">Back</string>
	<string name="shared_string_view">View</string>
	<string name="waypoints_added_to_map_markers">Waypoints added to map markers</string>
	<string name="wrong_format">Wrong format</string>
    <string name="shared_string_road">Road</string>
    <string name="show_map">Show map</string>
    <string name="route_is_calculated">Route calculated</string>
    <string name="round_trip">Round trip</string>
    <string name="plan_route_no_markers_toast">You must add at least one marker to use this function.</string>
    <string name="osn_modify_dialog_error">Could not modify note.</string>
    <string name="osn_modify_dialog_title">Modify note</string>
    <string name="context_menu_item_modify_note">Modify OSM note</string>
    <string name="make_round_trip_descr">Add copy of point of departure as destination.</string>
    <string name="make_round_trip">Make round trip</string>
    <!-- string name="shared_string_navigate">Navigate</string-->
    <string name="shared_string_markers">Markers</string>
    <string name="coordinates_format">Coordinate format</string>
    <string name="use_system_keyboard">Use system keyboard</string>
    <string name="fast_coordinates_input_descr">Select coordinate input format. You can always change it by tapping \'Options\'.</string>
    <string name="fast_coordinates_input">Quick coordinate input</string>
    <string name="routing_attr_avoid_ice_roads_fords_name">No ice roads or fords</string>
    <string name="routing_attr_avoid_ice_roads_fords_description">Avoids ice roads and fords.</string>
    <string name="use_location">Use position</string>
    <string name="add_location_as_first_point_descr">Add your position as point of departure to plan the perfect route.</string>
    <string name="my_location">My position</string>
    <string name="shared_string_finish">Finish</string>
    <string name="plan_route">Plan route</string>
    <string name="shared_string_sort">Sort</string>
    <string name="coordinate_input">Coordinate input</string>
    <string name="marker_save_as_track_descr">Export your markers to the following GPX file:</string>
    <string name="marker_save_as_track">Save as GPX file</string>
    <string name="move_to_history">Move to history</string>
    <string name="group_will_be_removed_after_restart">The group will be gone the next time you start the app.</string>
    <string name="show_guide_line">Show directional lines</string>
    <string name="show_arrows_on_the_map">Show arrows on the map</string>
    <string name="show_passed">Show passed</string>
    <string name="hide_passed">Hide passed</string>
    <string name="remove_from_map_markers">Remove from \'Map markers\'</string>
    <string name="descendingly">Z-A</string>
    <string name="ascendingly">A-Z</string>
    <string name="date_added">Added</string>
    <string name="order_by">Order by:</string>
    <string name="marker_show_distance_descr">Select how to indicate distance and direction to map markers on the map:</string>
    <string name="map_orientation_change_in_accordance_with_speed">Map orientation threshold</string>
    <string name="map_orientation_change_in_accordance_with_speed_descr">Select speed of switching orientation from \'Movement direction\' to \'Compass directon\' below.</string>
    <string name="all_markers_moved_to_history">All map markers moved to history</string>
    <string name="marker_moved_to_history">Map marker moved to history</string>
    <string name="marker_moved_to_active">Map marker moved to active</string>
    <string name="shared_string_list">List</string>
    <string name="shared_string_groups">Groups</string>
    <string name="passed">Last used: %1$s</string>
    <string name="make_active">Make active</string>
    <string name="today">Today</string>
    <string name="yesterday">Yesterday</string>
    <string name="last_seven_days">Last 7 days</string>
    <string name="this_year">This year</string>
    <!-- string name="widget">Widget</string if needed should be shared_string_widget -->
    <!-- string name="top_bar">Top bar</string use shared_string_topbar -->
    <string name="move_all_to_history">Move all to history</string>
    <string name="show_direction">Distance indication</string>
    <string name="sort_by">Sort by</string>
    <string name="do_not_use_animations">No animations</string>
    <string name="do_not_use_animations_descr">Turns off map animations.</string>
    <string name="keep_showing_on_map">Keep showing on map</string>
    <string name="exit_without_saving">Exit without saving?</string>
    <string name="line">Line</string>
    <string name="save_as_route_point">Save as route points</string>
    <string name="save_as_line">Save as line</string>
    <string name="route_point">Route point</string>
    <string name="edit_line">Edit line</string>
    <string name="add_point_before">Add point before</string>
    <string name="add_point_after">Add point after</string>
    <string name="shared_string_options">Options</string>
    <string name="measurement_tool_snap_to_road_descr">OsmAnd will connect the points with routes for the selected profile.</string>
    <string name="measurement_tool_save_as_new_track_descr">Save the points either as route points or as a line.</string>
    <string name="choose_navigation_type">Select navigation profile</string>
    <string name="none_point_error">Please add at least one point.</string>
    <string name="enter_gpx_name">GPX file name:</string>
    <string name="show_on_map_after_saving">Show on map after saving</string>
    <string name="measurement_tool_action_bar">Browse the map and add points</string>
    <string name="measurement_tool">Measure distance</string>
    <string name="quick_action_resume_pause_navigation">Pause/resume navigation</string>
    <string name="quick_action_resume_pause_navigation_descr">Button to pause or resume navigation.</string>
    <string name="quick_action_show_navigation_finish_dialog">Show \'Navigation finished\' dialog</string>
    <string name="quick_action_start_stop_navigation">Start/stop navigation</string>
    <string name="quick_action_start_stop_navigation_descr">Button to start or end navigation.</string>
    <string name="store_tracks_in_monthly_directories">Store recorded tracks in monthly folders</string>
    <string name="store_tracks_in_monthly_directories_descrp">Store recorded tracks in sub-folders per recording month (like 2018-01).</string>
    <string name="shared_string_reset">Reset</string>
    <string name="shared_string_reload">Reload</string>
    <string name="mapillary_menu_descr_tile_cache">Reload tiles to see up to date data.</string>
    <string name="mapillary_menu_title_tile_cache">Tile cache</string>
    <string name="wrong_user_name">Wrong username</string>
    <string name="shared_string_to">To</string>
    <string name="mapillary_menu_date_from">From</string>
    <string name="mapillary_menu_descr_dates">Only view added images</string>
    <string name="mapillary_menu_title_dates">Date</string>
    <string name="mapillary_menu_edit_text_hint">Type username</string>
    <string name="mapillary_menu_descr_username">View only images added by</string>
    <string name="mapillary_menu_title_username">Username</string>
    <string name="mapillary_menu_filter_description">Filter images by submitter, by date or by type. Only active in closeup zoom.</string>
    <string name="mapillary_menu_title_pano">Display only 360° images</string>
    <string name="map_widget_ruler_control">Radius ruler</string>
    <string name="shared_string_permissions">Permissions</string>
    <string name="import_gpx_failed_descr">Could not import file. Please ensure OsmAnd has permission to read it.</string>
    <string name="distance_moving">Distance corrected</string>
    <string name="mapillary_image">Mapillary image</string>
    <string name="open_mapillary">Open Mapillary</string>
    <string name="shared_string_install">Install</string>
    <string name="improve_coverage_mapillary">Improve photo coverage with Mapillary</string>
    <string name="improve_coverage_install_mapillary_desc">Install Mapillary to add one or more photos to this map location.</string>
    <string name="online_photos">Online photos</string>
    <string name="shared_string_add_photos">Add photos</string>
    <string name="no_photos_descr">No photos here.</string>
    <string name="mapillary_action_descr">Share your street-level view via Mapillary.</string>
    <string name="mapillary_widget">Mapillary widget</string>
    <string name="mapillary_widget_descr">Allows quick contributions to Mapillary.</string>
    <string name="mapillary_descr">Online street-level photos for everyone. Discover places, collaborate, capture the world.</string>
    <string name="mapillary">Mapillary</string>
    <string name="plugin_mapillary_descr">Street-level photos for everyone. Discover places, collaborate, capture the world.</string>
    <string name="private_access_routing_req">Your destination is located in an area with private access. Allow using private roads for this trip?</string>
    <string name="restart_search">Restart search</string>
    <string name="increase_search_radius">Increase search radius</string>
    <string name="nothing_found">Nothing found</string>
    <string name="nothing_found_descr">Change the search or increase its radius.</string>
    <string name="quick_action_showhide_osmbugs_title">Show or hide OSM notes</string>
    <string name="quick_action_osmbugs_show">Show OSM notes</string>
    <string name="quick_action_osmbugs_hide">Hide OSM notes</string>
    <string name="quick_action_showhide_osmbugs_descr">Button to show or hide OSM notes on the map.</string>
    <string name="sorted_by_distance">Sorted by distance</string>
    <string name="search_favorites">Search in Favorites</string>
    <string name="hillshade_menu_download_descr">Download the \'Hillshade Overlay\' map to show vertical shading.</string>
    <string name="hillshade_purchase_header">Install the \'Contour lines\' plugin to show graded vertical areas.</string>
    <string name="hide_from_zoom_level">Hide starting from zoom level</string>
    <string name="srtm_menu_download_descr">Download the \'Contour line\' map for use in this region.</string>
    <string name="shared_string_plugin">Plugin</string>
    <string name="srtm_purchase_header">Buy and install the \'Contour lines\' plugin to show graded vertical areas.</string>
    <string name="srtm_color_scheme">Color scheme</string>
    <string name="show_from_zoom_level">Display starting at zoom level</string>
    <string name="routing_attr_allow_private_name">Allow private access</string>
    <string name="routing_attr_allow_private_description">Allow access to private areas.</string>
    <string name="display_zoom_level">Display zoom level: %1$s</string>
    <string name="favorite_group_name">Group name</string>
    <string name="change_color">Change color</string>
    <string name="edit_name">Edit name</string>
    <string name="animate_my_location">Animate own position</string>
    <string name="animate_my_location_desc">Turn on animated map panning of \'My position\' during navigation.</string>
    <string name="shared_string_overview">Overview</string>
    <string name="select_street">Select street</string>
    <string name="shared_string_in_name">in %1$s</string>
    <string name="type_address">Type address</string>
    <string name="type_city_town">Type city/town/locality</string>
    <string name="type_postcode">Type postcode</string>
    <string name="nearest_cities">Nearest cities</string>
    <string name="select_city">Select city</string>
    <string name="select_postcode">Postcode search</string>
    <string name="quick_action_auto_zoom">Auto zoom map on/off</string>
    <string name="quick_action_auto_zoom_desc">Button to turn speed controlled auto zoom on or off.</string>
    <string name="quick_action_auto_zoom_on">Turn on auto zooming</string>
    <string name="quick_action_auto_zoom_off">Turn off auto zooming</string>
    <string name="quick_action_add_destination">Set destination</string>
    <string name="quick_action_replace_destination">Replace destination</string>
    <string name="quick_action_add_first_intermediate">Add first intermediate</string>
    <string name="quick_action_add_destination_desc">A button to make the screen center the route destination, a previously selected destination would become the last intermediate destination.</string>
    <string name="quick_action_directions_from_desc">A button to make the screen center the point of departure. Will then ask to set destination or trigger the route calculation.</string>
    <string name="quick_action_replace_destination_desc">A button to make the screen center the new route destination, replacing the previously selected destination (if any).</string>
    <string name="quick_action_add_first_intermediate_desc">A button to make the screen center the first intermediate destination.</string>
    <string name="no_overlay">No overlay</string>
    <string name="no_underlay">No underlay</string>
    <string name="subscribe_email_error">Error</string>
    <string name="subscribe_email_desc">Subscribe to our mailing list about app discounts and get 3 more map downloads!</string>
    <string name="depth_contour_descr">Sea depth contour lines and seamarks.</string>
    <string name="sea_depth_thanks">Thank you for purchasing \'Nautical depth contours\'</string>
    <string name="index_item_depth_contours_osmand_ext">Nautical depth contours</string>

    <string name="index_item_world_wikivoyage">Worldwide Wikivoyage articles</string>
    <string name="index_item_depth_points_southern_hemisphere">Southern hemisphere nautical depth points</string>
    <string name="index_item_depth_points_northern_hemisphere">Northern hemisphere nautical depth points</string>
    <string name="download_depth_countours">Nautical depth contours</string>
    <string name="nautical_maps">Nautical maps</string>
    <string name="analyze_on_map">Analyze on map</string>
    <string name="shared_string_visible">Visible</string>
    <string name="restore_purchases">Restore purchases</string>
    <string name="fonts_header">Map fonts</string>
    <string name="right_side_navigation">Right-hand traffic</string>
    <string name="driving_region_automatic">Automatic</string>
    <string name="do_not_send_anonymous_app_usage">Don\'t send anonymous app usage statistics</string>
    <string name="do_not_send_anonymous_app_usage_desc">OsmAnd collects info about which parts of the app you open. Your location is never sent, nor is anything you enter into the app or details of areas you view, search, or download.</string>
    <string name="do_not_show_startup_messages">Don\'t show startup messages</string>
    <string name="do_not_show_startup_messages_desc">Don\'t show app discounts &amp; special local event messages.</string>
    <string name="parking_options">Parking options</string>
    <string name="full_version_thanks">Thank you for purchasing the paid version of OsmAnd.</string>
    <string name="routing_attr_relief_smoothness_factor_hills_name">Hilly</string>
    <string name="routing_attr_relief_smoothness_factor_plains_name">Less hilly</string>
    <string name="routing_attr_relief_smoothness_factor_more_plains_name">Flat</string>
    <string name="routing_attr_driving_style_speed_name">Shorter routes</string>
    <string name="routing_attr_driving_style_balance_name">Balanced</string>
    <string name="routing_attr_driving_style_safety_name">Prefer byways</string>
    <string name="relief_smoothness_factor_descr">Preferred terrain: flat or hilly.</string>
    <string name="shared_string_slope">Slope</string>
    <string name="add_new_folder">Add new folder</string>
    <string name="points_delete_multiple_succesful">Point(s) deleted.</string>
    <string name="points_delete_multiple">Are you sure you want to delete %1$d point(s)?</string>
    <string name="route_points_category_name">Turns to pass on this route</string>
    <string name="track_points_category_name">Waypoints, points of interest, named features</string>
    <string name="shared_string_gpx_track">Track</string>
    <string name="max_speed">Maximum speed</string>
    <string name="average_speed">Average speed</string>
    <string name="shared_string_time_moving">Time moving</string>
    <string name="shared_string_time_span">Time span</string>
    <string name="shared_string_max">Max</string>
    <string name="shared_string_start_time">Start time</string>
    <string name="shared_string_end_time">End time</string>
    <string name="shared_string_color">Color</string>
    <string name="select_gpx_folder">Select GPX file folder</string>
    <string name="file_can_not_be_moved">Could not move file.</string>
    <string name="shared_string_move">Move</string>
    <string name="shared_string_gpx_tracks">Tracks</string>
    <string name="routing_attr_driving_style_name">Driving style</string>
    <string name="route_altitude">Route elevation</string>
    <string name="altitude_descent">Descent</string>
    <string name="altitude_ascent">Ascent</string>
    <string name="altitude_range">Altitude range</string>
    <string name="average_altitude">Average altitude</string>
    <string name="shared_string_time">Time</string>
    <string name="total_distance">Total distance</string>
    <string name="routing_attr_relief_smoothness_factor_name">Select elevation fluctuation</string>
    <string name="routing_attr_height_obstacles_name">Use elevation data</string>
    <string name="routing_attr_height_obstacles_description">Factor in terrain elevation (via SRTM, ASTER, and EU-DEM data).</string>
    <string name="rendering_attr_depthContours_description">Show depth contours and points.</string>
    <string name="rendering_attr_depthContours_name">Nautical depth contours</string>
    <!-- string name="release_2_6">
	\u2022 New feature: Quick action button\n\n
	\u2022 Improved touch screen gesture response (e.g. concurrent panning and zooming)\n\n
	\u2022 New map fonts covering more locales\n\n
	\u2022 Support text-to-speech for regional language variants (and accents)\n\n
	\u2022 Visibility enhancements in several map styles and Wikipedia\n\n
	\u2022 Support Open Location Code (OLC)\n\n
	\u2022 Display elevation, slope, and speed profile for recorded GPX tracks and calculated routes\n\n
	\u2022 \"Driving style\" setting and logic improvements for bicycle routing\n\n
	\u2022 Altitude data settings for bicycle routing\n\n
	\u2022 Several other improvements and bug fixes\n\n
	and more…
	</string -->
    <!-- string name="release_2_7">
	\u2022 Mapillary plugin with street-level imagery\n\n
	\u2022 Ruler widget for distance measurement\n\n
	\u2022 GPX split intervals with detailed info about your track\n\n
	\u2022 Other improvements and bug fixes\n\n
	</string -->
    <!-- string name="release_2_8">
	\u2022 Completely reworked map markers with directional lines and route planning\n\n
	\u2022 Measure distance tool offering snap to road feature and saving points as track\n\n
	\u2022 OsmAnd Live: Bug fixes, fresh data on the server every 30 minutes, updates implemented into the navigation\n\n
	</string -->
    <!-- string name="release_2_9">
	\u2022 Updated the context menu: Show when the POI opens / closes\n\n
	\u2022 Transport menu: all available routes are now at the top\n\n
	\u2022 Wikipedia: added the button to open the original article, updated the appearance of articles\n\n
	\u2022 Route: added possibility to swap start and end points in one tap\n\n
	\u2022 OSM notes: Added sorting by type and date\n\n
	\u2022 OSM edits: Show an icon and a name of the POI category, display completed actions\n\n
	\u2022 New quick coordinate input screen for quick markers creation\n\n
    \u2022 Detection of stop signs now considers driving direction\n\n
	\u2022 New algorithm providing meaningful ascent/descent values for GPX tracks\n\n
	\u2022 Terrain (ascent) aware hiking time (Naismith\'s rule)\n\n
	</string -->
    <string name="auto_split_recording_title">Auto-split recordings after gap</string>
    <string name="auto_split_recording_descr">Start new segment after gap of 6 min, new track after gap of 2 h, or new file after a longer gap if the date has changed.</string>
    <string name="rendering_attr_contourDensity_description">Contour line density</string>
    <string name="rendering_attr_contourDensity_name">Contour line density</string>
    <string name="rendering_value_high_name">High</string>
    <string name="rendering_value_medium_w_name">Medium</string>
    <string name="rendering_value_low_name">Low</string>
    <string name="rendering_attr_contourWidth_description">Contour line width</string>
    <string name="rendering_attr_contourWidth_name">Contour line width</string>
    <string name="rendering_attr_hideWaterPolygons_description">Water</string>
    <string name="rendering_attr_hideWaterPolygons_name">Hide water</string>
    <string name="routing_attr_allow_motorway_name">Use motorways</string>
    <string name="routing_attr_allow_motorway_description">Allows motorways.</string>
    <string name="upload_osm_note_description">Upload your OSM note anonymously or by using your OpenStreetMap.org profile.</string>
    <string name="wiki_around">Nearby Wikipedia articles</string>
    <string name="search_map_hint">City or region</string>
    <string name="route_roundabout_short">Take %1$d exit and go</string>
    <string name="upload_poi">Upload POI</string>
    <string name="route_calculation">Route calculation</string>
    <string name="gpx_no_tracks_title">You do not have any GPX files yet</string>
    <string name="gpx_no_tracks_title_folder">You may also add GPX files to the folder</string>
    <string name="gpx_add_track">Add more…</string>
    <string name="shared_string_appearance">Appearance</string>
    <string name="trip_rec_notification_settings">Turn on quick recording</string>
    <string name="trip_rec_notification_settings_desc">Display a system notification allowing trip recording.</string>
    <string name="shared_string_notifications">Notifications</string>
    <string name="shared_string_continue">Continue</string>
    <string name="shared_string_pause">Pause</string>
    <string name="shared_string_paused">Paused</string>
    <string name="shared_string_trip">Trip</string>
    <string name="shared_string_recorded">Recorded</string>
    <string name="shared_string_record">Record</string>
    <string name="gpx_logging_no_data">No data</string>
    <!-- string name="release_2_5">
	\u2022 Tappable icons on the map\n\n
	\u2022 Powerful POI filter search: Search, e.g. restaurants by cuisine, or campgrounds with specific facilities\n\n
	\u2022 New Topo Map style for cyclists and hikers\n\n
	\u2022 Enhanced trip recording\n\n
	\u2022 Improved navigation notifications (Android Wear)\n\n
	\u2022 Many other improvements and bug fixes\n\n
	and more…
    </string -->
    <string name="rendering_attr_contourColorScheme_description">Contour lines color scheme</string>
    <string name="save_track_min_speed">Logging minimum speed</string>
    <string name="save_track_min_speed_descr">Filter: No logging of points below this speed.</string>
    <string name="save_track_min_distance">Logging minimum displacement</string>
    <string name="save_track_min_distance_descr">Filter: Set minimum distance from a point to log a new one.</string>
    <string name="save_track_precision">Logging minimum accuracy</string>
    <string name="save_track_precision_descr">Filter: No logging unless this accuracy is reached.</string>
    <string name="christmas_poi">Christmas POI</string>
    <string name="christmas_desc">Anticipating Christmas and New Year holidays, you can choose to display associated POIs like Christmas trees and markets, etc.</string>
    <string name="christmas_desc_q">Show Christmas holiday POIs?</string>
    <string name="rendering_value_light_brown_name">Light brown</string>
    <string name="rendering_value_dark_brown_name">Dark brown</string>
    <string name="rendering_attr_contourColorScheme_name">Contour lines color scheme</string>
    <string name="rendering_attr_surfaceIntegrity_name">Road surface integrity</string>
    <string name="search_hint">Type city, address, POI name</string>
    <string name="translit_name_if_miss">Transliterate if %1$s name is missing</string>
    <string name="translit_names">Transliterate names</string>
    <string name="edit_filter">Edit categories</string>
    <string name="subcategories">Subcategories</string>
    <string name="selected_categories">Selected categories</string>
    <string name="create_custom_poi">Create custom filter</string>
    <string name="custom_search">Custom search</string>
    <string name="shared_string_filters">Filters</string>
    <string name="apply_filters">Apply filters</string>
    <string name="save_filter">Save filter</string>
    <string name="delete_filter">Delete filter</string>
    <string name="new_filter">New filter</string>
    <string name="new_filter_desc">Please enter a name for the new filter, this will be added to your \'Categories\' tab.</string>
    <string name="osm_live_payment_desc">Subscription charged per month. Cancel it on Google Play at any time.</string>
    <string name="donation_to_osm">Donation to the OSM community</string>
    <string name="donation_to_osm_desc">Part of your donation is sent to OSM contributors. The subscription cost remains the same.</string>
    <string name="osm_live_subscription_desc">Subscription enables hourly, daily, weekly updates, and unlimited downloads for all maps globally.</string>
    <string name="get_it">Get it</string>
    <string name="get_for">Get for %1$s</string>
    <string name="osm_live_banner_desc">Get unlimited map downloads, adding weekly, daily, or even hourly updates.</string>
    <string name="osmand_plus_banner_desc">Unlimited map downloads, updates, and Wikipedia plugin.</string>
    <string name="si_mi_meters">Miles/meters</string>
    <string name="skip_map_downloading">Skip downloading maps</string>
    <string name="skip_map_downloading_desc">You have no offline map installed. You may select a map from the list or download maps later via \'Menu - %1$s\'.</string>
    <string name="search_another_country">Select another region</string>
    <string name="search_map">Searching maps…</string>
    <string name="first_usage_wizard_desc">Let OsmAnd determine your location and suggest maps to download for that region.</string>
    <string name="location_not_found">Location not found</string>
    <string name="no_inet_connection">No Internet connection</string>
    <string name="no_inet_connection_desc_map">Required to download maps.</string>
    <string name="search_location">Searching for location…</string>
    <string name="storage_free_space">Free space</string>
    <string name="storage_place_description">OsmAnd\'s data storage (for maps, GPX files, etc.): %1$s.</string>
    <string name="give_permission">Grant permission</string>
    <string name="allow_access_location">Allow location access</string>
    <string name="first_usage_greeting">Get directions and discover new places without an Internet connection</string>
    <string name="search_my_location">Find my position</string>
    <string name="update_all_maps_now">Update all maps now?</string>
    <string name="clear_tile_data">Clear all tiles</string>
    <string name="routing_attr_short_way_name">Fuel-efficient way</string>
    <string name="routing_attr_short_way_description">Use fuel-efficient way (usually shorter).</string>
    <string name="replace_favorite_confirmation">Are you sure you want to replace Favorite %1$s?</string>
    <string name="rendering_attr_hideOverground_name">Overground objects</string>
    <string name="shared_string_change">Change</string>
    <string name="get_started">Get started</string>
    <string name="route_stops_before">%1$s stops before</string>
    <string name="coords_search">Coordinates search</string>
    <string name="advanced_coords_search">Advanced coordinates search</string>
    <string name="back_to_search">Back to search</string>
    <string name="confirmation_to_delete_history_items">Remove selected items from \'History\'?</string>
    <string name="show_something_on_map">Show %1$s on the map</string>
    <!-- string name="release_2_4">
	\u2022 New very powerful free text search\n\n
	\u2022 Car audio system / speaker phone integration via Bluetooth\n\n
	\u2022 Improved route guidance, voice prompting, and turn lane indication\n\n
	\u2022 Improved transport layer with route rendering\n\n
	\u2022 Added more locales and now support regional locales\n\n
	\u2022 Many other improvements and bugfixes\n\n
	and more…
    </string -->
    <string name="dist_away_from_my_location">Search %1$s away</string>
    <string name="share_history_subject"> shared via OsmAnd</string>
    <string name="search_categories">Categories</string>
    <string name="postcode">Postcode</string>
    <string name="shared_string_from">from</string>
    <string name="city_type_district">District</string>
    <string name="city_type_neighbourhood">Neighbourhood</string>
    <string name="map_widget_search">Search</string>
    <string name="shared_string_is_open_24_7">Open 24/7</string>
    <string name="storage_directory_card">Memory card</string>
    <string name="coords_format">Coordinate format</string>
    <string name="coords_format_descr">Format for geographical coordinates.</string>
    <string name="app_mode_bus">Bus</string>
    <string name="app_mode_train">Train</string>
    <string name="current_track">Current track</string>
    <string name="map_widget_battery">Battery level</string>
    <string name="change_markers_position">Change marker position</string>
    <string name="move_marker_bottom_sheet_title">Move the map to change marker position</string>
    <!-- string name="lat_lon_pattern">Lat: %1$.5f Lon: %2$.5f</string -->
    <string name="follow_us">Follow us</string>
    <string name="access_direction_audio_feedback">Audio directions</string>
    <string name="access_direction_audio_feedback_descr">Indicate target point direction by sound.</string>
    <string name="access_direction_haptic_feedback">Haptic directions</string>
    <string name="access_direction_haptic_feedback_descr">Indicate target point direction by vibration.</string>
    <string name="use_osm_live_routing_description">Enable navigation for OsmAnd Live changes.</string>
    <string name="use_osm_live_routing">OsmAnd Live navigation</string>
    <string name="access_no_destination">Destination not set</string>
    <string name="map_widget_magnetic_bearing">Magnetic bearing</string>
    <string name="map_widget_bearing">Relative bearing</string>
    <string name="access_disable_offroute_recalc">No route recalculation after leaving it</string>
    <string name="access_disable_offroute_recalc_descr">No route recalculation after going off route.</string>
    <string name="access_disable_wrong_direction_recalc">No route recalculation for opposite direction</string>
    <string name="access_disable_wrong_direction_recalc_descr">No route recalculation while just moving in the opposite direction.</string>
    <string name="access_smart_autoannounce">Smart autoannounce</string>
    <string name="access_smart_autoannounce_descr">Notify only when direction to the target point changes.</string>
    <string name="access_autoannounce_period">Autoannounce period</string>
    <string name="access_autoannounce_period_descr">Minimal time interval between announcements.</string>
    <string name="access_default_color">Default color</string>
    <string name="access_category_choice">Choose category</string>
    <string name="access_hint_enter_name">Enter name</string>
    <string name="access_hint_enter_category">Enter category</string>
    <string name="access_hint_enter_description">Enter description.</string>
    <string name="access_map_linked_to_location">Map linked to location</string>
    <string name="access_collapsed_list">Collapsed list</string>
    <string name="access_expanded_list">Expanded list</string>
    <string name="access_empty_list">Empty list</string>
    <string name="access_tree_list">Tree list</string>
    <string name="access_shared_string_not_installed">Not installed</string>
    <string name="access_widget_expand">Expand</string>
    <string name="access_shared_string_navigate_up">Navigate up</string>
    <string name="access_sort">Sort</string>
    <string name="map_mode">Map mode</string>
    <string name="number_of_gpx_files_selected_pattern">%s GPX files selected</string>
    <string name="rendering_value_fine_name">Fine</string>
    <string name="rendering_value_thin_name">Thin</string>
    <string name="rendering_value_medium_name">Medium</string>
    <string name="rendering_value_bold_name">Bold</string>
    <string name="no_map_markers_found">Please add map markers via map</string>
    <string name="no_waypoints_found">No waypoints found</string>
    <string name="anonymous_user_hint">Anonymous users cannot:\n- Create groups;\n- Sync groups and devices with the server;\n- Manage groups and devices in a personal dashboard on the website.</string>
    <string name="report">Report</string>
    <string name="storage_permission_restart_is_required">The app is now allowed to write to external storage, but needs to be started again to do so.</string>
    <!-- string name="release_2_3">
	\u2022 OSM Live. Support map contributors and developers and get hourly map updates. \n\n
	\u2022 Map markers. A new way to quickly select places on the map.\n\n
	\u2022 More detailed OSM maps with country specific road shields and lots of new map features.\n\n
	\u2022 Improved Look and Feel of Route preparation. \n\n
	\u2022 Many improvements in the map context menu such as contextual address lookup.\n\n
	and more…
        </string -->
    <string name="shared_string_move_up">Move ↑</string>
    <string name="shared_string_move_down">Move ↓</string>
    <string name="finish_navigation">Finish navigation</string>
    <string name="avoid_road">Avoid road</string>
    <string name="storage_directory_readonly_desc">Switched to internal memory since the selected data storage folder is write-protected. Please select a writable storage directory.</string>
    <string name="storage_directory_shared">Shared memory</string>
    <string name="shared_string_topbar">Top bar</string>
    <string name="full_report">Full report</string>
    <string name="recalculate_route">Recalculate route</string>
    <string name="open_street_map_login_and_pass">OSM username and password</string>
    <string name="donations">Donations</string>
    <string name="number_of_recipients">Number of recipients</string>
    <string name="osm_user_stat">Edits %1$s, rank %2$s, total edits %3$s</string>
    <string name="osm_recipient_stat">Edits %1$s, sum %2$s mBTC</string>
    <string name="osm_editors_ranking">OSM Editor ranking</string>
    <string name="osm_live_subscription">OsmAnd Live subscription</string>
    <string name="osm_live_subscribe_btn">Subscribe</string>
    <string name="osm_live_email_desc">Needed to update you about your contributions.</string>
    <string name="osm_live_user_public_name">Public name</string>
    <string name="osm_live_hide_user_name">Do not show my name in reports</string>
    <string name="osm_live_support_region">Support region</string>
    <string name="osm_live_month_cost">Cost per month</string>
    <string name="osm_live_month_cost_desc">Monthly payment</string>
    <string name="osm_live_active">Active</string>
    <string name="osm_live_not_active">Inactive</string>
    <string name="osm_live_enter_email">Please enter a valid e-mail address</string>
    <string name="osm_live_enter_user_name">Please enter a public name</string>
    <string name="osm_live_thanks">Thank you for supporting OsmAnd!\nTo activate all new features you need to restart OsmAnd.</string>
    <string name="osm_live_region_desc">Part of your donation will be sent to OSM users who submit changes to the map in that region.</string>
    <string name="osm_live_subscription_settings">Subscription settings</string>
    <string name="osm_live_ask_for_purchase">Please purchase a subscription to OsmAnd Live first</string>
    <string name="osm_live_header">This subscription enables hourly updates for all maps around the world.\n
    Part of the income goes back to the OSM community and is paid out for each OSM contribution.\n
    If you love OsmAnd and OSM and want to support and be supported by them, this is the perfect way to do it.</string>
    <string name="select_map_marker">Select map marker</string>
    <string name="map_markers_other">Other markers</string>
    <string name="upload_anonymously">Upload anonymously</string>
    <string name="show_transparency_seekbar">Show transparency seekbar</string>
    <string name="download_files_error_not_enough_space">Not enough space!\n
    {3} MB is needed temporarily, {1} MB permanently.\n
    (Only {2} MB available.)</string>
    <string name="download_files_question_space_with_temp">Download {0} file(s)?\n
    {3} MB is used temporarily, {1} MB permanently. (Of {2} MB.)</string>
    <string name="download_files_question_space">Download {0} file(s)?\n
    {1} MB (of {2} MB) will be used.</string>
    <string name="upload_osm_note">Upload OSM Note</string>
    <string name="map_marker_1st">First map marker</string>
    <string name="map_marker_2nd">Second map marker</string>
    <string name="shared_string_toolbar">Toolbar</string>
    <string name="shared_string_widgets">Widgets</string>
    <string name="add_points_to_map_markers_q">Add all points as map markers?</string>
    <string name="shared_string_add_to_map_markers">Add to map markers</string>
    <string name="select_map_markers">Select map markers</string>
    <string name="shared_string_reverse_order">Reverse order</string>
    <string name="show_map_markers_description">Activate the map markers feature.</string>
    <string name="clear_active_markers_q">Remove all active markers?</string>
    <string name="clear_markers_history_q">Clear map marker history?</string>
    <string name="active_markers">Active markers</string>
    <string name="map_markers">Map markers</string>
    <string name="map_marker">Map marker</string>
    <string name="consider_turning_polygons_off">It is recommended to turn off polygon rendering.</string>
    <string name="rendering_attr_showMtbRoutes_name">Show mountain bike trails</string>
    <string name="show_polygons">Show polygons</string>
    <!-- string name="underlay_transparency">Underlay transparency</string -->
    <string name="find_parking">Find parking</string>
    <string name="shared_string_status">Status</string>
    <string name="shared_string_save_changes">Save changes</string>
    <string name="shared_string_email_address">E-mail address</string>
    <string name="rendering_attr_hideUnderground_name">Underground objects</string>
    <string name="data_is_not_available">Data not available</string>
    <string name="shared_string_remove">Remove</string>
    <string name="shared_string_read_more">Read more</string>
    <string name="clear_updates_proposition_message">"Remove downloaded updates and get back to the original map edition"</string>
    <string name="add_time_span">Add time span</string>
    <string name="road_blocked">Road blocked</string>
    <string name="shared_string_select">Select</string>
    <string name="switch_start_finish">Reverse starting point &amp; destination</string>
    <string name="rendering_attr_hideIcons_name">POI icons</string>
    <string name="item_removed">Item removed</string>
    <string name="n_items_removed">items removed</string>
    <string name="shared_string_undo_all">Undo all</string>
    <string name="shared_string_type">Type</string>
    <string name="starting_point">Starting point</string>
    <string name="shared_string_not_selected">Not selected</string>
    <string name="rec_split">Recorder Split</string>
    <string name="rec_split_title">Use Recorder Split</string>
    <string name="rec_split_desc">Rewrite clips when used space exceeds the storage size.</string>
    <string name="rec_split_clip_length">Clip length</string>
    <string name="rec_split_clip_length_desc">Upper time limit for recorded clips.</string>
    <string name="rec_split_storage_size">Storage size</string>
    <string name="rec_split_storage_size_desc">Amount of space that can be occupied by all recorded clips.</string>
    <string name="live_updates">Live updates</string>
    <string name="available_maps">Available maps</string>
    <string name="select_voice_provider">Select voice guidance</string>
    <string name="select_voice_provider_descr">Select or download voice guidance for your language.</string>
    <string name="impassable_road_desc">Select roads you want to avoid during navigation.</string>
    <string name="shared_string_sound">Sound</string>
    <string name="no_location_permission">Grant location data access.</string>
    <string name="no_camera_permission">Grant camera access.</string>
    <string name="no_microphone_permission">Grant mic access.</string>
    <string name="route_distance">Distance:</string>
    <string name="route_duration">Time:</string>
    <string name="rendering_attr_horseRoutes_name">Horse routes</string>
    <string name="no_address_found">No address determined</string>
    <string name="shared_string_near">Near</string>
    <string name="shared_string_hide">Hide</string>
    <string name="av_video_quality_low">Lowest quality</string>
    <string name="av_video_quality_high">Highest quality</string>
    <string name="av_video_quality">Video output quality</string>
    <string name="av_video_quality_descr">Select video quality.</string>
    <string name="av_audio_format">Audio output format</string>
    <string name="av_audio_format_descr">Select audio output format.</string>
    <string name="av_audio_bitrate">Audio bitrate</string>
    <string name="av_audio_bitrate_descr">Select audio bitrate.</string>
    <string name="please_specify_poi_type_only_from_list">Please specify the correct POI type or skip it.</string>
    <string name="access_from_map_description">Menu button launches the dashboard rather than the menu</string>
    <string name="access_from_map">Access from map</string>
    <string name="show_on_start_description">\'Off\' launches the map directly.</string>
    <string name="show_on_start">Show on start</string>
    <string name="copied_to_clipboard">Copied to clipboard</string>
    <!-- string name="release_2_2">
	\u2022 New context-sensitive UI for tapping locations on the map and on other screens\n\n
	\u2022 Map screen is now launched directly unless \'Show dashboard on app start\' is selected\n\n
	\u2022 Set up which and how cards are displayed on the dashboard\n\n
	\u2022 Bypass the dashboard if you like menu-based app control\n\n
	\u2022 To download maps, regions can be directly selected by tapping on the world map\n\n
	\u2022 POI Search now supports more specific queries\n\n
	\u2022 Improved POI and OSM editing functionality\n\n
	\u2022 Map data download structure and interface reworked\n\n
	and more…
        </string -->
    <string name="osm_save_offline">Save offline</string>
    <string name="osm_edit_modified_poi">Modified OSM POI</string>
    <string name="osm_edit_deleted_poi">Deleted OSM POI</string>
    <string name="context_menu_item_open_note">Open OSM Note</string>
    <string name="osm_edit_reopened_note">Reopened OSM Note</string>
    <string name="osm_edit_commented_note">Commented OSM Note</string>
    <string name="osm_edit_removed_note">Deleted OSM Note</string>
    <string name="osm_edit_created_note">Created OSM Note</string>
    <string name="osn_bug_name">OSM Note</string>
    <string name="osn_add_dialog_title">Create note</string>
    <string name="osn_comment_dialog_title">Add comment</string>
    <string name="osn_reopen_dialog_title">Reopen note</string>
    <string name="osn_close_dialog_title">Close note</string>
    <string name="osn_add_dialog_success">Note created</string>
    <string name="osn_add_dialog_error">Could not create note.</string>
    <string name="osn_close_dialog_success">Note closed</string>
    <string name="osn_close_dialog_error">Could not close note.</string>
    <string name="osb_author_dialog_password">OSM password (optional)</string>
    <string name="osb_comment_dialog_message">Message</string>
    <string name="osb_comment_dialog_author">Author name</string>
    <string name="osb_comment_dialog_error">Could not add comment.</string>
    <string name="osb_comment_dialog_success">Comment added</string>
    <string name="shared_string_commit">Commit</string>
    <string name="context_menu_item_delete_waypoint">Delete GPX waypoint?</string>
    <string name="context_menu_item_edit_waypoint">Edit GPX waypoint</string>
    <string name="shared_string_location">Location</string>
    <string name="share_osm_edits_subject">OSM edits shared via OsmAnd</string>
    <string name="lang_nds">Low German</string>
    <string name="lang_mk">Macedonian</string>
    <string name="lang_fy">Frysk</string>
    <string name="lang_als">Albanian (Tosk)</string>
    <string name="read_more">Read more</string>
    <string name="whats_new">What\'s new in</string>
    <string name="rendering_attr_hideProposed_name">Proposed objects</string>
    <string name="shared_string_update">Update</string>
    <string name="shared_string_upload">Upload</string>
    <string name="osm_edit_created_poi">Created OSM POI</string>
    <string name="world_map_download_descr">World basemap (covering the whole world at low zoom level) missing or outdated. Please consider downloading it for a global overview.</string>
    <string name="shared_string_qr_code">QR code</string>
    <string name="map_downloaded">Map downloaded</string>
    <string name="map_downloaded_descr">The %1$s map is ready for use.</string>
    <string name="go_to_map">Show map</string>
    <string name="simulate_initial_startup_descr">"Sets the flag indicating first app startup, keeps all other settings unchanged."</string>
    <string name="simulate_initial_startup">Simulate first app start</string>
    <string name="share_geo">geo:</string>
    <string name="share_menu_location">Share location</string>
    <string name="shared_string_send">Send</string>
    <string name="favorite_category_dublicate_message">Please use a category name that doesn\'t already exist.</string>
    <string name="favorite_category_name">Category name</string>
    <string name="favorite_category_add_new_title">Add new category</string>
    <string name="regions">Regions</string>
    <string name="region_maps">Regionwide maps</string>
    <string name="world_maps">World maps</string>
    <string name="hillshade_layer_disabled">Hillshade layer disabled</string>
    <string name="srtm_plugin_disabled">Contour lines disabled</string>
    <string name="favorite_category_add_new">Add new</string>
    <string name="favorite_category_select">Choose category</string>
    <string name="default_speed_system_descr">Define unit of speed.</string>
    <string name="default_speed_system">Unit of speed</string>
    <string name="nm">nmi</string>
    <string name="si_nm">Nautical miles</string>
    <string name="si_kmh">Kilometers per hour</string>
    <string name="si_mph">Miles per hour</string>
    <string name="si_m_s">Meters per second</string>
    <string name="si_min_km">Minutes per kilometer</string>
    <string name="si_min_m">Minutes per mile</string>
    <string name="si_nm_h">Nautical miles per hour (knots)</string>
    <string name="nm_h">kn</string>
    <string name="min_mile">min/m</string>
    <string name="min_km">min/km</string>
    <string name="m_s">m/s</string>
    <string name="shared_string_trip_recording">Trip recording</string>
    <string name="shared_string_navigation">Navigation</string>
    <string name="osmand_running_in_background">Run in background</string>
    <string name="gps_wake_up_timer">GPS wake-up interval</string>
    <string name="favourites_edit_dialog_title">Favorite info</string>
    <string name="simulate_your_location_stop_descr">Stop simulating your position.</string>
    <string name="simulate_your_location_descr">Simulate your position using a calculated route or a recorded GPX track.</string>
    <string name="simulate_your_location_gpx_descr">Simulate your position using a recorded GPX track.</string>
    <string name="looking_up_address">Looking up address</string>
    <string name="av_locations_descr">GPX file with locations.</string>
    <string name="av_locations">Locations</string>
    <string name="plugin_settings">Plugins</string>
    <string name="routing_attr_avoid_shuttle_train_name">No shuttle train</string>
    <string name="routing_attr_avoid_shuttle_train_description">Avoids using shuttle trains</string>
    <string name="traffic_warning_hazard">Hazard</string>
    <string name="rendering_value_boldOutline_name">Bold outline</string>
    <string name="no_updates_available">No updates available</string>
    <string name="download_live_updates">Live updates</string>
    <string name="rendering_value_default13_name">Default (13)</string>
    <string name="rendering_value_defaultTranslucentCyan_name">Default (translucent cyan)</string>
    <string name="rendering_attr_currentTrackColor_name">GPX color</string>
    <string name="rendering_attr_currentTrackColor_description">GPX color</string>
    <string name="rendering_attr_currentTrackWidth_name">GPX width</string>
    <string name="rendering_attr_currentTrackWidth_description">GPX width</string>
    <string name="rendering_value_darkyellow_name">Dark yellow</string>
    <string name="rendering_value_red_name">Red</string>
    <string name="rendering_value_translucent_red_name">Translucent red</string>
    <string name="rendering_value_orange_name">Orange</string>
    <string name="rendering_value_translucent_orange_name">Translucent orange</string>
    <string name="rendering_value_yellow_name">Yellow</string>
    <string name="rendering_value_translucent_yellow_name">Translucent yellow</string>
    <string name="rendering_value_lightgreen_name">Light green</string>
    <string name="rendering_value_translucent_lightgreen_name">Translucent light green</string>
    <string name="rendering_value_green_name">Green</string>
    <string name="rendering_value_translucent_green_name">Translucent green</string>
    <string name="rendering_value_lightblue_name">Light blue</string>
    <string name="rendering_value_translucent_lightblue_name">Translucent light blue</string>
    <string name="rendering_value_blue_name">Blue</string>
    <string name="rendering_value_translucent_blue_name">Translucent blue</string>
    <string name="rendering_value_purple_name">Purple</string>
    <string name="rendering_value_pink_name">Pink</string>
    <string name="rendering_value_translucent_pink_name">Translucent pink</string>
    <string name="rendering_value_brown_name">Brown</string>
    <string name="rendering_value_black_name">Black</string>
    <string name="rendering_value_translucent_purple_name">Translucent purple</string>
    <string name="restart_is_required">A restart is required to apply the change.</string>
    <string name="light_theme">Light</string>
    <string name="dark_theme">Dark</string>
    <string name="lang_pms">Piedmontese</string>
    <string name="lang_bn">Bengali</string>
    <string name="lang_tl">Tagalog</string>
    <string name="lang_sh">Serbo-Croatian</string>
    <string name="lang_az">Azerbaijani</string>
    <string name="lang_br">Breton</string>
    <string name="lang_sq">Albanian</string>
    <string name="lang_is">Icelandic</string>
    <string name="lang_bpy">Bishnupriya</string>
    <string name="lang_nv">Navajo</string>
    <string name="lang_ga">Irish</string>
    <string name="lang_la">Latin</string>
    <string name="lang_ku">Kurdish</string>
    <string name="lang_ta">Tamil</string>
    <string name="lang_ml">Malayalam</string>
    <string name="lang_lb">Luxembourgish</string>
    <string name="lang_lo">Lao</string>
    <string name="lang_os">Ossetian</string>
    <string name="lang_eo">Esperanto</string>
    <string name="lang_es_us">Spanish (American)</string>
    <string name="lang_es_ar">Spanish (Argentina)</string>
    <string name="lang_nb">Norwegian Bokmål</string>
    <string name="lang_vo">Volapuk</string>
    <string name="lang_th">Thai</string>
    <string name="lang_te">Telugu</string>
    <string name="lang_nn">Norwegian Nynorsk</string>
    <string name="lang_oc">Occitan</string>
    <string name="lang_new">Newar / Nepal Bhasa</string>
    <string name="lang_ms">Malaysian</string>
    <string name="lang_ht">Haitian</string>
    <string name="lang_gl">Galician</string>
    <string name="lang_et">Estonian</string>
    <string name="lang_ceb">Cebuano</string>
    <string name="lang_ast">Asturian</string>
    <string name="lang_hsb">Sorbian (Upper)</string>
    <string name="lang_kab">Kabyle</string>
    <string name="lang_ber">Berber</string>
    <string name="archive_wikipedia_data">You have old incompatible Wikipedia data. Archive it?</string>
    <string name="download_wikipedia_files">Download additional Wikipedia data (%1$s MB)?</string>
    <string name="gps_network_not_enabled">Location service is off. Turn it on?</string>
    <string name="disable_recording_once_app_killed">Prevent standalone logging</string>
    <string name="disable_recording_once_app_killed_descrp">Will pause GPX logging when the app is killed (via recent apps). (OsmAnd background indication disappears from the Android notification bar.)</string>
    <string name="shared_string_import2osmand">Import to OsmAnd</string>
    <string name="read_full_article">Read full article (online)</string>
    <string name="shared_string_wikipedia">Wikipedia</string>
    <string name="local_indexes_cat_wiki">Wikipedia</string>
    <string name="shared_string_show_details">Show details</string>
    <string name="osm_edit_context_menu_delete">Delete OSM edit</string>
    <string name="rendering_value_disabled_name">Disabled</string>
    <string name="rendering_value_walkingRoutesScopeOSMC_name">Color by network affiliation</string>
    <string name="rendering_value_walkingRoutesOSMC_name">Color by OSMC hiking symbol</string>
    <string name="shared_string_logoff">Log Off</string>
    <string name="rendering_attr_hideHouseNumbers_name">House numbers</string>
    <string name="application_dir_change_warning3">Move OsmAnd data files to the new destination?</string>
    <string name="specified_directiory_not_writeable">Maps could not be created in specified directory</string>
    <string name="copying_osmand_file_failed">Moving files failed</string>
    <string name="storage_directory_external">External storage</string>
    <string name="storage_directory_multiuser">Multiuser storage</string>
    <string name="storage_directory_internal_app">Internal app memory</string>
    <string name="storage_directory_manual">Manually specified</string>
    <string name="storage_directory_default">Internal memory</string>
    <string name="application_dir">Data storage folder</string>
    <string name="storage_directory">Map Storage</string>
    <string name="shared_string_copy">Copy</string>
    <string name="filter_poi_hint">Filter by name</string>
    <string name="search_poi_category_hint">Type to search all</string>
    <string name="shared_string_is_open">Open now</string>
    <string name="rendering_attr_OSMMapperAssistant_name">OSM mapper assistant</string>
    <string name="agps_info">A-GPS info</string>
    <string name="shared_string_manage">Manage</string>
    <string name="shared_string_edit">Edit</string>
    <string name="shared_string_places">Places</string>
    <string name="shared_string_search">Search</string>
    <string name="shared_string_show_description">Show description.</string>
    <string name="shared_string_message">Message</string>
    <string name="agps_data_last_downloaded">A-GPS data downloaded: %1$s</string><!-- note: LAST is false now in new context -->
    <string name="confirm_usage_speed_cameras">In many countries (Germany, France, Italy, and others) the use of speed camera warnings is illegal. OsmAnd does not assume any liability if you violate the law. Please tap \'Yes\' only if you are eligible to use this feature.</string>
    <string name="welmode_download_maps">Download maps</string>
    <string name="welcome_select_region">To correctly reflect your traffic signs and regulations, please select your driving region:</string>
    <string name="welcome_text">OsmAnd provides global offline map browsing and offline navigation.</string>
    <string name="welcome_header">Welcome</string>
    <string name="current_route">Current route</string>
    <string name="osm_changes_added_to_local_edits">OSM changes added to local changeset</string>
    <string name="mark_to_delete">Mark to delete</string>
    <string name="local_recordings_delete_all_confirm">Are you sure you want to delete %1$d notes?</string>
    <string name="local_osm_changes_upload_all_confirm">Are you sure you want to upload %1$d change(s) to OSM?</string>
    <string name="confirmation_to_clear_history">Clear history?</string>
    <string name="delay_to_start_navigation_descr">Specify wait time to remain on the route planning screen.</string>
    <string name="delay_to_start_navigation">Start turn-by-turn guidance after…</string>
    <string name="shared_string_go">Go</string>
    <string name="osmand_parking_overdue">overdue</string>
    <string name="action_create">Action create</string>
    <string name="action_modify">Action modify</string>
    <string name="action_delete">Action delete</string>
    <string name="osm_edits">OSM edits</string>
    <!-- means first letter of word *hour* -->
    <string name="osmand_parking_hour">h</string>
    <!-- means first letter of word *minute*-->
    <string name="osmand_parking_minute">min</string>
    <string name="parking_place_limited">Parking time limited to</string>
    <!-- used to describe time left, not left direction -->
    <string name="osmand_parking_time_left">left</string>
    <string name="your_edits">Your edits</string>
    <string name="waypoint_visit_after">Visit after</string>
    <string name="waypoint_visit_before">Visit before</string>
    <string name="simulate_your_location">Simulate your position</string>
    <string name="drawer">Flat list</string>
    <string name="short_location_on_map">Lat %1$s\nLon %2$s</string>
    <string name="tips_and_tricks_descr">Frequently asked questions, recent changes, and others.</string>
    <string name="routing_settings_2">Navigation settings</string>
    <string name="general_settings_2">General settings</string>
    <string name="shared_string_ellipsis">…</string>
    <string name="shared_string_ok">OK</string>
    <string name="shared_string_cancel">Cancel</string>
    <string name="shared_string_dismiss">Dismiss</string>
    <string name="shared_string_yes">Yes</string>
    <string name="shared_string_do_not_use">Don\'t use</string>
    <string name="shared_string_no">No</string>
    <string name="shared_string_on">On</string>
    <string name="shared_string_off">Off</string>
    <string name="shared_string_previous">Previous</string>
    <string name="shared_string_next">Next</string>
    <string name="shared_string_enable">Enable</string>
    <string name="shared_string_disable">Disable</string>
    <string name="shared_string_enabled">Enabled</string>
    <string name="shared_string_disabled">Disabled</string>
    <string name="shared_string_selected">Selected</string>
    <string name="shared_string_selected_lowercase">selected</string>
    <string name="shared_string_never">Never</string>
    <string name="shared_string_none">None</string>
    <string name="shared_string_and">and</string>
    <string name="shared_string_or">or</string>
    <string name="shared_string_help">Help</string>
    <string name="shared_string_settings">Settings</string>
    <string name="shared_string_history">History</string>
    <string name="shared_string_select_on_map">Select on map</string>
    <string name="shared_string_select_all">Select all</string>
    <string name="shared_string_deselect">Deselect</string>
    <string name="shared_string_deselect_all">Deselect all</string>
    <string name="shared_string_clear">Clear</string>
    <string name="shared_string_clear_all">Clear all</string>
    <string name="shared_string_save">Save</string>
    <string name="shared_string_save_as_gpx">Save as new GPX file</string>
    <string name="shared_string_rename">Rename</string>
    <string name="shared_string_delete">Delete</string>
    <string name="shared_string_delete_all">Delete all</string>
    <string name="shared_string_share">Share</string>
    <string name="shared_string_apply">Apply</string>
    <string name="shared_string_control_start">Start</string>
    <string name="shared_string_control_stop">Stop</string>
    <string name="shared_string_import">Import</string>
    <string name="shared_string_export">Export</string>
    <string name="shared_string_more">More…</string>
    <string name="shared_string_more_actions">More actions</string>
    <string name="shared_string_do_not_show_again">Do not show again</string>
    <string name="shared_string_remember_my_choice">Remember choice</string>
    <string name="shared_string_refresh">Refresh</string>
    <string name="shared_string_download">Download</string>
    <string name="shared_string_downloading">Downloading…</string>
    <string name="shared_string_download_successful">Downloaded</string>
    <string name="shared_string_io_error">I/O error</string>
    <string name="shared_string_unexpected_error">Unexpected error</string>
    <string name="shared_string_action_template">Action {0}</string>
    <string name="shared_string_close">Close</string>
    <string name="shared_string_exit">Exit</string>
    <string name="shared_string_show">Show</string>
    <string name="shared_string_show_all">Show all</string>
    <string name="shared_string_collapse">Collapse</string>
    <string name="shared_string_show_on_map">Show on map</string>
    <string name="shared_string_map">Map</string>
    <string name="shared_string_favorite">Favorite</string>
    <string name="shared_string_favorites">Favorites</string>
    <string name="shared_string_address">Address</string>
    <string name="shared_string_add">Add</string>
    <string name="shared_string_add_to_favorites">Add to \'Favorites\'</string>
    <string name="shared_string_my_location">My Position</string>
    <string name="shared_string_my_places">My Places</string>
    <string name="shared_string_my_favorites">Favorites</string>
    <string name="shared_string_tracks">Tracks</string>
    <string name="shared_string_gpx_files">GPX files</string>
    <string name="shared_string_currently_recording_track">Currently recording track</string>
    <string name="shared_string_audio">Audio</string>
    <string name="shared_string_video">Video</string>
    <string name="shared_string_photo">Photo</string>
    <string name="shared_string_launch">Launch</string>
    <string name="route_points">Route points</string>
    <string name="track_segments">Track segments</string>
    <string name="track_points">Track points</string>
    <string name="shared_string_online_maps">Online maps</string>
    <string name="osmand_rastermaps_plugin_description">Access many types of online (so called tile or raster) maps, from predefined OSM tiles (like Mapnik) to satellite images, and special purpose layers like weather maps, climate maps, geological maps, hillshade layers, etc.\n\n
    Any of these maps can either be used as the main (base) map to be displayed, or as an overlay or underlay to another base map (like OsmAnd\'s standard offline maps). Certain elements of the OsmAnd vector maps can be hidden via the \'Configure map\' menu to make any underlay map more visible.\n\n
    Download tile maps directly online, or prepared them for offline use (manually copied to OsmAnd\'s data folder) as an SQLite database which can be produced by a variety of 3rd party map preparation tools.
	</string>
    <string name="record_plugin_name">Trip recording</string>
    <string name="record_plugin_description">This plugin activates the functionality to record and save your tracks by manually touching the GPX logging widget on the map, or also to automatically log all of your navigation routes to a GPX file.\n\n
    Recorded tracks can be shared with your friends or be used for OSM contributions. Athletes can use recorded tracks to monitor their trainings. Some basic track analysis can be performed directly in OsmAnd, like lap times, average speed etc., and tracks can of course also later be analyzed in special 3rd party analysis tools.
	</string>
    <string name="srtm_paid_version_title">Contour lines plugin</string>
    <string name="osmand_srtm_short_description_80_chars">OsmAnd plugin for offline contour lines</string>
    <string name="osmand_srtm_long_description_1000_chars">This plugin provides both a contour line overlay and a (relief) hillshade layer to be displayed on top of OsmAnd\'s standard maps. This functionality will be much appreciated by athletes, hikers, trekkers, and anybody interested in the relief structure of a landscape.\n\n
    The global data (between 70 ° north and 70 ° south) is based on measurements by SRTM (Shuttle Radar Topography Mission) and ASTER (Advanced Spaceborne Thermal Emission and Reflection Radiometer), an imaging instrument onboard Terra, the flagship satellite of NASA\'s Earth Observing System. ASTER is a cooperative effort between NASA, Japan\'s Ministry of Economy, Trade and Industry (METI), and Japan Space Systems (J-spacesystems).
	</string>
    <string name="srtm_plugin_name">Contour lines</string>
    <string name="srtm_plugin_description">This plugin provides both a contour line overlay and a (relief) hillshade layer to be displayed on top of OsmAnd\'s standard maps. This functionality will be much appreciated by athletes, hikers, trekkers, and anybody interested in the relief structure of a landscape. (Please note that contour line and/or relief data are separate, additional downloads available after activating the plugin.)
		\n\nThe global data (between 70 ° north and 70 ° south) is based on measurements by SRTM (Shuttle Radar Topography Mission) and ASTER (Advanced Spaceborne Thermal Emission and Reflection Radiometer), an imaging instrument onboard Terra, the flagship satellite of NASA\'s Earth Observing System. ASTER is a cooperative effort between NASA, Japan\'s Ministry of Economy, Trade and Industry (METI), and Japan Space Systems (J-spacesystems).
	</string>
    <string name="plugin_touringview_name">Touring map view</string>
    <string name="plugin_touringview_descr">Activating this view changes OsmAnd\'s map style to \'Touring view\', this is a special high-detail view for travelers and professional drivers.
		\n\nThis view provides, at any given map zoom, the maximum amount of travel details available in the map data (particularly roads, tracks, paths, and orientation marks).
		\n\nIt also clearly depicts all types of roads unambiguously by color coding, which is useful when e.g. driving large vehicles.
		\n\nAnd it provides special touring options like showing bicycle routes or Alpine mountain routes.
		\n\nA special map download is not needed, the view is created from our standard maps.
		\n\nThis view can be reverted by either de-activating it again here, or by changing the \'Map style\' under \'Configure map\' as desired.
	</string>
    <string name="plugin_nautical_name">Nautical map view</string>
    <string name="plugin_nautical_descr">This plugin enriches the OsmAnd map and navigation app to also produce nautical maps for boating, sailing, and other types of watersports.
		\n\nA special map add-on for OsmAnd will provide all nautical navigation marks and chart symbols, for inland as well as for nearshore navigation. The description of each navigation mark provides the details needed to identify them and their meaning (category, shape, color, sequence, reference, etc.).
		\n\nTo return to one of OsmAnd\'s conventional map styles, simply either de-activate this plugin again, or change the \'Map style\' under \'Configure map\' as desired.
	</string>
    <string name="plugin_ski_name">Ski map view</string>
    <string name="plugin_ski_descr">This plugin for OsmAnd puts at your fingertips details of global downhill ski slopes, cross country ski runs, Alpine ski routes, cable cars and ski lifts. Routes and pistes are shown color-coded by difficulty, and depicted in a special \'Winter\' map style which assimilates a snow-colored winter landscape.
		\n\nActivating this view changes the map style to \'Winter and ski\', showing all landscape features under wintry conditions. This view can be reverted by either de-activating it again here, or by changing the \'Map style\' under \'Configure map\' as desired.
	</string>
    <string name="audionotes_plugin_name">Audio/video notes</string>
    <string name="audionotes_plugin_description">Make audio/photo/video notes during a trip, using either a map button or location context menu.</string>
    <string name="osmand_parking_plugin_name">Parking position</string>
    <string name="osmand_parking_plugin_description">Lets you record where your car is parked, including how much parking time remains.\n
    Both location and time are visible on the dashboard as well as in a map widget. An alarm reminder can be added to the Android calendar.</string>
    <string name="osmand_distance_planning_plugin_name">Distance calculator and planning tool</string>
    <string name="osmand_distance_planning_plugin_description">Create paths by tapping the map, or by using or modifying existing GPX files, to plan a trip and measure the distance between points. The result can be saved as a GPX file to use later for guidance.</string>
    <string name="shared_string_accessibility">Accessibility</string>
    <string name="osmand_accessibility_description">Makes the device\'s accessibility features directly available in OsmAnd. It facilitates e.g. adjusting the speech rate for text-to-speech voices, configuring D-pad navigation, using a trackball for zoom control, or text-to-speech feedback, for example to auto announce your position.</string>
    <string name="osm_settings">OpenStreetMap editing</string>
    <string name="osm_editing_plugin_description">Make OSM contributions like creating or modifying OSM POI objects, opening or commenting OSM notes, and contributing recorded GPX files in OsmAnd by supplying your username and password. OpenStreetMap.org is a community driven, global public domain mapping project.</string>
    <string name="osmand_development_plugin_description">Settings for development and debugging features, like navigation simulation, rendering performance, or voice prompting. Intended for developers, not needed for normal app use.</string>
    <string name="debugging_and_development">OsmAnd development</string>
    <string name="rename_failed">Renaming failed.</string>
    <string name="days_behind">days behind</string>
    <string name="back_to_map">Back to map</string>
    <string name="share_note">Share note</string>
    <string name="location_on_map">Location:\n Lat %1$s\n Lon %2$s</string>
    <string name="watch">Watch</string>
    <string name="notes">A/V notes</string>
    <string name="online_map">Online map</string>
    <string name="roads_only">Roads only</string>
    <string name="rendering_attr_pisteRoutes_name">Ski slopes</string>
    <string name="free">Free %1$s </string>
    <string name="device_memory">Device memory</string>
    <string name="rendering_attr_pisteGrooming_name">Piste grooming</string>
    <string name="world_ski_missing">Download the special offline map to display skiing facilities.</string>
    <string name="nautical_maps_missing">Download the special offline map to display nautical details.</string>
    <string name="edit_group">Edit group</string>
    <string name="parking_place">Parking spot</string>
    <string name="remove_the_tag">REMOVE THE TAG</string>
    <string name="gps_status">GPS status</string>
    <string name="version_settings_descr">Download nightly builds.</string>
    <string name="version_settings">Builds</string>
    <string name="rendering_attr_streetLighting_name">Street lighting</string>
    <string name="proxy_pref_title">Proxy</string>
    <string name="proxy_pref_descr">Specify a proxy server.</string>
    <string name="settings_privacy">Privacy</string>
    <string name="shared_string_gpx_points">Points</string>
    <string name="navigation_over_track">Start navigation along track?</string>
    <string name="avoid_roads_msg">Trigger an alternative route by selecting roads to avoid</string>
    <string name="speak_pedestrian">Pedestrian crosswalks</string>
    <string name="rendering_attr_roadStyle_name">Road style</string>
    <string name="rendering_attr_roadStyle_description">Road style</string>
    <string name="rendering_value__name">Default</string>
    <string name="rendering_value_default_name">Default</string>
    <string name="rendering_value_germanRoadAtlas_name">German road atlas</string>
    <string name="rendering_value_highContrastRoads_name">High contrast roads</string>
    <string name="traffic_warning_railways">Railroad crossing</string>
    <string name="traffic_warning_pedestrian">Pedestrian crosswalk</string>
    <string name="show_railway_warnings">Railroad crossings</string>
    <string name="show_pedestrian_warnings">Pedestrian crosswalks</string>
    <string name="rendering_value_americanRoadAtlas_name">American road atlas</string>
    <string name="routing_attr_no_new_routing_name">No v1.9 routing rules</string>
    <string name="routing_attr_no_new_routing_description">Do not use routing rules introduced in v1.9.</string>
    <string name="dash_download_msg_none">Download offline maps?</string>
    <string name="dash_download_msg">You have downloaded %1$s maps</string>
    <string name="dash_download_new_one">Download new map</string>
    <string name="dash_download_manage">Manage</string>
    <string name="map_locale">Map language</string>
    <string name="rendering_attr_transportStops_name">Transport stops</string>
    <string name="navigate_point_zone">Zone</string>
    <!-- (OLC) is a geocode system -->
    <string name="navigate_point_olc">Open Location Code</string>
    <string name="navigate_point_olc_info_invalid">Invalid OLC\n</string>
    <string name="navigate_point_olc_info_short">Short OLC\nPlease provide a full code</string>
    <string name="navigate_point_olc_info_area">Valid full OLC\nRepresents area: %1$s x %2$s</string>
    <string name="navigate_point_northing">Northing</string>
    <string name="navigate_point_easting">Easting</string>
    <string name="download_tab_downloads">All Downloads</string>
    <string name="download_tab_updates">Updates</string>
    <string name="download_tab_local">Local</string>
    <string name="no_internet_connection">Unable to download, please check your Internet connection.</string>
    <string name="everything_up_to_date">All files up to date</string>
    <string name="use_opengl_render">Use OpenGL rendering</string>
    <string name="use_opengl_render_descr">Use hardware accelerated OpenGL rendering (may use more battery, or not work on very old devices).</string>
    <string name="error_avoid_specific_road">No bypass found</string>
    <string name="home_button">Home</string>
    <string name="map_update">Updates available for %1$s maps</string>
    <string name="search_for">Search for</string>
    <string name="coordinates">Coordinates</string>
    <string name="rendering_attr_publicTransportMode_name">Bus, trolleybus, shuttle routes</string>
    <string name="rendering_attr_tramTrainRoutes_name">Tram and train routes</string>
    <string name="rendering_attr_subwayMode_name">Subway routes</string>
    <string name="lock_screen_request_explanation">%1$s needs this permission to turn off the screen for the power saving feature.</string>
    <string name="wake_on_voice">Turn screen on</string>
    <string name="wake_on_voice_descr">Turn on device screen (if off) when approaching a turn.</string>
    <string name="impassable_road">Avoid roads…</string>
    <string name="rendering_attr_trainLightrailRoutes_name">Train routes</string>
    <string name="rendering_attr_tramRoutes_name">Tram routes</string>
    <string name="rendering_attr_shareTaxiRoutes_name">Share taxi routes</string>
    <string name="rendering_attr_trolleybusRoutes_name">Trolleybus routes</string>
    <string name="rendering_attr_busRoutes_name">Bus routes</string>
    <string name="rendering_category_hide">Hide</string>
    <string name="rendering_category_routes">Routes</string>
    <!--string name="shared_string_details">Details</string> use rendering_category_details -->
    <string name="rendering_category_details">Details</string>
    <string name="rendering_category_transport">Transport</string>
    <string name="rendering_category_others">Other map attributes</string>
    <string name="map_widget_appearance_rem">Remaining elements</string>
    <string name="map_widget_vector_attributes">Rendering attributes</string>
    <string name="map_widget_top">Status bar</string>
    <string name="map_widget_right">Right panel</string>
    <string name="map_widget_left">Left panel</string>
    <string name="configure_map">Configure map</string>
    <string name="search_radius_proximity">Within</string>
    <string name="anonymous_user">Anonymous user</string>
    <string name="logged_as">Logged in as %1$s</string>
    <string name="speed_limit_exceed">Speed limit tolerance</string>
    <string name="speed_limit_exceed_message">Choose speed limit tolerance margin, above which you will receive a voice warning.</string>
    <string name="fav_point_emoticons_message">Favorite renamed to \'%1$s\' to save the string containing emoticons to a file.</string>
    <string name="print_route">Print route</string>
    <string name="fav_point_dublicate">Duplicate Favorite name specified</string>
    <string name="fav_point_dublicate_message">Favorite renamed to %1$s to avoid duplication.</string>
    <string name="text_size_descr">Set the text size on the map.</string>
    <string name="text_size">Text size</string>
    <string name="traffic_warning_speed_limit">Speed limit</string>
    <string name="traffic_warning_border_control">Border control</string>
    <string name="traffic_warning_payment">Toll booth</string>
    <string name="traffic_warning_stop">Stop sign</string>
    <string name="traffic_warning_calming">Traffic calming</string>
    <string name="traffic_warning_speed_camera">Speed camera</string>
    <string name="traffic_warning">Traffic warning</string>
    <string name="speak_favorites">Favorites nearby</string>
    <string name="speak_poi">Nearby POI</string>
    <string name="way_alarms">Traffic warnings</string>
    <string name="background_service_is_enabled_question">OsmAnd background service still running. Stop it, too?</string>
    <string name="sleep_mode_stop_dialog">Stop GPS background mode?</string>
    <string name="stop_navigation_service">Stop</string>
    <string name="confirm_every_run">Always ask</string>
    <string name="save_global_track_interval_descr">Specify the logging interval for the general track recording (enabled via the GPX logging widget on the map).</string>
    <string name="save_global_track_interval">General logging interval</string>
    <string name="background_service_int">GPS Wake-up interval</string>
    <string name="enable_sleep_mode">Enable GPS background mode</string>
    <string name="save_track_to_gpx_globally">Log track to GPX file</string>
    <string name="save_track_to_gpx_globally_headline">On demand track logging</string>
    <string name="save_track_to_gpx_globally_descr">General position logging to a GPX file can be turned on or off using the GPX logging widget on the map.</string>
    <string name="save_current_track_descr">Save current track as GPX file now.</string>
    <string name="save_current_track">Save current track</string>
    <string name="save_track_to_gpx">Auto-record track during navigation</string>
    <string name="save_track_to_gpx_descrp">A GPX track is automatically saved to the tracks folder during navigation.</string>
    <string name="save_track_interval_globally">Logging interval</string>
    <string name="save_track_interval">Logging interval during navigation</string>
    <string name="save_track_interval_descr">Specify the logging interval for track recording during navigation</string>
    <string name="voice_provider_descr">Select the voice guidance for navigation.</string>
    <string name="voice_provider">Voice guidance</string>
    <string name="enable_proxy_title">Enable HTTP proxy</string>
    <string name="enable_proxy_descr">Configure an HTTP proxy for all network requests.</string>
    <string name="proxy_host_title">Proxy Host</string>
    <string name="proxy_host_descr">Specify your proxy\'s hostname (e.g. 127.0.0.1).</string>
    <string name="proxy_port_title">Proxy Port</string>
    <string name="proxy_port_descr">Specify your proxy\'s port number (e.g. 8118).</string>
    <string name="monitoring_settings">Trip recording</string>
    <string name="monitoring_settings_descr">Set up how to record your trips.</string>
    <string name="int_hour">h</string>
    <string name="duration">Duration</string>
    <string name="distance">Distance</string>
    <string name="average">Average</string>
    <string name="of">%1$d of %2$d</string>
    <string name="ascent_descent">Ascent/Descent</string>
    <string name="moving_time">Moving time</string>
    <string name="max_min">Max/Min</string>
    <string name="min_max">Min/Max</string>
    <string name="index_tours">Tours</string>
    <string name="shared_string_all">All</string>
    <string name="shared_string_waypoints">Waypoints</string>
    <string name="download_additional_maps">Download missing maps %1$s (%2$d MB)?</string>
    <string name="rendering_value_browse_map_name">Browse map</string>
    <string name="rendering_value_car_name">Car</string>
    <string name="rendering_value_bicycle_name">Bicycle</string>
    <string name="rendering_value_pedestrian_name">On foot</string>
    <string name="rendering_attr_coloredBuildings_name">Color-code buildings by type</string>
    <string name="continue_navigation">Continue Navigation</string>
    <string name="pause_navigation">Pause Navigation</string>
    <string name="keep_navigation_service">Keep</string>
    <string name="map_preferred_locale_descr">Preferred language for labels on the map (if unavailable, English or local names will be used).</string>
    <string name="map_preferred_locale">Preferred map language</string>
    <string name="local_map_names">Local names</string>
    <string name="forward">Forward</string>
    <string name="home">Dashboard</string>
    <string name="live_monitoring_m_descr">Send tracking data to a specified web service if GPX logging is on.</string>
    <string name="live_monitoring_m">Online tracking (GPX required)</string>
    <string name="live_monitoring_start">Start online tracking</string>
    <string name="live_monitoring_stop">Stop online tracking</string>
    <string name="gpx_monitoring_start">Start GPX logging</string>
    <string name="gpx_monitoring_stop">Stop GPX logging</string>
    <string name="gpx_start_new_segment">Start new segment</string>
    <string name="rendering_attr_hideBuildings_name">Buildings</string>
    <string name="rendering_attr_hideNonVehicleHighways_name">Non-vehicle highways</string>
    <string name="rendering_attr_hideText_name">Text</string>
    <string name="rendering_attr_hideWoodScrubs_name">Wood and scrubs</string>
    <string name="rendering_attr_buildings15zoom_name">Buildings on zoom 15</string>
    <string name="rendering_attr_moreDetailed_name">More details</string>
    <string name="rendering_attr_lessDetailed_name">Fewer details</string>
    <string name="rendering_attr_hideAccess_name">Access restrictions</string>
    <string name="rendering_attr_showAccess_name">Show access restrictions and toll</string>
    <string name="rendering_attr_showSurfaceGrade_name">Show road quality</string>
    <string name="rendering_attr_showSurfaces_name">Show road surface</string>
    <string name="rendering_attr_showCycleRoutes_name">Show cycle routes</string>
    <string name="no_index_file_to_download">Downloads not found, please check your connection to the Internet.</string>
    <string name="select_index_file_to_download">Nothing was found. If you can\'t find your region, you can make it yourself (see https://osmand.net).</string>
    <string name="none_selected_gpx">Specify a GPX file by long-tapping first.</string>
    <string name="local_index_select_gpx_file">Select a track</string>
    <string name="gpx_split_interval">Split interval</string>
    <string name="sort_by_category">Sort by category</string>
    <string name="sort_by_distance">Sort by distance</string>
    <string name="sort_by_name">Sort by name</string>
    <string name="show_zoom_buttons_navigation_descr">Show zoom buttons during navigation.</string>
    <string name="show_zoom_buttons_navigation">Show zoom buttons</string>
    <string name="save_as_favorites_points">Save as group of Favorites</string>
    <string name="select_destination_and_intermediate_points">Set destinations</string>
    <string name="layer_amenity_label">POI overlay labels</string>
    <string name="loading_smth">Loading %1$s…</string>
    <string name="map_widget_plain_time">Current time</string>
    <string name="shared_string_waypoint">Waypoint</string>
    <string name="selected_gpx_info_show">\n\nLong-tap to view on the map</string>
    <string name="delay_navigation_start">Start turn-by-turn guidance automatically</string>
    <string name="local_index_gpx_info_show">\n\nLong-tap for options</string>
    <string name="gpx_info_subtracks">Subtracks: %1$s </string>
    <string name="gpx_info_waypoints">Waypoints: %1$s </string>
    <string name="gpx_info_distance">Distance: %1$s (%2$s points) </string>
    <string name="gpx_info_start_time">Start time: %1$tF, %1$tT </string>
    <string name="gpx_info_end_time">End time: %1$tF, %1$tT </string>
    <string name="gpx_info_average_speed">Average speed: %1$s </string>
    <string name="gpx_info_maximum_speed">Maximum speed: %1$s </string>
    <string name="gpx_info_avg_altitude">Average altitude: %1$s</string>
    <string name="gpx_info_diff_altitude">Altitude range: %1$s</string>
    <string name="gpx_info_asc_altitude">Descent/ascent: %1$s</string>
    <string name="gpx_timespan">Time span: %1$s</string>
    <string name="gpx_timemoving">Time moving: %1$s</string>
    <string name="gpx_selection_segment_title">Segment</string>
    <string name="gpx_selection_number_of_points"> %1$s points</string>
    <string name="gpx_selection_point">Point %1$s</string>
    <!-- string name="gpx_selection_current_track">recording</string -->
    <string name="gpx_selection_route_points">%1$s \nRoute points %2$s</string>
    <string name="gpx_selection_points">%1$s \nPoints</string>
    <string name="gpx_selection_track">%1$s \nTrack %2$s</string>
    <string name="gpx_file_is_empty">Empty GPX file</string>
    <string name="osmo_edit_color">Display color</string>
    <string name="osmo_connect_menu">Connect</string>
    <string name="int_days">days</string>
    <string name="use_points_as_intermediates">Calculate route between points</string>
    <string name="always_center_position_on_map">Display position always in center</string>
    <string name="voice_pref_title">Voice</string>
    <string name="misc_pref_title">Misc</string>
    <string name="localization_pref_title">Localization</string>
    <string name="index_item_nation_addresses">addresses nationwide</string>
    <string name="index_item_world_altitude_correction">World altitude correction</string>
    <string name="index_item_world_seamarks">World seamarks</string>
    <string name="index_item_world_bitcoin_payments">World bitcoin payments</string>
    <string name="index_item_world_basemap">World overview map</string>
    <string name="index_item_world_ski">World ski map</string>
    <string name="lang_zh">Chinese</string>
    <string name="lang_pt_br">Portuguese (Brazil)</string>
    <string name="lang_en">English</string>
    <string name="lang_en_gb">English (United Kingdom)</string>
    <string name="lang_af">Afrikaans</string>
    <string name="lang_al">Albanian</string>
    <string name="lang_ar">Arabic</string>
    <string name="lang_hy">Armenian</string>
    <string name="lang_eu">Basque</string>
    <string name="lang_be">Belarusian</string>
    <string name="lang_be_by">Belarusian (Latin)</string>
    <string name="lang_bs">Bosnian</string>
    <string name="lang_bg">Bulgarian</string>
    <string name="lang_ca">Catalan</string>
    <string name="lang_hr">Croatian</string>
    <string name="lang_cs">Czech</string>
    <string name="lang_da">Danish</string>
    <string name="lang_nl">Dutch</string>
    <string name="lang_fi">Finnish</string>
    <string name="lang_fr">French</string>
    <string name="lang_ka">Georgian</string>
    <string name="lang_de">German</string>
    <string name="lang_el">Greek</string>
    <string name="lang_he">Hebrew</string>
    <string name="lang_iw">Hebrew</string>
    <string name="lang_hi">Hindi</string>
    <string name="lang_hu">Hungarian</string>
    <string name="lang_hu_formal">Hungarian (formal)</string>
    <string name="lang_id">Indonesian</string>
    <string name="lang_it">Italian</string>
    <string name="lang_ja">Japanese</string>
    <string name="lang_kn">Kannada</string>
    <string name="lang_ko">Korean</string>
    <string name="lang_lv">Latvian</string>
    <string name="lang_lt">Lithuanian</string>
    <string name="lang_mr">Marathi</string>
    <string name="lang_no">Norwegian Bokmål</string>
    <string name="lang_fa">Persian</string>
    <string name="lang_pl">Polish</string>
    <string name="lang_pt">Portuguese</string>
    <string name="lang_ro">Romanian</string>
    <string name="lang_ru">Russian</string>
    <string name="lang_sc">Sardinian</string>
    <string name="lang_sr">Serbian (cyrillic)</string>
    <string name="lang_sr_latn">Serbian (latin)</string>
    <string name="lang_sw">Swahili</string>
    <string name="lang_zh_cn">Chinese (Simplified)</string>
    <string name="lang_zh_hk">Chinese (Hong Kong)</string>
    <string name="lang_sk">Slovak</string>
    <string name="lang_sl">Slovenian</string>
    <string name="lang_es">Spanish</string>
    <string name="lang_sv">Swedish</string>
    <string name="lang_zh_tw">Chinese (Traditional)</string>
    <string name="lang_tr">Turkish</string>
    <string name="lang_uk">Ukrainian</string>
    <string name="lang_vi">Vietnamese</string>
    <string name="lang_cy">Welsh</string>
    <string name="lang_gn_py">Guaraní</string>
    <string name="index_name_canada">North America - Canada</string>
    <string name="index_name_italy">Europe - Italy</string>
    <string name="index_name_gb">Europe - Great Britain</string>
    <string name="calculate_osmand_route_without_internet">Offline calculation of OsmAnd route segment</string>
    <string name="gpx_option_calculate_first_last_segment">Calculate OsmAnd route for first and last route segment</string>
    <string name="use_displayed_track_for_navigation">Use shown track for navigation?</string>
    <string name="keep_and_add_destination_point">Add as subsequent destination</string>
    <string name="select_gpx">Select GPX…</string>
    <string name="route_descr_select_destination">Set destination</string>
    <string name="route_preferences">Route preferences</string>
    <string name="route_info">Route info</string>
    <string name="routing_attr_prefer_motorway_name">Prefer motorways</string>
    <string name="routing_attr_prefer_motorway_description">Prefer motorways</string>
    <string name="routing_attr_avoid_toll_name">No toll roads</string>
    <string name="routing_attr_avoid_toll_description">Avoids toll roads</string>
    <string name="routing_attr_avoid_unpaved_name">No unpaved roads</string>
    <string name="routing_attr_avoid_unpaved_description">Avoids unpaved roads</string>
    <string name="routing_attr_avoid_ferries_name">No ferries</string>
    <string name="routing_attr_avoid_ferries_description">Avoids ferries</string>
    <string name="routing_attr_avoid_motorway_name">No motorways</string>
    <string name="routing_attr_avoid_motorway_description">Avoids motorways</string>
    <string name="routing_attr_avoid_stairs_name">No stairs</string>
    <string name="routing_attr_avoid_stairs_description">Avoids stairs</string>
    <string name="routing_attr_avoid_borders_name">No border crossings</string>
    <string name="routing_attr_avoid_borders_description">Avoids crossing national borders</string>
    <string name="routing_attr_weight_name">Weight limit</string>
    <string name="routing_attr_weight_description">Specify permitted vehicle weight limit on routes.</string>
    <string name="routing_attr_width_name">Width limit</string>
    <string name="routing_attr_width_description">Specify permitted vehicle width limit on routes.</string>
    <string name="routing_attr_height_name">Height limit</string>
    <string name="routing_attr_height_description">Specify vehicle height to be permitted on routes.</string>
    <string name="android_19_location_disabled">On Android 4.4 (KitKat) onwards, the old storage folder (%s) is deprecated. Copy all OsmAnd files to new storage location?\n
    Note 1: Your old files will remain untouched (but can be deleted manually).\n
    Note 2: In the new storage location it will not be possible to share files between OsmAnd and OsmAnd+.</string>
    <string name="copying_osmand_one_file_descr">Copying file (%s) to the new destination…</string>
    <string name="copying_osmand_files_descr">Copying OsmAnd data files to the new destination (%s)…</string>
    <string name="copying_osmand_files">Copying OsmAnd data files…</string>
    <string name="calculate_osmand_route_gpx">Offline OsmAnd route calculation</string>
    <string name="app_mode_truck">Truck</string>
    <string name="guidance_preferences_descr">Navigation preferences</string>
    <string name="routing_preferences_descr">Routing preferences</string>
    <string name="speech_rate_descr">Specify the speech rate for text-to-speech.</string>
    <string name="speech_rate">Speech Rate</string>
    <string name="complex_route_calculation_failed">Fast route calculation failed (%s), fallback to slow calculation.</string>
    <string name="disable_complex_routing_descr">Disable two-phase routing for car navigation.</string>
    <string name="disable_complex_routing">Disable complex routing</string>
    <string name="amenity_type_seamark">Seamark</string>
    <string name="app_modes_choose_descr">Select shown profiles.</string>
    <string name="app_modes_choose">App profiles</string>
    <string name="map_widget_map_rendering">Map rendering</string>
    <string name="app_mode_hiking">Hiking</string>
    <string name="app_mode_motorcycle">Motorcycle</string>
    <string name="app_mode_boat">Boat</string>
    <string name="app_mode_aircraft">Aircraft</string>
    <string name="local_osm_changes_delete_all_confirm">Are you sure you want to delete %1$d OSM changes?</string>
    <string name="animate_routing_route_not_calculated">Please calculate the route first</string>
    <string name="animate_routing_route">Simulate using calculated route</string>
    <string name="animate_routing_gpx">Simulate using GPX track</string>
    <string name="route_is_too_long_v2">For long distances: Please add intermediate destinations if no route is found within 10 minutes.</string>
    <string name="auto_zoom_none">No auto zoom</string>
    <string name="auto_zoom_close">To close-up</string>
    <string name="auto_zoom_far">To mid-range</string>
    <string name="auto_zoom_farthest">To long-range</string>
    <string name="map_magnifier">Map magnifier</string>
    <string name="base_world_map">World basemap</string>
    <string name="about_version">Version:</string>
    <string name="shared_string_about">About</string>
    <string name="about_settings_descr">Version info, licenses, project members</string>
    <string name="local_index_tile_data_zooms">Zooms downloaded: %1$s</string>
    <string name="local_index_tile_data_expire">Expire (minutes): %1$s</string>
    <string name="local_index_tile_data_downloadable">Downloadable: %1$s</string>
    <string name="local_index_tile_data_maxzoom">Maximum zoom: %1$s</string>
    <string name="local_index_tile_data_minzoom">Minimum zoom: %1$s</string>
    <string name="local_index_tile_data_name">Tile data: %1$s</string>
    <string name="edit_tilesource_successfully">Tilesource %1$s was saved</string>
    <string name="edit_tilesource_elliptic_tile">Elliptic mercator</string>
    <string name="edit_tilesource_maxzoom">Maximum zoom</string>
    <string name="edit_tilesource_expiration_time">Expire (minutes)</string>
    <string name="edit_tilesource_minzoom">Minimum zoom</string>
    <string name="edit_tilesource_url_to_load">URL</string>
    <string name="edit_tilesource_choose_existing">Select existing…</string>
    <string name="maps_define_edit">Define/Edit…</string>
    <string name="map_widget_fps_info">FPS debug info</string>
    <string name="driving_region_descr">Select driving region: US, Europe, UK, Asia, and others.</string>
    <string name="driving_region">Driving region</string>
    <string name="driving_region_japan">Japan</string>
    <string name="driving_region_us">United States</string>
    <string name="driving_region_canada">Canada</string>
    <string name="driving_region_europe_asia">Europe, Asia, Latin America, &amp; similar</string>
    <string name="driving_region_uk">UK, India, &amp; similar</string>
    <string name="driving_region_australia">Australia</string>
    <string name="speak_title">Announce…</string>
    <string name="speak_descr">Set up announcement of street names, traffic warnings (forced stops, speed bumps), speed camera warnings, and speed limits.</string>
    <string name="speak_street_names">Street names (TTS)</string>
    <string name="speak_speed_limit">Speed limit</string>
    <string name="speak_cameras">Speed cameras</string>
    <string name="speak_traffic_warnings">Traffic warnings</string>
    <string name="osb_author_or_password_not_specified">Please specify OSM user and password in \'Settings\'</string>
    <string name="clear_intermediate_points">Clear intermediate destinations</string>
    <string name="keep_intermediate_points">Keep intermediate destinations</string>
    <string name="new_directions_point_dialog">You already have intermediate destinations set.</string>
    <string name="context_menu_item_directions_to">Directions to</string>
    <string name="context_menu_item_directions_from">Directions from</string>
    <string name="route_descr_map_location">Map: </string>
    <string name="route_descr_lat_lon">Lat %1$.3f, lon %2$.3f</string>
    <!-- string name="route_descr_current_location">Current position</string -->
    <string name="route_descr_destination">Destination</string>
    <string name="route_to">To:</string>
    <string name="route_via">Via:</string>
    <string name="route_from">From:</string>
    <string name="app_mode_default">Browse map</string>
    <string name="settings_preset">Default profile</string>
    <string name="settings_preset_descr">Map view and navigation settings are remembered per use profile. Set your default profile here.</string>
    <string name="destination_point">Destination %1$s</string>
    <string name="context_menu_item_destination_point">Set as destination</string>
    <string name="please_select_address">Set city or street first</string>
    <string name="search_street_in_neighborhood_cities">Search for street in neighborhood cities</string>
    <string name="intermediate_items_sort_return">Optimized order of intermediate destinations en-route to the destination.</string>
    <string name="intermediate_items_sort_by_distance">Sort door-to-door</string>
    <string name="local_osm_changes_backup_successful">OSM change file was generated %1$s</string>
    <string name="local_osm_changes_backup_failed">Could not back up OSM changes.</string>
    <string name="local_osm_changes_backup">Back up as OSM change</string>
    <string name="delete_point">Delete Point</string>
    <string name="plugin_distance_point_time">time</string>
    <string name="plugin_distance_point_hdop">accuracy</string>
    <string name="plugin_distance_point_speed">speed</string>
    <string name="plugin_distance_point_ele">elevation</string>
    <string name="plugin_distance_point">Point</string>
    <string name="gpx_file_name">GPX filename</string>
    <string name="gpx_saved_sucessfully">GPX file saved to {0}</string>
    <string name="use_distance_measurement_help">* Tap to mark a point.\n
    * Long-tap the map to delete previous point.\n
    * Long-tap on a point to view and attach description.\n
    * Tap the measurement widget to see more actions.</string>
    <string name="distance_measurement_start_editing">Start editing</string>
    <string name="distance_measurement_finish_editing">Finish editing</string>
    <string name="distance_measurement_finish_subtrack">Begin a new subtrack</string>
    <string name="distance_measurement_clear_route">Clear all points</string>
    <string name="distance_measurement_load_gpx">Open existing GPX file</string>
    <string name="wait_current_task_finished">Please wait until current task is finished</string>
    <string name="use_kalman_filter_compass_descr">Reduces noise in compass readings but adds inertia.</string>
    <string name="use_kalman_filter_compass">Use Kalman filter</string>
    <string name="use_magnetic_sensor_descr">For the compass reading, use the magnetic sensor instead of the orientation sensor.</string>
    <string name="use_magnetic_sensor">Use magnetic sensor</string>
    <string name="other_location">Other</string>
    <string name="files_limit">%1$d files left</string>
    <string name="available_downloads_left">%1$d files left to download</string>
    <string name="install_paid">Full version</string>
    <string name="cancel_route">Dismiss route</string>
    <string name="cancel_navigation">Stop navigation</string>
    <string name="clear_destination">Clear destination</string>
    <string name="download_using_mobile_internet">Not connected to Wi-Fi. Use current connection to the Internet to download?</string>
    <string name="street_name">Street name</string>
    <string name="hno">House number</string>
    <string name="website">Website</string>
    <string name="phone">Phone</string>
    <string name="osmand_background_plugin_description">Shows settings for turning on background tracking and navigation by periodically waking up the GPS device (with the screen off).</string>
    <string name="contribution_activity">Install version</string>
    <string name="choose_osmand_theme_descr">Customize app appearance.</string>
    <string name="choose_osmand_theme">App theme</string>
    <string name="external_input_device">External input devices</string>
    <string name="external_input_device_descr">Select an external control device, such as a keyboard or WunderLINQ.</string>
    <string name="sett_no_ext_input">None</string>
    <string name="sett_generic_ext_input">Keyboard</string>
    <string name="sett_wunderlinq_ext_input">WunderLINQ</string>
    <string name="sett_parrot_ext_input">Parrot</string>
    <string name="accessibility_options">Accessibility options</string>
    <string name="select_address_activity">Specify address</string>
    <string name="favourites_list_activity">Select Favorite</string>
    <string name="local_openstreetmap_act_title">OSM modifications</string>
    <string name="layer_hillshade">Hillshade layer</string>
    <string name="map_widget_gps_info">GPS info</string>
    <string name="access_arrival_time">Arrival time</string>
    <string name="access_intermediate_arrival_time">Intermediate arrival time</string>
    <string name="item_checked">checked</string>
    <string name="item_unchecked">unchecked</string>
    <string name="prefer_motorways">Prefer motorways</string>
    <string name="prefer_in_routing_title">Prefer…</string>
    <string name="prefer_in_routing_descr">Prefer motorways.</string>
    <string name="max_speed_none">none</string>
    <string name="index_name_openmaps">OpenMaps EU</string>
    <string name="download_wikipedia_maps">Wikipedia</string>
    <string name="download_hillshade_maps">Hillshades</string>
    <string name="local_indexes_cat_srtm">Contour lines</string>
    <string name="local_indexes_cat_av">Audio/Video data</string>
    <string name="stop_routing_confirm">Are you sure you want to stop the navigation?</string>
    <string name="clear_dest_confirm">Are you sure you want to clear your destination (and intermediate destinations)?</string>
    <string name="precise_routing_mode_descr">Calculate precise routes without glitches. Still distance-limited and slow.</string>
    <string name="precise_routing_mode">Precise routing (alpha)</string>
    <string name="recording_context_menu_show">Show</string>
    <string name="recording_photo_description">Photo %1$s %2$s</string>
    <string name="av_def_action_picture">Take a photo</string>
    <string name="recording_context_menu_precord">Take a photo</string>
    <string name="dropbox_plugin_description">Sync tracks and audio/video notes with your Dropbox account.</string>
    <string name="dropbox_plugin_name">Dropbox plugin</string>
    <string name="intermediate_points_change_order">Change order</string>
    <string name="srtm_paid_version_msg">Please consider paying for the \'Contour lines\' plugin to support further development.</string>
    <string name="av_def_action_choose">On request?</string>
    <string name="av_def_action_video">Record video</string>
    <string name="av_def_action_audio">Record audio</string>
    <string name="av_widget_action_descr">Default widget action:</string>
    <string name="av_widget_action">Default widget action</string>
    <string name="av_video_format_descr">Video output format:</string>
    <string name="av_video_format">Video output format</string>
    <string name="av_use_external_recorder_descr">Use system recorder for video.</string>
    <string name="av_use_external_recorder">Use system recorder</string>
    <string name="av_use_external_camera_descr">Use the system app for photos.</string>
    <string name="av_use_external_camera">Use camera app</string>
    <string name="av_settings_descr">Set up audio and video settings.</string>
    <string name="av_settings">Audio/video settings</string>
    <string name="recording_error">Recording failed</string>
    <string name="recording_camera_not_available">Camera not available</string>
    <string name="recording_is_recorded">Recording audio/video. Stop by tapping the AV widget.</string>
    <string name="recording_playing">An audio from the specified recording is being played.\n%1$s</string>
    <string name="recording_open_external_player">Open external player</string>
    <string name="recording_delete_confirm">Delete this item?</string>
    <string name="recording_unavailable">unavailable</string>
    <string name="recording_context_menu_arecord">Take an audio note</string>
    <string name="recording_context_menu_vrecord">Take a video note</string>
    <string name="layer_recordings">Recording layer</string>
    <string name="recording_can_not_be_played">Could not play recording.</string>
    <string name="recording_context_menu_delete">Delete recording</string>
    <string name="recording_context_menu_play">Play</string>
    <string name="recording_description">Recording %1$s %3$s %2$s</string>
    <string name="recording_default_name">Recording</string>
    <string name="map_widget_av_notes">Audio/video notes</string>
    <string name="map_widget_distancemeasurement">Distance measurement</string>
    <string name="audionotes_location_not_defined">Tap \'Use location…\' to add a note to the location.</string>
    <string name="map_widget_audionotes">Audio notes</string>
    <string name="index_srtm_parts">parts</string>
    <string name="index_srtm_ele">Contour lines</string>
    <string name="download_select_map_types">Other maps</string>
    <string name="download_roads_only_item">Roads only</string>
    <string name="download_srtm_maps">Contour lines</string>
    <string name="download_regular_maps">Standard map</string>
    <string name="download_roads_only_maps">Roads-only map</string>
    <string name="rendering_attr_alpineHiking_name">Alpine hiking scale (SAC)</string>
    <string name="rendering_attr_alpineHiking_description">Render paths according to the SAC scale.</string>
    <string name="rendering_attr_hikingRoutesOSMC_name">Hiking symbol overlay</string>
    <string name="rendering_attr_hikingRoutesOSMC_description">Render paths according to OSMC traces.</string>
    <string name="rendering_attr_noAdminboundaries_name">Boundaries</string>
    <string name="rendering_attr_noAdminboundaries_description">Suppress display of regional boundaries (admin levels 5–9).</string>
    <string name="map_widget_max_speed">Speed limit</string>
    <string name="monitoring_control_start">GPX</string>
    <string name="no_buildings_found">No buildings found.</string>
    <string name="incremental_search_city">Search city incrementally</string>
    <string name="search_villages_and_postcodes">Search for more villages/postcodes</string>
    <string name="rendering_attr_showRoadMaps_description">Choose when to display roads-only maps:</string>
    <string name="rendering_attr_showRoadMaps_name">Roads-only maps</string>
    <string name="safe_mode_description">Run the app in safe mode (using slower Android instead of native code).</string>
    <string name="safe_mode">Safe mode</string>
    <string name="native_library_not_running">The app is running in safe mode (turn it off in \'Settings\').</string>
    <string name="close_changeset">Close changeset</string>
    <string name="zxing_barcode_scanner_not_found">ZXing Barcode Scanner app not installed. Search in Google Play?</string>
    <string name="rendering_attr_roadColors_description">Select a road color scheme:</string>
    <string name="rendering_attr_roadColors_name">Road color scheme</string>
    <string name="map_widget_show_destination_arrow">Show destination direction</string>
    <string name="enable_plugin_monitoring_services">Enable the \"Trip recording\" plugin to use position logging services (GPX logging, online tracking)</string>
    <string name="non_optimal_route_calculation">Calculate possibly non-optimal route over long distances</string>
    <string name="gps_not_available">Please enable GPS in the settings</string>
    <string name="map_widget_monitoring_services">Logging services</string>
    <string name="no_route">No route</string>
    <string name="delete_target_point">Remove destination</string>
    <string name="target_point">Destination %1$s</string>
    <string name="intermediate_point">Intermediate destination %1$s</string>
    <string name="context_menu_item_last_intermediate_point">Add as last intermediate destination</string>
    <string name="context_menu_item_first_intermediate_point">Add as first intermediate destination</string>
    <string name="add_as_last_destination_point">Add as last intermediate destination</string>
    <string name="add_as_first_destination_point">Add as first intermediate destination</string>
    <string name="replace_destination_point">Replace the destination</string>
    <string name="new_destination_point_dialog">You have already set a destination:</string>
    <string name="shared_string_target_points">Destinations</string>
    <string name="intermediate_point_too_far">Intermediate destination %1$s is too far from the nearest road.</string>
    <string name="arrived_at_intermediate_point">Intermediate destination reached</string>
    <string name="context_menu_item_intermediate_point">Add as intermediate destination</string>
    <string name="map_widget_intermediate_distance">Intermediate destination</string>
    <string name="map_widget_intermediate_time">Intermediate time</string>
    <string name="ending_point_too_far">Ending point too far from nearest road.</string>
    <string name="add_tag">Add Tag</string>
    <string name="btn_advanced_mode">Advanced Mode…</string>
    <string name="poi_filter_parking">Parking</string>
    <string name="poi_filter_emergency">Emergency</string>
    <string name="poi_filter_public_transport">Public transport</string>
    <string name="poi_filter_entertainment">Entertainment</string>
    <string name="poi_filter_accomodation">Accommodation</string>
    <string name="poi_filter_restaurants">Restaurants</string>
    <string name="poi_filter_sightseeing">Sightseeing</string>
    <string name="poi_filter_car_aid">Car aid</string>
    <string name="poi_filter_food_shop">Food shop</string>
    <string name="poi_filter_for_tourists">For tourists</string>
    <string name="poi_filter_fuel">Fuel</string>
    <string name="show_warnings_title">Show alerts…</string>
    <string name="show_warnings_descr">Set up traffic warnings (speed limits, forced stops, speed bumps, tunnels), speed camera warnings, and lane info.</string>
    <string name="use_compass_navigation_descr">Use the compass when no heading is detected otherwise.</string>
    <string name="use_compass_navigation">Use compass</string>
    <string name="avoid_motorway">No motorways</string>
    <string name="auto_zoom_map_descr">Zoom level according to your speed (while map is synchronized with current position).</string>
    <string name="auto_zoom_map">Auto zoom map</string>
    <string name="snap_to_road_descr">Snap position to roads during navigation.</string>
    <string name="snap_to_road">Snap to road</string>
    <string name="interrupt_music_descr">Voice prompts pause music playback.</string>
    <string name="interrupt_music">Pause music</string>
    <string name="osmand_play_title_30_chars">OsmAnd Maps &amp; Navigation</string>
    <string name="osmand_short_description_80_chars">Global mobile map viewing and navigation for offline and online OSM maps</string>
    <string name="osmand_long_description_1000_chars">
		OsmAnd (OSM Automated Navigation Directions)\n\n

		OsmAnd is an open source software navigation app with access to a wide variety of global OSM data. All map data (vector or tile maps) can be stored on the phone memory card for offline usage. Offline and online routing functionality is also offered, including turn-by-turn voice guidance.\n\n

		Some of the core features:\n
		- Complete offline functionality (store downloaded vector or tile maps in the device storage)\n
		- Compact offline vector maps for the whole world available\n
		- Download country or region maps directly from the app\n
		- Overlay of several map layers possible, like GPX or navigation tracks, points of interest, Favorites, contour lines, public transport stops, additional maps with customizable transparency\n
		- Offline search for addresses and places (POIs)\n
		- Offline routing for medium-range distances\n
		- Car, bicycle, and pedestrian modes with optional:\n
		-  Automated day/night view switching\n
		-  Speed-dependent map zooming\n
		-  Map alignment according to compass or direction of motion\n
		-  Lane guidance, speed limit display, recorded and text-to-speech voices\n\n

		Limitations of this free version of OsmAnd:\n
		- Number of map downloads limited\n
		- No offline access to Wikipedia POIs\n\n

		OsmAnd is actively being developed and our project and its continued progress relies on financial contributions for development and testing of new functionality. Please consider buying OsmAnd+, or funding specific new features or making a general donation on https://osmand.net.
	</string>
    <string name="osmand_extended_description_part1">
    OsmAnd (OSM Automated Navigation Directions) is a map and navigation app with access to the free, worldwide, and high-quality OSM data.\n\n

    Enjoy voice and optical navigator, viewing POIs (points of interest), creating and managing GPX tracks, using contour lines visualization and altitude info (through plugin), a choice between driving, cycling, pedestrian modes, OSM editing and much more.
    </string>
    <string name="osmand_extended_description_part2">
        GPS navigation\n
        • Choose between offline (no roaming charges when you are abroad) or online (faster) mode\n
        • Turn-by-turn voice guidance leads you along the way (recorded and synthesized voices)\n
        • The route gets rebuilt whenever you deviate from it\n
        • Lane guidance, street names, and estimated time of arrival will help along the way\n
        • To make your trip safer, day/night mode switches automatically\n
        • Show speed limits, and get reminders if you exceed it\n
        • Map zoom adjusts to your speed\n
        • Search for destinations by address, type (e.g: Parking, restaurant, hotel, gas station, museum), or geographical coordinates\n
        • Supports intermediate points on your itinerary\n
        • Record your own or upload a GPX track and follow it\n
    </string>
    <string name="osmand_extended_description_part3">
        Map\n
        • Displays POIs (point of interests) around you\n
        • Adjusts the map to your direction of motion (or compass)\n
        • Shows your location and the direction you are looking in\n
        • Share your location so that your friends can find you\n
        • Keeps your most important places in \'Favorites\'\n
        • Allows you to choose how to display names on the map: In English, local, or phonetic spelling\n
        • Displays specialized online tiles, satellite view (from Bing), different overlays like touring/navigation GPX tracks and additional layers with customizable transparency\n
    </string>
    <string name="osmand_extended_description_part4">
        Skiing\n
        OsmAnd ski maps plugin enables you to see ski tracks with level of complexity and some additional info, like location of lifts and other facilities.
    </string>
    <string name="osmand_extended_description_part5">
        Cycling\n
        • Find cycle paths on the map\n
        • GPS navigation in cycling mode builds your route using cycle paths\n
        • See your speed and altitude\n
        • GPX recording option enables you to record your trip and share it\n
        • Via an additional plugin you can enable contour lines and hillshading
    </string>
    <string name="osmand_extended_description_part6">
        Walking, hiking, city tour\n
        • The map shows you walking and hiking paths\n
        • Wikipedia in your preferred language can tell you a lot during a city tour\n
        • Public transport stops (bus, tram, train), including line names, help to navigate in a new city\n
        • GPS navigation in pedestrian mode builds your route using walking paths\n
        • Upload and follow a GPX route or record and share your own\n
    </string>
    <string name="osmand_extended_description_part7">
        Contribute to OSM\n
        • Report data bugs\n
        • Upload GPX tracks to OSM directly from the app\n
        • Add POIs and directly upload them to OSM (or later if offline)\n
    </string>
    <string name="osmand_extended_description_part8">
        OsmAnd is actively developed open source software. Everyone can contribute to the app by reporting bugs, improving translations or coding new features. Additionally the project relies on financial contributions to fund coding and testing of new functionalities.\n
        Approximate map coverage and quality:\n
        • Western Europe: ****\n
        • Eastern Europe: ***\n
        • Russia: ***\n
        • North America: ***\n
        • South America: **\n
        • Asia: **\n
        • Japan &amp; Korea: ***\n
        • Middle East: **\n
        • Africa: **\n
        • Antarctica: *\n
        Most countries around the globe are available for download!\n
        Get a reliable navigator in your country - be it France, Germany, Mexico, UK, Spain, Netherlands, USA, Russia, Brazil or any other.
    </string>
    <string name="osmand_plus_play_title_30_chars">OsmAnd+ Maps &amp; Navigation</string>
    <string name="osmand_plus_short_description_80_chars">Global Mobile Map Viewing &amp; Navigation for Offline and Online OSM Maps</string>
    <string name="osmand_plus_long_description_1000_chars">
		OsmAnd+ (OSM Automated Navigation Directions)\n\n

		OsmAnd+ is an open source software navigation app with access to a wide variety of global OSM data. All map data (vector or tile maps) can be stored on the phone memory card for offline use. Offline and online routing functionality is also offered, including turn-by-turn voice guidance.\n\n

		OsmAnd+ is the paid app version, by buying it you support the project, fund the development of new features, and receive the latest updates.\n\n

		Some of the core features:\n
		- Complete offline functionality (store downloaded vector or tile maps in the device storage)\n
		- Compact offline vector maps for the whole world available\n
		- Unlimited downloading of country or region maps directly from the app\n
		- Offline Wikipedia feature (download Wikipedia POIs), great for sightseeing\n
		- Overlay of several map layers possible, like GPX or navigation tracks, points of interest, Favorites, contour lines, public transport stops, additional maps with customizable transparency\n\n
		- Offline search for addresses and places (POIs)\n
		- Offline routing for medium-range distances\n
		- Car, bicycle, and pedestrian modes with optional:\n
		-  Automated day/night view switching\n
		-  Speed-dependent map zooming\n
		-  Map alignment according to compass or direction of motion\n
		-  Lane guidance, speed limit display, recorded and text-to-speech voices\n
	</string>
    <string name="osmand_plus_extended_description_part1">
        OsmAnd+ (OSM Automated Navigation Directions) is a map and navigation app with access to the free, worldwide, and high-quality OSM data.\n
        Enjoy voice and optical navigation, viewing POIs (points of interest), creating and managing GPX tracks, using contour lines visualization and altitude info, a choice between driving, cycling, pedestrian modes, OSM editing and much more.\n\n

        OsmAnd+ is the paid app version. By buying it, you support the project, fund the development of new features, and receive the latest updates.\n\n

        Some of the main features:
    </string>
    <string name="osmand_plus_extended_description_part2">
        Navigation\n
        • Works online (fast) or offline (no roaming charges when you are abroad)\n
        • Turn-by-turn voice guidance (recorded and synthesized voices)\n
        • Optional lane guidance, street name display, and estimated time of arrival\n
        • Supports intermediate points on your itinerary\n
        • Automatic re-routing whenever you deviate from the route\n
        • Search for places by address, by type (e.g: Restaurant, hotel, gas station, museum), or by geographical coordinates\n
    </string>
    <string name="osmand_plus_extended_description_part3">
        Map Viewing\n
        • Display your position and orientation\n
        • Optionally align the picture according to compass or your direction of motion\n
        • Save your most important places as Favorites\n
        • Display POIs (points of interest) around you\n
        • Display specialized online tiles, satellite view (from Bing), different overlays like touring/navigation GPX tracks and additional layers with customizable transparency\n
        • Optionally display place names in English, local, or phonetic spelling\n
    </string>
    <string name="osmand_plus_extended_description_part4">
        Use OSM and Wikipedia Data\n
        • High-quality info from the best collaborative projects of the world\n
        • OSM data available per country or region\n
        • Wikipedia POIs, great for sightseeing\n
        • Unlimited free downloads, directly from the app\n
        • Compact offline vector maps updated at least once a month\n\n

        • Choice between complete region data and just road network (Example: All of Japan is 700 MB or 200 MB for the road network part thereof)
    </string>
    <string name="osmand_plus_extended_description_part5">
        Safety Features\n
        • Optional automated day/night view switching\n
        • Optional speed limit display, with reminder if you exceed it\n
        • Optional speed-dependent zooming\n
        • Share your location so that your friends can find you\n
    </string>
    <string name="osmand_plus_extended_description_part6">
        Bicycle and Pedestrian Features\n
        • Viewing foot, hiking, and bike paths, great for outdoor activities\n
        • Special routing and display modes for bike and pedestrian\n
        • Optional public transport stops (bus, tram, train) including line names\n
        • Optional trip recording to local GPX file or online service\n
        • Optional speed and altitude display\n
        • Display of contour lines and hillshading (via additional plugin)
    </string>
    <string name="osmand_plus_extended_description_part7">
        Contribute directly to OSM\n
        • Report data bugs\n
        • Upload GPX tracks to OSM directly from the app\n
        • Add POIs and directly upload them to OSM (or later if offline)\n
        • Optional trip recording also in background mode (while device is in sleep mode)\n
        OsmAnd is actively developed open source software. Everyone can contribute to the app by reporting bugs, improving translations or coding new features. Additionally the project relies on financial contributions to fund coding and testing of new functionalities.\n
    </string>
    <string name="osmand_plus_extended_description_part8">
        Approximate map coverage and quality:\n
        • Western Europe: ****\n
        • Eastern Europe: ***\n
        • Russia: ***\n
        • North America: ***\n
        • South America: **\n
        • Asia: **\n
        • Japan &amp; Korea: ***\n
        • Middle East: **\n
        • Africa: **\n
        • Antarctica: *\n
        Most countries around the globe available as downloads\n
        From Afghanistan to Zimbabwe, from Australia to the USA. Argentina, Brazil, Canada, France, Germany, Mexico, UK, Spain, …\n
    </string>
    <string name="filterpoi_activity">Create POI filter</string>
    <string name="recalculate_route_to_your_location">Transport mode:</string>
    <string name="select_navigation_mode">Transport mode:</string>
    <string name="day_night_info_description">Sunrise: %1$s \nSunset: %2$s</string>
    <string name="day_night_info">Day/night info</string>
    <string name="map_widget_renderer">Map style</string>
    <string name="layer_map_appearance">Configure screen</string>
    <string name="show_lanes">Lanes</string>
    <string name="avoid_unpaved">No unpaved roads</string>
    <string name="avoid_ferries">No ferries</string>
    <string name="avoid_in_routing_title">Avoid…</string>
    <string name="map_widget_fluorescent">Fluorescent routes</string>
    <string name="map_widget_show_ruler">Ruler</string>
    <string name="map_widget_view_direction">Viewing direction</string>
    <string name="map_widget_transparent">Transparent widgets</string>
    <string name="bg_service_sleep_mode_off">Run\n app in background</string>
    <string name="bg_service_sleep_mode_on">Stop\n running in background</string>
    <string name="int_continuosly">Continuous</string>
    <string name="screen_is_locked">Tap the lock icon to unlock</string>
    <string name="map_widget_top_text">Street name</string>
    <string name="map_widget_config">Configure screen</string>
    <string name="map_widget_back_to_loc">Where am I</string>
    <string name="map_widget_lock_screen">Lock</string>
    <string name="map_widget_compass">Compass</string>
    <string name="map_widget_reset">Reset to default</string>
    <string name="map_widget_parking">Parking</string>
    <string name="map_widget_monitoring">GPX logging</string>
    <string name="map_widget_speed">Speed</string>
    <string name="map_widget_distance">Destination</string>
    <string name="map_widget_altitude">Altitude</string>
    <string name="map_widget_time">Time to go</string>
    <string name="map_widget_next_turn">Next turn</string>
    <string name="map_widget_next_turn_small">Next turn (small)</string>
    <string name="map_widget_next_next_turn">Second next turn</string>
    <string name="map_widget_mini_route">Mini route map</string>
    <string name="bg_service_screen_lock">Lock</string>
    <string name="bg_service_screen_unlock">Unlock</string>
    <string name="bg_service_screen_lock_toast">The screen is locked</string>
    <string name="bg_service_interval">Set wake-up interval:</string>
    <string name="show_cameras">Speed cameras</string>
    <string name="show_traffic_warnings">Traffic warnings</string>
    <string name="avoid_toll_roads">No toll roads</string>
    <string name="continue_follow_previous_route_auto">Continue following previous unfinished navigation? (%1$s seconds)</string>
    <string name="route_updated_loc_found">Awaiting position to calculate route</string>
    <string name="osmand_parking_hours">Hours</string>
    <string name="osmand_parking_minutes">Minutes</string>
    <string name="osmand_parking_position_description_add_time">The car is parked at</string>
    <string name="select_animate_speedup">Route simulation speed:</string>
    <string name="global_app_allocated_memory_descr">Allocated memory %1$s MB (Android limit %2$s MB, Dalvik %3$s MB).</string>
    <string name="global_app_allocated_memory">Allocated memory</string>
    <string name="native_app_allocated_memory_descr">Total native memory allocated by app %1$s MB (Dalvik %2$s MB, other %3$s MB).\n
    Proportional memory %4$s MB (Android limit %5$s MB, Dalvik %6$s MB).</string>
    <string name="native_app_allocated_memory">Total native memory</string>
    <string name="starting_point_too_far">Point of departure too far from nearest road.</string>
    <string name="shared_location">Shared location</string>
    <string name="osmand_parking_event">Pick up the car from parking</string>
    <string name="osmand_parking_warning">Warning</string>
    <string name="osmand_parking_warning_text">A notification to pick up your car has been added to your calendar and can be edited or removed there.</string>
    <string name="osmand_parking_time_limit_title">Set parking time limit</string>
    <string name="osmand_parking_delete_confirm">Delete the parking location marker?</string>
    <string name="osmand_parking_delete">Delete a parking marker</string>
    <string name="osmand_parking_choose_type">Select parking type</string>
    <string name="osmand_parking_lim_text">Time-limited</string>
    <string name="osmand_parking_no_lim_text">Time-unlimited</string>
    <string name="osmand_parking_add_event">Add a notification to the Calendar app</string>
    <string name="osmand_parking_time_limit">Time-limited parking</string>
    <string name="osmand_parking_time_no_limit">Time-unlimited parking</string>
    <string name="osmand_parking_position_description">The location of your parked vehicle. %1$s</string>
    <string name="osmand_parking_position_description_add">To pick up the vehicle at:</string>
    <string name="osmand_parking_pm">PM</string>
    <string name="osmand_parking_am">AM</string>
    <string name="osmand_parking_position_name">Parking spot</string>
    <string name="context_menu_item_add_parking_point">Mark as parking location</string>
    <string name="context_menu_item_delete_parking_point">Delete parking marker</string>
    <string name="gpxup_public">Public</string>
    <string name="gpxup_identifiable">Identifiable</string>
    <string name="gpxup_trackable">Trackable</string>
    <string name="gpxup_private">Private</string>
    <string name="asap">ASAP</string>
    <string name="share_route_as_gpx">Share route as GPX file</string>
    <string name="share_route_subject">Route shared via OsmAnd</string>
    <string name="route_roundabout">Roundabout: Take %1$d exit and go</string>
    <string name="route_kl">Keep left and go</string>
    <string name="route_kr">Keep right and go</string>
    <string name="rendering_attr_noPolygons_description">Make all areal land features on map transparent.</string>
    <string name="rendering_attr_noPolygons_name">Polygons</string>
    <string name="rendering_attr_appMode_name">Rendering mode</string>
    <string name="rendering_attr_appMode_description">Optimize map for</string>
    <!-- string name="rendering_attr_contourLines_description">Select minimum zoom level to display in map if available. Separate contour data needed.</string -->
    <string name="rendering_attr_contourLines_description">Display from zoom level (requires contour data):</string>
    <string name="rendering_attr_contourLines_name">Show contour lines</string>
    <string name="rendering_attr_hmRendered_description">Increase amount of map detail shown.</string>
    <string name="rendering_attr_hmRendered_name">Show more map detail</string>
    <string name="local_index_routing_data">Routing data</string>
    <string name="navigate_point_format">Format</string>
    <string name="poi_search_desc">POI (Point of interest) search</string>
    <string name="address_search_desc">Address search</string>
    <string name="navpoint_search_desc">Coordinates</string>
    <string name="transport_search_desc">Search for public transport</string>
    <string name="favourites_search_desc">A way to search for Favorites</string>
    <string name="offline_navigation_not_available">OsmAnd offline navigation is temporarily not available.</string>
    <string name="left_side_navigation">Left-hand traffic</string>
    <string name="left_side_navigation_descr">For countries where people drive on the left side of the road.</string>
    <string name="local_index_description">Tap any existing item to see more details, long-tap to deactivate or delete. Current data on device (%1$s free):</string>
    <string name="unknown_from_location">Point of departure not yet determined.</string>
    <string name="unknown_location">Position not yet known.</string>
    <string name="modify_transparency">Set transparency (0 - transparent, 255 - opaque)</string>
    <!-- A file is downloaded -->
    <string name="confirm_interrupt_download">Cancel download?</string>
    <!-- Use ← for RTL languages -->
    <string name="first_time_msg">Thank you for using OsmAnd. Download regional data for offline use via \'Settings\' → \'Manage map files\' to view maps, locate addresses, look up POIs, find public transport and more.</string>
    <string name="basemap_was_selected_to_download">The basemap needed to provide basic functionality is in the download queue.</string>
    <string name="local_indexes_cat_tile">Online and cached tile maps</string>
    <string name="local_indexes_cat_map">Standard maps (vector)</string>
    <string name="index_settings_descr">Download and manage offline map files stored on your device.</string>
    <string name="map_online_plugin_is_not_installed">Enable the \'Online maps\' plugin to select different map sources</string>
    <string name="map_online_data">Online and tile maps</string>
    <string name="map_online_data_descr">Use online maps (download and cache tiles on memory card).</string>
    <string name="online_map_settings_descr">Select online or cached tile map sources.</string>
    <string name="plugins_screen">Plugins</string>
    <string name="prefs_plugins_descr">Plugins activate advanced settings and additional functionality.</string>
    <string name="prefs_plugins">Plugins</string>
    <string name="vector_maps_may_display_faster_on_some_devices">Vector maps likely display faster. May not work well on some devices.</string>
    <string name="play_commands_of_currently_selected_voice">Select a voice and test by playing announcements:</string>
    <string name="native_rendering">Native rendering</string>
    <string name="test_voice_prompts">Test voice prompts</string>
    <string name="switch_to_raster_map_to_see">Download an offline vector map for this location in \'Settings\' (\'Manage map files\'), or switch to the \'Online maps\' plugin.</string>
    <string name="send_files_to_osm">Send GPX files to OSM?</string>
    <string name="gpx_visibility_txt">Visibility</string>
    <string name="gpx_tags_txt">Tags</string>
    <string name="shared_string_description">Description</string>
    <string name="validate_gpx_upload_name_pwd">Please specify your OSM username and password to upload GPX files.</string>
    <string name="default_buttons_support">Support</string>
    <string name="support_new_features">Support new features</string>
    <string name="support_new_features_descr">Donate to see new features implemented in the app.</string>
    <string name="show_ruler_level">Display ruler</string>
    <string name="info_button">Info</string>
    <string name="back_to_location">Return to position</string>
    <string name="accessibility_mode">Accessibility mode</string>
    <string name="accessibility_mode_descr">Turns on the features for impaired users.</string>
    <string name="accessibility_default">According to the Android system setting</string>
    <string name="backToMenu">Back to menu</string>
    <string name="zoomOut">Zoom out</string>
    <string name="zoomIn">Zoom in</string>
    <string name="zoomIs">Zoom level is</string>
    <string name="north">north</string>
    <string name="north_north_east">north-northeast</string>
    <string name="north_east">northeast</string>
    <string name="east_north_east">east-northeast</string>
    <string name="east">east</string>
    <string name="east_south_east">east-southeast</string>
    <string name="south_east">south-east</string>
    <string name="south_south_east">south-southeast</string>
    <string name="south">south</string>
    <string name="south_south_west">south-southwest</string>
    <string name="south_west">southwest</string>
    <string name="west_south_west">west-southwest</string>
    <string name="west">west</string>
    <string name="west_north_west">west-northwest</string>
    <string name="north_west">northwest</string>
    <string name="north_north_west">north-northwest</string>
    <string name="front">forward</string>
    <string name="front_right">right-forward</string>
    <string name="right">to the right</string>
    <string name="back_right">right-backward</string>
    <string name="back">backward</string>
    <string name="back_left">left-backward</string>
    <string name="left">to the left</string>
    <string name="front_left">left-forward</string>
    <string name="oclock">o\'clock</string>
    <string name="towards">toward</string>
    <string name="accuracy">Accuracy</string>
    <string name="altitude">Altitude</string>
    <string name="no_info">No info</string>
    <string name="direction_style_sidewise">Sidewise (8 sectors)</string>
    <string name="direction_style_clockwise">Clockwise (12 sectors)</string>
    <string name="settings_direction_style">Direction style</string>
    <string name="settings_direction_style_descr">Choose style to express relative directions while moving</string>
    <string name="auto_announce_on">Start auto announcing</string>
    <string name="auto_announce_off">Stop auto announcing</string>
    <string name="i_am_here">I am here</string>
    <string name="zoom_by_trackball_descr">Change map zooming by horizontal trackball movement.</string>
    <string name="zoom_by_trackball">Use trackball for zoom control</string>
    <string name="accessibility_preferences_descr">Accessibility related preferences.</string>
    <string name="arrival_distance_factor_early">Early</string>
    <string name="arrival_distance_factor_normally">Normal</string>
    <string name="arrival_distance_factor_late">Late</string>
    <string name="arrival_distance_factor_at_last">In the last meters</string>
    <string name="arrival_distance">Arrival announcement</string>
    <string name="arrival_distance_descr">How soon do you want the arrival announcement?</string>
    <string name="rendering_out_of_memory">Not enough process memory to display selected area</string>
    <string name="use_fluorescent_overlays">Fluorescent overlays</string>
    <string name="use_fluorescent_overlays_descr">Use fluorescent colors to display tracks and routes.</string>
    <string name="offline_edition">Offline editing</string>
    <string name="offline_edition_descr">Always use offline editing.</string>
    <string name="update_poi_does_not_change_indexes">POI changes inside app do not affect downloaded map files, changes are saved as a file on your device instead.</string>
    <string name="local_openstreetmap_uploading">Uploading…</string>
    <string name="local_openstreetmap_were_uploaded">{0} POI/notes were uploaded</string>
    <string name="local_openstreetmap_uploadall">Upload all</string>
    <string name="local_openstreetmap_upload">Upload edit to OSM</string>
    <string name="local_openstreetmap_delete">Delete edit</string>
    <string name="local_openstreetmap_descr_title">Asynchronous OSM editing:</string>
    <string name="local_openstreetmap_settings">OSM- POIs/-notes saved on device</string>
    <string name="local_openstreetmap_settings_descr">Show and manage OSM- POIs/-notes in your device database.</string>
    <string name="live_monitoring_interval_descr">Specify the online tracking interval.</string>
    <string name="live_monitoring_interval">Online tracking interval</string>
    <string name="live_monitoring_url_descr">Specify the web address with parameter syntax: lat={0}, lon={1}, timestamp={2}, hdop={3}, altitude={4}, speed={5}, bearing={6}.</string>
    <string name="live_monitoring_url">Online tracking web address</string>
    <string name="live_monitoring_max_interval_to_send">Time buffer for online tracking</string>
    <string name="live_monitoring_max_interval_to_send_desrc">Specify a time buffer to keep locations to send without connection</string>
    <string name="gpx_monitoring_disabled_warn">Log track using GPX widget or via \'Trip recording\' settings.</string>
    <string name="show_current_gpx_title">Show current track</string>
    <string name="free_version_message">You can download or update %1$s maps.</string>
    <string name="free_version_title">Free version</string>
    <string name="poi_context_menu_showdescription">Show POI description.</string>
    <string name="index_name_north_america">North America</string>
    <string name="index_name_netherlands">Europe - Netherlands</string>
    <string name="index_name_us">North America - United States</string>
    <string name="index_name_central_america">Central America</string>
    <string name="index_name_south_america">South America</string>
    <string name="index_name_europe">Europe</string>
    <string name="index_name_france">Europe - France</string>
    <string name="index_name_germany">Europe - Germany</string>
    <string name="index_name_russia">Russia</string>
    <string name="index_name_africa">Africa</string>
    <string name="index_name_asia">Asia</string>
    <string name="index_name_oceania">Australia and Oceania</string>
    <string name="index_name_antarctica">Antarctica</string>
    <string name="index_name_other">Worldwide and topic maps</string>
    <string name="index_name_wiki">Worldwide Wikipedia POIs</string>
    <string name="index_name_voice">Voice prompts (recorded, limited features)</string>
    <string name="index_name_tts_voice">Voice prompts (TTS, preferred)</string>
    <string name="amenity_type_osmwiki">Wikipedia (offline)</string>
    <string name="amenity_type_user_defined">User defined</string>
    <string name="fav_export_confirmation">File containing previously exported Favorites already exists. Replace it?</string>
    <string name="profile_settings">Profile Specific Settings</string>
    <string name="routing_settings">Navigation</string>
    <string name="routing_settings_descr">Specify options for navigation.</string>
    <string name="global_settings">Global Settings</string>
    <string name="index_settings">Manage map files</string>
    <string name="general_settings">General</string>
    <string name="general_settings_descr">Set up display and common settings for the app.</string>
    <string name="global_app_settings">Global app settings</string>
    <string name="user_name">Your OSM username</string>
    <string name="open_street_map_login_descr">Needed for openstreetmap.org submissions.</string>
    <string name="user_password">Your OSM password</string>
    <string name="osmand_service">Background mode</string>
    <string name="osmand_service_descr">OsmAnd runs in the background with the screen off.</string>
    <string name="download_files_not_enough_space">There is not enough free space to download %1$s MB (free: %2$s).</string>
    <string name="use_transparent_map_theme">Transparent theme</string>
    <string name="native_library_not_supported">Native library not supported on this device.</string>
    <string name="init_native_library">Initializing native library…</string>
    <string name="choose_auto_follow_route">Auto-center map view</string>
    <string name="choose_auto_follow_route_descr">Time until the map view synchronizes with the current position.</string>
    <!-- string name="auto_follow_route_never">Never (tap \'Go\' to start guidance manually)</string -->
    <string name="keep_informing_never">Only manually (tap arrow)</string>
    <string name="keep_informing_descr">Re-announce navigation instructions at regular intervals.</string>
    <string name="keep_informing">Repeat navigation instructions</string>
    <string name="auto_follow_route_navigation">Auto-center nav only</string>
    <string name="auto_follow_route_navigation_descr">Auto-center map view only while navigating.</string>
    <string name="auto_follow_location_enabled">Auto-center map view in use.</string>
    <string name="pref_vector_rendering">Vector renderer specific options</string>
    <string name="pref_overlay">Overlay / underlay</string>
    <string name="pref_raster_map">Map source settings</string>
    <string name="pref_vector_map">Vector map settings</string>
    <string name="delete_confirmation_msg">Delete %1$s?</string>
    <string name="city_type_suburb">Suburb</string>
    <string name="city_type_hamlet">Hamlet</string>
    <string name="city_type_village">Village</string>
    <string name="city_type_town">Town</string>
    <string name="city_type_city">City</string>
    <string name="animate_route_off">Stop simulation</string>
    <string name="animate_route">Start simulation</string>
    <string name="file_can_not_be_renamed">Could not rename file.</string>
    <string name="file_with_name_already_exists">A file with that name already exists.</string>
    <string name="shared_string_gpx_route">GPX route</string>
    <string name="poi_query_by_name_matches_categories">Found several related POI categories.</string>
    <string name="data_to_search_poi_not_available">Download offline data to search for POIs.</string>
    <string name="poi_filter_by_name">Search by name</string>
    <string name="old_poi_file_should_be_deleted">The POI data file \'%1$s\' is redundant and can be deleted.</string>
    <string name="update_poi_file_not_found">Local file to maintain POI changes not found and could not be created.</string>
    <string name="button_upgrade_osmandplus">Upgrade OsmAnd+</string>
    <string name="map_version_changed_info">Download the new version of the app to be able to use the new map files.</string>
    <string name="poi_filter_nominatim">Online Nominatim</string>
    <string name="search_position_current_location_search">Searching position…</string>
    <string name="search_position_current_location_found">My Position (found)</string>
    <string name="search_position_address">Address…</string>
    <string name="search_position_favorites">Favorites…</string>
    <string name="search_position_undefined">Undefined</string>
    <!-- string name="search_position_current_location">Current position…</string -->
    <string name="search_position_map_view">Current map center</string>
    <string name="select_search_position">Origin:</string>
    <string name="context_menu_item_search">Search nearby</string>
    <string name="route_successfully_saved_at">Route saved as \'%1$s\'.</string>
    <string name="filename_input">Filename: </string>
    <string name="file_with_name_already_exist">File with same name already exists.</string>
    <string name="local_index_upload_gpx_description">Upload GPX files to the OSM community, improving the maps.</string>
    <string name="local_index_items_uploaded">%1$d of %2$d item(s) uploaded.</string>
    <string name="local_index_mi_upload_gpx">Send to OSM</string>
    <string name="show_more_map_detail">Show more map detail</string>
    <string name="show_more_map_detail_descr">Show some vector map detail (roads etc.) at lower zoom levels already.</string>
    <string name="favourites_delete_multiple_succesful">Favorite points deleted.</string>
    <string name="favorite_delete_multiple">Are you sure you want to delete %1$d Favorites and %2$d Favorite groups?</string>
    <string name="favorite_home_category">Home</string>
    <string name="favorite_friends_category">Friends</string>
    <string name="favorite_places_category">Places</string>
    <string name="shared_string_others">Others</string>
    <string name="shared_string_name">Name</string>
    <string name="favourites_edit_dialog_category">Category</string>
    <string name="shared_string_no_thanks">No, thanks</string>
    <string name="basemap_missing">Download the base world map to get an overview covering the whole world at low zoom levels.</string>
    <string name="vector_data_missing">Download (\'offline\') data to use maps offline.</string>
    <string name="shared_string_release">Released</string>
    <string name="local_index_installed">Local version</string>
    <string name="local_index_items_backuped">%1$d of %2$d item(s) deactivated.</string>
    <string name="local_index_items_deleted">%1$d of %2$d item(s) deleted.</string>
    <string name="local_index_items_restored">%1$d of %2$d item(s) activated.</string>
    <string name="local_index_no_items_to_do">No items to %1$s</string>
    <string name="local_index_action_do">You are about to %1$s %2$s item(s). Continue?</string>
    <string name="local_index_descr_title">Manage map files.</string>
    <string name="local_index_mi_restore">Activate</string>
    <string name="local_index_mi_backup">Deactivate</string>
    <string name="local_index_poi_data">POI data</string>
    <string name="local_index_address_data">Address data</string>
    <string name="local_index_transport_data">Public transport data</string>
    <string name="local_index_map_data">Map data</string>
    <string name="local_indexes_cat_backup">Deactivated</string>
    <string name="local_indexes_cat_tts">Voice prompts (TTS)</string>
    <string name="local_indexes_cat_voice">Voice prompts (recorded)</string>
    <!-- string name="local_indexes_cat_gpx">GPX data</string -->
    <string name="local_indexes_cat_poi">POI data</string>
    <string name="ttsvoice">TTS voice</string>
    <string name="search_offline_clear_search">New Search</string>
    <string name="map_text_size_descr">Text size for names on the map:</string>
    <string name="map_text_size">Map font size</string>
    <string name="trace_rendering">Rendering debug info</string>
    <string name="trace_rendering_descr">Display the rendering performance.</string>
    <string name="installing_new_resources">Unpacking new data…</string>
    <string name="internet_connection_required_for_online_route">Online navigation does not work offline.</string>
    <string name="tts_language_not_supported_title">Unsupported language</string>
    <string name="tts_language_not_supported">The selected language is not supported by the Android TTS (text-to-speech) engine installed, its preset TTS language will be used instead. Look for another TTS engine in the market?</string>
    <string name="tts_missing_language_data_title">Missing data</string>
    <string name="tts_missing_language_data">Go to the market to download selected language?</string>
    <string name="gpx_option_reverse_route">Reverse GPX direction</string>
    <string name="gpx_option_destination_point">Use current destination</string>
    <string name="gpx_option_from_start_point">Pass along entire track</string>
    <!-- Use ← for RTL languages -->
    <string name="switch_to_vector_map_to_see">Offline vector map present for this location. \n\t\n\tTo use activate \'Menu\' → \'Configure map\' → \'Map Source…\' → \'Offline vector maps\'.</string>
    <string name="choose_audio_stream">Voice guidance output</string>
    <string name="choose_audio_stream_descr">Select loudspeaker for voice guidance.</string>
    <string name="voice_stream_voice_call">Phone call audio (to interrupt car Bluetooth stereos)</string>
    <string name="voice_stream_notification">Notification audio</string>
    <string name="voice_stream_music">Media/navigation audio</string>
    <string name="warning_tile_layer_not_downloadable">The app cannot download the map layer %1$s, reinstalling it might help.</string>
    <string name="overlay_transparency_descr">Adjust overlay transparency.</string>
    <string name="overlay_transparency">Overlay transparency</string>
    <string name="map_transparency_descr">Adjust base map transparency.</string>
    <string name="map_transparency">Base map transparency</string>
    <string name="layer_underlay">Underlay map…</string>
    <string name="map_underlay">Underlay map</string>
    <string name="map_underlay_descr">Choose underlay map</string>
    <string name="layer_overlay">Overlay map…</string>
    <string name="map_overlay">Overlay map</string>
    <string name="map_overlay_descr">Choose the overlay map</string>
    <string name="tile_source_already_installed">Map already installed, \'Settings\' will be updated.</string>
    <string name="select_tile_source_to_install">Choose (tile) maps to install or update.</string>
    <string name="internet_not_available">Unable to perform operation without a connection to the Internet.</string>
    <string name="install_more">Install more…</string>
    <string name="level_to_switch_vector_raster_descr">Use raster maps for anything beyond this level.</string>
    <string name="level_to_switch_vector_raster">Minimum vector zoom level</string>
    <string name="create_poi_link_to_osm_doc"><u>Online OSM</u> map classification with images.</string>
    <string name="error_doing_search">Could not perform offline search.</string>
    <string name="search_offline_geo_error">Could not parse geo intent \'%s\'.</string>
    <string name="search_osm_offline">Search by geo location</string>
    <string name="system_locale">System</string>
    <string name="preferred_locale_descr">App display language (used after OsmAnd is restarted).</string>
    <string name="preferred_locale">Display language</string>
    <string name="incomplete_locale">incomplete</string>
    <string name="unit_of_length_descr">Change what distance is measured in.</string>
    <string name="unit_of_length">Units of length</string>
    <string name="si_mi_feet">Miles/feet</string>
    <string name="si_mi_yard">Miles/yards</string>
    <string name="si_km_m">Kilometers/meters</string>
    <string name="yard">yd</string>
    <string name="foot">ft</string>
    <string name="mile_per_hour">mph</string>
    <string name="mile">mi</string>
    <string name="send_location_way_choose_title">Share location using</string>
    <string name="send_location_sms_pattern">Location: %1$s\n%2$s</string>
    <string name="send_location_email_pattern">To see location follow the web link %1$s or Android intent link %2$s</string>
    <string name="send_location">Send location</string>
    <string name="context_menu_item_share_location">Share location</string>
    <string name="add_waypoint_dialog_added">GPX waypoint \'\'{0}\'\' added</string>
    <string name="add_waypoint_dialog_title">Add waypoint to recorded GPX track</string>
    <string name="context_menu_item_add_waypoint">Add GPX waypoint</string>
    <string name="amenity_type_administrative">Administrative</string>
    <string name="amenity_type_barrier">Barrier</string>
    <string name="amenity_type_education">Education</string>
    <string name="amenity_type_emergency">Emergency</string>
    <string name="amenity_type_entertainment">Entertainment</string>
    <string name="amenity_type_finance">Finance</string>
    <string name="amenity_type_geocache">Geocache</string>
    <string name="amenity_type_healthcare">Healthcare</string>
    <string name="amenity_type_historic">Historic</string>
    <string name="amenity_type_landuse">Landuse</string>
    <string name="amenity_type_leisure">Leisure</string>
    <string name="amenity_type_man_made">Man made</string>
    <string name="amenity_type_military">Military</string>
    <string name="amenity_type_natural">Natural</string>
    <string name="amenity_type_office">Office</string>
    <string name="amenity_type_other">Other</string>
    <string name="amenity_type_shop">Shop</string>
    <string name="amenity_type_sport">Sport</string>
    <string name="amenity_type_sustenance">Sustenance</string>
    <string name="amenity_type_tourism">Tourism</string>
    <string name="amenity_type_transportation">Transport</string>
    <string name="indexing_address">Indexing address…</string>
    <string name="indexing_map">Indexing map…</string>
    <string name="indexing_poi">Indexing POI…</string>
    <string name="indexing_transport">Indexing transport…</string>
    <string name="km">km</string>
    <string name="km_h">km/h</string>
    <string name="m">m</string>
    <string name="old_map_index_is_not_supported">Deprecated map data format \'\'{0}\'\', not supported</string>
    <string name="poi_filter_closest_poi">Nearest POIs</string>
    <string name="poi_filter_custom_filter">Custom filter</string>
    <string name="poi_filter_namefinder">Online NameFinder</string>
    <string name="reading_cached_tiles">Reading cached tiles…</string>
    <string name="version_index_is_big_for_memory">The index \'\'{0}\'\' did not fit into memory</string>
    <string name="version_index_is_not_supported">The version of index \'\'{0}\'\' is not supported</string>
    <string name="osmand_routing_experimental">OsmAnd offline navigation is an experimental feature and it does not work for longer distances than about 20 km.\n\nNavigation temporarily switched to online CloudMade service.</string>
    <string name="specified_dir_doesnt_exist">Could not find the specified folder.</string>
    <string name="osmand_net_previously_installed">All offline data in the old installed app will be supported by the new one, but Favorite points must be exported from the old app and then imported in the new one.</string>
    <string name="build_installed">Build {0} was installed ({1}).</string>
    <string name="downloading_build">Downloading build…</string>
    <string name="install_selected_build">Install OsmAnd - {0} of {1} {2} MB ?</string>
    <string name="loading_builds_failed">Retrieving the list of OsmAnd builds failed</string>
    <string name="loading_builds">Loading OsmAnd builds…</string>
    <string name="select_build_to_install">Select the OsmAnd build to install</string>
    <string name="gps_status_app_not_found">GPS status app not installed. Search in market?</string>
    <!-- Use ← for RTL languages -->
    <string name="voice_is_not_available_msg">No voice guidance available, please go to \'Settings\' → \'Navigation settings\', select the profile → \'Voice guidance\' and select or download a voice prompt package.</string>
    <string name="voice_is_not_available_title">Select a voice prompt package</string>
    <string name="daynight_mode_day">Day</string>
    <string name="daynight_mode_night">Night</string>
    <string name="daynight_mode_auto">Sunrise/sunset</string>
    <string name="daynight_mode_sensor">Light sensor</string>
    <string name="daynight_descr">Adjust switching between night and day mode.</string>
    <string name="daynight">Day/night mode</string>
    <string name="download_files_question">Download {0} file(s) ({1} MB)?</string>
    <string name="items_were_selected">{0} item(s) selected</string>
    <string name="filter_existing_indexes">Downloaded</string>
    <string name="fast_route_mode">Fastest route</string>
    <string name="fast_route_mode_descr">Enable to calculate fastest route or disable for fuel-saving route.</string>
    <string name="tiles_to_download_estimated_size">At zoom {0} download {1} tiles ({2} MB)</string>
    <string name="shared_string_download_map">Download map</string>
    <string name="select_max_zoom_preload_area">Maximum zoom to preload</string>
    <string name="maps_could_not_be_downloaded">This map could not be downloaded</string>
    <string name="continuous_rendering">Continuous rendering</string>
    <string name="continuous_rendering_descr">Display continuous rendering instead of image-at-once.</string>
    <string name="rendering_exception">Could not draw chosen area.</string>
    <string name="show_point_options">Use location…</string>
    <string name="renderer_load_sucess">Renderer loaded</string>
    <string name="renderer_load_exception">Could not load renderer.</string>
    <string name="renderers">Vector renderer</string>
    <string name="renderers_descr">Choose rendering appearance</string>
    <string name="poi_context_menu_website">Show POI website</string>
    <string name="poi_context_menu_call">Show POI phone</string>
    <string name="download_type_to_filter">type to filter</string>
    <string name="use_high_res_maps">High resolution display</string>
    <string name="use_high_res_maps_descr">Do not stretch (and blur) map tiles on high density displays.</string>
    <string name="context_menu_item_search_transport">Search public transport</string>
    <string name="transport_searching_transport">Transport results (no destination):</string>
    <string name="transport_searching_route">Transport results ({0} to destination):</string>
    <string name="transport_search_again">Reset transport search</string>
    <string name="voice">Recorded voice</string>
    <string name="voices">Voice prompts</string>
    <string name="no_vector_map_loaded">Vector maps were not loaded</string>
    <!-- string name="map_route_by_gpx">Navigate using GPX</string-->
    <string name="gpx_files_not_found">No GPX files found in the tracks folder</string>
    <string name="layer_gpx_layer">GPX files…</string>
    <string name="error_reading_gpx">Could not read GPX data.</string>
    <string name="vector_data">Offline vector maps</string>
    <string name="transport_context_menu">Search for transport at stop</string>
    <string name="poi_context_menu_modify">Modify POI</string>
    <string name="poi_context_menu_delete">Delete POI</string>
    <string name="rotate_map_compass_opt">Compass direction</string>
    <string name="rotate_map_bearing_opt">Movement direction</string>
    <string name="rotate_map_none_opt">No rotation (north always upwards)</string>
    <string name="rotate_map_to_bearing_descr">Map alignment:</string>
    <string name="rotate_map_to_bearing">Map orientation</string>
    <string name="show_route">Route details</string>
    <string name="fav_imported_sucessfully">Favorites imported</string>
    <string name="import_file_favourites">Save data as GPX file or import waypoints to \'Favorites\'?</string>
    <string name="fav_file_to_load_not_found">GPX file containing Favorites not found at {0}</string>
    <string name="fav_saved_sucessfully">Favorites saved to {0}</string>
    <string name="no_fav_to_save">No Favorite points to save</string>
    <string name="share_fav_subject">Favorites shared via OsmAnd</string>
    <string name="error_occurred_loading_gpx">Could not load GPX.</string>
    <string name="send_report">Send report</string>
    <string name="none_region_found">Could not find any downloaded maps on memory card.</string>
    <string name="poi_namefinder_query_empty">Type to find a POI</string>
    <string name="any_poi">Any</string>
    <string name="thanks_yandex_traffic">Thanks to Yandex for traffic info.</string>
    <string name="layer_yandex_traffic">Yandex traffic</string>
    <string name="layer_route">Route</string>
    <string name="layer_osm_bugs">OSM notes (online)</string>
    <string name="layer_poi">POI overlay…</string>
    <string name="layer_map">Map source…</string>
    <string name="menu_layers">Map layers</string>
    <string name="context_menu_item_search_poi">Search for POI</string>
    <string name="use_trackball_descr">Use a trackball device to move the map.</string>
    <string name="use_trackball">Use trackball</string>
    <string name="background_service_wait_int_descr">Sets highest waiting time allowed for each background position fix.</string>
    <string name="background_service_wait_int">Maximum wait for fix</string>
    <string name="where_am_i">Where am I?</string>
    <string name="process_navigation_service">OsmAnd navigation service</string>
    <string name="network_provider">Network</string>
    <string name="gps_provider">GPS</string>
    <string name="int_seconds">seconds</string>
    <string name="int_min">min.</string>
    <string name="background_service_int_descr">Wake-up interval used by the background service:</string>
    <string name="background_service_provider_descr">Location method used by the background service:</string>
    <string name="background_service_provider">Location provider</string>
    <string name="background_router_service_descr">Tracks your position while the screen is off.</string>
    <string name="background_router_service">Run OsmAnd in background</string>
    <string name="off_router_service_no_gps_available">The background navigation service requires a location provider to be turned on.</string>
    <string name="hide_poi_filter">Hide filter</string>
    <string name="show_poi_filter">Show filter</string>
    <string name="search_poi_filter">Filter</string>
    <string name="menu_mute_off">Sound is on</string>
    <string name="menu_mute_on">Sound is off</string>
    <string name="voice_data_initializing">Initializing voice data…</string>
    <string name="voice_data_not_supported">Unsupported version of voice data</string>
    <string name="voice_data_corrupted">Specified voice data is corrupted</string>
    <string name="voice_data_unavailable">Selected voice prompt package is not available</string>
    <string name="sd_unmounted">Memory card not accessible.\nYou won\'t be able to see maps or find things.</string>
    <string name="sd_mounted_ro">Memory card read-only.\nIt is now only possible to see the preloaded map, not download new areas.</string>
    <string name="unzipping_file">Unzipping file…</string>
    <string name="route_tr">Turn right and go</string>
    <string name="route_tshr">Turn sharply right and go</string>
    <string name="route_tslr">Turn slightly right and go</string>
    <string name="route_tl">Turn left and go</string>
    <string name="route_tshl">Turn sharply left and go</string>
    <string name="route_tsll">Turn slightly left and go</string>
    <string name="route_tu">Make U-turn and go</string>
    <string name="route_head">Head</string>
    <string name="first_time_continue">Later</string>
    <string name="first_time_download">Download regions</string>
    <string name="search_poi_location">Awaiting signal…</string>
    <string name="search_near_map">Search near current map center</string>
    <string name="search_nearby">Search nearby</string>
    <string name="map_orientation_default">Same as device</string>
    <string name="map_orientation_portrait">Portrait</string>
    <string name="map_orientation_landscape">Landscape</string>
    <string name="map_screen_orientation">Screen orientation</string>
    <string name="map_screen_orientation_descr">Portrait, landscape, or device.</string>
    <string name="opening_hours_not_supported">Cannot change opening hours format.</string>
    <string name="add_new_rule">Add new rule</string>
    <string name="transport_Routes">Routes</string>
    <string name="transport_Stop">Stop</string>
    <string name="transport_stops">stops</string>
    <string name="transport_search_after">Subsequent itinerary</string>
    <string name="transport_search_before">Prior itinerary</string>
    <string name="transport_finish_search">Finish search</string>
    <string name="transport_stop_to_go_out">Choose stop to get off</string>
    <string name="transport_to_go_after">prior distance</string>
    <string name="transport_to_go_before">subsequent distance</string>
    <string name="transport_stops_to_pass">stops to pass</string>
    <string name="transport_route_distance">Itinerary distance</string>
    <string name="transport">Transport</string>
    <string name="show_transport_over_map_description">Show public transport stops on the map.</string>
    <string name="show_transport_over_map">Show transport stops</string>
    <string name="hello">OsmAnd navigation app</string>
    <string name="update_poi_success">POI data was updated ({0} were loaded)</string>
    <string name="update_poi_error_local">Could not update local POI list.</string>
    <string name="update_poi_error_loading">Could not load data from server.</string>
    <string name="update_poi_no_offline_poi_index">No offline POI data available for this area</string>
    <string name="update_poi_is_not_available_for_zoom">Zooming in lets you update POIs</string>
    <string name="context_menu_item_update_poi">Update POI</string>
    <string name="context_menu_item_update_map_confirm">Update local data from the Internet?</string>
    <string name="search_history_city">City: {0}</string>
    <string name="search_history_street">Street: {0}, {1}</string>
    <string name="search_history_int_streets">Intersection: {0} x {1} in {2}</string>
    <string name="search_history_building">Building: {0}, {1}, {2}</string>
    <string name="favorite">Favorite</string>
    <string name="uploading_data">Uploading data…</string>
    <string name="uploading">Uploading…</string>
    <string name="search_nothing_found">Nothing found</string>
    <string name="searching">Searching…</string>
    <string name="searching_address">Searching address…</string>
    <string name="search_osm_nominatim">Online search using OSM Nominatim</string>
    <string name="hint_search_online">Online search: House number, street, city</string>
    <string name="search_offline_address">Offline search</string>
    <string name="search_online_address">Online search</string>
    <string name="max_level_download_tile">Max. online zoom</string>
    <string name="max_level_download_tile_descr">Do not browse online maps for zoom levels beyond this.</string>
    <string name="route_general_information">Total distance %1$s, traveling time %2$d h %3$d min.</string>
    <string name="router_service_descr">Online or offline navigation service.</string>
    <string name="router_service">Navigation service</string>
    <string name="sd_dir_not_accessible">The storage folder on the memory card is not accessible!</string>
    <string name="download_question">Download {0} - {1} ?</string>
    <string name="download_question_exist">Offline data for {0} already exists ({1}). Update it ({2})?</string>
    <string name="address">Address</string>
    <string name="downloading_list_indexes">Downloading list of available regions…</string>
    <string name="list_index_files_was_not_loaded">Could not fetch list of regions from https://osmand.net.</string>
    <string name="fav_points_edited">Favorite point was edited</string>
    <string name="fav_points_not_exist">No Favorite points exist</string>
    <string name="update_existing">Replace</string>
    <string name="only_show">Display route</string>
    <string name="follow">Start guidance</string>
    <string name="mark_final_location_first">Please set the destination first</string>
    <string name="get_directions">Directions</string>
    <string name="opening_hours">Opening hours</string>
    <string name="opening_changeset">Opening changeset…</string>
    <string name="closing_changeset">Closing changeset…</string>
    <string name="commiting_node">Committing node…</string>
    <string name="loading_poi_obj">Loading POI…</string>
    <string name="auth_failed">Authorization failed</string>
    <string name="failed_op">failed</string>
    <string name="converting_names">Converting local/English names…</string>
    <string name="loading_streets_buildings">Loading streets/buildings…</string>
    <string name="loading_postcodes">Loading postcodes…</string>
    <string name="loading_streets">Loading streets…</string>
    <string name="loading_cities">Loading cities…</string>
    <string name="poi">POI</string>
    <string name="error_occurred_saving_gpx">Could not save GPX file.</string>
    <string name="error_calculating_route">Could not calculate route.</string>
    <string name="error_calculating_route_occured">Could not calculate route.</string>
    <string name="empty_route_calculated">The calculated route is empty.</string>
    <string name="new_route_calculated_dist_dbg">Route: distance %s, router time %s \nCalculation: %.1f sec, %d roads, %d tiles)</string>
    <string name="arrived_at_destination">You have arrived.</string>
    <string name="invalid_locations">Invalid coordinates</string>
    <string name="go_back_to_osmand">Go back to map</string>
    <string name="loading_data">Loading data…</string>
    <string name="reading_indexes">Reading local data…</string>
    <string name="previous_run_crashed">Last OsmAnd run crashed. Log file is at {0}. Please report the issue and attach the log file.</string>
    <string name="saving_gpx_tracks">Saving GPX file…</string>
    <string name="finished_task">Finished</string>
    <string name="use_online_routing_descr">Use the Internet to calculate a route.</string>
    <string name="use_online_routing">Use online navigation</string>
    <string name="osm_settings_descr">Specify OpenStreetMap.org (OSM) settings needed for OSM submissions.</string>
    <string name="data_settings_descr">Specify language, download/reload data.</string>
    <string name="data_settings">Data</string>
    <string name="additional_settings">Additional settings</string>
    <string name="update_tile">Update map</string>
    <string name="reload_tile">Reload tile</string>
    <string name="mark_point">Target</string>
    <string name="use_english_names_descr">Select between local and English names.</string>
    <string name="use_english_names">Use English names on maps</string>
    <string name="app_settings">App settings</string>
    <string name="search_address">Search address</string>
    <string name="choose_building">Choose building</string>
    <string name="choose_street">Choose street</string>
    <string name="choose_city">Choose city or postcode</string>
    <string name="ChooseCountry">Choose country</string>
    <string name="show_view_angle">Display viewing direction</string>
    <string name="map_view_3d_descr">Enable 3D view of the map.</string>
    <string name="map_view_3d">Map View 3D</string>
    <string name="show_poi_over_map_description">Show the last used POI overlay.</string>
    <string name="show_poi_over_map">Show POI overlay</string>
    <string name="map_tile_source_descr">Choose source of online or cached map tiles.</string>
    <string name="map_tile_source">Tile map source</string>
    <string name="map_source">Map source</string>
    <string name="use_internet">Use the Internet</string>
    <string name="show_location">Show your position</string>
    <string name="show_gps_coordinates_text">Show GPS coordinates on the map</string>
    <string name="use_internet_to_download_tile">Download missing map tiles</string>
    <string name="app_description">Navigation app</string>
    <string name="search_button">Search</string>
    <string name="search_activity">Search</string>
    <string name="searchpoi_activity">Choose POI</string>
    <string name="search_POI_level_btn">Find more</string>
    <string name="incremental_search_street">Search street incrementally</string>
    <string name="incremental_search_building">Search building incrementally</string>
    <string name="choose_available_region">Select region from list</string>
    <string name="choose_intersected_street">Select intersecting street</string>
    <string name="Closest_Amenities">Nearest amenities</string>
    <string name="app_mode_car">Driving</string>
    <string name="app_mode_bicycle">Cycling</string>
    <string name="app_mode_pedestrian">Walking</string>
    <string name="position_on_map_center">Center</string>
    <string name="position_on_map_bottom">Bottom</string>
    <string name="navigate_point_top_text">Input latitude and longitude in the selected format (D - degrees, M - minutes, S - seconds)</string>
    <string name="navigate_point_latitude">Latitude</string>
    <string name="navigate_point_longitude">Longitude</string>
    <string name="navigate_point_format_D">DDD.DDDDD</string>
    <string name="navigate_point_format_DM">DDD MM.MMM</string>
    <string name="navigate_point_format_DMS">DDD MM SS.S</string>
    <string name="search_address_top_text">Address</string>
    <string name="search_address_region">Region</string>
    <string name="search_address_city">City</string>
    <string name="search_address_street">Street</string>
    <string name="search_address_building">Building</string>
    <string name="search_address_building_option">Building</string>
    <string name="search_address_street_option">Intersecting street</string>
    <!-- string name="search_tabs_location">Location</string -->
    <string name="context_menu_item_update_map">Update map</string>
    <string name="context_menu_item_create_poi">Create POI</string>
    <string name="add_favorite_dialog_top_text">Enter Favorite name</string>
    <string name="add_favorite_dialog_default_favourite_name">Favorite</string>
    <string name="add_favorite_dialog_favourite_added_template">Favorite point \'\'{0}\'\' added.</string>
    <string name="favourites_context_menu_add">Add Favorite</string>
    <string name="favourites_context_menu_edit">Edit Favorite</string>
    <string name="favourites_context_menu_delete">Delete Favorite</string>
    <string name="favourites_remove_dialog_msg">Delete Favorite point \'%s\'?</string>
    <string name="favourites_remove_dialog_success">Favorite point {0} deleted.</string>
    <string name="poi_edit_title">Edit POI</string>
    <string name="poi_create_title">Create POI</string>
    <string name="poi_remove_confirm_template">Delete {0} (comment)?</string>
    <string name="poi_remove_title">Delete POI</string>
    <string name="poi_remove_success">Deleted</string>
    <string name="poi_action_add">add</string>
    <string name="poi_action_change">change</string>
    <string name="poi_action_delete">delete</string>
    <string name="poi_action_succeded_template">Action {0} completed.</string>
    <string name="poi_error_unexpected_template">Could not perform action {0}.</string>
    <string name="poi_error_io_error_template">I/O error while performing action {0}.</string>
    <string name="poi_error_info_not_loaded">Info about node was not loaded</string>
    <string name="poi_dialog_opening_hours">Open</string>
    <string name="poi_dialog_comment">Comment</string>
    <string name="poi_dialog_reopen">Reopen</string>
    <string name="poi_dialog_comment_default">POI changing</string>
    <string name="poi_dialog_other_tags_message">All other tags are preserved</string>
    <string name="default_buttons_commit">Commit</string>
    <string name="filter_current_poiButton">Filter</string>
    <string name="edit_filter_save_as_menu_item">Save As</string>
    <string name="edit_filter_delete_dialog_title">Delete this filter?</string>
    <string name="edit_filter_delete_message">\'%1$s\' filter deleted</string>
    <string name="edit_filter_create_message">\'%1$s\' filter created</string>
    <string name="email">e-mail</string>
    <string name="av_camera_focus">Camera focus type</string>
    <string name="av_camera_focus_descr">Camera focus mode:</string>
    <string name="av_camera_focus_auto">Autofocus</string>
    <string name="av_camera_focus_hiperfocal">Hyperfocal focus</string>
    <string name="av_camera_focus_edof">Extended depth of field (EDOF)</string>
    <string name="av_camera_focus_infinity">Focus is set to infinity</string>
    <string name="av_camera_focus_macro">Macro (close-up) focus mode</string>
    <string name="av_camera_focus_continuous">The camera continuously tries to focus</string>
    <string name="av_photo_play_sound">Play camera shutter sound</string>
    <string name="av_photo_play_sound_descr">Set sound or silence for photo shutter.</string>
    <string name="av_camera_pic_size">Camera picture size</string>
    <string name="av_camera_pic_size_descr">Set camera picture size</string>
    <string name="navigation_intent_invalid">Invalid format: %s</string>
    <string name="plugin_install_needs_network">You need to be online to install this plugin.</string>
    <string name="get_plugin">Get</string>
    <string name="use_fast_recalculation">Smart route recalculation</string>
    <string name="use_fast_recalculation_desc">For long trips, only recalculate the initial part of the route.</string>
    <string name="do_you_like_osmand">Do you like OsmAnd?</string>
    <string name="we_really_care_about_your_opinion">Your opinion and feedback is valued.</string>
    <string name="rate_this_app">Rate this app</string>
    <string name="rate_this_app_long">Please give OsmAnd a score on Google Play</string>
    <string name="user_hates_app_get_feedback">Tell us why.</string>
    <string name="user_hates_app_get_feedback_long">Please let us know any suggestions.</string>
    <string name="failed_to_upload">Could not upload</string>
    <string name="delete_change">Delete change</string>
    <string name="successfully_uploaded_pattern">Uploaded {0}/{1}</string>
    <string name="try_again">Try again</string>
    <string name="error_message_pattern">Error: {0}</string>
    <string name="dahboard_options_dialog_title">Configure dashboard</string>
    <string name="shared_string_card_was_hidden">Card was hidden</string>
    <string name="shared_string_undo">Undo</string>
    <string name="shared_string_skip">Skip</string>
    <string name="app_name_osmand">OsmAnd</string>
    <string name="offline_maps_and_navigation">Offline Maps\n&amp; Navigation</string>
    <string name="commit_poi">Commit POI</string>
    <string name="tab_title_basic">Basic</string>
    <string name="tab_title_advanced">Advanced</string>
    <string name="building_number">Building Number</string>
    <string name="next_proceed">Next</string>
    <string name="opening_at">Opening at</string>
    <string name="closing_at">Closing at</string>
    <string name="contact_info">Contact info</string>
    <string name="add_opening_hours">Add opening hours</string>
    <string name="poi_dialog_poi_type">POI Type</string>
    <string name="number_of_rows_in_dash">Number of rows in dash %1$s</string>
    <string name="please_specify_poi_type">Please specify POI type.</string>
    <string name="working_days">Working days</string>
    <string name="recent_places">Recent places</string>
    <string name="favourites">Favorites</string>
    <string name="saved_at_time">Now saved at: %1$s</string>
    <string name="poi_deleted_localy">POI will be deleted once you upload your changes</string>
    <string name="show_gpx">Show GPX data</string>
    <string name="count_of_lines">Count of lines</string>
    <string name="are_you_sure">Are you sure?</string>
    <string name="unsaved_changes_will_be_lost">Any unsaved changes will be lost. Continue?</string>
    <string name="downloads_left_template">%1$s downloads left</string>
    <string name="roads">Roads</string>
    <string name="downloading_number_of_files">Downloading - %1$d file</string>
    <string name="show_free_version_banner">Show free version banner</string>
    <string name="show_free_version_banner_description">Display the free version banner even in the paid version.</string>
    <string name="buy">Buy</string>
    <string name="activate_seamarks_plugin">Please activate the \'Nautical map view\' plugin</string>
    <string name="activate_srtm_plugin">Please activate the \'Contour lines\' plugin</string>
    <string name="later">Later</string>
    <string name="get_full_version">Full version</string>
    <string name="downloads">Downloads</string>
    <string name="confirm_download_roadmaps">The roads-only map is not needed, since you have the standard (full) map. Download it anyway?</string>
    <string name="value_downloaded_of_max">%1$.1f of %2$.1f MB</string>
    <string name="file_size_in_mb">%.1f MB</string>
    <string name="update_all">Update all (%1$s MB)</string>
    <string name="free_downloads_used">Free downloads used</string>
    <string name="free_downloads_used_description">Displays the amount of free downloads left.</string>
    <string name="application_dir_description">Choose where you want to store maps and other data files.</string>
    <string name="enter_country_name">Enter country name</string>
    <string name="new_version">New version</string>
    <string name="begin_with_osmand_menu_group">First steps with OsmAnd</string>
    <string name="features_menu_group">Features</string>
    <string name="help_us_to_improve_menu_group">Help improve OsmAnd</string>
    <string name="other_menu_group">Other</string>
    <string name="plugins_menu_group">Plugins</string>
    <string name="first_usage_item">First use</string>
    <string name="first_usage_item_description">How to download maps, set basic settings.</string>
    <string name="navigation_item_description">Set up navigation.</string>
    <string name="planning_trip_item">Planning a trip</string>
    <string name="faq_item">FAQ</string>
    <string name="faq_item_description">Frequently asked questions</string>
    <string name="map_viewing_item">Map viewing</string>
    <string name="search_on_the_map_item">Searching the map</string>
    <string name="instalation_troubleshooting_item">Installation and troubleshooting</string>
    <string name="techical_articles_item">Technical articles</string>
    <string name="versions_item">Versions</string>
    <string name="feedback">Feedback</string>
    <string name="contact_us">Contact</string>
    <string name="map_legend">Map legend</string>
    <string name="save_poi_too_many_uppercase">The name contains too many capital letters. Continue?</string>
    <string name="save_poi_without_poi_type_message">Do you really want to save POI without type?</string>
    <string name="poi_context_menu_modify_osm_change">Modify OSM change</string>
    <string name="use_dashboard_btn">Use dashboard</string>
    <string name="use_drawer_btn">Use menu</string>
    <string name="dashboard_or_drawer_title">Dashboard or menu control</string>
    <string name="dashboard_or_drawer_description">A choice is offered to primarily control the app via the flexible dashboard or a static menu. Your choice can always be changed in the dashboard settings.</string>
    <string name="only_download_over_wifi">Only download on Wi-Fi</string>
    <string name="live_update">Live update</string>
    <string name="update_now">Update now</string>
    <string name="missing_write_external_storage_permission">OsmAnd lacks permission to use the memory card</string>
    <string name="last_update">Last update: %s</string>
    <string name="update_time">Update time</string>
    <string name="updates_size">Update size</string>
    <string name="last_map_change">"Last map change: %s"</string>
    <string name="hourly">Hourly</string>
    <string name="daily">Daily</string>
    <string name="weekly">Weekly</string>
    <string name="morning">Morning</string>
    <string name="night">Night</string>
    <string name="select_month_and_country">Month and country:</string>
    <string name="number_of_contributors">Number of contributors</string>
    <string name="number_of_edits">Number of edits</string>
    <string name="reports_for">Report for</string>
    <string name="file_name_containes_illegal_char">File name contains illegal character</string>
    <string name="configure_screen_quick_action">Quick action</string>
    <string name="quick_action_item_action">Action %d</string>
    <string name="quick_action_item_screen">Screen %d</string>
    <string name="quick_action_add_marker">Add map marker</string>
    <string name="quick_action_add_poi">Add POI</string>
    <string name="quick_action_map_style">Change map style</string>
    <string name="quick_action_map_style_switch">Map style changed to \"%s\".</string>
    <string name="quick_action_take_audio_note">New audio note</string>
    <string name="quick_action_take_video_note">New video note</string>
    <string name="quick_action_take_photo_note">New photo note</string>
    <string name="quick_action_add_osm_bug">Add OSM Note</string>
    <string name="quick_action_navigation_voice">Voice on/off</string>
    <string name="quick_action_navigation_voice_off">Unmute Voice</string>
    <string name="quick_action_navigation_voice_on">Mute Voice</string>
    <string name="quick_action_add_gpx">Add GPX waypoint</string>
    <string name="quick_action_add_parking">Add parking place</string>
    <string name="quick_action_new_action">Add action</string>
    <string name="quick_action_edit_action">Edit action</string>
    <string name="quick_action_add_favorite">Add Favorite</string>
    <string name="dialog_add_action_title">Add action</string>
    <string name="quick_actions_delete">Delete action</string>
    <string name="quick_actions_delete_text">Are you sure you want to delete the action \"%s\"?</string>
    <string name="quick_favorites_show_favorites_dialog">Show Favorites dialog</string>
    <string name="quick_favorites_name_preset">Name preset</string>
    <string name="quick_action_add_marker_descr">A button to add a map marker at the screen center location.</string>
    <string name="quick_action_add_gpx_descr">A button to add a GPX waypoint in the middle of the screen.</string>
    <string name="quick_action_take_audio_note_descr">A button to add an audio note in the middle of the screen.</string>
    <string name="quick_action_take_video_note_descr">A button to add a video note in the middle of the screen.</string>
    <string name="quick_action_take_photo_note_descr">A button to add a photo note in the middle of the screen.</string>
    <string name="quick_action_add_osm_bug_descr">A button to add an OSM note in the middle of the screen.</string>
    <string name="quick_action_add_poi_descr">A button to add a POI in the middle of the screen.</string>
    <string name="quick_action_navigation_voice_descr">A toggle to disable or enable voice guidance during navigation.</string>
    <string name="quick_action_add_parking_descr">A button to add a parking location in the middle of the screen.</string>
    <string name="quick_action_switch_day_night_descr">A toggle to switch between day and night modes for OsmAnd.</string>
    <string name="quick_action_switch_day_mode">Day mode</string>
    <string name="quick_action_switch_night_mode">Night mode</string>
    <string name="quick_action_day_night_switch_mode">Switch day/night mode</string>
    <string name="quick_action_interim_dialog">Show an interim dialog</string>
    <string name="favorite_autofill_toast_text">" saved to "</string>
    <string name="favorite_empty_place_name">Place</string>
    <string name="quick_action_duplicates">Quick action renamed to %1$s to avoid duplication.</string>
    <string name="quick_action_duplicate">Quick action name duplicate</string>
    <string name="quick_action_showhide_favorites_descr">A toggle to show or hide the Favorite points on the map.</string>
    <string name="quick_action_showhide_poi_descr">A toggle to show or hide POIs on the map.</string>
    <string name="quick_action_showhide_favorites_title">Show/hide Favorites</string>
    <string name="quick_action_favorites_show">Show Favorites</string>
    <string name="quick_action_favorites_hide">Hide Favorites</string>
    <string name="quick_action_showhide_poi_title">Show/hide POI</string>
    <string name="quick_action_poi_show">Show %1$s</string>
    <string name="quick_action_poi_hide">Hide %1$s</string>
    <string name="quick_action_add_category">Add a category</string>
    <string name="quick_action_add_create_items">Create items</string>
    <string name="quick_action_add_configure_map">Configure map</string>
    <string name="quick_action_add_navigation">Navigation</string>
    <string name="quick_action_fav_name_descr">Leave blank to use the address or place name.</string>
    <string name="quick_action_bug_descr">This message is included in the comment field.</string>
    <string name="quick_action_bug_message">Message</string>
    <string name="quick_action_category_descr">Category to save the Favorite in:</string>
    <string name="quick_action_gpx_category_descr">Choose an optional category.</string>
    <string name="quick_action_poi_list">POI list</string>
    <string name="quick_action_sh_poi_descr">Add one or more POI categories to display on the map.</string>
    <string name="quick_action_page_list_descr">A button to page through the list below.</string>
    <string name="quick_action_map_style_action">Add a map style</string>
    <string name="quick_action_empty_param_error">Fill out all parameters</string>
    <string name="quick_action_map_styles">Map styles</string>
    <string name="quick_action_map_overlay">Change map overlay</string>
    <string name="quick_action_map_overlay_title">Map overlays</string>
    <string name="quick_action_map_overlay_action">Add overlay</string>
    <string name="quick_action_map_overlay_switch">Map overlay changed to \"%s\".</string>
    <string name="quick_action_map_underlay_switch">Map underlay changed to \"%s\".</string>
    <string name="quick_action_map_underlay">Change map underlay</string>
    <string name="quick_action_map_underlay_title">Map underlays</string>
    <string name="quick_action_map_underlay_action">Add underlay</string>
    <string name="quick_action_map_source">Change map source</string>
    <string name="quick_action_map_source_title">Map sources</string>
    <string name="quick_action_map_source_action">Add map source</string>
    <string name="quick_action_map_source_switch">Map source changed to \"%s\".</string>
    <string name="quick_action_btn_tutorial_title">Change button position</string>
    <string name="quick_action_btn_tutorial_descr">Long-tapping and dragging the button changes its position on the screen.</string>
    <string name="shared_string_action_name">Action name</string>
    <string name="mappilary_no_internet_desc">Photos from Mapillary are only available online.</string>
    <string name="retry">Retry</string>
    <string name="add_route_points">Add Route Points</string>
    <string name="add_waypoint">Add Waypoint</string>
    <string name="add_line">Add Line</string>
    <string name="save_gpx_waypoint">Save GPX waypoint</string>
    <string name="save_route_point">Save route point</string>
    <string name="waypoint_one">Waypoint 1</string>
    <string name="route_point_one">Route Point 1</string>
    <string name="empty_state_my_tracks">Add GPX files</string>
    <string name="empty_state_my_tracks_desc">Import GPX files, or record tracks.</string>
    <string name="empty_state_favourites">Add Favorites</string>
    <string name="empty_state_favourites_desc">Import Favorites, or add by marking points on the map.</string>
    <string name="import_track">Import GPX file</string>
    <string name="import_track_desc">File %1$s does not contain waypoints, import it as a track?</string>
    <string name="move_point">Move Point</string>
    <string name="add_segment_to_the_track">Add to a GPX file</string>
    <string name="osm_recipients_label">OSM recipients</string>
    <string name="total_donations">Total donations</string>
    <string name="day_off_label">off</string>
    <string name="winter_and_ski_renderer">Winter and ski</string>
    <string name="touring_view_renderer">Touring view</string>
    <string name="nautical_renderer">Nautical</string>
    <string name="copy_location_name">Copy location/POI name</string>
    <string name="toast_empty_name_error">Unnamed location</string>
    <string name="tunnel_warning">Tunnel ahead</string>
    <string name="show_tunnels">Tunnels</string>
    <string name="download_wikipedia_description">Download the Wikipedia articles for %1$s to read them offline.</string>
    <string name="download_wikipedia_label">Download Wikipedia data</string>
    <string name="open_in_browser_wiki">Open article online</string>
    <string name="open_in_browser_wiki_description">View article in a web browser.</string>
    <string name="download_wiki_region_placeholder">this region</string>
    <string name="wiki_article_search_text">Searching for the corresponding wiki article</string>
    <string name="wiki_article_not_found">Article not found</string>
    <string name="how_to_open_wiki_title">How to open Wikipedia articles?</string>
    <string name="test_voice_desrc">Tap a button and listen to its corresponding voice prompt to hear if it is missing or faulty</string>
    <string name="routeInfo_roadClass_name">Road type</string>
    <string name="routeInfo_surface_name">Surface</string>
    <string name="routeInfo_smoothness_name">Smoothness</string>
    <string name="routeInfo_steepness_name">Steepness</string>
    <string name="run_full_osmand_msg">You are using {0} Map which is powered by OsmAnd. Do you want to launch OsmAnd full version?</string>
    <string name="run_full_osmand_header">Launch OsmAnd?</string>
    <string name="routing_attr_avoid_sett_name">No cobblestone or sett</string>
    <string name="routing_attr_avoid_sett_description">Avoids cobblestone and sett</string>
    <string name="quick_action_need_to_add_item_to_list">Add at least one item to the list in the \'Quick action\' settings</string>
    <string name="routing_attr_piste_type_downhill_name">Alpine/downhill ski</string>
    <string name="routing_attr_piste_type_downhill_description">Slopes for alpine or downhill skiing and access to ski lifts.</string>
    <string name="routing_attr_piste_type_nordic_name">Cross country/nordic ski</string>
    <string name="routing_attr_piste_type_nordic_description">Trails for nordic or cross-country skiing.</string>
    <string name="routing_attr_piste_type_skitour_name">Ski touring</string>
    <string name="routing_attr_piste_type_skitour_description">Routes for ski touring.</string>
    <string name="routing_attr_piste_type_sled_name">Sled</string>
    <string name="routing_attr_piste_type_sled_description">Slopes for sled usage.</string>
    <string name="routing_attr_allow_intermediate_name">Allow intermediate routes</string>
    <string name="routing_attr_allow_intermediate_description">More difficult routes with steeper sections. Generally some obstacles that should be avoided.</string>
    <string name="routing_attr_allow_advanced_name">Allow advanced routes</string>
    <string name="routing_attr_allow_advanced_description">Difficult routes, with dangerous obstacles and steep sections.</string>
    <string name="routing_attr_allow_expert_name">Allow expert routes</string>
    <string name="routing_attr_allow_expert_description">Extremely difficult routes, with dangerous obstacles and surroundings.</string>
    <string name="routing_attr_allow_skating_only_name">Allow skating only routes</string>
    <string name="routing_attr_allow_skating_only_description">Routes groomed for freestyle or skating only without classic tracks.</string>
    <string name="routing_attr_allow_classic_only_name">Allow classic only routes</string>
    <string name="routing_attr_allow_classic_only_description">Routes groomed for classic style only without skating trails. This includes routes groomed by a smaller snowmobile with looser piste and tracks made manually by skiers.</string>
    <string name="routing_attr_difficulty_preference_name">Preferred difficulty</string>
    <string name="routing_attr_difficulty_preference_description">Prefer routes of this difficulty, although routing over harder or easier pistes is still possible if shorter.</string>
    <string name="routing_attr_freeride_policy_name">Off-piste</string>
    <string name="routing_attr_freeride_policy_description">\'Freeride\' and \'Off-piste\' are unofficial routes and passages. Typically ungroomed, unmaintained and not checked in the evening. Enter at your own risk.</string>


</resources><|MERGE_RESOLUTION|>--- conflicted
+++ resolved
@@ -11,7 +11,9 @@
 	Thx - Hardy
 
 -->
-<<<<<<< HEAD
+    <string name="custom_osmand_plugin">Custom OsmAnd plugin</string>
+    <string name="app_mode_ski_snowmobile">Snowmobile</string>
+    <string name="app_mode_ski_touring">Ski touring</string>
     <string name="divider_descr">Elements below this point separated by a divider.</string>
     <string name="shared_string_divider">Divider</string>
     <string name="reorder_or_hide_from">Reorder or hide items from the %1$s.</string>
@@ -19,11 +21,6 @@
     <string name="shared_string_drawer">Drawer</string>
     <string name="ui_customization">UI Customization</string>
     <string name="ui_customization_description">Customize the quantity of items in Drawer, Configure map and context menu.\n\nYou can disable unused plugins, to hide all its controls from the application.</string>
-=======
-    <string name="custom_osmand_plugin">Custom OsmAnd plugin</string>
-    <string name="app_mode_ski_snowmobile">Snowmobile</string>
-    <string name="app_mode_ski_touring">Ski touring</string>
->>>>>>> f924e732
     <string name="shared_string_min">Min</string>
     <string name="shared_string_square">Square</string>
     <string name="shared_string_octagon">Octagon</string>
