<?xml version="1.0" encoding="utf-8" standalone="no"?>
<resources>
<!--
	README:
	- The preferred way to help with translations is via https://hosted.weblate.org/engage/osmand/
	- If you edit a strings.xml file directly, please make sure:
	   1. To not produce duplicate strings (check by name if a string already exists)
	   2. Every apostrophe (quote) is preceded by a backslash.
	   3. If you modify the English strings file, please add new strings at the top of the file, this makes periodic reviews before releases easier.
	- For wording and consistency, please note https://osmand.net/help-online?id=technical-articles#Creating_a_Consistent_User_Experience
	Thx - Hardy

-->
<<<<<<< HEAD
    <string name="shared_string_routing">Routing</string>
    <string name="shared_string_custom_rendering_style">Custom rendering style</string>
    <string name="shared_string_include_data">Include additional data</string>
    <string name="import_profile_dialog_description">The imported profile contains additional data. Click Import to import only profile data or select additional data to import.</string>
    <string name="export_profile_dialog_description">You can select additional data to export along with the profile.</string>
=======
    <string name="rendering_attr_streetLightingNight_name">Show only at night</string>
    <string name="plugin_prefs_reset_successful">All plugin settings restored to default state.</string>
    <string name="profile_prefs_reset_successful">All profile settings restored to default state.</string>
    <string name="ltr_or_rtl_combine_via_slash">%1$s/%2$s</string>
    <string name="sunset_at">Sunset at %1$s</string>
    <string name="sunrise_at">Sunrise at %1$s</string>
>>>>>>> 47bcbc29
    <string name="permission_is_required">Permission is required to use this option.</string>
    <string name="logcat_buffer_descr">Check and share detailed logs of the application</string>
    <string name="file_does_not_contain_routing_rules">No routing rules in \'%1$s\'. Please choose another file.</string>
    <string name="not_support_file_type_with_ext">Select a supported %1$s extension file instead.</string>
    <string name="monitoring_min_speed_descr">This is a low-speed cut-off filter to not record points below a certain speed. This may make recorded tracks look "smoother" when viewed on the map.</string>
    <string name="monitoring_min_speed_descr_side_effect">Side effect: Your track will be missing all sections where the minimum speed criterion was not met (e.g. where you push your bike up a steep hill). Also, there will be no information about periods at rest, like breaks. This has effects on any analysis or post-processing, like when trying to determine the total length of your trip, time in motion, or your average speed.</string>
    <string name="monitoring_min_speed_descr_recommendation">Recommendation: Try using the motion detection via the "logging minimum displacement" filter (B) first, it may produce better results, and you will lose less data. If your tracks remain noisy at low speeds, try non-zero values here. Please note that some measurements may not report any speed value at all (some network-based methods), in which case you would not record anything.</string>
    <string name="monitoring_min_speed_descr_remark">Remark: "speed > 0" check: Most GPS chipsets report a speed value only if the algorithm determines you are in motion, and none if you are not. Hence using the "> 0" setting in this filter in a sense uses the motion detection of the GPS chipset. But even if not filtered here at recording time, we still use this feature in our GPX analysis to determine the "Distance corrected", i.e. the value displayed in that field is the "distance recorded while in motion".</string>
    <string name="monitoring_min_accuracy_descr">This will record only points measured with a minimum "accuracy" indication (in meters/feet, as reported by Android for your chipset). Accuracy refers to the scatter of repeated measurements, and is not directly related to precision, which defines how close your measurements are to your "true" position.</string>
    <string name="monitoring_min_accuracy_descr_side_effect">Side effect: As a result of filtering by accuracy, points may be entirely missing for e.g. below bridges, under trees, between high buildings, or with certain weather conditions.</string>
    <string name="monitoring_min_accuracy_descr_recommendation">Recommendation: It is hard to predict what will be recorded and what not, it may be best to turn this filter off.</string>
    <string name="monitoring_min_accuracy_descr_remark">Remark: If GPS had been off immediately before a recording, the first point measured may have a decreased accuracy,so in our code we may want to wait a second or so before recording a point (or record the best of 3 consecutive points, etc.), but this is not yet implemented.</string>
    <string name="monitoring_min_distance_descr">This filter avoids duplicate points being recorded where too little actual motion may have occurred, makes a nicer spatial appearance of tracks not post-processed later.</string>
    <string name="monitoring_min_distance_descr_side_effect">Side effects: Periods at rest are not recorded at all or by just one point each. Small (real world) movements (e.g. sideways, to mark a possible turnoff on your trip) may be filtered out. Your file contains less information for post-processing, and has worse stats by filtering out obviously redundant points at recording time, while potentially keeping artifacts caused by bad reception or GPS chipset effects.</string>
    <string name="monitoring_min_distance_descr_recommendation">Recommendation: A setting of 5 meters may work well for you if you do not require to capture details finer than that, and do not want to explicitly capture data while at rest.</string>
    <string name="live_monitoring_time_buffer">Time buffer</string>
    <string name="live_monitoring_tracking_interval">Tracking interval</string>
    <string name="live_monitoring_adress">Web address</string>
    <string name="live_monitoring_adress_descr">Specify the web address with parameter syntax: lat={0}, lon={1}, timestamp={2}, hdop={3}, altitude={4}, speed={5}, bearing={6}.</string>
    <string name="monitoring_notification">Notification</string>
    <string name="monitoring_min_speed">Minimum speed</string>
    <string name="monitoring_min_accuracy">Minimum accuracy</string>
    <string name="monitoring_min_distance">Minimum displacement</string>
    <string name="tracks_view_path">Menu — My places — Tracks</string>
    <string name="multimedia_notes_view_path">Menu — My places — Notes</string>
    <string name="osm_edits_view_path">Menu — My places — OSM Edits</string>
    <string name="reset_plugin_to_default">Reset plugin settings to default</string>
    <string name="multimedia_rec_split_title">Recorder split</string>
    <string name="multimedia_use_system_camera">Use system app</string>
    <string name="multimedia_photo_play_sound">Camera shutter sound</string>
    <string name="osm_authorization_success">Authorization is successful</string>
    <string name="import_from_file">Import from file</string>
    <string name="import_routing_file">Import routing file</string>
    <string name="import_profile">Import profile</string>
    <string name="monitoring_prefs_descr">Navigation, logging accuracy</string>
    <string name="multimedia_notes_prefs_descr">Picture size, audio and video quality</string>
    <string name="osm_editing_prefs_descr">Login, password, offline editing</string>
    <string name="accessibility_prefs_descr">Choose icon, color and name</string>
    <string name="live_monitoring_descr">Allows sharing current location using trip recording.</string>
    <string name="live_monitoring">Online tracking</string>
    <string name="save_track_logging_accuracy">Logging accuracy</string>
    <string name="tracks_view_descr">Your recorded tracks are in %1$s, or the OsmAnd folder.</string>
    <string name="multimedia_notes_view_descr">Your OSM notes are in %1$s.</string>
    <string name="video_notes">Video notes</string>
    <string name="photo_notes">Photo notes</string>
    <string name="route_recalculation">Route recalculation</string>
    <string name="accessibility_announce">Announce</string>
    <string name="login_and_pass">Username and password</string>
    <string name="plugin_global_prefs_info">These settings apply to all profiles.</string>
    <string name="osm_editing">OSM editing</string>
    <string name="osm_edits_view_descr">View your edits or OSM bugs not yet uploaded in %1$s. Uploaded points will not show any more.</string>
    <string name="app_mode_osm">OSM</string>
    <string name="select_nav_icon_descr">Icon shown while navigating or moving.</string>
    <string name="select_map_icon_descr">Icon shown at rest.</string>
    <string name="ltr_or_rtl_combine_via_space">%1$s %2$s</string>
    <string name="ltr_or_rtl_combine_via_colon">%1$s: %2$s</string>
    <string name="reset_confirmation_descr">Tapping %1$s will discard all your changes.</string>
    <string name="reset_all_profile_settings_descr">Reset all profile settings to installation defaults.</string>
    <string name="reset_all_profile_settings">Reset all profile settings?</string>
    <string name="select_navigation_icon">Position icon while moving</string>
    <string name="select_map_icon">Position icon at rest</string>
    <string name="delete_profiles_descr">Tapping \'Apply\' deletes removed profiles permanently.</string>
    <string name="master_profile">Master profile</string>
    <string name="select_color">Select color</string>
    <string name="rendering_value_thick_name">Thick</string>
    <string name="desert_render_descr">For deserts and other sparsely populated areas. More detailed.</string>
    <string name="shared_string_downloading_formatted">Downloading %s</string>
    <string name="edit_profiles_descr">OsmAnd default profiles cannot be deleted, but disabled (on the previous screen), or be sorted to the bottom.</string>
    <string name="edit_profiles">Edit profiles</string>
    <string name="select_nav_profile_dialog_message">The \'Navigation type\' governs how routes are calculated.</string>
    <string name="ltr_or_rtl_combine_via_bold_point">%1$s • %2$s</string>
    <string name="street_city">%1$s, %2$s</string>
    <string name="personal_category_name">Personal</string>
    <string name="add_new_profile_q">Add the new profile \'%1$s\'?</string>
    <string name="save_heading">Include heading</string>
    <string name="save_heading_descr">Save heading to each track point while recording.</string>
    <string name="profile_appearance">Profile appearance</string>
    <string name="choose_icon_color_name">Icon, color and name</string>
    <string name="reorder_profiles">Edit profile list</string>
    <string name="selected_profile">Selected profile</string>
    <string name="rendering_value_walkingRoutesOSMCNodes_name">Node networks</string>
    <string name="rendering_attr_showCycleNodeNetworkRoutes_name">Show node network cycle routes</string>
    <string name="join_segments">Join segments</string>
    <string name="download_map_dialog">Download map dialog</string>
    <string name="dialogs_and_notifications_title">Dialogs and notifications</string>
    <string name="dialogs_and_notifications_descr">Control popups, dialogs and notifications.</string>
    <string name="suggested_maps">Suggested maps</string>
    <string name="suggested_maps_descr">These maps are required for the plugin.</string>
    <string name="added_profiles">Added profiles</string>
    <string name="added_profiles_descr">Profiles added by plugin</string>
    <string name="shared_string_turn_off">Turn off</string>
    <string name="new_plugin_added">New plugin added</string>
    <string name="clear_confirmation_msg">Clear %1$s?</string>
    <string name="shared_string_revert">Revert</string>
    <string name="track_saved">Track saved</string>
    <string name="empty_filename">File name is empty</string>
    <string name="default_speed_dialog_msg">Estimates arrival time for unknown road types, and limits speed for all roads (may affect routing)</string>
    <string name="rendering_value_white_name">White</string>
    <string name="swap_two_places">Swap %1$s and %2$s</string>
    <string name="route_start_point">Starting point</string>
    <string name="export_profile">Export profile</string>
    <string name="exported_osmand_profile">OsmAnd profile: %1$s</string>
    <string name="overwrite_profile_q">\'%1$s\' already exists. Overwrite?</string>
    <string name="export_profile_failed">Could not export profile.</string>
    <string name="profile_import">Import profile</string>
    <string name="profile_import_descr">Add a profile by opening its file with OsmAnd.</string>
    <string name="file_import_error">%1$s import error: %2$s</string>
    <string name="file_imported_successfully">%1$s imported.</string>
    <string name="tts_initialization_error">Cannot start text-to-speech engine.</string>
    <string name="layer_osm_edits">OSM edits</string>
    <string name="quick_action_contour_lines_descr">Button showing or hiding contour lines on the map.</string>
    <string name="quick_action_contour_lines_show">Show contour lines</string>
    <string name="quick_action_contour_lines_hide">Hide contour lines</string>
    <string name="quick_action_show_hide_contour_lines">Show/hide contour lines</string>
    <string name="quick_action_hillshade_descr">A button to show or hide hillshades on the map.</string>
    <string name="quick_action_hillshade_show">Show hillshade</string>
    <string name="quick_action_hillshade_hide">Hide hillshade</string>
    <string name="quick_action_show_hide_hillshade">Show/hide hillshade</string>
    <string name="apply_preference_to_all_profiles">You can apply this change to all or only the selected profile.</string>
    <string name="shared_preference">Shared</string>
    <string name="routing_attr_driving_style_prefer_unpaved_name">Prefer unpaved roads</string>
    <string name="routing_attr_driving_style_prefer_unpaved_description">Prefer unpaved over paved roads for routing.</string>
    <string name="release_3_5">
    • Updated app and profile settings: Settings are now arranged by type. Each profile can be customized separately.\n\n
    • New map download dialog suggesting a map to download while browsing\n\n
    • Dark theme fixes\n\n
    • Fixed several routing issues around the world\n\n
    • Updated basemap with more detailed road network\n\n
    • Fixed flooded areas around the world\n\n
    • Ski routing: Added elevation profile and route complexity to the route details\n\n
    • Other bugfixes\n\n
    </string>
    <string name="shared_string_memory_used_tb_desc">Used %1$s TB</string>
    <string name="shared_string_memory_used_gb_desc">Used %1$s GB</string>
    <string name="shared_string_memory_used_mb_desc">Used %1$s MB</string>
    <string name="shared_string_memory_used_kb_desc">Used %1$s kB</string>
    <string name="contour_lines_and_hillshade">Contour lines and hillshade</string>
    <string name="routing_attr_prefer_unpaved_name">Prefer unpaved roads</string>
    <string name="routing_attr_prefer_unpaved_description">Prefer unpaved roads.</string>
    <string name="update_all_maps">Update all maps</string>
    <string name="update_all_maps_q">Are you sure you want to update all (%1$d) maps?</string>
    <string name="track_storage_directory">Track storage folder</string>
    <string name="track_storage_directory_descrp">Tracks can be stored in the \'rec\' folder, monthly, or daily folders.</string>
    <string name="store_tracks_in_rec_directory">Record tracks to \'rec\' folder</string>
    <string name="store_tracks_in_daily_directories">Record tracks in daily folders</string>
    <string name="store_tracks_in_daily_directories_descrp">Record tracks in sub-folders per recording day (like 2018-01-01).</string>
    <string name="shared_string_calculate">Calculate</string>
    <string name="shared_string_osmand_usage">OsmAnd usage</string>
    <string name="shared_sting_tiles">Tiles</string>
    <string name="shared_string_maps">Maps</string>
    <string name="shared_string_memory_tb_desc">%1$s TB</string>
    <string name="shared_string_memory_gb_desc">%1$s GB</string>
    <string name="shared_string_memory_mb_desc">%1$s MB</string>
    <string name="shared_string_memory_kb_desc">%1$s kB</string>
    <string name="app_mode_utv">Side by Side</string>
    <string name="rendering_attr_piste_difficulty_aerialway_name">Aerialway</string>
    <string name="rendering_attr_piste_difficulty_connection_name">Connection</string>
    <string name="avoid_in_routing_descr_">Avoid certain routes and road types</string>
    <string name="change_data_storage_full_description">Move OsmAnd data files to the new destination?\n%1$s > %2$s</string>
    <string name="data_storage_preference_summary">%1$s • %2$s</string>
    <string name="data_storage_space_description">%1$s GB free (of %2$s GB)</string>
    <string name="enter_path_to_folder">Enter path to the folder</string>
    <string name="shared_string_select_folder">Folder…</string>
    <string name="paste_Osmand_data_folder_path">Paste path to the folder with OsmAnd data</string>
    <string name="change_osmand_data_folder_question">Change OsmAnd data folder?</string>
    <string name="move_maps_to_new_destination">Move to the new destination</string>
    <string name="internal_app_storage_description">Internal storage for OsmAnd, (hidden from users and other apps).</string>
    <string name="change_data_storage_folder">Change storage folder</string>
    <string name="rendering_attr_piste_type_snow_park_name">Terrain park</string>
    <string name="rendering_attr_piste_type_sleigh_name">Sleigh</string>
    <string name="rendering_attr_piste_type_sled_name">Sled</string>
    <string name="rendering_attr_piste_type_hike_name">Hike</string>
    <string name="rendering_attr_piste_type_connection_name">Connection</string>
    <string name="rendering_attr_piste_type_skitour_name">Skitour</string>
    <string name="rendering_attr_piste_type_downhill_name">Downhill</string>
    <string name="rendering_attr_piste_type_nordic_name">Nordic</string>
    <string name="routeInfo_piste_type_name">Piste type</string>
    <string name="rendering_attr_piste_difficulty_novice_name">Novice</string>
    <string name="rendering_attr_piste_difficulty_easy_name">Easy</string>
    <string name="rendering_attr_piste_difficulty_intermediate_name">Intermediate</string>
    <string name="rendering_attr_piste_difficulty_advanced_name">Advanced</string>
    <string name="rendering_attr_piste_difficulty_expert_name">Expert</string>
    <string name="rendering_attr_piste_difficulty_freeride_name">Freeride</string>
    <string name="rendering_attr_piste_difficulty_extreme_name">Extreme</string>
    <string name="rendering_attr_piste_difficulty_undefined_name">Undefined</string>
    <string name="routeInfo_piste_difficulty_name">Piste difficulty</string>
    <string name="download_detailed_map">Download detailed %s map, to view this area.</string>
    <string name="shared_string_by_default">By default</string>
    <string name="plugins_settings">Plugin settings</string>
    <string name="logcat_buffer">Logcat buffer</string>
    <string name="application_profile_changed">App profile changed to \"%s\"</string>
    <string name="switch_profile">Switch profile</string>
    <string name="configure_profile">Configure profile</string>
    <string name="configure_profile_info">Settings for profile:</string>
    <string name="utm_format_descr">OsmAnd uses the UTM Standard, which is similar but not identical to the UTM NATO format.</string>
    <string name="shared_string_example">Example</string>
    <string name="navigate_point_format_utm">UTM Standard</string>
    <string name="navigate_point_format_olc">Open Location Code</string>
    <string name="coordinates_format_info">The selected format will be applied throughout the app.</string>
    <string name="pref_selected_by_default_for_profiles">This setting is selected by default for profiles: %s</string>
    <string name="change_default_settings">Change setting</string>
    <string name="discard_changes">Discard change</string>
    <string name="apply_to_current_profile">Apply only to \"%1$s\"</string>
    <string name="apply_to_all_profiles">Apply to all profiles</string>
    <string name="start_up_message_pref">Start-up message</string>
    <string name="analytics_pref_title">Analytics</string>
    <string name="turn_screen_on_info">Show map on the lock screen during navigation.</string>
    <string name="route_parameters_info">Settings for routing in the selected profile \"%1$s\".</string>
    <string name="wake_time">Wake time</string>
    <string name="units_and_formats">Units &amp; formats</string>
    <string name="appearance">Appearance</string>
    <string name="map_look_descr">Map appearance</string>
    <string name="map_look">Map look</string>
    <string name="list_of_installed_plugins">Installed plugins</string>
    <string name="configure_navigation">Configure navigation</string>
    <string name="general_settings_profile_descr">App theme, units, region</string>
    <string name="screen_alerts_descr">Alerts shown bottom left during navigation.</string>
    <string name="language_and_output">Language and output</string>
    <string name="reset_to_default">Reset to default</string>
    <string name="manage_profiles_descr">Create, import, edit profiles</string>
    <string name="manage_profiles">Manage app profiles…</string>
    <string name="osmand_settings_descr">Effective for the entire app</string>
    <string name="osmand_settings">OsmAnd settings</string>
    <string name="copy_from_other_profile">Copy from another profile</string>
    <string name="turn_screen_on">Turn screen on</string>
    <string name="map_during_navigation_info">Map during navigation</string>
    <string name="map_during_navigation">Map during navigation</string>
    <string name="shared_string_other">Other</string>
    <string name="vehicle_parameters_descr">Weight, height, speed</string>
    <string name="vehicle_parameters">Vehicle parameters</string>
    <string name="voice_announces_info">Voice announcements only occur during navigation.</string>
    <string name="voice_announces_descr">Navigation instructions and announcements</string>
    <string name="voice_announces">Voice prompts</string>
    <string name="screen_alerts">Screen alerts</string>
    <string name="route_parameters_descr">Configure route parameters</string>
    <string name="route_parameters">Route parameters</string>
    <string name="day">Day</string>
    <string name="days_2_4">Days</string>
    <string name="days_5">Days</string>
    <string name="week">Week</string>
    <string name="weeks_2_4">Weeks</string>
    <string name="weeks_5">Weeks</string>
    <string name="month">Month</string>
    <string name="months_2_4">Months</string>
    <string name="months_5">Months</string>
    <string name="year">Year</string>
    <string name="years_2_4">Years</string>
    <string name="years_5">Years</string>
    <string name="months_3">Three months</string>
    <string name="price_free">Free</string>
    <string name="get_discount_title">Get %1$d %2$s at %3$s off.</string>
    <string name="get_discount_first_part">%1$s for the first %2$s</string>
    <string name="get_discount_first_few_part">%1$s for the first %2$s</string>
    <string name="get_discount_second_part">then %1$s</string>
    <string name="cancel_subscription">Cancel subscription</string>
    <string name="price_and_discount">%1$s • Save %2$s</string>
    <string name="app_mode_wagon">Wagon</string>
    <string name="app_mode_pickup_truck">Pickup truck</string>
    <string name="shared_string_default">Default</string>
    <string name="gpx_join_gaps">Join gaps</string>
    <string name="app_mode_camper">Camper</string>
    <string name="app_mode_campervan">Campervan (RV)</string>
    <string name="rendering_attr_showLez_description">Show Low Emission Zones on the map. Does not affect routing.</string>
    <string name="rendering_attr_showLez_name">Show Low Emission Zones</string>
    <string name="temporary_conditional_routing">Consider temporary limitations</string>
    <string name="turn_on_profile_desc">Please turn on at least one app profile to use this setting.</string>
    <string name="rendering_attr_winter_road_name">Winter road</string>
    <string name="rendering_attr_ice_road_name">Ice road</string>
    <string name="routeInfo_winter_ice_road_name">Winter and ice roads</string>
    <string name="rendering_attr_tracktype_grade1_name">Solid (paved)</string>
    <string name="rendering_attr_tracktype_grade2_name">Solid (unpaved)</string>
    <string name="rendering_attr_tracktype_grade3_name">Mostly solid</string>
    <string name="rendering_attr_tracktype_grade4_name">Mostly soft</string>
    <string name="rendering_attr_tracktype_grade5_name">Soft</string>
    <string name="routeInfo_tracktype_name">Surface firmness</string>
    <string name="shared_string_file_is_saved">%s is saved</string>
    <string name="shared_string_open_track">Open track</string>
    <string name="shared_string_track_is_saved">Track %s is saved</string>
    <string name="turn_screen_on_router">Wake on turn</string>
    <string name="turn_screen_on_time_descr">Adjust how long the screen should be on for.</string>
    <string name="turn_screen_on_sensor">Use proximity sensor</string>
    <string name="turn_screen_on_sensor_descr">Wave your hand over the top of the screen to turn it on while navigating.</string>
    <string name="app_mode_offroad">Offroad</string>
    <string name="edit_profile_setup_title">Set up profile</string>
    <string name="edit_profile_setup_subtitle">The profile keeps its own settings</string>
    <string name="edit_profile_setup_map_subtitle">Select map options for the profile</string>
    <string name="edit_profile_screen_options_subtitle">Select screen options for the profile</string>
    <string name="edit_profile_nav_settings_subtitle">Select navigation settings for the profile</string>
    <string name="routing_attr_max_num_changes_description">Specify upper limit of changes</string>
    <string name="routing_attr_max_num_changes_name">Number of changes</string>
    <string name="app_mode_ufo">UFO</string>
    <string name="release_3_4">
    • App profiles: Create a custom profile for your own needs, with a custom icon and color\n\n
    • Now customize any profile\'s default and min/max speeds\n\n
    • Added a widget for the current coordinates\n\n
    • Added options to show the compass and a radius ruler on the map\n\n
    • Fix background track logging\n\n
    • Improved background map downloads\n\n
    • Returned \'Turn screen on\' option\n\n
    • Fixed Wikipedia language selection\n\n
    • Fixed compass button behavior during navigation\n\n
    • Other bugfixes\n\n
    </string>
    <string name="precision_hdop_and_vdop">Horizontal precision: %1$s, vertical: %2$s</string>
    <string name="precision_hdop">Horizontal precision: %s</string>
    <string name="app_mode_personal_transporter">Personal transporter</string>
    <string name="app_mode_monowheel">Monowheel</string>
    <string name="app_mode_scooter">Scooter</string>
    <string name="shared_string_min_speed">Min. speed</string>
    <string name="shared_string_max_speed">Max. speed</string>
    <string name="default_speed_setting_title">Default speed</string>
    <string name="default_speed_setting_descr">Change default speed settings</string>
    <string name="minmax_speed_dialog_title">Set min/max speed</string>
    <string name="new_profile">New profile</string>
    <string name="shared_string_crash">Crash</string>
    <string name="last_launch_crashed">Last OsmAnd run crashed. Please help us improve OsmAnd by sharing the error message.</string>
    <string name="press_again_to_change_the_map_orientation">Tap again to change map orientation</string>
    <string name="process_downloading_service">OsmAnd downloading service</string>
    <string name="shared_string_color_magenta">Magenta</string>
    <string name="shared_string_icon">Icon</string>
    <string name="rate_dialog_descr">Please share your feedback and rate our work on Google Play.</string>
    <string name="button_rate">Rate</string>
    <string name="shared_string_privacy_policy">Privacy Policy</string>
    <string name="help_us_make_osmand_better">Help us make OsmAnd better</string>
    <string name="make_osmand_better_descr">Allow OsmAnd to collect and process anonymous app usage data. No data about your position or locations you view on the map are collected.\n\nConfigure any time in \'Settings\' → \'Privacy and Security\'.</string>
    <string name="choose_data_to_share">Choose the type of data you want to share:</string>
    <string name="downloaded_maps">Maps downloaded</string>
    <string name="visited_screens">Screens visited</string>
    <string name="collected_data">Data collected</string>
    <string name="collected_data_descr">Define which data you allow OsmAnd to share.</string>
    <string name="downloaded_maps_collect_descr">Helps us understand country and region map popularity.</string>
    <string name="visited_screens_collect_descr">Helps us understand OsmAnd feature popularity.</string>
    <string name="privacy_and_security_change_descr">Tap \"Allow\" if you agree with our %1$s</string>
    <string name="settings_privacy_and_security">Privacy and security</string>
    <string name="settings_privacy_and_security_desc">Pick what data you share</string>
    <string name="shared_string_no_thank_you">No, thanks</string>
    <string name="shared_string_allow">Allow</string>
    <string name="profile_name_hint">Profile name</string>
    <string name="nav_type_hint">Navigation type</string>
    <string name="app_mode_taxi">Taxi</string>
    <string name="app_mode_shuttle_bus">Shuttle bus</string>
    <string name="app_mode_subway">Subway</string>
    <string name="app_mode_horse">Horse</string>
    <string name="app_mode_helicopter">Helicopter</string>
    <string name="osmand_routing_promo">You can add your own modified version of the file routing.xml in ..osmand/routing</string>
    <string name="app_mode_skiing">Skiing</string>
    <string name="base_profile_descr_ski">Skiing</string>
    <string name="show_compass_ruler">Show compass ruler</string>
    <string name="hide_compass_ruler">Hide compass ruler</string>
    <string name="select_icon_profile_dialog_title">Select icon</string>
    <string name="settings_routing_mode_string">Mode: %s</string>
    <string name="settings_derived_routing_mode_string">User-mode, derived from: %s</string>
    <string name="routing_profile_ski">Ski</string>
    <string name="profile_type_descr_string">Type: %s</string>
    <string name="profile_type_base_string">Base profile</string>
    <string name="profile_alert_need_routing_type_title">Select navigation type</string>
    <string name="profile_alert_need_routing_type_msg">Please select a navigation type for the new app profile</string>
    <string name="profile_alert_need_profile_name_title">Enter profile name</string>
    <string name="profile_alert_need_profile_name_msg">You must specify a profile name first.</string>
    <string name="profile_alert_duplicate_name_title">Duplicate name</string>
    <string name="profile_alert_duplicate_name_msg">There is already profile with that name</string>
    <string name="profile_alert_cant_delete_base">You cannot delete OsmAnd\'s base profiles</string>
    <string name="profile_alert_need_save_title">Save changes</string>
    <string name="profile_alert_need_save_msg">Save changes to the profile first</string>
    <string name="profile_alert_delete_title">Delete profile</string>
    <string name="profile_alert_delete_msg">Are you sure you want to delete the \"%s\" profile</string>
    <string name="select_base_profile_dialog_title">Select profile to start with</string>
    <string name="select_base_profile_dialog_message">Base your custom profile on one of the default app profiles, this defines the basic setup like default visibility of widgets and units of speed and distance. These are the default app profiles, together with examples of custom profiles they may be extended to:</string>
    <string name="select_nav_profile_dialog_title">Select navigation type</string>
    <string name="base_profile_descr_car">Car, truck, motorcycle</string>
    <string name="base_profile_descr_bicycle">Mountain bike, moped, horse</string>
    <string name="base_profile_descr_pedestrian">Walking, hiking, running</string>
    <string name="base_profile_descr_public_transport">Public transport types</string>
    <string name="base_profile_descr_boat">Ship, rowing, sailing</string>
    <string name="base_profile_descr_aircraft">Airplane, gliding</string>
    <string name="routing_profile_geocoding">Geocoding</string>
    <string name="routing_profile_straightline">Straight line</string>
    <string name="routing_profile_broutrer">BRouter (offline)</string>
    <string name="osmand_default_routing">OsmAnd routing</string>
    <string name="custom_routing">Custom routing profile</string>
    <string name="special_routing_type">Special routing</string>
    <string name="third_party_routing_type">Third-party routing</string>
    <string name="application_profiles_descr">Select the profiles to be visible in the app.</string>
    <string name="application_profiles">App profiles</string>
    <string name="searching_gps">Searching GPS</string>
    <string name="coordinates_widget">Coordinates widget</string>
    <string name="files_moved">Moved %1$d files (%2$s).</string>
    <string name="files_copied">Copied %1$d files (%2$s).</string>
    <string name="files_failed">Could not copy %1$d files (%2$s).</string>
    <string name="files_present">%1$d files (%2$s) are present in the previous location \'%3$s\'.</string>
    <string name="move_maps">Move maps</string>
    <string name="dont_move_maps">Don\'t move</string>
    <string name="public_transport_ped_route_title">The route on foot is approximately %1$s, and may be faster than public transport</string>
    <string name="public_transport_no_route_title">Unfortunately, OsmAnd could not find a route suitable for your settings.</string>
    <string name="public_transport_try_ped">Try navigation on foot.</string>
    <string name="public_transport_try_change_settings">Try changing the settings.</string>
    <string name="public_transport_calc_pedestrian">Calculate route on foot</string>
    <string name="public_transport_type">Transport type</string>
    <string name="send_log">Send log</string>
    <string name="routing_attr_avoid_tram_name">No trams</string>
    <string name="routing_attr_avoid_tram_description">Avoids trams</string>
    <string name="routing_attr_avoid_bus_name">No buses</string>
    <string name="routing_attr_avoid_bus_description">Avoids buses and trolleybuses</string>
    <string name="routing_attr_avoid_share_taxi_name">No share taxi</string>
    <string name="routing_attr_avoid_share_taxi_description">Avoids share taxi</string>
    <string name="routing_attr_avoid_train_name">No trains</string>
    <string name="routing_attr_avoid_train_description">Avoids trains</string>
    <string name="routing_attr_avoid_subway_name">No subways</string>
    <string name="routing_attr_avoid_subway_description">Avoids subways and lightweight rail transport</string>
    <string name="routing_attr_avoid_ferry_name">No ferries</string>
    <string name="routing_attr_avoid_ferry_description">Avoids ferries</string>
    <!-- string name="release_3_3_7">
    • Display the time between transfers in public transport\n\n
    • Corrected UI for the Route Details\n\n
    • Fixed dark theme in the \'Direction menu\' and \'Route Details\'\n\n
    • Display azimuth in \'Measure Distance\'\n\n
    </string -->
    <string name="shared_string_degrees">Degrees</string>
    <string name="shared_string_milliradians">Milliradians</string>
    <string name="angular_measeurement">Angular unit</string>
    <string name="angular_measeurement_descr">Change what azimuth is measured in.</string>
    <string name="avoid_pt_types_descr">Select public transport types to avoid for navigation:</string>
    <string name="quick_action_day_night_mode">%s mode</string>
    <string name="avoid_pt_types">Avoid transport types…</string>
    <string name="shared_string_walk">Walk</string>
    <string name="save_poi_value_exceed_length">Shorten the length of the \"%s\" tag to less than 255 characters.</string>
    <string name="save_poi_value_exceed_length_title">Length of \"%s\" value</string>
    <string name="public_transport_warning_descr_blog">Read more about OsmAnd routing on our blog.</string>
    <string name="public_transport_warning_title">Public transport navigation is currently in beta testing, expect errors and inaccuracies.</string>
    <string name="add_intermediate">Add intermediate point</string>
    <string name="transfers_size">%1$d transfers</string>
    <string name="add_start_and_end_points">Add departure and destination</string>
    <string name="route_add_start_point">Add point of departure</string>
    <string name="route_descr_select_start_point">Select point of departure</string>
    <string name="rendering_attr_surface_unpaved_name">Unpaved</string>
    <string name="rendering_attr_surface_sand_name">Sand</string>
    <string name="rendering_attr_surface_grass_name">Grass</string>
    <string name="rendering_attr_surface_grass_paver_name">Grass paver</string>
    <string name="rendering_attr_surface_ground_name">Ground</string>
    <string name="rendering_attr_surface_dirt_name">Dirt</string>
    <string name="rendering_attr_surface_mud_name">Mud</string>
    <string name="rendering_attr_surface_ice_name">Ice</string>
    <string name="rendering_attr_surface_salt_name">Salt</string>
    <string name="rendering_attr_surface_snow_name">Snow</string>
    <string name="rendering_attr_surface_asphalt_name">Asphalt</string>
    <string name="rendering_attr_surface_paved_name">Paved</string>
    <string name="rendering_attr_surface_concrete_name">Concrete</string>
    <string name="rendering_attr_surface_sett_name">Sett</string>
    <string name="rendering_attr_surface_cobblestone_name">Cobblestone</string>
    <string name="rendering_attr_surface_paving_stones_name">Paving stones</string>
    <string name="rendering_attr_surface_pebblestone_name">Pebblestone</string>
    <string name="rendering_attr_surface_stone_name">Stone</string>
    <string name="rendering_attr_surface_metal_name">Metal</string>
    <string name="rendering_attr_surface_wood_name">Wood</string>
    <string name="rendering_attr_surface_gravel_name">Gravel</string>
    <string name="rendering_attr_surface_fine_gravel_name">Fine gravel</string>
    <string name="rendering_attr_surface_compacted_name">Compacted</string>
    <string name="rendering_attr_smoothness_excellent_name">Excellent</string>
    <string name="rendering_attr_smoothness_good_name">Good</string>
    <string name="rendering_attr_smoothness_intermediate_name">Intermediate</string>
    <string name="rendering_attr_smoothness_bad_name">Bad</string>
    <string name="rendering_attr_smoothness_very_bad_name">Very bad</string>
    <string name="rendering_attr_smoothness_horrible_name">Horrible</string>
    <string name="rendering_attr_smoothness_very_horrible_name">Very horrible</string>
    <string name="rendering_attr_smoothness_impassable_name">Impassable</string>
    <string name="rendering_attr_highway_class_motorway_name">Motorway</string>
    <string name="rendering_attr_highway_class_state_road_name">State road</string>
    <string name="rendering_attr_highway_class_road_name">Road</string>
    <string name="rendering_attr_highway_class_street_name">Street</string>
    <string name="rendering_attr_highway_class_service_name">Service</string>
    <string name="rendering_attr_highway_class_footway_name">Footway</string>
    <string name="rendering_attr_highway_class_track_name">Track</string>
    <string name="rendering_attr_highway_class_bridleway_name">Bridleway</string>
    <string name="rendering_attr_highway_class_steps_name">Steps</string>
    <string name="rendering_attr_highway_class_path_name">Path</string>
    <string name="rendering_attr_highway_class_cycleway_name">Cycleway</string>
    <string name="rendering_attr_undefined_name">Undefined</string>
	<string name="rendering_attr_highway_class_track_grade1_name">Grade 1</string>
	<string name="rendering_attr_highway_class_track_grade2_name">Grade 2</string>
	<string name="rendering_attr_highway_class_track_grade3_name">Grade 3</string>
	<string name="rendering_attr_highway_class_track_grade4_name">Grade 4</string>
	<string name="rendering_attr_highway_class_track_grade5_name">Grade 5</string>
    <!-- string name="release_3_3">
    • New \'Directions\' screen: Displays Home and Work destination buttons, \'previous route\' shortcut, list of active GPX tracks and markers, search history\n\n
    • Additional info under \'Route details\': road types, surface, steepness, smoothness\n\n
    • Public transport navigation supporting all kinds of transportation: metro, bus, tram, etc.\n\n
    • New Quick action for show/hide tracks and day/night modes\n\n
    • Fixed areas displayed as flooded in Germany, South Africa, Quebec\n\n
    • Additional support for KML and KMZ import\n\n
    • Fixed crashes on opening some public transport stops\n\n
    • Removed Facebook and Firebase analytics from the free version (OsmAnd+ doesn\'t include it)\n\n
    </string -->
    <string name="use_osm_live_public_transport_description">Enable public transport for OsmAnd Live changes.</string>
    <string name="use_osm_live_public_transport">OsmAnd Live public transport</string>
    <string name="time_of_day">Time of day</string>
    <string name="by_transport_type">By %1$s</string>
    <string name="step_by_step">Turn-by-turn</string>
    <string name="routeInfo_road_types_name">Road types</string>
    <string name="exit_at">Exit at</string>
    <string name="sit_on_the_stop">Board at stop</string>
    <string name="shared_string_swap">Swap</string>
    <string name="show_more">Show more</string>
    <string name="tracks_on_map">Displayed tracks</string>
    <string name="quick_action_show_hide_gpx_tracks">Show/hide GPX tracks</string>
    <string name="quick_action_show_hide_gpx_tracks_descr">A button to show or hide selected GPX tracks on the map.</string>
    <string name="quick_action_gpx_tracks_hide">Hide GPX Tracks</string>
    <string name="quick_action_gpx_tracks_show">Show GPX Tracks</string>
    <string name="add_destination_query">Please set the destination first</string>
    <string name="previous_route">Previous route</string>
    <string name="add_home">Add home</string>
    <string name="add_work">Add work</string>
    <string name="work_button">Work</string>
    <string name="cubic_m">m³</string>
    <string name="metric_ton">t</string>
    <string name="shared_string_capacity">Сapacity</string>
    <string name="shared_string_width">Width</string>
    <string name="shared_string_height">Height</string>
    <string name="add_destination_point">Set destination</string>
    <string name="add_intermediate_point">Add intermediate</string>
    <string name="add_start_point">Set starting point</string>
    <string name="intermediate_waypoint">Intermediate point</string>
    <string name="transfers">Transfers</string>
    <string name="on_foot">On foot</string>
    <string name="route_way">Way</string>
    <string name="points_of_interests">Points of interest (POI)</string>
    <string name="waiting_for_route_calculation">Calculating route…</string>
    <string name="app_mode_public_transport">Public transport</string>
    <string name="avoid_roads_descr">Select a road you want to avoid during navigation, either on the map, or from the list below:</string>
    <string name="show_along_the_route">Show along the route</string>
    <string name="simulate_navigation">Simulate navigation</string>
    <string name="choose_track_file_to_follow">Select track file to follow</string>
    <string name="voice_announcements">Voice prompts</string>
    <string name="intermediate_destinations">Intermediate destinations</string>
    <string name="arrive_at_time">Arrive at %1$s</string>
    <string name="osm_live_subscriptions">Subscriptions</string>
    <string name="powered_by_osmand">By OsmAnd</string>
    <string name="osm_live_plan_pricing">Plan &amp; Pricing</string>
    <string name="osm_live_payment_monthly_title">Monthly</string>
    <string name="osm_live_payment_3_months_title">Every three months</string>
    <string name="osm_live_payment_annual_title">Annually</string>
    <string name="osm_live_payment_month_cost_descr">%1$s / month</string>
    <string name="osm_live_payment_month_cost_descr_ex">%1$.2f %2$s / month</string>
    <string name="osm_live_payment_discount_descr">Save %1$s.</string>
    <string name="osm_live_payment_current_subscription">Current subscription</string>
    <string name="osm_live_payment_renews_monthly">Renews monthly</string>
    <string name="osm_live_payment_renews_quarterly">Renews quarterly</string>
    <string name="osm_live_payment_renews_annually">Renews annually</string>
    <string name="default_price_currency_format">%1$.2f %2$s</string>
    <string name="osm_live_payment_header">Payment interval:</string>
    <string name="osm_live_payment_contribute_descr">Donations help fund OSM cartography.</string>
    <string name="markers_remove_dialog_msg">Delete map marker \'%s\'?</string>
    <string name="edit_map_marker">Edit map marker</string>
    <string name="third_party_application">Third-party app</string>
    <string name="search_street">Search street</string>
    <string name="start_search_from_city">First specify city/town/locality</string>
    <string name="shared_string_restore">Restore</string>
    <string name="keep_passed_markers_descr">Markers added as a group of Favorites or GPX waypoints marked "Passed" will remain on the map. If the group is not active, the markers will disappear from the map.</string>
    <string name="keep_passed_markers">Keep passed markers on the map</string>
    <string name="more_transport_on_stop_hint">More transport available from this stop.</string>
    <string name="ask_for_location_permission">Please grant OsmAnd location access to continue.</string>
    <string name="thank_you_for_feedback">Thank you for your feedback</string>
    <string name="poi_cannot_be_found">Could not find node or way.</string>
    <string name="search_no_results_feedback">No search results?\nProvide feedback</string>
    <!-- string name="release_3_2_pre">
    • Fixed crash on startup that occurred on some devices\n\n
    • New Markers feature: Display already traversed markers\n\n 
    • Search history now shows previously searched categories\n\n
    • Fixed crash on startup that occurred with non-latin maps\n\n
    • Improved rendering speed issues on Android 8.0 devices\n\n
    • Support for polygon (non-amenity) objects editing\n\n
    • Measure distance: Add \"Measure\" button to Actions in the context menu\n\n
    </string -->
    <!-- string name="release_3_1">
    • Navigation: Fix progress bar, fast swapping of the start and end point of the route\n\n
    • Map markers: Fix turning on/off groups, ability to hide markers from the map\n\n
    • OSM Edit: Ability to edit tags for non-point objects and ways, fix missing comments on notes, backup of edits\n\n
    • Improved Wikipedia and Wikivoyage parsing, updated files are already available\n\n
    • Context menu: Fix transport shields color in the night mode, fix additional menu sizes\n\n
    • Boat navigation: Support for waterway fairway\n\n
    • Other bugfixes\n\n
    </string -->
    <string name="increase_search_radius_to">Extend search radius to %1$s</string>
    <string name="send_search_query_description">Your search query will be sent to: \"%1$s\", along with your location.\n\n
        Personal info is not collected, only search data needed to improve the search.</string>
    <string name="send_search_query">Send search query?</string>
    <string name="shared_string_world">World</string>
    <string name="point_deleted">Point %1$s deleted</string>
    <string name="coord_input_edit_point">Edit point</string>
    <string name="coord_input_add_point">Add point</string>
    <string name="coord_input_save_as_track">Save as track</string>
    <string name="coord_input_save_as_track_descr">You added %1$s points. Type a filename and tap \"Save\".</string>
    <string name="error_notification_desc">Please send a screenshot of this notification to support@osmand.net</string>
    <string name="quick_action_edit_actions">Edit actions</string>
    <string name="get_osmand_live">Get OsmAnd Live to unlock all features: Daily map updates with unlimited downloads, all paid and free plugins, Wikipedia, Wikivoyage and much more.</string>
    <string name="unirs_render_descr">Modification of the default style to increase contrast of pedestrian and bicycle roads. Uses legacy Mapnik colors.</string>
    <string name="shared_string_bookmark">Bookmark</string>
    <string name="hide_full_description">Hide full description</string>
    <string name="show_full_description">Show full description</string>
    <string name="off_road_render_descr">For off-road driving based on \'Topo\' style and for use with green satellite images as an underlay. Reduced main road thickness, increased thickness of tracks, paths, bicycle and other routes.</string>
    <string name="nautical_render_descr">For nautical navigation. Features buoys, lighthouses, riverways, sea lanes and marks, harbors, seamark services, and depth contours.</string>
    <string name="ski_map_render_descr">For skiing. Features pistes, ski-lifts, cross country tracks, etc. Dims secondary map objects.</string>
    <string name="light_rs_render_descr">Simple driving style. Gentle night mode, contour lines, contrasting orange styled roads, dims secondary map objects.</string>
    <string name="topo_render_descr">For hiking, trekking, and nature cycling. Readable outdoors. Contrasting roads and natural objects, different route types, advanced contour line options, extra details. Adjusting "Surface integrity" distinguishes road quality. No night mode.</string>
    <string name="mapnik_render_descr">Old default \'Mapnik\'-style. Similar colors to \'Mapnik\'.</string>
    <string name="touring_view_render_descr">Touring style with high contrast and maximum detail. Includes all options of the OsmAnd default style, while displaying as much detail as possible, in particular roads, paths, and other ways to travel. Clear \"touring atlas\" distinction between road types. Suitable for day, night, and outdoor use.</string>
    <string name="default_render_descr">General purpose style. Dense cities shown cleanly. Features contour lines, routes, surface quality, access restrictions, road shields, paths rendering according to SAC scale, whitewater sports items.</string>
    <string name="open_wikipedia_link_online">Open Wikipedia link online</string>
    <string name="open_wikipedia_link_online_description">The link will be opened in a web browser.</string>
    <string name="read_wikipedia_offline_description">Get OsmAnd Live subscription to read Wikipedia and Wikivoyage articles offline.</string>
    <string name="how_to_open_link">How to open the link?</string>
    <string name="read_wikipedia_offline">Read Wikipedia offline</string>
    <string name="download_all">Download all</string>
    <string name="shared_string_restart">App restart</string>
    <string name="show_images">Show images</string>
    <string name="purchase_cancelled_dialog_title">You have canceled your OsmAnd Live subscription</string>
    <string name="purchase_cancelled_dialog_descr">Renew subscription to continue using all the features:</string>
    <string name="maps_you_need_descr">Based on the articles you bookmarked, the following maps are recommended for you to download:</string>
    <string name="maps_you_need">Maps you need</string>
    <string name="osmand_team">OsmAnd team</string>
    <string name="popular_destinations">Popular destinations</string>
    <string name="paid_app">Paid app</string>
    <string name="paid_plugin">Paid plugin</string>
    <string name="travel_card_update_descr">New Wikivoyage data available, update it to enjoy.</string>
	<string name="travel_card_download_descr">Download Wikivoyage travel guides to view articles about places around the world without a connection to the Internet.</string>
	<string name="update_is_available">Update available</string>
	<string name="download_file">Download file</string>
    <string name="start_editing_card_image_text">The free worldwide travel guide anyone can edit.</string>
    <string name="welcome_to_open_beta_description">Travel guides are currently based on Wikivoyage. Test all features during open beta testing for free. Afterwards, travel guides will be available to subscribers of OsmAnd Unlimited and owners of OsmAnd+.</string>
    <string name="start_editing_card_description">You can and should edit any article on Wikivoyage. Share knowledge, experience, talent, and your attention.</string>
    <string name="start_editing">Start editing</string>
    <string name="get_unlimited_access">Get unlimited access</string>
    <string name="welcome_to_open_beta">Welcome to the open beta</string>
    <string name="wikivoyage_travel_guide">Travel Guides</string>
    <string name="wikivoyage_travel_guide_descr">Guides to the most interesting places on the planet, inside OsmAnd, without a connection to the Internet.</string>
    <string name="monthly_map_updates">Monthly map updates</string>
    <string name="daily_map_updates">Hourly map updates</string>
    <string name="in_app_purchase">In-app purchase</string>
    <string name="in_app_purchase_desc">One-time payment</string>
    <string name="in_app_purchase_desc_ex">Once purchased, it will be permanently available to you.</string>
    <string name="purchase_unlim_title">Buy - %1$s</string>
    <string name="wikivoyage_offline">Wikivoyage offline</string>
    <string name="unlimited_downloads">Unlimited downloads</string>
    <string name="wikipedia_offline">Wikipedia offline</string>
    <string name="contour_lines_hillshade_maps">Contour lines &amp; Hillshade maps</string>
    <string name="unlock_all_features">Unlock all OsmAnd features</string>
    <string name="purchase_dialog_title">Choose plan</string>
    <string name="purchase_dialog_travel_description">Purchase one of the following to receive the offline travel guide functionality:</string>
    <string name="purchase_dialog_subtitle">Choose suitable item</string>
    <string name="shared_string_dont">Don\'t</string>
    <string name="shared_string_do">Do</string>
    <string name="shared_string_only_with_wifi">Only on Wi-Fi</string>
    <string name="wikivoyage_download_pics">Download images</string>
    <!-- Use ← for RTL languages -->
    <string name="wikivoyage_download_pics_descr">Article images can be downloaded for offline use.\nAlways available in \'Explore\' → \'Options\'.</string>
    <string name="shared_string_wifi_only">Only on Wi-Fi</string>
    <string name="select_travel_book">Select a travel book</string>
    <string name="shared_string_travel_book">Travel book</string>
    <string name="online_webpage_warning">Page only available online. Open in web browser?</string>
    <string name="images_cache">Image cache</string>
    <string name="delete_search_history">Delete search history</string>
    <string name="download_images">Download images</string>
    <string name="download_maps_travel">Travel guides</string>
    <string name="shared_string_wikivoyage">Wikivoyage</string>
    <string name="article_removed">Article removed</string>
    <string name="wikivoyage_search_hint">Search for country, city, or province</string>
    <string name="shared_string_read">Read</string>
    <string name="saved_articles">Bookmarked articles</string>
    <string name="shared_string_explore">Explore</string>
    <string name="shared_string_contents">Contents</string>
    <string name="shared_string_result">Result</string>
    <string name="use_two_digits_longitude">Use double digit longitude</string>
    <string name="shared_string_travel_guides">Travel guides</string>
    <string name="waypoints_removed_from_map_markers">Waypoints removed from map markers</string>
    <string name="nothing_found_in_radius">Could not find anything:</string>
    <string name="select_waypoints_category_description">Add all of the track\'s waypoints, or select separate categories.</string>
    <string name="shared_string_total">Total</string>
    <string name="clear_all_intermediates">Clear all intermediate points</string>
    <string name="group_deleted">Group deleted</string>
    <string name="rendering_attr_whiteWaterSports_name">Whitewater sports</string>
    <string name="distance_farthest">Farthest first</string>
    <string name="distance_nearest">Nearest first</string>
    <string name="enter_lon">Enter longitude</string>
    <string name="enter_lat">Enter latitude</string>
    <string name="enter_lat_and_lon">Enter latitude and longitude</string>
	<string name="dd_mm_ss_format">DD°MM′SS″</string>
	<string name="dd_dddddd_format">DD.DDDDDD°</string>
	<string name="dd_ddddd_format">DD.DDDDD°</string>
	<string name="dd_mm_mmmm_format">DD°MM.MMMM′</string>
	<string name="dd_mm_mmm_format">DD°MM.MMM′</string>
	<string name="east_abbreviation">E</string>
	<string name="west_abbreviation">W</string>
	<string name="south_abbreviation">S</string>
	<string name="north_abbreviation">N</string>
	<string name="optional_point_name">Optional point name</string>
    <string name="transport_nearby_routes_within">Nearby routes within</string>
    <string name="transport_nearby_routes">Within</string>
    <string name="enter_the_file_name">Type the filename.</string>
    <string name="map_import_error">Map import error</string>
    <string name="map_imported_successfully">Map imported</string>
    <string name="make_as_start_point">Make this the point of departure</string>
    <string name="shared_string_current">Current</string>
    <string name="last_intermediate_dest_description">Adds intermediate stop</string>
    <string name="first_intermediate_dest_description">Adds initial stop</string>
    <string name="subsequent_dest_description">Move destination up, and create it</string>
    <string name="show_closed_notes">Show closed notes</string>
    <string name="switch_osm_notes_visibility_desc">Show/hide OSM notes on the map.</string>
    <string name="gpx_file_desc">GPX - suitable for export to JOSM or other OSM editors.</string>
    <string name="osc_file_desc">OSC - suitable for export to OSM.</string>
    <string name="shared_string_gpx_file">GPX file</string>
    <string name="osc_file">OSC file</string>
    <string name="choose_file_type">Select filetype</string>
    <string name="osm_edits_export_desc">Export as OSM notes, POIs, or both.</string>
    <string name="all_data">All data</string>
    <string name="osm_notes">OSM notes</string>
    <string name="will_open_tomorrow_at">Opens tomorrow at</string>
    <string name="rendering_attr_hidePOILabels_name">POI labels</string>
    <string name="shared_string_without_name">Without name</string>
    <string name="what_is_here">What\'s here:</string>
    <string name="parked_at">parked at</string>
    <string name="pick_up_till">Pick up until</string>
    <string name="without_time_limit">Without time limit</string>
    <string name="context_menu_read_full_article">Read full article</string>
    <string name="context_menu_read_article">Read article</string>
    <string name="context_menu_points_of_group">All points of the group</string>
    <string name="open_from">Open from</string>
    <string name="open_till">Open till</string>
    <string name="will_close_at">Closes at</string>
    <string name="will_open_at">Opens at</string>
    <string name="will_open_on">Opens at</string>
    <string name="additional_actions">Additional actions</string>
    <string name="av_locations_selected_desc">GPX file with coordinates and data of the selected notes.</string>
    <string name="av_locations_all_desc">GPX file with coordinates and data of all notes.</string>
    <!-- string name="release_3_0">
• New: Support for global offline travel guides. Referenced locations are linked to the map. Initial data from Wikivoyage.\n\n
• Wikipedia: New look, active links, images now supported\n\n
• Open Track UI: Support for waypoint groups\n\n
• Map markers: Import of selected groups from GPX files, coordinate input, new look\n\n
• OsmAnd Live subscription now supports all OsmAnd features\n\n
    </string -->
    <string name="modify_the_search_query">Change your search.</string>
    <string name="shared_string_actions">Actions</string>
    <string name="shared_string_marker">Marker</string>
    <string name="empty_state_osm_edits">Create or modify OSM objects</string>
    <string name="empty_state_osm_edits_descr">Create or modify OSM POIs, open or comment OSM notes, and contribute recorded GPX files.</string>
    <string name="shared_string_deleted">Deleted</string>
    <string name="shared_string_edited">Edited</string>
    <string name="shared_string_added">Added</string>
    <string name="marker_activated">Marker %s activated.</string>
    <string name="one_tap_active_descr">Tap a marker on the map to move it to the top of the active markers without opening the context menu.</string>
    <string name="one_tap_active">\'One tap\' active</string>
    <string name="empty_state_av_notes">Make notes!</string>
    <string name="empty_state_av_notes_desc">Add audio, video or photo note to every point on the map, using widget or context menu.</string>
    <string name="notes_by_date">OSM notes by date</string>
    <string name="by_date">By date</string>
    <string name="by_type">By type</string>
    <string name="looking_for_tracks_with_waypoints">Looking for tracks with waypoints</string>
    <string name="shared_string_more_without_dots">More</string>
    <string name="appearance_on_the_map">Appearance on the map</string>
    <string name="add_track_to_markers_descr">Select a track to add its waypoints to the markers.</string>
    <string name="add_favourites_group_to_markers_descr">Select a category of Favorites to add to the markers.</string>
    <string name="shared_string_gpx_waypoints">Track waypoints</string>
    <string name="favourites_group">Favorites category</string>
    <string name="add_group">Add a group</string>
    <string name="add_group_descr">Import groups from Favorites or GPX waypoints.</string>
    <string name="empty_state_markers_active">Create map markers!</string>
    <string name="empty_state_markers_active_desc">Long or short tap \'Places\', then tap the marker flag button.</string>
    <string name="empty_state_markers_groups">Import groups</string>
    <string name="empty_state_markers_groups_desc">Import Favorite groups or waypoints as markers.</string>
    <string name="empty_state_markers_history_desc">Markers marked as passed will appear on this screen.</string>
    <string name="shared_string_two">Two</string>
    <string name="shared_string_one">One</string>
    <string name="show_guide_line_descr">Show directional line from your position to the active marker locations.</string>
    <string name="show_arrows_descr">Show one or two arrows indicating the direction to the active markers.</string>
    <string name="distance_indication_descr">Choose how to display the distance to active markers.</string>
    <string name="active_markers_descr">Specify number of direction indicators:</string>
    <string name="digits_quantity">Number of decimal digits</string>
    <string name="shared_string_right">Right</string>
    <string name="shared_string_left">Left</string>
    <string name="show_number_pad">Show number pad</string>
    <string name="shared_string_paste">Paste</string>
    <string name="go_to_next_field">Next field</string>
    <string name="rename_marker">Rename marker</string>
    <string name="tap_on_map_to_hide_interface_descr">A tap on the map toggles the control buttons and widgets.</string>
    <string name="tap_on_map_to_hide_interface">Fullscreen mode</string>
    <string name="mark_passed">Mark passed</string>
    <string name="import_gpx_file_description">can be imported as Favorites or a GPX file.</string>
    <string name="import_as_gpx">Import as GPX file</string>
    <string name="import_as_favorites">Import as Favorites</string>
    <string name="import_file">Import file</string>
	<string name="wrong_input">Wrong input</string>
	<string name="enter_new_name">Enter new name</string>
	<string name="shared_string_back">Back</string>
	<string name="shared_string_view">View</string>
	<string name="waypoints_added_to_map_markers">Waypoints added to map markers</string>
	<string name="wrong_format">Wrong format</string>
    <string name="shared_string_road">Road</string>
    <string name="show_map">Show map</string>
    <string name="route_is_calculated">Route calculated</string>
    <string name="round_trip">Round trip</string>
    <string name="plan_route_no_markers_toast">You must add at least one marker to use this function.</string>
    <string name="osn_modify_dialog_error">Could not modify note.</string>
    <string name="osn_modify_dialog_title">Modify note</string>
    <string name="context_menu_item_modify_note">Modify OSM note</string>
    <string name="make_round_trip_descr">Add copy of point of departure as destination.</string>
    <string name="make_round_trip">Make round trip</string>
    <!-- string name="shared_string_navigate">Navigate</string-->
    <string name="shared_string_markers">Markers</string>
    <string name="coordinates_format">Coordinate format</string>
    <string name="use_system_keyboard">Use system keyboard</string>
    <string name="fast_coordinates_input_descr">Select coordinate input format. You can always change it by tapping \'Options\'.</string>
    <string name="fast_coordinates_input">Quick coordinate input</string>
    <string name="routing_attr_avoid_ice_roads_fords_name">No ice roads or fords</string>
    <string name="routing_attr_avoid_ice_roads_fords_description">Avoids ice roads and fords.</string>
    <string name="use_location">Use position</string>
    <string name="add_location_as_first_point_descr">Add your position as point of departure to plan the perfect route.</string>
    <string name="my_location">My position</string>
    <string name="shared_string_finish">Finish</string>
    <string name="plan_route">Plan route</string>
    <string name="shared_string_sort">Sort</string>
    <string name="coordinate_input">Coordinate input</string>
    <string name="marker_save_as_track_descr">Export your markers to the following GPX file:</string>
    <string name="marker_save_as_track">Save as GPX file</string>
    <string name="move_to_history">Move to history</string>
    <string name="group_will_be_removed_after_restart">The group will be gone the next time you start the app.</string>
    <string name="show_guide_line">Show directional lines</string>
    <string name="show_arrows_on_the_map">Show arrows on the map</string>
    <string name="show_passed">Show passed</string>
    <string name="hide_passed">Hide passed</string>
    <string name="remove_from_map_markers">Remove from \'Map markers\'</string>
    <string name="descendingly">Z-A</string>
    <string name="ascendingly">A-Z</string>
    <string name="date_added">Added</string>
    <string name="order_by">Order by:</string>
    <string name="marker_show_distance_descr">Select how to indicate distance and direction to map markers on the map:</string>
    <string name="map_orientation_change_in_accordance_with_speed">Map orientation threshold</string>
    <string name="map_orientation_change_in_accordance_with_speed_descr">Select speed of switching orientation from \'Movement direction\' to \'Compass directon\' below.</string>
    <string name="all_markers_moved_to_history">All map markers moved to history</string>
    <string name="marker_moved_to_history">Map marker moved to history</string>
    <string name="marker_moved_to_active">Map marker moved to active</string>
    <string name="shared_string_list">List</string>
    <string name="shared_string_groups">Groups</string>
    <string name="passed">Last used: %1$s</string>
    <string name="make_active">Make active</string>
    <string name="today">Today</string>
    <string name="yesterday">Yesterday</string>
    <string name="last_seven_days">Last 7 days</string>
    <string name="this_year">This year</string>
    <!-- string name="widget">Widget</string if needed should be shared_string_widget -->
    <!-- string name="top_bar">Top bar</string use shared_string_topbar -->
    <string name="move_all_to_history">Move all to history</string>
    <string name="show_direction">Distance indication</string>
    <string name="sort_by">Sort by</string>
    <string name="do_not_use_animations">No animations</string>
    <string name="do_not_use_animations_descr">Turns off map animations.</string>
    <string name="keep_showing_on_map">Keep showing on map</string>
    <string name="exit_without_saving">Exit without saving?</string>
    <string name="line">Line</string>
    <string name="save_as_route_point">Save as route points</string>
    <string name="save_as_line">Save as line</string>
    <string name="route_point">Route point</string>
    <string name="edit_line">Edit line</string>
    <string name="add_point_before">Add point before</string>
    <string name="add_point_after">Add point after</string>
    <string name="shared_string_options">Options</string>
    <string name="measurement_tool_snap_to_road_descr">OsmAnd will connect the points with routes for the selected profile.</string>
    <string name="measurement_tool_save_as_new_track_descr">Save the points either as route points or as a line.</string>
    <string name="choose_navigation_type">Select navigation profile</string>
    <string name="none_point_error">Please add at least one point.</string>
    <string name="enter_gpx_name">GPX file name:</string>
    <string name="show_on_map_after_saving">Show on map after saving</string>
    <string name="measurement_tool_action_bar">Browse the map and add points</string>
    <string name="measurement_tool">Measure distance</string>
    <string name="quick_action_resume_pause_navigation">Pause/resume navigation</string>
    <string name="quick_action_resume_pause_navigation_descr">Button to pause or resume navigation.</string>
    <string name="quick_action_show_navigation_finish_dialog">Show \'Navigation finished\' dialog</string>
    <string name="quick_action_start_stop_navigation">Start/stop navigation</string>
    <string name="quick_action_start_stop_navigation_descr">Button to start or end navigation.</string>
    <string name="store_tracks_in_monthly_directories">Store recorded tracks in monthly folders</string>
    <string name="store_tracks_in_monthly_directories_descrp">Store recorded tracks in sub-folders per recording month (like 2018-01).</string>
    <string name="shared_string_reset">Reset</string>
    <string name="shared_string_reload">Reload</string>
    <string name="mapillary_menu_descr_tile_cache">Reload tiles to see up to date data.</string>
    <string name="mapillary_menu_title_tile_cache">Tile cache</string>
    <string name="wrong_user_name">Wrong username</string>
    <string name="shared_string_to">To</string>
    <string name="mapillary_menu_date_from">From</string>
    <string name="mapillary_menu_descr_dates">Only view added images</string>
    <string name="mapillary_menu_title_dates">Date</string>
    <string name="mapillary_menu_edit_text_hint">Type username</string>
    <string name="mapillary_menu_descr_username">View only images added by</string>
    <string name="mapillary_menu_title_username">Username</string>
    <string name="mapillary_menu_filter_description">Filter images by submitter, by date or by type. Only active in closeup zoom.</string>
    <string name="mapillary_menu_title_pano">Display only 360° images</string>
    <string name="map_widget_ruler_control">Radius ruler</string>
    <string name="shared_string_permissions">Permissions</string>
    <string name="import_gpx_failed_descr">Could not import file. Please ensure OsmAnd has permission to read it.</string>
    <string name="distance_moving">Distance corrected</string>
    <string name="mapillary_image">Mapillary image</string>
    <string name="open_mapillary">Open Mapillary</string>
    <string name="shared_string_install">Install</string>
    <string name="improve_coverage_mapillary">Improve photo coverage with Mapillary</string>
    <string name="improve_coverage_install_mapillary_desc">Install Mapillary to add one or more photos to this map location.</string>
    <string name="online_photos">Online photos</string>
    <string name="shared_string_add_photos">Add photos</string>
    <string name="no_photos_descr">No photos here.</string>
    <string name="mapillary_action_descr">Share your street-level view via Mapillary.</string>
    <string name="mapillary_widget">Mapillary widget</string>
    <string name="mapillary_widget_descr">Allows quick contributions to Mapillary.</string>
    <string name="mapillary_descr">Online street-level photos for everyone. Discover places, collaborate, capture the world.</string>
    <string name="mapillary">Mapillary</string>
    <string name="plugin_mapillary_descr">Street-level photos for everyone. Discover places, collaborate, capture the world.</string>
    <string name="private_access_routing_req">Your destination is located in an area with private access. Allow using private roads for this trip?</string>
    <string name="restart_search">Restart search</string>
    <string name="increase_search_radius">Increase search radius</string>
    <string name="nothing_found">Nothing found</string>
    <string name="nothing_found_descr">Change the search or increase its radius.</string>
    <string name="quick_action_showhide_osmbugs_title">Show or hide OSM notes</string>
    <string name="quick_action_osmbugs_show">Show OSM notes</string>
    <string name="quick_action_osmbugs_hide">Hide OSM notes</string>
    <string name="quick_action_showhide_osmbugs_descr">Button to show or hide OSM notes on the map.</string>
    <string name="sorted_by_distance">Sorted by distance</string>
    <string name="search_favorites">Search in Favorites</string>
    <string name="hillshade_menu_download_descr">Download the \'Hillshade Overlay\' map to show vertical shading.</string>
    <string name="hillshade_purchase_header">Install the \'Contour lines\' plugin to show graded vertical areas.</string>
    <string name="hide_from_zoom_level">Hide starting from zoom level</string>
    <string name="srtm_menu_download_descr">Download the \'Contour line\' map for use in this region.</string>
    <string name="shared_string_plugin">Plugin</string>
    <string name="srtm_purchase_header">Buy and install the \'Contour lines\' plugin to show graded vertical areas.</string>
    <string name="srtm_color_scheme">Color scheme</string>
    <string name="show_from_zoom_level">Display starting at zoom level</string>
    <string name="routing_attr_allow_private_name">Allow private access</string>
    <string name="routing_attr_allow_private_description">Allow access to private areas.</string>
    <string name="display_zoom_level">Display zoom level: %1$s</string>
    <string name="favorite_group_name">Group name</string>
    <string name="change_color">Change color</string>
    <string name="edit_name">Edit name</string>
    <string name="animate_my_location">Animate own position</string>
    <string name="animate_my_location_desc">Turn on animated map panning of \'My position\' during navigation.</string>
    <string name="shared_string_overview">Overview</string>
    <string name="select_street">Select street</string>
    <string name="shared_string_in_name">in %1$s</string>
    <string name="type_address">Type address</string>
    <string name="type_city_town">Type city/town/locality</string>
    <string name="type_postcode">Type postcode</string>
    <string name="nearest_cities">Nearest cities</string>
    <string name="select_city">Select city</string>
    <string name="select_postcode">Postcode search</string>
    <string name="quick_action_auto_zoom">Auto zoom map on/off</string>
    <string name="quick_action_auto_zoom_desc">Button to turn speed controlled auto zoom on or off.</string>
    <string name="quick_action_auto_zoom_on">Turn on auto zooming</string>
    <string name="quick_action_auto_zoom_off">Turn off auto zooming</string>
    <string name="quick_action_add_destination">Set destination</string>
    <string name="quick_action_replace_destination">Replace destination</string>
    <string name="quick_action_add_first_intermediate">Add first intermediate</string>
    <string name="quick_action_add_destination_desc">A button to make the screen center the route destination, a previously selected destination would become the last intermediate destination.</string>
    <string name="quick_action_directions_from_desc">A button to make the screen center the point of departure. Will then ask to set destination or trigger the route calculation.</string>
    <string name="quick_action_replace_destination_desc">A button to make the screen center the new route destination, replacing the previously selected destination (if any).</string>
    <string name="quick_action_add_first_intermediate_desc">A button to make the screen center the first intermediate destination.</string>
    <string name="no_overlay">No overlay</string>
    <string name="no_underlay">No underlay</string>
    <string name="subscribe_email_error">Error</string>
    <string name="subscribe_email_desc">Subscribe to our mailing list about app discounts and get 3 more map downloads!</string>
    <string name="depth_contour_descr">Sea depth contour lines and seamarks.</string>
    <string name="sea_depth_thanks">Thank you for purchasing \'Nautical depth contours\'</string>
    <string name="index_item_depth_contours_osmand_ext">Nautical depth contours</string>

    <string name="index_item_world_wikivoyage">Worldwide Wikivoyage articles</string>
    <string name="index_item_depth_points_southern_hemisphere">Southern hemisphere nautical depth points</string>
    <string name="index_item_depth_points_northern_hemisphere">Northern hemisphere nautical depth points</string>
    <string name="download_depth_countours">Nautical depth contours</string>
    <string name="nautical_maps">Nautical maps</string>
    <string name="analyze_on_map">Analyze on map</string>
    <string name="shared_string_visible">Visible</string>
    <string name="restore_purchases">Restore purchases</string>
    <string name="fonts_header">Map fonts</string>
    <string name="right_side_navigation">Right-hand traffic</string>
    <string name="driving_region_automatic">Automatic</string>
    <string name="do_not_send_anonymous_app_usage">Don\'t send anonymous app usage statistics</string>
    <string name="do_not_send_anonymous_app_usage_desc">OsmAnd collects info about which parts of the app you open. Your location is never sent, nor is anything you enter into the app or details of areas you view, search, or download.</string>
    <string name="do_not_show_startup_messages">Don\'t show startup messages</string>
    <string name="do_not_show_startup_messages_desc">Don\'t show app discounts &amp; special local event messages.</string>
    <string name="parking_options">Parking options</string>
    <string name="full_version_thanks">Thank you for purchasing the paid version of OsmAnd.</string>
    <string name="routing_attr_relief_smoothness_factor_hills_name">Hilly</string>
    <string name="routing_attr_relief_smoothness_factor_plains_name">Less hilly</string>
    <string name="routing_attr_relief_smoothness_factor_more_plains_name">Flat</string>
    <string name="routing_attr_driving_style_speed_name">Shorter routes</string>
    <string name="routing_attr_driving_style_balance_name">Balanced</string>
    <string name="routing_attr_driving_style_safety_name">Prefer byways</string>
    <string name="relief_smoothness_factor_descr">Preferred terrain: flat or hilly.</string>
    <string name="shared_string_slope">Slope</string>
    <string name="add_new_folder">Add new folder</string>
    <string name="points_delete_multiple_succesful">Point(s) deleted.</string>
    <string name="points_delete_multiple">Are you sure you want to delete %1$d point(s)?</string>
    <string name="route_points_category_name">Turns to pass on this route</string>
    <string name="track_points_category_name">Waypoints, points of interest, named features</string>
    <string name="shared_string_gpx_track">Track</string>
    <string name="max_speed">Maximum speed</string>
    <string name="average_speed">Average speed</string>
    <string name="shared_string_time_moving">Time moving</string>
    <string name="shared_string_time_span">Time span</string>
    <string name="shared_string_max">Max</string>
    <string name="shared_string_start_time">Start time</string>
    <string name="shared_string_end_time">End time</string>
    <string name="shared_string_color">Color</string>
    <string name="select_gpx_folder">Select GPX file folder</string>
    <string name="file_can_not_be_moved">Could not move file.</string>
    <string name="shared_string_move">Move</string>
    <string name="shared_string_gpx_tracks">Tracks</string>
    <string name="routing_attr_driving_style_name">Driving style</string>
    <string name="route_altitude">Route elevation</string>
    <string name="altitude_descent">Descent</string>
    <string name="altitude_ascent">Ascent</string>
    <string name="altitude_range">Altitude range</string>
    <string name="average_altitude">Average altitude</string>
    <string name="shared_string_time">Time</string>
    <string name="total_distance">Total distance</string>
    <string name="routing_attr_relief_smoothness_factor_name">Select elevation fluctuation</string>
    <string name="routing_attr_height_obstacles_name">Use elevation data</string>
    <string name="routing_attr_height_obstacles_description">Factor in terrain elevation (via SRTM, ASTER, and EU-DEM data).</string>
    <string name="rendering_attr_depthContours_description">Show depth contours and points.</string>
    <string name="rendering_attr_depthContours_name">Nautical depth contours</string>
    <!-- string name="release_2_6">
	\u2022 New feature: Quick action button\n\n
	\u2022 Improved touch screen gesture response (e.g. concurrent panning and zooming)\n\n
	\u2022 New map fonts covering more locales\n\n
	\u2022 Support text-to-speech for regional language variants (and accents)\n\n
	\u2022 Visibility enhancements in several map styles and Wikipedia\n\n
	\u2022 Support Open Location Code (OLC)\n\n
	\u2022 Display elevation, slope, and speed profile for recorded GPX tracks and calculated routes\n\n
	\u2022 \"Driving style\" setting and logic improvements for bicycle routing\n\n
	\u2022 Altitude data settings for bicycle routing\n\n
	\u2022 Several other improvements and bug fixes\n\n
	and more…
	</string -->
    <!-- string name="release_2_7">
	\u2022 Mapillary plugin with street-level imagery\n\n
	\u2022 Ruler widget for distance measurement\n\n
	\u2022 GPX split intervals with detailed info about your track\n\n
	\u2022 Other improvements and bug fixes\n\n
	</string -->
    <!-- string name="release_2_8">
	\u2022 Completely reworked map markers with directional lines and route planning\n\n
	\u2022 Measure distance tool offering snap to road feature and saving points as track\n\n
	\u2022 OsmAnd Live: Bug fixes, fresh data on the server every 30 minutes, updates implemented into the navigation\n\n
	</string -->
    <!-- string name="release_2_9">
	\u2022 Updated the context menu: Show when the POI opens / closes\n\n
	\u2022 Transport menu: all available routes are now at the top\n\n
	\u2022 Wikipedia: added the button to open the original article, updated the appearance of articles\n\n
	\u2022 Route: added possibility to swap start and end points in one tap\n\n
	\u2022 OSM notes: Added sorting by type and date\n\n
	\u2022 OSM edits: Show an icon and a name of the POI category, display completed actions\n\n
	\u2022 New quick coordinate input screen for quick markers creation\n\n
    \u2022 Detection of stop signs now considers driving direction\n\n
	\u2022 New algorithm providing meaningful ascent/descent values for GPX tracks\n\n
	\u2022 Terrain (ascent) aware hiking time (Naismith\'s rule)\n\n
	</string -->
    <string name="auto_split_recording_title">Auto-split recordings after gap</string>
    <string name="auto_split_recording_descr">Start new segment after gap of 6 min, new track after gap of 2 h, or new file after a longer gap if the date has changed.</string>
    <string name="rendering_attr_contourDensity_description">Contour line density</string>
    <string name="rendering_attr_contourDensity_name">Contour line density</string>
    <string name="rendering_value_high_name">High</string>
    <string name="rendering_value_medium_w_name">Medium</string>
    <string name="rendering_value_low_name">Low</string>
    <string name="rendering_attr_contourWidth_description">Contour line width</string>
    <string name="rendering_attr_contourWidth_name">Contour line width</string>
    <string name="rendering_attr_hideWaterPolygons_description">Water</string>
    <string name="rendering_attr_hideWaterPolygons_name">Hide water</string>
    <string name="routing_attr_allow_motorway_name">Use motorways</string>
    <string name="routing_attr_allow_motorway_description">Allows motorways.</string>
    <string name="upload_osm_note_description">Upload your OSM note anonymously or by using your OpenStreetMap.org profile.</string>
    <string name="wiki_around">Nearby Wikipedia articles</string>
    <string name="search_map_hint">City or region</string>
    <string name="route_roundabout_short">Take %1$d exit and go</string>
    <string name="upload_poi">Upload POI</string>
    <string name="route_calculation">Route calculation</string>
    <string name="gpx_no_tracks_title">You do not have any GPX files yet</string>
    <string name="gpx_no_tracks_title_folder">You may also add GPX files to the folder</string>
    <string name="gpx_add_track">Add more…</string>
    <string name="gpx_appearance">Appearance</string>
    <string name="trip_rec_notification_settings">Turn on quick recording</string>
    <string name="trip_rec_notification_settings_desc">Display a system notification allowing trip recording.</string>
    <string name="shared_string_notifications">Notifications</string>
    <string name="shared_string_continue">Continue</string>
    <string name="shared_string_pause">Pause</string>
    <string name="shared_string_paused">Paused</string>
    <string name="shared_string_trip">Trip</string>
    <string name="shared_string_recorded">Recorded</string>
    <string name="shared_string_record">Record</string>
    <string name="gpx_logging_no_data">No data</string>
    <!-- string name="release_2_5">
	\u2022 Tappable icons on the map\n\n
	\u2022 Powerful POI filter search: Search, e.g. restaurants by cuisine, or campgrounds with specific facilities\n\n
	\u2022 New Topo Map style for cyclists and hikers\n\n
	\u2022 Enhanced trip recording\n\n
	\u2022 Improved navigation notifications (Android Wear)\n\n
	\u2022 Many other improvements and bug fixes\n\n
	and more…
    </string -->
    <string name="rendering_attr_contourColorScheme_description">Contour lines color scheme</string>
    <string name="save_track_min_speed">Logging minimum speed</string>
    <string name="save_track_min_speed_descr">Filter: No logging of points below this speed.</string>
    <string name="save_track_min_distance">Logging minimum displacement</string>
    <string name="save_track_min_distance_descr">Filter: Set minimum distance from a point to log a new one.</string>
    <string name="save_track_precision">Logging minimum accuracy</string>
    <string name="save_track_precision_descr">Filter: No logging unless this accuracy is reached.</string>
    <string name="christmas_poi">Christmas POI</string>
    <string name="christmas_desc">Anticipating Christmas and New Year holidays, you can choose to display associated POIs like Christmas trees and markets, etc.</string>
    <string name="christmas_desc_q">Show Christmas holiday POIs?</string>
    <string name="rendering_value_light_brown_name">Light brown</string>
    <string name="rendering_value_dark_brown_name">Dark brown</string>
    <string name="rendering_attr_contourColorScheme_name">Contour lines color scheme</string>
    <string name="rendering_attr_surfaceIntegrity_name">Road surface integrity</string>
    <string name="search_hint">Type city, address, POI name</string>
    <string name="translit_name_if_miss">Transliterate if %1$s name is missing</string>
    <string name="translit_names">Transliterate names</string>
    <string name="edit_filter">Edit categories</string>
    <string name="subcategories">Subcategories</string>
    <string name="selected_categories">Selected categories</string>
    <string name="create_custom_poi">Create custom filter</string>
    <string name="custom_search">Custom search</string>
    <string name="shared_string_filters">Filters</string>
    <string name="apply_filters">Apply filters</string>
    <string name="save_filter">Save filter</string>
    <string name="delete_filter">Delete filter</string>
    <string name="new_filter">New filter</string>
    <string name="new_filter_desc">Please enter a name for the new filter, this will be added to your \'Categories\' tab.</string>
    <string name="osm_live_payment_desc">Subscription charged per month. Cancel it on Google Play at any time.</string>
    <string name="donation_to_osm">Donation to the OSM community</string>
    <string name="donation_to_osm_desc">Part of your donation is sent to OSM contributors. The subscription cost remains the same.</string>
    <string name="osm_live_subscription_desc">Subscription enables hourly, daily, weekly updates, and unlimited downloads for all maps globally.</string>
    <string name="get_it">Get it</string>
    <string name="get_for">Get for %1$s</string>
    <string name="osm_live_banner_desc">Get unlimited map downloads, adding weekly, daily, or even hourly updates.</string>
    <string name="osmand_plus_banner_desc">Unlimited map downloads, updates, and Wikipedia plugin.</string>
    <string name="si_mi_meters">Miles/meters</string>
    <string name="skip_map_downloading">Skip downloading maps</string>
    <string name="skip_map_downloading_desc">You have no offline map installed. You may select a map from the list or download maps later via \'Menu - %1$s\'.</string>
    <string name="search_another_country">Select another region</string>
    <string name="search_map">Searching maps…</string>
    <string name="first_usage_wizard_desc">Let OsmAnd determine your location and suggest maps to download for that region.</string>
    <string name="location_not_found">Location not found</string>
    <string name="no_inet_connection">No Internet connection</string>
    <string name="no_inet_connection_desc_map">Required to download maps.</string>
    <string name="search_location">Searching for location…</string>
    <string name="storage_free_space">Free space</string>
    <string name="storage_place_description">OsmAnd\'s data storage (for maps, GPX files, etc.): %1$s.</string>
    <string name="give_permission">Grant permission</string>
    <string name="allow_access_location">Allow location access</string>
    <string name="first_usage_greeting">Get directions and discover new places without an Internet connection</string>
    <string name="search_my_location">Find my position</string>
    <string name="update_all_maps_now">Update all maps now?</string>
    <string name="clear_tile_data">Clear all tiles</string>
    <string name="routing_attr_short_way_name">Fuel-efficient way</string>
    <string name="routing_attr_short_way_description">Use fuel-efficient way (usually shorter).</string>
    <string name="replace_favorite_confirmation">Are you sure you want to replace Favorite %1$s?</string>
    <string name="rendering_attr_hideOverground_name">Overground objects</string>
    <string name="shared_string_change">Change</string>
    <string name="get_started">Get started</string>
    <string name="route_stops_before">%1$s stops before</string>
    <string name="coords_search">Coordinates search</string>
    <string name="advanced_coords_search">Advanced coordinates search</string>
    <string name="back_to_search">Back to search</string>
    <string name="confirmation_to_delete_history_items">Remove selected items from \'History\'?</string>
    <string name="show_something_on_map">Show %1$s on the map</string>
    <!-- string name="release_2_4">
	\u2022 New very powerful free text search\n\n
	\u2022 Car audio system / speaker phone integration via Bluetooth\n\n
	\u2022 Improved route guidance, voice prompting, and turn lane indication\n\n
	\u2022 Improved transport layer with route rendering\n\n
	\u2022 Added more locales and now support regional locales\n\n
	\u2022 Many other improvements and bugfixes\n\n
	and more…
    </string -->
    <string name="dist_away_from_my_location">Search %1$s away</string>
    <string name="share_history_subject"> shared via OsmAnd</string>
    <string name="search_categories">Categories</string>
    <string name="postcode">Postcode</string>
    <string name="shared_string_from">from</string>
    <string name="city_type_district">District</string>
    <string name="city_type_neighbourhood">Neighbourhood</string>
    <string name="map_widget_search">Search</string>
    <string name="shared_string_is_open_24_7">Open 24/7</string>
    <string name="storage_directory_card">Memory card</string>
    <string name="coords_format">Coordinate format</string>
    <string name="coords_format_descr">Format for geographical coordinates.</string>
    <string name="app_mode_bus">Bus</string>
    <string name="app_mode_train">Train</string>
    <string name="current_track">Current track</string>
    <string name="map_widget_battery">Battery level</string>
    <string name="change_markers_position">Change marker position</string>
    <string name="move_marker_bottom_sheet_title">Move the map to change marker position</string>
    <!-- string name="lat_lon_pattern">Lat: %1$.5f Lon: %2$.5f</string -->
    <string name="follow_us">Follow us</string>
    <string name="access_direction_audio_feedback">Audio directions</string>
    <string name="access_direction_audio_feedback_descr">Indicate target point direction by sound.</string>
    <string name="access_direction_haptic_feedback">Haptic directions</string>
    <string name="access_direction_haptic_feedback_descr">Indicate target point direction by vibration.</string>
    <string name="use_osm_live_routing_description">Enable navigation for OsmAnd Live changes.</string>
    <string name="use_osm_live_routing">OsmAnd Live navigation</string>
    <string name="access_no_destination">Destination not set</string>
    <string name="map_widget_magnetic_bearing">Magnetic bearing</string>
    <string name="map_widget_bearing">Relative bearing</string>
    <string name="access_disable_offroute_recalc">No route recalculation after leaving it</string>
    <string name="access_disable_offroute_recalc_descr">No route recalculation after going off route.</string>
    <string name="access_disable_wrong_direction_recalc">No route recalculation for opposite direction</string>
    <string name="access_disable_wrong_direction_recalc_descr">No route recalculation while just moving in the opposite direction.</string>
    <string name="access_smart_autoannounce">Smart autoannounce</string>
    <string name="access_smart_autoannounce_descr">Notify only when direction to the target point changes.</string>
    <string name="access_autoannounce_period">Autoannounce period</string>
    <string name="access_autoannounce_period_descr">Minimal time interval between announcements.</string>
    <string name="access_default_color">Default color</string>
    <string name="access_category_choice">Choose category</string>
    <string name="access_hint_enter_name">Enter name</string>
    <string name="access_hint_enter_category">Enter category</string>
    <string name="access_hint_enter_description">Enter description.</string>
    <string name="access_map_linked_to_location">Map linked to location</string>
    <string name="access_collapsed_list">Collapsed list</string>
    <string name="access_expanded_list">Expanded list</string>
    <string name="access_empty_list">Empty list</string>
    <string name="access_tree_list">Tree list</string>
    <string name="access_shared_string_not_installed">Not installed</string>
    <string name="access_widget_expand">Expand</string>
    <string name="access_shared_string_navigate_up">Navigate up</string>
    <string name="access_sort">Sort</string>
    <string name="map_mode">Map mode</string>
    <string name="number_of_gpx_files_selected_pattern">%s GPX files selected</string>
    <string name="rendering_value_fine_name">Fine</string>
    <string name="rendering_value_thin_name">Thin</string>
    <string name="rendering_value_medium_name">Medium</string>
    <string name="rendering_value_bold_name">Bold</string>
    <string name="no_map_markers_found">Please add map markers via map</string>
    <string name="no_waypoints_found">No waypoints found</string>
    <string name="anonymous_user_hint">Anonymous users cannot:\n- Create groups;\n- Sync groups and devices with the server;\n- Manage groups and devices in a personal dashboard on the website.</string>
    <string name="report">Report</string>
    <string name="storage_permission_restart_is_required">The app is now allowed to write to external storage, but needs to be started again to do so.</string>
    <!-- string name="release_2_3">
	\u2022 OSM Live. Support map contributors and developers and get hourly map updates. \n\n
	\u2022 Map markers. A new way to quickly select places on the map.\n\n
	\u2022 More detailed OSM maps with country specific road shields and lots of new map features.\n\n
	\u2022 Improved Look and Feel of Route preparation. \n\n
	\u2022 Many improvements in the map context menu such as contextual address lookup.\n\n
	and more…
        </string -->
    <string name="shared_string_move_up">Move ↑</string>
    <string name="shared_string_move_down">Move ↓</string>
    <string name="finish_navigation">Finish navigation</string>
    <string name="avoid_road">Avoid road</string>
    <string name="storage_directory_readonly_desc">Switched to internal memory since the selected data storage folder is write-protected. Please select a writable storage directory.</string>
    <string name="storage_directory_shared">Shared memory</string>
    <string name="shared_string_topbar">Top bar</string>
    <string name="full_report">Full report</string>
    <string name="recalculate_route">Recalculate route</string>
    <string name="open_street_map_login_and_pass">OSM username and password</string>
    <string name="donations">Donations</string>
    <string name="number_of_recipients">Number of recipients</string>
    <string name="osm_user_stat">Edits %1$s, rank %2$s, total edits %3$s</string>
    <string name="osm_recipient_stat">Edits %1$s, sum %2$s mBTC</string>
    <string name="osm_editors_ranking">OSM Editor ranking</string>
    <string name="osm_live_subscription">OsmAnd Live subscription</string>
    <string name="osm_live_subscribe_btn">Subscribe</string>
    <string name="osm_live_email_desc">Needed to update you about your contributions.</string>
    <string name="osm_live_user_public_name">Public name</string>
    <string name="osm_live_hide_user_name">Do not show my name in reports</string>
    <string name="osm_live_support_region">Support region</string>
    <string name="osm_live_month_cost">Cost per month</string>
    <string name="osm_live_month_cost_desc">Monthly payment</string>
    <string name="osm_live_active">Active</string>
    <string name="osm_live_not_active">Inactive</string>
    <string name="osm_live_enter_email">Please enter a valid e-mail address</string>
    <string name="osm_live_enter_user_name">Please enter a public name</string>
    <string name="osm_live_thanks">Thank you for supporting OsmAnd!\nTo activate all new features you need to restart OsmAnd.</string>
    <string name="osm_live_region_desc">Part of your donation will be sent to OSM users who submit changes to the map in that region.</string>
    <string name="osm_live_subscription_settings">Subscription settings</string>
    <string name="osm_live_ask_for_purchase">Please purchase a subscription to OsmAnd Live first</string>
    <string name="osm_live_header">This subscription enables hourly updates for all maps around the world.\n
    Part of the income goes back to the OSM community and is paid out for each OSM contribution.\n
    If you love OsmAnd and OSM and want to support and be supported by them, this is the perfect way to do it.</string>
    <string name="select_map_marker">Select map marker</string>
    <string name="map_markers_other">Other markers</string>
    <string name="upload_anonymously">Upload anonymously</string>
    <string name="show_transparency_seekbar">Show transparency seekbar</string>
    <string name="download_files_error_not_enough_space">Not enough space!\n
    {3} MB is needed temporarily, {1} MB permanently.\n
    (Only {2} MB available.)</string>
    <string name="download_files_question_space_with_temp">Download {0} file(s)?\n
    {3} MB is used temporarily, {1} MB permanently. (Of {2} MB.)</string>
    <string name="download_files_question_space">Download {0} file(s)?\n
    {1} MB (of {2} MB) will be used.</string>
    <string name="upload_osm_note">Upload OSM Note</string>
    <string name="map_marker_1st">First map marker</string>
    <string name="map_marker_2nd">Second map marker</string>
    <string name="shared_string_toolbar">Toolbar</string>
    <string name="shared_string_widgets">Widgets</string>
    <string name="add_points_to_map_markers_q">Add all points as map markers?</string>
    <string name="shared_string_add_to_map_markers">Add to map markers</string>
    <string name="select_map_markers">Select map markers</string>
    <string name="shared_string_reverse_order">Reverse order</string>
    <string name="show_map_markers_description">Activate the map markers feature.</string>
    <string name="clear_active_markers_q">Remove all active markers?</string>
    <string name="clear_markers_history_q">Clear map marker history?</string>
    <string name="active_markers">Active markers</string>
    <string name="map_markers">Map markers</string>
    <string name="map_marker">Map marker</string>
    <string name="consider_turning_polygons_off">It is recommended to turn off polygon rendering.</string>
    <string name="rendering_attr_showMtbRoutes_name">Show mountain bike trails</string>
    <string name="show_polygons">Show polygons</string>
    <!-- string name="underlay_transparency">Underlay transparency</string -->
    <string name="find_parking">Find parking</string>
    <string name="shared_string_status">Status</string>
    <string name="shared_string_save_changes">Save changes</string>
    <string name="shared_string_email_address">E-mail address</string>
    <string name="rendering_attr_hideUnderground_name">Underground objects</string>
    <string name="data_is_not_available">Data not available</string>
    <string name="shared_string_remove">Remove</string>
    <string name="shared_string_read_more">Read more</string>
    <string name="clear_updates_proposition_message">"Remove downloaded updates and get back to the original map edition"</string>
    <string name="add_time_span">Add time span</string>
    <string name="road_blocked">Road blocked</string>
    <string name="shared_string_select">Select</string>
    <string name="switch_start_finish">Reverse starting point &amp; destination</string>
    <string name="rendering_attr_hideIcons_name">POI icons</string>
    <string name="item_removed">Item removed</string>
    <string name="n_items_removed">items removed</string>
    <string name="shared_string_undo_all">Undo all</string>
    <string name="shared_string_type">Type</string>
    <string name="starting_point">Starting point</string>
    <string name="shared_string_not_selected">Not selected</string>
    <string name="rec_split">Recorder Split</string>
    <string name="rec_split_title">Use Recorder Split</string>
    <string name="rec_split_desc">Rewrite clips when used space exceeds the storage size.</string>
    <string name="rec_split_clip_length">Clip length</string>
    <string name="rec_split_clip_length_desc">Upper time limit for recorded clips.</string>
    <string name="rec_split_storage_size">Storage size</string>
    <string name="rec_split_storage_size_desc">Amount of space that can be occupied by all recorded clips.</string>
    <string name="live_updates">Live updates</string>
    <string name="available_maps">Available maps</string>
    <string name="select_voice_provider">Select voice guidance</string>
    <string name="select_voice_provider_descr">Select or download voice guidance for your language.</string>
    <string name="impassable_road_desc">Select roads you want to avoid during navigation.</string>
    <string name="shared_string_sound">Sound</string>
    <string name="no_location_permission">Grant location data access.</string>
    <string name="no_camera_permission">Grant camera access.</string>
    <string name="no_microphone_permission">Grant mic access.</string>
    <string name="route_distance">Distance:</string>
    <string name="route_duration">Time:</string>
    <string name="rendering_attr_horseRoutes_name">Horse routes</string>
    <string name="no_address_found">No address determined</string>
    <string name="shared_string_near">Near</string>
    <string name="shared_string_hide">Hide</string>
    <string name="av_video_quality_low">Lowest quality</string>
    <string name="av_video_quality_high">Highest quality</string>
    <string name="av_video_quality">Video output quality</string>
    <string name="av_video_quality_descr">Select video quality.</string>
    <string name="av_audio_format">Audio output format</string>
    <string name="av_audio_format_descr">Select audio output format.</string>
    <string name="av_audio_bitrate">Audio bitrate</string>
    <string name="av_audio_bitrate_descr">Select audio bitrate.</string>
    <string name="please_specify_poi_type_only_from_list">Please specify the correct POI type or skip it.</string>
    <string name="access_from_map_description">Menu button launches the dashboard rather than the menu</string>
    <string name="access_from_map">Access from map</string>
    <string name="show_on_start_description">\'Off\' launches the map directly.</string>
    <string name="show_on_start">Show on start</string>
    <string name="copied_to_clipboard">Copied to clipboard</string>
    <!-- string name="release_2_2">
	\u2022 New context-sensitive UI for tapping locations on the map and on other screens\n\n
	\u2022 Map screen is now launched directly unless \'Show dashboard on app start\' is selected\n\n
	\u2022 Set up which and how cards are displayed on the dashboard\n\n
	\u2022 Bypass the dashboard if you like menu-based app control\n\n
	\u2022 To download maps, regions can be directly selected by tapping on the world map\n\n
	\u2022 POI Search now supports more specific queries\n\n
	\u2022 Improved POI and OSM editing functionality\n\n
	\u2022 Map data download structure and interface reworked\n\n
	and more…
        </string -->
    <string name="osm_save_offline">Save offline</string>
    <string name="osm_edit_modified_poi">Modified OSM POI</string>
    <string name="osm_edit_deleted_poi">Deleted OSM POI</string>
    <string name="context_menu_item_open_note">Open OSM Note</string>
    <string name="osm_edit_reopened_note">Reopened OSM Note</string>
    <string name="osm_edit_commented_note">Commented OSM Note</string>
    <string name="osm_edit_removed_note">Deleted OSM Note</string>
    <string name="osm_edit_created_note">Created OSM Note</string>
    <string name="osn_bug_name">OSM Note</string>
    <string name="osn_add_dialog_title">Create note</string>
    <string name="osn_comment_dialog_title">Add comment</string>
    <string name="osn_reopen_dialog_title">Reopen note</string>
    <string name="osn_close_dialog_title">Close note</string>
    <string name="osn_add_dialog_success">Note created</string>
    <string name="osn_add_dialog_error">Could not create note.</string>
    <string name="osn_close_dialog_success">Note closed</string>
    <string name="osn_close_dialog_error">Could not close note.</string>
    <string name="osb_author_dialog_password">OSM password (optional)</string>
    <string name="osb_comment_dialog_message">Message</string>
    <string name="osb_comment_dialog_author">Author name</string>
    <string name="osb_comment_dialog_error">Could not add comment.</string>
    <string name="osb_comment_dialog_success">Comment added</string>
    <string name="shared_string_commit">Commit</string>
    <string name="context_menu_item_delete_waypoint">Delete GPX waypoint?</string>
    <string name="context_menu_item_edit_waypoint">Edit GPX waypoint</string>
    <string name="shared_string_location">Location</string>
    <string name="share_osm_edits_subject">OSM edits shared via OsmAnd</string>
    <string name="lang_nds">Low German</string>
    <string name="lang_mk">Macedonian</string>
    <string name="lang_fy">Frysk</string>
    <string name="lang_als">Albanian (Tosk)</string>
    <string name="read_more">Read more</string>
    <string name="whats_new">What\'s new in</string>
    <string name="rendering_attr_hideProposed_name">Proposed objects</string>
    <string name="shared_string_update">Update</string>
    <string name="shared_string_upload">Upload</string>
    <string name="osm_edit_created_poi">Created OSM POI</string>
    <string name="world_map_download_descr">World basemap (covering the whole world at low zoom level) missing or outdated. Please consider downloading it for a global overview.</string>
    <string name="shared_string_qr_code">QR code</string>
    <string name="map_downloaded">Map downloaded</string>
    <string name="map_downloaded_descr">The %1$s map is ready for use.</string>
    <string name="go_to_map">Show map</string>
    <string name="simulate_initial_startup_descr">"Sets the flag indicating first app startup, keeps all other settings unchanged."</string>
    <string name="simulate_initial_startup">Simulate first app start</string>
    <string name="share_geo">geo:</string>
    <string name="share_menu_location">Share location</string>
    <string name="shared_string_send">Send</string>
    <string name="favorite_category_dublicate_message">Please use a category name that doesn\'t already exist.</string>
    <string name="favorite_category_name">Category name</string>
    <string name="favorite_category_add_new_title">Add new category</string>
    <string name="regions">Regions</string>
    <string name="region_maps">Regionwide maps</string>
    <string name="world_maps">World maps</string>
    <string name="hillshade_layer_disabled">Hillshade layer disabled</string>
    <string name="srtm_plugin_disabled">Contour lines disabled</string>
    <string name="favorite_category_add_new">Add new</string>
    <string name="favorite_category_select">Choose category</string>
    <string name="default_speed_system_descr">Define unit of speed.</string>
    <string name="default_speed_system">Unit of speed</string>
    <string name="nm">nmi</string>
    <string name="si_nm">Nautical miles</string>
    <string name="si_kmh">Kilometers per hour</string>
    <string name="si_mph">Miles per hour</string>
    <string name="si_m_s">Meters per second</string>
    <string name="si_min_km">Minutes per kilometer</string>
    <string name="si_min_m">Minutes per mile</string>
    <string name="si_nm_h">Nautical miles per hour (knots)</string>
    <string name="nm_h">kn</string>
    <string name="min_mile">min/m</string>
    <string name="min_km">min/km</string>
    <string name="m_s">m/s</string>
    <string name="shared_string_trip_recording">Trip recording</string>
    <string name="shared_string_navigation">Navigation</string>
    <string name="osmand_running_in_background">Run in background</string>
    <string name="gps_wake_up_timer">GPS wake-up interval</string>
    <string name="favourites_edit_dialog_title">Favorite info</string>
    <string name="simulate_your_location_stop_descr">Stop simulating your position.</string>
    <string name="simulate_your_location_descr">Simulate your position using a calculated route or a recorded GPX track.</string>
    <string name="simulate_your_location_gpx_descr">Simulate your position using a recorded GPX track.</string>
    <string name="looking_up_address">Looking up address</string>
    <string name="av_locations_descr">GPX file with locations.</string>
    <string name="av_locations">Locations</string>
    <string name="plugin_settings">Plugins</string>
    <string name="routing_attr_avoid_shuttle_train_name">No shuttle train</string>
    <string name="routing_attr_avoid_shuttle_train_description">Avoids using shuttle trains</string>
    <string name="traffic_warning_hazard">Hazard</string>
    <string name="rendering_value_boldOutline_name">Bold outline</string>
    <string name="no_updates_available">No updates available</string>
    <string name="download_live_updates">Live updates</string>
    <string name="rendering_value_default13_name">Default (13)</string>
    <string name="rendering_value_defaultTranslucentCyan_name">Default (translucent cyan)</string>
    <string name="rendering_attr_currentTrackColor_name">GPX color</string>
    <string name="rendering_attr_currentTrackColor_description">GPX color</string>
    <string name="rendering_attr_currentTrackWidth_name">GPX width</string>
    <string name="rendering_attr_currentTrackWidth_description">GPX width</string>
    <string name="rendering_value_darkyellow_name">Dark yellow</string>
    <string name="rendering_value_red_name">Red</string>
    <string name="rendering_value_translucent_red_name">Translucent red</string>
    <string name="rendering_value_orange_name">Orange</string>
    <string name="rendering_value_translucent_orange_name">Translucent orange</string>
    <string name="rendering_value_yellow_name">Yellow</string>
    <string name="rendering_value_translucent_yellow_name">Translucent yellow</string>
    <string name="rendering_value_lightgreen_name">Light green</string>
    <string name="rendering_value_translucent_lightgreen_name">Translucent light green</string>
    <string name="rendering_value_green_name">Green</string>
    <string name="rendering_value_translucent_green_name">Translucent green</string>
    <string name="rendering_value_lightblue_name">Light blue</string>
    <string name="rendering_value_translucent_lightblue_name">Translucent light blue</string>
    <string name="rendering_value_blue_name">Blue</string>
    <string name="rendering_value_translucent_blue_name">Translucent blue</string>
    <string name="rendering_value_purple_name">Purple</string>
    <string name="rendering_value_pink_name">Pink</string>
    <string name="rendering_value_translucent_pink_name">Translucent pink</string>
    <string name="rendering_value_brown_name">Brown</string>
    <string name="rendering_value_black_name">Black</string>
    <string name="rendering_value_translucent_purple_name">Translucent purple</string>
    <string name="restart_is_required">A restart is required to apply the change.</string>
    <string name="light_theme">Light</string>
    <string name="dark_theme">Dark</string>
    <string name="lang_pms">Piedmontese</string>
    <string name="lang_bn">Bengali</string>
    <string name="lang_tl">Tagalog</string>
    <string name="lang_sh">Serbo-Croatian</string>
    <string name="lang_az">Azerbaijani</string>
    <string name="lang_br">Breton</string>
    <string name="lang_sq">Albanian</string>
    <string name="lang_is">Icelandic</string>
    <string name="lang_bpy">Bishnupriya</string>
    <string name="lang_nv">Navajo</string>
    <string name="lang_ga">Irish</string>
    <string name="lang_la">Latin</string>
    <string name="lang_ku">Kurdish</string>
    <string name="lang_ta">Tamil</string>
    <string name="lang_ml">Malayalam</string>
    <string name="lang_lb">Luxembourgish</string>
    <string name="lang_lo">Lao</string>
    <string name="lang_os">Ossetian</string>
    <string name="lang_eo">Esperanto</string>
    <string name="lang_es_us">Spanish (American)</string>
    <string name="lang_es_ar">Spanish (Argentina)</string>
    <string name="lang_nb">Norwegian Bokmål</string>
    <string name="lang_vo">Volapuk</string>
    <string name="lang_th">Thai</string>
    <string name="lang_te">Telugu</string>
    <string name="lang_nn">Norwegian Nynorsk</string>
    <string name="lang_oc">Occitan</string>
    <string name="lang_new">Newar / Nepal Bhasa</string>
    <string name="lang_ms">Malaysian</string>
    <string name="lang_ht">Haitian</string>
    <string name="lang_gl">Galician</string>
    <string name="lang_et">Estonian</string>
    <string name="lang_ceb">Cebuano</string>
    <string name="lang_ast">Asturian</string>
    <string name="lang_hsb">Sorbian (Upper)</string>
    <string name="lang_kab">Kabyle</string>
    <string name="lang_ber">Berber</string>
    <string name="archive_wikipedia_data">You have old incompatible Wikipedia data. Archive it?</string>
    <string name="download_wikipedia_files">Download additional Wikipedia data (%1$s MB)?</string>
    <string name="gps_network_not_enabled">Location service is off. Turn it on?</string>
    <string name="disable_recording_once_app_killed">Prevent standalone logging</string>
    <string name="disable_recording_once_app_killed_descrp">Will pause GPX logging when the app is killed (via recent apps). (OsmAnd background indication disappears from the Android notification bar.)</string>
    <string name="shared_string_import2osmand">Import to OsmAnd</string>
    <string name="read_full_article">Read full article (online)</string>
    <string name="shared_string_wikipedia">Wikipedia</string>
    <string name="local_indexes_cat_wiki">Wikipedia</string>
    <string name="shared_string_show_details">Show details</string>
    <string name="osm_edit_context_menu_delete">Delete OSM edit</string>
    <string name="rendering_value_disabled_name">Disabled</string>
    <string name="rendering_value_walkingRoutesScopeOSMC_name">Color by network affiliation</string>
    <string name="rendering_value_walkingRoutesOSMC_name">Color by OSMC hiking symbol</string>
    <string name="shared_string_logoff">Log Off</string>
    <string name="rendering_attr_hideHouseNumbers_name">House numbers</string>
    <string name="application_dir_change_warning3">Move OsmAnd data files to the new destination?</string>
    <string name="specified_directiory_not_writeable">Maps could not be created in specified directory</string>
    <string name="copying_osmand_file_failed">Moving files failed</string>
    <string name="storage_directory_external">External storage</string>
    <string name="storage_directory_multiuser">Multiuser storage</string>
    <string name="storage_directory_internal_app">Internal app memory</string>
    <string name="storage_directory_manual">Manually specified</string>
    <string name="storage_directory_default">Internal memory</string>
    <string name="application_dir">Data storage folder</string>
    <string name="storage_directory">Map Storage</string>
    <string name="shared_string_copy">Copy</string>
    <string name="filter_poi_hint">Filter by name</string>
    <string name="search_poi_category_hint">Type to search all</string>
    <string name="shared_string_is_open">Open now</string>
    <string name="rendering_attr_OSMMapperAssistant_name">OSM mapper assistant</string>
    <string name="agps_info">A-GPS info</string>
    <string name="shared_string_manage">Manage</string>
    <string name="shared_string_edit">Edit</string>
    <string name="shared_string_places">Places</string>
    <string name="shared_string_search">Search</string>
    <string name="shared_string_show_description">Show description.</string>
    <string name="shared_string_message">Message</string>
    <string name="agps_data_last_downloaded">A-GPS data downloaded: %1$s</string><!-- note: LAST is false now in new context -->
    <string name="confirm_usage_speed_cameras">In many countries (Germany, France, Italy, and others) the use of speed camera warnings is illegal. OsmAnd does not assume any liability if you violate the law. Please tap \'Yes\' only if you are eligible to use this feature.</string>
    <string name="welmode_download_maps">Download maps</string>
    <string name="welcome_select_region">To correctly reflect your traffic signs and regulations, please select your driving region:</string>
    <string name="welcome_text">OsmAnd provides global offline map browsing and offline navigation.</string>
    <string name="welcome_header">Welcome</string>
    <string name="current_route">Current route</string>
    <string name="osm_changes_added_to_local_edits">OSM changes added to local changeset</string>
    <string name="mark_to_delete">Mark to delete</string>
    <string name="local_recordings_delete_all_confirm">Are you sure you want to delete %1$d notes?</string>
    <string name="local_osm_changes_upload_all_confirm">Are you sure you want to upload %1$d change(s) to OSM?</string>
    <string name="confirmation_to_clear_history">Clear history?</string>
    <string name="delay_to_start_navigation_descr">Specify wait time to remain on the route planning screen.</string>
    <string name="delay_to_start_navigation">Start turn-by-turn guidance after…</string>
    <string name="shared_string_go">Go</string>
    <string name="osmand_parking_overdue">overdue</string>
    <string name="action_create">Action create</string>
    <string name="action_modify">Action modify</string>
    <string name="action_delete">Action delete</string>
    <string name="osm_edits">OSM edits</string>
    <!-- means first letter of word *hour* -->
    <string name="osmand_parking_hour">h</string>
    <!-- means first letter of word *minute*-->
    <string name="osmand_parking_minute">min</string>
    <string name="parking_place_limited">Parking time limited to</string>
    <!-- used to describe time left, not left direction -->
    <string name="osmand_parking_time_left">left</string>
    <string name="your_edits">Your edits</string>
    <string name="waypoint_visit_after">Visit after</string>
    <string name="waypoint_visit_before">Visit before</string>
    <string name="simulate_your_location">Simulate your position</string>
    <string name="drawer">Flat list</string>
    <string name="short_location_on_map">Lat %1$s\nLon %2$s</string>
    <string name="tips_and_tricks_descr">Frequently asked questions, recent changes, and others.</string>
    <string name="routing_settings_2">Navigation settings</string>
    <string name="general_settings_2">General settings</string>
    <string name="shared_string_ellipsis">…</string>
    <string name="shared_string_ok">OK</string>
    <string name="shared_string_cancel">Cancel</string>
    <string name="shared_string_dismiss">Dismiss</string>
    <string name="shared_string_yes">Yes</string>
    <string name="shared_string_do_not_use">Don\'t use</string>
    <string name="shared_string_no">No</string>
    <string name="shared_string_on">On</string>
    <string name="shared_string_off">Off</string>
    <string name="shared_string_previous">Previous</string>
    <string name="shared_string_next">Next</string>
    <string name="shared_string_enable">Enable</string>
    <string name="shared_string_disable">Disable</string>
    <string name="shared_string_enabled">Enabled</string>
    <string name="shared_string_disabled">Disabled</string>
    <string name="shared_string_selected">Selected</string>
    <string name="shared_string_selected_lowercase">selected</string>
    <string name="shared_string_never">Never</string>
    <string name="shared_string_none">None</string>
    <string name="shared_string_and">and</string>
    <string name="shared_string_or">or</string>
    <string name="shared_string_help">Help</string>
    <string name="shared_string_settings">Settings</string>
    <string name="shared_string_history">History</string>
    <string name="shared_string_select_on_map">Select on map</string>
    <string name="shared_string_select_all">Select all</string>
    <string name="shared_string_deselect">Deselect</string>
    <string name="shared_string_deselect_all">Deselect all</string>
    <string name="shared_string_clear">Clear</string>
    <string name="shared_string_clear_all">Clear all</string>
    <string name="shared_string_save">Save</string>
    <string name="shared_string_save_as_gpx">Save as new GPX file</string>
    <string name="shared_string_rename">Rename</string>
    <string name="shared_string_delete">Delete</string>
    <string name="shared_string_delete_all">Delete all</string>
    <string name="shared_string_share">Share</string>
    <string name="shared_string_apply">Apply</string>
    <string name="shared_string_control_start">Start</string>
    <string name="shared_string_control_stop">Stop</string>
    <string name="shared_string_import">Import</string>
    <string name="shared_string_export">Export</string>
    <string name="shared_string_more">More…</string>
    <string name="shared_string_more_actions">More actions</string>
    <string name="shared_string_do_not_show_again">Do not show again</string>
    <string name="shared_string_remember_my_choice">Remember choice</string>
    <string name="shared_string_refresh">Refresh</string>
    <string name="shared_string_download">Download</string>
    <string name="shared_string_downloading">Downloading…</string>
    <string name="shared_string_download_successful">Downloaded</string>
    <string name="shared_string_io_error">I/O error</string>
    <string name="shared_string_unexpected_error">Unexpected error</string>
    <string name="shared_string_action_template">Action {0}</string>
    <string name="shared_string_close">Close</string>
    <string name="shared_string_exit">Exit</string>
    <string name="shared_string_show">Show</string>
    <string name="shared_string_show_all">Show all</string>
    <string name="shared_string_collapse">Collapse</string>
    <string name="shared_string_show_on_map">Show on map</string>
    <string name="shared_string_map">Map</string>
    <string name="shared_string_favorite">Favorite</string>
    <string name="shared_string_favorites">Favorites</string>
    <string name="shared_string_address">Address</string>
    <string name="shared_string_add">Add</string>
    <string name="shared_string_add_to_favorites">Add to \'Favorites\'</string>
    <string name="shared_string_my_location">My Position</string>
    <string name="shared_string_my_places">My Places</string>
    <string name="shared_string_my_favorites">Favorites</string>
    <string name="shared_string_tracks">Tracks</string>
    <string name="shared_string_gpx_files">GPX files</string>
    <string name="shared_string_currently_recording_track">Currently recording track</string>
    <string name="shared_string_audio">Audio</string>
    <string name="shared_string_video">Video</string>
    <string name="shared_string_photo">Photo</string>
    <string name="shared_string_launch">Launch</string>
    <string name="route_points">Route points</string>
    <string name="track_segments">Track segments</string>
    <string name="track_points">Track points</string>
    <string name="shared_string_online_maps">Online maps</string>
    <string name="osmand_rastermaps_plugin_description">Access many types of online (so called tile or raster) maps, from predefined OSM tiles (like Mapnik) to satellite images, and special purpose layers like weather maps, climate maps, geological maps, hillshade layers, etc.\n\n
    Any of these maps can either be used as the main (base) map to be displayed, or as an overlay or underlay to another base map (like OsmAnd\'s standard offline maps). Certain elements of the OsmAnd vector maps can be hidden via the \'Configure map\' menu to make any underlay map more visible.\n\n
    Download tile maps directly online, or prepared them for offline use (manually copied to OsmAnd\'s data folder) as an SQLite database which can be produced by a variety of 3rd party map preparation tools.
	</string>
    <string name="record_plugin_name">Trip recording</string>
    <string name="record_plugin_description">This plugin activates the functionality to record and save your tracks by manually touching the GPX logging widget on the map, or also to automatically log all of your navigation routes to a GPX file.\n\n
    Recorded tracks can be shared with your friends or be used for OSM contributions. Athletes can use recorded tracks to monitor their trainings. Some basic track analysis can be performed directly in OsmAnd, like lap times, average speed etc., and tracks can of course also later be analyzed in special 3rd party analysis tools.
	</string>
    <string name="srtm_paid_version_title">Contour lines plugin</string>
    <string name="osmand_srtm_short_description_80_chars">OsmAnd plugin for offline contour lines</string>
    <string name="osmand_srtm_long_description_1000_chars">This plugin provides both a contour line overlay and a (relief) hillshade layer to be displayed on top of OsmAnd\'s standard maps. This functionality will be much appreciated by athletes, hikers, trekkers, and anybody interested in the relief structure of a landscape.\n\n
    The global data (between 70 ° north and 70 ° south) is based on measurements by SRTM (Shuttle Radar Topography Mission) and ASTER (Advanced Spaceborne Thermal Emission and Reflection Radiometer), an imaging instrument onboard Terra, the flagship satellite of NASA\'s Earth Observing System. ASTER is a cooperative effort between NASA, Japan\'s Ministry of Economy, Trade and Industry (METI), and Japan Space Systems (J-spacesystems).
	</string>
    <string name="srtm_plugin_name">Contour lines</string>
    <string name="srtm_plugin_description">This plugin provides both a contour line overlay and a (relief) hillshade layer to be displayed on top of OsmAnd\'s standard maps. This functionality will be much appreciated by athletes, hikers, trekkers, and anybody interested in the relief structure of a landscape. (Please note that contour line and/or relief data are separate, additional downloads available after activating the plugin.)
		\n\nThe global data (between 70 ° north and 70 ° south) is based on measurements by SRTM (Shuttle Radar Topography Mission) and ASTER (Advanced Spaceborne Thermal Emission and Reflection Radiometer), an imaging instrument onboard Terra, the flagship satellite of NASA\'s Earth Observing System. ASTER is a cooperative effort between NASA, Japan\'s Ministry of Economy, Trade and Industry (METI), and Japan Space Systems (J-spacesystems).
	</string>
    <string name="plugin_touringview_name">Touring map view</string>
    <string name="plugin_touringview_descr">Activating this view changes OsmAnd\'s map style to \'Touring view\', this is a special high-detail view for travelers and professional drivers.
		\n\nThis view provides, at any given map zoom, the maximum amount of travel details available in the map data (particularly roads, tracks, paths, and orientation marks).
		\n\nIt also clearly depicts all types of roads unambiguously by color coding, which is useful when e.g. driving large vehicles.
		\n\nAnd it provides special touring options like showing bicycle routes or Alpine mountain routes.
		\n\nA special map download is not needed, the view is created from our standard maps.
		\n\nThis view can be reverted by either de-activating it again here, or by changing the \'Map style\' under \'Configure map\' as desired.
	</string>
    <string name="plugin_nautical_name">Nautical map view</string>
    <string name="plugin_nautical_descr">This plugin enriches the OsmAnd map and navigation app to also produce nautical maps for boating, sailing, and other types of watersports.
		\n\nA special map add-on for OsmAnd will provide all nautical navigation marks and chart symbols, for inland as well as for nearshore navigation. The description of each navigation mark provides the details needed to identify them and their meaning (category, shape, color, sequence, reference, etc.).
		\n\nTo return to one of OsmAnd\'s conventional map styles, simply either de-activate this plugin again, or change the \'Map style\' under \'Configure map\' as desired.
	</string>
    <string name="plugin_ski_name">Ski map view</string>
    <string name="plugin_ski_descr">This plugin for OsmAnd puts at your fingertips details of global downhill ski slopes, cross country ski runs, Alpine ski routes, cable cars and ski lifts. Routes and pistes are shown color-coded by difficulty, and depicted in a special \'Winter\' map style which assimilates a snow-colored winter landscape.
		\n\nActivating this view changes the map style to \'Winter and ski\', showing all landscape features under wintry conditions. This view can be reverted by either de-activating it again here, or by changing the \'Map style\' under \'Configure map\' as desired.
	</string>
    <string name="audionotes_plugin_name">Audio/video notes</string>
    <string name="audionotes_plugin_description">Make audio/photo/video notes during a trip, using either a map button or location context menu.</string>
    <string name="osmand_parking_plugin_name">Parking position</string>
    <string name="osmand_parking_plugin_description">Lets you record where your car is parked, including how much parking time remains.\n
    Both location and time are visible on the dashboard as well as in a map widget. An alarm reminder can be added to the Android calendar.</string>
    <string name="osmand_distance_planning_plugin_name">Distance calculator and planning tool</string>
    <string name="osmand_distance_planning_plugin_description">Create paths by tapping the map, or by using or modifying existing GPX files, to plan a trip and measure the distance between points. The result can be saved as a GPX file to use later for guidance.</string>
    <string name="shared_string_accessibility">Accessibility</string>
    <string name="osmand_accessibility_description">Makes the device\'s accessibility features directly available in OsmAnd. It facilitates e.g. adjusting the speech rate for text-to-speech voices, configuring D-pad navigation, using a trackball for zoom control, or text-to-speech feedback, for example to auto announce your position.</string>
    <string name="osm_settings">OpenStreetMap editing</string>
    <string name="osm_editing_plugin_description">Make OSM contributions like creating or modifying OSM POI objects, opening or commenting OSM notes, and contributing recorded GPX files in OsmAnd by supplying your username and password. OpenStreetMap.org is a community driven, global public domain mapping project.</string>
    <string name="osmand_development_plugin_description">Settings for development and debugging features, like navigation simulation, rendering performance, or voice prompting. Intended for developers, not needed for normal app use.</string>
    <string name="debugging_and_development">OsmAnd development</string>
    <string name="rename_failed">Renaming failed.</string>
    <string name="days_behind">days behind</string>
    <string name="back_to_map">Back to map</string>
    <string name="share_note">Share note</string>
    <string name="location_on_map">Location:\n Lat %1$s\n Lon %2$s</string>
    <string name="watch">Watch</string>
    <string name="notes">A/V notes</string>
    <string name="online_map">Online map</string>
    <string name="roads_only">Roads only</string>
    <string name="rendering_attr_pisteRoutes_name">Ski slopes</string>
    <string name="free">Free %1$s </string>
    <string name="device_memory">Device memory</string>
    <string name="rendering_attr_pisteGrooming_name">Piste grooming</string>
    <string name="world_ski_missing">Download the special offline map to display skiing facilities.</string>
    <string name="nautical_maps_missing">Download the special offline map to display nautical details.</string>
    <string name="edit_group">Edit group</string>
    <string name="parking_place">Parking spot</string>
    <string name="remove_the_tag">REMOVE THE TAG</string>
    <string name="gps_status">GPS status</string>
    <string name="version_settings_descr">Download nightly builds.</string>
    <string name="version_settings">Builds</string>
    <string name="rendering_attr_streetLighting_name">Street lighting</string>
    <string name="proxy_pref_title">Proxy</string>
    <string name="proxy_pref_descr">Specify a proxy server.</string>
    <string name="settings_privacy">Privacy</string>
    <string name="shared_string_gpx_points">Points</string>
    <string name="navigation_over_track">Start navigation along track?</string>
    <string name="avoid_roads_msg">Trigger an alternative route by selecting roads to avoid</string>
    <string name="speak_pedestrian">Pedestrian crosswalks</string>
    <string name="rendering_attr_roadStyle_name">Road style</string>
    <string name="rendering_attr_roadStyle_description">Road style</string>
    <string name="rendering_value__name">Default</string>
    <string name="rendering_value_default_name">Default</string>
    <string name="rendering_value_germanRoadAtlas_name">German road atlas</string>
    <string name="rendering_value_highContrastRoads_name">High contrast roads</string>
    <string name="traffic_warning_railways">Railroad crossing</string>
    <string name="traffic_warning_pedestrian">Pedestrian crosswalk</string>
    <string name="show_railway_warnings">Railroad crossings</string>
    <string name="show_pedestrian_warnings">Pedestrian crosswalks</string>
    <string name="rendering_value_americanRoadAtlas_name">American road atlas</string>
    <string name="routing_attr_no_new_routing_name">No v1.9 routing rules</string>
    <string name="routing_attr_no_new_routing_description">Do not use routing rules introduced in v1.9.</string>
    <string name="dash_download_msg_none">Download offline maps?</string>
    <string name="dash_download_msg">You have downloaded %1$s maps</string>
    <string name="dash_download_new_one">Download new map</string>
    <string name="dash_download_manage">Manage</string>
    <string name="map_locale">Map language</string>
    <string name="rendering_attr_transportStops_name">Transport stops</string>
    <string name="navigate_point_zone">Zone</string>
    <!-- (OLC) is a geocode system -->
    <string name="navigate_point_olc">Open Location Code</string>
    <string name="navigate_point_olc_info_invalid">Invalid OLC\n</string>
    <string name="navigate_point_olc_info_short">Short OLC\nPlease provide a full code</string>
    <string name="navigate_point_olc_info_area">Valid full OLC\nRepresents area: %1$s x %2$s</string>
    <string name="navigate_point_northing">Northing</string>
    <string name="navigate_point_easting">Easting</string>
    <string name="download_tab_downloads">All Downloads</string>
    <string name="download_tab_updates">Updates</string>
    <string name="download_tab_local">Local</string>
    <string name="no_internet_connection">Unable to download, please check your Internet connection.</string>
    <string name="everything_up_to_date">All files up to date</string>
    <string name="use_opengl_render">Use OpenGL rendering</string>
    <string name="use_opengl_render_descr">Use hardware accelerated OpenGL rendering (may use more battery, or not work on very old devices).</string>
    <string name="error_avoid_specific_road">No bypass found</string>
    <string name="home_button">Home</string>
    <string name="map_update">Updates available for %1$s maps</string>
    <string name="search_for">Search for</string>
    <string name="coordinates">Coordinates</string>
    <string name="rendering_attr_publicTransportMode_name">Bus, trolleybus, shuttle routes</string>
    <string name="rendering_attr_tramTrainRoutes_name">Tram and train routes</string>
    <string name="rendering_attr_subwayMode_name">Subway routes</string>
    <string name="lock_screen_request_explanation">%1$s needs this permission to turn off the screen for the power saving feature.</string>
    <string name="wake_on_voice">Turn screen on</string>
    <string name="wake_on_voice_descr">Turn on device screen (if off) when approaching a turn.</string>
    <string name="impassable_road">Avoid roads…</string>
    <string name="rendering_attr_trainLightrailRoutes_name">Train routes</string>
    <string name="rendering_attr_tramRoutes_name">Tram routes</string>
    <string name="rendering_attr_shareTaxiRoutes_name">Share taxi routes</string>
    <string name="rendering_attr_trolleybusRoutes_name">Trolleybus routes</string>
    <string name="rendering_attr_busRoutes_name">Bus routes</string>
    <string name="rendering_category_hide">Hide</string>
    <string name="rendering_category_routes">Routes</string>
    <!--string name="shared_string_details">Details</string> use rendering_category_details -->
    <string name="rendering_category_details">Details</string>
    <string name="rendering_category_transport">Transport</string>
    <string name="rendering_category_others">Other map attributes</string>
    <string name="map_widget_appearance_rem">Remaining elements</string>
    <string name="map_widget_vector_attributes">Rendering attributes</string>
    <string name="map_widget_top">Status bar</string>
    <string name="map_widget_right">Right panel</string>
    <string name="map_widget_left">Left panel</string>
    <string name="configure_map">Configure map</string>
    <string name="search_radius_proximity">Within</string>
    <string name="anonymous_user">Anonymous user</string>
    <string name="logged_as">Logged in as %1$s</string>
    <string name="speed_limit_exceed">Speed limit tolerance</string>
    <string name="speed_limit_exceed_message">Choose speed limit tolerance margin, above which you will receive a voice warning.</string>
    <string name="fav_point_emoticons_message">Favorite renamed to \'%1$s\' to save the string containing emoticons to a file.</string>
    <string name="print_route">Print route</string>
    <string name="fav_point_dublicate">Duplicate Favorite name specified</string>
    <string name="fav_point_dublicate_message">Favorite renamed to %1$s to avoid duplication.</string>
    <string name="text_size_descr">Set the text size on the map.</string>
    <string name="text_size">Text size</string>
    <string name="traffic_warning_speed_limit">Speed limit</string>
    <string name="traffic_warning_border_control">Border control</string>
    <string name="traffic_warning_payment">Toll booth</string>
    <string name="traffic_warning_stop">Stop sign</string>
    <string name="traffic_warning_calming">Traffic calming</string>
    <string name="traffic_warning_speed_camera">Speed camera</string>
    <string name="traffic_warning">Traffic warning</string>
    <string name="speak_favorites">Favorites nearby</string>
    <string name="speak_poi">Nearby POI</string>
    <string name="way_alarms">Traffic warnings</string>
    <string name="background_service_is_enabled_question">OsmAnd background service still running. Stop it, too?</string>
    <string name="sleep_mode_stop_dialog">Stop GPS background mode?</string>
    <string name="stop_navigation_service">Stop</string>
    <string name="confirm_every_run">Always ask</string>
    <string name="save_global_track_interval_descr">Specify the logging interval for the general track recording (enabled via the GPX logging widget on the map).</string>
    <string name="save_global_track_interval">General logging interval</string>
    <string name="background_service_int">GPS Wake-up interval</string>
    <string name="enable_sleep_mode">Enable GPS background mode</string>
    <string name="save_track_to_gpx_globally">Log track to GPX file</string>
    <string name="save_track_to_gpx_globally_headline">On demand track logging</string>
    <string name="save_track_to_gpx_globally_descr">General position logging to a GPX file can be turned on or off using the GPX logging widget on the map.</string>
    <string name="save_current_track_descr">Save current track as GPX file now.</string>
    <string name="save_current_track">Save current track</string>
    <string name="save_track_to_gpx">Auto-record track during navigation</string>
    <string name="save_track_to_gpx_descrp">A GPX track is automatically saved to the tracks folder during navigation.</string>
    <string name="save_track_interval_globally">Logging interval</string>
    <string name="save_track_interval">Logging interval during navigation</string>
    <string name="save_track_interval_descr">Specify the logging interval for track recording during navigation</string>
    <string name="voice_provider_descr">Select the voice guidance for navigation.</string>
    <string name="voice_provider">Voice guidance</string>
    <string name="enable_proxy_title">Enable HTTP proxy</string>
    <string name="enable_proxy_descr">Configure an HTTP proxy for all network requests.</string>
    <string name="proxy_host_title">Proxy Host</string>
    <string name="proxy_host_descr">Specify your proxy\'s hostname (e.g. 127.0.0.1).</string>
    <string name="proxy_port_title">Proxy Port</string>
    <string name="proxy_port_descr">Specify your proxy\'s port number (e.g. 8118).</string>
    <string name="monitoring_settings">Trip recording</string>
    <string name="monitoring_settings_descr">Set up how to record your trips.</string>
    <string name="int_hour">h</string>
    <string name="duration">Duration</string>
    <string name="distance">Distance</string>
    <string name="average">Average</string>
    <string name="of">%1$d of %2$d</string>
    <string name="ascent_descent">Ascent/Descent</string>
    <string name="moving_time">Moving time</string>
    <string name="max_min">Max/Min</string>
    <string name="min_max">Min/Max</string>
    <string name="index_tours">Tours</string>
    <string name="shared_string_all">All</string>
    <string name="shared_string_waypoints">Waypoints</string>
    <string name="download_additional_maps">Download missing maps %1$s (%2$d MB)?</string>
    <string name="rendering_value_browse_map_name">Browse map</string>
    <string name="rendering_value_car_name">Car</string>
    <string name="rendering_value_bicycle_name">Bicycle</string>
    <string name="rendering_value_pedestrian_name">On foot</string>
    <string name="rendering_attr_coloredBuildings_name">Color-code buildings by type</string>
    <string name="continue_navigation">Continue Navigation</string>
    <string name="pause_navigation">Pause Navigation</string>
    <string name="keep_navigation_service">Keep</string>
    <string name="map_preferred_locale_descr">Preferred language for labels on the map (if unavailable, English or local names will be used).</string>
    <string name="map_preferred_locale">Preferred map language</string>
    <string name="local_map_names">Local names</string>
    <string name="forward">Forward</string>
    <string name="home">Dashboard</string>
    <string name="live_monitoring_m_descr">Send tracking data to a specified web service if GPX logging is on.</string>
    <string name="live_monitoring_m">Online tracking (GPX required)</string>
    <string name="live_monitoring_start">Start online tracking</string>
    <string name="live_monitoring_stop">Stop online tracking</string>
    <string name="gpx_monitoring_start">Start GPX logging</string>
    <string name="gpx_monitoring_stop">Stop GPX logging</string>
    <string name="gpx_start_new_segment">Start new segment</string>
    <string name="rendering_attr_hideBuildings_name">Buildings</string>
    <string name="rendering_attr_hideNonVehicleHighways_name">Non-vehicle highways</string>
    <string name="rendering_attr_hideText_name">Text</string>
    <string name="rendering_attr_hideWoodScrubs_name">Wood and scrubs</string>
    <string name="rendering_attr_buildings15zoom_name">Buildings on zoom 15</string>
    <string name="rendering_attr_moreDetailed_name">More details</string>
    <string name="rendering_attr_lessDetailed_name">Fewer details</string>
    <string name="rendering_attr_hideAccess_name">Access restrictions</string>
    <string name="rendering_attr_showAccess_name">Show access restrictions and toll</string>
    <string name="rendering_attr_showSurfaceGrade_name">Show road quality</string>
    <string name="rendering_attr_showSurfaces_name">Show road surface</string>
    <string name="rendering_attr_showCycleRoutes_name">Show cycle routes</string>
    <string name="no_index_file_to_download">Downloads not found, please check your connection to the Internet.</string>
    <string name="select_index_file_to_download">Nothing was found. If you can\'t find your region, you can make it yourself (see https://osmand.net).</string>
    <string name="none_selected_gpx">Specify a GPX file by long-tapping first.</string>
    <string name="local_index_select_gpx_file">Select a track</string>
    <string name="gpx_split_interval">Split interval</string>
    <string name="sort_by_distance">Sort by distance</string>
    <string name="sort_by_name">Sort by name</string>
    <string name="show_zoom_buttons_navigation_descr">Show zoom buttons during navigation.</string>
    <string name="show_zoom_buttons_navigation">Show zoom buttons</string>
    <string name="save_as_favorites_points">Save as group of Favorites</string>
    <string name="select_destination_and_intermediate_points">Set destinations</string>
    <string name="layer_amenity_label">POI overlay labels</string>
    <string name="loading_smth">Loading %1$s…</string>
    <string name="map_widget_plain_time">Current time</string>
    <string name="shared_string_waypoint">Waypoint</string>
    <string name="selected_gpx_info_show">\n\nLong-tap to view on the map</string>
    <string name="delay_navigation_start">Start turn-by-turn guidance automatically</string>
    <string name="local_index_gpx_info_show">\n\nLong-tap for options</string>
    <string name="gpx_info_subtracks">Subtracks: %1$s </string>
    <string name="gpx_info_waypoints">Waypoints: %1$s </string>
    <string name="gpx_info_distance">Distance: %1$s (%2$s points) </string>
    <string name="gpx_info_start_time">Start time: %1$tF, %1$tT </string>
    <string name="gpx_info_end_time">End time: %1$tF, %1$tT </string>
    <string name="gpx_info_average_speed">Average speed: %1$s </string>
    <string name="gpx_info_maximum_speed">Maximum speed: %1$s </string>
    <string name="gpx_info_avg_altitude">Average altitude: %1$s</string>
    <string name="gpx_info_diff_altitude">Altitude range: %1$s</string>
    <string name="gpx_info_asc_altitude">Descent/ascent: %1$s</string>
    <string name="gpx_timespan">Time span: %1$s</string>
    <string name="gpx_timemoving">Time moving: %1$s</string>
    <string name="gpx_selection_segment_title">Segment</string>
    <string name="gpx_selection_number_of_points"> %1$s points</string>
    <string name="gpx_selection_point">Point %1$s</string>
    <!-- string name="gpx_selection_current_track">recording</string -->
    <string name="gpx_selection_route_points">%1$s \nRoute points %2$s</string>
    <string name="gpx_selection_points">%1$s \nPoints</string>
    <string name="gpx_selection_track">%1$s \nTrack %2$s</string>
    <string name="gpx_file_is_empty">Empty GPX file</string>
    <string name="osmo_edit_color">Display color</string>
    <string name="osmo_connect_menu">Connect</string>
    <string name="int_days">days</string>
    <string name="use_points_as_intermediates">Calculate route between points</string>
    <string name="always_center_position_on_map">Display position always in center</string>
    <string name="voice_pref_title">Voice</string>
    <string name="misc_pref_title">Misc</string>
    <string name="localization_pref_title">Localization</string>
    <string name="index_item_nation_addresses">addresses nationwide</string>
    <string name="index_item_world_altitude_correction">World altitude correction</string>
    <string name="index_item_world_seamarks">World seamarks</string>
    <string name="index_item_world_bitcoin_payments">World bitcoin payments</string>
    <string name="index_item_world_basemap">World overview map</string>
    <string name="index_item_world_ski">World ski map</string>
    <string name="lang_zh">Chinese</string>
    <string name="lang_pt_br">Portuguese (Brazil)</string>
    <string name="lang_en">English</string>
    <string name="lang_en_gb">English (United Kingdom)</string>
    <string name="lang_af">Afrikaans</string>
    <string name="lang_al">Albanian</string>
    <string name="lang_ar">Arabic</string>
    <string name="lang_hy">Armenian</string>
    <string name="lang_eu">Basque</string>
    <string name="lang_be">Belarusian</string>
    <string name="lang_be_by">Belarusian (Latin)</string>
    <string name="lang_bs">Bosnian</string>
    <string name="lang_bg">Bulgarian</string>
    <string name="lang_ca">Catalan</string>
    <string name="lang_hr">Croatian</string>
    <string name="lang_cs">Czech</string>
    <string name="lang_da">Danish</string>
    <string name="lang_nl">Dutch</string>
    <string name="lang_fi">Finnish</string>
    <string name="lang_fr">French</string>
    <string name="lang_ka">Georgian</string>
    <string name="lang_de">German</string>
    <string name="lang_el">Greek</string>
    <string name="lang_he">Hebrew</string>
    <string name="lang_iw">Hebrew</string>
    <string name="lang_hi">Hindi</string>
    <string name="lang_hu">Hungarian</string>
    <string name="lang_hu_formal">Hungarian (formal)</string>
    <string name="lang_id">Indonesian</string>
    <string name="lang_it">Italian</string>
    <string name="lang_ja">Japanese</string>
    <string name="lang_kn">Kannada</string>
    <string name="lang_ko">Korean</string>
    <string name="lang_lv">Latvian</string>
    <string name="lang_lt">Lithuanian</string>
    <string name="lang_mr">Marathi</string>
    <string name="lang_no">Norwegian Bokmål</string>
    <string name="lang_fa">Persian</string>
    <string name="lang_pl">Polish</string>
    <string name="lang_pt">Portuguese</string>
    <string name="lang_ro">Romanian</string>
    <string name="lang_ru">Russian</string>
    <string name="lang_sc">Sardinian</string>
    <string name="lang_sr">Serbian (cyrillic)</string>
    <string name="lang_sr_latn">Serbian (latin)</string>
    <string name="lang_sw">Swahili</string>
    <string name="lang_zh_cn">Chinese (Simplified)</string>
    <string name="lang_zh_hk">Chinese (Hong Kong)</string>
    <string name="lang_sk">Slovak</string>
    <string name="lang_sl">Slovenian</string>
    <string name="lang_es">Spanish</string>
    <string name="lang_sv">Swedish</string>
    <string name="lang_zh_tw">Chinese (Traditional)</string>
    <string name="lang_tr">Turkish</string>
    <string name="lang_uk">Ukrainian</string>
    <string name="lang_vi">Vietnamese</string>
    <string name="lang_cy">Welsh</string>
    <string name="lang_gn_py">Guaraní</string>
    <string name="index_name_canada">North America - Canada</string>
    <string name="index_name_italy">Europe - Italy</string>
    <string name="index_name_gb">Europe - Great Britain</string>
    <string name="calculate_osmand_route_without_internet">Offline calculation of OsmAnd route segment</string>
    <string name="gpx_option_calculate_first_last_segment">Calculate OsmAnd route for first and last route segment</string>
    <string name="use_displayed_track_for_navigation">Use shown track for navigation?</string>
    <string name="keep_and_add_destination_point">Add as subsequent destination</string>
    <string name="select_gpx">Select GPX…</string>
    <string name="route_descr_select_destination">Set destination</string>
    <string name="route_preferences">Route preferences</string>
    <string name="route_info">Route info</string>
    <string name="routing_attr_prefer_motorway_name">Prefer motorways</string>
    <string name="routing_attr_prefer_motorway_description">Prefer motorways</string>
    <string name="routing_attr_avoid_toll_name">No toll roads</string>
    <string name="routing_attr_avoid_toll_description">Avoids toll roads</string>
    <string name="routing_attr_avoid_unpaved_name">No unpaved roads</string>
    <string name="routing_attr_avoid_unpaved_description">Avoids unpaved roads</string>
    <string name="routing_attr_avoid_ferries_name">No ferries</string>
    <string name="routing_attr_avoid_ferries_description">Avoids ferries</string>
    <string name="routing_attr_avoid_motorway_name">No motorways</string>
    <string name="routing_attr_avoid_motorway_description">Avoids motorways</string>
    <string name="routing_attr_avoid_stairs_name">No stairs</string>
    <string name="routing_attr_avoid_stairs_description">Avoids stairs</string>
    <string name="routing_attr_avoid_borders_name">No border crossings</string>
    <string name="routing_attr_avoid_borders_description">Avoids crossing national borders</string>
    <string name="routing_attr_weight_name">Weight limit</string>
    <string name="routing_attr_weight_description">Specify permitted vehicle weight limit on routes.</string>
    <string name="routing_attr_width_name">Width limit</string>
    <string name="routing_attr_width_description">Specify permitted vehicle width limit on routes.</string>
    <string name="routing_attr_height_name">Height limit</string>
    <string name="routing_attr_height_description">Specify vehicle height to be permitted on routes.</string>
    <string name="android_19_location_disabled">On Android 4.4 (KitKat) onwards, the old storage folder (%s) is deprecated. Copy all OsmAnd files to new storage location?\n
    Note 1: Your old files will remain untouched (but can be deleted manually).\n
    Note 2: In the new storage location it will not be possible to share files between OsmAnd and OsmAnd+.</string>
    <string name="copying_osmand_one_file_descr">Copying file (%s) to the new destination…</string>
    <string name="copying_osmand_files_descr">Copying OsmAnd data files to the new destination (%s)…</string>
    <string name="copying_osmand_files">Copying OsmAnd data files…</string>
    <string name="calculate_osmand_route_gpx">Offline OsmAnd route calculation</string>
    <string name="app_mode_truck">Truck</string>
    <string name="guidance_preferences_descr">Navigation preferences</string>
    <string name="routing_preferences_descr">Routing preferences</string>
    <string name="speech_rate_descr">Specify the speech rate for text-to-speech.</string>
    <string name="speech_rate">Speech Rate</string>
    <string name="complex_route_calculation_failed">Fast route calculation failed (%s), fallback to slow calculation.</string>
    <string name="disable_complex_routing_descr">Disable two-phase routing for car navigation.</string>
    <string name="disable_complex_routing">Disable complex routing</string>
    <string name="amenity_type_seamark">Seamark</string>
    <string name="app_modes_choose_descr">Select shown profiles.</string>
    <string name="app_modes_choose">App profiles</string>
    <string name="map_widget_map_rendering">Map rendering</string>
    <string name="app_mode_hiking">Hiking</string>
    <string name="app_mode_motorcycle">Motorcycle</string>
    <string name="app_mode_boat">Boat</string>
    <string name="app_mode_aircraft">Aircraft</string>
    <string name="local_osm_changes_delete_all_confirm">Are you sure you want to delete %1$d OSM changes?</string>
    <string name="animate_routing_route_not_calculated">Please calculate the route first</string>
    <string name="animate_routing_route">Simulate using calculated route</string>
    <string name="animate_routing_gpx">Simulate using GPX track</string>
    <string name="route_is_too_long_v2">For long distances: Please add intermediate destinations if no route is found within 10 minutes.</string>
    <string name="auto_zoom_none">No auto zoom</string>
    <string name="auto_zoom_close">To close-up</string>
    <string name="auto_zoom_far">To mid-range</string>
    <string name="auto_zoom_farthest">To long-range</string>
    <string name="map_magnifier">Map magnifier</string>
    <string name="base_world_map">World basemap</string>
    <string name="about_version">Version:</string>
    <string name="shared_string_about">About</string>
    <string name="about_settings_descr">Version info, licenses, project members</string>
    <string name="local_index_tile_data_zooms">Zooms downloaded: %1$s</string>
    <string name="local_index_tile_data_expire">Expire (minutes): %1$s</string>
    <string name="local_index_tile_data_downloadable">Downloadable: %1$s</string>
    <string name="local_index_tile_data_maxzoom">Maximum zoom: %1$s</string>
    <string name="local_index_tile_data_minzoom">Minimum zoom: %1$s</string>
    <string name="local_index_tile_data_name">Tile data: %1$s</string>
    <string name="edit_tilesource_successfully">Tilesource %1$s was saved</string>
    <string name="edit_tilesource_elliptic_tile">Elliptic mercator</string>
    <string name="edit_tilesource_maxzoom">Maximum zoom</string>
    <string name="edit_tilesource_expiration_time">Expire (minutes)</string>
    <string name="edit_tilesource_minzoom">Minimum zoom</string>
    <string name="edit_tilesource_url_to_load">URL</string>
    <string name="edit_tilesource_choose_existing">Select existing…</string>
    <string name="maps_define_edit">Define/Edit…</string>
    <string name="map_widget_fps_info">FPS debug info</string>
    <string name="driving_region_descr">Select driving region: US, Europe, UK, Asia, and others.</string>
    <string name="driving_region">Driving region</string>
    <string name="driving_region_japan">Japan</string>
    <string name="driving_region_us">United States</string>
    <string name="driving_region_canada">Canada</string>
    <string name="driving_region_europe_asia">Europe, Asia, Latin America, &amp; similar</string>
    <string name="driving_region_uk">UK, India, &amp; similar</string>
    <string name="driving_region_australia">Australia</string>
    <string name="speak_title">Announce…</string>
    <string name="speak_descr">Set up announcement of street names, traffic warnings (forced stops, speed bumps), speed camera warnings, and speed limits.</string>
    <string name="speak_street_names">Street names (TTS)</string>
    <string name="speak_speed_limit">Speed limit</string>
    <string name="speak_cameras">Speed cameras</string>
    <string name="speak_traffic_warnings">Traffic warnings</string>
    <string name="osb_author_or_password_not_specified">Please specify OSM user and password in \'Settings\'</string>
    <string name="clear_intermediate_points">Clear intermediate destinations</string>
    <string name="keep_intermediate_points">Keep intermediate destinations</string>
    <string name="new_directions_point_dialog">You already have intermediate destinations set.</string>
    <string name="context_menu_item_directions_to">Directions to</string>
    <string name="context_menu_item_directions_from">Directions from</string>
    <string name="route_descr_map_location">Map: </string>
    <string name="route_descr_lat_lon">Lat %1$.3f, lon %2$.3f</string>
    <!-- string name="route_descr_current_location">Current position</string -->
    <string name="route_descr_destination">Destination</string>
    <string name="route_to">To:</string>
    <string name="route_via">Via:</string>
    <string name="route_from">From:</string>
    <string name="app_mode_default">Browse map</string>
    <string name="settings_preset">Default profile</string>
    <string name="settings_preset_descr">Map view and navigation settings are remembered per use profile. Set your default profile here.</string>
    <string name="destination_point">Destination %1$s</string>
    <string name="context_menu_item_destination_point">Set as destination</string>
    <string name="please_select_address">Set city or street first</string>
    <string name="search_street_in_neighborhood_cities">Search for street in neighborhood cities</string>
    <string name="intermediate_items_sort_return">Optimized order of intermediate destinations en-route to the destination.</string>
    <string name="intermediate_items_sort_by_distance">Sort door-to-door</string>
    <string name="local_osm_changes_backup_successful">OSM change file was generated %1$s</string>
    <string name="local_osm_changes_backup_failed">Could not back up OSM changes.</string>
    <string name="local_osm_changes_backup">Back up as OSM change</string>
    <string name="delete_point">Delete Point</string>
    <string name="plugin_distance_point_time">time</string>
    <string name="plugin_distance_point_hdop">accuracy</string>
    <string name="plugin_distance_point_speed">speed</string>
    <string name="plugin_distance_point_ele">elevation</string>
    <string name="plugin_distance_point">Point</string>
    <string name="gpx_file_name">GPX filename</string>
    <string name="gpx_saved_sucessfully">GPX file saved to {0}</string>
    <string name="use_distance_measurement_help">* Tap to mark a point.\n
    * Long-tap the map to delete previous point.\n
    * Long-tap on a point to view and attach description.\n
    * Tap the measurement widget to see more actions.</string>
    <string name="distance_measurement_start_editing">Start editing</string>
    <string name="distance_measurement_finish_editing">Finish editing</string>
    <string name="distance_measurement_finish_subtrack">Begin a new subtrack</string>
    <string name="distance_measurement_clear_route">Clear all points</string>
    <string name="distance_measurement_load_gpx">Open existing GPX file</string>
    <string name="wait_current_task_finished">Please wait until current task is finished</string>
    <string name="use_kalman_filter_compass_descr">Reduces noise in compass readings but adds inertia.</string>
    <string name="use_kalman_filter_compass">Use Kalman filter</string>
    <string name="use_magnetic_sensor_descr">For the compass reading, use the magnetic sensor instead of the orientation sensor.</string>
    <string name="use_magnetic_sensor">Use magnetic sensor</string>
    <string name="other_location">Other</string>
    <string name="files_limit">%1$d files left</string>
    <string name="available_downloads_left">%1$d files left to download</string>
    <string name="install_paid">Full version</string>
    <string name="cancel_route">Dismiss route</string>
    <string name="cancel_navigation">Stop navigation</string>
    <string name="clear_destination">Clear destination</string>
    <string name="download_using_mobile_internet">Not connected to Wi-Fi. Use current connection to the Internet to download?</string>
    <string name="street_name">Street name</string>
    <string name="hno">House number</string>
    <string name="website">Website</string>
    <string name="phone">Phone</string>
    <string name="osmand_background_plugin_description">Shows settings for turning on background tracking and navigation by periodically waking up the GPS device (with the screen off).</string>
    <string name="contribution_activity">Install version</string>
    <string name="choose_osmand_theme_descr">Customize app appearance.</string>
    <string name="choose_osmand_theme">App theme</string>
    <string name="external_input_device">External input devices</string>
    <string name="external_input_device_descr">Select an external control device, such as a keyboard or WunderLINQ.</string>
    <string name="sett_no_ext_input">None</string>
    <string name="sett_generic_ext_input">Keyboard</string>
    <string name="sett_wunderlinq_ext_input">WunderLINQ</string>
    <string name="sett_parrot_ext_input">Parrot</string>
    <string name="accessibility_options">Accessibility options</string>
    <string name="select_address_activity">Specify address</string>
    <string name="favourites_list_activity">Select Favorite</string>
    <string name="local_openstreetmap_act_title">OSM modifications</string>
    <string name="layer_hillshade">Hillshade layer</string>
    <string name="map_widget_gps_info">GPS info</string>
    <string name="access_arrival_time">Arrival time</string>
    <string name="access_intermediate_arrival_time">Intermediate arrival time</string>
    <string name="item_checked">checked</string>
    <string name="item_unchecked">unchecked</string>
    <string name="prefer_motorways">Prefer motorways</string>
    <string name="prefer_in_routing_title">Prefer…</string>
    <string name="prefer_in_routing_descr">Prefer motorways.</string>
    <string name="max_speed_none">none</string>
    <string name="index_name_openmaps">OpenMaps EU</string>
    <string name="download_wikipedia_maps">Wikipedia</string>
    <string name="download_hillshade_maps">Hillshades</string>
    <string name="local_indexes_cat_srtm">Contour lines</string>
    <string name="local_indexes_cat_av">Audio/Video data</string>
    <string name="stop_routing_confirm">Are you sure you want to stop the navigation?</string>
    <string name="clear_dest_confirm">Are you sure you want to clear your destination (and intermediate destinations)?</string>
    <string name="precise_routing_mode_descr">Calculate precise routes without glitches. Still distance-limited and slow.</string>
    <string name="precise_routing_mode">Precise routing (alpha)</string>
    <string name="recording_context_menu_show">Show</string>
    <string name="recording_photo_description">Photo %1$s %2$s</string>
    <string name="av_def_action_picture">Take a photo</string>
    <string name="recording_context_menu_precord">Take a photo</string>
    <string name="dropbox_plugin_description">Sync tracks and audio/video notes with your Dropbox account.</string>
    <string name="dropbox_plugin_name">Dropbox plugin</string>
    <string name="intermediate_points_change_order">Change order</string>
    <string name="srtm_paid_version_msg">Please consider paying for the \'Contour lines\' plugin to support further development.</string>
    <string name="av_def_action_choose">On request?</string>
    <string name="av_def_action_video">Record video</string>
    <string name="av_def_action_audio">Record audio</string>
    <string name="av_widget_action_descr">Default widget action:</string>
    <string name="av_widget_action">Default widget action</string>
    <string name="av_video_format_descr">Video output format:</string>
    <string name="av_video_format">Video output format</string>
    <string name="av_use_external_recorder_descr">Use system recorder for video.</string>
    <string name="av_use_external_recorder">Use system recorder</string>
    <string name="av_use_external_camera_descr">Use the system app for photos.</string>
    <string name="av_use_external_camera">Use camera app</string>
    <string name="av_settings_descr">Set up audio and video settings.</string>
    <string name="av_settings">Audio/video settings</string>
    <string name="recording_error">Recording failed</string>
    <string name="recording_camera_not_available">Camera not available</string>
    <string name="recording_is_recorded">Recording audio/video. Stop by tapping the AV widget.</string>
    <string name="recording_playing">An audio from the specified recording is being played.\n%1$s</string>
    <string name="recording_open_external_player">Open external player</string>
    <string name="recording_delete_confirm">Delete this item?</string>
    <string name="recording_unavailable">unavailable</string>
    <string name="recording_context_menu_arecord">Take an audio note</string>
    <string name="recording_context_menu_vrecord">Take a video note</string>
    <string name="layer_recordings">Recording layer</string>
    <string name="recording_can_not_be_played">Could not play recording.</string>
    <string name="recording_context_menu_delete">Delete recording</string>
    <string name="recording_context_menu_play">Play</string>
    <string name="recording_description">Recording %1$s %3$s %2$s</string>
    <string name="recording_default_name">Recording</string>
    <string name="map_widget_av_notes">Audio/video notes</string>
    <string name="map_widget_distancemeasurement">Distance measurement</string>
    <string name="audionotes_location_not_defined">Tap \'Use location…\' to add a note to the location.</string>
    <string name="map_widget_audionotes">Audio notes</string>
    <string name="index_srtm_parts">parts</string>
    <string name="index_srtm_ele">Contour lines</string>
    <string name="download_select_map_types">Other maps</string>
    <string name="download_roads_only_item">Roads only</string>
    <string name="download_srtm_maps">Contour lines</string>
    <string name="download_regular_maps">Standard map</string>
    <string name="download_roads_only_maps">Roads-only map</string>
    <string name="rendering_attr_alpineHiking_name">Alpine hiking scale (SAC)</string>
    <string name="rendering_attr_alpineHiking_description">Render paths according to the SAC scale.</string>
    <string name="rendering_attr_hikingRoutesOSMC_name">Hiking symbol overlay</string>
    <string name="rendering_attr_hikingRoutesOSMC_description">Render paths according to OSMC traces.</string>
    <string name="rendering_attr_noAdminboundaries_name">Boundaries</string>
    <string name="rendering_attr_noAdminboundaries_description">Suppress display of regional boundaries (admin levels 5–9).</string>
    <string name="map_widget_max_speed">Speed limit</string>
    <string name="monitoring_control_start">GPX</string>
    <string name="no_buildings_found">No buildings found.</string>
    <string name="incremental_search_city">Search city incrementally</string>
    <string name="search_villages_and_postcodes">Search for more villages/postcodes</string>
    <string name="rendering_attr_showRoadMaps_description">Choose when to display roads-only maps:</string>
    <string name="rendering_attr_showRoadMaps_name">Roads-only maps</string>
    <string name="safe_mode_description">Run the app in safe mode (using slower Android instead of native code).</string>
    <string name="safe_mode">Safe mode</string>
    <string name="native_library_not_running">The app is running in safe mode (turn it off in \'Settings\').</string>
    <string name="close_changeset">Close changeset</string>
    <string name="zxing_barcode_scanner_not_found">ZXing Barcode Scanner app not installed. Search in Google Play?</string>
    <string name="rendering_attr_roadColors_description">Select a road color scheme:</string>
    <string name="rendering_attr_roadColors_name">Road color scheme</string>
    <string name="map_widget_show_destination_arrow">Show destination direction</string>
    <string name="enable_plugin_monitoring_services">Enable the \"Trip recording\" plugin to use position logging services (GPX logging, online tracking)</string>
    <string name="non_optimal_route_calculation">Calculate possibly non-optimal route over long distances</string>
    <string name="gps_not_available">Please enable GPS in the settings</string>
    <string name="map_widget_monitoring_services">Logging services</string>
    <string name="no_route">No route</string>
    <string name="delete_target_point">Remove destination</string>
    <string name="target_point">Destination %1$s</string>
    <string name="intermediate_point">Intermediate destination %1$s</string>
    <string name="context_menu_item_last_intermediate_point">Add as last intermediate destination</string>
    <string name="context_menu_item_first_intermediate_point">Add as first intermediate destination</string>
    <string name="add_as_last_destination_point">Add as last intermediate destination</string>
    <string name="add_as_first_destination_point">Add as first intermediate destination</string>
    <string name="replace_destination_point">Replace the destination</string>
    <string name="new_destination_point_dialog">You have already set a destination:</string>
    <string name="shared_string_target_points">Destinations</string>
    <string name="intermediate_point_too_far">Intermediate destination %1$s is too far from the nearest road.</string>
    <string name="arrived_at_intermediate_point">Intermediate destination reached</string>
    <string name="context_menu_item_intermediate_point">Add as intermediate destination</string>
    <string name="map_widget_intermediate_distance">Intermediate destination</string>
    <string name="map_widget_intermediate_time">Intermediate time</string>
    <string name="ending_point_too_far">Ending point too far from nearest road.</string>
    <string name="add_tag">Add Tag</string>
    <string name="btn_advanced_mode">Advanced Mode…</string>
    <string name="poi_filter_parking">Parking</string>
    <string name="poi_filter_emergency">Emergency</string>
    <string name="poi_filter_public_transport">Public transport</string>
    <string name="poi_filter_entertainment">Entertainment</string>
    <string name="poi_filter_accomodation">Accommodation</string>
    <string name="poi_filter_restaurants">Restaurants</string>
    <string name="poi_filter_sightseeing">Sightseeing</string>
    <string name="poi_filter_car_aid">Car aid</string>
    <string name="poi_filter_food_shop">Food shop</string>
    <string name="poi_filter_for_tourists">For tourists</string>
    <string name="poi_filter_fuel">Fuel</string>
    <string name="show_warnings_title">Show alerts…</string>
    <string name="show_warnings_descr">Set up traffic warnings (speed limits, forced stops, speed bumps, tunnels), speed camera warnings, and lane info.</string>
    <string name="use_compass_navigation_descr">Use the compass when no heading is detected otherwise.</string>
    <string name="use_compass_navigation">Use compass</string>
    <string name="avoid_motorway">No motorways</string>
    <string name="auto_zoom_map_descr">Zoom level according to your speed (while map is synchronized with current position).</string>
    <string name="auto_zoom_map">Auto zoom map</string>
    <string name="snap_to_road_descr">Snap position to roads during navigation.</string>
    <string name="snap_to_road">Snap to road</string>
    <string name="interrupt_music_descr">Voice prompts pause music playback.</string>
    <string name="interrupt_music">Pause music</string>
    <string name="osmand_play_title_30_chars">OsmAnd Maps &amp; Navigation</string>
    <string name="osmand_short_description_80_chars">Global mobile map viewing and navigation for offline and online OSM maps</string>
    <string name="osmand_long_description_1000_chars">
		OsmAnd (OSM Automated Navigation Directions)\n\n

		OsmAnd is an open source software navigation app with access to a wide variety of global OSM data. All map data (vector or tile maps) can be stored on the phone memory card for offline usage. Offline and online routing functionality is also offered, including turn-by-turn voice guidance.\n\n

		Some of the core features:\n
		- Complete offline functionality (store downloaded vector or tile maps in the device storage)\n
		- Compact offline vector maps for the whole world available\n
		- Download country or region maps directly from the app\n
		- Overlay of several map layers possible, like GPX or navigation tracks, points of interest, Favorites, contour lines, public transport stops, additional maps with customizable transparency\n
		- Offline search for addresses and places (POIs)\n
		- Offline routing for medium-range distances\n
		- Car, bicycle, and pedestrian modes with optional:\n
		-  Automated day/night view switching\n
		-  Speed-dependent map zooming\n
		-  Map alignment according to compass or direction of motion\n
		-  Lane guidance, speed limit display, recorded and text-to-speech voices\n\n

		Limitations of this free version of OsmAnd:\n
		- Number of map downloads limited\n
		- No offline access to Wikipedia POIs\n\n

		OsmAnd is actively being developed and our project and its continued progress relies on financial contributions for development and testing of new functionality. Please consider buying OsmAnd+, or funding specific new features or making a general donation on https://osmand.net.
	</string>
    <string name="osmand_extended_description_part1">
    OsmAnd (OSM Automated Navigation Directions) is a map and navigation app with access to the free, worldwide, and high-quality OSM data.\n\n

    Enjoy voice and optical navigator, viewing POIs (points of interest), creating and managing GPX tracks, using contour lines visualization and altitude info (through plugin), a choice between driving, cycling, pedestrian modes, OSM editing and much more.
    </string>
    <string name="osmand_extended_description_part2">
        GPS navigation\n
        • Choose between offline (no roaming charges when you are abroad) or online (faster) mode\n
        • Turn-by-turn voice guidance leads you along the way (recorded and synthesized voices)\n
        • The route gets rebuilt whenever you deviate from it\n
        • Lane guidance, street names, and estimated time of arrival will help along the way\n
        • To make your trip safer, day/night mode switches automatically\n
        • Show speed limits, and get reminders if you exceed it\n
        • Map zoom adjusts to your speed\n
        • Search for destinations by address, type (e.g: Parking, restaurant, hotel, gas station, museum), or geographical coordinates\n
        • Supports intermediate points on your itinerary\n
        • Record your own or upload a GPX track and follow it\n
    </string>
    <string name="osmand_extended_description_part3">
        Map\n
        • Displays POIs (point of interests) around you\n
        • Adjusts the map to your direction of motion (or compass)\n
        • Shows your location and the direction you are looking in\n
        • Share your location so that your friends can find you\n
        • Keeps your most important places in \'Favorites\'\n
        • Allows you to choose how to display names on the map: In English, local, or phonetic spelling\n
        • Displays specialized online tiles, satellite view (from Bing), different overlays like touring/navigation GPX tracks and additional layers with customizable transparency\n
    </string>
    <string name="osmand_extended_description_part4">
        Skiing\n
        OsmAnd ski maps plugin enables you to see ski tracks with level of complexity and some additional info, like location of lifts and other facilities.
    </string>
    <string name="osmand_extended_description_part5">
        Cycling\n
        • Find cycle paths on the map\n
        • GPS navigation in cycling mode builds your route using cycle paths\n
        • See your speed and altitude\n
        • GPX recording option enables you to record your trip and share it\n
        • Via an additional plugin you can enable contour lines and hillshading
    </string>
    <string name="osmand_extended_description_part6">
        Walking, hiking, city tour\n
        • The map shows you walking and hiking paths\n
        • Wikipedia in your preferred language can tell you a lot during a city tour\n
        • Public transport stops (bus, tram, train), including line names, help to navigate in a new city\n
        • GPS navigation in pedestrian mode builds your route using walking paths\n
        • Upload and follow a GPX route or record and share your own\n
    </string>
    <string name="osmand_extended_description_part7">
        Contribute to OSM\n
        • Report data bugs\n
        • Upload GPX tracks to OSM directly from the app\n
        • Add POIs and directly upload them to OSM (or later if offline)\n
    </string>
    <string name="osmand_extended_description_part8">
        OsmAnd is actively developed open source software. Everyone can contribute to the app by reporting bugs, improving translations or coding new features. Additionally the project relies on financial contributions to fund coding and testing of new functionalities.\n
        Approximate map coverage and quality:\n
        • Western Europe: ****\n
        • Eastern Europe: ***\n
        • Russia: ***\n
        • North America: ***\n
        • South America: **\n
        • Asia: **\n
        • Japan &amp; Korea: ***\n
        • Middle East: **\n
        • Africa: **\n
        • Antarctica: *\n
        Most countries around the globe are available for download!\n
        Get a reliable navigator in your country - be it France, Germany, Mexico, UK, Spain, Netherlands, USA, Russia, Brazil or any other.
    </string>
    <string name="osmand_plus_play_title_30_chars">OsmAnd+ Maps &amp; Navigation</string>
    <string name="osmand_plus_short_description_80_chars">Global Mobile Map Viewing &amp; Navigation for Offline and Online OSM Maps</string>
    <string name="osmand_plus_long_description_1000_chars">
		OsmAnd+ (OSM Automated Navigation Directions)\n\n

		OsmAnd+ is an open source software navigation app with access to a wide variety of global OSM data. All map data (vector or tile maps) can be stored on the phone memory card for offline use. Offline and online routing functionality is also offered, including turn-by-turn voice guidance.\n\n

		OsmAnd+ is the paid app version, by buying it you support the project, fund the development of new features, and receive the latest updates.\n\n

		Some of the core features:\n
		- Complete offline functionality (store downloaded vector or tile maps in the device storage)\n
		- Compact offline vector maps for the whole world available\n
		- Unlimited downloading of country or region maps directly from the app\n
		- Offline Wikipedia feature (download Wikipedia POIs), great for sightseeing\n
		- Overlay of several map layers possible, like GPX or navigation tracks, points of interest, Favorites, contour lines, public transport stops, additional maps with customizable transparency\n\n
		- Offline search for addresses and places (POIs)\n
		- Offline routing for medium-range distances\n
		- Car, bicycle, and pedestrian modes with optional:\n
		-  Automated day/night view switching\n
		-  Speed-dependent map zooming\n
		-  Map alignment according to compass or direction of motion\n
		-  Lane guidance, speed limit display, recorded and text-to-speech voices\n
	</string>
    <string name="osmand_plus_extended_description_part1">
        OsmAnd+ (OSM Automated Navigation Directions) is a map and navigation app with access to the free, worldwide, and high-quality OSM data.\n
        Enjoy voice and optical navigation, viewing POIs (points of interest), creating and managing GPX tracks, using contour lines visualization and altitude info, a choice between driving, cycling, pedestrian modes, OSM editing and much more.\n\n

        OsmAnd+ is the paid app version. By buying it, you support the project, fund the development of new features, and receive the latest updates.\n\n

        Some of the main features:
    </string>
    <string name="osmand_plus_extended_description_part2">
        Navigation\n
        • Works online (fast) or offline (no roaming charges when you are abroad)\n
        • Turn-by-turn voice guidance (recorded and synthesized voices)\n
        • Optional lane guidance, street name display, and estimated time of arrival\n
        • Supports intermediate points on your itinerary\n
        • Automatic re-routing whenever you deviate from the route\n
        • Search for places by address, by type (e.g: Restaurant, hotel, gas station, museum), or by geographical coordinates\n
    </string>
    <string name="osmand_plus_extended_description_part3">
        Map Viewing\n
        • Display your position and orientation\n
        • Optionally align the picture according to compass or your direction of motion\n
        • Save your most important places as Favorites\n
        • Display POIs (points of interest) around you\n
        • Display specialized online tiles, satellite view (from Bing), different overlays like touring/navigation GPX tracks and additional layers with customizable transparency\n
        • Optionally display place names in English, local, or phonetic spelling\n
    </string>
    <string name="osmand_plus_extended_description_part4">
        Use OSM and Wikipedia Data\n
        • High-quality info from the best collaborative projects of the world\n
        • OSM data available per country or region\n
        • Wikipedia POIs, great for sightseeing\n
        • Unlimited free downloads, directly from the app\n
        • Compact offline vector maps updated at least once a month\n\n

        • Choice between complete region data and just road network (Example: All of Japan is 700 MB or 200 MB for the road network part thereof)
    </string>
    <string name="osmand_plus_extended_description_part5">
        Safety Features\n
        • Optional automated day/night view switching\n
        • Optional speed limit display, with reminder if you exceed it\n
        • Optional speed-dependent zooming\n
        • Share your location so that your friends can find you\n
    </string>
    <string name="osmand_plus_extended_description_part6">
        Bicycle and Pedestrian Features\n
        • Viewing foot, hiking, and bike paths, great for outdoor activities\n
        • Special routing and display modes for bike and pedestrian\n
        • Optional public transport stops (bus, tram, train) including line names\n
        • Optional trip recording to local GPX file or online service\n
        • Optional speed and altitude display\n
        • Display of contour lines and hillshading (via additional plugin)
    </string>
    <string name="osmand_plus_extended_description_part7">
        Contribute directly to OSM\n
        • Report data bugs\n
        • Upload GPX tracks to OSM directly from the app\n
        • Add POIs and directly upload them to OSM (or later if offline)\n
        • Optional trip recording also in background mode (while device is in sleep mode)\n
        OsmAnd is actively developed open source software. Everyone can contribute to the app by reporting bugs, improving translations or coding new features. Additionally the project relies on financial contributions to fund coding and testing of new functionalities.\n
    </string>
    <string name="osmand_plus_extended_description_part8">
        Approximate map coverage and quality:\n
        • Western Europe: ****\n
        • Eastern Europe: ***\n
        • Russia: ***\n
        • North America: ***\n
        • South America: **\n
        • Asia: **\n
        • Japan &amp; Korea: ***\n
        • Middle East: **\n
        • Africa: **\n
        • Antarctica: *\n
        Most countries around the globe available as downloads\n
        From Afghanistan to Zimbabwe, from Australia to the USA. Argentina, Brazil, Canada, France, Germany, Mexico, UK, Spain, …\n
    </string>
    <string name="filterpoi_activity">Create POI filter</string>
    <string name="recalculate_route_to_your_location">Transport mode:</string>
    <string name="select_navigation_mode">Transport mode:</string>
    <string name="day_night_info_description">Sunrise: %1$s \nSunset: %2$s</string>
    <string name="day_night_info">Day/night info</string>
    <string name="map_widget_renderer">Map style</string>
    <string name="layer_map_appearance">Configure screen</string>
    <string name="show_lanes">Lanes</string>
    <string name="avoid_unpaved">No unpaved roads</string>
    <string name="avoid_ferries">No ferries</string>
    <string name="avoid_in_routing_title">Avoid…</string>
    <string name="map_widget_fluorescent">Fluorescent routes</string>
    <string name="map_widget_show_ruler">Ruler</string>
    <string name="map_widget_view_direction">Viewing direction</string>
    <string name="map_widget_transparent">Transparent widgets</string>
    <string name="bg_service_sleep_mode_off">Run\n app in background</string>
    <string name="bg_service_sleep_mode_on">Stop\n running in background</string>
    <string name="int_continuosly">Continuous</string>
    <string name="screen_is_locked">Tap the lock icon to unlock</string>
    <string name="map_widget_top_text">Street name</string>
    <string name="map_widget_config">Configure screen</string>
    <string name="map_widget_back_to_loc">Where am I</string>
    <string name="map_widget_lock_screen">Lock</string>
    <string name="map_widget_compass">Compass</string>
    <string name="map_widget_reset">Reset to default</string>
    <string name="map_widget_parking">Parking</string>
    <string name="map_widget_monitoring">GPX logging</string>
    <string name="map_widget_speed">Speed</string>
    <string name="map_widget_distance">Destination</string>
    <string name="map_widget_altitude">Altitude</string>
    <string name="map_widget_time">Time to go</string>
    <string name="map_widget_next_turn">Next turn</string>
    <string name="map_widget_next_turn_small">Next turn (small)</string>
    <string name="map_widget_next_next_turn">Second next turn</string>
    <string name="map_widget_mini_route">Mini route map</string>
    <string name="bg_service_screen_lock">Lock</string>
    <string name="bg_service_screen_unlock">Unlock</string>
    <string name="bg_service_screen_lock_toast">The screen is locked</string>
    <string name="bg_service_interval">Set wake-up interval:</string>
    <string name="show_cameras">Speed cameras</string>
    <string name="show_traffic_warnings">Traffic warnings</string>
    <string name="avoid_toll_roads">No toll roads</string>
    <string name="continue_follow_previous_route_auto">Continue following previous unfinished navigation? (%1$s seconds)</string>
    <string name="route_updated_loc_found">Awaiting position to calculate route</string>
    <string name="osmand_parking_hours">Hours</string>
    <string name="osmand_parking_minutes">Minutes</string>
    <string name="osmand_parking_position_description_add_time">The car is parked at</string>
    <string name="select_animate_speedup">Route simulation speed:</string>
    <string name="global_app_allocated_memory_descr">Allocated memory %1$s MB (Android limit %2$s MB, Dalvik %3$s MB).</string>
    <string name="global_app_allocated_memory">Allocated memory</string>
    <string name="native_app_allocated_memory_descr">Total native memory allocated by app %1$s MB (Dalvik %2$s MB, other %3$s MB).\n
    Proportional memory %4$s MB (Android limit %5$s MB, Dalvik %6$s MB).</string>
    <string name="native_app_allocated_memory">Total native memory</string>
    <string name="starting_point_too_far">Point of departure too far from nearest road.</string>
    <string name="shared_location">Shared location</string>
    <string name="osmand_parking_event">Pick up the car from parking</string>
    <string name="osmand_parking_warning">Warning</string>
    <string name="osmand_parking_warning_text">A notification to pick up your car has been added to your calendar and can be edited or removed there.</string>
    <string name="osmand_parking_time_limit_title">Set parking time limit</string>
    <string name="osmand_parking_delete_confirm">Delete the parking location marker?</string>
    <string name="osmand_parking_delete">Delete a parking marker</string>
    <string name="osmand_parking_choose_type">Select parking type</string>
    <string name="osmand_parking_lim_text">Time-limited</string>
    <string name="osmand_parking_no_lim_text">Time-unlimited</string>
    <string name="osmand_parking_add_event">Add a notification to the Calendar app</string>
    <string name="osmand_parking_time_limit">Time-limited parking</string>
    <string name="osmand_parking_time_no_limit">Time-unlimited parking</string>
    <string name="osmand_parking_position_description">The location of your parked vehicle. %1$s</string>
    <string name="osmand_parking_position_description_add">To pick up the vehicle at:</string>
    <string name="osmand_parking_pm">PM</string>
    <string name="osmand_parking_am">AM</string>
    <string name="osmand_parking_position_name">Parking spot</string>
    <string name="context_menu_item_add_parking_point">Mark as parking location</string>
    <string name="context_menu_item_delete_parking_point">Delete parking marker</string>
    <string name="gpxup_public">Public</string>
    <string name="gpxup_identifiable">Identifiable</string>
    <string name="gpxup_trackable">Trackable</string>
    <string name="gpxup_private">Private</string>
    <string name="asap">ASAP</string>
    <string name="share_route_as_gpx">Share route as GPX file</string>
    <string name="share_route_subject">Route shared via OsmAnd</string>
    <string name="route_roundabout">Roundabout: Take %1$d exit and go</string>
    <string name="route_kl">Keep left and go</string>
    <string name="route_kr">Keep right and go</string>
    <string name="rendering_attr_noPolygons_description">Make all areal land features on map transparent.</string>
    <string name="rendering_attr_noPolygons_name">Polygons</string>
    <string name="rendering_attr_appMode_name">Rendering mode</string>
    <string name="rendering_attr_appMode_description">Optimize map for</string>
    <!-- string name="rendering_attr_contourLines_description">Select minimum zoom level to display in map if available. Separate contour data needed.</string -->
    <string name="rendering_attr_contourLines_description">Display from zoom level (requires contour data):</string>
    <string name="rendering_attr_contourLines_name">Show contour lines</string>
    <string name="rendering_attr_hmRendered_description">Increase amount of map detail shown.</string>
    <string name="rendering_attr_hmRendered_name">Show more map detail</string>
    <string name="local_index_routing_data">Routing data</string>
    <string name="navigate_point_format">Format</string>
    <string name="poi_search_desc">POI (Point of interest) search</string>
    <string name="address_search_desc">Address search</string>
    <string name="navpoint_search_desc">Coordinates</string>
    <string name="transport_search_desc">Search for public transport</string>
    <string name="favourites_search_desc">A way to search for Favorites</string>
    <string name="offline_navigation_not_available">OsmAnd offline navigation is temporarily not available.</string>
    <string name="left_side_navigation">Left-hand traffic</string>
    <string name="left_side_navigation_descr">For countries where people drive on the left side of the road.</string>
    <string name="local_index_description">Tap any existing item to see more details, long-tap to deactivate or delete. Current data on device (%1$s free):</string>
    <string name="unknown_from_location">Point of departure not yet determined.</string>
    <string name="unknown_location">Position not yet known.</string>
    <string name="modify_transparency">Set transparency (0 - transparent, 255 - opaque)</string>
    <!-- A file is downloaded -->
    <string name="confirm_interrupt_download">Cancel download?</string>
    <!-- Use ← for RTL languages -->
    <string name="first_time_msg">Thank you for using OsmAnd. Download regional data for offline use via \'Settings\' → \'Manage map files\' to view maps, locate addresses, look up POIs, find public transport and more.</string>
    <string name="basemap_was_selected_to_download">The basemap needed to provide basic functionality is in the download queue.</string>
    <string name="local_indexes_cat_tile">Online and cached tile maps</string>
    <string name="local_indexes_cat_map">Standard maps (vector)</string>
    <string name="index_settings_descr">Download and manage offline map files stored on your device.</string>
    <string name="map_online_plugin_is_not_installed">Enable the \'Online maps\' plugin to select different map sources</string>
    <string name="map_online_data">Online and tile maps</string>
    <string name="map_online_data_descr">Use online maps (download and cache tiles on memory card).</string>
    <string name="online_map_settings_descr">Select online or cached tile map sources.</string>
    <string name="plugins_screen">Plugins</string>
    <string name="prefs_plugins_descr">Plugins activate advanced settings and additional functionality.</string>
    <string name="prefs_plugins">Plugins</string>
    <string name="vector_maps_may_display_faster_on_some_devices">Vector maps likely display faster. May not work well on some devices.</string>
    <string name="play_commands_of_currently_selected_voice">Select a voice and test by playing announcements:</string>
    <string name="native_rendering">Native rendering</string>
    <string name="test_voice_prompts">Test voice prompts</string>
    <string name="switch_to_raster_map_to_see">Download an offline vector map for this location in \'Settings\' (\'Manage map files\'), or switch to the \'Online maps\' plugin.</string>
    <string name="send_files_to_osm">Send GPX files to OSM?</string>
    <string name="gpx_visibility_txt">Visibility</string>
    <string name="gpx_tags_txt">Tags</string>
    <string name="shared_string_description">Description</string>
    <string name="validate_gpx_upload_name_pwd">Please specify your OSM username and password to upload GPX files.</string>
    <string name="default_buttons_support">Support</string>
    <string name="support_new_features">Support new features</string>
    <string name="support_new_features_descr">Donate to see new features implemented in the app.</string>
    <string name="show_ruler_level">Display ruler</string>
    <string name="info_button">Info</string>
    <string name="back_to_location">Return to position</string>
    <string name="accessibility_mode">Accessibility mode</string>
    <string name="accessibility_mode_descr">Turns on the features for impaired users.</string>
    <string name="accessibility_default">According to the Android system setting</string>
    <string name="backToMenu">Back to menu</string>
    <string name="zoomOut">Zoom out</string>
    <string name="zoomIn">Zoom in</string>
    <string name="zoomIs">Zoom level is</string>
    <string name="north">north</string>
    <string name="north_north_east">north-northeast</string>
    <string name="north_east">northeast</string>
    <string name="east_north_east">east-northeast</string>
    <string name="east">east</string>
    <string name="east_south_east">east-southeast</string>
    <string name="south_east">south-east</string>
    <string name="south_south_east">south-southeast</string>
    <string name="south">south</string>
    <string name="south_south_west">south-southwest</string>
    <string name="south_west">southwest</string>
    <string name="west_south_west">west-southwest</string>
    <string name="west">west</string>
    <string name="west_north_west">west-northwest</string>
    <string name="north_west">northwest</string>
    <string name="north_north_west">north-northwest</string>
    <string name="front">forward</string>
    <string name="front_right">right-forward</string>
    <string name="right">to the right</string>
    <string name="back_right">right-backward</string>
    <string name="back">backward</string>
    <string name="back_left">left-backward</string>
    <string name="left">to the left</string>
    <string name="front_left">left-forward</string>
    <string name="oclock">o\'clock</string>
    <string name="towards">toward</string>
    <string name="accuracy">Accuracy</string>
    <string name="altitude">Altitude</string>
    <string name="no_info">No info</string>
    <string name="direction_style_sidewise">Sidewise (8 sectors)</string>
    <string name="direction_style_clockwise">Clockwise (12 sectors)</string>
    <string name="settings_direction_style">Direction style</string>
    <string name="settings_direction_style_descr">Choose style to express relative directions while moving</string>
    <string name="auto_announce_on">Start auto announcing</string>
    <string name="auto_announce_off">Stop auto announcing</string>
    <string name="i_am_here">I am here</string>
    <string name="zoom_by_trackball_descr">Change map zooming by horizontal trackball movement.</string>
    <string name="zoom_by_trackball">Use trackball for zoom control</string>
    <string name="accessibility_preferences_descr">Accessibility related preferences.</string>
    <string name="arrival_distance_factor_early">Early</string>
    <string name="arrival_distance_factor_normally">Normal</string>
    <string name="arrival_distance_factor_late">Late</string>
    <string name="arrival_distance_factor_at_last">In the last meters</string>
    <string name="arrival_distance">Arrival announcement</string>
    <string name="arrival_distance_descr">How soon do you want the arrival announcement?</string>
    <string name="rendering_out_of_memory">Not enough process memory to display selected area</string>
    <string name="use_fluorescent_overlays">Fluorescent overlays</string>
    <string name="use_fluorescent_overlays_descr">Use fluorescent colors to display tracks and routes.</string>
    <string name="offline_edition">Offline editing</string>
    <string name="offline_edition_descr">Always use offline editing.</string>
    <string name="update_poi_does_not_change_indexes">POI changes inside app do not affect downloaded map files, changes are saved as a file on your device instead.</string>
    <string name="local_openstreetmap_uploading">Uploading…</string>
    <string name="local_openstreetmap_were_uploaded">{0} POI/notes were uploaded</string>
    <string name="local_openstreetmap_uploadall">Upload all</string>
    <string name="local_openstreetmap_upload">Upload edit to OSM</string>
    <string name="local_openstreetmap_delete">Delete edit</string>
    <string name="local_openstreetmap_descr_title">Asynchronous OSM editing:</string>
    <string name="local_openstreetmap_settings">OSM- POIs/-notes saved on device</string>
    <string name="local_openstreetmap_settings_descr">Show and manage OSM- POIs/-notes in your device database.</string>
    <string name="live_monitoring_interval_descr">Specify the online tracking interval.</string>
    <string name="live_monitoring_interval">Online tracking interval</string>
    <string name="live_monitoring_url_descr">Specify the web address with parameter syntax: lat={0}, lon={1}, timestamp={2}, hdop={3}, altitude={4}, speed={5}, bearing={6}.</string>
    <string name="live_monitoring_url">Online tracking web address</string>
    <string name="live_monitoring_max_interval_to_send">Time buffer for online tracking</string>
    <string name="live_monitoring_max_interval_to_send_desrc">Specify a time buffer to keep locations to send without connection</string>
    <string name="gpx_monitoring_disabled_warn">Log track using GPX widget or via \'Trip recording\' settings.</string>
    <string name="show_current_gpx_title">Show current track</string>
    <string name="free_version_message">You can download or update %1$s maps.</string>
    <string name="free_version_title">Free version</string>
    <string name="poi_context_menu_showdescription">Show POI description.</string>
    <string name="index_name_north_america">North America</string>
    <string name="index_name_netherlands">Europe - Netherlands</string>
    <string name="index_name_us">North America - United States</string>
    <string name="index_name_central_america">Central America</string>
    <string name="index_name_south_america">South America</string>
    <string name="index_name_europe">Europe</string>
    <string name="index_name_france">Europe - France</string>
    <string name="index_name_germany">Europe - Germany</string>
    <string name="index_name_russia">Russia</string>
    <string name="index_name_africa">Africa</string>
    <string name="index_name_asia">Asia</string>
    <string name="index_name_oceania">Australia and Oceania</string>
    <string name="index_name_other">Worldwide and topic maps</string>
    <string name="index_name_wiki">Worldwide Wikipedia POIs</string>
    <string name="index_name_voice">Voice prompts (recorded, limited features)</string>
    <string name="index_name_tts_voice">Voice prompts (TTS, preferred)</string>
    <string name="amenity_type_osmwiki">Wikipedia (offline)</string>
    <string name="amenity_type_user_defined">User defined</string>
    <string name="fav_export_confirmation">File containing previously exported Favorites already exists. Replace it?</string>
    <string name="profile_settings">Profile Specific Settings</string>
    <string name="routing_settings">Navigation</string>
    <string name="routing_settings_descr">Specify options for navigation.</string>
    <string name="global_settings">Global Settings</string>
    <string name="index_settings">Manage map files</string>
    <string name="general_settings">General</string>
    <string name="general_settings_descr">Set up display and common settings for the app.</string>
    <string name="global_app_settings">Global app settings</string>
    <string name="user_name">Your OSM username</string>
    <string name="open_street_map_login_descr">Needed for openstreetmap.org submissions.</string>
    <string name="user_password">Your OSM password</string>
    <string name="osmand_service">Background mode</string>
    <string name="osmand_service_descr">OsmAnd runs in the background with the screen off.</string>
    <string name="download_files_not_enough_space">There is not enough free space to download %1$s MB (free: %2$s).</string>
    <string name="use_transparent_map_theme">Transparent theme</string>
    <string name="native_library_not_supported">Native library not supported on this device.</string>
    <string name="init_native_library">Initializing native library…</string>
    <string name="choose_auto_follow_route">Auto-center map view</string>
    <string name="choose_auto_follow_route_descr">Time until the map view synchronizes with the current position.</string>
    <!-- string name="auto_follow_route_never">Never (tap \'Go\' to start guidance manually)</string -->
    <string name="keep_informing_never">Only manually (tap arrow)</string>
    <string name="keep_informing_descr">Re-announce navigation instructions at regular intervals.</string>
    <string name="keep_informing">Repeat navigation instructions</string>
    <string name="auto_follow_route_navigation">Auto-center nav only</string>
    <string name="auto_follow_route_navigation_descr">Auto-center map view only while navigating.</string>
    <string name="auto_follow_location_enabled">Auto-center map view in use.</string>
    <string name="pref_vector_rendering">Vector renderer specific options</string>
    <string name="pref_overlay">Overlay / underlay</string>
    <string name="pref_raster_map">Map source settings</string>
    <string name="pref_vector_map">Vector map settings</string>
    <string name="delete_confirmation_msg">Delete %1$s?</string>
    <string name="city_type_suburb">Suburb</string>
    <string name="city_type_hamlet">Hamlet</string>
    <string name="city_type_village">Village</string>
    <string name="city_type_town">Town</string>
    <string name="city_type_city">City</string>
    <string name="animate_route_off">Stop simulation</string>
    <string name="animate_route">Start simulation</string>
    <string name="file_can_not_be_renamed">Could not rename file.</string>
    <string name="file_with_name_already_exists">A file with that name already exists.</string>
    <string name="shared_string_gpx_route">GPX route</string>
    <string name="poi_query_by_name_matches_categories">Found several related POI categories.</string>
    <string name="data_to_search_poi_not_available">Download offline data to search for POIs.</string>
    <string name="poi_filter_by_name">Search by name</string>
    <string name="old_poi_file_should_be_deleted">The POI data file \'%1$s\' is redundant and can be deleted.</string>
    <string name="update_poi_file_not_found">Local file to maintain POI changes not found and could not be created.</string>
    <string name="button_upgrade_osmandplus">Upgrade OsmAnd+</string>
    <string name="map_version_changed_info">Download the new version of the app to be able to use the new map files.</string>
    <string name="poi_filter_nominatim">Online Nominatim</string>
    <string name="search_position_current_location_search">Searching position…</string>
    <string name="search_position_current_location_found">My Position (found)</string>
    <string name="search_position_address">Address…</string>
    <string name="search_position_favorites">Favorites…</string>
    <string name="search_position_undefined">Undefined</string>
    <!-- string name="search_position_current_location">Current position…</string -->
    <string name="search_position_map_view">Current map center</string>
    <string name="select_search_position">Origin:</string>
    <string name="context_menu_item_search">Search nearby</string>
    <string name="route_successfully_saved_at">Route saved as \'%1$s\'.</string>
    <string name="filename_input">Filename: </string>
    <string name="file_with_name_already_exist">File with same name already exists.</string>
    <string name="local_index_upload_gpx_description">Upload GPX files to the OSM community, improving the maps.</string>
    <string name="local_index_items_uploaded">%1$d of %2$d item(s) uploaded.</string>
    <string name="local_index_mi_upload_gpx">Send to OSM</string>
    <string name="show_more_map_detail">Show more map detail</string>
    <string name="show_more_map_detail_descr">Show some vector map detail (roads etc.) at lower zoom levels already.</string>
    <string name="favourites_delete_multiple_succesful">Favorite points deleted.</string>
    <string name="favorite_delete_multiple">Are you sure you want to delete %1$d Favorites and %2$d Favorite groups?</string>
    <string name="favorite_home_category">Home</string>
    <string name="favorite_friends_category">Friends</string>
    <string name="favorite_places_category">Places</string>
    <string name="shared_string_others">Others</string>
    <string name="shared_string_name">Name</string>
    <string name="favourites_edit_dialog_category">Category</string>
    <string name="shared_string_no_thanks">No, thanks</string>
    <string name="basemap_missing">Download the base world map to get an overview covering the whole world at low zoom levels.</string>
    <string name="vector_data_missing">Download (\'offline\') data to use maps offline.</string>
    <string name="shared_string_release">Released</string>
    <string name="local_index_installed">Local version</string>
    <string name="local_index_items_backuped">%1$d of %2$d item(s) deactivated.</string>
    <string name="local_index_items_deleted">%1$d of %2$d item(s) deleted.</string>
    <string name="local_index_items_restored">%1$d of %2$d item(s) activated.</string>
    <string name="local_index_no_items_to_do">No items to %1$s</string>
    <string name="local_index_action_do">You are about to %1$s %2$s item(s). Continue?</string>
    <string name="local_index_descr_title">Manage map files.</string>
    <string name="local_index_mi_restore">Activate</string>
    <string name="local_index_mi_backup">Deactivate</string>
    <string name="local_index_poi_data">POI data</string>
    <string name="local_index_address_data">Address data</string>
    <string name="local_index_transport_data">Public transport data</string>
    <string name="local_index_map_data">Map data</string>
    <string name="local_indexes_cat_backup">Deactivated</string>
    <string name="local_indexes_cat_tts">Voice prompts (TTS)</string>
    <string name="local_indexes_cat_voice">Voice prompts (recorded)</string>
    <!-- string name="local_indexes_cat_gpx">GPX data</string -->
    <string name="local_indexes_cat_poi">POI data</string>
    <string name="ttsvoice">TTS voice</string>
    <string name="search_offline_clear_search">New Search</string>
    <string name="map_text_size_descr">Text size for names on the map:</string>
    <string name="map_text_size">Map font size</string>
    <string name="trace_rendering">Rendering debug info</string>
    <string name="trace_rendering_descr">Display the rendering performance.</string>
    <string name="installing_new_resources">Unpacking new data…</string>
    <string name="internet_connection_required_for_online_route">Online navigation does not work offline.</string>
    <string name="tts_language_not_supported_title">Unsupported language</string>
    <string name="tts_language_not_supported">The selected language is not supported by the Android TTS (text-to-speech) engine installed, its preset TTS language will be used instead. Look for another TTS engine in the market?</string>
    <string name="tts_missing_language_data_title">Missing data</string>
    <string name="tts_missing_language_data">Go to the market to download selected language?</string>
    <string name="gpx_option_reverse_route">Reverse GPX direction</string>
    <string name="gpx_option_destination_point">Use current destination</string>
    <string name="gpx_option_from_start_point">Pass along entire track</string>
    <!-- Use ← for RTL languages -->
    <string name="switch_to_vector_map_to_see">Offline vector map present for this location. \n\t\n\tTo use activate \'Menu\' → \'Configure map\' → \'Map Source…\' → \'Offline vector maps\'.</string>
    <string name="choose_audio_stream">Voice guidance output</string>
    <string name="choose_audio_stream_descr">Select loudspeaker for voice guidance.</string>
    <string name="voice_stream_voice_call">Phone call audio (to interrupt car Bluetooth stereos)</string>
    <string name="voice_stream_notification">Notification audio</string>
    <string name="voice_stream_music">Media/navigation audio</string>
    <string name="warning_tile_layer_not_downloadable">The app cannot download the map layer %1$s, reinstalling it might help.</string>
    <string name="overlay_transparency_descr">Adjust overlay transparency.</string>
    <string name="overlay_transparency">Overlay transparency</string>
    <string name="map_transparency_descr">Adjust base map transparency.</string>
    <string name="map_transparency">Base map transparency</string>
    <string name="layer_underlay">Underlay map…</string>
    <string name="map_underlay">Underlay map</string>
    <string name="map_underlay_descr">Choose underlay map</string>
    <string name="layer_overlay">Overlay map…</string>
    <string name="map_overlay">Overlay map</string>
    <string name="map_overlay_descr">Choose the overlay map</string>
    <string name="tile_source_already_installed">Map already installed, \'Settings\' will be updated.</string>
    <string name="select_tile_source_to_install">Choose (tile) maps to install or update.</string>
    <string name="internet_not_available">Unable to perform operation without a connection to the Internet.</string>
    <string name="install_more">Install more…</string>
    <string name="level_to_switch_vector_raster_descr">Use raster maps for anything beyond this level.</string>
    <string name="level_to_switch_vector_raster">Minimum vector zoom level</string>
    <string name="create_poi_link_to_osm_doc"><u>Online OSM</u> map classification with images.</string>
    <string name="error_doing_search">Could not perform offline search.</string>
    <string name="search_offline_geo_error">Could not parse geo intent \'%s\'.</string>
    <string name="search_osm_offline">Search by geo location</string>
    <string name="system_locale">System</string>
    <string name="preferred_locale_descr">App display language (used after OsmAnd is restarted).</string>
    <string name="preferred_locale">Display language</string>
    <string name="incomplete_locale">incomplete</string>
    <string name="unit_of_length_descr">Change what distance is measured in.</string>
    <string name="unit_of_length">Units of length</string>
    <string name="si_mi_feet">Miles/feet</string>
    <string name="si_mi_yard">Miles/yards</string>
    <string name="si_km_m">Kilometers/meters</string>
    <string name="yard">yd</string>
    <string name="foot">ft</string>
    <string name="mile_per_hour">mph</string>
    <string name="mile">mi</string>
    <string name="send_location_way_choose_title">Share location using</string>
    <string name="send_location_sms_pattern">Location: %1$s\n%2$s</string>
    <string name="send_location_email_pattern">To see location follow the web link %1$s or Android intent link %2$s</string>
    <string name="send_location">Send location</string>
    <string name="context_menu_item_share_location">Share location</string>
    <string name="add_waypoint_dialog_added">GPX waypoint \'\'{0}\'\' added</string>
    <string name="add_waypoint_dialog_title">Add waypoint to recorded GPX track</string>
    <string name="context_menu_item_add_waypoint">Add GPX waypoint</string>
    <string name="amenity_type_administrative">Administrative</string>
    <string name="amenity_type_barrier">Barrier</string>
    <string name="amenity_type_education">Education</string>
    <string name="amenity_type_emergency">Emergency</string>
    <string name="amenity_type_entertainment">Entertainment</string>
    <string name="amenity_type_finance">Finance</string>
    <string name="amenity_type_geocache">Geocache</string>
    <string name="amenity_type_healthcare">Healthcare</string>
    <string name="amenity_type_historic">Historic</string>
    <string name="amenity_type_landuse">Landuse</string>
    <string name="amenity_type_leisure">Leisure</string>
    <string name="amenity_type_man_made">Man made</string>
    <string name="amenity_type_military">Military</string>
    <string name="amenity_type_natural">Natural</string>
    <string name="amenity_type_office">Office</string>
    <string name="amenity_type_other">Other</string>
    <string name="amenity_type_shop">Shop</string>
    <string name="amenity_type_sport">Sport</string>
    <string name="amenity_type_sustenance">Sustenance</string>
    <string name="amenity_type_tourism">Tourism</string>
    <string name="amenity_type_transportation">Transport</string>
    <string name="indexing_address">Indexing address…</string>
    <string name="indexing_map">Indexing map…</string>
    <string name="indexing_poi">Indexing POI…</string>
    <string name="indexing_transport">Indexing transport…</string>
    <string name="km">km</string>
    <string name="km_h">km/h</string>
    <string name="m">m</string>
    <string name="old_map_index_is_not_supported">Deprecated map data format \'\'{0}\'\', not supported</string>
    <string name="poi_filter_closest_poi">Nearest POIs</string>
    <string name="poi_filter_custom_filter">Custom filter</string>
    <string name="poi_filter_namefinder">Online NameFinder</string>
    <string name="reading_cached_tiles">Reading cached tiles…</string>
    <string name="version_index_is_big_for_memory">The index \'\'{0}\'\' did not fit into memory</string>
    <string name="version_index_is_not_supported">The version of index \'\'{0}\'\' is not supported</string>
    <string name="osmand_routing_experimental">OsmAnd offline navigation is an experimental feature and it does not work for longer distances than about 20 km.\n\nNavigation temporarily switched to online CloudMade service.</string>
    <string name="specified_dir_doesnt_exist">Could not find the specified folder.</string>
    <string name="osmand_net_previously_installed">All offline data in the old installed app will be supported by the new one, but Favorite points must be exported from the old app and then imported in the new one.</string>
    <string name="build_installed">Build {0} was installed ({1}).</string>
    <string name="downloading_build">Downloading build…</string>
    <string name="install_selected_build">Install OsmAnd - {0} of {1} {2} MB ?</string>
    <string name="loading_builds_failed">Retrieving the list of OsmAnd builds failed</string>
    <string name="loading_builds">Loading OsmAnd builds…</string>
    <string name="select_build_to_install">Select the OsmAnd build to install</string>
    <string name="gps_status_app_not_found">GPS status app not installed. Search in market?</string>
    <!-- Use ← for RTL languages -->
    <string name="voice_is_not_available_msg">No voice guidance available, please go to \'Settings\' → \'Navigation settings\', select the profile → \'Voice guidance\' and select or download a voice prompt package.</string>
    <string name="voice_is_not_available_title">Select a voice prompt package</string>
    <string name="daynight_mode_day">Day</string>
    <string name="daynight_mode_night">Night</string>
    <string name="daynight_mode_auto">Sunrise/sunset</string>
    <string name="daynight_mode_sensor">Light sensor</string>
    <string name="daynight_descr">Adjust switching between night and day mode.</string>
    <string name="daynight">Day/night mode</string>
    <string name="download_files_question">Download {0} file(s) ({1} MB)?</string>
    <string name="items_were_selected">{0} item(s) selected</string>
    <string name="filter_existing_indexes">Downloaded</string>
    <string name="fast_route_mode">Fastest route</string>
    <string name="fast_route_mode_descr">Enable to calculate fastest route or disable for fuel-saving route.</string>
    <string name="tiles_to_download_estimated_size">At zoom {0} download {1} tiles ({2} MB)</string>
    <string name="shared_string_download_map">Download map</string>
    <string name="select_max_zoom_preload_area">Maximum zoom to preload</string>
    <string name="maps_could_not_be_downloaded">This map could not be downloaded</string>
    <string name="continuous_rendering">Continuous rendering</string>
    <string name="continuous_rendering_descr">Display continuous rendering instead of image-at-once.</string>
    <string name="rendering_exception">Could not draw chosen area.</string>
    <string name="show_point_options">Use location…</string>
    <string name="renderer_load_sucess">Renderer loaded</string>
    <string name="renderer_load_exception">Could not load renderer.</string>
    <string name="renderers">Vector renderer</string>
    <string name="renderers_descr">Choose rendering appearance</string>
    <string name="poi_context_menu_website">Show POI website</string>
    <string name="poi_context_menu_call">Show POI phone</string>
    <string name="download_type_to_filter">type to filter</string>
    <string name="use_high_res_maps">High resolution display</string>
    <string name="use_high_res_maps_descr">Do not stretch (and blur) map tiles on high density displays.</string>
    <string name="context_menu_item_search_transport">Search public transport</string>
    <string name="transport_searching_transport">Transport results (no destination):</string>
    <string name="transport_searching_route">Transport results ({0} to destination):</string>
    <string name="transport_search_again">Reset transport search</string>
    <string name="voice">Recorded voice</string>
    <string name="voices">Voice prompts</string>
    <string name="no_vector_map_loaded">Vector maps were not loaded</string>
    <!-- string name="map_route_by_gpx">Navigate using GPX</string-->
    <string name="gpx_files_not_found">No GPX files found in the tracks folder</string>
    <string name="layer_gpx_layer">GPX files…</string>
    <string name="error_reading_gpx">Could not read GPX data.</string>
    <string name="vector_data">Offline vector maps</string>
    <string name="transport_context_menu">Search for transport at stop</string>
    <string name="poi_context_menu_modify">Modify POI</string>
    <string name="poi_context_menu_delete">Delete POI</string>
    <string name="rotate_map_compass_opt">Compass direction</string>
    <string name="rotate_map_bearing_opt">Movement direction</string>
    <string name="rotate_map_none_opt">No rotation (north always upwards)</string>
    <string name="rotate_map_to_bearing_descr">Map alignment:</string>
    <string name="rotate_map_to_bearing">Map orientation</string>
    <string name="show_route">Route details</string>
    <string name="fav_imported_sucessfully">Favorites imported</string>
    <string name="import_file_favourites">Save data as GPX file or import waypoints to \'Favorites\'?</string>
    <string name="fav_file_to_load_not_found">GPX file containing Favorites not found at {0}</string>
    <string name="fav_saved_sucessfully">Favorites saved to {0}</string>
    <string name="no_fav_to_save">No Favorite points to save</string>
    <string name="share_fav_subject">Favorites shared via OsmAnd</string>
    <string name="error_occurred_loading_gpx">Could not load GPX.</string>
    <string name="send_report">Send report</string>
    <string name="none_region_found">Could not find any downloaded maps on memory card.</string>
    <string name="poi_namefinder_query_empty">Type to find a POI</string>
    <string name="any_poi">Any</string>
    <string name="thanks_yandex_traffic">Thanks to Yandex for traffic info.</string>
    <string name="layer_yandex_traffic">Yandex traffic</string>
    <string name="layer_route">Route</string>
    <string name="layer_osm_bugs">OSM notes (online)</string>
    <string name="layer_poi">POI overlay…</string>
    <string name="layer_map">Map source…</string>
    <string name="menu_layers">Map layers</string>
    <string name="context_menu_item_search_poi">Search for POI</string>
    <string name="use_trackball_descr">Use a trackball device to move the map.</string>
    <string name="use_trackball">Use trackball</string>
    <string name="background_service_wait_int_descr">Sets highest waiting time allowed for each background position fix.</string>
    <string name="background_service_wait_int">Maximum wait for fix</string>
    <string name="where_am_i">Where am I?</string>
    <string name="process_navigation_service">OsmAnd navigation service</string>
    <string name="network_provider">Network</string>
    <string name="gps_provider">GPS</string>
    <string name="int_seconds">seconds</string>
    <string name="int_min">min.</string>
    <string name="background_service_int_descr">Wake-up interval used by the background service:</string>
    <string name="background_service_provider_descr">Location method used by the background service:</string>
    <string name="background_service_provider">Location provider</string>
    <string name="background_router_service_descr">Tracks your position while the screen is off.</string>
    <string name="background_router_service">Run OsmAnd in background</string>
    <string name="off_router_service_no_gps_available">The background navigation service requires a location provider to be turned on.</string>
    <string name="hide_poi_filter">Hide filter</string>
    <string name="show_poi_filter">Show filter</string>
    <string name="search_poi_filter">Filter</string>
    <string name="menu_mute_off">Sound is on</string>
    <string name="menu_mute_on">Sound is off</string>
    <string name="voice_data_initializing">Initializing voice data…</string>
    <string name="voice_data_not_supported">Unsupported version of voice data</string>
    <string name="voice_data_corrupted">Specified voice data is corrupted</string>
    <string name="voice_data_unavailable">Selected voice prompt package is not available</string>
    <string name="sd_unmounted">Memory card not accessible.\nYou won\'t be able to see maps or find things.</string>
    <string name="sd_mounted_ro">Memory card read-only.\nIt is now only possible to see the preloaded map, not download new areas.</string>
    <string name="unzipping_file">Unzipping file…</string>
    <string name="route_tr">Turn right and go</string>
    <string name="route_tshr">Turn sharply right and go</string>
    <string name="route_tslr">Turn slightly right and go</string>
    <string name="route_tl">Turn left and go</string>
    <string name="route_tshl">Turn sharply left and go</string>
    <string name="route_tsll">Turn slightly left and go</string>
    <string name="route_tu">Make U-turn and go</string>
    <string name="route_head">Head</string>
    <string name="first_time_continue">Later</string>
    <string name="first_time_download">Download regions</string>
    <string name="search_poi_location">Awaiting signal…</string>
    <string name="search_near_map">Search near current map center</string>
    <string name="search_nearby">Search nearby</string>
    <string name="map_orientation_default">Same as device</string>
    <string name="map_orientation_portrait">Portrait</string>
    <string name="map_orientation_landscape">Landscape</string>
    <string name="map_screen_orientation">Screen orientation</string>
    <string name="map_screen_orientation_descr">Portrait, landscape, or device.</string>
    <string name="opening_hours_not_supported">Cannot change opening hours format.</string>
    <string name="add_new_rule">Add new rule</string>
    <string name="transport_Routes">Routes</string>
    <string name="transport_Stop">Stop</string>
    <string name="transport_stops">stops</string>
    <string name="transport_search_after">Subsequent itinerary</string>
    <string name="transport_search_before">Prior itinerary</string>
    <string name="transport_finish_search">Finish search</string>
    <string name="transport_stop_to_go_out">Choose stop to get off</string>
    <string name="transport_to_go_after">prior distance</string>
    <string name="transport_to_go_before">subsequent distance</string>
    <string name="transport_stops_to_pass">stops to pass</string>
    <string name="transport_route_distance">Itinerary distance</string>
    <string name="transport">Transport</string>
    <string name="show_transport_over_map_description">Show public transport stops on the map.</string>
    <string name="show_transport_over_map">Show transport stops</string>
    <string name="hello">OsmAnd navigation app</string>
    <string name="update_poi_success">POI data was updated ({0} were loaded)</string>
    <string name="update_poi_error_local">Could not update local POI list.</string>
    <string name="update_poi_error_loading">Could not load data from server.</string>
    <string name="update_poi_no_offline_poi_index">No offline POI data available for this area</string>
    <string name="update_poi_is_not_available_for_zoom">Zooming in lets you update POIs</string>
    <string name="context_menu_item_update_poi">Update POI</string>
    <string name="context_menu_item_update_map_confirm">Update local data from the Internet?</string>
    <string name="search_history_city">City: {0}</string>
    <string name="search_history_street">Street: {0}, {1}</string>
    <string name="search_history_int_streets">Intersection: {0} x {1} in {2}</string>
    <string name="search_history_building">Building: {0}, {1}, {2}</string>
    <string name="favorite">Favorite</string>
    <string name="uploading_data">Uploading data…</string>
    <string name="uploading">Uploading…</string>
    <string name="search_nothing_found">Nothing found</string>
    <string name="searching">Searching…</string>
    <string name="searching_address">Searching address…</string>
    <string name="search_osm_nominatim">Online search using OSM Nominatim</string>
    <string name="hint_search_online">Online search: House number, street, city</string>
    <string name="search_offline_address">Offline search</string>
    <string name="search_online_address">Online search</string>
    <string name="max_level_download_tile">Max. online zoom</string>
    <string name="max_level_download_tile_descr">Do not browse online maps for zoom levels beyond this.</string>
    <string name="route_general_information">Total distance %1$s, traveling time %2$d h %3$d min.</string>
    <string name="router_service_descr">Online or offline navigation service.</string>
    <string name="router_service">Navigation service</string>
    <string name="sd_dir_not_accessible">The storage folder on the memory card is not accessible!</string>
    <string name="download_question">Download {0} - {1} ?</string>
    <string name="download_question_exist">Offline data for {0} already exists ({1}). Update it ({2})?</string>
    <string name="address">Address</string>
    <string name="downloading_list_indexes">Downloading list of available regions…</string>
    <string name="list_index_files_was_not_loaded">Could not fetch list of regions from https://osmand.net.</string>
    <string name="fav_points_edited">Favorite point was edited</string>
    <string name="fav_points_not_exist">No Favorite points exist</string>
    <string name="update_existing">Replace</string>
    <string name="only_show">Display route</string>
    <string name="follow">Start guidance</string>
    <string name="mark_final_location_first">Please set the destination first</string>
    <string name="get_directions">Directions</string>
    <string name="opening_hours">Opening hours</string>
    <string name="opening_changeset">Opening changeset…</string>
    <string name="closing_changeset">Closing changeset…</string>
    <string name="commiting_node">Committing node…</string>
    <string name="loading_poi_obj">Loading POI…</string>
    <string name="auth_failed">Authorization failed</string>
    <string name="failed_op">failed</string>
    <string name="converting_names">Converting local/English names…</string>
    <string name="loading_streets_buildings">Loading streets/buildings…</string>
    <string name="loading_postcodes">Loading postcodes…</string>
    <string name="loading_streets">Loading streets…</string>
    <string name="loading_cities">Loading cities…</string>
    <string name="poi">POI</string>
    <string name="error_occurred_saving_gpx">Could not save GPX file.</string>
    <string name="error_calculating_route">Could not calculate route.</string>
    <string name="error_calculating_route_occured">Could not calculate route.</string>
    <string name="empty_route_calculated">The calculated route is empty.</string>
    <string name="new_route_calculated_dist_dbg">Route: distance %s, router time %s \nCalculation: %.1f sec, %d roads, %d tiles)</string>
    <string name="arrived_at_destination">You have arrived.</string>
    <string name="invalid_locations">Invalid coordinates</string>
    <string name="go_back_to_osmand">Go back to map</string>
    <string name="loading_data">Loading data…</string>
    <string name="reading_indexes">Reading local data…</string>
    <string name="previous_run_crashed">Last OsmAnd run crashed. Log file is at {0}. Please report the issue and attach the log file.</string>
    <string name="saving_gpx_tracks">Saving GPX file…</string>
    <string name="finished_task">Finished</string>
    <string name="use_online_routing_descr">Use the Internet to calculate a route.</string>
    <string name="use_online_routing">Use online navigation</string>
    <string name="osm_settings_descr">Specify OpenStreetMap.org (OSM) settings needed for OSM submissions.</string>
    <string name="data_settings_descr">Specify language, download/reload data.</string>
    <string name="data_settings">Data</string>
    <string name="additional_settings">Additional settings</string>
    <string name="update_tile">Update map</string>
    <string name="reload_tile">Reload tile</string>
    <string name="mark_point">Target</string>
    <string name="use_english_names_descr">Select between local and English names.</string>
    <string name="use_english_names">Use English names on maps</string>
    <string name="app_settings">App settings</string>
    <string name="search_address">Search address</string>
    <string name="choose_building">Choose building</string>
    <string name="choose_street">Choose street</string>
    <string name="choose_city">Choose city or postcode</string>
    <string name="ChooseCountry">Choose country</string>
    <string name="show_view_angle">Display viewing direction</string>
    <string name="map_view_3d_descr">Enable 3D view of the map.</string>
    <string name="map_view_3d">Map View 3D</string>
    <string name="show_poi_over_map_description">Show the last used POI overlay.</string>
    <string name="show_poi_over_map">Show POI overlay</string>
    <string name="map_tile_source_descr">Choose source of online or cached map tiles.</string>
    <string name="map_tile_source">Tile map source</string>
    <string name="map_source">Map source</string>
    <string name="use_internet">Use the Internet</string>
    <string name="show_location">Show your position</string>
    <string name="show_gps_coordinates_text">Show GPS coordinates on the map</string>
    <string name="use_internet_to_download_tile">Download missing map tiles</string>
    <string name="app_description">Navigation app</string>
    <string name="search_button">Search</string>
    <string name="search_activity">Search</string>
    <string name="searchpoi_activity">Choose POI</string>
    <string name="search_POI_level_btn">Find more</string>
    <string name="incremental_search_street">Search street incrementally</string>
    <string name="incremental_search_building">Search building incrementally</string>
    <string name="choose_available_region">Select region from list</string>
    <string name="choose_intersected_street">Select intersecting street</string>
    <string name="Closest_Amenities">Nearest amenities</string>
    <string name="app_mode_car">Driving</string>
    <string name="app_mode_bicycle">Cycling</string>
    <string name="app_mode_pedestrian">Walking</string>
    <string name="position_on_map_center">Center</string>
    <string name="position_on_map_bottom">Bottom</string>
    <string name="navigate_point_top_text">Input latitude and longitude in the selected format (D - degrees, M - minutes, S - seconds)</string>
    <string name="navigate_point_latitude">Latitude</string>
    <string name="navigate_point_longitude">Longitude</string>
    <string name="navigate_point_format_D">DDD.DDDDD</string>
    <string name="navigate_point_format_DM">DDD MM.MMM</string>
    <string name="navigate_point_format_DMS">DDD MM SS.S</string>
    <string name="search_address_top_text">Address</string>
    <string name="search_address_region">Region</string>
    <string name="search_address_city">City</string>
    <string name="search_address_street">Street</string>
    <string name="search_address_building">Building</string>
    <string name="search_address_building_option">Building</string>
    <string name="search_address_street_option">Intersecting street</string>
    <!-- string name="search_tabs_location">Location</string -->
    <string name="context_menu_item_update_map">Update map</string>
    <string name="context_menu_item_create_poi">Create POI</string>
    <string name="add_favorite_dialog_top_text">Enter Favorite name</string>
    <string name="add_favorite_dialog_default_favourite_name">Favorite</string>
    <string name="add_favorite_dialog_favourite_added_template">Favorite point \'\'{0}\'\' added.</string>
    <string name="favourites_context_menu_add">Add Favorite</string>
    <string name="favourites_context_menu_edit">Edit Favorite</string>
    <string name="favourites_context_menu_delete">Delete Favorite</string>
    <string name="favourites_remove_dialog_msg">Delete Favorite point \'%s\'?</string>
    <string name="favourites_remove_dialog_success">Favorite point {0} deleted.</string>
    <string name="poi_edit_title">Edit POI</string>
    <string name="poi_create_title">Create POI</string>
    <string name="poi_remove_confirm_template">Delete {0} (comment)?</string>
    <string name="poi_remove_title">Delete POI</string>
    <string name="poi_remove_success">Deleted</string>
    <string name="poi_action_add">add</string>
    <string name="poi_action_change">change</string>
    <string name="poi_action_delete">delete</string>
    <string name="poi_action_succeded_template">Action {0} completed.</string>
    <string name="poi_error_unexpected_template">Could not perform action {0}.</string>
    <string name="poi_error_io_error_template">I/O error while performing action {0}.</string>
    <string name="poi_error_info_not_loaded">Info about node was not loaded</string>
    <string name="poi_dialog_opening_hours">Open</string>
    <string name="poi_dialog_comment">Comment</string>
    <string name="poi_dialog_reopen">Reopen</string>
    <string name="poi_dialog_comment_default">POI changing</string>
    <string name="poi_dialog_other_tags_message">All other tags are preserved</string>
    <string name="default_buttons_commit">Commit</string>
    <string name="filter_current_poiButton">Filter</string>
    <string name="edit_filter_save_as_menu_item">Save As</string>
    <string name="edit_filter_delete_dialog_title">Delete this filter?</string>
    <string name="edit_filter_delete_message">\'{0}\' filter deleted</string>
    <string name="edit_filter_create_message">\'{0}\' filter created</string>
    <string name="email">e-mail</string>
    <string name="av_camera_focus">Camera focus type</string>
    <string name="av_camera_focus_descr">Camera focus mode:</string>
    <string name="av_camera_focus_auto">Autofocus</string>
    <string name="av_camera_focus_hiperfocal">Hyperfocal focus</string>
    <string name="av_camera_focus_edof">Extended depth of field (EDOF)</string>
    <string name="av_camera_focus_infinity">Focus is set to infinity</string>
    <string name="av_camera_focus_macro">Macro (close-up) focus mode</string>
    <string name="av_camera_focus_continuous">The camera continuously tries to focus</string>
    <string name="av_photo_play_sound">Play camera shutter sound</string>
    <string name="av_photo_play_sound_descr">Set sound or silence for photo shutter.</string>
    <string name="av_camera_pic_size">Camera picture size</string>
    <string name="av_camera_pic_size_descr">Set camera picture size</string>
    <string name="navigation_intent_invalid">Invalid format: %s</string>
    <string name="plugin_install_needs_network">You need to be online to install this plugin.</string>
    <string name="get_plugin">Get</string>
    <string name="use_fast_recalculation">Smart route recalculation</string>
    <string name="use_fast_recalculation_desc">For long trips, only recalculate the initial part of the route.</string>
    <string name="do_you_like_osmand">Do you like OsmAnd?</string>
    <string name="we_really_care_about_your_opinion">Your opinion and feedback is valued.</string>
    <string name="rate_this_app">Rate this app</string>
    <string name="rate_this_app_long">Please give OsmAnd a score on Google Play</string>
    <string name="user_hates_app_get_feedback">Tell us why.</string>
    <string name="user_hates_app_get_feedback_long">Please let us know any suggestions.</string>
    <string name="failed_to_upload">Could not upload</string>
    <string name="delete_change">Delete change</string>
    <string name="successfully_uploaded_pattern">Uploaded {0}/{1}</string>
    <string name="try_again">Try again</string>
    <string name="error_message_pattern">Error: {0}</string>
    <string name="dahboard_options_dialog_title">Configure dashboard</string>
    <string name="shared_string_card_was_hidden">Card was hidden</string>
    <string name="shared_string_undo">Undo</string>
    <string name="shared_string_skip">Skip</string>
    <string name="app_name_osmand">OsmAnd</string>
    <string name="offline_maps_and_navigation">Offline Maps\n&amp; Navigation</string>
    <string name="commit_poi">Commit POI</string>
    <string name="tab_title_basic">Basic</string>
    <string name="tab_title_advanced">Advanced</string>
    <string name="building_number">Building Number</string>
    <string name="next_proceed">Next</string>
    <string name="opening_at">Opening at</string>
    <string name="closing_at">Closing at</string>
    <string name="contact_info">Contact info</string>
    <string name="add_opening_hours">Add opening hours</string>
    <string name="poi_dialog_poi_type">POI Type</string>
    <string name="number_of_rows_in_dash">Number of rows in dash %1$s</string>
    <string name="please_specify_poi_type">Please specify POI type.</string>
    <string name="working_days">Working days</string>
    <string name="recent_places">Recent places</string>
    <string name="favourites">Favorites</string>
    <string name="saved_at_time">Now saved at: %1$s</string>
    <string name="poi_deleted_localy">POI will be deleted once you upload your changes</string>
    <string name="show_gpx">Show GPX data</string>
    <string name="count_of_lines">Count of lines</string>
    <string name="are_you_sure">Are you sure?</string>
    <string name="unsaved_changes_will_be_lost">Any unsaved changes will be lost. Continue?</string>
    <string name="downloads_left_template">%1$s downloads left</string>
    <string name="roads">Roads</string>
    <string name="downloading_number_of_files">Downloading - %1$d file</string>
    <string name="show_free_version_banner">Show free version banner</string>
    <string name="show_free_version_banner_description">Display the free version banner even in the paid version.</string>
    <string name="buy">Buy</string>
    <string name="activate_seamarks_plugin">Please activate the \'Nautical map view\' plugin</string>
    <string name="activate_srtm_plugin">Please activate the \'Contour lines\' plugin</string>
    <string name="later">Later</string>
    <string name="get_full_version">Full version</string>
    <string name="downloads">Downloads</string>
    <string name="confirm_download_roadmaps">The roads-only map is not needed, since you have the standard (full) map. Download it anyway?</string>
    <string name="value_downloaded_of_max">%1$.1f of %2$.1f MB</string>
    <string name="file_size_in_mb">%.1f MB</string>
    <string name="update_all">Update all (%1$s MB)</string>
    <string name="free_downloads_used">Free downloads used</string>
    <string name="free_downloads_used_description">Displays the amount of free downloads left.</string>
    <string name="application_dir_description">Choose where you want to store maps and other data files.</string>
    <string name="enter_country_name">Enter country name</string>
    <string name="new_version">New version</string>
    <string name="begin_with_osmand_menu_group">First steps with OsmAnd</string>
    <string name="features_menu_group">Features</string>
    <string name="help_us_to_improve_menu_group">Help improve OsmAnd</string>
    <string name="other_menu_group">Other</string>
    <string name="plugins_menu_group">Plugins</string>
    <string name="first_usage_item">First use</string>
    <string name="first_usage_item_description">How to download maps, set basic settings.</string>
    <string name="navigation_item_description">Set up navigation.</string>
    <string name="planning_trip_item">Planning a trip</string>
    <string name="faq_item">FAQ</string>
    <string name="faq_item_description">Frequently asked questions</string>
    <string name="map_viewing_item">Map viewing</string>
    <string name="search_on_the_map_item">Searching the map</string>
    <string name="instalation_troubleshooting_item">Installation and troubleshooting</string>
    <string name="techical_articles_item">Technical articles</string>
    <string name="versions_item">Versions</string>
    <string name="feedback">Feedback</string>
    <string name="contact_us">Contact</string>
    <string name="map_legend">Map legend</string>
    <string name="save_poi_too_many_uppercase">The name contains too many capital letters. Continue?</string>
    <string name="save_poi_without_poi_type_message">Do you really want to save POI without type?</string>
    <string name="poi_context_menu_modify_osm_change">Modify OSM change</string>
    <string name="use_dashboard_btn">Use dashboard</string>
    <string name="use_drawer_btn">Use menu</string>
    <string name="dashboard_or_drawer_title">Dashboard or menu control</string>
    <string name="dashboard_or_drawer_description">A choice is offered to primarily control the app via the flexible dashboard or a static menu. Your choice can always be changed in the dashboard settings.</string>
    <string name="update">Update</string>
    <string name="only_download_over_wifi">Only download on Wi-Fi</string>
    <string name="live_update">Live update</string>
    <string name="update_now">Update now</string>
    <string name="missing_write_external_storage_permission">OsmAnd lacks permission to use the memory card</string>
    <string name="last_update">Last update: %s</string>
    <string name="update_time">Update time</string>
    <string name="updates_size">Update size</string>
    <string name="last_map_change">"Last map change: %s"</string>
    <string name="hourly">Hourly</string>
    <string name="daily">Daily</string>
    <string name="weekly">Weekly</string>
    <string name="morning">Morning</string>
    <string name="night">Night</string>
    <string name="select_month_and_country">Month and country:</string>
    <string name="number_of_contributors">Number of contributors</string>
    <string name="number_of_edits">Number of edits</string>
    <string name="reports_for">Report for</string>
    <string name="file_name_containes_illegal_char">File name contains illegal character</string>
    <string name="configure_screen_quick_action">Quick action</string>
    <string name="quick_action_item_action">Action %d</string>
    <string name="quick_action_item_screen">Screen %d</string>
    <string name="quick_action_add_marker">Add map marker</string>
    <string name="quick_action_add_poi">Add POI</string>
    <string name="quick_action_map_style">Change map style</string>
    <string name="quick_action_map_style_switch">Map style changed to \"%s\".</string>
    <string name="quick_action_take_audio_note">New audio note</string>
    <string name="quick_action_take_video_note">New video note</string>
    <string name="quick_action_take_photo_note">New photo note</string>
    <string name="quick_action_add_osm_bug">Add OSM Note</string>
    <string name="quick_action_navigation_voice">Voice on/off</string>
    <string name="quick_action_navigation_voice_off">Unmute Voice</string>
    <string name="quick_action_navigation_voice_on">Mute Voice</string>
    <string name="quick_action_add_gpx">Add GPX waypoint</string>
    <string name="quick_action_add_parking">Add parking place</string>
    <string name="quick_action_new_action">Add action</string>
    <string name="quick_action_edit_action">Edit action</string>
    <string name="quick_action_add_favorite">Add Favorite</string>
    <string name="dialog_add_action_title">Add action</string>
    <string name="quick_actions_delete">Delete action</string>
    <string name="quick_actions_delete_text">Are you sure you want to delete the action \"%s\"?</string>
    <string name="quick_favorites_show_favorites_dialog">Show Favorites dialog</string>
    <string name="quick_favorites_name_preset">Name preset</string>
    <string name="quick_action_add_marker_descr">A button to add a map marker at the screen center location.</string>
    <string name="quick_action_add_gpx_descr">A button to add a GPX waypoint in the middle of the screen.</string>
    <string name="quick_action_take_audio_note_descr">A button to add an audio note in the middle of the screen.</string>
    <string name="quick_action_take_video_note_descr">A button to add a video note in the middle of the screen.</string>
    <string name="quick_action_take_photo_note_descr">A button to add a photo note in the middle of the screen.</string>
    <string name="quick_action_add_osm_bug_descr">A button to add an OSM note in the middle of the screen.</string>
    <string name="quick_action_add_poi_descr">A button to add a POI in the middle of the screen.</string>
    <string name="quick_action_navigation_voice_descr">A toggle to disable or enable voice guidance during navigation.</string>
    <string name="quick_action_add_parking_descr">A button to add a parking location in the middle of the screen.</string>
    <string name="quick_action_switch_day_night_descr">A toggle to switch between day and night modes for OsmAnd.</string>
    <string name="quick_action_switch_day_mode">Day mode</string>
    <string name="quick_action_switch_night_mode">Night mode</string>
    <string name="quick_action_day_night_switch_mode">Switch day/night mode</string>
    <string name="quick_action_interim_dialog">Show an interim dialog</string>
    <string name="favorite_autofill_toast_text">" saved to "</string>
    <string name="favorite_empty_place_name">Place</string>
    <string name="quick_action_duplicates">Quick action renamed to %1$s to avoid duplication.</string>
    <string name="quick_action_duplicate">Quick action name duplicate</string>
    <string name="quick_action_showhide_favorites_descr">A toggle to show or hide the Favorite points on the map.</string>
    <string name="quick_action_showhide_poi_descr">A toggle to show or hide POIs on the map.</string>
    <string name="quick_action_showhide_favorites_title">Show/hide Favorites</string>
    <string name="quick_action_favorites_show">Show Favorites</string>
    <string name="quick_action_favorites_hide">Hide Favorites</string>
    <string name="quick_action_showhide_poi_title">Show/hide POI</string>
    <string name="quick_action_poi_show">Show %1$s</string>
    <string name="quick_action_poi_hide">Hide %1$s</string>
    <string name="quick_action_add_category">Add a category</string>
    <string name="quick_action_add_create_items">Create items</string>
    <string name="quick_action_add_configure_map">Configure map</string>
    <string name="quick_action_add_navigation">Navigation</string>
    <string name="quick_action_fav_name_descr">Leave blank to use the address or place name.</string>
    <string name="quick_action_bug_descr">This message is included in the comment field.</string>
    <string name="quick_action_bug_message">Message</string>
    <string name="quick_action_category_descr">Category to save the Favorite in:</string>
    <string name="quick_action_gpx_category_descr">Choose an optional category.</string>
    <string name="quick_action_poi_list">POI list</string>
    <string name="quick_action_sh_poi_descr">Add one or more POI categories to display on the map.</string>
    <string name="quick_action_page_list_descr">A button to page through the list below.</string>
    <string name="quick_action_map_style_action">Add a map style</string>
    <string name="quick_action_empty_param_error">Fill out all parameters</string>
    <string name="quick_action_map_styles">Map styles</string>
    <string name="quick_action_map_overlay">Change map overlay</string>
    <string name="quick_action_map_overlay_title">Map overlays</string>
    <string name="quick_action_map_overlay_action">Add overlay</string>
    <string name="quick_action_map_overlay_switch">Map overlay changed to \"%s\".</string>
    <string name="quick_action_map_underlay_switch">Map underlay changed to \"%s\".</string>
    <string name="quick_action_map_underlay">Change map underlay</string>
    <string name="quick_action_map_underlay_title">Map underlays</string>
    <string name="quick_action_map_underlay_action">Add underlay</string>
    <string name="quick_action_map_source">Change map source</string>
    <string name="quick_action_map_source_title">Map sources</string>
    <string name="quick_action_map_source_action">Add map source</string>
    <string name="quick_action_map_source_switch">Map source changed to \"%s\".</string>
    <string name="quick_action_btn_tutorial_title">Change button position</string>
    <string name="quick_action_btn_tutorial_descr">Long-tapping and dragging the button changes its position on the screen.</string>
    <string name="shared_string_action_name">Action name</string>
    <string name="mappilary_no_internet_desc">Photos from Mapillary are only available online.</string>
    <string name="retry">Retry</string>
    <string name="add_route_points">Add Route Points</string>
    <string name="add_waypoint">Add Waypoint</string>
    <string name="add_line">Add Line</string>
    <string name="save_gpx_waypoint">Save GPX waypoint</string>
    <string name="save_route_point">Save route point</string>
    <string name="waypoint_one">Waypoint 1</string>
    <string name="route_point_one">Route Point 1</string>
    <string name="empty_state_my_tracks">Add GPX files</string>
    <string name="empty_state_my_tracks_desc">Import GPX files, or record tracks.</string>
    <string name="empty_state_favourites">Add Favorites</string>
    <string name="empty_state_favourites_desc">Import Favorites, or add by marking points on the map.</string>
    <string name="import_track">Import GPX file</string>
    <string name="import_track_desc">File %1$s does not contain waypoints, import it as a track?</string>
    <string name="move_point">Move Point</string>
    <string name="add_segment_to_the_track">Add to a GPX file</string>
    <string name="osm_recipients_label">OSM recipients</string>
    <string name="total_donations">Total donations</string>
    <string name="day_off_label">off</string>
    <string name="winter_and_ski_renderer">Winter and ski</string>
    <string name="touring_view_renderer">Touring view</string>
    <string name="nautical_renderer">Nautical</string>
    <string name="copy_location_name">Copy location/POI name</string>
    <string name="toast_empty_name_error">Unnamed location</string>
    <string name="tunnel_warning">Tunnel ahead</string>
    <string name="show_tunnels">Tunnels</string>
    <string name="download_wikipedia_description">Download the Wikipedia articles for %1$s to read them offline.</string>
    <string name="download_wikipedia_label">Download Wikipedia data</string>
    <string name="open_in_browser_wiki">Open article online</string>
    <string name="open_in_browser_wiki_description">View article in a web browser.</string>
    <string name="download_wiki_region_placeholder">this region</string>
    <string name="wiki_article_search_text">Searching for the corresponding wiki article</string>
    <string name="wiki_article_not_found">Article not found</string>
    <string name="how_to_open_wiki_title">How to open Wikipedia articles?</string>
    <string name="test_voice_desrc">Tap a button and listen to its corresponding voice prompt to hear if it is missing or faulty</string>
    <string name="routeInfo_roadClass_name">Road type</string>
    <string name="routeInfo_surface_name">Surface</string>
    <string name="routeInfo_smoothness_name">Smoothness</string>
    <string name="routeInfo_steepness_name">Steepness</string>
    <string name="run_full_osmand_msg">You are using {0} Map which is powered by OsmAnd. Do you want to launch OsmAnd full version?</string>
    <string name="run_full_osmand_header">Launch OsmAnd?</string>
    <string name="routing_attr_avoid_sett_name">No cobblestone or sett</string>
    <string name="routing_attr_avoid_sett_description">Avoids cobblestone and sett</string>
    <string name="quick_action_need_to_add_item_to_list">Add at least one item to the list in the \'Quick action\' settings</string>
    <string name="routing_attr_piste_type_downhill_name">Alpine/downhill ski</string>
    <string name="routing_attr_piste_type_downhill_description">Slopes for alpine or downhill skiing and access to ski lifts.</string>
    <string name="routing_attr_piste_type_nordic_name">Cross country/nordic ski</string>
    <string name="routing_attr_piste_type_nordic_description">Trails for nordic or cross-country skiing.</string>
    <string name="routing_attr_piste_type_skitour_name">Ski touring</string>
    <string name="routing_attr_piste_type_skitour_description">Routes for ski touring.</string>
    <string name="routing_attr_piste_type_sled_name">Sled</string>
    <string name="routing_attr_piste_type_sled_description">Slopes for sled usage.</string>
    <string name="routing_attr_allow_intermediate_name">Allow intermediate routes</string>
    <string name="routing_attr_allow_intermediate_description">More difficult routes with steeper sections. Generally some obstacles that should be avoided.</string>
    <string name="routing_attr_allow_advanced_name">Allow advanced routes</string>
    <string name="routing_attr_allow_advanced_description">Difficult routes, with dangerous obstacles and steep sections.</string>
    <string name="routing_attr_allow_expert_name">Allow expert routes</string>
    <string name="routing_attr_allow_expert_description">Extremely difficult routes, with dangerous obstacles and surroundings.</string>
    <string name="routing_attr_allow_skating_only_name">Allow skating only routes</string>
    <string name="routing_attr_allow_skating_only_description">Routes groomed for freestyle or skating only without classic tracks.</string>
    <string name="routing_attr_allow_classic_only_name">Allow classic only routes</string>
    <string name="routing_attr_allow_classic_only_description">Routes groomed for classic style only without skating trails. This includes routes groomed by a smaller snowmobile with looser piste and tracks made manually by skiers.</string>
    <string name="routing_attr_difficulty_preference_name">Preferred difficulty</string>
    <string name="routing_attr_difficulty_preference_description">Prefer routes of this difficulty, although routing over harder or easier pistes is still possible if shorter.</string>
    <string name="routing_attr_freeride_policy_name">Off-piste</string>
    <string name="routing_attr_freeride_policy_description">\'Freeride\' and \'Off-piste\' are unofficial routes and passages. Typically ungroomed, unmaintained and not checked in the evening. Enter at your own risk.</string>


</resources><|MERGE_RESOLUTION|>--- conflicted
+++ resolved
@@ -11,20 +11,17 @@
 	Thx - Hardy
 
 -->
-<<<<<<< HEAD
-    <string name="shared_string_routing">Routing</string>
-    <string name="shared_string_custom_rendering_style">Custom rendering style</string>
-    <string name="shared_string_include_data">Include additional data</string>
-    <string name="import_profile_dialog_description">The imported profile contains additional data. Click Import to import only profile data or select additional data to import.</string>
-    <string name="export_profile_dialog_description">You can select additional data to export along with the profile.</string>
-=======
     <string name="rendering_attr_streetLightingNight_name">Show only at night</string>
     <string name="plugin_prefs_reset_successful">All plugin settings restored to default state.</string>
     <string name="profile_prefs_reset_successful">All profile settings restored to default state.</string>
     <string name="ltr_or_rtl_combine_via_slash">%1$s/%2$s</string>
     <string name="sunset_at">Sunset at %1$s</string>
     <string name="sunrise_at">Sunrise at %1$s</string>
->>>>>>> 47bcbc29
+    <string name="shared_string_routing">Routing</string>
+    <string name="shared_string_custom_rendering_style">Custom rendering style</string>
+    <string name="shared_string_include_data">Include additional data</string>
+    <string name="import_profile_dialog_description">The imported profile contains additional data. Click Import to import only profile data or select additional data to import.</string>
+    <string name="export_profile_dialog_description">You can select additional data to export along with the profile.</string>
     <string name="permission_is_required">Permission is required to use this option.</string>
     <string name="logcat_buffer_descr">Check and share detailed logs of the application</string>
     <string name="file_does_not_contain_routing_rules">No routing rules in \'%1$s\'. Please choose another file.</string>
