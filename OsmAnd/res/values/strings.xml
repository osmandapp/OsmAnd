<?xml version="1.0" encoding="utf-8" standalone="no"?>
<resources>
<!--
	README:
	- The preferred way to help with translations is via https://hosted.weblate.org/engage/osmand/
	- If you edit a strings.xml file directly, please make sure:
	   1. To not produce duplicate strings (check by name if a string already exists)
	   2. Every apostrophe (quote) is preceded by a backslash.
	   3. If you modify the English strings file, please add new strings at the top of the file, this makes periodic reviews before releases easier.
	- For wording and consistency, please note https://osmand.net/help-online?id=technical-articles#Creating_a_Consistent_User_Experience
	Thx - Hardy

-->
<<<<<<< HEAD
    <string name="custom_osmand_plugin">Custom OsmAnd plugin</string>
=======
    <string name="app_mode_ski_snowmobile">Snowmobile</string>
    <string name="app_mode_ski_touring">Ski touring</string>
>>>>>>> a1e8d687
    <string name="shared_string_min">Min</string>
    <string name="shared_string_square">Square</string>
    <string name="shared_string_octagon">Octagon</string>
    <string name="shared_string_circle">Circle</string>
    <string name="select_shape">Select shape</string>
    <string name="select_group">Select group</string>
    <string name="add_description">Add description</string>
    <string name="delete_description">Delete description</string>
    <string name="quick_action_terrain_descr">A button to show or hide terrain layer on the map.</string>
    <string name="quick_action_terrain_show">Show terrain</string>
    <string name="quick_action_terrain_hide">Hide terrain</string>
    <string name="quick_action_show_hide_terrain">Show/hide terrain</string>
    <string name="download_slope_maps">Slopes</string>
    <string name="n_items_of_z">%1$s of %2$s</string>
    <string name="recalculate_route_distance_promo">The route will be recalculated if the distance from the route to the current location is more than selected value.</string>
    <string name="select_distance_route_will_recalc">Select the distance after which the route will be recalculated.</string>
    <string name="recalculate_route_in_deviation">Recalculate route in case of deviation</string>
    <string name="clear_recorded_data_warning">Are you sure you want to clear recorded data?</string>
    <string name="restore_all_profile_settings_descr">All profile settings will be restored to their original state after creating/importing this profile.</string>
    <string name="restore_all_profile_settings">Restore all profile settings?</string>
    <string name="saving_new_profile">Saving new profile</string>
    <string name="profile_backup_failed">Could not back up profile.</string>
    <string name="importing_from">Importing data from %1$s</string>
    <string name="shared_string_importing">Importing</string>
    <string name="checking_for_duplicate_description">OsmAnd check %1$s for duplicates with existing items in the application.\n\nIt may take some time.</string>
    <string name="items_added">Items added</string>
    <string name="shared_string_import_complete">Import complete</string>
    <string name="import_complete_description">All data from the %1$s is imported, you can use buttons below to open needed part of the application to manage it.</string>
    <string name="shared_string_hillshade">Hillshade</string>
    <string name="terrain_empty_state_text">Enable to view hillshade or slope map. You can read more about this map types on our site</string>
    <string name="shared_string_legend">Legend</string>
    <string name="shared_string_zoom_levels">Zoom levels</string>
    <string name="shared_string_transparency">Transparency</string>
    <string name="slope_read_more">You can read more about Slopes in %1$s.</string>
    <string name="slope_download_description">Additional maps are needed to view Slopes on the map.</string>
    <string name="hillshade_download_description">Additional maps are needed to view Hillshade on the map.</string>
    <string name="terrain_slider_description">Set the minimum and maximum zoom levels at which the layer will be displayed.</string>
    <string name="slope_description">Slope is colorized visualisations on terrain.</string>
    <string name="hillshade_description">Hillshade map using dark shades to show slopes, peaks and lowlands.</string>
    <string name="shared_string_terrain">Terrain</string>
    <string name="import_rendering_file">Import rendering file</string>
    <string name="profile_type_custom_string">Custom profile</string>
    <string name="shared_string_angle_param">Angle: %s°</string>
    <string name="shared_string_angle">Angle</string>
    <string name="recalc_angle_dialog_descr">Extra straight segment between my location and calculated route will be displayed until the route is recalculated</string>
    <string name="recalc_angle_dialog_title">Minimum angle between my location and route</string>
    <string name="shared_string_app_default_w_val">App Default (%s)</string>
    <string name="shared_string_preparing">Preparing</string>
    <string name="shared_string_poi_types">POI types</string>
    <string name="shared_string_nothing_selected">Nothing selected</string>
    <string name="shared_string_quick_actions">Quick actions</string>
    <string name="shared_string_profiles">Profiles</string>
    <string name="listed_exist">Listed %1$s, already exist in OsmAnd.</string>
    <string name="replace_all_desc">Current items will be replaced with items from the file</string>
    <string name="replace_all">Replace all</string>
    <string name="keep_both">Keep both</string>
    <string name="keep_both_desc">Imported items will be added with prefix</string>
    <string name="import_duplicates_description">OsmAnd already has elements with the same names as those imported.\n\nSelect an action.</string>
    <string name="import_duplicates_title">Some items already exist</string>
    <string name="select_data_to_import">Select the data to be imported.</string>
    <string name="please_provide_profile_name_message">Please provide a name for the profile</string>
    <string name="no_recalculation_setting">Disable recalculation</string>
    <string name="open_settings">Open settings</string>
    <string name="plugin_disabled">Plugin disabled</string>
    <string name="plugin_disabled_descr">This plugin is a separate application, you will need to remove it separately if you no longer plan to use it.\n\nThe plugin will remain on the device after removing OsmAnd.</string>
    <string name="shared_string_menu">Menu</string>
    <string name="ltr_or_rtl_triple_combine_via_dash">%1$s — %2$s — %3$s</string>
    <string name="route_recalculation_dist_title">Minimal distance to recalculate route</string>
    <string name="route_recalculation_dist_descr">The route will be recalculated if the distance to the route is longer than specified parameter</string>
    <string name="routing_profile_direct_to">Direct-to-point</string>
    <string name="clear_recorded_data">Clear recorded data</string>
    <string name="release_3_6">
    • Profiles: now you can change order, set icon for map, change all setting for base profiles and restore them back to defaults\n\n
    • Added exit number in the navigation\n\n
    • Reworked plugin settings\n\n
    • Reworked Settings screen for quick access to all profiles\n\n
    • Added option to copy settings from another profile\n\n
    • Added ability to change an order or hide POI categories in Search\n\n
    • Correctly aligned POI icons on the map\n\n
    • Added Sunset / Sunrise data to Configure Map\n\n
    • Added Home/Work icons on the map\n\n
    • Added support for multiline description in Settings\n\n
    • Added correct transliteration into the map of Japan\n\n
    • Added Antarctica map\n\n
    </string>
    <string name="copy_coordinates">Copy coordinates</string>
    <string name="reset_to_default_category_button_promo">Reset to default will reset sort order to the default state after installation.</string>
    <string name="use_system_screen_timeout">Use system screen timeout</string>
    <string name="use_system_screen_timeout_promo">Disabled by default, if OsmAnd running on foreground, the screen doesn’t time out.\n\nIf enabled OsmAnd will use system timeout settings.</string>
    <string name="accessibility_mode_disabled">Accessibility mode disabled in your system.</string>
    <string name="rearrange_categories">Rearrange categories</string>
    <string name="create_custom_categories_list_promo">Change the sort order of the list, hide unnecessary categories. You can import or export all changes with profiles.</string>
    <string name="add_new_custom_category_button_promo">You can add a new custom category by selecting one or a few needed categories.</string>
    <string name="shared_string_available">Available</string>
    <string name="add_custom_category">Add custom category</string>
    <string name="rendering_attr_streetLightingNight_name">Show only at night</string>
    <string name="plugin_prefs_reset_successful">All plugin settings restored to default state.</string>
    <string name="profile_prefs_reset_successful">All profile settings restored to default state.</string>
    <string name="ltr_or_rtl_combine_via_slash">%1$s/%2$s</string>
    <string name="sunset_at">Sunset at %1$s</string>
    <string name="sunrise_at">Sunrise at %1$s</string>
    <string name="shared_string_routing">Routing</string>
    <string name="shared_string_rendering_style">Rendering style</string>
    <string name="shared_string_include_data">Include additional data</string>
    <string name="import_profile_dialog_description">The imported profile contains additional data. Click Import to import only profile data or select additional data to import.</string>
    <string name="export_profile_dialog_description">You can select additional data to export along with the profile.</string>
    <string name="permission_is_required">Permission is required to use this option.</string>
    <string name="logcat_buffer_descr">Check and share detailed logs of the application</string>
    <string name="file_does_not_contain_routing_rules">No routing rules in \'%1$s\'. Please choose another file.</string>
    <string name="not_support_file_type_with_ext">Select a supported %1$s extension file instead.</string>
    <string name="monitoring_min_speed_descr">This is a low-speed cut-off filter to not record points below a certain speed. This may make recorded tracks look "smoother" when viewed on the map.</string>
    <string name="monitoring_min_speed_descr_side_effect">Side effect: Your track will be missing all sections where the minimum speed criterion was not met (e.g. where you push your bike up a steep hill). Also, there will be no information about periods at rest, like breaks. This has effects on any analysis or post-processing, like when trying to determine the total length of your trip, time in motion, or your average speed.</string>
    <string name="monitoring_min_speed_descr_recommendation">Recommendation: Try using the motion detection via the "logging minimum displacement" filter (B) first, it may produce better results, and you will lose less data. If your tracks remain noisy at low speeds, try non-zero values here. Please note that some measurements may not report any speed value at all (some network-based methods), in which case you would not record anything.</string>
    <string name="monitoring_min_speed_descr_remark">Remark: "speed > 0" check: Most GPS chipsets report a speed value only if the algorithm determines you are in motion, and none if you are not. Hence using the "> 0" setting in this filter in a sense uses the motion detection of the GPS chipset. But even if not filtered here at recording time, we still use this feature in our GPX analysis to determine the "Distance corrected", i.e. the value displayed in that field is the "distance recorded while in motion".</string>
    <string name="monitoring_min_accuracy_descr">This will record only points measured with a minimum "accuracy" indication (in meters/feet, as reported by Android for your chipset). Accuracy refers to the scatter of repeated measurements, and is not directly related to precision, which defines how close your measurements are to your "true" position.</string>
    <string name="monitoring_min_accuracy_descr_side_effect">Side effect: As a result of filtering by accuracy, points may be entirely missing for e.g. below bridges, under trees, between high buildings, or with certain weather conditions.</string>
    <string name="monitoring_min_accuracy_descr_recommendation">Recommendation: It is hard to predict what will be recorded and what not, it may be best to turn this filter off.</string>
    <string name="monitoring_min_accuracy_descr_remark">Remark: If GPS had been off immediately before a recording, the first point measured may have a decreased accuracy,so in our code we may want to wait a second or so before recording a point (or record the best of 3 consecutive points, etc.), but this is not yet implemented.</string>
    <string name="monitoring_min_distance_descr">This filter avoids duplicate points being recorded where too little actual motion may have occurred, makes a nicer spatial appearance of tracks not post-processed later.</string>
    <string name="monitoring_min_distance_descr_side_effect">Side effects: Periods at rest are not recorded at all or by just one point each. Small (real world) movements (e.g. sideways, to mark a possible turnoff on your trip) may be filtered out. Your file contains less information for post-processing, and has worse stats by filtering out obviously redundant points at recording time, while potentially keeping artifacts caused by bad reception or GPS chipset effects.</string>
    <string name="monitoring_min_distance_descr_recommendation">Recommendation: A setting of 5 meters may work well for you if you do not require to capture details finer than that, and do not want to explicitly capture data while at rest.</string>
    <string name="live_monitoring_time_buffer">Time buffer</string>
    <string name="live_monitoring_tracking_interval">Tracking interval</string>
    <string name="live_monitoring_adress">Web address</string>
    <string name="live_monitoring_adress_descr">Specify the web address with parameter syntax: lat={0}, lon={1}, timestamp={2}, hdop={3}, altitude={4}, speed={5}, bearing={6}.</string>
    <string name="monitoring_notification">Notification</string>
    <string name="monitoring_min_speed">Minimum speed</string>
    <string name="monitoring_min_accuracy">Minimum accuracy</string>
    <string name="monitoring_min_distance">Minimum displacement</string>
    <string name="reset_plugin_to_default">Reset plugin settings to default</string>
    <string name="multimedia_rec_split_title">Recorder split</string>
    <string name="multimedia_use_system_camera">Use system app</string>
    <string name="multimedia_photo_play_sound">Camera shutter sound</string>
    <string name="osm_authorization_success">Authorization is successful</string>
    <string name="import_from_file">Import from file</string>
    <string name="import_routing_file">Import routing file</string>
    <string name="import_profile">Import profile</string>
    <string name="monitoring_prefs_descr">Navigation, logging accuracy</string>
    <string name="multimedia_notes_prefs_descr">Picture size, audio and video quality</string>
    <string name="osm_editing_prefs_descr">Login, password, offline editing</string>
    <string name="accessibility_prefs_descr">Choose icon, color and name</string>
    <string name="live_monitoring_descr">Allows sharing current location using trip recording.</string>
    <string name="live_monitoring">Online tracking</string>
    <string name="save_track_logging_accuracy">Logging accuracy</string>
    <string name="tracks_view_descr">Your recorded tracks are in %1$s, or the OsmAnd folder.</string>
    <string name="multimedia_notes_view_descr">Your OSM notes are in %1$s.</string>
    <string name="video_notes">Video notes</string>
    <string name="photo_notes">Photo notes</string>
    <string name="route_recalculation">Route recalculation</string>
    <string name="accessibility_announce">Announce</string>
    <string name="login_and_pass">Username and password</string>
    <string name="plugin_global_prefs_info">These settings apply to all profiles.</string>
    <string name="osm_editing">OSM editing</string>
    <string name="osm_edits_view_descr">View your edits or OSM bugs not yet uploaded in %1$s. Uploaded points will not show any more.</string>
    <string name="app_mode_osm">OSM</string>
    <string name="select_nav_icon_descr">Icon shown while navigating or moving.</string>
    <string name="select_map_icon_descr">Icon shown at rest.</string>
    <string name="ltr_or_rtl_combine_via_space">%1$s %2$s</string>
    <string name="ltr_or_rtl_combine_via_colon">%1$s: %2$s</string>
    <string name="reset_confirmation_descr">Tapping %1$s will discard all your changes.</string>
    <string name="reset_all_profile_settings_descr">Reset all profile settings to installation defaults.</string>
    <string name="reset_all_profile_settings">Reset all profile settings?</string>
    <string name="select_navigation_icon">Position icon while moving</string>
    <string name="select_map_icon">Position icon at rest</string>
    <string name="delete_profiles_descr">Tapping \'Apply\' deletes removed profiles permanently.</string>
    <string name="master_profile">Master profile</string>
    <string name="select_color">Select color</string>
    <string name="rendering_value_thick_name">Thick</string>
    <string name="desert_render_descr">For deserts and other sparsely populated areas. More detailed.</string>
    <string name="shared_string_downloading_formatted">Downloading %s</string>
    <string name="edit_profiles_descr">OsmAnd default profiles cannot be deleted, but disabled (on the previous screen), or be sorted to the bottom.</string>
    <string name="edit_profiles">Edit profiles</string>
    <string name="select_nav_profile_dialog_message">The \'Navigation type\' governs how routes are calculated.</string>
    <string name="ltr_or_rtl_combine_via_bold_point">%1$s • %2$s</string>
    <string name="street_city">%1$s, %2$s</string>
    <string name="personal_category_name">Personal</string>
    <string name="add_new_profile_q">Add the new profile \'%1$s\'?</string>
    <string name="save_heading">Include heading</string>
    <string name="save_heading_descr">Save heading to each track point while recording.</string>
    <string name="profile_appearance">Profile appearance</string>
    <string name="choose_icon_color_name">Icon, color and name</string>
    <string name="reorder_profiles">Edit profile list</string>
    <string name="selected_profile">Selected profile</string>
    <string name="rendering_value_walkingRoutesOSMCNodes_name">Node networks</string>
    <string name="rendering_attr_showCycleNodeNetworkRoutes_name">Show node network cycle routes</string>
    <string name="join_segments">Join segments</string>
    <string name="download_map_dialog">Download map dialog</string>
    <string name="dialogs_and_notifications_title">Dialogs and notifications</string>
    <string name="dialogs_and_notifications_descr">Control popups, dialogs and notifications.</string>
    <string name="suggested_maps">Suggested maps</string>
    <string name="suggested_maps_descr">These maps are required for the plugin.</string>
    <string name="added_profiles">Added profiles</string>
    <string name="added_profiles_descr">Profiles added by plugin</string>
    <string name="shared_string_turn_off">Turn off</string>
    <string name="new_plugin_added">New plugin added</string>
    <string name="clear_confirmation_msg">Clear %1$s?</string>
    <string name="shared_string_revert">Revert</string>
    <string name="track_saved">Track saved</string>
    <string name="empty_filename">File name is empty</string>
    <string name="default_speed_dialog_msg">Estimates arrival time for unknown road types, and limits speed for all roads (may affect routing)</string>
    <string name="rendering_value_white_name">White</string>
    <string name="swap_two_places">Swap %1$s and %2$s</string>
    <string name="route_start_point">Starting point</string>
    <string name="export_profile">Export profile</string>
    <string name="exported_osmand_profile">OsmAnd profile: %1$s</string>
    <string name="overwrite_profile_q">\'%1$s\' already exists. Overwrite?</string>
    <string name="export_profile_failed">Could not export profile.</string>
    <string name="profile_import">Import profile</string>
    <string name="profile_import_descr">Add a profile by opening its file with OsmAnd.</string>
    <string name="file_import_error">%1$s import error: %2$s</string>
    <string name="file_imported_successfully">%1$s imported.</string>
    <string name="tts_initialization_error">Cannot start text-to-speech engine.</string>
    <string name="layer_osm_edits">OSM edits</string>
    <string name="quick_action_contour_lines_descr">Button showing or hiding contour lines on the map.</string>
    <string name="quick_action_contour_lines_show">Show contour lines</string>
    <string name="quick_action_contour_lines_hide">Hide contour lines</string>
    <string name="quick_action_show_hide_contour_lines">Show/hide contour lines</string>
    <string name="quick_action_hillshade_descr">A button to show or hide hillshades on the map.</string>
    <string name="quick_action_hillshade_show">Show hillshade</string>
    <string name="quick_action_hillshade_hide">Hide hillshade</string>
    <string name="quick_action_show_hide_hillshade">Show/hide hillshade</string>
    <string name="apply_preference_to_all_profiles">You can apply this change to all or only the selected profile.</string>
    <string name="shared_preference">Shared</string>
    <string name="routing_attr_driving_style_prefer_unpaved_name">Prefer unpaved roads</string>
    <string name="routing_attr_driving_style_prefer_unpaved_description">Prefer unpaved over paved roads for routing.</string>
    <string name="release_3_5">
    • Updated app and profile settings: Settings are now arranged by type. Each profile can be customized separately.\n\n
    • New map download dialog suggesting a map to download while browsing\n\n
    • Dark theme fixes\n\n
    • Fixed several routing issues around the world\n\n
    • Updated basemap with more detailed road network\n\n
    • Fixed flooded areas around the world\n\n
    • Ski routing: Added elevation profile and route complexity to the route details\n\n
    • Other bugfixes\n\n
    </string>
    <string name="shared_string_memory_used_tb_desc">Used %1$s TB</string>
    <string name="shared_string_memory_used_gb_desc">Used %1$s GB</string>
    <string name="shared_string_memory_used_mb_desc">Used %1$s MB</string>
    <string name="shared_string_memory_used_kb_desc">Used %1$s kB</string>
    <string name="contour_lines_and_hillshade">Contour lines and hillshade</string>
    <string name="routing_attr_prefer_unpaved_name">Prefer unpaved roads</string>
    <string name="routing_attr_prefer_unpaved_description">Prefer unpaved roads.</string>
    <string name="update_all_maps">Update all maps</string>
    <string name="update_all_maps_q">Are you sure you want to update all (%1$d) maps?</string>
    <string name="track_storage_directory">Track storage folder</string>
    <string name="track_storage_directory_descrp">Tracks can be stored in the \'rec\' folder, monthly, or daily folders.</string>
    <string name="store_tracks_in_rec_directory">Record tracks to \'rec\' folder</string>
    <string name="store_tracks_in_daily_directories">Record tracks in daily folders</string>
    <string name="store_tracks_in_daily_directories_descrp">Record tracks in sub-folders per recording day (like 2018-01-01).</string>
    <string name="shared_string_calculate">Calculate</string>
    <string name="shared_string_osmand_usage">OsmAnd usage</string>
    <string name="shared_sting_tiles">Tiles</string>
    <string name="shared_string_maps">Maps</string>
    <string name="shared_string_memory_tb_desc">%1$s TB</string>
    <string name="shared_string_memory_gb_desc">%1$s GB</string>
    <string name="shared_string_memory_mb_desc">%1$s MB</string>
    <string name="shared_string_memory_kb_desc">%1$s kB</string>
    <string name="app_mode_utv">Side by Side</string>
    <string name="rendering_attr_piste_difficulty_aerialway_name">Aerialway</string>
    <string name="rendering_attr_piste_difficulty_connection_name">Connection</string>
    <string name="avoid_in_routing_descr_">Avoid certain routes and road types</string>
    <string name="change_data_storage_full_description">Move OsmAnd data files to the new destination?\n%1$s > %2$s</string>
    <string name="data_storage_preference_summary">%1$s • %2$s</string>
    <string name="data_storage_space_description">%1$s GB free (of %2$s GB)</string>
    <string name="enter_path_to_folder">Enter path to the folder</string>
    <string name="shared_string_select_folder">Folder…</string>
    <string name="paste_Osmand_data_folder_path">Paste path to the folder with OsmAnd data</string>
    <string name="change_osmand_data_folder_question">Change OsmAnd data folder?</string>
    <string name="move_maps_to_new_destination">Move to the new destination</string>
    <string name="internal_app_storage_description">Internal storage for OsmAnd, (hidden from users and other apps).</string>
    <string name="change_data_storage_folder">Change storage folder</string>
    <string name="rendering_attr_piste_type_snow_park_name">Terrain park</string>
    <string name="rendering_attr_piste_type_sleigh_name">Sleigh</string>
    <string name="rendering_attr_piste_type_sled_name">Sled</string>
    <string name="rendering_attr_piste_type_hike_name">Hike</string>
    <string name="rendering_attr_piste_type_connection_name">Connection</string>
    <string name="rendering_attr_piste_type_skitour_name">Skitour</string>
    <string name="rendering_attr_piste_type_downhill_name">Downhill</string>
    <string name="rendering_attr_piste_type_nordic_name">Nordic</string>
    <string name="routeInfo_piste_type_name">Piste type</string>
    <string name="rendering_attr_piste_difficulty_novice_name">Novice</string>
    <string name="rendering_attr_piste_difficulty_easy_name">Easy</string>
    <string name="rendering_attr_piste_difficulty_intermediate_name">Intermediate</string>
    <string name="rendering_attr_piste_difficulty_advanced_name">Advanced</string>
    <string name="rendering_attr_piste_difficulty_expert_name">Expert</string>
    <string name="rendering_attr_piste_difficulty_freeride_name">Freeride</string>
    <string name="rendering_attr_piste_difficulty_extreme_name">Extreme</string>
    <string name="rendering_attr_piste_difficulty_undefined_name">Undefined</string>
    <string name="routeInfo_piste_difficulty_name">Piste difficulty</string>
    <string name="download_detailed_map">Download detailed %s map, to view this area.</string>
    <string name="shared_string_by_default">By default</string>
    <string name="plugins_settings">Plugin settings</string>
    <string name="logcat_buffer">Logcat buffer</string>
    <string name="application_profile_changed">App profile changed to \"%s\"</string>
    <string name="switch_profile">Switch profile</string>
    <string name="configure_profile">Configure profile</string>
    <string name="configure_profile_info">Settings for profile:</string>
    <string name="utm_format_descr">OsmAnd uses the UTM Standard, which is similar but not identical to the UTM NATO format.</string>
    <string name="shared_string_example">Example</string>
    <string name="navigate_point_format_utm">UTM Standard</string>
    <string name="navigate_point_format_olc">Open Location Code</string>
    <string name="coordinates_format_info">The selected format will be applied throughout the app.</string>
    <string name="pref_selected_by_default_for_profiles">This setting is selected by default for profiles: %s</string>
    <string name="change_default_settings">Change setting</string>
    <string name="discard_changes">Discard change</string>
    <string name="apply_to_current_profile">Apply only to \"%1$s\"</string>
    <string name="apply_to_all_profiles">Apply to all profiles</string>
    <string name="start_up_message_pref">Start-up message</string>
    <string name="analytics_pref_title">Analytics</string>
    <string name="turn_screen_on_info">Show map on the lock screen during navigation.</string>
    <string name="route_parameters_info">Settings for routing in the selected profile \"%1$s\".</string>
    <string name="wake_time">Wake time</string>
    <string name="units_and_formats">Units &amp; formats</string>
    <string name="map_look_descr">Map appearance</string>
    <string name="map_look">Map look</string>
    <string name="list_of_installed_plugins">Installed plugins</string>
    <string name="configure_navigation">Configure navigation</string>
    <string name="general_settings_profile_descr">App theme, units, region</string>
    <string name="screen_alerts_descr">Alerts shown bottom left during navigation.</string>
    <string name="language_and_output">Language and output</string>
    <string name="reset_to_default">Reset to default</string>
    <string name="manage_profiles_descr">Create, import, edit profiles</string>
    <string name="manage_profiles">Manage app profiles…</string>
    <string name="osmand_settings_descr">Effective for the entire app</string>
    <string name="osmand_settings">OsmAnd settings</string>
    <string name="copy_from_other_profile">Copy from another profile</string>
    <string name="turn_screen_on">Turn screen on</string>
    <string name="map_during_navigation_info">Map during navigation</string>
    <string name="map_during_navigation">Map during navigation</string>
    <string name="shared_string_other">Other</string>
    <string name="vehicle_parameters_descr">Weight, height, speed</string>
    <string name="vehicle_parameters">Vehicle parameters</string>
    <string name="voice_announces_info">Voice announcements only occur during navigation.</string>
    <string name="voice_announces_descr">Navigation instructions and announcements</string>
    <string name="voice_announces">Voice prompts</string>
    <string name="screen_alerts">Screen alerts</string>
    <string name="route_parameters_descr">Configure route parameters</string>
    <string name="route_parameters">Route parameters</string>
    <string name="day">Day</string>
    <string name="days_2_4">Days</string>
    <string name="days_5">Days</string>
    <string name="week">Week</string>
    <string name="weeks_2_4">Weeks</string>
    <string name="weeks_5">Weeks</string>
    <string name="month">Month</string>
    <string name="months_2_4">Months</string>
    <string name="months_5">Months</string>
    <string name="year">Year</string>
    <string name="years_2_4">Years</string>
    <string name="years_5">Years</string>
    <string name="months_3">Three months</string>
    <string name="price_free">Free</string>
    <string name="get_discount_title">Get %1$d %2$s at %3$s off.</string>
    <string name="get_discount_first_part">%1$s for the first %2$s</string>
    <string name="get_discount_first_few_part">%1$s for the first %2$s</string>
    <string name="get_discount_second_part">then %1$s</string>
    <string name="cancel_subscription">Cancel subscription</string>
    <string name="price_and_discount">%1$s • Save %2$s</string>
    <string name="app_mode_wagon">Wagon</string>
    <string name="app_mode_pickup_truck">Pickup truck</string>
    <string name="shared_string_default">Default</string>
    <string name="gpx_join_gaps">Join gaps</string>
    <string name="app_mode_camper">Camper</string>
    <string name="app_mode_campervan">Campervan (RV)</string>
    <string name="rendering_attr_showLez_description">Show Low Emission Zones on the map. Does not affect routing.</string>
    <string name="rendering_attr_showLez_name">Show Low Emission Zones</string>
    <string name="temporary_conditional_routing">Consider temporary limitations</string>
    <string name="turn_on_profile_desc">Please turn on at least one app profile to use this setting.</string>
    <string name="rendering_attr_winter_road_name">Winter road</string>
    <string name="rendering_attr_ice_road_name">Ice road</string>
    <string name="routeInfo_winter_ice_road_name">Winter and ice roads</string>
    <string name="rendering_attr_tracktype_grade1_name">Solid (paved)</string>
    <string name="rendering_attr_tracktype_grade2_name">Solid (unpaved)</string>
    <string name="rendering_attr_tracktype_grade3_name">Mostly solid</string>
    <string name="rendering_attr_tracktype_grade4_name">Mostly soft</string>
    <string name="rendering_attr_tracktype_grade5_name">Soft</string>
    <string name="routeInfo_tracktype_name">Surface firmness</string>
    <string name="shared_string_file_is_saved">%s is saved</string>
    <string name="shared_string_open_track">Open track</string>
    <string name="shared_string_track_is_saved">Track %s is saved</string>
    <string name="turn_screen_on_router">Wake on turn</string>
    <string name="turn_screen_on_time_descr">Adjust how long the screen should be on for.</string>
    <string name="turn_screen_on_sensor">Use proximity sensor</string>
    <string name="turn_screen_on_sensor_descr">Wave your hand over the top of the screen to turn it on while navigating.</string>
    <string name="app_mode_offroad">Offroad</string>
    <string name="edit_profile_setup_title">Set up profile</string>
    <string name="edit_profile_setup_subtitle">The profile keeps its own settings</string>
    <string name="edit_profile_setup_map_subtitle">Select map options for the profile</string>
    <string name="edit_profile_screen_options_subtitle">Select screen options for the profile</string>
    <string name="edit_profile_nav_settings_subtitle">Select navigation settings for the profile</string>
    <string name="routing_attr_max_num_changes_description">Specify upper limit of changes</string>
    <string name="routing_attr_max_num_changes_name">Number of changes</string>
    <string name="app_mode_ufo">UFO</string>
    <string name="release_3_4">
    • App profiles: Create a custom profile for your own needs, with a custom icon and color\n\n
    • Now customize any profile\'s default and min/max speeds\n\n
    • Added a widget for the current coordinates\n\n
    • Added options to show the compass and a radius ruler on the map\n\n
    • Fix background track logging\n\n
    • Improved background map downloads\n\n
    • Returned \'Turn screen on\' option\n\n
    • Fixed Wikipedia language selection\n\n
    • Fixed compass button behavior during navigation\n\n
    • Other bugfixes\n\n
    </string>
    <string name="precision_hdop_and_vdop">Horizontal precision: %1$s, vertical: %2$s</string>
    <string name="precision_hdop">Horizontal precision: %s</string>
    <string name="app_mode_personal_transporter">Personal transporter</string>
    <string name="app_mode_monowheel">Monowheel</string>
    <string name="app_mode_scooter">Scooter</string>
    <string name="shared_string_min_speed">Min. speed</string>
    <string name="shared_string_max_speed">Max. speed</string>
    <string name="default_speed_setting_title">Default speed</string>
    <string name="default_speed_setting_descr">Change default speed settings</string>
    <string name="minmax_speed_dialog_title">Set min/max speed</string>
    <string name="new_profile">New profile</string>
    <string name="shared_string_crash">Crash</string>
    <string name="last_launch_crashed">Last OsmAnd run crashed. Please help us improve OsmAnd by sharing the error message.</string>
    <string name="press_again_to_change_the_map_orientation">Tap again to change map orientation</string>
    <string name="process_downloading_service">OsmAnd downloading service</string>
    <string name="shared_string_color_magenta">Magenta</string>
    <string name="shared_string_icon">Icon</string>
    <string name="rate_dialog_descr">Please share your feedback and rate our work on Google Play.</string>
    <string name="button_rate">Rate</string>
    <string name="shared_string_privacy_policy">Privacy Policy</string>
    <string name="help_us_make_osmand_better">Help us make OsmAnd better</string>
    <string name="make_osmand_better_descr">Allow OsmAnd to collect and process anonymous app usage data. No data about your position or locations you view on the map are collected.\n\nConfigure any time in \'Settings\' → \'Privacy and Security\'.</string>
    <string name="choose_data_to_share">Choose the type of data you want to share:</string>
    <string name="downloaded_maps">Maps downloaded</string>
    <string name="visited_screens">Screens visited</string>
    <string name="collected_data">Data collected</string>
    <string name="collected_data_descr">Define which data you allow OsmAnd to share.</string>
    <string name="downloaded_maps_collect_descr">Helps us understand country and region map popularity.</string>
    <string name="visited_screens_collect_descr">Helps us understand OsmAnd feature popularity.</string>
    <string name="privacy_and_security_change_descr">Tap \"Allow\" if you agree with our %1$s</string>
    <string name="settings_privacy_and_security">Privacy and security</string>
    <string name="settings_privacy_and_security_desc">Pick what data you share</string>
    <string name="shared_string_no_thank_you">No, thanks</string>
    <string name="shared_string_allow">Allow</string>
    <string name="profile_name_hint">Profile name</string>
    <string name="nav_type_hint">Navigation type</string>
    <string name="app_mode_taxi">Taxi</string>
    <string name="app_mode_shuttle_bus">Shuttle bus</string>
    <string name="app_mode_subway">Subway</string>
    <string name="app_mode_horse">Horse</string>
    <string name="app_mode_helicopter">Helicopter</string>
    <string name="osmand_routing_promo">You can add your own modified version of the file routing.xml in ..osmand/routing</string>
    <string name="app_mode_skiing">Skiing</string>
    <string name="base_profile_descr_ski">Skiing</string>
    <string name="show_compass_ruler">Show compass ruler</string>
    <string name="hide_compass_ruler">Hide compass ruler</string>
    <string name="select_icon_profile_dialog_title">Select icon</string>
    <string name="settings_routing_mode_string">Mode: %s</string>
    <string name="settings_derived_routing_mode_string">User-mode, derived from: %s</string>
    <string name="routing_profile_ski">Ski</string>
    <string name="profile_type_descr_string">Type: %s</string>
    <string name="profile_type_base_string">Base profile</string>
    <string name="profile_alert_need_routing_type_title">Select navigation type</string>
    <string name="profile_alert_need_routing_type_msg">Please select a navigation type for the new app profile</string>
    <string name="profile_alert_need_profile_name_title">Enter profile name</string>
    <string name="profile_alert_need_profile_name_msg">You must specify a profile name first.</string>
    <string name="profile_alert_duplicate_name_title">Duplicate name</string>
    <string name="profile_alert_duplicate_name_msg">There is already profile with that name</string>
    <string name="profile_alert_cant_delete_base">You cannot delete OsmAnd\'s base profiles</string>
    <string name="profile_alert_need_save_title">Save changes</string>
    <string name="profile_alert_need_save_msg">Save changes to the profile first</string>
    <string name="profile_alert_delete_title">Delete profile</string>
    <string name="profile_alert_delete_msg">Are you sure you want to delete the \"%s\" profile</string>
    <string name="select_base_profile_dialog_title">Select profile to start with</string>
    <string name="select_base_profile_dialog_message">Base your custom profile on one of the default app profiles, this defines the basic setup like default visibility of widgets and units of speed and distance. These are the default app profiles, together with examples of custom profiles they may be extended to:</string>
    <string name="select_nav_profile_dialog_title">Select navigation type</string>
    <string name="base_profile_descr_car">Car, truck, motorcycle</string>
    <string name="base_profile_descr_bicycle">Mountain bike, moped, horse</string>
    <string name="base_profile_descr_pedestrian">Walking, hiking, running</string>
    <string name="base_profile_descr_public_transport">Public transport types</string>
    <string name="base_profile_descr_boat">Ship, rowing, sailing</string>
    <string name="base_profile_descr_aircraft">Airplane, gliding</string>
    <string name="routing_profile_geocoding">Geocoding</string>
    <string name="routing_profile_straightline">Straight line</string>
    <string name="routing_profile_broutrer">BRouter (offline)</string>
    <string name="osmand_default_routing">OsmAnd routing</string>
    <string name="custom_routing">Custom routing profile</string>
    <string name="special_routing_type">Special routing</string>
    <string name="third_party_routing_type">Third-party routing</string>
    <string name="application_profiles_descr">Select the profiles to be visible in the app.</string>
    <string name="application_profiles">App profiles</string>
    <string name="searching_gps">Searching GPS</string>
    <string name="coordinates_widget">Coordinates widget</string>
    <string name="files_moved">Moved %1$d files (%2$s).</string>
    <string name="files_copied">Copied %1$d files (%2$s).</string>
    <string name="files_failed">Could not copy %1$d files (%2$s).</string>
    <string name="files_present">%1$d files (%2$s) are present in the previous location \'%3$s\'.</string>
    <string name="move_maps">Move maps</string>
    <string name="dont_move_maps">Don\'t move</string>
    <string name="public_transport_ped_route_title">The route on foot is approximately %1$s, and may be faster than public transport</string>
    <string name="public_transport_no_route_title">Unfortunately, OsmAnd could not find a route suitable for your settings.</string>
    <string name="public_transport_try_ped">Try navigation on foot.</string>
    <string name="public_transport_try_change_settings">Try changing the settings.</string>
    <string name="public_transport_calc_pedestrian">Calculate route on foot</string>
    <string name="public_transport_type">Transport type</string>
    <string name="send_log">Send log</string>
    <string name="routing_attr_avoid_tram_name">No trams</string>
    <string name="routing_attr_avoid_tram_description">Avoids trams</string>
    <string name="routing_attr_avoid_bus_name">No buses</string>
    <string name="routing_attr_avoid_bus_description">Avoids buses and trolleybuses</string>
    <string name="routing_attr_avoid_share_taxi_name">No share taxi</string>
    <string name="routing_attr_avoid_share_taxi_description">Avoids share taxi</string>
    <string name="routing_attr_avoid_train_name">No trains</string>
    <string name="routing_attr_avoid_train_description">Avoids trains</string>
    <string name="routing_attr_avoid_subway_name">No subways</string>
    <string name="routing_attr_avoid_subway_description">Avoids subways and lightweight rail transport</string>
    <string name="routing_attr_avoid_ferry_name">No ferries</string>
    <string name="routing_attr_avoid_ferry_description">Avoids ferries</string>
    <!-- string name="release_3_3_7">
    • Display the time between transfers in public transport\n\n
    • Corrected UI for the Route Details\n\n
    • Fixed dark theme in the \'Direction menu\' and \'Route Details\'\n\n
    • Display azimuth in \'Measure Distance\'\n\n
    </string -->
    <string name="shared_string_degrees">Degrees</string>
    <string name="shared_string_milliradians">Milliradians</string>
    <string name="angular_measeurement">Angular unit</string>
    <string name="angular_measeurement_descr">Change what azimuth is measured in.</string>
    <string name="avoid_pt_types_descr">Select public transport types to avoid for navigation:</string>
    <string name="quick_action_day_night_mode">%s mode</string>
    <string name="avoid_pt_types">Avoid transport types…</string>
    <string name="shared_string_walk">Walk</string>
    <string name="save_poi_value_exceed_length">Shorten the length of the \"%s\" tag to less than 255 characters.</string>
    <string name="save_poi_value_exceed_length_title">Length of \"%s\" value</string>
    <string name="public_transport_warning_descr_blog">Read more about OsmAnd routing on our blog.</string>
    <string name="public_transport_warning_title">Public transport navigation is currently in beta testing, expect errors and inaccuracies.</string>
    <string name="add_intermediate">Add intermediate point</string>
    <string name="transfers_size">%1$d transfers</string>
    <string name="add_start_and_end_points">Add departure and destination</string>
    <string name="route_add_start_point">Add point of departure</string>
    <string name="route_descr_select_start_point">Select point of departure</string>
    <string name="rendering_attr_surface_unpaved_name">Unpaved</string>
    <string name="rendering_attr_surface_sand_name">Sand</string>
    <string name="rendering_attr_surface_grass_name">Grass</string>
    <string name="rendering_attr_surface_grass_paver_name">Grass paver</string>
    <string name="rendering_attr_surface_ground_name">Ground</string>
    <string name="rendering_attr_surface_dirt_name">Dirt</string>
    <string name="rendering_attr_surface_mud_name">Mud</string>
    <string name="rendering_attr_surface_ice_name">Ice</string>
    <string name="rendering_attr_surface_salt_name">Salt</string>
    <string name="rendering_attr_surface_snow_name">Snow</string>
    <string name="rendering_attr_surface_asphalt_name">Asphalt</string>
    <string name="rendering_attr_surface_paved_name">Paved</string>
    <string name="rendering_attr_surface_concrete_name">Concrete</string>
    <string name="rendering_attr_surface_sett_name">Sett</string>
    <string name="rendering_attr_surface_cobblestone_name">Cobblestone</string>
    <string name="rendering_attr_surface_paving_stones_name">Paving stones</string>
    <string name="rendering_attr_surface_pebblestone_name">Pebblestone</string>
    <string name="rendering_attr_surface_stone_name">Stone</string>
    <string name="rendering_attr_surface_metal_name">Metal</string>
    <string name="rendering_attr_surface_wood_name">Wood</string>
    <string name="rendering_attr_surface_gravel_name">Gravel</string>
    <string name="rendering_attr_surface_fine_gravel_name">Fine gravel</string>
    <string name="rendering_attr_surface_compacted_name">Compacted</string>
    <string name="rendering_attr_smoothness_excellent_name">Excellent</string>
    <string name="rendering_attr_smoothness_good_name">Good</string>
    <string name="rendering_attr_smoothness_intermediate_name">Intermediate</string>
    <string name="rendering_attr_smoothness_bad_name">Bad</string>
    <string name="rendering_attr_smoothness_very_bad_name">Very bad</string>
    <string name="rendering_attr_smoothness_horrible_name">Horrible</string>
    <string name="rendering_attr_smoothness_very_horrible_name">Very horrible</string>
    <string name="rendering_attr_smoothness_impassable_name">Impassable</string>
    <string name="rendering_attr_highway_class_motorway_name">Motorway</string>
    <string name="rendering_attr_highway_class_state_road_name">State road</string>
    <string name="rendering_attr_highway_class_road_name">Road</string>
    <string name="rendering_attr_highway_class_street_name">Street</string>
    <string name="rendering_attr_highway_class_service_name">Service</string>
    <string name="rendering_attr_highway_class_footway_name">Footway</string>
    <string name="rendering_attr_highway_class_track_name">Track</string>
    <string name="rendering_attr_highway_class_bridleway_name">Bridleway</string>
    <string name="rendering_attr_highway_class_steps_name">Steps</string>
    <string name="rendering_attr_highway_class_path_name">Path</string>
    <string name="rendering_attr_highway_class_cycleway_name">Cycleway</string>
    <string name="rendering_attr_undefined_name">Undefined</string>
	<string name="rendering_attr_highway_class_track_grade1_name">Grade 1</string>
	<string name="rendering_attr_highway_class_track_grade2_name">Grade 2</string>
	<string name="rendering_attr_highway_class_track_grade3_name">Grade 3</string>
	<string name="rendering_attr_highway_class_track_grade4_name">Grade 4</string>
	<string name="rendering_attr_highway_class_track_grade5_name">Grade 5</string>
    <!-- string name="release_3_3">
    • New \'Directions\' screen: Displays Home and Work destination buttons, \'previous route\' shortcut, list of active GPX tracks and markers, search history\n\n
    • Additional info under \'Route details\': road types, surface, steepness, smoothness\n\n
    • Public transport navigation supporting all kinds of transportation: metro, bus, tram, etc.\n\n
    • New Quick action for show/hide tracks and day/night modes\n\n
    • Fixed areas displayed as flooded in Germany, South Africa, Quebec\n\n
    • Additional support for KML and KMZ import\n\n
    • Fixed crashes on opening some public transport stops\n\n
    • Removed Facebook and Firebase analytics from the free version (OsmAnd+ doesn\'t include it)\n\n
    </string -->
    <string name="use_osm_live_public_transport_description">Enable public transport for OsmAnd Live changes.</string>
    <string name="use_osm_live_public_transport">OsmAnd Live public transport</string>
    <string name="time_of_day">Time of day</string>
    <string name="by_transport_type">By %1$s</string>
    <string name="step_by_step">Turn-by-turn</string>
    <string name="routeInfo_road_types_name">Road types</string>
    <string name="exit_at">Exit at</string>
    <string name="sit_on_the_stop">Board at stop</string>
    <string name="shared_string_swap">Swap</string>
    <string name="show_more">Show more</string>
    <string name="tracks_on_map">Displayed tracks</string>
    <string name="quick_action_show_hide_gpx_tracks">Show/hide GPX tracks</string>
    <string name="quick_action_show_hide_gpx_tracks_descr">A button to show or hide selected GPX tracks on the map.</string>
    <string name="quick_action_gpx_tracks_hide">Hide GPX Tracks</string>
    <string name="quick_action_gpx_tracks_show">Show GPX Tracks</string>
    <string name="add_destination_query">Please set the destination first</string>
    <string name="previous_route">Previous route</string>
    <string name="add_home">Add home</string>
    <string name="add_work">Add work</string>
    <string name="work_button">Work</string>
    <string name="cubic_m">m³</string>
    <string name="metric_ton">t</string>
    <string name="shared_string_capacity">Сapacity</string>
    <string name="shared_string_width">Width</string>
    <string name="shared_string_height">Height</string>
    <string name="add_destination_point">Set destination</string>
    <string name="add_intermediate_point">Add intermediate</string>
    <string name="add_start_point">Set starting point</string>
    <string name="intermediate_waypoint">Intermediate point</string>
    <string name="transfers">Transfers</string>
    <string name="on_foot">On foot</string>
    <string name="route_way">Way</string>
    <string name="points_of_interests">Points of interest (POI)</string>
    <string name="waiting_for_route_calculation">Calculating route…</string>
    <string name="app_mode_public_transport">Public transport</string>
    <string name="avoid_roads_descr">Select a road you want to avoid during navigation, either on the map, or from the list below:</string>
    <string name="show_along_the_route">Show along the route</string>
    <string name="simulate_navigation">Simulate navigation</string>
    <string name="choose_track_file_to_follow">Select track file to follow</string>
    <string name="voice_announcements">Voice prompts</string>
    <string name="intermediate_destinations">Intermediate destinations</string>
    <string name="arrive_at_time">Arrive at %1$s</string>
    <string name="osm_live_subscriptions">Subscriptions</string>
    <string name="powered_by_osmand">By OsmAnd</string>
    <string name="osm_live_plan_pricing">Plan &amp; Pricing</string>
    <string name="osm_live_payment_monthly_title">Monthly</string>
    <string name="osm_live_payment_3_months_title">Every three months</string>
    <string name="osm_live_payment_annual_title">Annually</string>
    <string name="osm_live_payment_month_cost_descr">%1$s / month</string>
    <string name="osm_live_payment_month_cost_descr_ex">%1$.2f %2$s / month</string>
    <string name="osm_live_payment_discount_descr">Save %1$s.</string>
    <string name="osm_live_payment_current_subscription">Current subscription</string>
    <string name="osm_live_payment_renews_monthly">Renews monthly</string>
    <string name="osm_live_payment_renews_quarterly">Renews quarterly</string>
    <string name="osm_live_payment_renews_annually">Renews annually</string>
    <string name="default_price_currency_format">%1$.2f %2$s</string>
    <string name="osm_live_payment_header">Payment interval:</string>
    <string name="osm_live_payment_contribute_descr">Donations help fund OSM cartography.</string>
    <string name="markers_remove_dialog_msg">Delete map marker \'%s\'?</string>
    <string name="edit_map_marker">Edit map marker</string>
    <string name="third_party_application">Third-party app</string>
    <string name="search_street">Search street</string>
    <string name="start_search_from_city">First specify city/town/locality</string>
    <string name="shared_string_restore">Restore</string>
    <string name="keep_passed_markers_descr">Markers added as a group of Favorites or GPX waypoints marked "Passed" will remain on the map. If the group is not active, the markers will disappear from the map.</string>
    <string name="keep_passed_markers">Keep passed markers on the map</string>
    <string name="more_transport_on_stop_hint">More transport available from this stop.</string>
    <string name="ask_for_location_permission">Please grant OsmAnd location access to continue.</string>
    <string name="thank_you_for_feedback">Thank you for your feedback</string>
    <string name="poi_cannot_be_found">Could not find node or way.</string>
    <string name="search_no_results_feedback">No search results?\nProvide feedback</string>
    <!-- string name="release_3_2_pre">
    • Fixed crash on startup that occurred on some devices\n\n
    • New Markers feature: Display already traversed markers\n\n 
    • Search history now shows previously searched categories\n\n
    • Fixed crash on startup that occurred with non-latin maps\n\n
    • Improved rendering speed issues on Android 8.0 devices\n\n
    • Support for polygon (non-amenity) objects editing\n\n
    • Measure distance: Add \"Measure\" button to Actions in the context menu\n\n
    </string -->
    <!-- string name="release_3_1">
    • Navigation: Fix progress bar, fast swapping of the start and end point of the route\n\n
    • Map markers: Fix turning on/off groups, ability to hide markers from the map\n\n
    • OSM Edit: Ability to edit tags for non-point objects and ways, fix missing comments on notes, backup of edits\n\n
    • Improved Wikipedia and Wikivoyage parsing, updated files are already available\n\n
    • Context menu: Fix transport shields color in the night mode, fix additional menu sizes\n\n
    • Boat navigation: Support for waterway fairway\n\n
    • Other bugfixes\n\n
    </string -->
    <string name="increase_search_radius_to">Extend search radius to %1$s</string>
    <string name="send_search_query_description">Your search query will be sent to: \"%1$s\", along with your location.\n\n
        Personal info is not collected, only search data needed to improve the search.</string>
    <string name="send_search_query">Send search query?</string>
    <string name="shared_string_world">World</string>
    <string name="point_deleted">Point %1$s deleted</string>
    <string name="coord_input_edit_point">Edit point</string>
    <string name="coord_input_add_point">Add point</string>
    <string name="coord_input_save_as_track">Save as track</string>
    <string name="coord_input_save_as_track_descr">You added %1$s points. Type a filename and tap \"Save\".</string>
    <string name="error_notification_desc">Please send a screenshot of this notification to support@osmand.net</string>
    <string name="quick_action_edit_actions">Edit actions</string>
    <string name="get_osmand_live">Get OsmAnd Live to unlock all features: Daily map updates with unlimited downloads, all paid and free plugins, Wikipedia, Wikivoyage and much more.</string>
    <string name="unirs_render_descr">Modification of the default style to increase contrast of pedestrian and bicycle roads. Uses legacy Mapnik colors.</string>
    <string name="shared_string_bookmark">Bookmark</string>
    <string name="hide_full_description">Hide full description</string>
    <string name="show_full_description">Show full description</string>
    <string name="off_road_render_descr">For off-road driving based on \'Topo\' style and for use with green satellite images as an underlay. Reduced main road thickness, increased thickness of tracks, paths, bicycle and other routes.</string>
    <string name="nautical_render_descr">For nautical navigation. Features buoys, lighthouses, riverways, sea lanes and marks, harbors, seamark services, and depth contours.</string>
    <string name="ski_map_render_descr">For skiing. Features pistes, ski-lifts, cross country tracks, etc. Dims secondary map objects.</string>
    <string name="light_rs_render_descr">Simple driving style. Gentle night mode, contour lines, contrasting orange styled roads, dims secondary map objects.</string>
    <string name="topo_render_descr">For hiking, trekking, and nature cycling. Readable outdoors. Contrasting roads and natural objects, different route types, advanced contour line options, extra details. Adjusting "Surface integrity" distinguishes road quality. No night mode.</string>
    <string name="mapnik_render_descr">Old default \'Mapnik\'-style. Similar colors to \'Mapnik\'.</string>
    <string name="touring_view_render_descr">Touring style with high contrast and maximum detail. Includes all options of the OsmAnd default style, while displaying as much detail as possible, in particular roads, paths, and other ways to travel. Clear \"touring atlas\" distinction between road types. Suitable for day, night, and outdoor use.</string>
    <string name="default_render_descr">General purpose style. Dense cities shown cleanly. Features contour lines, routes, surface quality, access restrictions, road shields, paths rendering according to SAC scale, whitewater sports items.</string>
    <string name="open_wikipedia_link_online">Open Wikipedia link online</string>
    <string name="open_wikipedia_link_online_description">The link will be opened in a web browser.</string>
    <string name="read_wikipedia_offline_description">Get OsmAnd Live subscription to read Wikipedia and Wikivoyage articles offline.</string>
    <string name="how_to_open_link">How to open the link?</string>
    <string name="read_wikipedia_offline">Read Wikipedia offline</string>
    <string name="download_all">Download all</string>
    <string name="shared_string_restart">App restart</string>
    <string name="show_images">Show images</string>
    <string name="purchase_cancelled_dialog_title">You have canceled your OsmAnd Live subscription</string>
    <string name="purchase_cancelled_dialog_descr">Renew subscription to continue using all the features:</string>
    <string name="maps_you_need_descr">Based on the articles you bookmarked, the following maps are recommended for you to download:</string>
    <string name="maps_you_need">Maps you need</string>
    <string name="osmand_team">OsmAnd team</string>
    <string name="popular_destinations">Popular destinations</string>
    <string name="paid_app">Paid app</string>
    <string name="paid_plugin">Paid plugin</string>
    <string name="travel_card_update_descr">New Wikivoyage data available, update it to enjoy.</string>
	<string name="travel_card_download_descr">Download Wikivoyage travel guides to view articles about places around the world without a connection to the Internet.</string>
	<string name="update_is_available">Update available</string>
	<string name="download_file">Download file</string>
    <string name="start_editing_card_image_text">The free worldwide travel guide anyone can edit.</string>
    <string name="welcome_to_open_beta_description">Travel guides are currently based on Wikivoyage. Test all features during open beta testing for free. Afterwards, travel guides will be available to subscribers of OsmAnd Unlimited and owners of OsmAnd+.</string>
    <string name="start_editing_card_description">You can and should edit any article on Wikivoyage. Share knowledge, experience, talent, and your attention.</string>
    <string name="start_editing">Start editing</string>
    <string name="get_unlimited_access">Get unlimited access</string>
    <string name="welcome_to_open_beta">Welcome to the open beta</string>
    <string name="wikivoyage_travel_guide">Travel Guides</string>
    <string name="wikivoyage_travel_guide_descr">Guides to the most interesting places on the planet, inside OsmAnd, without a connection to the Internet.</string>
    <string name="monthly_map_updates">Monthly map updates</string>
    <string name="daily_map_updates">Hourly map updates</string>
    <string name="in_app_purchase">In-app purchase</string>
    <string name="in_app_purchase_desc">One-time payment</string>
    <string name="in_app_purchase_desc_ex">Once purchased, it will be permanently available to you.</string>
    <string name="purchase_unlim_title">Buy - %1$s</string>
    <string name="wikivoyage_offline">Wikivoyage offline</string>
    <string name="unlimited_downloads">Unlimited downloads</string>
    <string name="wikipedia_offline">Wikipedia offline</string>
    <string name="contour_lines_hillshade_maps">Contour lines &amp; Hillshade maps</string>
    <string name="unlock_all_features">Unlock all OsmAnd features</string>
    <string name="purchase_dialog_title">Choose plan</string>
    <string name="purchase_dialog_travel_description">Purchase one of the following to receive the offline travel guide functionality:</string>
    <string name="purchase_dialog_subtitle">Choose suitable item</string>
    <string name="shared_string_dont">Don\'t</string>
    <string name="shared_string_do">Do</string>
    <string name="shared_string_only_with_wifi">Only on Wi-Fi</string>
    <string name="wikivoyage_download_pics">Download images</string>
    <!-- Use ← for RTL languages -->
    <string name="wikivoyage_download_pics_descr">Article images can be downloaded for offline use.\nAlways available in \'Explore\' → \'Options\'.</string>
    <string name="shared_string_wifi_only">Only on Wi-Fi</string>
    <string name="select_travel_book">Select a travel book</string>
    <string name="shared_string_travel_book">Travel book</string>
    <string name="online_webpage_warning">Page only available online. Open in web browser?</string>
    <string name="images_cache">Image cache</string>
    <string name="delete_search_history">Delete search history</string>
    <string name="download_images">Download images</string>
    <string name="download_maps_travel">Travel guides</string>
    <string name="shared_string_wikivoyage">Wikivoyage</string>
    <string name="article_removed">Article removed</string>
    <string name="wikivoyage_search_hint">Search for country, city, or province</string>
    <string name="shared_string_read">Read</string>
    <string name="saved_articles">Bookmarked articles</string>
    <string name="shared_string_explore">Explore</string>
    <string name="shared_string_contents">Contents</string>
    <string name="shared_string_result">Result</string>
    <string name="use_two_digits_longitude">Use double digit longitude</string>
    <string name="shared_string_travel_guides">Travel guides</string>
    <string name="waypoints_removed_from_map_markers">Waypoints removed from map markers</string>
    <string name="nothing_found_in_radius">Could not find anything:</string>
    <string name="select_waypoints_category_description">Add all of the track\'s waypoints, or select separate categories.</string>
    <string name="shared_string_total">Total</string>
    <string name="clear_all_intermediates">Clear all intermediate points</string>
    <string name="group_deleted">Group deleted</string>
    <string name="rendering_attr_whiteWaterSports_name">Whitewater sports</string>
    <string name="distance_farthest">Farthest first</string>
    <string name="distance_nearest">Nearest first</string>
    <string name="enter_lon">Enter longitude</string>
    <string name="enter_lat">Enter latitude</string>
    <string name="enter_lat_and_lon">Enter latitude and longitude</string>
	<string name="dd_mm_ss_format">DD°MM′SS″</string>
	<string name="dd_dddddd_format">DD.DDDDDD°</string>
	<string name="dd_ddddd_format">DD.DDDDD°</string>
	<string name="dd_mm_mmmm_format">DD°MM.MMMM′</string>
	<string name="dd_mm_mmm_format">DD°MM.MMM′</string>
	<string name="east_abbreviation">E</string>
	<string name="west_abbreviation">W</string>
	<string name="south_abbreviation">S</string>
	<string name="north_abbreviation">N</string>
	<string name="optional_point_name">Optional point name</string>
    <string name="transport_nearby_routes_within">Nearby routes within</string>
    <string name="transport_nearby_routes">Within</string>
    <string name="enter_the_file_name">Type the filename.</string>
    <string name="map_import_error">Map import error</string>
    <string name="map_imported_successfully">Map imported</string>
    <string name="make_as_start_point">Make this the point of departure</string>
    <string name="shared_string_current">Current</string>
    <string name="last_intermediate_dest_description">Adds intermediate stop</string>
    <string name="first_intermediate_dest_description">Adds initial stop</string>
    <string name="subsequent_dest_description">Move destination up, and create it</string>
    <string name="show_closed_notes">Show closed notes</string>
    <string name="switch_osm_notes_visibility_desc">Show/hide OSM notes on the map.</string>
    <string name="gpx_file_desc">GPX - suitable for export to JOSM or other OSM editors.</string>
    <string name="osc_file_desc">OSC - suitable for export to OSM.</string>
    <string name="shared_string_gpx_file">GPX file</string>
    <string name="osc_file">OSC file</string>
    <string name="choose_file_type">Select filetype</string>
    <string name="osm_edits_export_desc">Export as OSM notes, POIs, or both.</string>
    <string name="all_data">All data</string>
    <string name="osm_notes">OSM notes</string>
    <string name="will_open_tomorrow_at">Opens tomorrow at</string>
    <string name="rendering_attr_hidePOILabels_name">POI labels</string>
    <string name="shared_string_without_name">Without name</string>
    <string name="what_is_here">What\'s here:</string>
    <string name="parked_at">parked at</string>
    <string name="pick_up_till">Pick up until</string>
    <string name="without_time_limit">Without time limit</string>
    <string name="context_menu_read_full_article">Read full article</string>
    <string name="context_menu_read_article">Read article</string>
    <string name="context_menu_points_of_group">All points of the group</string>
    <string name="open_from">Open from</string>
    <string name="open_till">Open till</string>
    <string name="will_close_at">Closes at</string>
    <string name="will_open_at">Opens at</string>
    <string name="will_open_on">Opens at</string>
    <string name="additional_actions">Additional actions</string>
    <string name="av_locations_selected_desc">GPX file with coordinates and data of the selected notes.</string>
    <string name="av_locations_all_desc">GPX file with coordinates and data of all notes.</string>
    <!-- string name="release_3_0">
• New: Support for global offline travel guides. Referenced locations are linked to the map. Initial data from Wikivoyage.\n\n
• Wikipedia: New look, active links, images now supported\n\n
• Open Track UI: Support for waypoint groups\n\n
• Map markers: Import of selected groups from GPX files, coordinate input, new look\n\n
• OsmAnd Live subscription now supports all OsmAnd features\n\n
    </string -->
    <string name="modify_the_search_query">Change your search.</string>
    <string name="shared_string_actions">Actions</string>
    <string name="shared_string_marker">Marker</string>
    <string name="empty_state_osm_edits">Create or modify OSM objects</string>
    <string name="empty_state_osm_edits_descr">Create or modify OSM POIs, open or comment OSM notes, and contribute recorded GPX files.</string>
    <string name="shared_string_deleted">Deleted</string>
    <string name="shared_string_edited">Edited</string>
    <string name="shared_string_added">Added</string>
    <string name="marker_activated">Marker %s activated.</string>
    <string name="one_tap_active_descr">Tap a marker on the map to move it to the top of the active markers without opening the context menu.</string>
    <string name="one_tap_active">\'One tap\' active</string>
    <string name="empty_state_av_notes">Make notes!</string>
    <string name="empty_state_av_notes_desc">Add audio, video or photo note to every point on the map, using widget or context menu.</string>
    <string name="notes_by_date">OSM notes by date</string>
    <string name="by_date">By date</string>
    <string name="by_type">By type</string>
    <string name="looking_for_tracks_with_waypoints">Looking for tracks with waypoints</string>
    <string name="shared_string_more_without_dots">More</string>
    <string name="appearance_on_the_map">Appearance on the map</string>
    <string name="add_track_to_markers_descr">Select a track to add its waypoints to the markers.</string>
    <string name="add_favourites_group_to_markers_descr">Select a category of Favorites to add to the markers.</string>
    <string name="shared_string_gpx_waypoints">Track waypoints</string>
    <string name="favourites_group">Favorites category</string>
    <string name="add_group">Add a group</string>
    <string name="add_group_descr">Import groups from Favorites or GPX waypoints.</string>
    <string name="empty_state_markers_active">Create map markers!</string>
    <string name="empty_state_markers_active_desc">Long or short tap \'Places\', then tap the marker flag button.</string>
    <string name="empty_state_markers_groups">Import groups</string>
    <string name="empty_state_markers_groups_desc">Import Favorite groups or waypoints as markers.</string>
    <string name="empty_state_markers_history_desc">Markers marked as passed will appear on this screen.</string>
    <string name="shared_string_two">Two</string>
    <string name="shared_string_one">One</string>
    <string name="show_guide_line_descr">Show directional line from your position to the active marker locations.</string>
    <string name="show_arrows_descr">Show one or two arrows indicating the direction to the active markers.</string>
    <string name="distance_indication_descr">Choose how to display the distance to active markers.</string>
    <string name="active_markers_descr">Specify number of direction indicators:</string>
    <string name="digits_quantity">Number of decimal digits</string>
    <string name="shared_string_right">Right</string>
    <string name="shared_string_left">Left</string>
    <string name="show_number_pad">Show number pad</string>
    <string name="shared_string_paste">Paste</string>
    <string name="go_to_next_field">Next field</string>
    <string name="rename_marker">Rename marker</string>
    <string name="tap_on_map_to_hide_interface_descr">A tap on the map toggles the control buttons and widgets.</string>
    <string name="tap_on_map_to_hide_interface">Fullscreen mode</string>
    <string name="mark_passed">Mark passed</string>
    <string name="import_gpx_file_description">can be imported as Favorites or a GPX file.</string>
    <string name="import_as_gpx">Import as GPX file</string>
    <string name="import_as_favorites">Import as Favorites</string>
    <string name="import_file">Import file</string>
	<string name="wrong_input">Wrong input</string>
	<string name="enter_new_name">Enter new name</string>
	<string name="shared_string_back">Back</string>
	<string name="shared_string_view">View</string>
	<string name="waypoints_added_to_map_markers">Waypoints added to map markers</string>
	<string name="wrong_format">Wrong format</string>
    <string name="shared_string_road">Road</string>
    <string name="show_map">Show map</string>
    <string name="route_is_calculated">Route calculated</string>
    <string name="round_trip">Round trip</string>
    <string name="plan_route_no_markers_toast">You must add at least one marker to use this function.</string>
    <string name="osn_modify_dialog_error">Could not modify note.</string>
    <string name="osn_modify_dialog_title">Modify note</string>
    <string name="context_menu_item_modify_note">Modify OSM note</string>
    <string name="make_round_trip_descr">Add copy of point of departure as destination.</string>
    <string name="make_round_trip">Make round trip</string>
    <!-- string name="shared_string_navigate">Navigate</string-->
    <string name="shared_string_markers">Markers</string>
    <string name="coordinates_format">Coordinate format</string>
    <string name="use_system_keyboard">Use system keyboard</string>
    <string name="fast_coordinates_input_descr">Select coordinate input format. You can always change it by tapping \'Options\'.</string>
    <string name="fast_coordinates_input">Quick coordinate input</string>
    <string name="routing_attr_avoid_ice_roads_fords_name">No ice roads or fords</string>
    <string name="routing_attr_avoid_ice_roads_fords_description">Avoids ice roads and fords.</string>
    <string name="use_location">Use position</string>
    <string name="add_location_as_first_point_descr">Add your position as point of departure to plan the perfect route.</string>
    <string name="my_location">My position</string>
    <string name="shared_string_finish">Finish</string>
    <string name="plan_route">Plan route</string>
    <string name="shared_string_sort">Sort</string>
    <string name="coordinate_input">Coordinate input</string>
    <string name="marker_save_as_track_descr">Export your markers to the following GPX file:</string>
    <string name="marker_save_as_track">Save as GPX file</string>
    <string name="move_to_history">Move to history</string>
    <string name="group_will_be_removed_after_restart">The group will be gone the next time you start the app.</string>
    <string name="show_guide_line">Show directional lines</string>
    <string name="show_arrows_on_the_map">Show arrows on the map</string>
    <string name="show_passed">Show passed</string>
    <string name="hide_passed">Hide passed</string>
    <string name="remove_from_map_markers">Remove from \'Map markers\'</string>
    <string name="descendingly">Z-A</string>
    <string name="ascendingly">A-Z</string>
    <string name="date_added">Added</string>
    <string name="order_by">Order by:</string>
    <string name="marker_show_distance_descr">Select how to indicate distance and direction to map markers on the map:</string>
    <string name="map_orientation_change_in_accordance_with_speed">Map orientation threshold</string>
    <string name="map_orientation_change_in_accordance_with_speed_descr">Select speed of switching orientation from \'Movement direction\' to \'Compass directon\' below.</string>
    <string name="all_markers_moved_to_history">All map markers moved to history</string>
    <string name="marker_moved_to_history">Map marker moved to history</string>
    <string name="marker_moved_to_active">Map marker moved to active</string>
    <string name="shared_string_list">List</string>
    <string name="shared_string_groups">Groups</string>
    <string name="passed">Last used: %1$s</string>
    <string name="make_active">Make active</string>
    <string name="today">Today</string>
    <string name="yesterday">Yesterday</string>
    <string name="last_seven_days">Last 7 days</string>
    <string name="this_year">This year</string>
    <!-- string name="widget">Widget</string if needed should be shared_string_widget -->
    <!-- string name="top_bar">Top bar</string use shared_string_topbar -->
    <string name="move_all_to_history">Move all to history</string>
    <string name="show_direction">Distance indication</string>
    <string name="sort_by">Sort by</string>
    <string name="do_not_use_animations">No animations</string>
    <string name="do_not_use_animations_descr">Turns off map animations.</string>
    <string name="keep_showing_on_map">Keep showing on map</string>
    <string name="exit_without_saving">Exit without saving?</string>
    <string name="line">Line</string>
    <string name="save_as_route_point">Save as route points</string>
    <string name="save_as_line">Save as line</string>
    <string name="route_point">Route point</string>
    <string name="edit_line">Edit line</string>
    <string name="add_point_before">Add point before</string>
    <string name="add_point_after">Add point after</string>
    <string name="shared_string_options">Options</string>
    <string name="measurement_tool_snap_to_road_descr">OsmAnd will connect the points with routes for the selected profile.</string>
    <string name="measurement_tool_save_as_new_track_descr">Save the points either as route points or as a line.</string>
    <string name="choose_navigation_type">Select navigation profile</string>
    <string name="none_point_error">Please add at least one point.</string>
    <string name="enter_gpx_name">GPX file name:</string>
    <string name="show_on_map_after_saving">Show on map after saving</string>
    <string name="measurement_tool_action_bar">Browse the map and add points</string>
    <string name="measurement_tool">Measure distance</string>
    <string name="quick_action_resume_pause_navigation">Pause/resume navigation</string>
    <string name="quick_action_resume_pause_navigation_descr">Button to pause or resume navigation.</string>
    <string name="quick_action_show_navigation_finish_dialog">Show \'Navigation finished\' dialog</string>
    <string name="quick_action_start_stop_navigation">Start/stop navigation</string>
    <string name="quick_action_start_stop_navigation_descr">Button to start or end navigation.</string>
    <string name="store_tracks_in_monthly_directories">Store recorded tracks in monthly folders</string>
    <string name="store_tracks_in_monthly_directories_descrp">Store recorded tracks in sub-folders per recording month (like 2018-01).</string>
    <string name="shared_string_reset">Reset</string>
    <string name="shared_string_reload">Reload</string>
    <string name="mapillary_menu_descr_tile_cache">Reload tiles to see up to date data.</string>
    <string name="mapillary_menu_title_tile_cache">Tile cache</string>
    <string name="wrong_user_name">Wrong username</string>
    <string name="shared_string_to">To</string>
    <string name="mapillary_menu_date_from">From</string>
    <string name="mapillary_menu_descr_dates">Only view added images</string>
    <string name="mapillary_menu_title_dates">Date</string>
    <string name="mapillary_menu_edit_text_hint">Type username</string>
    <string name="mapillary_menu_descr_username">View only images added by</string>
    <string name="mapillary_menu_title_username">Username</string>
    <string name="mapillary_menu_filter_description">Filter images by submitter, by date or by type. Only active in closeup zoom.</string>
    <string name="mapillary_menu_title_pano">Display only 360° images</string>
    <string name="map_widget_ruler_control">Radius ruler</string>
    <string name="shared_string_permissions">Permissions</string>
    <string name="import_gpx_failed_descr">Could not import file. Please ensure OsmAnd has permission to read it.</string>
    <string name="distance_moving">Distance corrected</string>
    <string name="mapillary_image">Mapillary image</string>
    <string name="open_mapillary">Open Mapillary</string>
    <string name="shared_string_install">Install</string>
    <string name="improve_coverage_mapillary">Improve photo coverage with Mapillary</string>
    <string name="improve_coverage_install_mapillary_desc">Install Mapillary to add one or more photos to this map location.</string>
    <string name="online_photos">Online photos</string>
    <string name="shared_string_add_photos">Add photos</string>
    <string name="no_photos_descr">No photos here.</string>
    <string name="mapillary_action_descr">Share your street-level view via Mapillary.</string>
    <string name="mapillary_widget">Mapillary widget</string>
    <string name="mapillary_widget_descr">Allows quick contributions to Mapillary.</string>
    <string name="mapillary_descr">Online street-level photos for everyone. Discover places, collaborate, capture the world.</string>
    <string name="mapillary">Mapillary</string>
    <string name="plugin_mapillary_descr">Street-level photos for everyone. Discover places, collaborate, capture the world.</string>
    <string name="private_access_routing_req">Your destination is located in an area with private access. Allow using private roads for this trip?</string>
    <string name="restart_search">Restart search</string>
    <string name="increase_search_radius">Increase search radius</string>
    <string name="nothing_found">Nothing found</string>
    <string name="nothing_found_descr">Change the search or increase its radius.</string>
    <string name="quick_action_showhide_osmbugs_title">Show or hide OSM notes</string>
    <string name="quick_action_osmbugs_show">Show OSM notes</string>
    <string name="quick_action_osmbugs_hide">Hide OSM notes</string>
    <string name="quick_action_showhide_osmbugs_descr">Button to show or hide OSM notes on the map.</string>
    <string name="sorted_by_distance">Sorted by distance</string>
    <string name="search_favorites">Search in Favorites</string>
    <string name="hillshade_menu_download_descr">Download the \'Hillshade Overlay\' map to show vertical shading.</string>
    <string name="hillshade_purchase_header">Install the \'Contour lines\' plugin to show graded vertical areas.</string>
    <string name="hide_from_zoom_level">Hide starting from zoom level</string>
    <string name="srtm_menu_download_descr">Download the \'Contour line\' map for use in this region.</string>
    <string name="shared_string_plugin">Plugin</string>
    <string name="srtm_purchase_header">Buy and install the \'Contour lines\' plugin to show graded vertical areas.</string>
    <string name="srtm_color_scheme">Color scheme</string>
    <string name="show_from_zoom_level">Display starting at zoom level</string>
    <string name="routing_attr_allow_private_name">Allow private access</string>
    <string name="routing_attr_allow_private_description">Allow access to private areas.</string>
    <string name="display_zoom_level">Display zoom level: %1$s</string>
    <string name="favorite_group_name">Group name</string>
    <string name="change_color">Change color</string>
    <string name="edit_name">Edit name</string>
    <string name="animate_my_location">Animate own position</string>
    <string name="animate_my_location_desc">Turn on animated map panning of \'My position\' during navigation.</string>
    <string name="shared_string_overview">Overview</string>
    <string name="select_street">Select street</string>
    <string name="shared_string_in_name">in %1$s</string>
    <string name="type_address">Type address</string>
    <string name="type_city_town">Type city/town/locality</string>
    <string name="type_postcode">Type postcode</string>
    <string name="nearest_cities">Nearest cities</string>
    <string name="select_city">Select city</string>
    <string name="select_postcode">Postcode search</string>
    <string name="quick_action_auto_zoom">Auto zoom map on/off</string>
    <string name="quick_action_auto_zoom_desc">Button to turn speed controlled auto zoom on or off.</string>
    <string name="quick_action_auto_zoom_on">Turn on auto zooming</string>
    <string name="quick_action_auto_zoom_off">Turn off auto zooming</string>
    <string name="quick_action_add_destination">Set destination</string>
    <string name="quick_action_replace_destination">Replace destination</string>
    <string name="quick_action_add_first_intermediate">Add first intermediate</string>
    <string name="quick_action_add_destination_desc">A button to make the screen center the route destination, a previously selected destination would become the last intermediate destination.</string>
    <string name="quick_action_directions_from_desc">A button to make the screen center the point of departure. Will then ask to set destination or trigger the route calculation.</string>
    <string name="quick_action_replace_destination_desc">A button to make the screen center the new route destination, replacing the previously selected destination (if any).</string>
    <string name="quick_action_add_first_intermediate_desc">A button to make the screen center the first intermediate destination.</string>
    <string name="no_overlay">No overlay</string>
    <string name="no_underlay">No underlay</string>
    <string name="subscribe_email_error">Error</string>
    <string name="subscribe_email_desc">Subscribe to our mailing list about app discounts and get 3 more map downloads!</string>
    <string name="depth_contour_descr">Sea depth contour lines and seamarks.</string>
    <string name="sea_depth_thanks">Thank you for purchasing \'Nautical depth contours\'</string>
    <string name="index_item_depth_contours_osmand_ext">Nautical depth contours</string>

    <string name="index_item_world_wikivoyage">Worldwide Wikivoyage articles</string>
    <string name="index_item_depth_points_southern_hemisphere">Southern hemisphere nautical depth points</string>
    <string name="index_item_depth_points_northern_hemisphere">Northern hemisphere nautical depth points</string>
    <string name="download_depth_countours">Nautical depth contours</string>
    <string name="nautical_maps">Nautical maps</string>
    <string name="analyze_on_map">Analyze on map</string>
    <string name="shared_string_visible">Visible</string>
    <string name="restore_purchases">Restore purchases</string>
    <string name="fonts_header">Map fonts</string>
    <string name="right_side_navigation">Right-hand traffic</string>
    <string name="driving_region_automatic">Automatic</string>
    <string name="do_not_send_anonymous_app_usage">Don\'t send anonymous app usage statistics</string>
    <string name="do_not_send_anonymous_app_usage_desc">OsmAnd collects info about which parts of the app you open. Your location is never sent, nor is anything you enter into the app or details of areas you view, search, or download.</string>
    <string name="do_not_show_startup_messages">Don\'t show startup messages</string>
    <string name="do_not_show_startup_messages_desc">Don\'t show app discounts &amp; special local event messages.</string>
    <string name="parking_options">Parking options</string>
    <string name="full_version_thanks">Thank you for purchasing the paid version of OsmAnd.</string>
    <string name="routing_attr_relief_smoothness_factor_hills_name">Hilly</string>
    <string name="routing_attr_relief_smoothness_factor_plains_name">Less hilly</string>
    <string name="routing_attr_relief_smoothness_factor_more_plains_name">Flat</string>
    <string name="routing_attr_driving_style_speed_name">Shorter routes</string>
    <string name="routing_attr_driving_style_balance_name">Balanced</string>
    <string name="routing_attr_driving_style_safety_name">Prefer byways</string>
    <string name="relief_smoothness_factor_descr">Preferred terrain: flat or hilly.</string>
    <string name="shared_string_slope">Slope</string>
    <string name="add_new_folder">Add new folder</string>
    <string name="points_delete_multiple_succesful">Point(s) deleted.</string>
    <string name="points_delete_multiple">Are you sure you want to delete %1$d point(s)?</string>
    <string name="route_points_category_name">Turns to pass on this route</string>
    <string name="track_points_category_name">Waypoints, points of interest, named features</string>
    <string name="shared_string_gpx_track">Track</string>
    <string name="max_speed">Maximum speed</string>
    <string name="average_speed">Average speed</string>
    <string name="shared_string_time_moving">Time moving</string>
    <string name="shared_string_time_span">Time span</string>
    <string name="shared_string_max">Max</string>
    <string name="shared_string_start_time">Start time</string>
    <string name="shared_string_end_time">End time</string>
    <string name="shared_string_color">Color</string>
    <string name="select_gpx_folder">Select GPX file folder</string>
    <string name="file_can_not_be_moved">Could not move file.</string>
    <string name="shared_string_move">Move</string>
    <string name="shared_string_gpx_tracks">Tracks</string>
    <string name="routing_attr_driving_style_name">Driving style</string>
    <string name="route_altitude">Route elevation</string>
    <string name="altitude_descent">Descent</string>
    <string name="altitude_ascent">Ascent</string>
    <string name="altitude_range">Altitude range</string>
    <string name="average_altitude">Average altitude</string>
    <string name="shared_string_time">Time</string>
    <string name="total_distance">Total distance</string>
    <string name="routing_attr_relief_smoothness_factor_name">Select elevation fluctuation</string>
    <string name="routing_attr_height_obstacles_name">Use elevation data</string>
    <string name="routing_attr_height_obstacles_description">Factor in terrain elevation (via SRTM, ASTER, and EU-DEM data).</string>
    <string name="rendering_attr_depthContours_description">Show depth contours and points.</string>
    <string name="rendering_attr_depthContours_name">Nautical depth contours</string>
    <!-- string name="release_2_6">
	\u2022 New feature: Quick action button\n\n
	\u2022 Improved touch screen gesture response (e.g. concurrent panning and zooming)\n\n
	\u2022 New map fonts covering more locales\n\n
	\u2022 Support text-to-speech for regional language variants (and accents)\n\n
	\u2022 Visibility enhancements in several map styles and Wikipedia\n\n
	\u2022 Support Open Location Code (OLC)\n\n
	\u2022 Display elevation, slope, and speed profile for recorded GPX tracks and calculated routes\n\n
	\u2022 \"Driving style\" setting and logic improvements for bicycle routing\n\n
	\u2022 Altitude data settings for bicycle routing\n\n
	\u2022 Several other improvements and bug fixes\n\n
	and more…
	</string -->
    <!-- string name="release_2_7">
	\u2022 Mapillary plugin with street-level imagery\n\n
	\u2022 Ruler widget for distance measurement\n\n
	\u2022 GPX split intervals with detailed info about your track\n\n
	\u2022 Other improvements and bug fixes\n\n
	</string -->
    <!-- string name="release_2_8">
	\u2022 Completely reworked map markers with directional lines and route planning\n\n
	\u2022 Measure distance tool offering snap to road feature and saving points as track\n\n
	\u2022 OsmAnd Live: Bug fixes, fresh data on the server every 30 minutes, updates implemented into the navigation\n\n
	</string -->
    <!-- string name="release_2_9">
	\u2022 Updated the context menu: Show when the POI opens / closes\n\n
	\u2022 Transport menu: all available routes are now at the top\n\n
	\u2022 Wikipedia: added the button to open the original article, updated the appearance of articles\n\n
	\u2022 Route: added possibility to swap start and end points in one tap\n\n
	\u2022 OSM notes: Added sorting by type and date\n\n
	\u2022 OSM edits: Show an icon and a name of the POI category, display completed actions\n\n
	\u2022 New quick coordinate input screen for quick markers creation\n\n
    \u2022 Detection of stop signs now considers driving direction\n\n
	\u2022 New algorithm providing meaningful ascent/descent values for GPX tracks\n\n
	\u2022 Terrain (ascent) aware hiking time (Naismith\'s rule)\n\n
	</string -->
    <string name="auto_split_recording_title">Auto-split recordings after gap</string>
    <string name="auto_split_recording_descr">Start new segment after gap of 6 min, new track after gap of 2 h, or new file after a longer gap if the date has changed.</string>
    <string name="rendering_attr_contourDensity_description">Contour line density</string>
    <string name="rendering_attr_contourDensity_name">Contour line density</string>
    <string name="rendering_value_high_name">High</string>
    <string name="rendering_value_medium_w_name">Medium</string>
    <string name="rendering_value_low_name">Low</string>
    <string name="rendering_attr_contourWidth_description">Contour line width</string>
    <string name="rendering_attr_contourWidth_name">Contour line width</string>
    <string name="rendering_attr_hideWaterPolygons_description">Water</string>
    <string name="rendering_attr_hideWaterPolygons_name">Hide water</string>
    <string name="routing_attr_allow_motorway_name">Use motorways</string>
    <string name="routing_attr_allow_motorway_description">Allows motorways.</string>
    <string name="upload_osm_note_description">Upload your OSM note anonymously or by using your OpenStreetMap.org profile.</string>
    <string name="wiki_around">Nearby Wikipedia articles</string>
    <string name="search_map_hint">City or region</string>
    <string name="route_roundabout_short">Take %1$d exit and go</string>
    <string name="upload_poi">Upload POI</string>
    <string name="route_calculation">Route calculation</string>
    <string name="gpx_no_tracks_title">You do not have any GPX files yet</string>
    <string name="gpx_no_tracks_title_folder">You may also add GPX files to the folder</string>
    <string name="gpx_add_track">Add more…</string>
    <string name="shared_string_appearance">Appearance</string>
    <string name="trip_rec_notification_settings">Turn on quick recording</string>
    <string name="trip_rec_notification_settings_desc">Display a system notification allowing trip recording.</string>
    <string name="shared_string_notifications">Notifications</string>
    <string name="shared_string_continue">Continue</string>
    <string name="shared_string_pause">Pause</string>
    <string name="shared_string_paused">Paused</string>
    <string name="shared_string_trip">Trip</string>
    <string name="shared_string_recorded">Recorded</string>
    <string name="shared_string_record">Record</string>
    <string name="gpx_logging_no_data">No data</string>
    <!-- string name="release_2_5">
	\u2022 Tappable icons on the map\n\n
	\u2022 Powerful POI filter search: Search, e.g. restaurants by cuisine, or campgrounds with specific facilities\n\n
	\u2022 New Topo Map style for cyclists and hikers\n\n
	\u2022 Enhanced trip recording\n\n
	\u2022 Improved navigation notifications (Android Wear)\n\n
	\u2022 Many other improvements and bug fixes\n\n
	and more…
    </string -->
    <string name="rendering_attr_contourColorScheme_description">Contour lines color scheme</string>
    <string name="save_track_min_speed">Logging minimum speed</string>
    <string name="save_track_min_speed_descr">Filter: No logging of points below this speed.</string>
    <string name="save_track_min_distance">Logging minimum displacement</string>
    <string name="save_track_min_distance_descr">Filter: Set minimum distance from a point to log a new one.</string>
    <string name="save_track_precision">Logging minimum accuracy</string>
    <string name="save_track_precision_descr">Filter: No logging unless this accuracy is reached.</string>
    <string name="christmas_poi">Christmas POI</string>
    <string name="christmas_desc">Anticipating Christmas and New Year holidays, you can choose to display associated POIs like Christmas trees and markets, etc.</string>
    <string name="christmas_desc_q">Show Christmas holiday POIs?</string>
    <string name="rendering_value_light_brown_name">Light brown</string>
    <string name="rendering_value_dark_brown_name">Dark brown</string>
    <string name="rendering_attr_contourColorScheme_name">Contour lines color scheme</string>
    <string name="rendering_attr_surfaceIntegrity_name">Road surface integrity</string>
    <string name="search_hint">Type city, address, POI name</string>
    <string name="translit_name_if_miss">Transliterate if %1$s name is missing</string>
    <string name="translit_names">Transliterate names</string>
    <string name="edit_filter">Edit categories</string>
    <string name="subcategories">Subcategories</string>
    <string name="selected_categories">Selected categories</string>
    <string name="create_custom_poi">Create custom filter</string>
    <string name="custom_search">Custom search</string>
    <string name="shared_string_filters">Filters</string>
    <string name="apply_filters">Apply filters</string>
    <string name="save_filter">Save filter</string>
    <string name="delete_filter">Delete filter</string>
    <string name="new_filter">New filter</string>
    <string name="new_filter_desc">Please enter a name for the new filter, this will be added to your \'Categories\' tab.</string>
    <string name="osm_live_payment_desc">Subscription charged per month. Cancel it on Google Play at any time.</string>
    <string name="donation_to_osm">Donation to the OSM community</string>
    <string name="donation_to_osm_desc">Part of your donation is sent to OSM contributors. The subscription cost remains the same.</string>
    <string name="osm_live_subscription_desc">Subscription enables hourly, daily, weekly updates, and unlimited downloads for all maps globally.</string>
    <string name="get_it">Get it</string>
    <string name="get_for">Get for %1$s</string>
    <string name="osm_live_banner_desc">Get unlimited map downloads, adding weekly, daily, or even hourly updates.</string>
    <string name="osmand_plus_banner_desc">Unlimited map downloads, updates, and Wikipedia plugin.</string>
    <string name="si_mi_meters">Miles/meters</string>
    <string name="skip_map_downloading">Skip downloading maps</string>
    <string name="skip_map_downloading_desc">You have no offline map installed. You may select a map from the list or download maps later via \'Menu - %1$s\'.</string>
    <string name="search_another_country">Select another region</string>
    <string name="search_map">Searching maps…</string>
    <string name="first_usage_wizard_desc">Let OsmAnd determine your location and suggest maps to download for that region.</string>
    <string name="location_not_found">Location not found</string>
    <string name="no_inet_connection">No Internet connection</string>
    <string name="no_inet_connection_desc_map">Required to download maps.</string>
    <string name="search_location">Searching for location…</string>
    <string name="storage_free_space">Free space</string>
    <string name="storage_place_description">OsmAnd\'s data storage (for maps, GPX files, etc.): %1$s.</string>
    <string name="give_permission">Grant permission</string>
    <string name="allow_access_location">Allow location access</string>
    <string name="first_usage_greeting">Get directions and discover new places without an Internet connection</string>
    <string name="search_my_location">Find my position</string>
    <string name="update_all_maps_now">Update all maps now?</string>
    <string name="clear_tile_data">Clear all tiles</string>
    <string name="routing_attr_short_way_name">Fuel-efficient way</string>
    <string name="routing_attr_short_way_description">Use fuel-efficient way (usually shorter).</string>
    <string name="replace_favorite_confirmation">Are you sure you want to replace Favorite %1$s?</string>
    <string name="rendering_attr_hideOverground_name">Overground objects</string>
    <string name="shared_string_change">Change</string>
    <string name="get_started">Get started</string>
    <string name="route_stops_before">%1$s stops before</string>
    <string name="coords_search">Coordinates search</string>
    <string name="advanced_coords_search">Advanced coordinates search</string>
    <string name="back_to_search">Back to search</string>
    <string name="confirmation_to_delete_history_items">Remove selected items from \'History\'?</string>
    <string name="show_something_on_map">Show %1$s on the map</string>
    <!-- string name="release_2_4">
	\u2022 New very powerful free text search\n\n
	\u2022 Car audio system / speaker phone integration via Bluetooth\n\n
	\u2022 Improved route guidance, voice prompting, and turn lane indication\n\n
	\u2022 Improved transport layer with route rendering\n\n
	\u2022 Added more locales and now support regional locales\n\n
	\u2022 Many other improvements and bugfixes\n\n
	and more…
    </string -->
    <string name="dist_away_from_my_location">Search %1$s away</string>
    <string name="share_history_subject"> shared via OsmAnd</string>
    <string name="search_categories">Categories</string>
    <string name="postcode">Postcode</string>
    <string name="shared_string_from">from</string>
    <string name="city_type_district">District</string>
    <string name="city_type_neighbourhood">Neighbourhood</string>
    <string name="map_widget_search">Search</string>
    <string name="shared_string_is_open_24_7">Open 24/7</string>
    <string name="storage_directory_card">Memory card</string>
    <string name="coords_format">Coordinate format</string>
    <string name="coords_format_descr">Format for geographical coordinates.</string>
    <string name="app_mode_bus">Bus</string>
    <string name="app_mode_train">Train</string>
    <string name="current_track">Current track</string>
    <string name="map_widget_battery">Battery level</string>
    <string name="change_markers_position">Change marker position</string>
    <string name="move_marker_bottom_sheet_title">Move the map to change marker position</string>
    <!-- string name="lat_lon_pattern">Lat: %1$.5f Lon: %2$.5f</string -->
    <string name="follow_us">Follow us</string>
    <string name="access_direction_audio_feedback">Audio directions</string>
    <string name="access_direction_audio_feedback_descr">Indicate target point direction by sound.</string>
    <string name="access_direction_haptic_feedback">Haptic directions</string>
    <string name="access_direction_haptic_feedback_descr">Indicate target point direction by vibration.</string>
    <string name="use_osm_live_routing_description">Enable navigation for OsmAnd Live changes.</string>
    <string name="use_osm_live_routing">OsmAnd Live navigation</string>
    <string name="access_no_destination">Destination not set</string>
    <string name="map_widget_magnetic_bearing">Magnetic bearing</string>
    <string name="map_widget_bearing">Relative bearing</string>
    <string name="access_disable_offroute_recalc">No route recalculation after leaving it</string>
    <string name="access_disable_offroute_recalc_descr">No route recalculation after going off route.</string>
    <string name="access_disable_wrong_direction_recalc">No route recalculation for opposite direction</string>
    <string name="access_disable_wrong_direction_recalc_descr">No route recalculation while just moving in the opposite direction.</string>
    <string name="access_smart_autoannounce">Smart autoannounce</string>
    <string name="access_smart_autoannounce_descr">Notify only when direction to the target point changes.</string>
    <string name="access_autoannounce_period">Autoannounce period</string>
    <string name="access_autoannounce_period_descr">Minimal time interval between announcements.</string>
    <string name="access_default_color">Default color</string>
    <string name="access_category_choice">Choose category</string>
    <string name="access_hint_enter_name">Enter name</string>
    <string name="access_hint_enter_category">Enter category</string>
    <string name="access_hint_enter_description">Enter description.</string>
    <string name="access_map_linked_to_location">Map linked to location</string>
    <string name="access_collapsed_list">Collapsed list</string>
    <string name="access_expanded_list">Expanded list</string>
    <string name="access_empty_list">Empty list</string>
    <string name="access_tree_list">Tree list</string>
    <string name="access_shared_string_not_installed">Not installed</string>
    <string name="access_widget_expand">Expand</string>
    <string name="access_shared_string_navigate_up">Navigate up</string>
    <string name="access_sort">Sort</string>
    <string name="map_mode">Map mode</string>
    <string name="number_of_gpx_files_selected_pattern">%s GPX files selected</string>
    <string name="rendering_value_fine_name">Fine</string>
    <string name="rendering_value_thin_name">Thin</string>
    <string name="rendering_value_medium_name">Medium</string>
    <string name="rendering_value_bold_name">Bold</string>
    <string name="no_map_markers_found">Please add map markers via map</string>
    <string name="no_waypoints_found">No waypoints found</string>
    <string name="anonymous_user_hint">Anonymous users cannot:\n- Create groups;\n- Sync groups and devices with the server;\n- Manage groups and devices in a personal dashboard on the website.</string>
    <string name="report">Report</string>
    <string name="storage_permission_restart_is_required">The app is now allowed to write to external storage, but needs to be started again to do so.</string>
    <!-- string name="release_2_3">
	\u2022 OSM Live. Support map contributors and developers and get hourly map updates. \n\n
	\u2022 Map markers. A new way to quickly select places on the map.\n\n
	\u2022 More detailed OSM maps with country specific road shields and lots of new map features.\n\n
	\u2022 Improved Look and Feel of Route preparation. \n\n
	\u2022 Many improvements in the map context menu such as contextual address lookup.\n\n
	and more…
        </string -->
    <string name="shared_string_move_up">Move ↑</string>
    <string name="shared_string_move_down">Move ↓</string>
    <string name="finish_navigation">Finish navigation</string>
    <string name="avoid_road">Avoid road</string>
    <string name="storage_directory_readonly_desc">Switched to internal memory since the selected data storage folder is write-protected. Please select a writable storage directory.</string>
    <string name="storage_directory_shared">Shared memory</string>
    <string name="shared_string_topbar">Top bar</string>
    <string name="full_report">Full report</string>
    <string name="recalculate_route">Recalculate route</string>
    <string name="open_street_map_login_and_pass">OSM username and password</string>
    <string name="donations">Donations</string>
    <string name="number_of_recipients">Number of recipients</string>
    <string name="osm_user_stat">Edits %1$s, rank %2$s, total edits %3$s</string>
    <string name="osm_recipient_stat">Edits %1$s, sum %2$s mBTC</string>
    <string name="osm_editors_ranking">OSM Editor ranking</string>
    <string name="osm_live_subscription">OsmAnd Live subscription</string>
    <string name="osm_live_subscribe_btn">Subscribe</string>
    <string name="osm_live_email_desc">Needed to update you about your contributions.</string>
    <string name="osm_live_user_public_name">Public name</string>
    <string name="osm_live_hide_user_name">Do not show my name in reports</string>
    <string name="osm_live_support_region">Support region</string>
    <string name="osm_live_month_cost">Cost per month</string>
    <string name="osm_live_month_cost_desc">Monthly payment</string>
    <string name="osm_live_active">Active</string>
    <string name="osm_live_not_active">Inactive</string>
    <string name="osm_live_enter_email">Please enter a valid e-mail address</string>
    <string name="osm_live_enter_user_name">Please enter a public name</string>
    <string name="osm_live_thanks">Thank you for supporting OsmAnd!\nTo activate all new features you need to restart OsmAnd.</string>
    <string name="osm_live_region_desc">Part of your donation will be sent to OSM users who submit changes to the map in that region.</string>
    <string name="osm_live_subscription_settings">Subscription settings</string>
    <string name="osm_live_ask_for_purchase">Please purchase a subscription to OsmAnd Live first</string>
    <string name="osm_live_header">This subscription enables hourly updates for all maps around the world.\n
    Part of the income goes back to the OSM community and is paid out for each OSM contribution.\n
    If you love OsmAnd and OSM and want to support and be supported by them, this is the perfect way to do it.</string>
    <string name="select_map_marker">Select map marker</string>
    <string name="map_markers_other">Other markers</string>
    <string name="upload_anonymously">Upload anonymously</string>
    <string name="show_transparency_seekbar">Show transparency seekbar</string>
    <string name="download_files_error_not_enough_space">Not enough space!\n
    {3} MB is needed temporarily, {1} MB permanently.\n
    (Only {2} MB available.)</string>
    <string name="download_files_question_space_with_temp">Download {0} file(s)?\n
    {3} MB is used temporarily, {1} MB permanently. (Of {2} MB.)</string>
    <string name="download_files_question_space">Download {0} file(s)?\n
    {1} MB (of {2} MB) will be used.</string>
    <string name="upload_osm_note">Upload OSM Note</string>
    <string name="map_marker_1st">First map marker</string>
    <string name="map_marker_2nd">Second map marker</string>
    <string name="shared_string_toolbar">Toolbar</string>
    <string name="shared_string_widgets">Widgets</string>
    <string name="add_points_to_map_markers_q">Add all points as map markers?</string>
    <string name="shared_string_add_to_map_markers">Add to map markers</string>
    <string name="select_map_markers">Select map markers</string>
    <string name="shared_string_reverse_order">Reverse order</string>
    <string name="show_map_markers_description">Activate the map markers feature.</string>
    <string name="clear_active_markers_q">Remove all active markers?</string>
    <string name="clear_markers_history_q">Clear map marker history?</string>
    <string name="active_markers">Active markers</string>
    <string name="map_markers">Map markers</string>
    <string name="map_marker">Map marker</string>
    <string name="consider_turning_polygons_off">It is recommended to turn off polygon rendering.</string>
    <string name="rendering_attr_showMtbRoutes_name">Show mountain bike trails</string>
    <string name="show_polygons">Show polygons</string>
    <!-- string name="underlay_transparency">Underlay transparency</string -->
    <string name="find_parking">Find parking</string>
    <string name="shared_string_status">Status</string>
    <string name="shared_string_save_changes">Save changes</string>
    <string name="shared_string_email_address">E-mail address</string>
    <string name="rendering_attr_hideUnderground_name">Underground objects</string>
    <string name="data_is_not_available">Data not available</string>
    <string name="shared_string_remove">Remove</string>
    <string name="shared_string_read_more">Read more</string>
    <string name="clear_updates_proposition_message">"Remove downloaded updates and get back to the original map edition"</string>
    <string name="add_time_span">Add time span</string>
    <string name="road_blocked">Road blocked</string>
    <string name="shared_string_select">Select</string>
    <string name="switch_start_finish">Reverse starting point &amp; destination</string>
    <string name="rendering_attr_hideIcons_name">POI icons</string>
    <string name="item_removed">Item removed</string>
    <string name="n_items_removed">items removed</string>
    <string name="shared_string_undo_all">Undo all</string>
    <string name="shared_string_type">Type</string>
    <string name="starting_point">Starting point</string>
    <string name="shared_string_not_selected">Not selected</string>
    <string name="rec_split">Recorder Split</string>
    <string name="rec_split_title">Use Recorder Split</string>
    <string name="rec_split_desc">Rewrite clips when used space exceeds the storage size.</string>
    <string name="rec_split_clip_length">Clip length</string>
    <string name="rec_split_clip_length_desc">Upper time limit for recorded clips.</string>
    <string name="rec_split_storage_size">Storage size</string>
    <string name="rec_split_storage_size_desc">Amount of space that can be occupied by all recorded clips.</string>
    <string name="live_updates">Live updates</string>
    <string name="available_maps">Available maps</string>
    <string name="select_voice_provider">Select voice guidance</string>
    <string name="select_voice_provider_descr">Select or download voice guidance for your language.</string>
    <string name="impassable_road_desc">Select roads you want to avoid during navigation.</string>
    <string name="shared_string_sound">Sound</string>
    <string name="no_location_permission">Grant location data access.</string>
    <string name="no_camera_permission">Grant camera access.</string>
    <string name="no_microphone_permission">Grant mic access.</string>
    <string name="route_distance">Distance:</string>
    <string name="route_duration">Time:</string>
    <string name="rendering_attr_horseRoutes_name">Horse routes</string>
    <string name="no_address_found">No address determined</string>
    <string name="shared_string_near">Near</string>
    <string name="shared_string_hide">Hide</string>
    <string name="av_video_quality_low">Lowest quality</string>
    <string name="av_video_quality_high">Highest quality</string>
    <string name="av_video_quality">Video output quality</string>
    <string name="av_video_quality_descr">Select video quality.</string>
    <string name="av_audio_format">Audio output format</string>
    <string name="av_audio_format_descr">Select audio output format.</string>
    <string name="av_audio_bitrate">Audio bitrate</string>
    <string name="av_audio_bitrate_descr">Select audio bitrate.</string>
    <string name="please_specify_poi_type_only_from_list">Please specify the correct POI type or skip it.</string>
    <string name="access_from_map_description">Menu button launches the dashboard rather than the menu</string>
    <string name="access_from_map">Access from map</string>
    <string name="show_on_start_description">\'Off\' launches the map directly.</string>
    <string name="show_on_start">Show on start</string>
    <string name="copied_to_clipboard">Copied to clipboard</string>
    <!-- string name="release_2_2">
	\u2022 New context-sensitive UI for tapping locations on the map and on other screens\n\n
	\u2022 Map screen is now launched directly unless \'Show dashboard on app start\' is selected\n\n
	\u2022 Set up which and how cards are displayed on the dashboard\n\n
	\u2022 Bypass the dashboard if you like menu-based app control\n\n
	\u2022 To download maps, regions can be directly selected by tapping on the world map\n\n
	\u2022 POI Search now supports more specific queries\n\n
	\u2022 Improved POI and OSM editing functionality\n\n
	\u2022 Map data download structure and interface reworked\n\n
	and more…
        </string -->
    <string name="osm_save_offline">Save offline</string>
    <string name="osm_edit_modified_poi">Modified OSM POI</string>
    <string name="osm_edit_deleted_poi">Deleted OSM POI</string>
    <string name="context_menu_item_open_note">Open OSM Note</string>
    <string name="osm_edit_reopened_note">Reopened OSM Note</string>
    <string name="osm_edit_commented_note">Commented OSM Note</string>
    <string name="osm_edit_removed_note">Deleted OSM Note</string>
    <string name="osm_edit_created_note">Created OSM Note</string>
    <string name="osn_bug_name">OSM Note</string>
    <string name="osn_add_dialog_title">Create note</string>
    <string name="osn_comment_dialog_title">Add comment</string>
    <string name="osn_reopen_dialog_title">Reopen note</string>
    <string name="osn_close_dialog_title">Close note</string>
    <string name="osn_add_dialog_success">Note created</string>
    <string name="osn_add_dialog_error">Could not create note.</string>
    <string name="osn_close_dialog_success">Note closed</string>
    <string name="osn_close_dialog_error">Could not close note.</string>
    <string name="osb_author_dialog_password">OSM password (optional)</string>
    <string name="osb_comment_dialog_message">Message</string>
    <string name="osb_comment_dialog_author">Author name</string>
    <string name="osb_comment_dialog_error">Could not add comment.</string>
    <string name="osb_comment_dialog_success">Comment added</string>
    <string name="shared_string_commit">Commit</string>
    <string name="context_menu_item_delete_waypoint">Delete GPX waypoint?</string>
    <string name="context_menu_item_edit_waypoint">Edit GPX waypoint</string>
    <string name="shared_string_location">Location</string>
    <string name="share_osm_edits_subject">OSM edits shared via OsmAnd</string>
    <string name="lang_nds">Low German</string>
    <string name="lang_mk">Macedonian</string>
    <string name="lang_fy">Frysk</string>
    <string name="lang_als">Albanian (Tosk)</string>
    <string name="read_more">Read more</string>
    <string name="whats_new">What\'s new in</string>
    <string name="rendering_attr_hideProposed_name">Proposed objects</string>
    <string name="shared_string_update">Update</string>
    <string name="shared_string_upload">Upload</string>
    <string name="osm_edit_created_poi">Created OSM POI</string>
    <string name="world_map_download_descr">World basemap (covering the whole world at low zoom level) missing or outdated. Please consider downloading it for a global overview.</string>
    <string name="shared_string_qr_code">QR code</string>
    <string name="map_downloaded">Map downloaded</string>
    <string name="map_downloaded_descr">The %1$s map is ready for use.</string>
    <string name="go_to_map">Show map</string>
    <string name="simulate_initial_startup_descr">"Sets the flag indicating first app startup, keeps all other settings unchanged."</string>
    <string name="simulate_initial_startup">Simulate first app start</string>
    <string name="share_geo">geo:</string>
    <string name="share_menu_location">Share location</string>
    <string name="shared_string_send">Send</string>
    <string name="favorite_category_dublicate_message">Please use a category name that doesn\'t already exist.</string>
    <string name="favorite_category_name">Category name</string>
    <string name="favorite_category_add_new_title">Add new category</string>
    <string name="regions">Regions</string>
    <string name="region_maps">Regionwide maps</string>
    <string name="world_maps">World maps</string>
    <string name="hillshade_layer_disabled">Hillshade layer disabled</string>
    <string name="srtm_plugin_disabled">Contour lines disabled</string>
    <string name="favorite_category_add_new">Add new</string>
    <string name="favorite_category_select">Choose category</string>
    <string name="default_speed_system_descr">Define unit of speed.</string>
    <string name="default_speed_system">Unit of speed</string>
    <string name="nm">nmi</string>
    <string name="si_nm">Nautical miles</string>
    <string name="si_kmh">Kilometers per hour</string>
    <string name="si_mph">Miles per hour</string>
    <string name="si_m_s">Meters per second</string>
    <string name="si_min_km">Minutes per kilometer</string>
    <string name="si_min_m">Minutes per mile</string>
    <string name="si_nm_h">Nautical miles per hour (knots)</string>
    <string name="nm_h">kn</string>
    <string name="min_mile">min/m</string>
    <string name="min_km">min/km</string>
    <string name="m_s">m/s</string>
    <string name="shared_string_trip_recording">Trip recording</string>
    <string name="shared_string_navigation">Navigation</string>
    <string name="osmand_running_in_background">Run in background</string>
    <string name="gps_wake_up_timer">GPS wake-up interval</string>
    <string name="favourites_edit_dialog_title">Favorite info</string>
    <string name="simulate_your_location_stop_descr">Stop simulating your position.</string>
    <string name="simulate_your_location_descr">Simulate your position using a calculated route or a recorded GPX track.</string>
    <string name="simulate_your_location_gpx_descr">Simulate your position using a recorded GPX track.</string>
    <string name="looking_up_address">Looking up address</string>
    <string name="av_locations_descr">GPX file with locations.</string>
    <string name="av_locations">Locations</string>
    <string name="plugin_settings">Plugins</string>
    <string name="routing_attr_avoid_shuttle_train_name">No shuttle train</string>
    <string name="routing_attr_avoid_shuttle_train_description">Avoids using shuttle trains</string>
    <string name="traffic_warning_hazard">Hazard</string>
    <string name="rendering_value_boldOutline_name">Bold outline</string>
    <string name="no_updates_available">No updates available</string>
    <string name="download_live_updates">Live updates</string>
    <string name="rendering_value_default13_name">Default (13)</string>
    <string name="rendering_value_defaultTranslucentCyan_name">Default (translucent cyan)</string>
    <string name="rendering_attr_currentTrackColor_name">GPX color</string>
    <string name="rendering_attr_currentTrackColor_description">GPX color</string>
    <string name="rendering_attr_currentTrackWidth_name">GPX width</string>
    <string name="rendering_attr_currentTrackWidth_description">GPX width</string>
    <string name="rendering_value_darkyellow_name">Dark yellow</string>
    <string name="rendering_value_red_name">Red</string>
    <string name="rendering_value_translucent_red_name">Translucent red</string>
    <string name="rendering_value_orange_name">Orange</string>
    <string name="rendering_value_translucent_orange_name">Translucent orange</string>
    <string name="rendering_value_yellow_name">Yellow</string>
    <string name="rendering_value_translucent_yellow_name">Translucent yellow</string>
    <string name="rendering_value_lightgreen_name">Light green</string>
    <string name="rendering_value_translucent_lightgreen_name">Translucent light green</string>
    <string name="rendering_value_green_name">Green</string>
    <string name="rendering_value_translucent_green_name">Translucent green</string>
    <string name="rendering_value_lightblue_name">Light blue</string>
    <string name="rendering_value_translucent_lightblue_name">Translucent light blue</string>
    <string name="rendering_value_blue_name">Blue</string>
    <string name="rendering_value_translucent_blue_name">Translucent blue</string>
    <string name="rendering_value_purple_name">Purple</string>
    <string name="rendering_value_pink_name">Pink</string>
    <string name="rendering_value_translucent_pink_name">Translucent pink</string>
    <string name="rendering_value_brown_name">Brown</string>
    <string name="rendering_value_black_name">Black</string>
    <string name="rendering_value_translucent_purple_name">Translucent purple</string>
    <string name="restart_is_required">A restart is required to apply the change.</string>
    <string name="light_theme">Light</string>
    <string name="dark_theme">Dark</string>
    <string name="lang_pms">Piedmontese</string>
    <string name="lang_bn">Bengali</string>
    <string name="lang_tl">Tagalog</string>
    <string name="lang_sh">Serbo-Croatian</string>
    <string name="lang_az">Azerbaijani</string>
    <string name="lang_br">Breton</string>
    <string name="lang_sq">Albanian</string>
    <string name="lang_is">Icelandic</string>
    <string name="lang_bpy">Bishnupriya</string>
    <string name="lang_nv">Navajo</string>
    <string name="lang_ga">Irish</string>
    <string name="lang_la">Latin</string>
    <string name="lang_ku">Kurdish</string>
    <string name="lang_ta">Tamil</string>
    <string name="lang_ml">Malayalam</string>
    <string name="lang_lb">Luxembourgish</string>
    <string name="lang_lo">Lao</string>
    <string name="lang_os">Ossetian</string>
    <string name="lang_eo">Esperanto</string>
    <string name="lang_es_us">Spanish (American)</string>
    <string name="lang_es_ar">Spanish (Argentina)</string>
    <string name="lang_nb">Norwegian Bokmål</string>
    <string name="lang_vo">Volapuk</string>
    <string name="lang_th">Thai</string>
    <string name="lang_te">Telugu</string>
    <string name="lang_nn">Norwegian Nynorsk</string>
    <string name="lang_oc">Occitan</string>
    <string name="lang_new">Newar / Nepal Bhasa</string>
    <string name="lang_ms">Malaysian</string>
    <string name="lang_ht">Haitian</string>
    <string name="lang_gl">Galician</string>
    <string name="lang_et">Estonian</string>
    <string name="lang_ceb">Cebuano</string>
    <string name="lang_ast">Asturian</string>
    <string name="lang_hsb">Sorbian (Upper)</string>
    <string name="lang_kab">Kabyle</string>
    <string name="lang_ber">Berber</string>
    <string name="archive_wikipedia_data">You have old incompatible Wikipedia data. Archive it?</string>
    <string name="download_wikipedia_files">Download additional Wikipedia data (%1$s MB)?</string>
    <string name="gps_network_not_enabled">Location service is off. Turn it on?</string>
    <string name="disable_recording_once_app_killed">Prevent standalone logging</string>
    <string name="disable_recording_once_app_killed_descrp">Will pause GPX logging when the app is killed (via recent apps). (OsmAnd background indication disappears from the Android notification bar.)</string>
    <string name="shared_string_import2osmand">Import to OsmAnd</string>
    <string name="read_full_article">Read full article (online)</string>
    <string name="shared_string_wikipedia">Wikipedia</string>
    <string name="local_indexes_cat_wiki">Wikipedia</string>
    <string name="shared_string_show_details">Show details</string>
    <string name="osm_edit_context_menu_delete">Delete OSM edit</string>
    <string name="rendering_value_disabled_name">Disabled</string>
    <string name="rendering_value_walkingRoutesScopeOSMC_name">Color by network affiliation</string>
    <string name="rendering_value_walkingRoutesOSMC_name">Color by OSMC hiking symbol</string>
    <string name="shared_string_logoff">Log Off</string>
    <string name="rendering_attr_hideHouseNumbers_name">House numbers</string>
    <string name="application_dir_change_warning3">Move OsmAnd data files to the new destination?</string>
    <string name="specified_directiory_not_writeable">Maps could not be created in specified directory</string>
    <string name="copying_osmand_file_failed">Moving files failed</string>
    <string name="storage_directory_external">External storage</string>
    <string name="storage_directory_multiuser">Multiuser storage</string>
    <string name="storage_directory_internal_app">Internal app memory</string>
    <string name="storage_directory_manual">Manually specified</string>
    <string name="storage_directory_default">Internal memory</string>
    <string name="application_dir">Data storage folder</string>
    <string name="storage_directory">Map Storage</string>
    <string name="shared_string_copy">Copy</string>
    <string name="filter_poi_hint">Filter by name</string>
    <string name="search_poi_category_hint">Type to search all</string>
    <string name="shared_string_is_open">Open now</string>
    <string name="rendering_attr_OSMMapperAssistant_name">OSM mapper assistant</string>
    <string name="agps_info">A-GPS info</string>
    <string name="shared_string_manage">Manage</string>
    <string name="shared_string_edit">Edit</string>
    <string name="shared_string_places">Places</string>
    <string name="shared_string_search">Search</string>
    <string name="shared_string_show_description">Show description.</string>
    <string name="shared_string_message">Message</string>
    <string name="agps_data_last_downloaded">A-GPS data downloaded: %1$s</string><!-- note: LAST is false now in new context -->
    <string name="confirm_usage_speed_cameras">In many countries (Germany, France, Italy, and others) the use of speed camera warnings is illegal. OsmAnd does not assume any liability if you violate the law. Please tap \'Yes\' only if you are eligible to use this feature.</string>
    <string name="welmode_download_maps">Download maps</string>
    <string name="welcome_select_region">To correctly reflect your traffic signs and regulations, please select your driving region:</string>
    <string name="welcome_text">OsmAnd provides global offline map browsing and offline navigation.</string>
    <string name="welcome_header">Welcome</string>
    <string name="current_route">Current route</string>
    <string name="osm_changes_added_to_local_edits">OSM changes added to local changeset</string>
    <string name="mark_to_delete">Mark to delete</string>
    <string name="local_recordings_delete_all_confirm">Are you sure you want to delete %1$d notes?</string>
    <string name="local_osm_changes_upload_all_confirm">Are you sure you want to upload %1$d change(s) to OSM?</string>
    <string name="confirmation_to_clear_history">Clear history?</string>
    <string name="delay_to_start_navigation_descr">Specify wait time to remain on the route planning screen.</string>
    <string name="delay_to_start_navigation">Start turn-by-turn guidance after…</string>
    <string name="shared_string_go">Go</string>
    <string name="osmand_parking_overdue">overdue</string>
    <string name="action_create">Action create</string>
    <string name="action_modify">Action modify</string>
    <string name="action_delete">Action delete</string>
    <string name="osm_edits">OSM edits</string>
    <!-- means first letter of word *hour* -->
    <string name="osmand_parking_hour">h</string>
    <!-- means first letter of word *minute*-->
    <string name="osmand_parking_minute">min</string>
    <string name="parking_place_limited">Parking time limited to</string>
    <!-- used to describe time left, not left direction -->
    <string name="osmand_parking_time_left">left</string>
    <string name="your_edits">Your edits</string>
    <string name="waypoint_visit_after">Visit after</string>
    <string name="waypoint_visit_before">Visit before</string>
    <string name="simulate_your_location">Simulate your position</string>
    <string name="drawer">Flat list</string>
    <string name="short_location_on_map">Lat %1$s\nLon %2$s</string>
    <string name="tips_and_tricks_descr">Frequently asked questions, recent changes, and others.</string>
    <string name="routing_settings_2">Navigation settings</string>
    <string name="general_settings_2">General settings</string>
    <string name="shared_string_ellipsis">…</string>
    <string name="shared_string_ok">OK</string>
    <string name="shared_string_cancel">Cancel</string>
    <string name="shared_string_dismiss">Dismiss</string>
    <string name="shared_string_yes">Yes</string>
    <string name="shared_string_do_not_use">Don\'t use</string>
    <string name="shared_string_no">No</string>
    <string name="shared_string_on">On</string>
    <string name="shared_string_off">Off</string>
    <string name="shared_string_previous">Previous</string>
    <string name="shared_string_next">Next</string>
    <string name="shared_string_enable">Enable</string>
    <string name="shared_string_disable">Disable</string>
    <string name="shared_string_enabled">Enabled</string>
    <string name="shared_string_disabled">Disabled</string>
    <string name="shared_string_selected">Selected</string>
    <string name="shared_string_selected_lowercase">selected</string>
    <string name="shared_string_never">Never</string>
    <string name="shared_string_none">None</string>
    <string name="shared_string_and">and</string>
    <string name="shared_string_or">or</string>
    <string name="shared_string_help">Help</string>
    <string name="shared_string_settings">Settings</string>
    <string name="shared_string_history">History</string>
    <string name="shared_string_select_on_map">Select on map</string>
    <string name="shared_string_select_all">Select all</string>
    <string name="shared_string_deselect">Deselect</string>
    <string name="shared_string_deselect_all">Deselect all</string>
    <string name="shared_string_clear">Clear</string>
    <string name="shared_string_clear_all">Clear all</string>
    <string name="shared_string_save">Save</string>
    <string name="shared_string_save_as_gpx">Save as new GPX file</string>
    <string name="shared_string_rename">Rename</string>
    <string name="shared_string_delete">Delete</string>
    <string name="shared_string_delete_all">Delete all</string>
    <string name="shared_string_share">Share</string>
    <string name="shared_string_apply">Apply</string>
    <string name="shared_string_control_start">Start</string>
    <string name="shared_string_control_stop">Stop</string>
    <string name="shared_string_import">Import</string>
    <string name="shared_string_export">Export</string>
    <string name="shared_string_more">More…</string>
    <string name="shared_string_more_actions">More actions</string>
    <string name="shared_string_do_not_show_again">Do not show again</string>
    <string name="shared_string_remember_my_choice">Remember choice</string>
    <string name="shared_string_refresh">Refresh</string>
    <string name="shared_string_download">Download</string>
    <string name="shared_string_downloading">Downloading…</string>
    <string name="shared_string_download_successful">Downloaded</string>
    <string name="shared_string_io_error">I/O error</string>
    <string name="shared_string_unexpected_error">Unexpected error</string>
    <string name="shared_string_action_template">Action {0}</string>
    <string name="shared_string_close">Close</string>
    <string name="shared_string_exit">Exit</string>
    <string name="shared_string_show">Show</string>
    <string name="shared_string_show_all">Show all</string>
    <string name="shared_string_collapse">Collapse</string>
    <string name="shared_string_show_on_map">Show on map</string>
    <string name="shared_string_map">Map</string>
    <string name="shared_string_favorite">Favorite</string>
    <string name="shared_string_favorites">Favorites</string>
    <string name="shared_string_address">Address</string>
    <string name="shared_string_add">Add</string>
    <string name="shared_string_add_to_favorites">Add to \'Favorites\'</string>
    <string name="shared_string_my_location">My Position</string>
    <string name="shared_string_my_places">My Places</string>
    <string name="shared_string_my_favorites">Favorites</string>
    <string name="shared_string_tracks">Tracks</string>
    <string name="shared_string_gpx_files">GPX files</string>
    <string name="shared_string_currently_recording_track">Currently recording track</string>
    <string name="shared_string_audio">Audio</string>
    <string name="shared_string_video">Video</string>
    <string name="shared_string_photo">Photo</string>
    <string name="shared_string_launch">Launch</string>
    <string name="route_points">Route points</string>
    <string name="track_segments">Track segments</string>
    <string name="track_points">Track points</string>
    <string name="shared_string_online_maps">Online maps</string>
    <string name="osmand_rastermaps_plugin_description">Access many types of online (so called tile or raster) maps, from predefined OSM tiles (like Mapnik) to satellite images, and special purpose layers like weather maps, climate maps, geological maps, hillshade layers, etc.\n\n
    Any of these maps can either be used as the main (base) map to be displayed, or as an overlay or underlay to another base map (like OsmAnd\'s standard offline maps). Certain elements of the OsmAnd vector maps can be hidden via the \'Configure map\' menu to make any underlay map more visible.\n\n
    Download tile maps directly online, or prepared them for offline use (manually copied to OsmAnd\'s data folder) as an SQLite database which can be produced by a variety of 3rd party map preparation tools.
	</string>
    <string name="record_plugin_name">Trip recording</string>
    <string name="record_plugin_description">This plugin activates the functionality to record and save your tracks by manually touching the GPX logging widget on the map, or also to automatically log all of your navigation routes to a GPX file.\n\n
    Recorded tracks can be shared with your friends or be used for OSM contributions. Athletes can use recorded tracks to monitor their trainings. Some basic track analysis can be performed directly in OsmAnd, like lap times, average speed etc., and tracks can of course also later be analyzed in special 3rd party analysis tools.
	</string>
    <string name="srtm_paid_version_title">Contour lines plugin</string>
    <string name="osmand_srtm_short_description_80_chars">OsmAnd plugin for offline contour lines</string>
    <string name="osmand_srtm_long_description_1000_chars">This plugin provides both a contour line overlay and a (relief) hillshade layer to be displayed on top of OsmAnd\'s standard maps. This functionality will be much appreciated by athletes, hikers, trekkers, and anybody interested in the relief structure of a landscape.\n\n
    The global data (between 70 ° north and 70 ° south) is based on measurements by SRTM (Shuttle Radar Topography Mission) and ASTER (Advanced Spaceborne Thermal Emission and Reflection Radiometer), an imaging instrument onboard Terra, the flagship satellite of NASA\'s Earth Observing System. ASTER is a cooperative effort between NASA, Japan\'s Ministry of Economy, Trade and Industry (METI), and Japan Space Systems (J-spacesystems).
	</string>
    <string name="srtm_plugin_name">Contour lines</string>
    <string name="srtm_plugin_description">This plugin provides both a contour line overlay and a (relief) hillshade layer to be displayed on top of OsmAnd\'s standard maps. This functionality will be much appreciated by athletes, hikers, trekkers, and anybody interested in the relief structure of a landscape. (Please note that contour line and/or relief data are separate, additional downloads available after activating the plugin.)
		\n\nThe global data (between 70 ° north and 70 ° south) is based on measurements by SRTM (Shuttle Radar Topography Mission) and ASTER (Advanced Spaceborne Thermal Emission and Reflection Radiometer), an imaging instrument onboard Terra, the flagship satellite of NASA\'s Earth Observing System. ASTER is a cooperative effort between NASA, Japan\'s Ministry of Economy, Trade and Industry (METI), and Japan Space Systems (J-spacesystems).
	</string>
    <string name="plugin_touringview_name">Touring map view</string>
    <string name="plugin_touringview_descr">Activating this view changes OsmAnd\'s map style to \'Touring view\', this is a special high-detail view for travelers and professional drivers.
		\n\nThis view provides, at any given map zoom, the maximum amount of travel details available in the map data (particularly roads, tracks, paths, and orientation marks).
		\n\nIt also clearly depicts all types of roads unambiguously by color coding, which is useful when e.g. driving large vehicles.
		\n\nAnd it provides special touring options like showing bicycle routes or Alpine mountain routes.
		\n\nA special map download is not needed, the view is created from our standard maps.
		\n\nThis view can be reverted by either de-activating it again here, or by changing the \'Map style\' under \'Configure map\' as desired.
	</string>
    <string name="plugin_nautical_name">Nautical map view</string>
    <string name="plugin_nautical_descr">This plugin enriches the OsmAnd map and navigation app to also produce nautical maps for boating, sailing, and other types of watersports.
		\n\nA special map add-on for OsmAnd will provide all nautical navigation marks and chart symbols, for inland as well as for nearshore navigation. The description of each navigation mark provides the details needed to identify them and their meaning (category, shape, color, sequence, reference, etc.).
		\n\nTo return to one of OsmAnd\'s conventional map styles, simply either de-activate this plugin again, or change the \'Map style\' under \'Configure map\' as desired.
	</string>
    <string name="plugin_ski_name">Ski map view</string>
    <string name="plugin_ski_descr">This plugin for OsmAnd puts at your fingertips details of global downhill ski slopes, cross country ski runs, Alpine ski routes, cable cars and ski lifts. Routes and pistes are shown color-coded by difficulty, and depicted in a special \'Winter\' map style which assimilates a snow-colored winter landscape.
		\n\nActivating this view changes the map style to \'Winter and ski\', showing all landscape features under wintry conditions. This view can be reverted by either de-activating it again here, or by changing the \'Map style\' under \'Configure map\' as desired.
	</string>
    <string name="audionotes_plugin_name">Audio/video notes</string>
    <string name="audionotes_plugin_description">Make audio/photo/video notes during a trip, using either a map button or location context menu.</string>
    <string name="osmand_parking_plugin_name">Parking position</string>
    <string name="osmand_parking_plugin_description">Lets you record where your car is parked, including how much parking time remains.\n
    Both location and time are visible on the dashboard as well as in a map widget. An alarm reminder can be added to the Android calendar.</string>
    <string name="osmand_distance_planning_plugin_name">Distance calculator and planning tool</string>
    <string name="osmand_distance_planning_plugin_description">Create paths by tapping the map, or by using or modifying existing GPX files, to plan a trip and measure the distance between points. The result can be saved as a GPX file to use later for guidance.</string>
    <string name="shared_string_accessibility">Accessibility</string>
    <string name="osmand_accessibility_description">Makes the device\'s accessibility features directly available in OsmAnd. It facilitates e.g. adjusting the speech rate for text-to-speech voices, configuring D-pad navigation, using a trackball for zoom control, or text-to-speech feedback, for example to auto announce your position.</string>
    <string name="osm_settings">OpenStreetMap editing</string>
    <string name="osm_editing_plugin_description">Make OSM contributions like creating or modifying OSM POI objects, opening or commenting OSM notes, and contributing recorded GPX files in OsmAnd by supplying your username and password. OpenStreetMap.org is a community driven, global public domain mapping project.</string>
    <string name="osmand_development_plugin_description">Settings for development and debugging features, like navigation simulation, rendering performance, or voice prompting. Intended for developers, not needed for normal app use.</string>
    <string name="debugging_and_development">OsmAnd development</string>
    <string name="rename_failed">Renaming failed.</string>
    <string name="days_behind">days behind</string>
    <string name="back_to_map">Back to map</string>
    <string name="share_note">Share note</string>
    <string name="location_on_map">Location:\n Lat %1$s\n Lon %2$s</string>
    <string name="watch">Watch</string>
    <string name="notes">A/V notes</string>
    <string name="online_map">Online map</string>
    <string name="roads_only">Roads only</string>
    <string name="rendering_attr_pisteRoutes_name">Ski slopes</string>
    <string name="free">Free %1$s </string>
    <string name="device_memory">Device memory</string>
    <string name="rendering_attr_pisteGrooming_name">Piste grooming</string>
    <string name="world_ski_missing">Download the special offline map to display skiing facilities.</string>
    <string name="nautical_maps_missing">Download the special offline map to display nautical details.</string>
    <string name="edit_group">Edit group</string>
    <string name="parking_place">Parking spot</string>
    <string name="remove_the_tag">REMOVE THE TAG</string>
    <string name="gps_status">GPS status</string>
    <string name="version_settings_descr">Download nightly builds.</string>
    <string name="version_settings">Builds</string>
    <string name="rendering_attr_streetLighting_name">Street lighting</string>
    <string name="proxy_pref_title">Proxy</string>
    <string name="proxy_pref_descr">Specify a proxy server.</string>
    <string name="settings_privacy">Privacy</string>
    <string name="shared_string_gpx_points">Points</string>
    <string name="navigation_over_track">Start navigation along track?</string>
    <string name="avoid_roads_msg">Trigger an alternative route by selecting roads to avoid</string>
    <string name="speak_pedestrian">Pedestrian crosswalks</string>
    <string name="rendering_attr_roadStyle_name">Road style</string>
    <string name="rendering_attr_roadStyle_description">Road style</string>
    <string name="rendering_value__name">Default</string>
    <string name="rendering_value_default_name">Default</string>
    <string name="rendering_value_germanRoadAtlas_name">German road atlas</string>
    <string name="rendering_value_highContrastRoads_name">High contrast roads</string>
    <string name="traffic_warning_railways">Railroad crossing</string>
    <string name="traffic_warning_pedestrian">Pedestrian crosswalk</string>
    <string name="show_railway_warnings">Railroad crossings</string>
    <string name="show_pedestrian_warnings">Pedestrian crosswalks</string>
    <string name="rendering_value_americanRoadAtlas_name">American road atlas</string>
    <string name="routing_attr_no_new_routing_name">No v1.9 routing rules</string>
    <string name="routing_attr_no_new_routing_description">Do not use routing rules introduced in v1.9.</string>
    <string name="dash_download_msg_none">Download offline maps?</string>
    <string name="dash_download_msg">You have downloaded %1$s maps</string>
    <string name="dash_download_new_one">Download new map</string>
    <string name="dash_download_manage">Manage</string>
    <string name="map_locale">Map language</string>
    <string name="rendering_attr_transportStops_name">Transport stops</string>
    <string name="navigate_point_zone">Zone</string>
    <!-- (OLC) is a geocode system -->
    <string name="navigate_point_olc">Open Location Code</string>
    <string name="navigate_point_olc_info_invalid">Invalid OLC\n</string>
    <string name="navigate_point_olc_info_short">Short OLC\nPlease provide a full code</string>
    <string name="navigate_point_olc_info_area">Valid full OLC\nRepresents area: %1$s x %2$s</string>
    <string name="navigate_point_northing">Northing</string>
    <string name="navigate_point_easting">Easting</string>
    <string name="download_tab_downloads">All Downloads</string>
    <string name="download_tab_updates">Updates</string>
    <string name="download_tab_local">Local</string>
    <string name="no_internet_connection">Unable to download, please check your Internet connection.</string>
    <string name="everything_up_to_date">All files up to date</string>
    <string name="use_opengl_render">Use OpenGL rendering</string>
    <string name="use_opengl_render_descr">Use hardware accelerated OpenGL rendering (may use more battery, or not work on very old devices).</string>
    <string name="error_avoid_specific_road">No bypass found</string>
    <string name="home_button">Home</string>
    <string name="map_update">Updates available for %1$s maps</string>
    <string name="search_for">Search for</string>
    <string name="coordinates">Coordinates</string>
    <string name="rendering_attr_publicTransportMode_name">Bus, trolleybus, shuttle routes</string>
    <string name="rendering_attr_tramTrainRoutes_name">Tram and train routes</string>
    <string name="rendering_attr_subwayMode_name">Subway routes</string>
    <string name="lock_screen_request_explanation">%1$s needs this permission to turn off the screen for the power saving feature.</string>
    <string name="wake_on_voice">Turn screen on</string>
    <string name="wake_on_voice_descr">Turn on device screen (if off) when approaching a turn.</string>
    <string name="impassable_road">Avoid roads…</string>
    <string name="rendering_attr_trainLightrailRoutes_name">Train routes</string>
    <string name="rendering_attr_tramRoutes_name">Tram routes</string>
    <string name="rendering_attr_shareTaxiRoutes_name">Share taxi routes</string>
    <string name="rendering_attr_trolleybusRoutes_name">Trolleybus routes</string>
    <string name="rendering_attr_busRoutes_name">Bus routes</string>
    <string name="rendering_category_hide">Hide</string>
    <string name="rendering_category_routes">Routes</string>
    <!--string name="shared_string_details">Details</string> use rendering_category_details -->
    <string name="rendering_category_details">Details</string>
    <string name="rendering_category_transport">Transport</string>
    <string name="rendering_category_others">Other map attributes</string>
    <string name="map_widget_appearance_rem">Remaining elements</string>
    <string name="map_widget_vector_attributes">Rendering attributes</string>
    <string name="map_widget_top">Status bar</string>
    <string name="map_widget_right">Right panel</string>
    <string name="map_widget_left">Left panel</string>
    <string name="configure_map">Configure map</string>
    <string name="search_radius_proximity">Within</string>
    <string name="anonymous_user">Anonymous user</string>
    <string name="logged_as">Logged in as %1$s</string>
    <string name="speed_limit_exceed">Speed limit tolerance</string>
    <string name="speed_limit_exceed_message">Choose speed limit tolerance margin, above which you will receive a voice warning.</string>
    <string name="fav_point_emoticons_message">Favorite renamed to \'%1$s\' to save the string containing emoticons to a file.</string>
    <string name="print_route">Print route</string>
    <string name="fav_point_dublicate">Duplicate Favorite name specified</string>
    <string name="fav_point_dublicate_message">Favorite renamed to %1$s to avoid duplication.</string>
    <string name="text_size_descr">Set the text size on the map.</string>
    <string name="text_size">Text size</string>
    <string name="traffic_warning_speed_limit">Speed limit</string>
    <string name="traffic_warning_border_control">Border control</string>
    <string name="traffic_warning_payment">Toll booth</string>
    <string name="traffic_warning_stop">Stop sign</string>
    <string name="traffic_warning_calming">Traffic calming</string>
    <string name="traffic_warning_speed_camera">Speed camera</string>
    <string name="traffic_warning">Traffic warning</string>
    <string name="speak_favorites">Favorites nearby</string>
    <string name="speak_poi">Nearby POI</string>
    <string name="way_alarms">Traffic warnings</string>
    <string name="background_service_is_enabled_question">OsmAnd background service still running. Stop it, too?</string>
    <string name="sleep_mode_stop_dialog">Stop GPS background mode?</string>
    <string name="stop_navigation_service">Stop</string>
    <string name="confirm_every_run">Always ask</string>
    <string name="save_global_track_interval_descr">Specify the logging interval for the general track recording (enabled via the GPX logging widget on the map).</string>
    <string name="save_global_track_interval">General logging interval</string>
    <string name="background_service_int">GPS Wake-up interval</string>
    <string name="enable_sleep_mode">Enable GPS background mode</string>
    <string name="save_track_to_gpx_globally">Log track to GPX file</string>
    <string name="save_track_to_gpx_globally_headline">On demand track logging</string>
    <string name="save_track_to_gpx_globally_descr">General position logging to a GPX file can be turned on or off using the GPX logging widget on the map.</string>
    <string name="save_current_track_descr">Save current track as GPX file now.</string>
    <string name="save_current_track">Save current track</string>
    <string name="save_track_to_gpx">Auto-record track during navigation</string>
    <string name="save_track_to_gpx_descrp">A GPX track is automatically saved to the tracks folder during navigation.</string>
    <string name="save_track_interval_globally">Logging interval</string>
    <string name="save_track_interval">Logging interval during navigation</string>
    <string name="save_track_interval_descr">Specify the logging interval for track recording during navigation</string>
    <string name="voice_provider_descr">Select the voice guidance for navigation.</string>
    <string name="voice_provider">Voice guidance</string>
    <string name="enable_proxy_title">Enable HTTP proxy</string>
    <string name="enable_proxy_descr">Configure an HTTP proxy for all network requests.</string>
    <string name="proxy_host_title">Proxy Host</string>
    <string name="proxy_host_descr">Specify your proxy\'s hostname (e.g. 127.0.0.1).</string>
    <string name="proxy_port_title">Proxy Port</string>
    <string name="proxy_port_descr">Specify your proxy\'s port number (e.g. 8118).</string>
    <string name="monitoring_settings">Trip recording</string>
    <string name="monitoring_settings_descr">Set up how to record your trips.</string>
    <string name="int_hour">h</string>
    <string name="duration">Duration</string>
    <string name="distance">Distance</string>
    <string name="average">Average</string>
    <string name="of">%1$d of %2$d</string>
    <string name="ascent_descent">Ascent/Descent</string>
    <string name="moving_time">Moving time</string>
    <string name="max_min">Max/Min</string>
    <string name="min_max">Min/Max</string>
    <string name="index_tours">Tours</string>
    <string name="shared_string_all">All</string>
    <string name="shared_string_waypoints">Waypoints</string>
    <string name="download_additional_maps">Download missing maps %1$s (%2$d MB)?</string>
    <string name="rendering_value_browse_map_name">Browse map</string>
    <string name="rendering_value_car_name">Car</string>
    <string name="rendering_value_bicycle_name">Bicycle</string>
    <string name="rendering_value_pedestrian_name">On foot</string>
    <string name="rendering_attr_coloredBuildings_name">Color-code buildings by type</string>
    <string name="continue_navigation">Continue Navigation</string>
    <string name="pause_navigation">Pause Navigation</string>
    <string name="keep_navigation_service">Keep</string>
    <string name="map_preferred_locale_descr">Preferred language for labels on the map (if unavailable, English or local names will be used).</string>
    <string name="map_preferred_locale">Preferred map language</string>
    <string name="local_map_names">Local names</string>
    <string name="forward">Forward</string>
    <string name="home">Dashboard</string>
    <string name="live_monitoring_m_descr">Send tracking data to a specified web service if GPX logging is on.</string>
    <string name="live_monitoring_m">Online tracking (GPX required)</string>
    <string name="live_monitoring_start">Start online tracking</string>
    <string name="live_monitoring_stop">Stop online tracking</string>
    <string name="gpx_monitoring_start">Start GPX logging</string>
    <string name="gpx_monitoring_stop">Stop GPX logging</string>
    <string name="gpx_start_new_segment">Start new segment</string>
    <string name="rendering_attr_hideBuildings_name">Buildings</string>
    <string name="rendering_attr_hideNonVehicleHighways_name">Non-vehicle highways</string>
    <string name="rendering_attr_hideText_name">Text</string>
    <string name="rendering_attr_hideWoodScrubs_name">Wood and scrubs</string>
    <string name="rendering_attr_buildings15zoom_name">Buildings on zoom 15</string>
    <string name="rendering_attr_moreDetailed_name">More details</string>
    <string name="rendering_attr_lessDetailed_name">Fewer details</string>
    <string name="rendering_attr_hideAccess_name">Access restrictions</string>
    <string name="rendering_attr_showAccess_name">Show access restrictions and toll</string>
    <string name="rendering_attr_showSurfaceGrade_name">Show road quality</string>
    <string name="rendering_attr_showSurfaces_name">Show road surface</string>
    <string name="rendering_attr_showCycleRoutes_name">Show cycle routes</string>
    <string name="no_index_file_to_download">Downloads not found, please check your connection to the Internet.</string>
    <string name="select_index_file_to_download">Nothing was found. If you can\'t find your region, you can make it yourself (see https://osmand.net).</string>
    <string name="none_selected_gpx">Specify a GPX file by long-tapping first.</string>
    <string name="local_index_select_gpx_file">Select a track</string>
    <string name="gpx_split_interval">Split interval</string>
    <string name="sort_by_category">Sort by category</string>
    <string name="sort_by_distance">Sort by distance</string>
    <string name="sort_by_name">Sort by name</string>
    <string name="show_zoom_buttons_navigation_descr">Show zoom buttons during navigation.</string>
    <string name="show_zoom_buttons_navigation">Show zoom buttons</string>
    <string name="save_as_favorites_points">Save as group of Favorites</string>
    <string name="select_destination_and_intermediate_points">Set destinations</string>
    <string name="layer_amenity_label">POI overlay labels</string>
    <string name="loading_smth">Loading %1$s…</string>
    <string name="map_widget_plain_time">Current time</string>
    <string name="shared_string_waypoint">Waypoint</string>
    <string name="selected_gpx_info_show">\n\nLong-tap to view on the map</string>
    <string name="delay_navigation_start">Start turn-by-turn guidance automatically</string>
    <string name="local_index_gpx_info_show">\n\nLong-tap for options</string>
    <string name="gpx_info_subtracks">Subtracks: %1$s </string>
    <string name="gpx_info_waypoints">Waypoints: %1$s </string>
    <string name="gpx_info_distance">Distance: %1$s (%2$s points) </string>
    <string name="gpx_info_start_time">Start time: %1$tF, %1$tT </string>
    <string name="gpx_info_end_time">End time: %1$tF, %1$tT </string>
    <string name="gpx_info_average_speed">Average speed: %1$s </string>
    <string name="gpx_info_maximum_speed">Maximum speed: %1$s </string>
    <string name="gpx_info_avg_altitude">Average altitude: %1$s</string>
    <string name="gpx_info_diff_altitude">Altitude range: %1$s</string>
    <string name="gpx_info_asc_altitude">Descent/ascent: %1$s</string>
    <string name="gpx_timespan">Time span: %1$s</string>
    <string name="gpx_timemoving">Time moving: %1$s</string>
    <string name="gpx_selection_segment_title">Segment</string>
    <string name="gpx_selection_number_of_points"> %1$s points</string>
    <string name="gpx_selection_point">Point %1$s</string>
    <!-- string name="gpx_selection_current_track">recording</string -->
    <string name="gpx_selection_route_points">%1$s \nRoute points %2$s</string>
    <string name="gpx_selection_points">%1$s \nPoints</string>
    <string name="gpx_selection_track">%1$s \nTrack %2$s</string>
    <string name="gpx_file_is_empty">Empty GPX file</string>
    <string name="osmo_edit_color">Display color</string>
    <string name="osmo_connect_menu">Connect</string>
    <string name="int_days">days</string>
    <string name="use_points_as_intermediates">Calculate route between points</string>
    <string name="always_center_position_on_map">Display position always in center</string>
    <string name="voice_pref_title">Voice</string>
    <string name="misc_pref_title">Misc</string>
    <string name="localization_pref_title">Localization</string>
    <string name="index_item_nation_addresses">addresses nationwide</string>
    <string name="index_item_world_altitude_correction">World altitude correction</string>
    <string name="index_item_world_seamarks">World seamarks</string>
    <string name="index_item_world_bitcoin_payments">World bitcoin payments</string>
    <string name="index_item_world_basemap">World overview map</string>
    <string name="index_item_world_ski">World ski map</string>
    <string name="lang_zh">Chinese</string>
    <string name="lang_pt_br">Portuguese (Brazil)</string>
    <string name="lang_en">English</string>
    <string name="lang_en_gb">English (United Kingdom)</string>
    <string name="lang_af">Afrikaans</string>
    <string name="lang_al">Albanian</string>
    <string name="lang_ar">Arabic</string>
    <string name="lang_hy">Armenian</string>
    <string name="lang_eu">Basque</string>
    <string name="lang_be">Belarusian</string>
    <string name="lang_be_by">Belarusian (Latin)</string>
    <string name="lang_bs">Bosnian</string>
    <string name="lang_bg">Bulgarian</string>
    <string name="lang_ca">Catalan</string>
    <string name="lang_hr">Croatian</string>
    <string name="lang_cs">Czech</string>
    <string name="lang_da">Danish</string>
    <string name="lang_nl">Dutch</string>
    <string name="lang_fi">Finnish</string>
    <string name="lang_fr">French</string>
    <string name="lang_ka">Georgian</string>
    <string name="lang_de">German</string>
    <string name="lang_el">Greek</string>
    <string name="lang_he">Hebrew</string>
    <string name="lang_iw">Hebrew</string>
    <string name="lang_hi">Hindi</string>
    <string name="lang_hu">Hungarian</string>
    <string name="lang_hu_formal">Hungarian (formal)</string>
    <string name="lang_id">Indonesian</string>
    <string name="lang_it">Italian</string>
    <string name="lang_ja">Japanese</string>
    <string name="lang_kn">Kannada</string>
    <string name="lang_ko">Korean</string>
    <string name="lang_lv">Latvian</string>
    <string name="lang_lt">Lithuanian</string>
    <string name="lang_mr">Marathi</string>
    <string name="lang_no">Norwegian Bokmål</string>
    <string name="lang_fa">Persian</string>
    <string name="lang_pl">Polish</string>
    <string name="lang_pt">Portuguese</string>
    <string name="lang_ro">Romanian</string>
    <string name="lang_ru">Russian</string>
    <string name="lang_sc">Sardinian</string>
    <string name="lang_sr">Serbian (cyrillic)</string>
    <string name="lang_sr_latn">Serbian (latin)</string>
    <string name="lang_sw">Swahili</string>
    <string name="lang_zh_cn">Chinese (Simplified)</string>
    <string name="lang_zh_hk">Chinese (Hong Kong)</string>
    <string name="lang_sk">Slovak</string>
    <string name="lang_sl">Slovenian</string>
    <string name="lang_es">Spanish</string>
    <string name="lang_sv">Swedish</string>
    <string name="lang_zh_tw">Chinese (Traditional)</string>
    <string name="lang_tr">Turkish</string>
    <string name="lang_uk">Ukrainian</string>
    <string name="lang_vi">Vietnamese</string>
    <string name="lang_cy">Welsh</string>
    <string name="lang_gn_py">Guaraní</string>
    <string name="index_name_canada">North America - Canada</string>
    <string name="index_name_italy">Europe - Italy</string>
    <string name="index_name_gb">Europe - Great Britain</string>
    <string name="calculate_osmand_route_without_internet">Offline calculation of OsmAnd route segment</string>
    <string name="gpx_option_calculate_first_last_segment">Calculate OsmAnd route for first and last route segment</string>
    <string name="use_displayed_track_for_navigation">Use shown track for navigation?</string>
    <string name="keep_and_add_destination_point">Add as subsequent destination</string>
    <string name="select_gpx">Select GPX…</string>
    <string name="route_descr_select_destination">Set destination</string>
    <string name="route_preferences">Route preferences</string>
    <string name="route_info">Route info</string>
    <string name="routing_attr_prefer_motorway_name">Prefer motorways</string>
    <string name="routing_attr_prefer_motorway_description">Prefer motorways</string>
    <string name="routing_attr_avoid_toll_name">No toll roads</string>
    <string name="routing_attr_avoid_toll_description">Avoids toll roads</string>
    <string name="routing_attr_avoid_unpaved_name">No unpaved roads</string>
    <string name="routing_attr_avoid_unpaved_description">Avoids unpaved roads</string>
    <string name="routing_attr_avoid_ferries_name">No ferries</string>
    <string name="routing_attr_avoid_ferries_description">Avoids ferries</string>
    <string name="routing_attr_avoid_motorway_name">No motorways</string>
    <string name="routing_attr_avoid_motorway_description">Avoids motorways</string>
    <string name="routing_attr_avoid_stairs_name">No stairs</string>
    <string name="routing_attr_avoid_stairs_description">Avoids stairs</string>
    <string name="routing_attr_avoid_borders_name">No border crossings</string>
    <string name="routing_attr_avoid_borders_description">Avoids crossing national borders</string>
    <string name="routing_attr_weight_name">Weight limit</string>
    <string name="routing_attr_weight_description">Specify permitted vehicle weight limit on routes.</string>
    <string name="routing_attr_width_name">Width limit</string>
    <string name="routing_attr_width_description">Specify permitted vehicle width limit on routes.</string>
    <string name="routing_attr_height_name">Height limit</string>
    <string name="routing_attr_height_description">Specify vehicle height to be permitted on routes.</string>
    <string name="android_19_location_disabled">On Android 4.4 (KitKat) onwards, the old storage folder (%s) is deprecated. Copy all OsmAnd files to new storage location?\n
    Note 1: Your old files will remain untouched (but can be deleted manually).\n
    Note 2: In the new storage location it will not be possible to share files between OsmAnd and OsmAnd+.</string>
    <string name="copying_osmand_one_file_descr">Copying file (%s) to the new destination…</string>
    <string name="copying_osmand_files_descr">Copying OsmAnd data files to the new destination (%s)…</string>
    <string name="copying_osmand_files">Copying OsmAnd data files…</string>
    <string name="calculate_osmand_route_gpx">Offline OsmAnd route calculation</string>
    <string name="app_mode_truck">Truck</string>
    <string name="guidance_preferences_descr">Navigation preferences</string>
    <string name="routing_preferences_descr">Routing preferences</string>
    <string name="speech_rate_descr">Specify the speech rate for text-to-speech.</string>
    <string name="speech_rate">Speech Rate</string>
    <string name="complex_route_calculation_failed">Fast route calculation failed (%s), fallback to slow calculation.</string>
    <string name="disable_complex_routing_descr">Disable two-phase routing for car navigation.</string>
    <string name="disable_complex_routing">Disable complex routing</string>
    <string name="amenity_type_seamark">Seamark</string>
    <string name="app_modes_choose_descr">Select shown profiles.</string>
    <string name="app_modes_choose">App profiles</string>
    <string name="map_widget_map_rendering">Map rendering</string>
    <string name="app_mode_hiking">Hiking</string>
    <string name="app_mode_motorcycle">Motorcycle</string>
    <string name="app_mode_boat">Boat</string>
    <string name="app_mode_aircraft">Aircraft</string>
    <string name="local_osm_changes_delete_all_confirm">Are you sure you want to delete %1$d OSM changes?</string>
    <string name="animate_routing_route_not_calculated">Please calculate the route first</string>
    <string name="animate_routing_route">Simulate using calculated route</string>
    <string name="animate_routing_gpx">Simulate using GPX track</string>
    <string name="route_is_too_long_v2">For long distances: Please add intermediate destinations if no route is found within 10 minutes.</string>
    <string name="auto_zoom_none">No auto zoom</string>
    <string name="auto_zoom_close">To close-up</string>
    <string name="auto_zoom_far">To mid-range</string>
    <string name="auto_zoom_farthest">To long-range</string>
    <string name="map_magnifier">Map magnifier</string>
    <string name="base_world_map">World basemap</string>
    <string name="about_version">Version:</string>
    <string name="shared_string_about">About</string>
    <string name="about_settings_descr">Version info, licenses, project members</string>
    <string name="local_index_tile_data_zooms">Zooms downloaded: %1$s</string>
    <string name="local_index_tile_data_expire">Expire (minutes): %1$s</string>
    <string name="local_index_tile_data_downloadable">Downloadable: %1$s</string>
    <string name="local_index_tile_data_maxzoom">Maximum zoom: %1$s</string>
    <string name="local_index_tile_data_minzoom">Minimum zoom: %1$s</string>
    <string name="local_index_tile_data_name">Tile data: %1$s</string>
    <string name="edit_tilesource_successfully">Tilesource %1$s was saved</string>
    <string name="edit_tilesource_elliptic_tile">Elliptic mercator</string>
    <string name="edit_tilesource_maxzoom">Maximum zoom</string>
    <string name="edit_tilesource_expiration_time">Expire (minutes)</string>
    <string name="edit_tilesource_minzoom">Minimum zoom</string>
    <string name="edit_tilesource_url_to_load">URL</string>
    <string name="edit_tilesource_choose_existing">Select existing…</string>
    <string name="maps_define_edit">Define/Edit…</string>
    <string name="map_widget_fps_info">FPS debug info</string>
    <string name="driving_region_descr">Select driving region: US, Europe, UK, Asia, and others.</string>
    <string name="driving_region">Driving region</string>
    <string name="driving_region_japan">Japan</string>
    <string name="driving_region_us">United States</string>
    <string name="driving_region_canada">Canada</string>
    <string name="driving_region_europe_asia">Europe, Asia, Latin America, &amp; similar</string>
    <string name="driving_region_uk">UK, India, &amp; similar</string>
    <string name="driving_region_australia">Australia</string>
    <string name="speak_title">Announce…</string>
    <string name="speak_descr">Set up announcement of street names, traffic warnings (forced stops, speed bumps), speed camera warnings, and speed limits.</string>
    <string name="speak_street_names">Street names (TTS)</string>
    <string name="speak_speed_limit">Speed limit</string>
    <string name="speak_cameras">Speed cameras</string>
    <string name="speak_traffic_warnings">Traffic warnings</string>
    <string name="osb_author_or_password_not_specified">Please specify OSM user and password in \'Settings\'</string>
    <string name="clear_intermediate_points">Clear intermediate destinations</string>
    <string name="keep_intermediate_points">Keep intermediate destinations</string>
    <string name="new_directions_point_dialog">You already have intermediate destinations set.</string>
    <string name="context_menu_item_directions_to">Directions to</string>
    <string name="context_menu_item_directions_from">Directions from</string>
    <string name="route_descr_map_location">Map: </string>
    <string name="route_descr_lat_lon">Lat %1$.3f, lon %2$.3f</string>
    <!-- string name="route_descr_current_location">Current position</string -->
    <string name="route_descr_destination">Destination</string>
    <string name="route_to">To:</string>
    <string name="route_via">Via:</string>
    <string name="route_from">From:</string>
    <string name="app_mode_default">Browse map</string>
    <string name="settings_preset">Default profile</string>
    <string name="settings_preset_descr">Map view and navigation settings are remembered per use profile. Set your default profile here.</string>
    <string name="destination_point">Destination %1$s</string>
    <string name="context_menu_item_destination_point">Set as destination</string>
    <string name="please_select_address">Set city or street first</string>
    <string name="search_street_in_neighborhood_cities">Search for street in neighborhood cities</string>
    <string name="intermediate_items_sort_return">Optimized order of intermediate destinations en-route to the destination.</string>
    <string name="intermediate_items_sort_by_distance">Sort door-to-door</string>
    <string name="local_osm_changes_backup_successful">OSM change file was generated %1$s</string>
    <string name="local_osm_changes_backup_failed">Could not back up OSM changes.</string>
    <string name="local_osm_changes_backup">Back up as OSM change</string>
    <string name="delete_point">Delete Point</string>
    <string name="plugin_distance_point_time">time</string>
    <string name="plugin_distance_point_hdop">accuracy</string>
    <string name="plugin_distance_point_speed">speed</string>
    <string name="plugin_distance_point_ele">elevation</string>
    <string name="plugin_distance_point">Point</string>
    <string name="gpx_file_name">GPX filename</string>
    <string name="gpx_saved_sucessfully">GPX file saved to {0}</string>
    <string name="use_distance_measurement_help">* Tap to mark a point.\n
    * Long-tap the map to delete previous point.\n
    * Long-tap on a point to view and attach description.\n
    * Tap the measurement widget to see more actions.</string>
    <string name="distance_measurement_start_editing">Start editing</string>
    <string name="distance_measurement_finish_editing">Finish editing</string>
    <string name="distance_measurement_finish_subtrack">Begin a new subtrack</string>
    <string name="distance_measurement_clear_route">Clear all points</string>
    <string name="distance_measurement_load_gpx">Open existing GPX file</string>
    <string name="wait_current_task_finished">Please wait until current task is finished</string>
    <string name="use_kalman_filter_compass_descr">Reduces noise in compass readings but adds inertia.</string>
    <string name="use_kalman_filter_compass">Use Kalman filter</string>
    <string name="use_magnetic_sensor_descr">For the compass reading, use the magnetic sensor instead of the orientation sensor.</string>
    <string name="use_magnetic_sensor">Use magnetic sensor</string>
    <string name="other_location">Other</string>
    <string name="files_limit">%1$d files left</string>
    <string name="available_downloads_left">%1$d files left to download</string>
    <string name="install_paid">Full version</string>
    <string name="cancel_route">Dismiss route</string>
    <string name="cancel_navigation">Stop navigation</string>
    <string name="clear_destination">Clear destination</string>
    <string name="download_using_mobile_internet">Not connected to Wi-Fi. Use current connection to the Internet to download?</string>
    <string name="street_name">Street name</string>
    <string name="hno">House number</string>
    <string name="website">Website</string>
    <string name="phone">Phone</string>
    <string name="osmand_background_plugin_description">Shows settings for turning on background tracking and navigation by periodically waking up the GPS device (with the screen off).</string>
    <string name="contribution_activity">Install version</string>
    <string name="choose_osmand_theme_descr">Customize app appearance.</string>
    <string name="choose_osmand_theme">App theme</string>
    <string name="external_input_device">External input devices</string>
    <string name="external_input_device_descr">Select an external control device, such as a keyboard or WunderLINQ.</string>
    <string name="sett_no_ext_input">None</string>
    <string name="sett_generic_ext_input">Keyboard</string>
    <string name="sett_wunderlinq_ext_input">WunderLINQ</string>
    <string name="sett_parrot_ext_input">Parrot</string>
    <string name="accessibility_options">Accessibility options</string>
    <string name="select_address_activity">Specify address</string>
    <string name="favourites_list_activity">Select Favorite</string>
    <string name="local_openstreetmap_act_title">OSM modifications</string>
    <string name="layer_hillshade">Hillshade layer</string>
    <string name="map_widget_gps_info">GPS info</string>
    <string name="access_arrival_time">Arrival time</string>
    <string name="access_intermediate_arrival_time">Intermediate arrival time</string>
    <string name="item_checked">checked</string>
    <string name="item_unchecked">unchecked</string>
    <string name="prefer_motorways">Prefer motorways</string>
    <string name="prefer_in_routing_title">Prefer…</string>
    <string name="prefer_in_routing_descr">Prefer motorways.</string>
    <string name="max_speed_none">none</string>
    <string name="index_name_openmaps">OpenMaps EU</string>
    <string name="download_wikipedia_maps">Wikipedia</string>
    <string name="download_hillshade_maps">Hillshades</string>
    <string name="local_indexes_cat_srtm">Contour lines</string>
    <string name="local_indexes_cat_av">Audio/Video data</string>
    <string name="stop_routing_confirm">Are you sure you want to stop the navigation?</string>
    <string name="clear_dest_confirm">Are you sure you want to clear your destination (and intermediate destinations)?</string>
    <string name="precise_routing_mode_descr">Calculate precise routes without glitches. Still distance-limited and slow.</string>
    <string name="precise_routing_mode">Precise routing (alpha)</string>
    <string name="recording_context_menu_show">Show</string>
    <string name="recording_photo_description">Photo %1$s %2$s</string>
    <string name="av_def_action_picture">Take a photo</string>
    <string name="recording_context_menu_precord">Take a photo</string>
    <string name="dropbox_plugin_description">Sync tracks and audio/video notes with your Dropbox account.</string>
    <string name="dropbox_plugin_name">Dropbox plugin</string>
    <string name="intermediate_points_change_order">Change order</string>
    <string name="srtm_paid_version_msg">Please consider paying for the \'Contour lines\' plugin to support further development.</string>
    <string name="av_def_action_choose">On request?</string>
    <string name="av_def_action_video">Record video</string>
    <string name="av_def_action_audio">Record audio</string>
    <string name="av_widget_action_descr">Default widget action:</string>
    <string name="av_widget_action">Default widget action</string>
    <string name="av_video_format_descr">Video output format:</string>
    <string name="av_video_format">Video output format</string>
    <string name="av_use_external_recorder_descr">Use system recorder for video.</string>
    <string name="av_use_external_recorder">Use system recorder</string>
    <string name="av_use_external_camera_descr">Use the system app for photos.</string>
    <string name="av_use_external_camera">Use camera app</string>
    <string name="av_settings_descr">Set up audio and video settings.</string>
    <string name="av_settings">Audio/video settings</string>
    <string name="recording_error">Recording failed</string>
    <string name="recording_camera_not_available">Camera not available</string>
    <string name="recording_is_recorded">Recording audio/video. Stop by tapping the AV widget.</string>
    <string name="recording_playing">An audio from the specified recording is being played.\n%1$s</string>
    <string name="recording_open_external_player">Open external player</string>
    <string name="recording_delete_confirm">Delete this item?</string>
    <string name="recording_unavailable">unavailable</string>
    <string name="recording_context_menu_arecord">Take an audio note</string>
    <string name="recording_context_menu_vrecord">Take a video note</string>
    <string name="layer_recordings">Recording layer</string>
    <string name="recording_can_not_be_played">Could not play recording.</string>
    <string name="recording_context_menu_delete">Delete recording</string>
    <string name="recording_context_menu_play">Play</string>
    <string name="recording_description">Recording %1$s %3$s %2$s</string>
    <string name="recording_default_name">Recording</string>
    <string name="map_widget_av_notes">Audio/video notes</string>
    <string name="map_widget_distancemeasurement">Distance measurement</string>
    <string name="audionotes_location_not_defined">Tap \'Use location…\' to add a note to the location.</string>
    <string name="map_widget_audionotes">Audio notes</string>
    <string name="index_srtm_parts">parts</string>
    <string name="index_srtm_ele">Contour lines</string>
    <string name="download_select_map_types">Other maps</string>
    <string name="download_roads_only_item">Roads only</string>
    <string name="download_srtm_maps">Contour lines</string>
    <string name="download_regular_maps">Standard map</string>
    <string name="download_roads_only_maps">Roads-only map</string>
    <string name="rendering_attr_alpineHiking_name">Alpine hiking scale (SAC)</string>
    <string name="rendering_attr_alpineHiking_description">Render paths according to the SAC scale.</string>
    <string name="rendering_attr_hikingRoutesOSMC_name">Hiking symbol overlay</string>
    <string name="rendering_attr_hikingRoutesOSMC_description">Render paths according to OSMC traces.</string>
    <string name="rendering_attr_noAdminboundaries_name">Boundaries</string>
    <string name="rendering_attr_noAdminboundaries_description">Suppress display of regional boundaries (admin levels 5–9).</string>
    <string name="map_widget_max_speed">Speed limit</string>
    <string name="monitoring_control_start">GPX</string>
    <string name="no_buildings_found">No buildings found.</string>
    <string name="incremental_search_city">Search city incrementally</string>
    <string name="search_villages_and_postcodes">Search for more villages/postcodes</string>
    <string name="rendering_attr_showRoadMaps_description">Choose when to display roads-only maps:</string>
    <string name="rendering_attr_showRoadMaps_name">Roads-only maps</string>
    <string name="safe_mode_description">Run the app in safe mode (using slower Android instead of native code).</string>
    <string name="safe_mode">Safe mode</string>
    <string name="native_library_not_running">The app is running in safe mode (turn it off in \'Settings\').</string>
    <string name="close_changeset">Close changeset</string>
    <string name="zxing_barcode_scanner_not_found">ZXing Barcode Scanner app not installed. Search in Google Play?</string>
    <string name="rendering_attr_roadColors_description">Select a road color scheme:</string>
    <string name="rendering_attr_roadColors_name">Road color scheme</string>
    <string name="map_widget_show_destination_arrow">Show destination direction</string>
    <string name="enable_plugin_monitoring_services">Enable the \"Trip recording\" plugin to use position logging services (GPX logging, online tracking)</string>
    <string name="non_optimal_route_calculation">Calculate possibly non-optimal route over long distances</string>
    <string name="gps_not_available">Please enable GPS in the settings</string>
    <string name="map_widget_monitoring_services">Logging services</string>
    <string name="no_route">No route</string>
    <string name="delete_target_point">Remove destination</string>
    <string name="target_point">Destination %1$s</string>
    <string name="intermediate_point">Intermediate destination %1$s</string>
    <string name="context_menu_item_last_intermediate_point">Add as last intermediate destination</string>
    <string name="context_menu_item_first_intermediate_point">Add as first intermediate destination</string>
    <string name="add_as_last_destination_point">Add as last intermediate destination</string>
    <string name="add_as_first_destination_point">Add as first intermediate destination</string>
    <string name="replace_destination_point">Replace the destination</string>
    <string name="new_destination_point_dialog">You have already set a destination:</string>
    <string name="shared_string_target_points">Destinations</string>
    <string name="intermediate_point_too_far">Intermediate destination %1$s is too far from the nearest road.</string>
    <string name="arrived_at_intermediate_point">Intermediate destination reached</string>
    <string name="context_menu_item_intermediate_point">Add as intermediate destination</string>
    <string name="map_widget_intermediate_distance">Intermediate destination</string>
    <string name="map_widget_intermediate_time">Intermediate time</string>
    <string name="ending_point_too_far">Ending point too far from nearest road.</string>
    <string name="add_tag">Add Tag</string>
    <string name="btn_advanced_mode">Advanced Mode…</string>
    <string name="poi_filter_parking">Parking</string>
    <string name="poi_filter_emergency">Emergency</string>
    <string name="poi_filter_public_transport">Public transport</string>
    <string name="poi_filter_entertainment">Entertainment</string>
    <string name="poi_filter_accomodation">Accommodation</string>
    <string name="poi_filter_restaurants">Restaurants</string>
    <string name="poi_filter_sightseeing">Sightseeing</string>
    <string name="poi_filter_car_aid">Car aid</string>
    <string name="poi_filter_food_shop">Food shop</string>
    <string name="poi_filter_for_tourists">For tourists</string>
    <string name="poi_filter_fuel">Fuel</string>
    <string name="show_warnings_title">Show alerts…</string>
    <string name="show_warnings_descr">Set up traffic warnings (speed limits, forced stops, speed bumps, tunnels), speed camera warnings, and lane info.</string>
    <string name="use_compass_navigation_descr">Use the compass when no heading is detected otherwise.</string>
    <string name="use_compass_navigation">Use compass</string>
    <string name="avoid_motorway">No motorways</string>
    <string name="auto_zoom_map_descr">Zoom level according to your speed (while map is synchronized with current position).</string>
    <string name="auto_zoom_map">Auto zoom map</string>
    <string name="snap_to_road_descr">Snap position to roads during navigation.</string>
    <string name="snap_to_road">Snap to road</string>
    <string name="interrupt_music_descr">Voice prompts pause music playback.</string>
    <string name="interrupt_music">Pause music</string>
    <string name="osmand_play_title_30_chars">OsmAnd Maps &amp; Navigation</string>
    <string name="osmand_short_description_80_chars">Global mobile map viewing and navigation for offline and online OSM maps</string>
    <string name="osmand_long_description_1000_chars">
		OsmAnd (OSM Automated Navigation Directions)\n\n

		OsmAnd is an open source software navigation app with access to a wide variety of global OSM data. All map data (vector or tile maps) can be stored on the phone memory card for offline usage. Offline and online routing functionality is also offered, including turn-by-turn voice guidance.\n\n

		Some of the core features:\n
		- Complete offline functionality (store downloaded vector or tile maps in the device storage)\n
		- Compact offline vector maps for the whole world available\n
		- Download country or region maps directly from the app\n
		- Overlay of several map layers possible, like GPX or navigation tracks, points of interest, Favorites, contour lines, public transport stops, additional maps with customizable transparency\n
		- Offline search for addresses and places (POIs)\n
		- Offline routing for medium-range distances\n
		- Car, bicycle, and pedestrian modes with optional:\n
		-  Automated day/night view switching\n
		-  Speed-dependent map zooming\n
		-  Map alignment according to compass or direction of motion\n
		-  Lane guidance, speed limit display, recorded and text-to-speech voices\n\n

		Limitations of this free version of OsmAnd:\n
		- Number of map downloads limited\n
		- No offline access to Wikipedia POIs\n\n

		OsmAnd is actively being developed and our project and its continued progress relies on financial contributions for development and testing of new functionality. Please consider buying OsmAnd+, or funding specific new features or making a general donation on https://osmand.net.
	</string>
    <string name="osmand_extended_description_part1">
    OsmAnd (OSM Automated Navigation Directions) is a map and navigation app with access to the free, worldwide, and high-quality OSM data.\n\n

    Enjoy voice and optical navigator, viewing POIs (points of interest), creating and managing GPX tracks, using contour lines visualization and altitude info (through plugin), a choice between driving, cycling, pedestrian modes, OSM editing and much more.
    </string>
    <string name="osmand_extended_description_part2">
        GPS navigation\n
        • Choose between offline (no roaming charges when you are abroad) or online (faster) mode\n
        • Turn-by-turn voice guidance leads you along the way (recorded and synthesized voices)\n
        • The route gets rebuilt whenever you deviate from it\n
        • Lane guidance, street names, and estimated time of arrival will help along the way\n
        • To make your trip safer, day/night mode switches automatically\n
        • Show speed limits, and get reminders if you exceed it\n
        • Map zoom adjusts to your speed\n
        • Search for destinations by address, type (e.g: Parking, restaurant, hotel, gas station, museum), or geographical coordinates\n
        • Supports intermediate points on your itinerary\n
        • Record your own or upload a GPX track and follow it\n
    </string>
    <string name="osmand_extended_description_part3">
        Map\n
        • Displays POIs (point of interests) around you\n
        • Adjusts the map to your direction of motion (or compass)\n
        • Shows your location and the direction you are looking in\n
        • Share your location so that your friends can find you\n
        • Keeps your most important places in \'Favorites\'\n
        • Allows you to choose how to display names on the map: In English, local, or phonetic spelling\n
        • Displays specialized online tiles, satellite view (from Bing), different overlays like touring/navigation GPX tracks and additional layers with customizable transparency\n
    </string>
    <string name="osmand_extended_description_part4">
        Skiing\n
        OsmAnd ski maps plugin enables you to see ski tracks with level of complexity and some additional info, like location of lifts and other facilities.
    </string>
    <string name="osmand_extended_description_part5">
        Cycling\n
        • Find cycle paths on the map\n
        • GPS navigation in cycling mode builds your route using cycle paths\n
        • See your speed and altitude\n
        • GPX recording option enables you to record your trip and share it\n
        • Via an additional plugin you can enable contour lines and hillshading
    </string>
    <string name="osmand_extended_description_part6">
        Walking, hiking, city tour\n
        • The map shows you walking and hiking paths\n
        • Wikipedia in your preferred language can tell you a lot during a city tour\n
        • Public transport stops (bus, tram, train), including line names, help to navigate in a new city\n
        • GPS navigation in pedestrian mode builds your route using walking paths\n
        • Upload and follow a GPX route or record and share your own\n
    </string>
    <string name="osmand_extended_description_part7">
        Contribute to OSM\n
        • Report data bugs\n
        • Upload GPX tracks to OSM directly from the app\n
        • Add POIs and directly upload them to OSM (or later if offline)\n
    </string>
    <string name="osmand_extended_description_part8">
        OsmAnd is actively developed open source software. Everyone can contribute to the app by reporting bugs, improving translations or coding new features. Additionally the project relies on financial contributions to fund coding and testing of new functionalities.\n
        Approximate map coverage and quality:\n
        • Western Europe: ****\n
        • Eastern Europe: ***\n
        • Russia: ***\n
        • North America: ***\n
        • South America: **\n
        • Asia: **\n
        • Japan &amp; Korea: ***\n
        • Middle East: **\n
        • Africa: **\n
        • Antarctica: *\n
        Most countries around the globe are available for download!\n
        Get a reliable navigator in your country - be it France, Germany, Mexico, UK, Spain, Netherlands, USA, Russia, Brazil or any other.
    </string>
    <string name="osmand_plus_play_title_30_chars">OsmAnd+ Maps &amp; Navigation</string>
    <string name="osmand_plus_short_description_80_chars">Global Mobile Map Viewing &amp; Navigation for Offline and Online OSM Maps</string>
    <string name="osmand_plus_long_description_1000_chars">
		OsmAnd+ (OSM Automated Navigation Directions)\n\n

		OsmAnd+ is an open source software navigation app with access to a wide variety of global OSM data. All map data (vector or tile maps) can be stored on the phone memory card for offline use. Offline and online routing functionality is also offered, including turn-by-turn voice guidance.\n\n

		OsmAnd+ is the paid app version, by buying it you support the project, fund the development of new features, and receive the latest updates.\n\n

		Some of the core features:\n
		- Complete offline functionality (store downloaded vector or tile maps in the device storage)\n
		- Compact offline vector maps for the whole world available\n
		- Unlimited downloading of country or region maps directly from the app\n
		- Offline Wikipedia feature (download Wikipedia POIs), great for sightseeing\n
		- Overlay of several map layers possible, like GPX or navigation tracks, points of interest, Favorites, contour lines, public transport stops, additional maps with customizable transparency\n\n
		- Offline search for addresses and places (POIs)\n
		- Offline routing for medium-range distances\n
		- Car, bicycle, and pedestrian modes with optional:\n
		-  Automated day/night view switching\n
		-  Speed-dependent map zooming\n
		-  Map alignment according to compass or direction of motion\n
		-  Lane guidance, speed limit display, recorded and text-to-speech voices\n
	</string>
    <string name="osmand_plus_extended_description_part1">
        OsmAnd+ (OSM Automated Navigation Directions) is a map and navigation app with access to the free, worldwide, and high-quality OSM data.\n
        Enjoy voice and optical navigation, viewing POIs (points of interest), creating and managing GPX tracks, using contour lines visualization and altitude info, a choice between driving, cycling, pedestrian modes, OSM editing and much more.\n\n

        OsmAnd+ is the paid app version. By buying it, you support the project, fund the development of new features, and receive the latest updates.\n\n

        Some of the main features:
    </string>
    <string name="osmand_plus_extended_description_part2">
        Navigation\n
        • Works online (fast) or offline (no roaming charges when you are abroad)\n
        • Turn-by-turn voice guidance (recorded and synthesized voices)\n
        • Optional lane guidance, street name display, and estimated time of arrival\n
        • Supports intermediate points on your itinerary\n
        • Automatic re-routing whenever you deviate from the route\n
        • Search for places by address, by type (e.g: Restaurant, hotel, gas station, museum), or by geographical coordinates\n
    </string>
    <string name="osmand_plus_extended_description_part3">
        Map Viewing\n
        • Display your position and orientation\n
        • Optionally align the picture according to compass or your direction of motion\n
        • Save your most important places as Favorites\n
        • Display POIs (points of interest) around you\n
        • Display specialized online tiles, satellite view (from Bing), different overlays like touring/navigation GPX tracks and additional layers with customizable transparency\n
        • Optionally display place names in English, local, or phonetic spelling\n
    </string>
    <string name="osmand_plus_extended_description_part4">
        Use OSM and Wikipedia Data\n
        • High-quality info from the best collaborative projects of the world\n
        • OSM data available per country or region\n
        • Wikipedia POIs, great for sightseeing\n
        • Unlimited free downloads, directly from the app\n
        • Compact offline vector maps updated at least once a month\n\n

        • Choice between complete region data and just road network (Example: All of Japan is 700 MB or 200 MB for the road network part thereof)
    </string>
    <string name="osmand_plus_extended_description_part5">
        Safety Features\n
        • Optional automated day/night view switching\n
        • Optional speed limit display, with reminder if you exceed it\n
        • Optional speed-dependent zooming\n
        • Share your location so that your friends can find you\n
    </string>
    <string name="osmand_plus_extended_description_part6">
        Bicycle and Pedestrian Features\n
        • Viewing foot, hiking, and bike paths, great for outdoor activities\n
        • Special routing and display modes for bike and pedestrian\n
        • Optional public transport stops (bus, tram, train) including line names\n
        • Optional trip recording to local GPX file or online service\n
        • Optional speed and altitude display\n
        • Display of contour lines and hillshading (via additional plugin)
    </string>
    <string name="osmand_plus_extended_description_part7">
        Contribute directly to OSM\n
        • Report data bugs\n
        • Upload GPX tracks to OSM directly from the app\n
        • Add POIs and directly upload them to OSM (or later if offline)\n
        • Optional trip recording also in background mode (while device is in sleep mode)\n
        OsmAnd is actively developed open source software. Everyone can contribute to the app by reporting bugs, improving translations or coding new features. Additionally the project relies on financial contributions to fund coding and testing of new functionalities.\n
    </string>
    <string name="osmand_plus_extended_description_part8">
        Approximate map coverage and quality:\n
        • Western Europe: ****\n
        • Eastern Europe: ***\n
        • Russia: ***\n
        • North America: ***\n
        • South America: **\n
        • Asia: **\n
        • Japan &amp; Korea: ***\n
        • Middle East: **\n
        • Africa: **\n
        • Antarctica: *\n
        Most countries around the globe available as downloads\n
        From Afghanistan to Zimbabwe, from Australia to the USA. Argentina, Brazil, Canada, France, Germany, Mexico, UK, Spain, …\n
    </string>
    <string name="filterpoi_activity">Create POI filter</string>
    <string name="recalculate_route_to_your_location">Transport mode:</string>
    <string name="select_navigation_mode">Transport mode:</string>
    <string name="day_night_info_description">Sunrise: %1$s \nSunset: %2$s</string>
    <string name="day_night_info">Day/night info</string>
    <string name="map_widget_renderer">Map style</string>
    <string name="layer_map_appearance">Configure screen</string>
    <string name="show_lanes">Lanes</string>
    <string name="avoid_unpaved">No unpaved roads</string>
    <string name="avoid_ferries">No ferries</string>
    <string name="avoid_in_routing_title">Avoid…</string>
    <string name="map_widget_fluorescent">Fluorescent routes</string>
    <string name="map_widget_show_ruler">Ruler</string>
    <string name="map_widget_view_direction">Viewing direction</string>
    <string name="map_widget_transparent">Transparent widgets</string>
    <string name="bg_service_sleep_mode_off">Run\n app in background</string>
    <string name="bg_service_sleep_mode_on">Stop\n running in background</string>
    <string name="int_continuosly">Continuous</string>
    <string name="screen_is_locked">Tap the lock icon to unlock</string>
    <string name="map_widget_top_text">Street name</string>
    <string name="map_widget_config">Configure screen</string>
    <string name="map_widget_back_to_loc">Where am I</string>
    <string name="map_widget_lock_screen">Lock</string>
    <string name="map_widget_compass">Compass</string>
    <string name="map_widget_reset">Reset to default</string>
    <string name="map_widget_parking">Parking</string>
    <string name="map_widget_monitoring">GPX logging</string>
    <string name="map_widget_speed">Speed</string>
    <string name="map_widget_distance">Destination</string>
    <string name="map_widget_altitude">Altitude</string>
    <string name="map_widget_time">Time to go</string>
    <string name="map_widget_next_turn">Next turn</string>
    <string name="map_widget_next_turn_small">Next turn (small)</string>
    <string name="map_widget_next_next_turn">Second next turn</string>
    <string name="map_widget_mini_route">Mini route map</string>
    <string name="bg_service_screen_lock">Lock</string>
    <string name="bg_service_screen_unlock">Unlock</string>
    <string name="bg_service_screen_lock_toast">The screen is locked</string>
    <string name="bg_service_interval">Set wake-up interval:</string>
    <string name="show_cameras">Speed cameras</string>
    <string name="show_traffic_warnings">Traffic warnings</string>
    <string name="avoid_toll_roads">No toll roads</string>
    <string name="continue_follow_previous_route_auto">Continue following previous unfinished navigation? (%1$s seconds)</string>
    <string name="route_updated_loc_found">Awaiting position to calculate route</string>
    <string name="osmand_parking_hours">Hours</string>
    <string name="osmand_parking_minutes">Minutes</string>
    <string name="osmand_parking_position_description_add_time">The car is parked at</string>
    <string name="select_animate_speedup">Route simulation speed:</string>
    <string name="global_app_allocated_memory_descr">Allocated memory %1$s MB (Android limit %2$s MB, Dalvik %3$s MB).</string>
    <string name="global_app_allocated_memory">Allocated memory</string>
    <string name="native_app_allocated_memory_descr">Total native memory allocated by app %1$s MB (Dalvik %2$s MB, other %3$s MB).\n
    Proportional memory %4$s MB (Android limit %5$s MB, Dalvik %6$s MB).</string>
    <string name="native_app_allocated_memory">Total native memory</string>
    <string name="starting_point_too_far">Point of departure too far from nearest road.</string>
    <string name="shared_location">Shared location</string>
    <string name="osmand_parking_event">Pick up the car from parking</string>
    <string name="osmand_parking_warning">Warning</string>
    <string name="osmand_parking_warning_text">A notification to pick up your car has been added to your calendar and can be edited or removed there.</string>
    <string name="osmand_parking_time_limit_title">Set parking time limit</string>
    <string name="osmand_parking_delete_confirm">Delete the parking location marker?</string>
    <string name="osmand_parking_delete">Delete a parking marker</string>
    <string name="osmand_parking_choose_type">Select parking type</string>
    <string name="osmand_parking_lim_text">Time-limited</string>
    <string name="osmand_parking_no_lim_text">Time-unlimited</string>
    <string name="osmand_parking_add_event">Add a notification to the Calendar app</string>
    <string name="osmand_parking_time_limit">Time-limited parking</string>
    <string name="osmand_parking_time_no_limit">Time-unlimited parking</string>
    <string name="osmand_parking_position_description">The location of your parked vehicle. %1$s</string>
    <string name="osmand_parking_position_description_add">To pick up the vehicle at:</string>
    <string name="osmand_parking_pm">PM</string>
    <string name="osmand_parking_am">AM</string>
    <string name="osmand_parking_position_name">Parking spot</string>
    <string name="context_menu_item_add_parking_point">Mark as parking location</string>
    <string name="context_menu_item_delete_parking_point">Delete parking marker</string>
    <string name="gpxup_public">Public</string>
    <string name="gpxup_identifiable">Identifiable</string>
    <string name="gpxup_trackable">Trackable</string>
    <string name="gpxup_private">Private</string>
    <string name="asap">ASAP</string>
    <string name="share_route_as_gpx">Share route as GPX file</string>
    <string name="share_route_subject">Route shared via OsmAnd</string>
    <string name="route_roundabout">Roundabout: Take %1$d exit and go</string>
    <string name="route_kl">Keep left and go</string>
    <string name="route_kr">Keep right and go</string>
    <string name="rendering_attr_noPolygons_description">Make all areal land features on map transparent.</string>
    <string name="rendering_attr_noPolygons_name">Polygons</string>
    <string name="rendering_attr_appMode_name">Rendering mode</string>
    <string name="rendering_attr_appMode_description">Optimize map for</string>
    <!-- string name="rendering_attr_contourLines_description">Select minimum zoom level to display in map if available. Separate contour data needed.</string -->
    <string name="rendering_attr_contourLines_description">Display from zoom level (requires contour data):</string>
    <string name="rendering_attr_contourLines_name">Show contour lines</string>
    <string name="rendering_attr_hmRendered_description">Increase amount of map detail shown.</string>
    <string name="rendering_attr_hmRendered_name">Show more map detail</string>
    <string name="local_index_routing_data">Routing data</string>
    <string name="navigate_point_format">Format</string>
    <string name="poi_search_desc">POI (Point of interest) search</string>
    <string name="address_search_desc">Address search</string>
    <string name="navpoint_search_desc">Coordinates</string>
    <string name="transport_search_desc">Search for public transport</string>
    <string name="favourites_search_desc">A way to search for Favorites</string>
    <string name="offline_navigation_not_available">OsmAnd offline navigation is temporarily not available.</string>
    <string name="left_side_navigation">Left-hand traffic</string>
    <string name="left_side_navigation_descr">For countries where people drive on the left side of the road.</string>
    <string name="local_index_description">Tap any existing item to see more details, long-tap to deactivate or delete. Current data on device (%1$s free):</string>
    <string name="unknown_from_location">Point of departure not yet determined.</string>
    <string name="unknown_location">Position not yet known.</string>
    <string name="modify_transparency">Set transparency (0 - transparent, 255 - opaque)</string>
    <!-- A file is downloaded -->
    <string name="confirm_interrupt_download">Cancel download?</string>
    <!-- Use ← for RTL languages -->
    <string name="first_time_msg">Thank you for using OsmAnd. Download regional data for offline use via \'Settings\' → \'Manage map files\' to view maps, locate addresses, look up POIs, find public transport and more.</string>
    <string name="basemap_was_selected_to_download">The basemap needed to provide basic functionality is in the download queue.</string>
    <string name="local_indexes_cat_tile">Online and cached tile maps</string>
    <string name="local_indexes_cat_map">Standard maps (vector)</string>
    <string name="index_settings_descr">Download and manage offline map files stored on your device.</string>
    <string name="map_online_plugin_is_not_installed">Enable the \'Online maps\' plugin to select different map sources</string>
    <string name="map_online_data">Online and tile maps</string>
    <string name="map_online_data_descr">Use online maps (download and cache tiles on memory card).</string>
    <string name="online_map_settings_descr">Select online or cached tile map sources.</string>
    <string name="plugins_screen">Plugins</string>
    <string name="prefs_plugins_descr">Plugins activate advanced settings and additional functionality.</string>
    <string name="prefs_plugins">Plugins</string>
    <string name="vector_maps_may_display_faster_on_some_devices">Vector maps likely display faster. May not work well on some devices.</string>
    <string name="play_commands_of_currently_selected_voice">Select a voice and test by playing announcements:</string>
    <string name="native_rendering">Native rendering</string>
    <string name="test_voice_prompts">Test voice prompts</string>
    <string name="switch_to_raster_map_to_see">Download an offline vector map for this location in \'Settings\' (\'Manage map files\'), or switch to the \'Online maps\' plugin.</string>
    <string name="send_files_to_osm">Send GPX files to OSM?</string>
    <string name="gpx_visibility_txt">Visibility</string>
    <string name="gpx_tags_txt">Tags</string>
    <string name="shared_string_description">Description</string>
    <string name="validate_gpx_upload_name_pwd">Please specify your OSM username and password to upload GPX files.</string>
    <string name="default_buttons_support">Support</string>
    <string name="support_new_features">Support new features</string>
    <string name="support_new_features_descr">Donate to see new features implemented in the app.</string>
    <string name="show_ruler_level">Display ruler</string>
    <string name="info_button">Info</string>
    <string name="back_to_location">Return to position</string>
    <string name="accessibility_mode">Accessibility mode</string>
    <string name="accessibility_mode_descr">Turns on the features for impaired users.</string>
    <string name="accessibility_default">According to the Android system setting</string>
    <string name="backToMenu">Back to menu</string>
    <string name="zoomOut">Zoom out</string>
    <string name="zoomIn">Zoom in</string>
    <string name="zoomIs">Zoom level is</string>
    <string name="north">north</string>
    <string name="north_north_east">north-northeast</string>
    <string name="north_east">northeast</string>
    <string name="east_north_east">east-northeast</string>
    <string name="east">east</string>
    <string name="east_south_east">east-southeast</string>
    <string name="south_east">south-east</string>
    <string name="south_south_east">south-southeast</string>
    <string name="south">south</string>
    <string name="south_south_west">south-southwest</string>
    <string name="south_west">southwest</string>
    <string name="west_south_west">west-southwest</string>
    <string name="west">west</string>
    <string name="west_north_west">west-northwest</string>
    <string name="north_west">northwest</string>
    <string name="north_north_west">north-northwest</string>
    <string name="front">forward</string>
    <string name="front_right">right-forward</string>
    <string name="right">to the right</string>
    <string name="back_right">right-backward</string>
    <string name="back">backward</string>
    <string name="back_left">left-backward</string>
    <string name="left">to the left</string>
    <string name="front_left">left-forward</string>
    <string name="oclock">o\'clock</string>
    <string name="towards">toward</string>
    <string name="accuracy">Accuracy</string>
    <string name="altitude">Altitude</string>
    <string name="no_info">No info</string>
    <string name="direction_style_sidewise">Sidewise (8 sectors)</string>
    <string name="direction_style_clockwise">Clockwise (12 sectors)</string>
    <string name="settings_direction_style">Direction style</string>
    <string name="settings_direction_style_descr">Choose style to express relative directions while moving</string>
    <string name="auto_announce_on">Start auto announcing</string>
    <string name="auto_announce_off">Stop auto announcing</string>
    <string name="i_am_here">I am here</string>
    <string name="zoom_by_trackball_descr">Change map zooming by horizontal trackball movement.</string>
    <string name="zoom_by_trackball">Use trackball for zoom control</string>
    <string name="accessibility_preferences_descr">Accessibility related preferences.</string>
    <string name="arrival_distance_factor_early">Early</string>
    <string name="arrival_distance_factor_normally">Normal</string>
    <string name="arrival_distance_factor_late">Late</string>
    <string name="arrival_distance_factor_at_last">In the last meters</string>
    <string name="arrival_distance">Arrival announcement</string>
    <string name="arrival_distance_descr">How soon do you want the arrival announcement?</string>
    <string name="rendering_out_of_memory">Not enough process memory to display selected area</string>
    <string name="use_fluorescent_overlays">Fluorescent overlays</string>
    <string name="use_fluorescent_overlays_descr">Use fluorescent colors to display tracks and routes.</string>
    <string name="offline_edition">Offline editing</string>
    <string name="offline_edition_descr">Always use offline editing.</string>
    <string name="update_poi_does_not_change_indexes">POI changes inside app do not affect downloaded map files, changes are saved as a file on your device instead.</string>
    <string name="local_openstreetmap_uploading">Uploading…</string>
    <string name="local_openstreetmap_were_uploaded">{0} POI/notes were uploaded</string>
    <string name="local_openstreetmap_uploadall">Upload all</string>
    <string name="local_openstreetmap_upload">Upload edit to OSM</string>
    <string name="local_openstreetmap_delete">Delete edit</string>
    <string name="local_openstreetmap_descr_title">Asynchronous OSM editing:</string>
    <string name="local_openstreetmap_settings">OSM- POIs/-notes saved on device</string>
    <string name="local_openstreetmap_settings_descr">Show and manage OSM- POIs/-notes in your device database.</string>
    <string name="live_monitoring_interval_descr">Specify the online tracking interval.</string>
    <string name="live_monitoring_interval">Online tracking interval</string>
    <string name="live_monitoring_url_descr">Specify the web address with parameter syntax: lat={0}, lon={1}, timestamp={2}, hdop={3}, altitude={4}, speed={5}, bearing={6}.</string>
    <string name="live_monitoring_url">Online tracking web address</string>
    <string name="live_monitoring_max_interval_to_send">Time buffer for online tracking</string>
    <string name="live_monitoring_max_interval_to_send_desrc">Specify a time buffer to keep locations to send without connection</string>
    <string name="gpx_monitoring_disabled_warn">Log track using GPX widget or via \'Trip recording\' settings.</string>
    <string name="show_current_gpx_title">Show current track</string>
    <string name="free_version_message">You can download or update %1$s maps.</string>
    <string name="free_version_title">Free version</string>
    <string name="poi_context_menu_showdescription">Show POI description.</string>
    <string name="index_name_north_america">North America</string>
    <string name="index_name_netherlands">Europe - Netherlands</string>
    <string name="index_name_us">North America - United States</string>
    <string name="index_name_central_america">Central America</string>
    <string name="index_name_south_america">South America</string>
    <string name="index_name_europe">Europe</string>
    <string name="index_name_france">Europe - France</string>
    <string name="index_name_germany">Europe - Germany</string>
    <string name="index_name_russia">Russia</string>
    <string name="index_name_africa">Africa</string>
    <string name="index_name_asia">Asia</string>
    <string name="index_name_oceania">Australia and Oceania</string>
    <string name="index_name_antarctica">Antarctica</string>
    <string name="index_name_other">Worldwide and topic maps</string>
    <string name="index_name_wiki">Worldwide Wikipedia POIs</string>
    <string name="index_name_voice">Voice prompts (recorded, limited features)</string>
    <string name="index_name_tts_voice">Voice prompts (TTS, preferred)</string>
    <string name="amenity_type_osmwiki">Wikipedia (offline)</string>
    <string name="amenity_type_user_defined">User defined</string>
    <string name="fav_export_confirmation">File containing previously exported Favorites already exists. Replace it?</string>
    <string name="profile_settings">Profile Specific Settings</string>
    <string name="routing_settings">Navigation</string>
    <string name="routing_settings_descr">Specify options for navigation.</string>
    <string name="global_settings">Global Settings</string>
    <string name="index_settings">Manage map files</string>
    <string name="general_settings">General</string>
    <string name="general_settings_descr">Set up display and common settings for the app.</string>
    <string name="global_app_settings">Global app settings</string>
    <string name="user_name">Your OSM username</string>
    <string name="open_street_map_login_descr">Needed for openstreetmap.org submissions.</string>
    <string name="user_password">Your OSM password</string>
    <string name="osmand_service">Background mode</string>
    <string name="osmand_service_descr">OsmAnd runs in the background with the screen off.</string>
    <string name="download_files_not_enough_space">There is not enough free space to download %1$s MB (free: %2$s).</string>
    <string name="use_transparent_map_theme">Transparent theme</string>
    <string name="native_library_not_supported">Native library not supported on this device.</string>
    <string name="init_native_library">Initializing native library…</string>
    <string name="choose_auto_follow_route">Auto-center map view</string>
    <string name="choose_auto_follow_route_descr">Time until the map view synchronizes with the current position.</string>
    <!-- string name="auto_follow_route_never">Never (tap \'Go\' to start guidance manually)</string -->
    <string name="keep_informing_never">Only manually (tap arrow)</string>
    <string name="keep_informing_descr">Re-announce navigation instructions at regular intervals.</string>
    <string name="keep_informing">Repeat navigation instructions</string>
    <string name="auto_follow_route_navigation">Auto-center nav only</string>
    <string name="auto_follow_route_navigation_descr">Auto-center map view only while navigating.</string>
    <string name="auto_follow_location_enabled">Auto-center map view in use.</string>
    <string name="pref_vector_rendering">Vector renderer specific options</string>
    <string name="pref_overlay">Overlay / underlay</string>
    <string name="pref_raster_map">Map source settings</string>
    <string name="pref_vector_map">Vector map settings</string>
    <string name="delete_confirmation_msg">Delete %1$s?</string>
    <string name="city_type_suburb">Suburb</string>
    <string name="city_type_hamlet">Hamlet</string>
    <string name="city_type_village">Village</string>
    <string name="city_type_town">Town</string>
    <string name="city_type_city">City</string>
    <string name="animate_route_off">Stop simulation</string>
    <string name="animate_route">Start simulation</string>
    <string name="file_can_not_be_renamed">Could not rename file.</string>
    <string name="file_with_name_already_exists">A file with that name already exists.</string>
    <string name="shared_string_gpx_route">GPX route</string>
    <string name="poi_query_by_name_matches_categories">Found several related POI categories.</string>
    <string name="data_to_search_poi_not_available">Download offline data to search for POIs.</string>
    <string name="poi_filter_by_name">Search by name</string>
    <string name="old_poi_file_should_be_deleted">The POI data file \'%1$s\' is redundant and can be deleted.</string>
    <string name="update_poi_file_not_found">Local file to maintain POI changes not found and could not be created.</string>
    <string name="button_upgrade_osmandplus">Upgrade OsmAnd+</string>
    <string name="map_version_changed_info">Download the new version of the app to be able to use the new map files.</string>
    <string name="poi_filter_nominatim">Online Nominatim</string>
    <string name="search_position_current_location_search">Searching position…</string>
    <string name="search_position_current_location_found">My Position (found)</string>
    <string name="search_position_address">Address…</string>
    <string name="search_position_favorites">Favorites…</string>
    <string name="search_position_undefined">Undefined</string>
    <!-- string name="search_position_current_location">Current position…</string -->
    <string name="search_position_map_view">Current map center</string>
    <string name="select_search_position">Origin:</string>
    <string name="context_menu_item_search">Search nearby</string>
    <string name="route_successfully_saved_at">Route saved as \'%1$s\'.</string>
    <string name="filename_input">Filename: </string>
    <string name="file_with_name_already_exist">File with same name already exists.</string>
    <string name="local_index_upload_gpx_description">Upload GPX files to the OSM community, improving the maps.</string>
    <string name="local_index_items_uploaded">%1$d of %2$d item(s) uploaded.</string>
    <string name="local_index_mi_upload_gpx">Send to OSM</string>
    <string name="show_more_map_detail">Show more map detail</string>
    <string name="show_more_map_detail_descr">Show some vector map detail (roads etc.) at lower zoom levels already.</string>
    <string name="favourites_delete_multiple_succesful">Favorite points deleted.</string>
    <string name="favorite_delete_multiple">Are you sure you want to delete %1$d Favorites and %2$d Favorite groups?</string>
    <string name="favorite_home_category">Home</string>
    <string name="favorite_friends_category">Friends</string>
    <string name="favorite_places_category">Places</string>
    <string name="shared_string_others">Others</string>
    <string name="shared_string_name">Name</string>
    <string name="favourites_edit_dialog_category">Category</string>
    <string name="shared_string_no_thanks">No, thanks</string>
    <string name="basemap_missing">Download the base world map to get an overview covering the whole world at low zoom levels.</string>
    <string name="vector_data_missing">Download (\'offline\') data to use maps offline.</string>
    <string name="shared_string_release">Released</string>
    <string name="local_index_installed">Local version</string>
    <string name="local_index_items_backuped">%1$d of %2$d item(s) deactivated.</string>
    <string name="local_index_items_deleted">%1$d of %2$d item(s) deleted.</string>
    <string name="local_index_items_restored">%1$d of %2$d item(s) activated.</string>
    <string name="local_index_no_items_to_do">No items to %1$s</string>
    <string name="local_index_action_do">You are about to %1$s %2$s item(s). Continue?</string>
    <string name="local_index_descr_title">Manage map files.</string>
    <string name="local_index_mi_restore">Activate</string>
    <string name="local_index_mi_backup">Deactivate</string>
    <string name="local_index_poi_data">POI data</string>
    <string name="local_index_address_data">Address data</string>
    <string name="local_index_transport_data">Public transport data</string>
    <string name="local_index_map_data">Map data</string>
    <string name="local_indexes_cat_backup">Deactivated</string>
    <string name="local_indexes_cat_tts">Voice prompts (TTS)</string>
    <string name="local_indexes_cat_voice">Voice prompts (recorded)</string>
    <!-- string name="local_indexes_cat_gpx">GPX data</string -->
    <string name="local_indexes_cat_poi">POI data</string>
    <string name="ttsvoice">TTS voice</string>
    <string name="search_offline_clear_search">New Search</string>
    <string name="map_text_size_descr">Text size for names on the map:</string>
    <string name="map_text_size">Map font size</string>
    <string name="trace_rendering">Rendering debug info</string>
    <string name="trace_rendering_descr">Display the rendering performance.</string>
    <string name="installing_new_resources">Unpacking new data…</string>
    <string name="internet_connection_required_for_online_route">Online navigation does not work offline.</string>
    <string name="tts_language_not_supported_title">Unsupported language</string>
    <string name="tts_language_not_supported">The selected language is not supported by the Android TTS (text-to-speech) engine installed, its preset TTS language will be used instead. Look for another TTS engine in the market?</string>
    <string name="tts_missing_language_data_title">Missing data</string>
    <string name="tts_missing_language_data">Go to the market to download selected language?</string>
    <string name="gpx_option_reverse_route">Reverse GPX direction</string>
    <string name="gpx_option_destination_point">Use current destination</string>
    <string name="gpx_option_from_start_point">Pass along entire track</string>
    <!-- Use ← for RTL languages -->
    <string name="switch_to_vector_map_to_see">Offline vector map present for this location. \n\t\n\tTo use activate \'Menu\' → \'Configure map\' → \'Map Source…\' → \'Offline vector maps\'.</string>
    <string name="choose_audio_stream">Voice guidance output</string>
    <string name="choose_audio_stream_descr">Select loudspeaker for voice guidance.</string>
    <string name="voice_stream_voice_call">Phone call audio (to interrupt car Bluetooth stereos)</string>
    <string name="voice_stream_notification">Notification audio</string>
    <string name="voice_stream_music">Media/navigation audio</string>
    <string name="warning_tile_layer_not_downloadable">The app cannot download the map layer %1$s, reinstalling it might help.</string>
    <string name="overlay_transparency_descr">Adjust overlay transparency.</string>
    <string name="overlay_transparency">Overlay transparency</string>
    <string name="map_transparency_descr">Adjust base map transparency.</string>
    <string name="map_transparency">Base map transparency</string>
    <string name="layer_underlay">Underlay map…</string>
    <string name="map_underlay">Underlay map</string>
    <string name="map_underlay_descr">Choose underlay map</string>
    <string name="layer_overlay">Overlay map…</string>
    <string name="map_overlay">Overlay map</string>
    <string name="map_overlay_descr">Choose the overlay map</string>
    <string name="tile_source_already_installed">Map already installed, \'Settings\' will be updated.</string>
    <string name="select_tile_source_to_install">Choose (tile) maps to install or update.</string>
    <string name="internet_not_available">Unable to perform operation without a connection to the Internet.</string>
    <string name="install_more">Install more…</string>
    <string name="level_to_switch_vector_raster_descr">Use raster maps for anything beyond this level.</string>
    <string name="level_to_switch_vector_raster">Minimum vector zoom level</string>
    <string name="create_poi_link_to_osm_doc"><u>Online OSM</u> map classification with images.</string>
    <string name="error_doing_search">Could not perform offline search.</string>
    <string name="search_offline_geo_error">Could not parse geo intent \'%s\'.</string>
    <string name="search_osm_offline">Search by geo location</string>
    <string name="system_locale">System</string>
    <string name="preferred_locale_descr">App display language (used after OsmAnd is restarted).</string>
    <string name="preferred_locale">Display language</string>
    <string name="incomplete_locale">incomplete</string>
    <string name="unit_of_length_descr">Change what distance is measured in.</string>
    <string name="unit_of_length">Units of length</string>
    <string name="si_mi_feet">Miles/feet</string>
    <string name="si_mi_yard">Miles/yards</string>
    <string name="si_km_m">Kilometers/meters</string>
    <string name="yard">yd</string>
    <string name="foot">ft</string>
    <string name="mile_per_hour">mph</string>
    <string name="mile">mi</string>
    <string name="send_location_way_choose_title">Share location using</string>
    <string name="send_location_sms_pattern">Location: %1$s\n%2$s</string>
    <string name="send_location_email_pattern">To see location follow the web link %1$s or Android intent link %2$s</string>
    <string name="send_location">Send location</string>
    <string name="context_menu_item_share_location">Share location</string>
    <string name="add_waypoint_dialog_added">GPX waypoint \'\'{0}\'\' added</string>
    <string name="add_waypoint_dialog_title">Add waypoint to recorded GPX track</string>
    <string name="context_menu_item_add_waypoint">Add GPX waypoint</string>
    <string name="amenity_type_administrative">Administrative</string>
    <string name="amenity_type_barrier">Barrier</string>
    <string name="amenity_type_education">Education</string>
    <string name="amenity_type_emergency">Emergency</string>
    <string name="amenity_type_entertainment">Entertainment</string>
    <string name="amenity_type_finance">Finance</string>
    <string name="amenity_type_geocache">Geocache</string>
    <string name="amenity_type_healthcare">Healthcare</string>
    <string name="amenity_type_historic">Historic</string>
    <string name="amenity_type_landuse">Landuse</string>
    <string name="amenity_type_leisure">Leisure</string>
    <string name="amenity_type_man_made">Man made</string>
    <string name="amenity_type_military">Military</string>
    <string name="amenity_type_natural">Natural</string>
    <string name="amenity_type_office">Office</string>
    <string name="amenity_type_other">Other</string>
    <string name="amenity_type_shop">Shop</string>
    <string name="amenity_type_sport">Sport</string>
    <string name="amenity_type_sustenance">Sustenance</string>
    <string name="amenity_type_tourism">Tourism</string>
    <string name="amenity_type_transportation">Transport</string>
    <string name="indexing_address">Indexing address…</string>
    <string name="indexing_map">Indexing map…</string>
    <string name="indexing_poi">Indexing POI…</string>
    <string name="indexing_transport">Indexing transport…</string>
    <string name="km">km</string>
    <string name="km_h">km/h</string>
    <string name="m">m</string>
    <string name="old_map_index_is_not_supported">Deprecated map data format \'\'{0}\'\', not supported</string>
    <string name="poi_filter_closest_poi">Nearest POIs</string>
    <string name="poi_filter_custom_filter">Custom filter</string>
    <string name="poi_filter_namefinder">Online NameFinder</string>
    <string name="reading_cached_tiles">Reading cached tiles…</string>
    <string name="version_index_is_big_for_memory">The index \'\'{0}\'\' did not fit into memory</string>
    <string name="version_index_is_not_supported">The version of index \'\'{0}\'\' is not supported</string>
    <string name="osmand_routing_experimental">OsmAnd offline navigation is an experimental feature and it does not work for longer distances than about 20 km.\n\nNavigation temporarily switched to online CloudMade service.</string>
    <string name="specified_dir_doesnt_exist">Could not find the specified folder.</string>
    <string name="osmand_net_previously_installed">All offline data in the old installed app will be supported by the new one, but Favorite points must be exported from the old app and then imported in the new one.</string>
    <string name="build_installed">Build {0} was installed ({1}).</string>
    <string name="downloading_build">Downloading build…</string>
    <string name="install_selected_build">Install OsmAnd - {0} of {1} {2} MB ?</string>
    <string name="loading_builds_failed">Retrieving the list of OsmAnd builds failed</string>
    <string name="loading_builds">Loading OsmAnd builds…</string>
    <string name="select_build_to_install">Select the OsmAnd build to install</string>
    <string name="gps_status_app_not_found">GPS status app not installed. Search in market?</string>
    <!-- Use ← for RTL languages -->
    <string name="voice_is_not_available_msg">No voice guidance available, please go to \'Settings\' → \'Navigation settings\', select the profile → \'Voice guidance\' and select or download a voice prompt package.</string>
    <string name="voice_is_not_available_title">Select a voice prompt package</string>
    <string name="daynight_mode_day">Day</string>
    <string name="daynight_mode_night">Night</string>
    <string name="daynight_mode_auto">Sunrise/sunset</string>
    <string name="daynight_mode_sensor">Light sensor</string>
    <string name="daynight_descr">Adjust switching between night and day mode.</string>
    <string name="daynight">Day/night mode</string>
    <string name="download_files_question">Download {0} file(s) ({1} MB)?</string>
    <string name="items_were_selected">{0} item(s) selected</string>
    <string name="filter_existing_indexes">Downloaded</string>
    <string name="fast_route_mode">Fastest route</string>
    <string name="fast_route_mode_descr">Enable to calculate fastest route or disable for fuel-saving route.</string>
    <string name="tiles_to_download_estimated_size">At zoom {0} download {1} tiles ({2} MB)</string>
    <string name="shared_string_download_map">Download map</string>
    <string name="select_max_zoom_preload_area">Maximum zoom to preload</string>
    <string name="maps_could_not_be_downloaded">This map could not be downloaded</string>
    <string name="continuous_rendering">Continuous rendering</string>
    <string name="continuous_rendering_descr">Display continuous rendering instead of image-at-once.</string>
    <string name="rendering_exception">Could not draw chosen area.</string>
    <string name="show_point_options">Use location…</string>
    <string name="renderer_load_sucess">Renderer loaded</string>
    <string name="renderer_load_exception">Could not load renderer.</string>
    <string name="renderers">Vector renderer</string>
    <string name="renderers_descr">Choose rendering appearance</string>
    <string name="poi_context_menu_website">Show POI website</string>
    <string name="poi_context_menu_call">Show POI phone</string>
    <string name="download_type_to_filter">type to filter</string>
    <string name="use_high_res_maps">High resolution display</string>
    <string name="use_high_res_maps_descr">Do not stretch (and blur) map tiles on high density displays.</string>
    <string name="context_menu_item_search_transport">Search public transport</string>
    <string name="transport_searching_transport">Transport results (no destination):</string>
    <string name="transport_searching_route">Transport results ({0} to destination):</string>
    <string name="transport_search_again">Reset transport search</string>
    <string name="voice">Recorded voice</string>
    <string name="voices">Voice prompts</string>
    <string name="no_vector_map_loaded">Vector maps were not loaded</string>
    <!-- string name="map_route_by_gpx">Navigate using GPX</string-->
    <string name="gpx_files_not_found">No GPX files found in the tracks folder</string>
    <string name="layer_gpx_layer">GPX files…</string>
    <string name="error_reading_gpx">Could not read GPX data.</string>
    <string name="vector_data">Offline vector maps</string>
    <string name="transport_context_menu">Search for transport at stop</string>
    <string name="poi_context_menu_modify">Modify POI</string>
    <string name="poi_context_menu_delete">Delete POI</string>
    <string name="rotate_map_compass_opt">Compass direction</string>
    <string name="rotate_map_bearing_opt">Movement direction</string>
    <string name="rotate_map_none_opt">No rotation (north always upwards)</string>
    <string name="rotate_map_to_bearing_descr">Map alignment:</string>
    <string name="rotate_map_to_bearing">Map orientation</string>
    <string name="show_route">Route details</string>
    <string name="fav_imported_sucessfully">Favorites imported</string>
    <string name="import_file_favourites">Save data as GPX file or import waypoints to \'Favorites\'?</string>
    <string name="fav_file_to_load_not_found">GPX file containing Favorites not found at {0}</string>
    <string name="fav_saved_sucessfully">Favorites saved to {0}</string>
    <string name="no_fav_to_save">No Favorite points to save</string>
    <string name="share_fav_subject">Favorites shared via OsmAnd</string>
    <string name="error_occurred_loading_gpx">Could not load GPX.</string>
    <string name="send_report">Send report</string>
    <string name="none_region_found">Could not find any downloaded maps on memory card.</string>
    <string name="poi_namefinder_query_empty">Type to find a POI</string>
    <string name="any_poi">Any</string>
    <string name="thanks_yandex_traffic">Thanks to Yandex for traffic info.</string>
    <string name="layer_yandex_traffic">Yandex traffic</string>
    <string name="layer_route">Route</string>
    <string name="layer_osm_bugs">OSM notes (online)</string>
    <string name="layer_poi">POI overlay…</string>
    <string name="layer_map">Map source…</string>
    <string name="menu_layers">Map layers</string>
    <string name="context_menu_item_search_poi">Search for POI</string>
    <string name="use_trackball_descr">Use a trackball device to move the map.</string>
    <string name="use_trackball">Use trackball</string>
    <string name="background_service_wait_int_descr">Sets highest waiting time allowed for each background position fix.</string>
    <string name="background_service_wait_int">Maximum wait for fix</string>
    <string name="where_am_i">Where am I?</string>
    <string name="process_navigation_service">OsmAnd navigation service</string>
    <string name="network_provider">Network</string>
    <string name="gps_provider">GPS</string>
    <string name="int_seconds">seconds</string>
    <string name="int_min">min.</string>
    <string name="background_service_int_descr">Wake-up interval used by the background service:</string>
    <string name="background_service_provider_descr">Location method used by the background service:</string>
    <string name="background_service_provider">Location provider</string>
    <string name="background_router_service_descr">Tracks your position while the screen is off.</string>
    <string name="background_router_service">Run OsmAnd in background</string>
    <string name="off_router_service_no_gps_available">The background navigation service requires a location provider to be turned on.</string>
    <string name="hide_poi_filter">Hide filter</string>
    <string name="show_poi_filter">Show filter</string>
    <string name="search_poi_filter">Filter</string>
    <string name="menu_mute_off">Sound is on</string>
    <string name="menu_mute_on">Sound is off</string>
    <string name="voice_data_initializing">Initializing voice data…</string>
    <string name="voice_data_not_supported">Unsupported version of voice data</string>
    <string name="voice_data_corrupted">Specified voice data is corrupted</string>
    <string name="voice_data_unavailable">Selected voice prompt package is not available</string>
    <string name="sd_unmounted">Memory card not accessible.\nYou won\'t be able to see maps or find things.</string>
    <string name="sd_mounted_ro">Memory card read-only.\nIt is now only possible to see the preloaded map, not download new areas.</string>
    <string name="unzipping_file">Unzipping file…</string>
    <string name="route_tr">Turn right and go</string>
    <string name="route_tshr">Turn sharply right and go</string>
    <string name="route_tslr">Turn slightly right and go</string>
    <string name="route_tl">Turn left and go</string>
    <string name="route_tshl">Turn sharply left and go</string>
    <string name="route_tsll">Turn slightly left and go</string>
    <string name="route_tu">Make U-turn and go</string>
    <string name="route_head">Head</string>
    <string name="first_time_continue">Later</string>
    <string name="first_time_download">Download regions</string>
    <string name="search_poi_location">Awaiting signal…</string>
    <string name="search_near_map">Search near current map center</string>
    <string name="search_nearby">Search nearby</string>
    <string name="map_orientation_default">Same as device</string>
    <string name="map_orientation_portrait">Portrait</string>
    <string name="map_orientation_landscape">Landscape</string>
    <string name="map_screen_orientation">Screen orientation</string>
    <string name="map_screen_orientation_descr">Portrait, landscape, or device.</string>
    <string name="opening_hours_not_supported">Cannot change opening hours format.</string>
    <string name="add_new_rule">Add new rule</string>
    <string name="transport_Routes">Routes</string>
    <string name="transport_Stop">Stop</string>
    <string name="transport_stops">stops</string>
    <string name="transport_search_after">Subsequent itinerary</string>
    <string name="transport_search_before">Prior itinerary</string>
    <string name="transport_finish_search">Finish search</string>
    <string name="transport_stop_to_go_out">Choose stop to get off</string>
    <string name="transport_to_go_after">prior distance</string>
    <string name="transport_to_go_before">subsequent distance</string>
    <string name="transport_stops_to_pass">stops to pass</string>
    <string name="transport_route_distance">Itinerary distance</string>
    <string name="transport">Transport</string>
    <string name="show_transport_over_map_description">Show public transport stops on the map.</string>
    <string name="show_transport_over_map">Show transport stops</string>
    <string name="hello">OsmAnd navigation app</string>
    <string name="update_poi_success">POI data was updated ({0} were loaded)</string>
    <string name="update_poi_error_local">Could not update local POI list.</string>
    <string name="update_poi_error_loading">Could not load data from server.</string>
    <string name="update_poi_no_offline_poi_index">No offline POI data available for this area</string>
    <string name="update_poi_is_not_available_for_zoom">Zooming in lets you update POIs</string>
    <string name="context_menu_item_update_poi">Update POI</string>
    <string name="context_menu_item_update_map_confirm">Update local data from the Internet?</string>
    <string name="search_history_city">City: {0}</string>
    <string name="search_history_street">Street: {0}, {1}</string>
    <string name="search_history_int_streets">Intersection: {0} x {1} in {2}</string>
    <string name="search_history_building">Building: {0}, {1}, {2}</string>
    <string name="favorite">Favorite</string>
    <string name="uploading_data">Uploading data…</string>
    <string name="uploading">Uploading…</string>
    <string name="search_nothing_found">Nothing found</string>
    <string name="searching">Searching…</string>
    <string name="searching_address">Searching address…</string>
    <string name="search_osm_nominatim">Online search using OSM Nominatim</string>
    <string name="hint_search_online">Online search: House number, street, city</string>
    <string name="search_offline_address">Offline search</string>
    <string name="search_online_address">Online search</string>
    <string name="max_level_download_tile">Max. online zoom</string>
    <string name="max_level_download_tile_descr">Do not browse online maps for zoom levels beyond this.</string>
    <string name="route_general_information">Total distance %1$s, traveling time %2$d h %3$d min.</string>
    <string name="router_service_descr">Online or offline navigation service.</string>
    <string name="router_service">Navigation service</string>
    <string name="sd_dir_not_accessible">The storage folder on the memory card is not accessible!</string>
    <string name="download_question">Download {0} - {1} ?</string>
    <string name="download_question_exist">Offline data for {0} already exists ({1}). Update it ({2})?</string>
    <string name="address">Address</string>
    <string name="downloading_list_indexes">Downloading list of available regions…</string>
    <string name="list_index_files_was_not_loaded">Could not fetch list of regions from https://osmand.net.</string>
    <string name="fav_points_edited">Favorite point was edited</string>
    <string name="fav_points_not_exist">No Favorite points exist</string>
    <string name="update_existing">Replace</string>
    <string name="only_show">Display route</string>
    <string name="follow">Start guidance</string>
    <string name="mark_final_location_first">Please set the destination first</string>
    <string name="get_directions">Directions</string>
    <string name="opening_hours">Opening hours</string>
    <string name="opening_changeset">Opening changeset…</string>
    <string name="closing_changeset">Closing changeset…</string>
    <string name="commiting_node">Committing node…</string>
    <string name="loading_poi_obj">Loading POI…</string>
    <string name="auth_failed">Authorization failed</string>
    <string name="failed_op">failed</string>
    <string name="converting_names">Converting local/English names…</string>
    <string name="loading_streets_buildings">Loading streets/buildings…</string>
    <string name="loading_postcodes">Loading postcodes…</string>
    <string name="loading_streets">Loading streets…</string>
    <string name="loading_cities">Loading cities…</string>
    <string name="poi">POI</string>
    <string name="error_occurred_saving_gpx">Could not save GPX file.</string>
    <string name="error_calculating_route">Could not calculate route.</string>
    <string name="error_calculating_route_occured">Could not calculate route.</string>
    <string name="empty_route_calculated">The calculated route is empty.</string>
    <string name="new_route_calculated_dist_dbg">Route: distance %s, router time %s \nCalculation: %.1f sec, %d roads, %d tiles)</string>
    <string name="arrived_at_destination">You have arrived.</string>
    <string name="invalid_locations">Invalid coordinates</string>
    <string name="go_back_to_osmand">Go back to map</string>
    <string name="loading_data">Loading data…</string>
    <string name="reading_indexes">Reading local data…</string>
    <string name="previous_run_crashed">Last OsmAnd run crashed. Log file is at {0}. Please report the issue and attach the log file.</string>
    <string name="saving_gpx_tracks">Saving GPX file…</string>
    <string name="finished_task">Finished</string>
    <string name="use_online_routing_descr">Use the Internet to calculate a route.</string>
    <string name="use_online_routing">Use online navigation</string>
    <string name="osm_settings_descr">Specify OpenStreetMap.org (OSM) settings needed for OSM submissions.</string>
    <string name="data_settings_descr">Specify language, download/reload data.</string>
    <string name="data_settings">Data</string>
    <string name="additional_settings">Additional settings</string>
    <string name="update_tile">Update map</string>
    <string name="reload_tile">Reload tile</string>
    <string name="mark_point">Target</string>
    <string name="use_english_names_descr">Select between local and English names.</string>
    <string name="use_english_names">Use English names on maps</string>
    <string name="app_settings">App settings</string>
    <string name="search_address">Search address</string>
    <string name="choose_building">Choose building</string>
    <string name="choose_street">Choose street</string>
    <string name="choose_city">Choose city or postcode</string>
    <string name="ChooseCountry">Choose country</string>
    <string name="show_view_angle">Display viewing direction</string>
    <string name="map_view_3d_descr">Enable 3D view of the map.</string>
    <string name="map_view_3d">Map View 3D</string>
    <string name="show_poi_over_map_description">Show the last used POI overlay.</string>
    <string name="show_poi_over_map">Show POI overlay</string>
    <string name="map_tile_source_descr">Choose source of online or cached map tiles.</string>
    <string name="map_tile_source">Tile map source</string>
    <string name="map_source">Map source</string>
    <string name="use_internet">Use the Internet</string>
    <string name="show_location">Show your position</string>
    <string name="show_gps_coordinates_text">Show GPS coordinates on the map</string>
    <string name="use_internet_to_download_tile">Download missing map tiles</string>
    <string name="app_description">Navigation app</string>
    <string name="search_button">Search</string>
    <string name="search_activity">Search</string>
    <string name="searchpoi_activity">Choose POI</string>
    <string name="search_POI_level_btn">Find more</string>
    <string name="incremental_search_street">Search street incrementally</string>
    <string name="incremental_search_building">Search building incrementally</string>
    <string name="choose_available_region">Select region from list</string>
    <string name="choose_intersected_street">Select intersecting street</string>
    <string name="Closest_Amenities">Nearest amenities</string>
    <string name="app_mode_car">Driving</string>
    <string name="app_mode_bicycle">Cycling</string>
    <string name="app_mode_pedestrian">Walking</string>
    <string name="position_on_map_center">Center</string>
    <string name="position_on_map_bottom">Bottom</string>
    <string name="navigate_point_top_text">Input latitude and longitude in the selected format (D - degrees, M - minutes, S - seconds)</string>
    <string name="navigate_point_latitude">Latitude</string>
    <string name="navigate_point_longitude">Longitude</string>
    <string name="navigate_point_format_D">DDD.DDDDD</string>
    <string name="navigate_point_format_DM">DDD MM.MMM</string>
    <string name="navigate_point_format_DMS">DDD MM SS.S</string>
    <string name="search_address_top_text">Address</string>
    <string name="search_address_region">Region</string>
    <string name="search_address_city">City</string>
    <string name="search_address_street">Street</string>
    <string name="search_address_building">Building</string>
    <string name="search_address_building_option">Building</string>
    <string name="search_address_street_option">Intersecting street</string>
    <!-- string name="search_tabs_location">Location</string -->
    <string name="context_menu_item_update_map">Update map</string>
    <string name="context_menu_item_create_poi">Create POI</string>
    <string name="add_favorite_dialog_top_text">Enter Favorite name</string>
    <string name="add_favorite_dialog_default_favourite_name">Favorite</string>
    <string name="add_favorite_dialog_favourite_added_template">Favorite point \'\'{0}\'\' added.</string>
    <string name="favourites_context_menu_add">Add Favorite</string>
    <string name="favourites_context_menu_edit">Edit Favorite</string>
    <string name="favourites_context_menu_delete">Delete Favorite</string>
    <string name="favourites_remove_dialog_msg">Delete Favorite point \'%s\'?</string>
    <string name="favourites_remove_dialog_success">Favorite point {0} deleted.</string>
    <string name="poi_edit_title">Edit POI</string>
    <string name="poi_create_title">Create POI</string>
    <string name="poi_remove_confirm_template">Delete {0} (comment)?</string>
    <string name="poi_remove_title">Delete POI</string>
    <string name="poi_remove_success">Deleted</string>
    <string name="poi_action_add">add</string>
    <string name="poi_action_change">change</string>
    <string name="poi_action_delete">delete</string>
    <string name="poi_action_succeded_template">Action {0} completed.</string>
    <string name="poi_error_unexpected_template">Could not perform action {0}.</string>
    <string name="poi_error_io_error_template">I/O error while performing action {0}.</string>
    <string name="poi_error_info_not_loaded">Info about node was not loaded</string>
    <string name="poi_dialog_opening_hours">Open</string>
    <string name="poi_dialog_comment">Comment</string>
    <string name="poi_dialog_reopen">Reopen</string>
    <string name="poi_dialog_comment_default">POI changing</string>
    <string name="poi_dialog_other_tags_message">All other tags are preserved</string>
    <string name="default_buttons_commit">Commit</string>
    <string name="filter_current_poiButton">Filter</string>
    <string name="edit_filter_save_as_menu_item">Save As</string>
    <string name="edit_filter_delete_dialog_title">Delete this filter?</string>
    <string name="edit_filter_delete_message">\'%1$s\' filter deleted</string>
    <string name="edit_filter_create_message">\'%1$s\' filter created</string>
    <string name="email">e-mail</string>
    <string name="av_camera_focus">Camera focus type</string>
    <string name="av_camera_focus_descr">Camera focus mode:</string>
    <string name="av_camera_focus_auto">Autofocus</string>
    <string name="av_camera_focus_hiperfocal">Hyperfocal focus</string>
    <string name="av_camera_focus_edof">Extended depth of field (EDOF)</string>
    <string name="av_camera_focus_infinity">Focus is set to infinity</string>
    <string name="av_camera_focus_macro">Macro (close-up) focus mode</string>
    <string name="av_camera_focus_continuous">The camera continuously tries to focus</string>
    <string name="av_photo_play_sound">Play camera shutter sound</string>
    <string name="av_photo_play_sound_descr">Set sound or silence for photo shutter.</string>
    <string name="av_camera_pic_size">Camera picture size</string>
    <string name="av_camera_pic_size_descr">Set camera picture size</string>
    <string name="navigation_intent_invalid">Invalid format: %s</string>
    <string name="plugin_install_needs_network">You need to be online to install this plugin.</string>
    <string name="get_plugin">Get</string>
    <string name="use_fast_recalculation">Smart route recalculation</string>
    <string name="use_fast_recalculation_desc">For long trips, only recalculate the initial part of the route.</string>
    <string name="do_you_like_osmand">Do you like OsmAnd?</string>
    <string name="we_really_care_about_your_opinion">Your opinion and feedback is valued.</string>
    <string name="rate_this_app">Rate this app</string>
    <string name="rate_this_app_long">Please give OsmAnd a score on Google Play</string>
    <string name="user_hates_app_get_feedback">Tell us why.</string>
    <string name="user_hates_app_get_feedback_long">Please let us know any suggestions.</string>
    <string name="failed_to_upload">Could not upload</string>
    <string name="delete_change">Delete change</string>
    <string name="successfully_uploaded_pattern">Uploaded {0}/{1}</string>
    <string name="try_again">Try again</string>
    <string name="error_message_pattern">Error: {0}</string>
    <string name="dahboard_options_dialog_title">Configure dashboard</string>
    <string name="shared_string_card_was_hidden">Card was hidden</string>
    <string name="shared_string_undo">Undo</string>
    <string name="shared_string_skip">Skip</string>
    <string name="app_name_osmand">OsmAnd</string>
    <string name="offline_maps_and_navigation">Offline Maps\n&amp; Navigation</string>
    <string name="commit_poi">Commit POI</string>
    <string name="tab_title_basic">Basic</string>
    <string name="tab_title_advanced">Advanced</string>
    <string name="building_number">Building Number</string>
    <string name="next_proceed">Next</string>
    <string name="opening_at">Opening at</string>
    <string name="closing_at">Closing at</string>
    <string name="contact_info">Contact info</string>
    <string name="add_opening_hours">Add opening hours</string>
    <string name="poi_dialog_poi_type">POI Type</string>
    <string name="number_of_rows_in_dash">Number of rows in dash %1$s</string>
    <string name="please_specify_poi_type">Please specify POI type.</string>
    <string name="working_days">Working days</string>
    <string name="recent_places">Recent places</string>
    <string name="favourites">Favorites</string>
    <string name="saved_at_time">Now saved at: %1$s</string>
    <string name="poi_deleted_localy">POI will be deleted once you upload your changes</string>
    <string name="show_gpx">Show GPX data</string>
    <string name="count_of_lines">Count of lines</string>
    <string name="are_you_sure">Are you sure?</string>
    <string name="unsaved_changes_will_be_lost">Any unsaved changes will be lost. Continue?</string>
    <string name="downloads_left_template">%1$s downloads left</string>
    <string name="roads">Roads</string>
    <string name="downloading_number_of_files">Downloading - %1$d file</string>
    <string name="show_free_version_banner">Show free version banner</string>
    <string name="show_free_version_banner_description">Display the free version banner even in the paid version.</string>
    <string name="buy">Buy</string>
    <string name="activate_seamarks_plugin">Please activate the \'Nautical map view\' plugin</string>
    <string name="activate_srtm_plugin">Please activate the \'Contour lines\' plugin</string>
    <string name="later">Later</string>
    <string name="get_full_version">Full version</string>
    <string name="downloads">Downloads</string>
    <string name="confirm_download_roadmaps">The roads-only map is not needed, since you have the standard (full) map. Download it anyway?</string>
    <string name="value_downloaded_of_max">%1$.1f of %2$.1f MB</string>
    <string name="file_size_in_mb">%.1f MB</string>
    <string name="update_all">Update all (%1$s MB)</string>
    <string name="free_downloads_used">Free downloads used</string>
    <string name="free_downloads_used_description">Displays the amount of free downloads left.</string>
    <string name="application_dir_description">Choose where you want to store maps and other data files.</string>
    <string name="enter_country_name">Enter country name</string>
    <string name="new_version">New version</string>
    <string name="begin_with_osmand_menu_group">First steps with OsmAnd</string>
    <string name="features_menu_group">Features</string>
    <string name="help_us_to_improve_menu_group">Help improve OsmAnd</string>
    <string name="other_menu_group">Other</string>
    <string name="plugins_menu_group">Plugins</string>
    <string name="first_usage_item">First use</string>
    <string name="first_usage_item_description">How to download maps, set basic settings.</string>
    <string name="navigation_item_description">Set up navigation.</string>
    <string name="planning_trip_item">Planning a trip</string>
    <string name="faq_item">FAQ</string>
    <string name="faq_item_description">Frequently asked questions</string>
    <string name="map_viewing_item">Map viewing</string>
    <string name="search_on_the_map_item">Searching the map</string>
    <string name="instalation_troubleshooting_item">Installation and troubleshooting</string>
    <string name="techical_articles_item">Technical articles</string>
    <string name="versions_item">Versions</string>
    <string name="feedback">Feedback</string>
    <string name="contact_us">Contact</string>
    <string name="map_legend">Map legend</string>
    <string name="save_poi_too_many_uppercase">The name contains too many capital letters. Continue?</string>
    <string name="save_poi_without_poi_type_message">Do you really want to save POI without type?</string>
    <string name="poi_context_menu_modify_osm_change">Modify OSM change</string>
    <string name="use_dashboard_btn">Use dashboard</string>
    <string name="use_drawer_btn">Use menu</string>
    <string name="dashboard_or_drawer_title">Dashboard or menu control</string>
    <string name="dashboard_or_drawer_description">A choice is offered to primarily control the app via the flexible dashboard or a static menu. Your choice can always be changed in the dashboard settings.</string>
    <string name="only_download_over_wifi">Only download on Wi-Fi</string>
    <string name="live_update">Live update</string>
    <string name="update_now">Update now</string>
    <string name="missing_write_external_storage_permission">OsmAnd lacks permission to use the memory card</string>
    <string name="last_update">Last update: %s</string>
    <string name="update_time">Update time</string>
    <string name="updates_size">Update size</string>
    <string name="last_map_change">"Last map change: %s"</string>
    <string name="hourly">Hourly</string>
    <string name="daily">Daily</string>
    <string name="weekly">Weekly</string>
    <string name="morning">Morning</string>
    <string name="night">Night</string>
    <string name="select_month_and_country">Month and country:</string>
    <string name="number_of_contributors">Number of contributors</string>
    <string name="number_of_edits">Number of edits</string>
    <string name="reports_for">Report for</string>
    <string name="file_name_containes_illegal_char">File name contains illegal character</string>
    <string name="configure_screen_quick_action">Quick action</string>
    <string name="quick_action_item_action">Action %d</string>
    <string name="quick_action_item_screen">Screen %d</string>
    <string name="quick_action_add_marker">Add map marker</string>
    <string name="quick_action_add_poi">Add POI</string>
    <string name="quick_action_map_style">Change map style</string>
    <string name="quick_action_map_style_switch">Map style changed to \"%s\".</string>
    <string name="quick_action_take_audio_note">New audio note</string>
    <string name="quick_action_take_video_note">New video note</string>
    <string name="quick_action_take_photo_note">New photo note</string>
    <string name="quick_action_add_osm_bug">Add OSM Note</string>
    <string name="quick_action_navigation_voice">Voice on/off</string>
    <string name="quick_action_navigation_voice_off">Unmute Voice</string>
    <string name="quick_action_navigation_voice_on">Mute Voice</string>
    <string name="quick_action_add_gpx">Add GPX waypoint</string>
    <string name="quick_action_add_parking">Add parking place</string>
    <string name="quick_action_new_action">Add action</string>
    <string name="quick_action_edit_action">Edit action</string>
    <string name="quick_action_add_favorite">Add Favorite</string>
    <string name="dialog_add_action_title">Add action</string>
    <string name="quick_actions_delete">Delete action</string>
    <string name="quick_actions_delete_text">Are you sure you want to delete the action \"%s\"?</string>
    <string name="quick_favorites_show_favorites_dialog">Show Favorites dialog</string>
    <string name="quick_favorites_name_preset">Name preset</string>
    <string name="quick_action_add_marker_descr">A button to add a map marker at the screen center location.</string>
    <string name="quick_action_add_gpx_descr">A button to add a GPX waypoint in the middle of the screen.</string>
    <string name="quick_action_take_audio_note_descr">A button to add an audio note in the middle of the screen.</string>
    <string name="quick_action_take_video_note_descr">A button to add a video note in the middle of the screen.</string>
    <string name="quick_action_take_photo_note_descr">A button to add a photo note in the middle of the screen.</string>
    <string name="quick_action_add_osm_bug_descr">A button to add an OSM note in the middle of the screen.</string>
    <string name="quick_action_add_poi_descr">A button to add a POI in the middle of the screen.</string>
    <string name="quick_action_navigation_voice_descr">A toggle to disable or enable voice guidance during navigation.</string>
    <string name="quick_action_add_parking_descr">A button to add a parking location in the middle of the screen.</string>
    <string name="quick_action_switch_day_night_descr">A toggle to switch between day and night modes for OsmAnd.</string>
    <string name="quick_action_switch_day_mode">Day mode</string>
    <string name="quick_action_switch_night_mode">Night mode</string>
    <string name="quick_action_day_night_switch_mode">Switch day/night mode</string>
    <string name="quick_action_interim_dialog">Show an interim dialog</string>
    <string name="favorite_autofill_toast_text">" saved to "</string>
    <string name="favorite_empty_place_name">Place</string>
    <string name="quick_action_duplicates">Quick action renamed to %1$s to avoid duplication.</string>
    <string name="quick_action_duplicate">Quick action name duplicate</string>
    <string name="quick_action_showhide_favorites_descr">A toggle to show or hide the Favorite points on the map.</string>
    <string name="quick_action_showhide_poi_descr">A toggle to show or hide POIs on the map.</string>
    <string name="quick_action_showhide_favorites_title">Show/hide Favorites</string>
    <string name="quick_action_favorites_show">Show Favorites</string>
    <string name="quick_action_favorites_hide">Hide Favorites</string>
    <string name="quick_action_showhide_poi_title">Show/hide POI</string>
    <string name="quick_action_poi_show">Show %1$s</string>
    <string name="quick_action_poi_hide">Hide %1$s</string>
    <string name="quick_action_add_category">Add a category</string>
    <string name="quick_action_add_create_items">Create items</string>
    <string name="quick_action_add_configure_map">Configure map</string>
    <string name="quick_action_add_navigation">Navigation</string>
    <string name="quick_action_fav_name_descr">Leave blank to use the address or place name.</string>
    <string name="quick_action_bug_descr">This message is included in the comment field.</string>
    <string name="quick_action_bug_message">Message</string>
    <string name="quick_action_category_descr">Category to save the Favorite in:</string>
    <string name="quick_action_gpx_category_descr">Choose an optional category.</string>
    <string name="quick_action_poi_list">POI list</string>
    <string name="quick_action_sh_poi_descr">Add one or more POI categories to display on the map.</string>
    <string name="quick_action_page_list_descr">A button to page through the list below.</string>
    <string name="quick_action_map_style_action">Add a map style</string>
    <string name="quick_action_empty_param_error">Fill out all parameters</string>
    <string name="quick_action_map_styles">Map styles</string>
    <string name="quick_action_map_overlay">Change map overlay</string>
    <string name="quick_action_map_overlay_title">Map overlays</string>
    <string name="quick_action_map_overlay_action">Add overlay</string>
    <string name="quick_action_map_overlay_switch">Map overlay changed to \"%s\".</string>
    <string name="quick_action_map_underlay_switch">Map underlay changed to \"%s\".</string>
    <string name="quick_action_map_underlay">Change map underlay</string>
    <string name="quick_action_map_underlay_title">Map underlays</string>
    <string name="quick_action_map_underlay_action">Add underlay</string>
    <string name="quick_action_map_source">Change map source</string>
    <string name="quick_action_map_source_title">Map sources</string>
    <string name="quick_action_map_source_action">Add map source</string>
    <string name="quick_action_map_source_switch">Map source changed to \"%s\".</string>
    <string name="quick_action_btn_tutorial_title">Change button position</string>
    <string name="quick_action_btn_tutorial_descr">Long-tapping and dragging the button changes its position on the screen.</string>
    <string name="shared_string_action_name">Action name</string>
    <string name="mappilary_no_internet_desc">Photos from Mapillary are only available online.</string>
    <string name="retry">Retry</string>
    <string name="add_route_points">Add Route Points</string>
    <string name="add_waypoint">Add Waypoint</string>
    <string name="add_line">Add Line</string>
    <string name="save_gpx_waypoint">Save GPX waypoint</string>
    <string name="save_route_point">Save route point</string>
    <string name="waypoint_one">Waypoint 1</string>
    <string name="route_point_one">Route Point 1</string>
    <string name="empty_state_my_tracks">Add GPX files</string>
    <string name="empty_state_my_tracks_desc">Import GPX files, or record tracks.</string>
    <string name="empty_state_favourites">Add Favorites</string>
    <string name="empty_state_favourites_desc">Import Favorites, or add by marking points on the map.</string>
    <string name="import_track">Import GPX file</string>
    <string name="import_track_desc">File %1$s does not contain waypoints, import it as a track?</string>
    <string name="move_point">Move Point</string>
    <string name="add_segment_to_the_track">Add to a GPX file</string>
    <string name="osm_recipients_label">OSM recipients</string>
    <string name="total_donations">Total donations</string>
    <string name="day_off_label">off</string>
    <string name="winter_and_ski_renderer">Winter and ski</string>
    <string name="touring_view_renderer">Touring view</string>
    <string name="nautical_renderer">Nautical</string>
    <string name="copy_location_name">Copy location/POI name</string>
    <string name="toast_empty_name_error">Unnamed location</string>
    <string name="tunnel_warning">Tunnel ahead</string>
    <string name="show_tunnels">Tunnels</string>
    <string name="download_wikipedia_description">Download the Wikipedia articles for %1$s to read them offline.</string>
    <string name="download_wikipedia_label">Download Wikipedia data</string>
    <string name="open_in_browser_wiki">Open article online</string>
    <string name="open_in_browser_wiki_description">View article in a web browser.</string>
    <string name="download_wiki_region_placeholder">this region</string>
    <string name="wiki_article_search_text">Searching for the corresponding wiki article</string>
    <string name="wiki_article_not_found">Article not found</string>
    <string name="how_to_open_wiki_title">How to open Wikipedia articles?</string>
    <string name="test_voice_desrc">Tap a button and listen to its corresponding voice prompt to hear if it is missing or faulty</string>
    <string name="routeInfo_roadClass_name">Road type</string>
    <string name="routeInfo_surface_name">Surface</string>
    <string name="routeInfo_smoothness_name">Smoothness</string>
    <string name="routeInfo_steepness_name">Steepness</string>
    <string name="run_full_osmand_msg">You are using {0} Map which is powered by OsmAnd. Do you want to launch OsmAnd full version?</string>
    <string name="run_full_osmand_header">Launch OsmAnd?</string>
    <string name="routing_attr_avoid_sett_name">No cobblestone or sett</string>
    <string name="routing_attr_avoid_sett_description">Avoids cobblestone and sett</string>
    <string name="quick_action_need_to_add_item_to_list">Add at least one item to the list in the \'Quick action\' settings</string>
    <string name="routing_attr_piste_type_downhill_name">Alpine/downhill ski</string>
    <string name="routing_attr_piste_type_downhill_description">Slopes for alpine or downhill skiing and access to ski lifts.</string>
    <string name="routing_attr_piste_type_nordic_name">Cross country/nordic ski</string>
    <string name="routing_attr_piste_type_nordic_description">Trails for nordic or cross-country skiing.</string>
    <string name="routing_attr_piste_type_skitour_name">Ski touring</string>
    <string name="routing_attr_piste_type_skitour_description">Routes for ski touring.</string>
    <string name="routing_attr_piste_type_sled_name">Sled</string>
    <string name="routing_attr_piste_type_sled_description">Slopes for sled usage.</string>
    <string name="routing_attr_allow_intermediate_name">Allow intermediate routes</string>
    <string name="routing_attr_allow_intermediate_description">More difficult routes with steeper sections. Generally some obstacles that should be avoided.</string>
    <string name="routing_attr_allow_advanced_name">Allow advanced routes</string>
    <string name="routing_attr_allow_advanced_description">Difficult routes, with dangerous obstacles and steep sections.</string>
    <string name="routing_attr_allow_expert_name">Allow expert routes</string>
    <string name="routing_attr_allow_expert_description">Extremely difficult routes, with dangerous obstacles and surroundings.</string>
    <string name="routing_attr_allow_skating_only_name">Allow skating only routes</string>
    <string name="routing_attr_allow_skating_only_description">Routes groomed for freestyle or skating only without classic tracks.</string>
    <string name="routing_attr_allow_classic_only_name">Allow classic only routes</string>
    <string name="routing_attr_allow_classic_only_description">Routes groomed for classic style only without skating trails. This includes routes groomed by a smaller snowmobile with looser piste and tracks made manually by skiers.</string>
    <string name="routing_attr_difficulty_preference_name">Preferred difficulty</string>
    <string name="routing_attr_difficulty_preference_description">Prefer routes of this difficulty, although routing over harder or easier pistes is still possible if shorter.</string>
    <string name="routing_attr_freeride_policy_name">Off-piste</string>
    <string name="routing_attr_freeride_policy_description">\'Freeride\' and \'Off-piste\' are unofficial routes and passages. Typically ungroomed, unmaintained and not checked in the evening. Enter at your own risk.</string>


</resources><|MERGE_RESOLUTION|>--- conflicted
+++ resolved
@@ -11,12 +11,9 @@
 	Thx - Hardy
 
 -->
-<<<<<<< HEAD
     <string name="custom_osmand_plugin">Custom OsmAnd plugin</string>
-=======
     <string name="app_mode_ski_snowmobile">Snowmobile</string>
     <string name="app_mode_ski_touring">Ski touring</string>
->>>>>>> a1e8d687
     <string name="shared_string_min">Min</string>
     <string name="shared_string_square">Square</string>
     <string name="shared_string_octagon">Octagon</string>
