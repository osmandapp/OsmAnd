﻿<?xml version="1.0" encoding="utf-8" standalone="no"?>
<resources>
    <!--
    	 Disclaimer: 
         If you are going to translate strings, please make sure: 
         1. There is no duplicate strings by name
         2. Every apostrophe (quote) is preceded by a backslash (see others).
         If you are making/correcting English translations make sure:
         3. All your modified/created strings are in the top of the file (to make easier find what\'s translated).
    PLEASE: Have a look at http://code.google.com/p/osmand/wiki/UIConsistency, it may really improve your and our work  :-)  Thx - Hardy
    -->
<<<<<<< HEAD
    <string name="map_list_activities_planning">Planning/Measurement</string>
    <string name="map_widget_measurement_on">Measuring On</string>
    <string name="map_widget_measurement_off">Measuring Off</string>
    <string name="plan_file_name_prefix">plan_</string>
    <string name="context_menu_item_load_GPX_plan">Load GPX plan file</string>
    <string name="warning_saved_OK">Saved as </string>
    <string name="start_point">Start Point </string>    
    <string name="warning_save_failed">Failed to save </string>
    <string name="context_menu_item_save_plan">Save track as GPX file</string>
    <string name="context_menu_item_planning_help">Measurement/Planning Help</string>
    <string name="context_menu_item_start_measurement_mode">Start Plan/measure mode</string>
    <string name="context_menu_item_delete_point">Remove this point</string>
    <string name="context_menu_item_clear_all_points">Remove all points</string>
    <string name="context_menu_item_insert_point">Insert point before this</string>
    <string name="context_menu_item_cancel">Cancel</string>
    <string name="context_menu_item_display_point_info">Display point lat/lon.</string>
    <string name="context_menu_item_display_distance_only">Display distance only.</string>
    <string name="context_menu_item_end_measurement">End plan/measure mode</string>
    <string name="context_menu_item_edit_point_size">Edit point size</string>
    <string name="context_menu_item_edit_point_selection_area">Edit selection area</string>
    <string name="context_menu_item_show_display_zoom_buttons">Show Display Zoom Buttons</string>
    <string name="context_menu_item_hide_display_zoom_buttons">Hide Display Zoom Buttons</string>
    <string name="plan_display_size_prompt">Select the desired size of the point display radius (in pixels)</string>
    <string name="plan_selection_size_prompt">Select the desired size of the point selection area radius (in pixels)</string>
    <string name="plan_display_size_warning">Point display radius set to </string>
    <string name="plan_selection_size_warning">Point selection area radius set to </string>
    <string name="help_Distance_Measurement_t">Planning/Measurement Mode</string>
    <string name="help_Distance_Measurement">Planning tracks (sequence of points) can be manually created and saved to, or loaded from a GPX file:
	\n\t- Create a track of new points using long touches at the desired locations.
	\n\t- Tap on the Planning/Measurement control button at the upper right of the screen to open a menu giving the option to save the track as a plan-specific GPX file. The saved file will be the same as any standard GPX file but will have \"plan_\" added as a prefix to the file name.
	\n\t- Saved gpx files can be reloaded, edited and saved as often as required.
	\n\t- GPX Files that do not have the prefix \"plan_\" (e.g. saved GPS tracks) will not load as an editable track.
	\n\t- Points can be inserted before any existing point by tapping on the point and selecting \"Insert point before this\" option from the pop-up menu. Long touch anywhere on the map to insert the new point.
	\n\t- Points can be dragged to a new location and the location and distance information will automatically be adjusted.
	\n\nWhen Planning/Measurement mode is enabled, the cumulative distance between points created on the map is displayed.
	\n\n Various other display and control functions are available via the menus displayed after tapping a point, its information text box or the Planning/Measurement control button at the upper right of the screen.
	\n\t- Planning/Measurement mode can be turned on/off using the Measurement control button.
	\n\t- Other editing options are also available via the various menus.
	\n\t- Tap on any point to open a menu that provides options, including the amount of information displayed.
	\n\t- The size of the point displayed and the size of the screen area around the point that can be used to select the point are adjustable.
	\n\nDisplay zooming can be controlled using the + and - buttons on the left side of the screen. These buttons can be hidden using the Planning/Measurement control button menu.</string>
	<string name="help_Distance_Measurementq">Planning and Measurement</string>	
	<string name="osmand_planning_plugin_name">Planning and Measurement</string>
	<string name="osmand_planning_plugin_description">This plugin provides: \n 1. manual placing/saving/loading and measurement of distances between selected map locations.\n2. Display zooming</string>
=======
    <string name="prefer_motorways">Prefer motorways</string>
	<string name="prefer_in_routing_title">Prefer&#8230;</string>
	<string name="prefer_in_routing_descr">Prefer motorways</string>
>>>>>>> e6bb14db
    <string name="tip_recent_changes_1_2_t">Changes in 1.2:
    </string>
    <string name="max_speed_none">none</string>
    <string name="index_name_openmaps">OpenMaps EU</string>
    <string name="download_hillshade_item">Hillshade</string>
    <string name="download_hillshade_maps">Hillshade overlays</string>
    <string name="tip_recent_changes_1_1_2_t">Changes in 1.1.2:
		\n\t* Audio/video plugin enhancement (photos with EXIF information)
		\n\t* Usability fixed and restructured Contour lines plugin
		\n\t* Hillshade packages for Contour lines plugin
		\n\t* Bug fixes (suboptimal routing)
    </string>
    <string name="dist_control_start">start</string>
    <string name="local_indexes_cat_av">Audio/Video data</string>
    <string name="stop_routing_confirm">Are you sure you want to stop the navigation?</string>
    <string name="clear_dest_confirm">Are you sure you want to clear your destination point?</string>
    <string name="precise_routing_mode_descr">Enable precise routing to calculate precise routes without glitches. It is very limited by distance and doesn\'t use native library.</string>
    <string name="precise_routing_mode">Precise routing (alpha)</string>
    <string name="recording_context_menu_show">Show</string>
    <string name="recording_photo_description">Photo %1$s of %2$s</string>
    <string name="av_def_action_picture">Take a photo</string>
    <string name="recording_context_menu_precord">Take a photo</string>
    <string name="dropbox_plugin_description">Dropbox plugin allows to synchronize tracks and audio/video notes with your dropbox account.</string>
    <string name="dropbox_plugin_name">Dropbox plugin</string>
    <string name="animate_routing_using_gpx">Do you want to use existing GPX file?</string>
    <string name="intermediate_points_change_order">Change order</string>
    <string name="srtm_paid_version_msg">Please consider to buy the Contour lines plugin in the Google Play store to support further development.</string>
    <string name="srtm_paid_version_title">Contour lines plugin</string>
    <string name="av_def_action_choose">Select on request</string>
    <string name="av_def_action_video">Record video</string>
    <string name="av_def_action_audio">Record audio</string>
    <string name="av_widget_action_descr">Select default widget action</string>
    <string name="av_widget_action">Default widget action</string>
    <string name="av_video_format_descr">Select video output format</string>
    <string name="av_video_format">Video output format</string>
    <string name="av_use_external_recorder_descr">Use system recorder for video</string>
    <string name="av_use_external_recorder">Use system recorder</string>
    <string name="av_use_external_camera_descr">Use system application for photo</string>
    <string name="av_use_external_camera">Use camera app</string>
    <string name="av_settings_descr">Configure audio and video settings</string>
    <string name="av_settings">Audio/video settings </string>
    <string name="recording_error">Error ocurred while recording </string>
    <string name="recording_camera_not_available">Camera is not available</string>
    <string name="recording_is_recorded">Audio/video is being recorded. To stop it press the AV widget.</string>
    <string name="recording_playing">An audio from the specified recording is being played.\n%1$s</string>
    <string name="recording_open_external_player">Open external player</string>
    <string name="recording_delete_confirm">Do you want to remove this recording?</string>
    <string name="tip_recent_changes_1_1_0_t">Changes in 1.1.0:
		\n\t* Distance calculator plugin
		\n\t* Audio/video notes plugin
		\n\t* Contour lines plugin
		\n\t* Bug fixes
		\n\t* \'Touring view\' map style option with more map details, new road styles, more contrast, and Alpine hiking (SAC scale) option
		\n\t* EGM96 geoid offset correction for GPS altitude readings
    </string>
    <string name="recording_unavailable">unavailable</string>
    <string name="recording_context_menu_arecord">Take an audio note</string>
    <string name="recording_context_menu_vrecord">Take a video note</string>
    <string name="layer_recordings">Recording layer</string>
    <string name="recording_can_not_be_played">Recording can not be played</string>
    <string name="recording_context_menu_delete">Delete recording</string>
    <string name="recording_context_menu_play">Play</string>
    <string name="recording_description">Recording %1$s %2$s of %3$s</string>
    <string name="recording_default_name">recording</string>
    <string name="av_control_stop">stop</string>
    <string name="av_control_start">start</string>
    <string name="map_widget_av_notes">Audio/video notes</string>
    <string name="osmand_srtm_short_description_80_chars">OsmAnd plugin for offline contour lines</string>
    <string name="osmand_srtm_long_description_1000_chars">This plugin provides contour lines which can be displayed in OsmAnd\'s offline maps. The global data (between 70 degrees north and 70 degrees south) is based on measurements by SRTM (Shuttle Radar Topography Mission) and ASTER (Advanced Spaceborne Thermal Emission and Reflection Radiometer), an imaging instrument onboard Terra, the flagship satellite of NASA\'s Earth Observing System. ASTER is a cooperative effort between NASA, Japan\'s Ministry of Economy, Trade and Industry (METI), and Japan Space Systems (J-spacesystems).</string>
    <string name="osmand_distance_plugin_description">Measure the distance between two or more points. Add points by a short click and remove by a long press.</string>
    <string name="osmand_distance_plugin_name">Distance calculator</string>
    <string name="use_clear_distance_measurement">Click one more time to clear measurement points.</string>
    <string name="use_distance_measurement">Tap to mark a point, press and hold to delete previous points, click on measurement widget to exit.</string>
    <string name="map_widget_distancemeasurement">Distance measurement</string>
    <string name="audionotes_location_not_defined">Location to associate with the note is not defined yet. \"Use location...\" to assign a note to the specified location</string>
    <string name="monitoring_control_stop">stop</string>
    <string name="map_widget_audionotes">Audio notes</string>
    <string name="audionotes_plugin_description">Take audio/video notes during the trip</string>
    <string name="audionotes_plugin_name">Audio/video notes</string>
    <string name="index_srtm_parts">parts</string>
    <string name="index_srtm_ele">Contour lines</string>
    <string name="srtm_plugin_description">Facilitates downloading offline contour lines and hillshades (Settings -> Data Management -> Download -> Select desired map type).</string>
    <string name="srtm_plugin_name">Contour lines plugin</string>
    <string name="download_select_map_types">Other maps</string>
    <string name="download_roads_only_item">Roads only</string>
    <string name="download_srtm_maps">Contour lines</string>
    <string name="download_regular_maps">Regular maps</string>
    <string name="download_roads_only_maps">Roads-only maps</string>
    
	<string name="rendering_attr_noAdminboundaries_name">Hide boundaries</string>
	<string name="rendering_attr_noAdminboundaries_description">Suppress display of regional boundaries (admin levels 5-9)</string>
    <string name="osmodroid_plugin_old_ver_not_supported">OsMoDroid plugin has an old version and needs to be updated.</string>
    <string name="osmodroid_plugin_description">OsMoDroid plugin is OsmAnd extension for OsModroid application for live tracking features. Information about the service is available on http://esya.ru.</string>
    <string name="osmodroid_plugin_name">OsMoDroid plugin</string>
	<string name="tip_altitude_offset">Altitude Display - Offset Correction</string>
	<string name="tip_altitude_offset_t">\tMost GPS devices report altitude measurements in the ellipsoid-based WGS84 reference system, from which a conversion to locally used systems requires a position-dependent correction.
		\n\tA better approximation to these local systems is the EGM96 reference. OsmAnd now also supports the automatic display of altitudes in the EGM96 system.
		\n\tIn order to achieve this, simply download the file WW15MGH.DAC via Data Management (original is at http://earth-info.nga.mil/GandG/wgs84/gravitymod/egm96/binary/WW15MGH.DAC).
	</string>
    <string name="map_widget_max_speed">Speed limit</string>
    <string name="monitoring_control_start">GPX</string>
    <string name="route_descr_lat_lon">Lat %1$.3f, lon %2$.3f</string>
    <string name="route_descr_current_location">Current position</string>
    <string name="route_descr_from_to">From: %1$s\nTo: %2$s</string>
    <string name="route_descr_from_to_via">From: %1$s\nVia: %2$s\nTo: %3$s</string>
    <string name="no_buildings_found">No buildings found.</string>
    <string name="incremental_search_city">Search city incrementally</string>
    <string name="search_villages_and_postcodes">Search villages/postcode</string>
	<string name="rendering_attr_showRoadMaps_description">Select when to display roads-only maps:</string>
	<string name="rendering_attr_showRoadMaps_name">Roads-only maps</string>
    <string name="safe_mode_description">Run the application in safe mode (using slower Android instead of native code).</string>
    <string name="safe_mode">Safe mode</string>
    <string name="native_library_not_running">The application is running in safe mode (disable it in the Settings).</string>
    <string name="background_service_is_enabled_question">OsmAnd sleep mode service is still running. Do you want to turn it off?</string>
    <string name="tip_recent_changes_1_0_0_t">Changes in 1.0.0:
	\n\t* Improved routing: faster, more precise, up to 250 km
	\n\t* Introduce roads-only maps
	\n\t* Map does not lose position lock after interruptions
	\n\t* Enable sleep mode service during navigation
    </string>
    <string name="tip_recent_changes_0_8_4_t">Changes in 0.8.4:
	\n\t* Some bug fixes
	\n\t* Map does not lose position lock after interruptions
	\n\t* Enable sleep mode service during navigation
    </string>
    <string name="close_changeset">Close changeset</string>
	<string name="zxing_barcode_scanner_not_found">ZXing Barcode Scanner application not installed. Search in Google Play?</string>
	<string name="rendering_attr_roadColors_description">Select a road color scheme:</string>
	<string name="rendering_attr_roadColors_name">Road color scheme</string>
    <string name="map_widget_show_destination_arrow">Show destination direction</string>
    <string name="enable_plugin_monitoring_services">Enable tracking plugin to use position logging services (logging, live tracking)</string>
    <string name="non_optimal_route_calculation">Calculate possibly non-optimal route over long distances</string>
	<string name="gps_not_available">Please enable GPS in the settings</string>
    <string name="tip_recent_changes_0_8_3_t">Changes in 0.8.3:
	\n\t* Waypoints
	\n\t* Improved route guidance
	\n\t* Added a setting which allows to avoid motorways while building a route
	\n\t* Added one more type of roads for bicycles to the map (Cycleway=track)
	\n\t* Bug fixes
	</string>
	<string name="map_widget_monitoring_services">Logging services</string>
	<string name="no_route">No route</string>
	<string name="delete_target_point">Remove waypoint</string>
	<string name="target_point">Waypoint %1$s</string>
    <string name="intermediate_point">Waypoint %1$s</string>
    <string name="navigate_to">Set as destination</string>
    <string name="context_menu_item_last_intermediate_point">Add as last waypoint</string>
    <string name="context_menu_item_first_intermediate_point">Add as first waypoint</string>
    <string name="add_as_last_destination_point">Add as last waypoint</string>
    <string name="add_as_first_destination_point">Add as first waypoint</string>
    <string name="replace_destination_point">Replace destination point</string>
    <string name="new_destination_point_dialog">You already have destination point set.</string>
    <string name="target_points">Waypoints</string>
    <string name="intermediate_point_too_far">Waypoint %1$s too far from nearest road.</string>
    <string name="arrived_at_intermediate_point">You have arrived at your waypoint</string>
    <string name="context_menu_item_intermediate_point">Add as waypoint</string>
    <string name="map_widget_intermediate_distance">Waypoint</string>
    <string name="ending_point_too_far">Ending point too far from nearest road.</string>
    <string name="btn_add_tag">Add Tag</string>
    <string name="btn_advanced_mode">Advanced Mode&#8230;</string>
    <string name="poi_filter_parking">Parking</string>
    <string name="poi_filter_emergency">Emergency</string>
    <string name="poi_filter_public_transport">Public Transport</string>
    <string name="poi_filter_entertainment">Entertainment</string>
    <string name="poi_filter_accomodation">Accomodation</string>
    <string name="poi_filter_restaurants">Restaurants</string>
    <string name="poi_filter_sightseeing">Sightseeing</string>
    <string name="poi_filter_car_aid">Car aid</string>
	<string name="poi_filter_food_shop">Food shop</string>
	<string name="poi_filter_for_tourists">For tourists</string>
	<string name="poi_filter_fuel">Fuel</string>
	<string name="show_warnings_title">Show alarms&#8230;</string>
	<string name="show_warnings_descr">Configure traffic warnings (speed limits, forced stops, speed bumps), speed camera warnings, and lane information</string>
	<string name="use_compass_navigation_descr">Use the compass when no heading is detected otherwise</string>
	<string name="use_compass_navigation">Use compass</string>
	<string name="avoid_motorway">Avoid motorways</string>
	<string name="auto_zoom_map_descr">Auto zoom map according to your speed (while map is synchronized with current position)</string>
	<string name="auto_zoom_map">Auto zoom map</string>
	<string name="snap_to_road_descr">Snap position to roads during navigation</string>
	<string name="snap_to_road">Snap to road</string>
	<string name="tip_recent_changes_0_8_2_t">Changes in 0.8.2:
		\n\t* Improved Routing
		\n\t* Dynamic map widgets
		\n\t* Map settings moved to map screen
		\n\t* Lock screen button with logging services
		\n\t* Fixed Arabic, Kannada scripting and RTL languages 
	</string>
	<string name="osmand_short_description_80_chars">OsmAnd is an open source navigation application for offline and online maps</string>
	<string name="osmand_long_description_1000_chars">
		OsmAnd (OSM Automated Navigation Directions)

		OsmAnd is an open source navigation application with access to a wide variety of global OpenStreetMap (OSM) data. All map data (vector or tile maps) can be stored on the phone memory card for offline usage. OsmAnd also offers offline and online routing functionality including turn-by-turn voice guidance.

		Some of the core features:
		- Complete offline functionality (store downloaded vector or tile maps in a selectable folder)
		- Compact offline vector maps for the whole world available
		- Download of country or region maps directly from the app 
		- Overlay of several map layers possible, like GPX or navigation tracks, Points of Interest, favorites, contour lines, public transportation stops, additional maps with customizable transparency
		- Offline search for addresses and places (POIs)
		- Offline routing for short distances (experimental)
		- Car, bicycle, and pedestrian modes with:
		-  optional automated day/night view switching
		-  optional speed-dependent map zooming
		-  optional map alignment according to compass or direction of motion
		-  optional lane guidance, speed limit display, recorded and TTS voices

		Limitations of this free version of OsmAnd:
		- Number of map downloads limited
		- No access to Wikipedia offline POIs

		OsmAnd is actively being developed and our project and its further progress relies on financial contributions to fund the development and testdriving new functionality. Please consider buying OsmAnd+, or funding specific new features or making a general donation on osmand.net.
	</string>
	<string name="osmand_plus_short_description_80_chars">OsmAnd is an open source navigation application for offline and online maps</string>
	<string name="osmand_plus_long_description_1000_chars">
		OsmAnd+ (OSM Automated Navigation Directions)

		OsmAnd+ is an open source navigation application with access to a wide variety of global OpenStreetMap (OSM) data. All map data (vector or tile maps) can be stored on the phone memory card for offline usage. OsmAnd also offers offline and online routing functionality including turn-by-turn voice guidance.

		OsmAnd+ is the paid application version, by buying it you support the project, fund the development of new features, and receive the latest updates.

		Some of the core features:
		- Complete offline functionality (store downloaded vector or tile maps in a selectable folder)
		- Compact offline vector maps for the whole world available
		- Unlimited downloading of country or region maps directly from the app 
		- Offline Wikipedia feature (download Wikipedia POIs), great for sightseeing
		- Overlay of several map layers possible, like GPX or navigation tracks, Points of Interest, favorites, contour lines, public transportation stops, additional maps with customizable transparency
		- Offline search for addresses and places (POIs)
		- Offline routing for short distances (experimental)
		- Car, bicycle, and pedestrian modes with:
		-  optional automated day/night view switching
		-  optional speed-dependent map zooming
		-  optional map alignment according to compass or direction of motion
		-  optional lane guidance, speed limit display, recorded and TTS voices
	</string>
	<string name="tip_update_index">Update of Offline Data</string>
	<string name="tip_update_index_t">\tHaving up-to-date map data is essential. OsmAnd provides a data manager which can check for available offline data updates.
		\n\tTo check for updates go to \'Settings\' -> \'Data Management\' -> \'Download offline data\'. After region list is retrieved from the internet, you can select option \'Menu\' -> \'Filter downloaded\' to indicate updates only for data already on your device.
		\n\tEntries in \'green\' indicate data files identical on device and server
		\n\tEntries in \'blue\' indicate available updates on server
		\n\tEntries in italic font indicate data de-activated on the device</string>
	<string name="filterpoi_activity">Create POI filter</string>
	<string name="recalculate_route_to_your_location">Transport mode:</string>
	<string name="select_navigation_mode">Select transport mode</string>
	<string name="monitor_preferences">Tracking</string>
	<string name="day_night_info_description">Sunrise: %1$s \nSunset: %2$s</string>
	<string name="day_night_info">Day/night info</string>
	<string name="map_widget_day_night">Day/night map</string>
	<string name="map_widget_vector_attributes">Rendering attributes:</string>
	<string name="map_widget_renderer">Map style</string>
	<string name="live_monitoring_mode_off">Start\n live tracking</string>
	<string name="live_monitoring_mode_on">Stop\n live tracking</string>
	<string name="position_on_map_descr">Choose location of position marker on the map</string>
	<string name="position_on_map">Position marker</string>
	<string name="layer_map_appearance">Configure screen&#8230;</string>
	<string name="show_lanes">Show lanes</string>
	<string name="avoid_unpaved">Avoid unpaved roads</string>
	<string name="avoid_ferries">Avoid ferries</string>
	<string name="avoid_in_routing_title">Avoid&#8230;</string>
	<string name="avoid_in_routing_descr">Avoid toll roads, unpaved, ferries</string>
	<string name="map_widget_fluorescent">Fluorescent routes</string>
	<string name="map_widget_show_ruler">Ruler</string>
	<string name="map_widget_appearance">Miscellaneous:</string>
	<string name="map_widget_view_direction">Viewing direction</string>
	<string name="map_widget_transparent">Transparent skin</string>
	<string name="monitoring_mode_off">Record GPX</string>
	<string name="monitoring_mode_on">Stop\n GPX rec.</string>
	<string name="bg_service_sleep_mode_off">Enable\n sleep mode</string>
	<string name="bg_service_sleep_mode_on">Stop\n sleep mode</string>
	<string name="gps_wakeup_interval">GPS wake-up interval: %s</string>
	<string name="int_continuosly">Continuous</string>
	<string name="screen_is_locked">To unlock screen press lock icon</string>
	<string name="map_widget_top_text">Street name</string>
	<string name="map_widget_config">Configure screen</string>
	<string name="map_widget_map_select">Map source</string>
	<string name="map_widget_back_to_loc">Where am I</string>
	<string name="map_widget_lock_screen">Lock screen</string>
	<string name="map_widget_compass">Compass</string>
	<string name="map_widget_top_stack">Status bar:</string>
	<string name="map_widget_reset">Reset to default</string>
	<string name="map_widget_right_stack">Right panel:</string>
	<string name="map_widget_left_stack">Left panel:</string>
	<string name="map_widget_parking">Parking</string>
	<string name="map_widget_monitoring">GPX recording</string>
	<string name="map_widget_speed">Speed</string>
	<string name="map_widget_distance">Destination</string>
	<string name="map_widget_altitude">Altitude</string>
	<string name="map_widget_time">Time to go</string>
	<string name="map_widget_next_turn">Next turn</string>
	<string name="map_widget_next_turn_small">Next turn (small)</string>
	<string name="map_widget_next_next_turn">Second next turn</string>
	<string name="map_widget_mini_route">Mini route map</string>
	<string name="bg_service_screen_lock">Lock screen</string>
	<string name="bg_service_screen_unlock">Unlock screen</string>
	<string name="bg_service_screen_lock_toast">The screen is locked</string>
	<string name="bg_service_interval">Set wake-up interval:</string>
	<string name="show_cameras">Show speed cameras</string>
	<string name="show_speed_limits">Show traffic warnings</string>
	<string name="avoid_toll_roads">Avoid toll roads</string>
	<string name="continue_follow_previous_route_auto">Previous navigation was unfinished. Continue following it? (%1$s seconds)</string>
	<string name="route_updated_loc_found">Route will be calculated once position is found</string>
	<string name="osmand_parking_hours">Hours</string>
	<string name="osmand_parking_minutes">Minutes</string>
	<string name="osmand_parking_position_description_add_time">The car was parked at:</string>
	<string name="tip_recent_changes_0_8_1_t">Changes in 0.8.1:
		\n\t* More precise routes (a bit slower)
		\n\t* Smart and fast Route recalculation
		\n\t* Direction by lanes
		\n\t* Information about speed limits, speed cams, and speed bumps 
		\n\t* Improved voice guidance on highways
		\n\t* Parking plugin (\'Where is my car parked at?\')
		\n\t* Enable/disable logging widget
	</string>
	<string name="select_animate_speedup">Select animate route acceleration</string>
    	<string name="global_app_allocated_memory_descr">Allocated memory %1$s MB (Android limit %2$s MB, Dalvik %3$s MB).</string>
	<string name="global_app_allocated_memory">Allocated memory</string>
	<string name="native_app_allocated_memory_descr">Total native memory allocated by app %1$s MB (Dalvik %2$s MB, other %3$s MB).
		Proportional memory %4$s MB (Android limit %5$s MB, Dalvik %6$s MB).</string>
	<string name="native_app_allocated_memory">Total native memory</string>
	<string name="update_downlod_list">Reload list</string>
	<string name="starting_point_too_far">Starting point too far from nearest road.</string>
	<string name="shared_location">Shared location</string>
	<string name="osmand_parking_event">Pick up the car from parking</string>
	<string name="osmand_parking_warning">Warning</string>
	<string name="osmand_parking_warning_text">Notification to pick up your car was previously added to your Calendar. It will remain there until you will delete it manually.</string>    
	<string name="osmand_parking_time_limit_title">Set the time limit of parking</string>
	<string name="osmand_parking_delete_confirm">Do you want to remove the location of the parked car?</string>
	<string name="osmand_parking_delete">Delete a parking marker</string>
	<string name="osmand_parking_choose_type">Choose the type of parking</string>
	<string name="osmand_parking_lim_text">Time-limited</string>
	<string name="osmand_parking_no_lim_text">Time-unlimited</string>
	<string name="osmand_parking_add_event">Add a notification to Calendar application</string>
	<string name="osmand_parking_time_limit">Time-limited parking</string>
	<string name="osmand_parking_time_no_limit">Time-unlimited parking</string>
	<string name="osmand_parking_position_description">The position of your parked car. %1$s</string>
	<string name="osmand_parking_position_description_add">To pick up the car at:</string>
	<string name="osmand_parking_pm">PM</string>
	<string name="osmand_parking_am">AM</string>
	<string name="osmand_parking_position_name">Parking point</string>
	<string name="osmand_parking_plugin_description">This plugin allows to store the location of your parked car.</string>
	<string name="osmand_parking_plugin_name">Parking Position Plugin</string>
	<string name="context_menu_item_add_parking_point">Mark as a parking position</string>
	<string name="context_menu_item_delete_parking_point">Delete a parking marker</string>
	<string name="gpxup_public">Public</string>
	<string name="gpxup_identifiable">Identifiable</string>
	<string name="gpxup_trackable">Trackable</string>
	<string name="gpxup_private">Private</string>
	<string name="asap">ASAP</string>
	<string name="save_route_as_gpx">Save route as GPX file</string>
	<string name="route_roundabout">Roundabout: take %1$d exit and go</string>
	<string name="route_kl">Keep left and go</string>
	<string name="route_kr">Keep right and go</string>
	<string name="rendering_attr_noPolygons_description">Make all areal land features on map transparent</string>
	<string name="rendering_attr_noPolygons_name">Hide polygons</string>
	<string name="rendering_attr_appMode_name">Rendering mode</string>
	<string name="rendering_attr_appMode_description">Optimize map for</string>
	<!-- string name="rendering_attr_contourLines_description">Select minimum zoom level to display in map if available. Separate contour data needed.</string -->
	<string name="rendering_attr_contourLines_description">Display from zoom level (requires contour data):</string>
	<string name="rendering_attr_contourLines_name">Show contour lines</string>
	<string name="rendering_attr_hmRendered_description">Increase amount of map detail shown</string>
	<string name="rendering_attr_hmRendered_name">Show more map detail</string>
	<string name="local_index_routing_data">Routing data</string>
	<string name="navigate_point_format">Format:</string>
	<string name="poi_search_desc">POI (Point of interest) search</string>
	<string name="address_search_desc">Address search</string>
	<string name="navpoint_search_desc">Coordinates</string>
	<string name="transport_search_desc">Transportation search</string>
	<string name="favourites_search_desc">Favorites search</string>
	<string name="history_search_desc">Search history</string>
	<string name="offline_navigation_not_available">OsmAnd offline navigation is temporarily not available.</string>
	<string name="left_side_navigation">Left-hand driving</string>
	<string name="left_side_navigation_descr">Select for countries with left-hand traffic</string>
	<string name="download_link_and_local_description">Click here to download or update offline data. \nClick any existing item to see more details, press and hold to deactivate or delete. Current data on device (%1$s free):</string>
	<string name="unknown_from_location">Starting point is not yet determined</string>
	<string name="unknown_location">Position not yet known</string>
	<string name="context_menu_item_directions">Directions to here</string>
	<string name="modify_transparency">Modify transparency (0 - transparent, 255 - opaque)</string>
	<string name="confirm_interrupt_download">Do you want to interrupt file downloading?</string>
	<string name="first_time_msg">Thank you for using OsmAnd. For many features of this application you need some regional offline data which you can download via \'Settings\' ->  \'Data Management\'. Afterwards you will be able to view maps, locate addresses, look up POIs, and find public transportation.</string>    
	<string name="basemap_was_selected_to_download">Basemap is required for proper application functioning and was selected to download.</string>
	<string name="select_index_file_to_download">Nothing was found. If you can\'t find your region, you can make it yourself (see http://osmand.net).</string>
	<string name="local_indexes_cat_tile">Online and tile maps</string>
	<string name="local_indexes_cat_map">Offline maps (vector)</string>
	<string name="gpx_index_settings_descr"> (includes GPX analyzer)</string>
	<string name="index_settings_descr">Download maps and manage offline data stored on your device</string>
	<string name="map_online_plugin_is_not_installed">Enable online maps plugin to select different map sources</string>
	<string name="map_online_data">Online and tile maps</string>
	<string name="map_online_data_descr">Use online maps (download and cache tiles on SD card)</string>
	<string name="online_map_settings">Online maps</string>
	<string name="online_map_settings_descr">Configure online or cached tile map sources</string>
	<string name="map_settings">Map Settings</string>
	<string name="map_settings_descr">Configure the map display</string>
	<string name="osmand_rastermaps_plugin_description">Show settings to configure a variety of online or cached tile maps as base map or as overlay / underlay maps. These maps can also be prepared offline and copied to the OsmAnd folder.</string>
	<string name="osmand_background_plugin_description">Show settings to enable tracking and navigation in sleep (screen off) mode via periodically waking up the GPS device.</string>
	<string name="osmand_accessibility_description">Show settings for special accessibility features.</string>
	<string name="extra_settings">Advanced settings</string>
	<string name="osmand_monitoring_description">Show settings facilitating to record your trips to GPX files or to live track using a web service.</string>
	<string name="osmand_extra_settings_description">Display settings for advanced map configuration (like increase map details) and some device-specifics.</string>
	<string name="osmand_development_plugin_description">Show settings for development and debugging features like animated navigation or rendering performance display.</string>
	<string name="plugins_screen">Plugins</string>
	<string name="select_plugin_to_activate">Touch a Plugin to activate or deactivate it. (Restarting OsmAnd may be required.)</string>
	<string name="prefs_plugins_descr">Plugins activate advanced settings and additional functionality</string>
	<string name="prefs_plugins">Plugins</string>
	<string name="tip_recent_changes_0_8_0_t">Changes in 0.8.0:
		\n\t- *Plugin functionality*
		\n\t    - Most functionality is grouped by features and can be enabled/disabled in the Settings/Plugins.
		You can enable (online or cached) tile map sources, tracking settings, and many other new and previously existing features.     
		\n\t- *New offline map data support*
		\n\t    - Map rendering becomes faster and more precise (coastline and flooded area problems are mainly fixed). 
		\n\t    - You need to download completely new offline data (old data will not be supported anymore)
		\n\t- *Offline Routing* 
		\n\t	- Offline routing becomes more robust
		\n\t  *Usability and UI experience*
		\n\t	- Improved in many areas		
	</string>
	<string name="osm_editing_plugin_description">Show settings needed for OSM feedback like collecting / modifying OSM POI objects, opening / commenting OSM bugs, and contributing recorded GPX files (requires OSM credentials).</string>
	<string name="vector_maps_may_display_faster_on_some_devices">Vector maps likely display faster. May not work well on some devices.</string>
	<string name="play_commands_of_currently_selected_voice">Play commands of currently selected voice</string>
	<string name="debugging_and_development">OsmAnd development</string>
	<string name="native_rendering">Native rendering</string>
	<string name="test_voice_prompts">Test voice prompts</string>    
	<string name="switch_to_raster_map_to_see">No offline vector map present for this location. You can download one in Settings (Data Management), or switch to online maps.</string>
	<string name="tip_recent_changes_0_7_2_t">Changes in 0.7.2:
		\n\t- Native rendering for all devices
		\n\t- Offline POI editing
		\n\t- Accessibility
		\n\t- Lots of bug fixes
	</string>
	<string name="send_files_to_osm">Send GPX files to OSM?</string>
	<string name="gpx_visibility_txt">Visibility</string>
	<string name="gpx_tags_txt">Tags</string>
	<string name="gpx_description_txt">Description</string>
	<string name="validate_gpx_upload_name_pwd">Please specify OSM user name and password to upload GPX files.</string>
    	<string name="default_buttons_support">Support</string>
	<string name="support_new_features">Support new features</string>
	<string name="support_new_features_descr">Donate to see new features implemented in the application</string>
	<string name="show_ruler_level">Display ruler</string>	
	<string name="info_button">Info</string>
	<string name="back_to_location">Back to position</string>
	<string name="help">Help</string>
	<string name="show_details">Show details</string>
	<string name="accessibility_extensions_descr">Accessibility extensions for old Android versions</string>
	<string name="accessibility_extensions">Accessibility extensions</string>
	<string name="accessibility_mode">Accessibility mode</string>
	<string name="accessibility_mode_descr">Turns on the accessibility features</string>
	<string name="accessibility_on">On</string>
	<string name="accessibility_off">Off</string>
	<string name="accessibility_default">According to the global system setting</string>
	<string name="backToMenu">Back To Menu</string>
	<string name="zoomOut">Zoom out</string>
	<string name="zoomIn">Zoom in</string>
	<string name="zoomIs">Zoom is</string>
	<string name="north">north</string>
	<string name="north_north_east">north-north-east</string>
	<string name="north_east">north-east</string>
	<string name="east_north_east">east-north-east</string>
	<string name="east">east</string>
	<string name="east_south_east">east-south-east</string>
	<string name="south_east">south-east</string>
	<string name="south_south_east">south-south-east</string>
	<string name="south">south</string>
	<string name="south_south_west">south-south-west</string>
	<string name="south_west">south-west</string>
	<string name="west_south_west">west-south-west</string>
	<string name="west">west</string>
	<string name="west_north_west">west-north-west</string>
	<string name="north_west">north-west</string>
	<string name="north_north_west">north-north-west</string>
	<string name="front">Front</string>
	<string name="front_right">Front right</string>
	<string name="right">Right</string>
	<string name="back_right">Back right</string>
	<string name="back">Back</string>
	<string name="back_left">Back left</string>
	<string name="left">Left</string>
	<string name="front_left">Front left</string>
	<string name="oclock">o\'clock</string>
	<string name="towards">towards</string>
	<string name="accuracy">Accuracy</string>
	<string name="altitude">Altitude</string>
	<string name="no_info">No info</string>
	<string name="direction_style_sidewise">Sidewise (8 sectors)</string>
	<string name="direction_style_clockwise">Clockwise (12 sectors)</string>
	<string name="settings_direction_style">Direction style</string>
	<string name="settings_direction_style_descr">Choose style to express relative directions while moving</string>
	<string name="auto_announce_on">Start autoannouncing</string>
	<string name="auto_announce_off">Stop autoannouncing</string>
	<string name="scroll_map_by_gestures_descr">Scroll map by gestures on the touchscreen</string>
	<string name="scroll_map_by_gestures">Natural map scrolling</string>
	<string name="i_am_here">I am here</string>
	<string name="zoom_by_trackball_descr">Change map zooming by horizontal trackball moves</string>
	<string name="zoom_by_trackball">Use trackball for zoom control</string>
	<string name="use_short_object_names_descr">Use short object names in touch exploration mode</string>
	<string name="use_short_object_names">Use object names</string>
	<string name="accessibility_preferences_descr">Accessibility related preferences</string>
	<string name="accessibility_preferences">Accessibility</string>
	<string name="rendering_out_of_memory">Not enough process memory to display selected area</string>
	<string name="use_fluorescent_overlays">Fluorescent overlays</string>
	<string name="use_fluorescent_overlays_descr">Use fluorescent colors to display tracks and routes</string>
	<string name="offline_edition">Offline editing</string>
	<string name="offline_edition_descr">Always use offline editing</string>
	<string name="tip_recent_changes_0_7_1_t">Changes in 0.7.1:
		\n\t- Offline POI editing 
		\n\t- Live Tracking option - send coordinates to web service periodically (read how to setup your own web service in HowTo Articles)
		\n\t- Show currently recorded track on map
		\n\t- Direction detection: \'Make U-turn\' is indicated and announced when heading in opposite direction or after missing a turn
		\n\t- New voice prompt \'Route recalculated\'
		\n\t- Optical indication of an imminent turn within 100m by diretion arrow changing color
		\n\t- Actuality also of deactivated index files now shown on Download screen in dark green and dark blue
		\n\t- Other changes
	</string>
	<string name="update_poi_does_not_change_indexes">POI changes inside application do not affect downloaded map files, changes are saved to local file instead.</string>
	<string name="local_openstreetmap_uploading">Uploading…</string>
	<string name="local_openstreetmap_were_uploaded">{0} POI/Bugs were uploaded</string>
	<string name="local_openstreetmap_uploadall">Upload all</string>
	<string name="local_openstreetmap_items"></string>
	<string name="local_openstreetmap_show">Show on map</string>
	<string name="local_openstreetmap_upload">Upload modification to OSM</string>
	<string name="local_openstreetmap_delete">Delete modification</string>
	<string name="local_openstreetmap_descr_title">Asynchronous OSM editing:</string>
	<string name="local_openstreetmap_settings">Locally saved OSM POIs/Bugs</string>
	<string name="local_openstreetmap_settings_descr">Show and manage OSM POIs/Bugs noted in local database</string>
	<string name="live_monitoring_descr">Send tracking to a specified web service</string>
	<string name="live_monitoring">Online live tracking</string>
	<string name="live_monitoring_interval_descr">Specify live tracking interval</string>
	<string name="live_monitoring_interval">Live tracking interval</string>
	<string name="live_monitoring_url_descr">Specify the web address with parameter syntax: lat={0}, lon={1}, timestamp={2}, hdop={3}, altitude={4}, speed={5}</string>
	<string name="live_monitoring_url">Live tracking web address</string>
	<string name="gpx_monitoring_disabled_warn">Please enable \'Log track to GPX file\' settings.</string>
	<string name="show_current_gpx_title">Show current track</string>
	<string name="tip_recent_changes_0_7_0_t">Changes in 0.7.0:
		\n\t- Offline wikipedia data with articles
		\n\t- Updated maps
		\n\t- Other small features
	</string>    
	<string name="free_version_message">This free OsmAnd version is limited to %1$s downloads %2$s and does not support offline Wikipedia articles.</string>
	<string name="free_version_title">Free version</string>
	<string name="poi_context_menu_showdescription">Show POI description</string>
	<string name="index_name_north_america">North America</string>
	<string name="index_name_us">North America - United States</string>
	<string name="index_name_central_america">Central America</string>
	<string name="index_name_south_america">South America</string>
	<string name="index_name_europe">Europe</string>
	<string name="index_name_france">Europe - France</string>
	<string name="index_name_germany">Europe - Germany</string>
	<string name="index_name_russia">Europe/Asia - Russia</string>
	<string name="index_name_africa">Africa</string>
	<string name="index_name_asia">Asia</string>
	<string name="index_name_oceania">Oceania</string>
	<string name="index_name_other">Worldwide and topic maps</string>
	<string name="index_name_wiki">Worldwide Wikipedia POIs</string>
	<string name="index_name_voice">Voice packs (recorded)</string>
	<string name="index_name_tts_voice">Voice packs (TTS)</string>
	<string name="amenity_type_wikiosm">Wikipedia (offline)</string>
	<string name="amenity_type_user_defined">User defined</string>
	<string name="fav_export_confirmation">File with previously exported favorites already exists. Do you want to replace it?</string>
	<string name="profile_settings">Profile Specific Settings</string>
	<string name="settings_preset">User Profile</string>
	<string name="settings_preset_descr">Select a user profile with custom map and navigation settings.</string>
	<string name="routing_settings">Navigation</string>
	<string name="routing_settings_descr">Specify options for the navigation</string>
	<string name="global_settings">Global Settings</string>
	<string name="index_settings">Data Management</string>
	<string name="general_settings">General</string>
	<string name="general_settings_descr">Configure display and common settings for the application</string>
	<string name="global_app_settings">Global app settings</string>
	<string name="user_name">Your OSM user name</string>
	<string name="user_name_descr">Needed for openstreetmap.org submissions</string>
	<string name="user_password">Your OSM password</string>
	<string name="user_password_descr">Needed for openstreetmap.org submissions</string>
	<string name="osmand_service">Sleep mode functionality</string>
	<string name="osmand_service_descr">Use to run OsmAnd while screen is off</string>
	<string name="tip_rotation_switching">Map Orientation</string>
	<string name="tip_rotation_switching_t_v2">\tYou can toggle whether and how the map display is rotated by repeatedly clicking on the map screen\'s compass icon.
		\n\tThe choices are:
		\n\t\'Don\'t rotate (north is up)\' - Map will not be rotated. North will be always up
		\n\t\'To direction of movement\' - Map will continuously be aligned with your heading
		\n\t\'To compass\' - Map will continuously be aligned with device compass reading
	</string>
	<string name="binary_map_download_success">Download successful.\n\t\n\tTo use activate \'Menu\' -> \'Define View\' -> \'Map source&#8230;\' -> \'Offline vector maps\'.</string>
	<string name="tip_day_night_mode">Day/Night Mode</string>
	<string name="tip_day_night_mode_t_v2">\tThe map appearance can for some vector maps be changed between day (brighter) and night (darker).
		\n\tNight colors are safer for night driving.
		\n\tYou can set a policy for day/night switching in \'Menu\' -> \'Configure screen&#8230;\' ->\'Day/night map\'.
		\n\tChoices are:
		\n\t\'Sunrise/Sunset\' - automatic mode, controlled by position of the sun (default)
		\n\t\'Day\' - always use day mode
		\n\t\'Night\' - always use night mode 
		\n\t\'Light sensor\' - map appearance is controlled by light sensor of your device (only if equipped)
	</string>	
	<string name="tip_osm_improve">Improving OSM Data</string>
	<string name="tip_osm_improve_t">\tOsmAnd uses maps based on Openstreetmap.org (OSM) data and -besides map viewing and navigation- can be used to improve OSM data quality. You can easily create and upload new POI or OSM bug reports with just a few clicks!
		\n\tFor this you need to first provide your OSM login information in \'Settings\' -> \'General settings\' -> \'OSM editing\'.
		\n\tTo add a new POI use option \'Create POI\' in the map context menu. Proceed with entering the information about the new POI in \'Create POI\' dialog and finally commit it.
		\n\tErrors in maps can immediately be reported via OSM bug, and OSM community can then faster fix this problem.
		\n\tTo add a OSM bug use option \'Open OSM bug\' in the map context menu. Then enter the detailed description of the problem and finally post it using the \'Add\' button.
		\n\tPlease note that Internet connectivity is needed for OSM POI and and OSM bug contributions.</string>
	<string name="download_files_not_enough_space">There is not enough free space to download %1$s MB (free: %2$s).</string>
	<string name="download_files_question_space">Free space now {2} MB! Download {0} file(s) ({1} MB)?</string>
	<string name="tip_select_destination_point">Select Destination</string>
	<string name="tip_select_destination_point_t">\tYou can select a destination directly in the map (context menu, then \'Set as destination\'), in all search activities, or via long pressing an entry in your \'List of Favorite Points\'. 
		\n\tThe destination is marked as an orange disk on the map and OsmAnd displays the distance to it and the direction to it (orange triangle).
	</string> 
	<string name="tip_recent_changes_0_6_9_t">Changes in 0.6.9 :
		\n\t- Improved offline map rendering
		\n\t- Fast Native offline rendering - look in experimental features (may not work on some devices)
		\n\t- Massive look and feel changes
		\n\t- Altitude info
		\n\t- New translations (Vienamese, Polish)
		\n\t- Other small features
	</string>
	<string name="use_transparent_map_theme">Transparent theme</string>
	<string name="native_library_not_supported">Native library is not supported on this device.</string>
	<string name="init_native_library">Initializing native library&#8230;</string>
	<string name="choose_auto_follow_route">Auto-center map view</string>
	<string name="choose_auto_follow_route_descr">Time until map view synchronizes with current position</string>
	<string name="auto_follow_route_never">Never</string>
	<string name="auto_follow_route_navigation">Auto-center nav only</string>
	<string name="auto_follow_route_navigation_descr">Auto-center map view only while navigating.</string>
	<string name="auto_follow_location_enabled">Auto-center map view in use.</string>
	<string name="pref_vector_rendering">Vector renderer specific options</string>
	<string name="pref_overlay">Overlay / underlay</string>
	<string name="pref_raster_map">Map source settings</string>
	<string name="pref_vector_map">Vector map settings</string>
	<string name="delete_confirmation_msg">Delete %1$s?</string>
	<string name="city_type_suburb">Suburb</string>
	<string name="city_type_hamlet">Hamlet</string>
	<string name="city_type_village">Village</string>
	<string name="city_type_town">Town</string>
	<string name="city_type_city">City</string>
	<string name="layer_poi_label">POI labels</string>
	<string name="animate_route_off">Stop animation</string>
	<string name="animate_route">Start animation</string>
	<string name="tip_recent_changes_0_6_8_t">Changes in 0.6.8:
		\n\t- Completely redesigned search (POI, Address)! Make address search much faster and more responsive. Create one Search interface with many different options.
		\n\t- Implement POI search by name in big areas (countries)  
		\n\t- Fix flickering map screen for tablets (Issue 641)
		\n\t- Auto-center map view option (Issue 356)
		\n\t- GPX navigation moved to \'Directions\' and \'Save Directions\' moved to \'About route\'
		\n\t- POI data included in .obf file (all download indexes after 01/10/11) 
		\n\t- Voice prompt fixes (GPS position fix, omitting first command) 
		\n\t- Small improvements
	</string>
	<string name="file_can_not_be_renamed">File can not be renamed.</string>
	<string name="file_with_name_already_exists">File with that name already exists.</string>
	<string name="gpx_navigation">GPX route</string>
	<string name="poi_query_by_name_matches_categories">Several POI categories found matching the query:</string>
	<string name="data_to_search_poi_not_available">Local data to search POI is not present.</string>
	<string name="poi_filter_by_name">Search by name</string>
	<string name="old_poi_file_should_be_deleted">The POI data file \'%1$s\' is redundant and can be deleted.</string>
	<string name="update_poi_file_not_found">Local file to maintain POI changes not found and could not be created.</string>
	<string name="button_upgrade_osmandplus">Upgrade OsmAnd+</string>
	<string name="map_version_changed_info">Server contains map files not compatible with your current version of the application. To download and use them, please upgrade the application to newer version.</string>
	<string name="local_index_mi_rename">Rename</string>
	<string name="show_gpx_route">Show on map</string>
	<string name="poi_filter_nominatim">Online Nominatim</string>
	<string name="search_select_point">Select</string>
	<string name="search_position_current_location_search">Searching position&#8230;</string>
	<string name="search_position_current_location_found">Position (found)</string>
	<string name="search_position_address">Address&#8230;</string>
	<string name="search_position_favorites">Favorites&#8230;</string>
	<string name="search_position_undefined">Undefined</string>
	<string name="search_position_fixed">Fixed</string>
	<string name="search_position_current_location">Current position&#8230;</string>
	<string name="search_position_map_view">Last map view</string>
	<string name="select_search_position">Search near:</string>
	<string name="context_menu_item_search">Search near here</string>
	<string name="tip_recent_changes_0_6_7_t">Recent changes for 0.6.7:
		\n\t- Offline data manager (download, delete, activate / deactivate offline data directly in OsmAnd)
		\n\t- Favorite points and groups (categorize, delete, manage favorites)
		\n\t- GPX Explorer in application (view track detail, distance, average speed, elevation, etc.)
		\n\t- GPX navigation (more options, continue navigation after crash, support roundabouts)
		\n\t- Function to save route as GPX track for offline use
		\n\t- Improve GPX monitoring  (filter some inaccurate position and save accuracy/elevation/speed)
		\n\t- Upload GPX to OSM community (http://download.osmand.net/gpx/)
		\n\t- Improve vector rendering
		\n\t- Improvement of TTS engine (announce exact distance, enable miles)
		\n\t- Bug fixes
	</string>
	<string name="save_route_dialog_title">Save route as GPX track</string>
	<string name="route_successfully_saved_at">Route successfully saved as \'%1$s\'.</string>
	<string name="filename_input">File name: </string>
	<string name="file_with_name_already_exist">File with same name already exists.</string>
	<string name="default_buttons_save">Save</string>
	<string name="menu_save_directions">Save directions</string>
	<string name="local_index_upload_gpx_description">Upload GPX files to OSM community. They will be used to improve maps.</string>
	<string name="local_index_items_uploaded">%1$d of %2$d item(s) successfully uploaded.</string>
	<string name="local_index_mi_upload_gpx">Send to OSM</string>
	<string name="show_more_map_detail">Show more map detail</string>
	<string name="show_more_map_detail_descr">Show some vector map detail (roads etc.) at lower zooms already</string>
	<string name="favourites_delete_multiple_succesful">Favorite point(s) deleted successfully.</string>
	<string name="favorite_delete_multiple">You are going to delete %1$d favorite(s) and %2$d favorite group(s). Are you sure?</string>
	<string name="favorite_home_category">Home</string>
	<string name="favorite_friends_category">Friends</string>
	<string name="favorite_places_category">Places</string>
	<string name="favorite_default_category">Others</string>
	<string name="favourites_edit_dialog_name">Name</string>
	<string name="favourites_edit_dialog_category">Category</string>
	<string name="vector_map_not_needed">No, thanks</string>
	<string name="basemap_missing">Base world map (covering the whole world at small zooms) is missing. Please consider downloading World_basemap_x.obf for a complete environment.</string>
	<string name="vector_data_missing">On board (\'offline\') data is missing on SD card. Please consider to download it in order to use maps offline.</string>
	<string name="local_index_gpx_info_show">\n\nPress and hold for options</string>
	<string name="local_index_gpx_info_speed">\nAverage speed: %1$s \nMaximum speed: %2$s</string>
	<string name="local_index_gpx_info_elevation">\nAverage altitude: %1$.0f m\nMinimum altitude: %2$.0f m\nMaximum altitude: %3$.0f m\nAscents: %4$.0f m\nDescents: %5$.0f m</string>
	<string name="local_index_gpx_info">Subtracks: %1$d\nTotal points: %2$d\nWaypoints: %3$d\nTotal distance: %4$s\nStart time: %5$tF,  %5$tR\nEnd time: %6$tF,  %6$tR</string>
	<string name="local_index_installed">Edition</string>
	<string name="local_index_items_backuped">%1$d of %2$d item(s) successfully deactivated.</string>
	<string name="local_index_items_deleted">%1$d of %2$d item(s) successfully deleted.</string>
	<string name="local_index_items_restored">%1$d of %2$d item(s) successfully activated.</string>
	<string name="local_index_no_items_to_do">No items to %1$s</string>
	<string name="local_index_action_do">You are about to %1$s %2$s item(s). Continue?</string>
	<string name="local_index_descr_title">Data Management</string>
	<string name="local_index_mi_restore">Activate</string>
	<string name="local_index_mi_backup">Deactivate</string>
	<string name="local_index_mi_delete">Delete</string>
	<string name="local_index_mi_reload">Reload from sdcard</string>
	<string name="local_index_download">Download&#8230;</string>
	<string name="local_index_tile_data">Tile data: %1$s \nMinimum zoom: %2$d\nMaximum zoom: %3$d\nDownloadable: %4$s \nZooms downloaded: %5$s</string>
	<string name="local_index_poi_data">POI data</string>
	<string name="local_index_address_data">Address data</string>
	<string name="local_index_transport_data">Transportation data</string>
	<string name="local_index_map_data">Map data</string>
	<string name="local_index_items"></string>
	<string name="local_indexes_cat_backup">Deactivated</string>
	<string name="local_indexes_cat_tts">Voice data (TTS)</string>
	<string name="local_indexes_cat_voice">Voice data (recorded)</string>
	<string name="local_indexes_cat_gpx">GPX data</string>
	<string name="local_indexes_cat_poi">POI data</string>
	<string name="ttsvoice">TTS Voice</string>
	<string name="search_offline_clear_search">New Search</string>
	<string name="map_text_size_descr">Select text size for names on the map</string>
	<string name="map_text_size">Map font size</string>
	<string name="trace_rendering">Rendering debug info</string>
	<string name="trace_rendering_descr">Display rendering performance</string>
	<string name="tip_recent_changes">Recent changes</string>
	<string name="tip_recent_changes_0_6_6_t">Recent changes for 0.6.6: 
		\n\t- Text To Speech engine for voice navigation
		\n\t- Make map renderer more detailed
		\n\t- Basemap for whole world packaged with app
		\n\t- Tweak offline navigation (still experimental)
		\n\t- GPX navigation options
		\n\t- UI update and large bug fixing
	</string>
	<string name="voice_not_use">Do not use</string>
	<string name="voice_not_specified">None</string>
	<string name="installing_new_resources">Unpacking new data&#8230;</string>
	<string name="internet_connection_required_for_online_route">An online navigation service is selected but no internet connection is available.</string>
	<string name="tts_language_not_supported_title">Language not supported</string>
	<string name="tts_language_not_supported">The selected language is not supported by the installed Android TTS (text-to-speech) engine. Do you want to look for another TTS engine in Google Play? Otherwise the preset TTS language will be used.</string>
	<string name="tts_missing_language_data_title">Missing data</string>
	<string name="tts_missing_language_data">No data for the selected language is installed. Do you want to go to Google Play to install?</string>
	<string name="gpx_option_reverse_route">Reverse GPX direction</string>
	<string name="gpx_option_destination_point">Use current destination</string>
	<string name="gpx_option_from_start_point">Pass along entire track</string>
	<string name="switch_to_vector_map_to_see">Offline vector map present for this location. \n\t\n\tTo use activate \'Menu\' -> \'Define view\' -> \'Map Source&#8230;\' -> \'Offline vector maps\'.</string>
	<string name="choose_audio_stream">Voice guidance output</string>
	<string name="choose_audio_stream_descr">Choose channel to play voice guidance (system-dependent)</string>
	<string name="voice_stream_voice_call">Voice call audio</string>
	<string name="voice_stream_notification">Notification audio</string>
	<string name="voice_stream_music">Media/music audio</string>
	<string name="warning_tile_layer_not_downloadable">Application cannot download map layer %1$s, please try to reinstall it.</string>
	<string name="overlay_transparency_descr">Modify overlay transparency</string>
	<string name="overlay_transparency">Overlay transparency</string>
	<string name="map_transparency_descr">Modify base map transparency</string>
	<string name="map_transparency">Base map transparency</string>
	<string name="layer_underlay">Underlay map&#8230;</string>
	<string name="map_underlay">Underlay map</string>
	<string name="map_underlay_descr">Choose underlay map</string>
	<string name="layer_overlay">Overlay map&#8230;</string>
	<string name="default_none">None</string>
	<string name="map_overlay">Overlay map</string>
	<string name="map_overlay_descr">Choose overlay map</string>
	<string name="tile_source_already_installed">Map is already installed, settings will be updated</string>
	<string name="select_tile_source_to_install">Select (tile) maps to install or update</string>
	<string name="internet_not_available">Internet connection required for operation is not available</string>
	<string name="install_more">Install more&#8230;</string>
	<string name="level_to_switch_vector_raster_descr">Minimum zoom level to use vector maps</string>
	<string name="level_to_switch_vector_raster">Min. vector zoom level</string>
	<string name="tip_location_sharing">Location Sharing</string>
	<string name="tip_location_sharing_t">\tYou can share the location of interesting places on your trip  with family or friends.
		\n\tTo share any location you want:
		\n\tUse \'Map context menu\' -> \'Share location\' menu.
		\n\tThen select a way to share your location. The choices are: E-Mail, SMS(text), or just copy location coordinates to clipboard.
	</string>
	<string name="tip_favorites">Favorite Points</string>
	<string name="tip_favorites_t">\tFrequently used points can be saved as Favorites.
		\n\tTo save a point as Favorite go to the map context menu, select option \'Add to favorites\' and then enter a name for it. After saving a Favorite, it is accessible via \'Main Screen\' -> \'Favorites\'.
		\n\tLong pressing on a Favorite in the \'Favorites\' menu provides options to set it as desination, Edit or Delete it.
		\n\tTo display all Favorite points directly on the map, on the map screen enable layer \'Favorites\' under \'Menu\' -> \'Define view\'.
	</string>
	<string name="create_poi_link_to_osm_doc"><u>Online OSM</u> map classification with images</string>
	<string name="error_doing_search">Error occurred in offline search</string>
	<string name="search_offline_geo_error">Could not parse geo intent \'%s\'</string>
	<string name="search_osm_offline">Search address using offline maps</string>
	<string name="system_locale">System</string>
	<string name="preferred_locale_descr">Select display language</string>
	<string name="preferred_locale">Display language</string>
	<string name="incomplete_locale">incomplete</string>
	<string name="tip_map_switch">Map Source</string>
	<string name="tip_map_switch_t_v2">\tThe map source and layers displayed are changed via \'Menu\' -> \'Define view\' in map view.
		\n\tUnder \'Map source&#8230;\' you can choose using the pre-loaded offline vector maps, predefined (online) tile sources (activate the \'Online and tile maps\' plugin for this), or maps manually created using e.g. OsmAndMapCreator on a PC.
		\n\tOsmAnd also supports custom sources.
	</string>
	<string name="tip_app_mode">User Profile</string>
	<string name="tip_app_mode_t_v2">\tOsmAnd supports different (customizable) application profiles for different use cases.
		\n\tYou can change profiles via the profile button in the lower left corner of the map screen (icon car, bicycle, or pedestrian), or when creating a route.
	</string>
	<string name="tip_navigation">Navigation</string>
	<string name="tip_navigation_t">\tBefore starting a navigation you need to select a destination. Afterwards press \'Menu\' -> \'Directions\' on map and select the navigation type.</string>
	<string name="tip_search">Searching</string>
	<string name="tip_search_t">\tYou can search for places directly on the map, or by address, by location, as POI, or as predefined favorite.
		\n\tPressing \'Search\' on the main screen opens the search activities. For all hits a context menu offers 2 options: \'Set as destination\' or \'Show on map\'.
	</string>
	<string name="tip_map_context_menu">Map Context Menu</string>
	<string name="tip_map_context_menu_t">\tThe map context menu is available by pressing and holding on the map or by pressing the trackball button.
		\n\tThis produces a box with point coordinates. To open the map context menu dialog, tap on it. (Or press and hold on it to hide the box again.)
		\n\tThe map context menu contains all actions referring to a point (location).
	</string>
	<string name="tip_initial">Tips and Tricks</string>
	<string name="tip_initial_t">\tOsmAnd is a navigation application with many features. 
		\n\tAs a basic introduction, some usage tips and tricks are linked on the main screen (see \'?\' icon).
	</string>
	<string name="next_button">Next</string>
	<string name="previous_button">Previous</string>
	<string name="unit_of_length_descr">Change units of length and speed</string>
	<string name="unit_of_length">Unit of measure</string>
	<string name="si_mi_foots">Miles/feet</string>
	<string name="si_mi_yard">Miles/yards</string>
	<string name="si_km_m">Kilometers/meters</string>
	<string name="yard">yd</string>
	<string name="foot">ft</string>
	<string name="mile_per_hour">mph</string>
	<string name="mile">mi</string>
	<string name="send_location_way_choose_title">Share location using</string>
	<string name="send_location_sms_pattern">Location: %1$s\n%2$s</string>
	<string name="send_location_email_pattern">To see location follow the web browser link %1$s or android intent link %2$s</string>
	<string name="send_location">Send location</string>
	<string name="context_menu_item_share_location">Share location</string>
	<string name="add_waypoint_dialog_added">Waypoint \'\'{0}\'\' was successfully added</string>
	<string name="add_waypoint_dialog_title">Add waypoint to recorded GPX track</string>
	<string name="context_menu_item_add_waypoint">Add GPX waypoint</string>
	<string name="amenity_type_administrative">Administrative</string>
	<string name="amenity_type_barrier">Barrier</string>
	<string name="amenity_type_education">Education</string>
	<string name="amenity_type_emergency">Emergency</string>
	<string name="amenity_type_entertainment">Entertainment</string>
	<string name="amenity_type_finance">Finance</string>
	<string name="amenity_type_geocache">Geocache</string>
	<string name="amenity_type_healthcare">Healthcare</string>
	<string name="amenity_type_historic">Historic</string>
	<string name="amenity_type_landuse">Landuse</string>
	<string name="amenity_type_leisure">Leisure</string>
	<string name="amenity_type_manmade">Man made</string>
	<string name="amenity_type_military">Military</string>
	<string name="amenity_type_natural">Natural</string>
	<string name="amenity_type_office">Office</string>
	<string name="amenity_type_other">Other</string>
	<string name="amenity_type_shop">Shop</string>
	<string name="amenity_type_sport">Sport</string>
	<string name="amenity_type_sustenance">Sustenance</string>
	<string name="amenity_type_tourism">Tourism</string>
	<string name="amenity_type_transportation">Transportation</string>
	<string name="indexing_address">Indexing address&#8230;</string>
	<string name="indexing_map">Indexing map&#8230;</string>
	<string name="indexing_poi">Indexing POI&#8230;</string>
	<string name="indexing_transport">Indexing transportation&#8230;</string>
	<string name="input_output_error">I/O error occurred</string>
	<string name="km">km</string>
	<string name="km_h">km/h</string>
	<string name="m">m</string>
	<string name="old_map_index_is_not_supported">Deprecated map data format \'\'{0}\'\' is not supported</string>
	<string name="poi_filter_closest_poi">Closest POI</string>
	<string name="poi_filter_custom_filter">Custom filter</string>
	<string name="poi_filter_namefinder">Online NameFinder</string>
	<string name="reading_cached_tiles">Reading cached tiles&#8230;</string>
	<string name="version_index_is_big_for_memory">The index \'\'{0}\'\' did not fit into memory</string>
	<string name="version_index_is_not_supported">The version of index \'\'{0}\'\' is not supported</string>
	<string name="use_osmand_routing_service">OsmAnd navigation >20km</string>
	<string name="use_osmand_routing_service_descr">Use OsmAnd offline navigation applies only to routes > 20 km (experimental)</string>
	<string name="osmand_routing_experimental">OsmAnd offline navigation is an experimental feature and it does not work for distances of more than about 20 km.\n\nNavigation service is temporarily switched to online CloudMade.</string>
	<string name="specified_dir_doesnt_exist">Can not find specified directory.</string>
	<string name="application_dir">Storage directory</string>
	<string name="application_dir_change_warning">Changing the storage directory will not move or delete the data. This must be performed separately and outside OsmAnd. Continue anyway?</string>
	<string name="osmand_net_previously_installed">A previous OsmAnd version is installed. All offline data will be supported by the new application. But Favorite points should be exported in the old application and later imported by the new one.</string>
	<string name="build_installed">Build {0} successfully installed ({1}).</string>
	<string name="downloading_build">Downloading build&#8230;</string>
	<string name="install_selected_build">Do you want to install OsmAnd - {0} from {1} {2} MB ?</string>
	<string name="loading_builds_failed">Retrieving the list of OsmAnd builds failed</string>
	<string name="loading_builds">Loading OsmAnd builds&#8230;</string>
	<string name="select_build_to_install">Select one of the OsmAnd builds to install</string>
	<string name="contribution_activity">Special activity for contribution version</string>
	<string name="gps_status_app_not_found">GPS Status application not installed. Search in Google Play?</string>
	<string name="voice_is_not_available_msg">Voice guidance is not available. Please go to settings, choose preferred voice data package, and download it.</string>
	<string name="voice_is_not_available_title">No voice guidance selected</string>
	<string name="daynight_mode_day">Day</string>
	<string name="daynight_mode_night">Night</string>
	<string name="daynight_mode_auto">Sunrise/sunset</string>
	<string name="daynight_mode_sensor">Light sensor</string>
	<string name="daynight_descr">Choose day/night mode switching rule</string>
	<string name="daynight">Day/night mode</string>
	<string name="download_files_question">Download {0} file(s) ({1} MB)?</string>
	<string name="items_were_selected">{0} item(s) selected</string>
	<string name="filter_existing_indexes">Filter downloaded</string>
	<string name="deselect_all">Deselect all</string>
	<string name="select_all">Select all</string>
	<string name="reload">Refresh</string>
	<string name="fast_route_mode">Fastest route</string>
	<string name="fast_route_mode_descr">Enable to calculate fastest route or disable for shortest route </string>
	<string name="tiles_to_download_estimated_size">At zoom {0} download {1} tiles ({2} MB)</string>
	<string name="context_menu_item_download_map">Download map</string>
	<string name="select_max_zoom_preload_area">Select maximum zoom to preload</string>
	<string name="maps_could_not_be_downloaded">This map could not be downloaded</string>
	<string name="continuous_rendering">Continuous rendering</string>
	<string name="continuous_rendering_descr">Display continuous rendering instead of image-at-once</string>
	<string name="rendering_exception">Error occurred while rendering selected area</string>
	<string name="show_point_options">Use location...</string>
	<string name="renderer_load_sucess">Renderer sucessfully loaded</string>
	<string name="renderer_load_exception">Exception occured: renderer was not loaded</string>
	<string name="renderers">Vector renderer</string>
	<string name="renderers_descr">Choose rendering appearance</string>
	<string name="poi_context_menu_website">Show POI website</string>
	<string name="poi_context_menu_call">Show POI phone</string>
	<string name="website">web site</string>
	<string name="phone">phone</string>
	<string name="download_type_to_filter">type to filter</string>
	<string name="use_high_res_maps">High resolution display</string>
	<string name="use_high_res_maps_descr">Do not stretch (and blur) map tiles on high density displays</string>
	<string name="download_files">Download</string>
	<string name="context_menu_item_search_transport">Search transportation</string>
	<string name="transport_searching_transport">Transportation results (no target):</string>
	<string name="transport_searching_route">Transportation results ({0} to target):</string>
	<string name="transport_search_none">none</string>
	<string name="transport_search_again">Reset Transportation search</string>
	<string name="map_index">Map</string>
	<string name="voice">Voice</string>
	<string name="no_vector_map_loaded">Vector maps were not loaded</string>
	<string name="map_route_by_gpx">Navigate using GPX</string>
	<string name="gpx_files_not_found">GPX files not found in /tracks directory</string>
	<string name="layer_gpx_layer">GPX track&#8230;</string>
	<string name="error_reading_gpx">Error reading GPX data</string>
	<string name="vector_data">Offline vector maps</string>
	<string name="transport_context_menu">Search transportation at stop</string>
	<string name="point_on_map">Location:\n Lat %1$.5f\n Lon %2$.5f</string>
	<string name="osb_bug_name">Bug</string>
	<string name="poi_context_menu_modify">Modify POI</string>
	<string name="poi_context_menu_delete">Delete POI</string>
	<string name="rotate_map_compass_opt">To compass</string>
	<string name="rotate_map_bearing_opt">To direction of movement</string>
	<string name="rotate_map_none_opt">Don\'t rotate (north is up)</string>
	<string name="rotate_map_to_bearing_descr">Select map screen alignment</string>
	<string name="rotate_map_to_bearing">Map orientation</string>
	<string name="show_route">Route details</string>
	<string name="fav_imported_sucessfully">Favorites succesfully imported</string>
	<string name="fav_file_to_load_not_found">GPX file containing favorites is not found at {0}</string>
	<string name="fav_saved_sucessfully">Favorites succesfully saved to {0}</string>
	<string name="no_fav_to_save">No favorite points to save</string>
	<string name="import_fav">Import</string>
	<string name="export_fav">Export</string>
	<string name="error_occurred_loading_gpx">Error occurred while loading GPX</string>
	<string name="send_report">Send report</string>
	<string name="none_region_found">No offline data for regions found on SD card. Download regions from the Internet.</string>
	<string name="poi_namefinder_query_empty">Input search query to find POI</string>
	<string name="any_poi">Any</string>
	<string name="layer_transport_route">Transportation route</string>
	<string name="thanks_yandex_traffic">Thanks to Yandex for traffic information.</string>
	<string name="layer_yandex_traffic">Yandex traffic</string>
	<string name="layer_route">Route</string>
	<string name="layer_favorites">Favorites</string>
	<string name="layer_osm_bugs">OSM bugs</string>
	<string name="layer_transport">Transportation stops</string>
	<string name="layer_poi">POI&#8230;</string>
	<string name="layer_map">Map source&#8230;</string>
	<string name="menu_layers">Define view</string>
	<string name="context_menu_item_search_poi">Search POI</string>
	<string name="context_menu_item_show_route">Show route from here</string>
	<string name="use_trackball_descr">Use trackball to move map</string>
	<string name="use_trackball">Use trackball</string>
	<string name="background_service_wait_int_descr">Set maximum waiting time for each background position fix</string>
	<string name="background_service_wait_int">Maximum wait for fix</string>
	<string name="service_stop_background_service">Switch off OsmAnd sleep mode navigation service</string>
	<string name="where_am_i">Where am I?</string>
	<string name="process_navigation_service">OsmAnd navigation service</string>
	<string name="network_provider">Network</string>
	<string name="gps_provider">GPS</string>
	<string name="int_seconds">seconds</string>
	<string name="int_min">min.</string>
	<string name="background_service_int_descr">Set wake-up interval used by sleep mode service</string>
	<string name="background_service_int">Wake-up interval</string>
	<string name="background_service_provider_descr">Choose location provider used by sleep mode service</string>
	<string name="background_service_provider">Location provider</string>
	<string name="background_router_service_descr">Runs OsmAnd in the background to track your position while screen is off</string>
	<string name="background_router_service">Run in sleep mode</string>
	<string name="off_router_service_no_gps_available">The sleep mode navigation service requires a location provider to be turned on.</string>
	<string name="hide_poi_filter">Hide filter</string>
	<string name="show_poi_filter">Show filter</string>
	<string name="search_poi_filter">Filter</string>
	<string name="menu_mute_off">Sound is on</string>
	<string name="menu_mute_on">Sound is off</string>
	<string name="voice_provider_descr">Select voice guidance for navigation</string>
	<string name="voice_provider">Voice guidance</string>
	<string name="voice_data_initializing">Initializing voice data&#8230;</string>
	<string name="voice_data_not_supported">Unsupported version of voice data</string>
	<string name="voice_data_corrupted">Specified voice data is corrupted</string>
	<string name="voice_data_unavailable">Selected voice data is not available</string>
	<string name="stop_routing">Stop navigtn.</string>
	<string name="sd_unmounted">SD card is not accessible.\nYou won\'t be able to see maps or find things.</string>
	<string name="sd_mounted_ro">SD card is read-only.\nYou can only see the preloaded map and can\'t download from the Internet.</string>
	<string name="unzipping_file">Unzipping file&#8230;</string>
	<string name="route_tr">Turn right and go</string>
	<string name="route_tshr">Turn sharply right and go</string>
	<string name="route_tslr">Turn slightly right and go</string>
	<string name="route_tl">Turn left and go</string>
	<string name="route_tshl">Turn sharply left and go</string>
	<string name="route_tsll">Turn slightly left and go</string>
	<string name="route_tu">Make U-turn and go</string>
	<string name="route_head">Head</string>
	<string name="first_time_continue">Later</string>
	<string name="first_time_download">Download regions</string>
	<string name="search_poi_location">Searching for signal&#8230;</string>
	<string name="search_near_map">Search near last map location</string>
	<string name="search_nearby">Search nearby</string>
	<string name="map_orientation_default">Same as device</string>
	<string name="map_orientation_portrait">Portrait</string>
	<string name="map_orientation_landscape">Landscape</string>
	<string name="map_screen_orientation">Screen orientation</string>
	<string name="map_screen_orientation_descr">Portrait, landscape, or device</string>
	<string name="opening_hours_not_supported">Opening hours format is not supported for editing</string>
	<string name="add_new_rule">Add new rule</string>
	<string name="transport_Routes">Routes</string>
	<string name="transport_Stop">Stop</string>
	<string name="transport_stops">stops</string>
	<string name="transport_search_after">Subsequent route</string>	
	<string name="transport_search_before">Prior route</string>
	<string name="transport_finish_search">Finish search</string>
	<string name="transport_stop_to_go_out">Choose stop to get off</string>
	<string name="transport_to_go_after">prior distance</string>
	<string name="transport_to_go_before">subsequent distance</string>
	<string name="transport_stops_to_pass">stops to pass</string>
	<string name="transport_route_distance">Route distance</string>
	<string name="transport">Transportation</string>
	<string name="default_buttons_ok">OK</string>
	<string name="show_transport_over_map_description">Show public transportation stops on map</string>
	<string name="show_transport_over_map">Show transportation stops</string>
	<string name="hello">Navigation application OsmAnd</string>
	<string name="update_poi_success">POI data was updated successfully ({0} were loaded)</string>
	<string name="update_poi_error_local">Error updating local POI list</string>
	<string name="update_poi_error_loading">Error while loading data from server</string>
	<string name="update_poi_no_offline_poi_index">No offline POI data available for this area</string>
	<string name="update_poi_is_not_available_for_zoom">Updating POIs is not available for small zoom levels</string>
	<string name="context_menu_item_update_poi">Update POI</string>
	<string name="context_menu_item_update_map_confirm">Update local data via Internet?</string>
	<string name="search_history_city">City:\n {0}</string>
	<string name="search_history_street">Street:\n {0}, {1}</string>
	<string name="search_history_int_streets">Intersection: {0} x {1} in {2}</string>
	<string name="search_history_building">Building: {0}, {1}, {2}</string>
	<string name="favorite">Favorite</string>
	<string name="clear_all">Clear all</string>
	<string name="history">History</string>
	<string name="uploading_data">Uploading data&#8230;</string>
	<string name="uploading">Uploading&#8230;</string>
	<string name="search_nothing_found">Nothing found</string>
	<string name="searching">Searching&#8230;</string>
	<string name="searching_address">Searching address&#8230;</string>
	<string name="search_osm_nominatim">Search address using OSM Nominatim</string>
	<string name="hint_search_online">House number, street, city</string>
	<string name="search_offline_address">Offline</string>
	<string name="search_online_address">Internet</string>
	<string name="max_level_download_tile">Max. online zoom</string>
	<string name="max_level_download_tile_descr">Choose maximum zoom level to download for online map tiles</string>
	<string name="route_general_information">Total distance %1$s, travelling time %2$d h %3$d m.</string>
	<string name="router_service_descr">Choose an online or offline navigation service</string>
	<string name="router_service">Navigation service</string>
	<string name="sd_dir_not_accessible">Save directory on SD card not accessible</string>
	<string name="download_question">Download {0} - {1} ?</string>
	<string name="download_question_exist">Offline data for {0} already exists ({1}). Do you want to update it ({2}) ?</string>
	<string name="address">Address</string>
	<string name="download_index_success">Download successful</string>
	<string name="error_io_error">I/O error occured</string>
	<string name="downloading_file">Downloading file&#8230;</string>
	<string name="downloading">Downloading&#8230;</string>
	<string name="downloading_list_indexes">Downloading list of available regions&#8230;</string>
	<string name="list_index_files_was_not_loaded">The list of regions was not retrieved from osmand.net.</string>
	<string name="show_poi_on_map">Show on map</string>
	<string name="fav_points_edited">Favorite point was edited</string>
	<string name="fav_points_not_exist">No favorite points exist</string>
	<string name="update_existing">Replace</string>
	<string name="only_show">Only show</string>
	<string name="follow">Follow</string>
	<string name="mark_final_location_first">Please select destination first</string>
	<string name="get_directions">Directions</string>
	<string name="show_gps_status">Show GPS Status</string>
	<string name="opening_hours">Opening hours</string>
	<string name="opening_changeset">Opening changeset&#8230;</string>
	<string name="closing_changeset">Closing changeset&#8230;</string>
	<string name="commiting_node">Committing node&#8230;</string>
	<string name="loading_poi_obj">Loading POI&#8230;</string>
	<string name="auth_failed">Authorization failed</string>
	<string name="failed_op">failed</string>
	<string name="converting_names">Converting native/English names&#8230;</string>
	<string name="loading_streets_buildings">Loading streets/buildings&#8230;</string>
	<string name="loading_postcodes">Loading postcodes&#8230;</string>
	<string name="loading_streets">Loading streets&#8230;</string>
	<string name="loading_cities">Loading cities&#8230;</string>
	<string name="loading">Loading&#8230;</string>
	<string name="poi">POI</string>
	<string name="error_occurred_saving_gpx">Error while saving GPX</string>
	<string name="error_calculating_route">Error calculating route</string>
	<string name="error_calculating_route_occured">Error occurred while calculating route</string>
	<string name="empty_route_calculated">Error: Calculated route is empty</string>					
	<string name="new_route_calculated_dist">New route calculated, distance</string>
	<string name="arrived_at_destination">You have arrived at your destination</string>
	<string name="invalid_locations">Coordinates are invalid!</string>
	<string name="go_back_to_osmand">Go back to OsmAnd map</string>
	<string name="close">Close</string>
	<string name="loading_data">Loading data&#8230;</string>
	<string name="reading_indexes">Reading local data&#8230;</string>
	<string name="previous_run_crashed">Last OsmAnd run crashed. Log file is at {0}. Please report the issue and attach the log file.</string>
	<string name="saving_gpx_tracks">Saving GPX tracks to SD&#8230;</string>
	<string name="finished_task">Finished</string>
	<string name="reload_indexes_descr">Re-read offline vector maps and data from SD card</string>
	<string name="reload_indexes">Re-read offline data</string>
	<string name="download_indexes_descr">Download or update data for offline use from the Internet</string>
	<string name="download_indexes">Download offline data</string>
	<string name="use_online_routing_descr">Use Internet to calculate route</string>
	<string name="use_online_routing">Use online navigation</string>
	<string name="osm_settings_descr">Specify Openstreetmap.org (OSM) settings needed for OSM submissions</string>
	<string name="data_settings_descr">Specify language, download/reload data</string>
	<string name="data_settings">Data</string>
	<string name="map_preferences_descr">Specify map settings: map source, rotation, marker position, screen orientation</string>
	<string name="osm_settings">OSM editing</string>
	<string name="additional_settings">Additional settings</string>
	<string name="settings">Settings</string>
	<string name="save_current_track_descr">Save current track to SD now</string>
	<string name="save_current_track">Save current GPX track</string>
	<string name="save_track_interval">Logging interval</string>
	<string name="save_track_interval_descr">Choose positioning interval for tracks</string>
	<string name="save_track_to_gpx_descrp">Tracks will be saved to track directory grouped by days</string>
	<string name="save_track_to_gpx">Log track to GPX file</string>
	<string name="update_tile">Update map</string>
	<string name="reload_tile">Reload tile</string>
	<string name="mark_point">Target</string>
	<string name="show_osm_bugs_descr">Show OpenStreetBugs on map</string>
	<string name="show_osm_bugs">Show OpenStreetBugs</string>
	<string name="favourites_activity">Favorites</string>
	<string name="add_to_favourite">Add to Favorites</string>
	<string name="use_english_names_descr">Select between native and English names</string>
	<string name="use_english_names">Use English names in maps</string>
	<string name="app_settings">Application settings</string>
	<string name="search_address">Search address</string>
	<string name="choose_building">Choose building</string>
	<string name="choose_street">Choose street</string>
	<string name="choose_city">Choose city</string>
	<string name="ChooseCountry">Choose country</string>
	<string name="map_specify_point">Set as destination</string>
	<string name="show_view_angle">Display viewing direction</string>
	<string name="stop_navigation">Clear destin.</string>
	<string name="navigate_to_point">Set as dest.</string>
	<string name="map_view_3d_descr">Enable 3D view of the map</string>
	<string name="map_view_3d">Map View 3D</string>
	<string name="show_poi_over_map_description">Show POI over map (use last chosen filter)</string>
	<string name="show_poi_over_map">Show POI</string>
	<string name="map_tile_source_descr">Choose the source of online or cached map tiles</string>
	<string name="map_tile_source">Tile map source</string>
	<string name="map_source">Map source</string>
	<string name="use_internet">Use Internet</string>
	<string name="show_location">Show location</string>
	<string name="map_preferences">Map</string>
	<string name="settings_activity">Settings</string>
	<string name="show_gps_coordinates_text">Show GPS coordinates on map</string>
	<string name="use_internet_to_download_tile">Use Internet to download missing map tiles</string>
	<string name="app_description">Navigation application</string>
	<string name="exit_Button">Exit</string>
	<string name="map_Button">Map</string>
	<string name="settings_Button">Settings</string>
	<string name="favorites_Button">Favorites</string>
	<string name="search_button">Search</string>
	<string name="search_activity">Search</string>
	<string name="searchpoi_activity">Choose POI</string>
	<string name="search_POI_level_btn">Find more</string>
	<string name="incremental_search_street">Search street incrementally</string>
	<string name="incremental_search_building">Search building incrementally</string>
	<string name="choose_available_region">Choose region from list</string>
	<string name="choose_intersected_street">Choose intersecting street</string>
	<string name="Closest_Amenities">Closest amenities</string>
	<string name="app_mode_default">Default</string>
	<string name="app_mode_car">Car</string>
	<string name="app_mode_bicycle">Bicycle</string>
	<string name="app_mode_pedestrian">Pedestrian</string>
	<string name="position_on_map_center">Center</string>
	<string name="position_on_map_bottom">Bottom</string>
	<string name="navigate_point_top_text">Input latitude &amp; longitude in the selected format (D - degrees, M - minutes, S - seconds)</string>
	<string name="navigate_point_latitude">Latitude</string>
	<string name="navigate_point_longitude">Longitude</string>
	<string name="navigate_point_format_D">DDD.DD</string>
	<string name="navigate_point_format_DM">DDD MM.MM</string>
	<string name="navigate_point_format_DMS">DDD MM SS.SS</string>
	<string name="search_shown_on_map">Show on map</string>
	<string name="navigate_point_cancel">Cancel</string>
	<string name="search_address_top_text">Select address</string>
	<string name="search_address_region">Region</string>
	<string name="search_address_city">City</string>
	<string name="search_address_street">Street</string>
	<string name="search_address_building">Building</string>
	<string name="search_address_building_option">Building</string>
	<string name="search_address_street_option">Intersecting street</string>
	<string name="search_tabs_location">Location</string>
	<string name="context_menu_item_navigate_point">Set as destination</string>
	<string name="context_menu_item_add_favorite">Add to favorites</string>
	<string name="context_menu_item_update_map">Update map</string>
	<string name="context_menu_item_open_bug">Open OSM bug</string>
	<string name="context_menu_item_create_poi">Create POI</string>
	<string name="default_buttons_yes">Yes</string>
	<string name="default_buttons_cancel">Cancel</string>
	<string name="default_buttons_apply">Apply</string>
	<string name="default_buttons_add">Add</string>
	<string name="default_buttons_no">No</string>
	<string name="add_favorite_dialog_top_text">Enter favorite name</string>
	<string name="add_favorite_dialog_default_favourite_name">Favorite</string>
	<string name="add_favorite_dialog_favourite_added_template">Favorite point \'\'{0}\'\' was added successfully.</string>
	<string name="favourites_context_menu_navigate">Set as destination</string>
	<string name="favourites_context_menu_edit">Edit favorite</string>
	<string name="favourites_context_menu_delete">Delete favorite</string>
	<string name="favourites_remove_dialog_msg">Remove favorite point \'%s\'?</string>
	<string name="favourites_remove_dialog_success">Favorite point {0} was succesfully deleted.</string>
	<string name="osb_add_dialog_title">Enter bug text</string>
	<string name="osb_add_dialog_success">Bug successfully created</string>
	<string name="osb_add_dialog_error">Exception occured: bug was not created</string>
	<string name="osb_comment_menu_item">Add comment</string>
	<string name="osb_comment_dialog_message">Message</string>
	<string name="osb_comment_dialog_author">Author name</string>
	<string name="osb_comment_dialog_title">Adding comment to bug</string>
	<string name="osb_comment_dialog_add_button">Add comment</string>
	<string name="osb_comment_dialog_success">Comment was successfully added</string>
	<string name="osb_comment_dialog_error">Exception occured: comment was not added</string>
	<string name="osb_close_menu_item">Close bug</string>
	<string name="osb_close_dialog_title">Closing bug</string>
	<string name="osb_close_dialog_close_button">Close bug</string>
	<string name="osb_close_dialog_success">Bug was successfully closed</string>
	<string name="osb_close_dialog_error">Exception occured: bug was not closed</string>
	<string name="poi_edit_title">Edit POI</string>
	<string name="poi_create_title">Create POI</string>
	<string name="poi_error_poi_not_found">Node cannot be found or amenity is not a single node</string>
	<string name="poi_remove_confirm_template">Delete {0} (enter comment)?</string>
	<string name="poi_remove_title">Delete POI</string>
	<string name="default_buttons_delete">Delete</string>
	<string name="poi_remove_success">POI was successfully deleted</string>
	<string name="poi_action_add">add</string>
	<string name="poi_action_change">change</string>
	<string name="poi_action_succeded_template">Action {0} completed successfully.</string>
	<string name="poi_error_unexpected_template">Unexpected error occured while performing action {0}.</string>
	<string name="poi_error_io_error_template">I/O error occured while performing action {0}.</string>
	<string name="poi_error_info_not_loaded">Info about node was not loaded</string>
	<string name="poi_dialog_name">Name</string>
	<string name="poi_dialog_opening_hours">Open</string>
	<string name="poi_dialog_comment">Comment</string>
	<string name="poi_dialog_comment_default">POI changing</string>
	<string name="poi_dialog_other_tags_message">All other tags are preserved</string>
	<string name="default_buttons_commit">Commit</string>
	<string name="default_buttons_reset">Reset</string>
	<string name="filter_current_poiButton">Filter</string>
	<string name="edit_filter_delete_menu_item">Delete</string>
	<string name="edit_filter_save_as_menu_item">Save As</string>
	<string name="edit_filter_delete_dialog_title">Delete selected filter?</string>
	<string name="edit_filter_delete_message">Filter {0} has been deleted</string>
	<string name="edit_filter_create_message">Filter {0} has been created</string>
	<string name="default_buttons_selectall">Select All</string>
	<string name="email">email</string>
</resources><|MERGE_RESOLUTION|>--- conflicted
+++ resolved
@@ -1,4 +1,4 @@
-﻿<?xml version="1.0" encoding="utf-8" standalone="no"?>
+<?xml version="1.0" encoding="utf-8" standalone="no"?>
 <resources>
     <!--
     	 Disclaimer: 
@@ -9,7 +9,6 @@
          3. All your modified/created strings are in the top of the file (to make easier find what\'s translated).
     PLEASE: Have a look at http://code.google.com/p/osmand/wiki/UIConsistency, it may really improve your and our work  :-)  Thx - Hardy
     -->
-<<<<<<< HEAD
     <string name="map_list_activities_planning">Planning/Measurement</string>
     <string name="map_widget_measurement_on">Measuring On</string>
     <string name="map_widget_measurement_off">Measuring Off</string>
@@ -54,11 +53,10 @@
 	<string name="help_Distance_Measurementq">Planning and Measurement</string>	
 	<string name="osmand_planning_plugin_name">Planning and Measurement</string>
 	<string name="osmand_planning_plugin_description">This plugin provides: \n 1. manual placing/saving/loading and measurement of distances between selected map locations.\n2. Display zooming</string>
-=======
     <string name="prefer_motorways">Prefer motorways</string>
 	<string name="prefer_in_routing_title">Prefer&#8230;</string>
 	<string name="prefer_in_routing_descr">Prefer motorways</string>
->>>>>>> e6bb14db
+
     <string name="tip_recent_changes_1_2_t">Changes in 1.2:
     </string>
     <string name="max_speed_none">none</string>
