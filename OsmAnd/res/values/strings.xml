--- conflicted
+++ resolved
@@ -11,15 +11,12 @@
 	Thx - Hardy
 
 -->
-<<<<<<< HEAD
+    <string name="clear_recorded_data_warning">Are you sure you want to clear recorded data?</string>
     <string name="restore_all_profile_settings_descr">All profile settings will be restored to their original state after creating/importing this profile.</string>
     <string name="restore_all_profile_settings">Restore all profile settings?</string>
     <string name="saving_new_profile">Saving new profile</string>
     <string name="profile_backup_failed">Could not back up profile.</string>
     <string name="import_rendering_file">Import rendering file</string>
-=======
-    <string name="clear_recorded_data_warning">Are you sure you want to clear recorded data?</string>
->>>>>>> 95e6ae72
     <string name="profile_type_custom_string">Custom profile</string>
     <string name="shared_string_angle_param">Angle: %s°</string>
     <string name="shared_string_angle">Angle</string>
