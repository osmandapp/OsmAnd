<?xml version="1.0" encoding="utf-8" standalone="no"?>
<resources>
<!--
	README:
	- The preferred way to help with translations is via https://hosted.weblate.org/engage/osmand/
	- If you edit a strings.xml file directly, please make sure:
	   1. To not produce duplicate strings (check by name if a string already exists)
	   2. Every apostrophe (quote) is preceded by a backslash.
	   3. If you modify the English strings file, please add new strings at the top of the file, this makes periodic reviews before releases easier.
	- For wording and consistency, please note https://osmand.net/help-online?id=technical-articles#Creating_a_Consistent_User_Experience
	Thx - Hardy

-->
<<<<<<< HEAD
    <string name="custom_osmand_plugin">Custom OsmAnd plugin</string>
=======
    <string name="recalculate_route_distance_promo">The route will be recalculated if the distance from the route to the current location is more than selected value.</string>
    <string name="select_distance_route_will_recalc">Select the distance after which the route will be recalculated.</string>
    <string name="recalculate_route_in_deviation">Recalculate route in case of deviation</string>
>>>>>>> 168a94b2
    <string name="clear_recorded_data_warning">Are you sure you want to clear recorded data?</string>
    <string name="restore_all_profile_settings_descr">All profile settings will be restored to their original state after creating/importing this profile.</string>
    <string name="restore_all_profile_settings">Restore all profile settings?</string>
    <string name="saving_new_profile">Saving new profile</string>
    <string name="profile_backup_failed">Could not back up profile.</string>
    <string name="importing_from">Importing data from %1$s</string>
    <string name="shared_string_importing">Importing</string>
    <string name="checking_for_duplicate_description">OsmAnd check %1$s for duplicates with existing items in the application.\n\nIt may take some time.</string>
    <string name="items_added">Items added</string>
    <string name="shared_string_import_complete">Import complete</string>
    <string name="import_complete_description">All data from the %1$s is imported, you can use buttons below to open needed part of the application to manage it.</string>
    <string name="import_rendering_file">Import rendering file</string>
    <string name="profile_type_custom_string">Custom profile</string>
    <string name="shared_string_angle_param">Angle: %s°</string>
    <string name="shared_string_angle">Angle</string>
    <string name="recalc_angle_dialog_descr">Extra straight segment between my location and calculated route will be displayed until the route is recalculated</string>
    <string name="recalc_angle_dialog_title">Minimum angle between my location and route</string>
    <string name="shared_string_app_default_w_val">App Default (%s)</string>
    <string name="shared_string_preparing">Preparing</string>
    <string name="shared_string_poi_types">POI types</string>
    <string name="shared_string_nothing_selected">Nothing selected</string>
    <string name="shared_string_quick_actions">Quick actions</string>
    <string name="shared_string_profiles">Profiles</string>
    <string name="listed_exist">Listed %1$s, already exist in OsmAnd.</string>
    <string name="replace_all_desc">Current items will be replaced with items from the file</string>
    <string name="replace_all">Replace all</string>
    <string name="keep_both">Keep both</string>
    <string name="keep_both_desc">Imported items will be added with prefix</string>
    <string name="import_duplicates_description">OsmAnd already has elements with the same names as those imported.\n\nSelect an action.</string>
    <string name="import_duplicates_title">Some items already exist</string>
    <string name="select_data_to_import">Select the data to be imported.</string>
    <string name="please_provide_profile_name_message">Please provide a name for the profile</string>
    <string name="no_recalculation_setting">Disable recalculation</string>
    <string name="open_settings">Open settings</string>
    <string name="plugin_disabled">Plugin disabled</string>
    <string name="plugin_disabled_descr">This plugin is a separate application, you will need to remove it separately if you no longer plan to use it.\n\nThe plugin will remain on the device after removing OsmAnd.</string>
    <string name="shared_string_menu">Menu</string>
    <string name="ltr_or_rtl_triple_combine_via_dash">%1$s — %2$s — %3$s</string>
    <string name="route_recalculation_dist_title">Minimal distance to recalculate route</string>
    <string name="route_recalculation_dist_descr">The route will be recalculated if the distance to the route is longer than specified parameter</string>
    <string name="routing_profile_direct_to">Direct-to-point</string>
    <string name="clear_recorded_data">Clear recorded data</string>
    <string name="release_3_6">
    • Profiles: now you can change order, set icon for map, change all setting for base profiles and restore them back to defaults\n\n
    • Added exit number in the navigation\n\n
    • Reworked plugin settings\n\n
    • Reworked Settings screen for quick access to all profiles\n\n
    • Added option to copy settings from another profile\n\n
    • Added ability to change an order or hide POI categories in Search\n\n
    • Correctly aligned POI icons on the map\n\n
    • Added Sunset / Sunrise data to Configure Map\n\n
    • Added Home/Work icons on the map\n\n
    • Added support for multiline description in Settings\n\n
    • Added correct transliteration into the map of Japan\n\n
    • Added Antarctica map\n\n
    </string>
    <string name="copy_coordinates">Copy coordinates</string>
    <string name="reset_to_default_category_button_promo">Reset to default will reset sort order to the default state after installation.</string>
    <string name="use_system_screen_timeout">Use system screen timeout</string>
    <string name="use_system_screen_timeout_promo">Disabled by default, if OsmAnd running on foreground, the screen doesn’t time out.\n\nIf enabled OsmAnd will use system timeout settings.</string>
    <string name="accessibility_mode_disabled">Accessibility mode disabled in your system.</string>
    <string name="rearrange_categories">Rearrange categories</string>
    <string name="create_custom_categories_list_promo">Change the sort order of the list, hide unnecessary categories. You can import or export all changes with profiles.</string>
    <string name="add_new_custom_category_button_promo">You can add a new custom category by selecting one or a few needed categories.</string>
    <string name="shared_string_available">Available</string>
    <string name="add_custom_category">Add custom category</string>
    <string name="rendering_attr_streetLightingNight_name">Show only at night</string>
    <string name="plugin_prefs_reset_successful">All plugin settings restored to default state.</string>
    <string name="profile_prefs_reset_successful">All profile settings restored to default state.</string>
    <string name="ltr_or_rtl_combine_via_slash">%1$s/%2$s</string>
    <string name="sunset_at">Sunset at %1$s</string>
    <string name="sunrise_at">Sunrise at %1$s</string>
    <string name="shared_string_routing">Routing</string>
    <string name="shared_string_rendering_style">Rendering style</string>
    <string name="shared_string_include_data">Include additional data</string>
    <string name="import_profile_dialog_description">The imported profile contains additional data. Click Import to import only profile data or select additional data to import.</string>
    <string name="export_profile_dialog_description">You can select additional data to export along with the profile.</string>
    <string name="permission_is_required">Permission is required to use this option.</string>
    <string name="logcat_buffer_descr">Check and share detailed logs of the application</string>
    <string name="file_does_not_contain_routing_rules">No routing rules in \'%1$s\'. Please choose another file.</string>
    <string name="not_support_file_type_with_ext">Select a supported %1$s extension file instead.</string>
    <string name="monitoring_min_speed_descr">This is a low-speed cut-off filter to not record points below a certain speed. This may make recorded tracks look "smoother" when viewed on the map.</string>
    <string name="monitoring_min_speed_descr_side_effect">Side effect: Your track will be missing all sections where the minimum speed criterion was not met (e.g. where you push your bike up a steep hill). Also, there will be no information about periods at rest, like breaks. This has effects on any analysis or post-processing, like when trying to determine the total length of your trip, time in motion, or your average speed.</string>
    <string name="monitoring_min_speed_descr_recommendation">Recommendation: Try using the motion detection via the "logging minimum displacement" filter (B) first, it may produce better results, and you will lose less data. If your tracks remain noisy at low speeds, try non-zero values here. Please note that some measurements may not report any speed value at all (some network-based methods), in which case you would not record anything.</string>
    <string name="monitoring_min_speed_descr_remark">Remark: "speed > 0" check: Most GPS chipsets report a speed value only if the algorithm determines you are in motion, and none if you are not. Hence using the "> 0" setting in this filter in a sense uses the motion detection of the GPS chipset. But even if not filtered here at recording time, we still use this feature in our GPX analysis to determine the "Distance corrected", i.e. the value displayed in that field is the "distance recorded while in motion".</string>
    <string name="monitoring_min_accuracy_descr">This will record only points measured with a minimum "accuracy" indication (in meters/feet, as reported by Android for your chipset). Accuracy refers to the scatter of repeated measurements, and is not directly related to precision, which defines how close your measurements are to your "true" position.</string>
    <string name="monitoring_min_accuracy_descr_side_effect">Side effect: As a result of filtering by accuracy, points may be entirely missing for e.g. below bridges, under trees, between high buildings, or with certain weather conditions.</string>
    <string name="monitoring_min_accuracy_descr_recommendation">Recommendation: It is hard to predict what will be recorded and what not, it may be best to turn this filter off.</string>
    <string name="monitoring_min_accuracy_descr_remark">Remark: If GPS had been off immediately before a recording, the first point measured may have a decreased accuracy,so in our code we may want to wait a second or so before recording a point (or record the best of 3 consecutive points, etc.), but this is not yet implemented.</string>
    <string name="monitoring_min_distance_descr">This filter avoids duplicate points being recorded where too little actual motion may have occurred, makes a nicer spatial appearance of tracks not post-processed later.</string>
    <string name="monitoring_min_distance_descr_side_effect">Side effects: Periods at rest are not recorded at all or by just one point each. Small (real world) movements (e.g. sideways, to mark a possible turnoff on your trip) may be filtered out. Your file contains less information for post-processing, and has worse stats by filtering out obviously redundant points at recording time, while potentially keeping artifacts caused by bad reception or GPS chipset effects.</string>
    <string name="monitoring_min_distance_descr_recommendation">Recommendation: A setting of 5 meters may work well for you if you do not require to capture details finer than that, and do not want to explicitly capture data while at rest.</string>
    <string name="live_monitoring_time_buffer">Time buffer</string>
    <string name="live_monitoring_tracking_interval">Tracking interval</string>
    <string name="live_monitoring_adress">Web address</string>
    <string name="live_monitoring_adress_descr">Specify the web address with parameter syntax: lat={0}, lon={1}, timestamp={2}, hdop={3}, altitude={4}, speed={5}, bearing={6}.</string>
    <string name="monitoring_notification">Notification</string>
    <string name="monitoring_min_speed">Minimum speed</string>
    <string name="monitoring_min_accuracy">Minimum accuracy</string>
    <string name="monitoring_min_distance">Minimum displacement</string>
    <string name="reset_plugin_to_default">Reset plugin settings to default</string>
    <string name="multimedia_rec_split_title">Recorder split</string>
    <string name="multimedia_use_system_camera">Use system app</string>
    <string name="multimedia_photo_play_sound">Camera shutter sound</string>
    <string name="osm_authorization_success">Authorization is successful</string>
    <string name="import_from_file">Import from file</string>
    <string name="import_routing_file">Import routing file</string>
    <string name="import_profile">Import profile</string>
    <string name="monitoring_prefs_descr">Navigation, logging accuracy</string>
    <string name="multimedia_notes_prefs_descr">Picture size, audio and video quality</string>
    <string name="osm_editing_prefs_descr">Login, password, offline editing</string>
    <string name="accessibility_prefs_descr">Choose icon, color and name</string>
    <string name="live_monitoring_descr">Allows sharing current location using trip recording.</string>
    <string name="live_monitoring">Online tracking</string>
    <string name="save_track_logging_accuracy">Logging accuracy</string>
    <string name="tracks_view_descr">Your recorded tracks are in %1$s, or the OsmAnd folder.</string>
    <string name="multimedia_notes_view_descr">Your OSM notes are in %1$s.</string>
    <string name="video_notes">Video notes</string>
    <string name="photo_notes">Photo notes</string>
    <string name="route_recalculation">Route recalculation</string>
    <string name="accessibility_announce">Announce</string>
    <string name="login_and_pass">Username and password</string>
    <string name="plugin_global_prefs_info">These settings apply to all profiles.</string>
    <string name="osm_editing">OSM editing</string>
    <string name="osm_edits_view_descr">View your edits or OSM bugs not yet uploaded in %1$s. Uploaded points will not show any more.</string>
    <string name="app_mode_osm">OSM</string>
    <string name="select_nav_icon_descr">Icon shown while navigating or moving.</string>
    <string name="select_map_icon_descr">Icon shown at rest.</string>
    <string name="ltr_or_rtl_combine_via_space">%1$s %2$s</string>
    <string name="ltr_or_rtl_combine_via_colon">%1$s: %2$s</string>
    <string name="reset_confirmation_descr">Tapping %1$s will discard all your changes.</string>
    <string name="reset_all_profile_settings_descr">Reset all profile settings to installation defaults.</string>
    <string name="reset_all_profile_settings">Reset all profile settings?</string>
    <string name="select_navigation_icon">Position icon while moving</string>
    <string name="select_map_icon">Position icon at rest</string>
    <string name="delete_profiles_descr">Tapping \'Apply\' deletes removed profiles permanently.</string>
    <string name="master_profile">Master profile</string>
    <string name="select_color">Select color</string>
    <string name="rendering_value_thick_name">Thick</string>
    <string name="desert_render_descr">For deserts and other sparsely populated areas. More detailed.</string>
    <string name="shared_string_downloading_formatted">Downloading %s</string>
    <string name="edit_profiles_descr">OsmAnd default profiles cannot be deleted, but disabled (on the previous screen), or be sorted to the bottom.</string>
    <string name="edit_profiles">Edit profiles</string>
    <string name="select_nav_profile_dialog_message">The \'Navigation type\' governs how routes are calculated.</string>
    <string name="ltr_or_rtl_combine_via_bold_point">%1$s • %2$s</string>
    <string name="street_city">%1$s, %2$s</string>
    <string name="personal_category_name">Personal</string>
    <string name="add_new_profile_q">Add the new profile \'%1$s\'?</string>
    <string name="save_heading">Include heading</string>
    <string name="save_heading_descr">Save heading to each track point while recording.</string>
    <string name="profile_appearance">Profile appearance</string>
    <string name="choose_icon_color_name">Icon, color and name</string>
    <string name="reorder_profiles">Edit profile list</string>
    <string name="selected_profile">Selected profile</string>
    <string name="rendering_value_walkingRoutesOSMCNodes_name">Node networks</string>
    <string name="rendering_attr_showCycleNodeNetworkRoutes_name">Show node network cycle routes</string>
    <string name="join_segments">Join segments</string>
    <string name="download_map_dialog">Download map dialog</string>
    <string name="dialogs_and_notifications_title">Dialogs and notifications</string>
    <string name="dialogs_and_notifications_descr">Control popups, dialogs and notifications.</string>
    <string name="suggested_maps">Suggested maps</string>
    <string name="suggested_maps_descr">These maps are required for the plugin.</string>
    <string name="added_profiles">Added profiles</string>
    <string name="added_profiles_descr">Profiles added by plugin</string>
    <string name="shared_string_turn_off">Turn off</string>
    <string name="new_plugin_added">New plugin added</string>
    <string name="clear_confirmation_msg">Clear %1$s?</string>
    <string name="shared_string_revert">Revert</string>
    <string name="track_saved">Track saved</string>
    <string name="empty_filename">File name is empty</string>
    <string name="default_speed_dialog_msg">Estimates arrival time for unknown road types, and limits speed for all roads (may affect routing)</string>
    <string name="rendering_value_white_name">White</string>
    <string name="swap_two_places">Swap %1$s and %2$s</string>
    <string name="route_start_point">Starting point</string>
    <string name="export_profile">Export profile</string>
    <string name="exported_osmand_profile">OsmAnd profile: %1$s</string>
    <string name="overwrite_profile_q">\'%1$s\' already exists. Overwrite?</string>
    <string name="export_profile_failed">Could not export profile.</string>
    <string name="profile_import">Import profile</string>
    <string name="profile_import_descr">Add a profile by opening its file with OsmAnd.</string>
    <string name="file_import_error">%1$s import error: %2$s</string>
    <string name="file_imported_successfully">%1$s imported.</string>
    <string name="tts_initialization_error">Cannot start text-to-speech engine.</string>
    <string name="layer_osm_edits">OSM edits</string>
    <string name="quick_action_contour_lines_descr">Button showing or hiding contour lines on the map.</string>
    <string name="quick_action_contour_lines_show">Show contour lines</string>
    <string name="quick_action_contour_lines_hide">Hide contour lines</string>
    <string name="quick_action_show_hide_contour_lines">Show/hide contour lines</string>
    <string name="quick_action_hillshade_descr">A button to show or hide hillshades on the map.</string>
    <string name="quick_action_hillshade_show">Show hillshade</string>
    <string name="quick_action_hillshade_hide">Hide hillshade</string>
    <string name="quick_action_show_hide_hillshade">Show/hide hillshade</string>
    <string name="apply_preference_to_all_profiles">You can apply this change to all or only the selected profile.</string>
    <string name="shared_preference">Shared</string>
    <string name="routing_attr_driving_style_prefer_unpaved_name">Prefer unpaved roads</string>
    <string name="routing_attr_driving_style_prefer_unpaved_description">Prefer unpaved over paved roads for routing.</string>
    <string name="release_3_5">
    • Updated app and profile settings: Settings are now arranged by type. Each profile can be customized separately.\n\n
    • New map download dialog suggesting a map to download while browsing\n\n
    • Dark theme fixes\n\n
    • Fixed several routing issues around the world\n\n
    • Updated basemap with more detailed road network\n\n
    • Fixed flooded areas around the world\n\n
    • Ski routing: Added elevation profile and route complexity to the route details\n\n
    • Other bugfixes\n\n
    </string>
    <string name="shared_string_memory_used_tb_desc">Used %1$s TB</string>
    <string name="shared_string_memory_used_gb_desc">Used %1$s GB</string>
    <string name="shared_string_memory_used_mb_desc">Used %1$s MB</string>
    <string name="shared_string_memory_used_kb_desc">Used %1$s kB</string>
    <string name="contour_lines_and_hillshade">Contour lines and hillshade</string>
    <string name="routing_attr_prefer_unpaved_name">Prefer unpaved roads</string>
    <string name="routing_attr_prefer_unpaved_description">Prefer unpaved roads.</string>
    <string name="update_all_maps">Update all maps</string>
    <string name="update_all_maps_q">Are you sure you want to update all (%1$d) maps?</string>
    <string name="track_storage_directory">Track storage folder</string>
    <string name="track_storage_directory_descrp">Tracks can be stored in the \'rec\' folder, monthly, or daily folders.</string>
    <string name="store_tracks_in_rec_directory">Record tracks to \'rec\' folder</string>
    <string name="store_tracks_in_daily_directories">Record tracks in daily folders</string>
    <string name="store_tracks_in_daily_directories_descrp">Record tracks in sub-folders per recording day (like 2018-01-01).</string>
    <string name="shared_string_calculate">Calculate</string>
    <string name="shared_string_osmand_usage">OsmAnd usage</string>
    <string name="shared_sting_tiles">Tiles</string>
    <string name="shared_string_maps">Maps</string>
    <string name="shared_string_memory_tb_desc">%1$s TB</string>
    <string name="shared_string_memory_gb_desc">%1$s GB</string>
    <string name="shared_string_memory_mb_desc">%1$s MB</string>
    <string name="shared_string_memory_kb_desc">%1$s kB</string>
    <string name="app_mode_utv">Side by Side</string>
    <string name="rendering_attr_piste_difficulty_aerialway_name">Aerialway</string>
    <string name="rendering_attr_piste_difficulty_connection_name">Connection</string>
    <string name="avoid_in_routing_descr_">Avoid certain routes and road types</string>
    <string name="change_data_storage_full_description">Move OsmAnd data files to the new destination?\n%1$s > %2$s</string>
    <string name="data_storage_preference_summary">%1$s • %2$s</string>
    <string name="data_storage_space_description">%1$s GB free (of %2$s GB)</string>
    <string name="enter_path_to_folder">Enter path to the folder</string>
    <string name="shared_string_select_folder">Folder…</string>
    <string name="paste_Osmand_data_folder_path">Paste path to the folder with OsmAnd data</string>
    <string name="change_osmand_data_folder_question">Change OsmAnd data folder?</string>
    <string name="move_maps_to_new_destination">Move to the new destination</string>
    <string name="internal_app_storage_description">Internal storage for OsmAnd, (hidden from users and other apps).</string>
    <string name="change_data_storage_folder">Change storage folder</string>
    <string name="rendering_attr_piste_type_snow_park_name">Terrain park</string>
    <string name="rendering_attr_piste_type_sleigh_name">Sleigh</string>
    <string name="rendering_attr_piste_type_sled_name">Sled</string>
    <string name="rendering_attr_piste_type_hike_name">Hike</string>
    <string name="rendering_attr_piste_type_connection_name">Connection</string>
    <string name="rendering_attr_piste_type_skitour_name">Skitour</string>
    <string name="rendering_attr_piste_type_downhill_name">Downhill</string>
    <string name="rendering_attr_piste_type_nordic_name">Nordic</string>
    <string name="routeInfo_piste_type_name">Piste type</string>
    <string name="rendering_attr_piste_difficulty_novice_name">Novice</string>
    <string name="rendering_attr_piste_difficulty_easy_name">Easy</string>
    <string name="rendering_attr_piste_difficulty_intermediate_name">Intermediate</string>
    <string name="rendering_attr_piste_difficulty_advanced_name">Advanced</string>
    <string name="rendering_attr_piste_difficulty_expert_name">Expert</string>
    <string name="rendering_attr_piste_difficulty_freeride_name">Freeride</string>
    <string name="rendering_attr_piste_difficulty_extreme_name">Extreme</string>
    <string name="rendering_attr_piste_difficulty_undefined_name">Undefined</string>
    <string name="routeInfo_piste_difficulty_name">Piste difficulty</string>
    <string name="download_detailed_map">Download detailed %s map, to view this area.</string>
    <string name="shared_string_by_default">By default</string>
    <string name="plugins_settings">Plugin settings</string>
    <string name="logcat_buffer">Logcat buffer</string>
    <string name="application_profile_changed">App profile changed to \"%s\"</string>
    <string name="switch_profile">Switch profile</string>
    <string name="configure_profile">Configure profile</string>
    <string name="configure_profile_info">Settings for profile:</string>
    <string name="utm_format_descr">OsmAnd uses the UTM Standard, which is similar but not identical to the UTM NATO format.</string>
    <string name="shared_string_example">Example</string>
    <string name="navigate_point_format_utm">UTM Standard</string>
    <string name="navigate_point_format_olc">Open Location Code</string>
    <string name="coordinates_format_info">The selected format will be applied throughout the app.</string>
    <string name="pref_selected_by_default_for_profiles">This setting is selected by default for profiles: %s</string>
    <string name="change_default_settings">Change setting</string>
    <string name="discard_changes">Discard change</string>
    <string name="apply_to_current_profile">Apply only to \"%1$s\"</string>
    <string name="apply_to_all_profiles">Apply to all profiles</string>
    <string name="start_up_message_pref">Start-up message</string>
    <string name="analytics_pref_title">Analytics</string>
    <string name="turn_screen_on_info">Show map on the lock screen during navigation.</string>
    <string name="route_parameters_info">Settings for routing in the selected profile \"%1$s\".</string>
    <string name="wake_time">Wake time</string>
    <string name="units_and_formats">Units &amp; formats</string>
    <string name="map_look_descr">Map appearance</string>
    <string name="map_look">Map look</string>
    <string name="list_of_installed_plugins">Installed plugins</string>
    <string name="configure_navigation">Configure navigation</string>
    <string name="general_settings_profile_descr">App theme, units, region</string>
    <string name="screen_alerts_descr">Alerts shown bottom left during navigation.</string>
    <string name="language_and_output">Language and output</string>
    <string name="reset_to_default">Reset to default</string>
    <string name="manage_profiles_descr">Create, import, edit profiles</string>
    <string name="manage_profiles">Manage app profiles…</string>
    <string name="osmand_settings_descr">Effective for the entire app</string>
    <string name="osmand_settings">OsmAnd settings</string>
    <string name="copy_from_other_profile">Copy from another profile</string>
    <string name="turn_screen_on">Turn screen on</string>
    <string name="map_during_navigation_info">Map during navigation</string>
    <string name="map_during_navigation">Map during navigation</string>
    <string name="shared_string_other">Other</string>
    <string name="vehicle_parameters_descr">Weight, height, speed</string>
    <string name="vehicle_parameters">Vehicle parameters</string>
    <string name="voice_announces_info">Voice announcements only occur during navigation.</string>
    <string name="voice_announces_descr">Navigation instructions and announcements</string>
    <string name="voice_announces">Voice prompts</string>
    <string name="screen_alerts">Screen alerts</string>
    <string name="route_parameters_descr">Configure route parameters</string>
    <string name="route_parameters">Route parameters</string>
    <string name="day">Day</string>
    <string name="days_2_4">Days</string>
    <string name="days_5">Days</string>
    <string name="week">Week</string>
    <string name="weeks_2_4">Weeks</string>
    <string name="weeks_5">Weeks</string>
    <string name="month">Month</string>
    <string name="months_2_4">Months</string>
    <string name="months_5">Months</string>
    <string name="year">Year</string>
    <string name="years_2_4">Years</string>
    <string name="years_5">Years</string>
    <string name="months_3">Three months</string>
    <string name="price_free">Free</string>
    <string name="get_discount_title">Get %1$d %2$s at %3$s off.</string>
    <string name="get_discount_first_part">%1$s for the first %2$s</string>
    <string name="get_discount_first_few_part">%1$s for the first %2$s</string>
    <string name="get_discount_second_part">then %1$s</string>
    <string name="cancel_subscription">Cancel subscription</string>
    <string name="price_and_discount">%1$s • Save %2$s</string>
    <string name="app_mode_wagon">Wagon</string>
    <string name="app_mode_pickup_truck">Pickup truck</string>
    <string name="shared_string_default">Default</string>
    <string name="gpx_join_gaps">Join gaps</string>
    <string name="app_mode_camper">Camper</string>
    <string name="app_mode_campervan">Campervan (RV)</string>
    <string name="rendering_attr_showLez_description">Show Low Emission Zones on the map. Does not affect routing.</string>
    <string name="rendering_attr_showLez_name">Show Low Emission Zones</string>
    <string name="temporary_conditional_routing">Consider temporary limitations</string>
    <string name="turn_on_profile_desc">Please turn on at least one app profile to use this setting.</string>
    <string name="rendering_attr_winter_road_name">Winter road</string>
    <string name="rendering_attr_ice_road_name">Ice road</string>
    <string name="routeInfo_winter_ice_road_name">Winter and ice roads</string>
    <string name="rendering_attr_tracktype_grade1_name">Solid (paved)</string>
    <string name="rendering_attr_tracktype_grade2_name">Solid (unpaved)</string>
    <string name="rendering_attr_tracktype_grade3_name">Mostly solid</string>
    <string name="rendering_attr_tracktype_grade4_name">Mostly soft</string>
    <string name="rendering_attr_tracktype_grade5_name">Soft</string>
    <string name="routeInfo_tracktype_name">Surface firmness</string>
    <string name="shared_string_file_is_saved">%s is saved</string>
    <string name="shared_string_open_track">Open track</string>
    <string name="shared_string_track_is_saved">Track %s is saved</string>
    <string name="turn_screen_on_router">Wake on turn</string>
    <string name="turn_screen_on_time_descr">Adjust how long the screen should be on for.</string>
    <string name="turn_screen_on_sensor">Use proximity sensor</string>
    <string name="turn_screen_on_sensor_descr">Wave your hand over the top of the screen to turn it on while navigating.</string>
    <string name="app_mode_offroad">Offroad</string>
    <string name="edit_profile_setup_title">Set up profile</string>
    <string name="edit_profile_setup_subtitle">The profile keeps its own settings</string>
    <string name="edit_profile_setup_map_subtitle">Select map options for the profile</string>
    <string name="edit_profile_screen_options_subtitle">Select screen options for the profile</string>
    <string name="edit_profile_nav_settings_subtitle">Select navigation settings for the profile</string>
    <string name="routing_attr_max_num_changes_description">Specify upper limit of changes</string>
    <string name="routing_attr_max_num_changes_name">Number of changes</string>
    <string name="app_mode_ufo">UFO</string>
    <string name="release_3_4">
    • App profiles: Create a custom profile for your own needs, with a custom icon and color\n\n
    • Now customize any profile\'s default and min/max speeds\n\n
    • Added a widget for the current coordinates\n\n
    • Added options to show the compass and a radius ruler on the map\n\n
    • Fix background track logging\n\n
    • Improved background map downloads\n\n
    • Returned \'Turn screen on\' option\n\n
    • Fixed Wikipedia language selection\n\n
    • Fixed compass button behavior during navigation\n\n
    • Other bugfixes\n\n
    </string>
    <string name="precision_hdop_and_vdop">Horizontal precision: %1$s, vertical: %2$s</string>
    <string name="precision_hdop">Horizontal precision: %s</string>
    <string name="app_mode_personal_transporter">Personal transporter</string>
    <string name="app_mode_monowheel">Monowheel</string>
    <string name="app_mode_scooter">Scooter</string>
    <string name="shared_string_min_speed">Min. speed</string>
    <string name="shared_string_max_speed">Max. speed</string>
    <string name="default_speed_setting_title">Default speed</string>
    <string name="default_speed_setting_descr">Change default speed settings</string>
    <string name="minmax_speed_dialog_title">Set min/max speed</string>
    <string name="new_profile">New profile</string>
    <string name="shared_string_crash">Crash</string>
    <string name="last_launch_crashed">Last OsmAnd run crashed. Please help us improve OsmAnd by sharing the error message.</string>
    <string name="press_again_to_change_the_map_orientation">Tap again to change map orientation</string>
    <string name="process_downloading_service">OsmAnd downloading service</string>
    <string name="shared_string_color_magenta">Magenta</string>
    <string name="shared_string_icon">Icon</string>
    <string name="rate_dialog_descr">Please share your feedback and rate our work on Google Play.</string>
    <string name="button_rate">Rate</string>
    <string name="shared_string_privacy_policy">Privacy Policy</string>
    <string name="help_us_make_osmand_better">Help us make OsmAnd better</string>
    <string name="make_osmand_better_descr">Allow OsmAnd to collect and process anonymous app usage data. No data about your position or locations you view on the map are collected.\n\nConfigure any time in \'Settings\' → \'Privacy and Security\'.</string>
    <string name="choose_data_to_share">Choose the type of data you want to share:</string>
    <string name="downloaded_maps">Maps downloaded</string>
    <string name="visited_screens">Screens visited</string>
    <string name="collected_data">Data collected</string>
    <string name="collected_data_descr">Define which data you allow OsmAnd to share.</string>
    <string name="downloaded_maps_collect_descr">Helps us understand country and region map popularity.</string>
    <string name="visited_screens_collect_descr">Helps us understand OsmAnd feature popularity.</string>
    <string name="privacy_and_security_change_descr">Tap \"Allow\" if you agree with our %1$s</string>
    <string name="settings_privacy_and_security">Privacy and security</string>
    <string name="settings_privacy_and_security_desc">Pick what data you share</string>
    <string name="shared_string_no_thank_you">No, thanks</string>
    <string name="shared_string_allow">Allow</string>
    <string name="profile_name_hint">Profile name</string>
    <string name="nav_type_hint">Navigation type</string>
    <string name="app_mode_taxi">Taxi</string>
    <string name="app_mode_shuttle_bus">Shuttle bus</string>
    <string name="app_mode_subway">Subway</string>
    <string name="app_mode_horse">Horse</string>
    <string name="app_mode_helicopter">Helicopter</string>
    <string name="osmand_routing_promo">You can add your own modified version of the file routing.xml in ..osmand/routing</string>
    <string name="app_mode_skiing">Skiing</string>
    <string name="base_profile_descr_ski">Skiing</string>
    <string name="show_compass_ruler">Show compass ruler</string>
    <string name="hide_compass_ruler">Hide compass ruler</string>
    <string name="select_icon_profile_dialog_title">Select icon</string>
    <string name="settings_routing_mode_string">Mode: %s</string>
    <string name="settings_derived_routing_mode_string">User-mode, derived from: %s</string>
    <string name="routing_profile_ski">Ski</string>
    <string name="profile_type_descr_string">Type: %s</string>
    <string name="profile_type_base_string">Base profile</string>
    <string name="profile_alert_need_routing_type_title">Select navigation type</string>
    <string name="profile_alert_need_routing_type_msg">Please select a navigation type for the new app profile</string>
    <string name="profile_alert_need_profile_name_title">Enter profile name</string>
    <string name="profile_alert_need_profile_name_msg">You must specify a profile name first.</string>
    <string name="profile_alert_duplicate_name_title">Duplicate name</string>
    <string name="profile_alert_duplicate_name_msg">There is already profile with that name</string>
    <string name="profile_alert_cant_delete_base">You cannot delete OsmAnd\'s base profiles</string>
    <string name="profile_alert_need_save_title">Save changes</string>
    <string name="profile_alert_need_save_msg">Save changes to the profile first</string>
    <string name="profile_alert_delete_title">Delete profile</string>
    <string name="profile_alert_delete_msg">Are you sure you want to delete the \"%s\" profile</string>
    <string name="select_base_profile_dialog_title">Select profile to start with</string>
    <string name="select_base_profile_dialog_message">Base your custom profile on one of the default app profiles, this defines the basic setup like default visibility of widgets and units of speed and distance. These are the default app profiles, together with examples of custom profiles they may be extended to:</string>
    <string name="select_nav_profile_dialog_title">Select navigation type</string>
    <string name="base_profile_descr_car">Car, truck, motorcycle</string>
    <string name="base_profile_descr_bicycle">Mountain bike, moped, horse</string>
    <string name="base_profile_descr_pedestrian">Walking, hiking, running</string>
    <string name="base_profile_descr_public_transport">Public transport types</string>
    <string name="base_profile_descr_boat">Ship, rowing, sailing</string>
    <string name="base_profile_descr_aircraft">Airplane, gliding</string>
    <string name="routing_profile_geocoding">Geocoding</string>
    <string name="routing_profile_straightline">Straight line</string>
    <string name="routing_profile_broutrer">BRouter (offline)</string>
    <string name="osmand_default_routing">OsmAnd routing</string>
    <string name="custom_routing">Custom routing profile</string>
    <string name="special_routing_type">Special routing</string>
    <string name="third_party_routing_type">Third-party routing</string>
    <string name="application_profiles_descr">Select the profiles to be visible in the app.</string>
    <string name="application_profiles">App profiles</string>
    <string name="searching_gps">Searching GPS</string>
    <string name="coordinates_widget">Coordinates widget</string>
    <string name="files_moved">Moved %1$d files (%2$s).</string>
    <string name="files_copied">Copied %1$d files (%2$s).</string>
    <string name="files_failed">Could not copy %1$d files (%2$s).</string>
    <string name="files_present">%1$d files (%2$s) are present in the previous location \'%3$s\'.</string>
    <string name="move_maps">Move maps</string>
    <string name="dont_move_maps">Don\'t move</string>
    <string name="public_transport_ped_route_title">The route on foot is approximately %1$s, and may be faster than public transport</string>
    <string name="public_transport_no_route_title">Unfortunately, OsmAnd could not find a route suitable for your settings.</string>
    <string name="public_transport_try_ped">Try navigation on foot.</string>
    <string name="public_transport_try_change_settings">Try changing the settings.</string>
    <string name="public_transport_calc_pedestrian">Calculate route on foot</string>
    <string name="public_transport_type">Transport type</string>
    <string name="send_log">Send log</string>
    <string name="routing_attr_avoid_tram_name">No trams</string>
    <string name="routing_attr_avoid_tram_description">Avoids trams</string>
    <string name="routing_attr_avoid_bus_name">No buses</string>
    <string name="routing_attr_avoid_bus_description">Avoids buses and trolleybuses</string>
    <string name="routing_attr_avoid_share_taxi_name">No share taxi</string>
    <string name="routing_attr_avoid_share_taxi_description">Avoids share taxi</string>
    <string name="routing_attr_avoid_train_name">No trains</string>
    <string name="routing_attr_avoid_train_description">Avoids trains</string>
    <string name="routing_attr_avoid_subway_name">No subways</string>
    <string name="routing_attr_avoid_subway_description">Avoids subways and lightweight rail transport</string>
    <string name="routing_attr_avoid_ferry_name">No ferries</string>
    <string name="routing_attr_avoid_ferry_description">Avoids ferries</string>
    <!-- string name="release_3_3_7">
    • Display the time between transfers in public transport\n\n
    • Corrected UI for the Route Details\n\n
    • Fixed dark theme in the \'Direction menu\' and \'Route Details\'\n\n
    • Display azimuth in \'Measure Distance\'\n\n
    </string -->
    <string name="shared_string_degrees">Degrees</string>
    <string name="shared_string_milliradians">Milliradians</string>
    <string name="angular_measeurement">Angular unit</string>
    <string name="angular_measeurement_descr">Change what azimuth is measured in.</string>
    <string name="avoid_pt_types_descr">Select public transport types to avoid for navigation:</string>
    <string name="quick_action_day_night_mode">%s mode</string>
    <string name="avoid_pt_types">Avoid transport types…</string>
    <string name="shared_string_walk">Walk</string>
    <string name="save_poi_value_exceed_length">Shorten the length of the \"%s\" tag to less than 255 characters.</string>
    <string name="save_poi_value_exceed_length_title">Length of \"%s\" value</string>
    <string name="public_transport_warning_descr_blog">Read more about OsmAnd routing on our blog.</string>
    <string name="public_transport_warning_title">Public transport navigation is currently in beta testing, expect errors and inaccuracies.</string>
    <string name="add_intermediate">Add intermediate point</string>
    <string name="transfers_size">%1$d transfers</string>
    <string name="add_start_and_end_points">Add departure and destination</string>
    <string name="route_add_start_point">Add point of departure</string>
    <string name="route_descr_select_start_point">Select point of departure</string>
    <string name="rendering_attr_surface_unpaved_name">Unpaved</string>
    <string name="rendering_attr_surface_sand_name">Sand</string>
    <string name="rendering_attr_surface_grass_name">Grass</string>
    <string name="rendering_attr_surface_grass_paver_name">Grass paver</string>
    <string name="rendering_attr_surface_ground_name">Ground</string>
    <string name="rendering_attr_surface_dirt_name">Dirt</string>
    <string name="rendering_attr_surface_mud_name">Mud</string>
    <string name="rendering_attr_surface_ice_name">Ice</string>
    <string name="rendering_attr_surface_salt_name">Salt</string>
    <string name="rendering_attr_surface_snow_name">Snow</string>
    <string name="rendering_attr_surface_asphalt_name">Asphalt</string>
    <string name="rendering_attr_surface_paved_name">Paved</string>
    <string name="rendering_attr_surface_concrete_name">Concrete</string>
    <string name="rendering_attr_surface_sett_name">Sett</string>
    <string name="rendering_attr_surface_cobblestone_name">Cobblestone</string>
    <string name="rendering_attr_surface_paving_stones_name">Paving stones</string>
    <string name="rendering_attr_surface_pebblestone_name">Pebblestone</string>
    <string name="rendering_attr_surface_stone_name">Stone</string>
    <string name="rendering_attr_surface_metal_name">Metal</string>
    <string name="rendering_attr_surface_wood_name">Wood</string>
    <string name="rendering_attr_surface_gravel_name">Gravel</string>
    <string name="rendering_attr_surface_fine_gravel_name">Fine gravel</string>
    <string name="rendering_attr_surface_compacted_name">Compacted</string>
    <string name="rendering_attr_smoothness_excellent_name">Excellent</string>
    <string name="rendering_attr_smoothness_good_name">Good</string>
    <string name="rendering_attr_smoothness_intermediate_name">Intermediate</string>
    <string name="rendering_attr_smoothness_bad_name">Bad</string>
    <string name="rendering_attr_smoothness_very_bad_name">Very bad</string>
    <string name="rendering_attr_smoothness_horrible_name">Horrible</string>
    <string name="rendering_attr_smoothness_very_horrible_name">Very horrible</string>
    <string name="rendering_attr_smoothness_impassable_name">Impassable</string>
    <string name="rendering_attr_highway_class_motorway_name">Motorway</string>
    <string name="rendering_attr_highway_class_state_road_name">State road</string>
    <string name="rendering_attr_highway_class_road_name">Road</string>
    <string name="rendering_attr_highway_class_street_name">Street</string>
    <string name="rendering_attr_highway_class_service_name">Service</string>
    <string name="rendering_attr_highway_class_footway_name">Footway</string>
    <string name="rendering_attr_highway_class_track_name">Track</string>
    <string name="rendering_attr_highway_class_bridleway_name">Bridleway</string>
    <string name="rendering_attr_highway_class_steps_name">Steps</string>
    <string name="rendering_attr_highway_class_path_name">Path</string>
    <string name="rendering_attr_highway_class_cycleway_name">Cycleway</string>
    <string name="rendering_attr_undefined_name">Undefined</string>
	<string name="rendering_attr_highway_class_track_grade1_name">Grade 1</string>
	<string name="rendering_attr_highway_class_track_grade2_name">Grade 2</string>
	<string name="rendering_attr_highway_class_track_grade3_name">Grade 3</string>
	<string name="rendering_attr_highway_class_track_grade4_name">Grade 4</string>
	<string name="rendering_attr_highway_class_track_grade5_name">Grade 5</string>
    <!-- string name="release_3_3">
    • New \'Directions\' screen: Displays Home and Work destination buttons, \'previous route\' shortcut, list of active GPX tracks and markers, search history\n\n
    • Additional info under \'Route details\': road types, surface, steepness, smoothness\n\n
    • Public transport navigation supporting all kinds of transportation: metro, bus, tram, etc.\n\n
    • New Quick action for show/hide tracks and day/night modes\n\n
    • Fixed areas displayed as flooded in Germany, South Africa, Quebec\n\n
    • Additional support for KML and KMZ import\n\n
    • Fixed crashes on opening some public transport stops\n\n
    • Removed Facebook and Firebase analytics from the free version (OsmAnd+ doesn\'t include it)\n\n
    </string -->
    <string name="use_osm_live_public_transport_description">Enable public transport for OsmAnd Live changes.</string>
    <string name="use_osm_live_public_transport">OsmAnd Live public transport</string>
    <string name="time_of_day">Time of day</string>
    <string name="by_transport_type">By %1$s</string>
    <string name="step_by_step">Turn-by-turn</string>
    <string name="routeInfo_road_types_name">Road types</string>
    <string name="exit_at">Exit at</string>
    <string name="sit_on_the_stop">Board at stop</string>
    <string name="shared_string_swap">Swap</string>
    <string name="show_more">Show more</string>
    <string name="tracks_on_map">Displayed tracks</string>
    <string name="quick_action_show_hide_gpx_tracks">Show/hide GPX tracks</string>
    <string name="quick_action_show_hide_gpx_tracks_descr">A button to show or hide selected GPX tracks on the map.</string>
    <string name="quick_action_gpx_tracks_hide">Hide GPX Tracks</string>
    <string name="quick_action_gpx_tracks_show">Show GPX Tracks</string>
    <string name="add_destination_query">Please set the destination first</string>
    <string name="previous_route">Previous route</string>
    <string name="add_home">Add home</string>
    <string name="add_work">Add work</string>
    <string name="work_button">Work</string>
    <string name="cubic_m">m³</string>
    <string name="metric_ton">t</string>
    <string name="shared_string_capacity">Сapacity</string>
    <string name="shared_string_width">Width</string>
    <string name="shared_string_height">Height</string>
    <string name="add_destination_point">Set destination</string>
    <string name="add_intermediate_point">Add intermediate</string>
    <string name="add_start_point">Set starting point</string>
    <string name="intermediate_waypoint">Intermediate point</string>
    <string name="transfers">Transfers</string>
    <string name="on_foot">On foot</string>
    <string name="route_way">Way</string>
    <string name="points_of_interests">Points of interest (POI)</string>
    <string name="waiting_for_route_calculation">Calculating route…</string>
    <string name="app_mode_public_transport">Public transport</string>
    <string name="avoid_roads_descr">Select a road you want to avoid during navigation, either on the map, or from the list below:</string>
    <string name="show_along_the_route">Show along the route</string>
    <string name="simulate_navigation">Simulate navigation</string>
    <string name="choose_track_file_to_follow">Select track file to follow</string>
    <string name="voice_announcements">Voice prompts</string>
    <string name="intermediate_destinations">Intermediate destinations</string>
    <string name="arrive_at_time">Arrive at %1$s</string>
    <string name="osm_live_subscriptions">Subscriptions</string>
    <string name="powered_by_osmand">By OsmAnd</string>
    <string name="osm_live_plan_pricing">Plan &amp; Pricing</string>
    <string name="osm_live_payment_monthly_title">Monthly</string>
    <string name="osm_live_payment_3_months_title">Every three months</string>
    <string name="osm_live_payment_annual_title">Annually</string>
    <string name="osm_live_payment_month_cost_descr">%1$s / month</string>
    <string name="osm_live_payment_month_cost_descr_ex">%1$.2f %2$s / month</string>
    <string name="osm_live_payment_discount_descr">Save %1$s.</string>
    <string name="osm_live_payment_current_subscription">Current subscription</string>
    <string name="osm_live_payment_renews_monthly">Renews monthly</string>
    <string name="osm_live_payment_renews_quarterly">Renews quarterly</string>
    <string name="osm_live_payment_renews_annually">Renews annually</string>
    <string name="default_price_currency_format">%1$.2f %2$s</string>
    <string name="osm_live_payment_header">Payment interval:</string>
    <string name="osm_live_payment_contribute_descr">Donations help fund OSM cartography.</string>
    <string name="markers_remove_dialog_msg">Delete map marker \'%s\'?</string>
    <string name="edit_map_marker">Edit map marker</string>
    <string name="third_party_application">Third-party app</string>
    <string name="search_street">Search street</string>
    <string name="start_search_from_city">First specify city/town/locality</string>
    <string name="shared_string_restore">Restore</string>
    <string name="keep_passed_markers_descr">Markers added as a group of Favorites or GPX waypoints marked "Passed" will remain on the map. If the group is not active, the markers will disappear from the map.</string>
    <string name="keep_passed_markers">Keep passed markers on the map</string>
    <string name="more_transport_on_stop_hint">More transport available from this stop.</string>
    <string name="ask_for_location_permission">Please grant OsmAnd location access to continue.</string>
    <string name="thank_you_for_feedback">Thank you for your feedback</string>
    <string name="poi_cannot_be_found">Could not find node or way.</string>
    <string name="search_no_results_feedback">No search results?\nProvide feedback</string>
    <!-- string name="release_3_2_pre">
    • Fixed crash on startup that occurred on some devices\n\n
    • New Markers feature: Display already traversed markers\n\n 
    • Search history now shows previously searched categories\n\n
    • Fixed crash on startup that occurred with non-latin maps\n\n
    • Improved rendering speed issues on Android 8.0 devices\n\n
    • Support for polygon (non-amenity) objects editing\n\n
    • Measure distance: Add \"Measure\" button to Actions in the context menu\n\n
    </string -->
    <!-- string name="release_3_1">
    • Navigation: Fix progress bar, fast swapping of the start and end point of the route\n\n
    • Map markers: Fix turning on/off groups, ability to hide markers from the map\n\n
    • OSM Edit: Ability to edit tags for non-point objects and ways, fix missing comments on notes, backup of edits\n\n
    • Improved Wikipedia and Wikivoyage parsing, updated files are already available\n\n
    • Context menu: Fix transport shields color in the night mode, fix additional menu sizes\n\n
    • Boat navigation: Support for waterway fairway\n\n
    • Other bugfixes\n\n
    </string -->
    <string name="increase_search_radius_to">Extend search radius to %1$s</string>
    <string name="send_search_query_description">Your search query will be sent to: \"%1$s\", along with your location.\n\n
        Personal info is not collected, only search data needed to improve the search.</string>
    <string name="send_search_query">Send search query?</string>
    <string name="shared_string_world">World</string>
    <string name="point_deleted">Point %1$s deleted</string>
    <string name="coord_input_edit_point">Edit point</string>
    <string name="coord_input_add_point">Add point</string>
    <string name="coord_input_save_as_track">Save as track</string>
    <string name="coord_input_save_as_track_descr">You added %1$s points. Type a filename and tap \"Save\".</string>
    <string name="error_notification_desc">Please send a screenshot of this notification to support@osmand.net</string>
    <string name="quick_action_edit_actions">Edit actions</string>
    <string name="get_osmand_live">Get OsmAnd Live to unlock all features: Daily map updates with unlimited downloads, all paid and free plugins, Wikipedia, Wikivoyage and much more.</string>
    <string name="unirs_render_descr">Modification of the default style to increase contrast of pedestrian and bicycle roads. Uses legacy Mapnik colors.</string>
    <string name="shared_string_bookmark">Bookmark</string>
    <string name="hide_full_description">Hide full description</string>
    <string name="show_full_description">Show full description</string>
    <string name="off_road_render_descr">For off-road driving based on \'Topo\' style and for use with green satellite images as an underlay. Reduced main road thickness, increased thickness of tracks, paths, bicycle and other routes.</string>
    <string name="nautical_render_descr">For nautical navigation. Features buoys, lighthouses, riverways, sea lanes and marks, harbors, seamark services, and depth contours.</string>
    <string name="ski_map_render_descr">For skiing. Features pistes, ski-lifts, cross country tracks, etc. Dims secondary map objects.</string>
    <string name="light_rs_render_descr">Simple driving style. Gentle night mode, contour lines, contrasting orange styled roads, dims secondary map objects.</string>
    <string name="topo_render_descr">For hiking, trekking, and nature cycling. Readable outdoors. Contrasting roads and natural objects, different route types, advanced contour line options, extra details. Adjusting "Surface integrity" distinguishes road quality. No night mode.</string>
    <string name="mapnik_render_descr">Old default \'Mapnik\'-style. Similar colors to \'Mapnik\'.</string>
    <string name="touring_view_render_descr">Touring style with high contrast and maximum detail. Includes all options of the OsmAnd default style, while displaying as much detail as possible, in particular roads, paths, and other ways to travel. Clear \"touring atlas\" distinction between road types. Suitable for day, night, and outdoor use.</string>
    <string name="default_render_descr">General purpose style. Dense cities shown cleanly. Features contour lines, routes, surface quality, access restrictions, road shields, paths rendering according to SAC scale, whitewater sports items.</string>
    <string name="open_wikipedia_link_online">Open Wikipedia link online</string>
    <string name="open_wikipedia_link_online_description">The link will be opened in a web browser.</string>
    <string name="read_wikipedia_offline_description">Get OsmAnd Live subscription to read Wikipedia and Wikivoyage articles offline.</string>
    <string name="how_to_open_link">How to open the link?</string>
    <string name="read_wikipedia_offline">Read Wikipedia offline</string>
    <string name="download_all">Download all</string>
    <string name="shared_string_restart">App restart</string>
    <string name="show_images">Show images</string>
    <string name="purchase_cancelled_dialog_title">You have canceled your OsmAnd Live subscription</string>
    <string name="purchase_cancelled_dialog_descr">Renew subscription to continue using all the features:</string>
    <string name="maps_you_need_descr">Based on the articles you bookmarked, the following maps are recommended for you to download:</string>
    <string name="maps_you_need">Maps you need</string>
    <string name="osmand_team">OsmAnd team</string>
    <string name="popular_destinations">Popular destinations</string>
    <string name="paid_app">Paid app</string>
    <string name="paid_plugin">Paid plugin</string>
    <string name="travel_card_update_descr">New Wikivoyage data available, update it to enjoy.</string>
	<string name="travel_card_download_descr">Download Wikivoyage travel guides to view articles about places around the world without a connection to the Internet.</string>
	<string name="update_is_available">Update available</string>
	<string name="download_file">Download file</string>
    <string name="start_editing_card_image_text">The free worldwide travel guide anyone can edit.</string>
    <string name="welcome_to_open_beta_description">Travel guides are currently based on Wikivoyage. Test all features during open beta testing for free. Afterwards, travel guides will be available to subscribers of OsmAnd Unlimited and owners of OsmAnd+.</string>
    <string name="start_editing_card_description">You can and should edit any article on Wikivoyage. Share knowledge, experience, talent, and your attention.</string>
    <string name="start_editing">Start editing</string>
    <string name="get_unlimited_access">Get unlimited access</string>
    <string name="welcome_to_open_beta">Welcome to the open beta</string>
    <string name="wikivoyage_travel_guide">Travel Guides</string>
    <string name="wikivoyage_travel_guide_descr">Guides to the most interesting places on the planet, inside OsmAnd, without a connection to the Internet.</string>
    <string name="monthly_map_updates">Monthly map updates</string>
    <string name="daily_map_updates">Hourly map updates</string>
    <string name="in_app_purchase">In-app purchase</string>
    <string name="in_app_purchase_desc">One-time payment</string>
    <string name="in_app_purchase_desc_ex">Once purchased, it will be permanently available to you.</string>
    <string name="purchase_unlim_title">Buy - %1$s</string>
    <string name="wikivoyage_offline">Wikivoyage offline</string>
    <string name="unlimited_downloads">Unlimited downloads</string>
    <string name="wikipedia_offline">Wikipedia offline</string>
    <string name="contour_lines_hillshade_maps">Contour lines &amp; Hillshade maps</string>
    <string name="unlock_all_features">Unlock all OsmAnd features</string>
    <string name="purchase_dialog_title">Choose plan</string>
    <string name="purchase_dialog_travel_description">Purchase one of the following to receive the offline travel guide functionality:</string>
    <string name="purchase_dialog_subtitle">Choose suitable item</string>
    <string name="shared_string_dont">Don\'t</string>
    <string name="shared_string_do">Do</string>
    <string name="shared_string_only_with_wifi">Only on Wi-Fi</string>
    <string name="wikivoyage_download_pics">Download images</string>
    <!-- Use ← for RTL languages -->
    <string name="wikivoyage_download_pics_descr">Article images can be downloaded for offline use.\nAlways available in \'Explore\' → \'Options\'.</string>
    <string name="shared_string_wifi_only">Only on Wi-Fi</string>
    <string name="select_travel_book">Select a travel book</string>
    <string name="shared_string_travel_book">Travel book</string>
    <string name="online_webpage_warning">Page only available online. Open in web browser?</string>
    <string name="images_cache">Image cache</string>
    <string name="delete_search_history">Delete search history</string>
    <string name="download_images">Download images</string>
    <string name="download_maps_travel">Travel guides</string>
    <string name="shared_string_wikivoyage">Wikivoyage</string>
    <string name="article_removed">Article removed</string>
    <string name="wikivoyage_search_hint">Search for country, city, or province</string>
    <string name="shared_string_read">Read</string>
    <string name="saved_articles">Bookmarked articles</string>
    <string name="shared_string_explore">Explore</string>
    <string name="shared_string_contents">Contents</string>
    <string name="shared_string_result">Result</string>
    <string name="use_two_digits_longitude">Use double digit longitude</string>
    <string name="shared_string_travel_guides">Travel guides</string>
    <string name="waypoints_removed_from_map_markers">Waypoints removed from map markers</string>
    <string name="nothing_found_in_radius">Could not find anything:</string>
    <string name="select_waypoints_category_description">Add all of the track\'s waypoints, or select separate categories.</string>
    <string name="shared_string_total">Total</string>
    <string name="clear_all_intermediates">Clear all intermediate points</string>
    <string name="group_deleted">Group deleted</string>
    <string name="rendering_attr_whiteWaterSports_name">Whitewater sports</string>
    <string name="distance_farthest">Farthest first</string>
    <string name="distance_nearest">Nearest first</string>
    <string name="enter_lon">Enter longitude</string>
    <string name="enter_lat">Enter latitude</string>
    <string name="enter_lat_and_lon">Enter latitude and longitude</string>
	<string name="dd_mm_ss_format">DD°MM′SS″</string>
	<string name="dd_dddddd_format">DD.DDDDDD°</string>
	<string name="dd_ddddd_format">DD.DDDDD°</string>
	<string name="dd_mm_mmmm_format">DD°MM.MMMM′</string>
	<string name="dd_mm_mmm_format">DD°MM.MMM′</string>
	<string name="east_abbreviation">E</string>
	<string name="west_abbreviation">W</string>
	<string name="south_abbreviation">S</string>
	<string name="north_abbreviation">N</string>
	<string name="optional_point_name">Optional point name</string>
    <string name="transport_nearby_routes_within">Nearby routes within</string>
    <string name="transport_nearby_routes">Within</string>
    <string name="enter_the_file_name">Type the filename.</string>
    <string name="map_import_error">Map import error</string>
    <string name="map_imported_successfully">Map imported</string>
    <string name="make_as_start_point">Make this the point of departure</string>
    <string name="shared_string_current">Current</string>
    <string name="last_intermediate_dest_description">Adds intermediate stop</string>
    <string name="first_intermediate_dest_description">Adds initial stop</string>
    <string name="subsequent_dest_description">Move destination up, and create it</string>
    <string name="show_closed_notes">Show closed notes</string>
    <string name="switch_osm_notes_visibility_desc">Show/hide OSM notes on the map.</string>
    <string name="gpx_file_desc">GPX - suitable for export to JOSM or other OSM editors.</string>
    <string name="osc_file_desc">OSC - suitable for export to OSM.</string>
    <string name="shared_string_gpx_file">GPX file</string>
    <string name="osc_file">OSC file</string>
    <string name="choose_file_type">Select filetype</string>
    <string name="osm_edits_export_desc">Export as OSM notes, POIs, or both.</string>
    <string name="all_data">All data</string>
    <string name="osm_notes">OSM notes</string>
    <string name="will_open_tomorrow_at">Opens tomorrow at</string>
    <string name="rendering_attr_hidePOILabels_name">POI labels</string>
    <string name="shared_string_without_name">Without name</string>
    <string name="what_is_here">What\'s here:</string>
    <string name="parked_at">parked at</string>
    <string name="pick_up_till">Pick up until</string>
    <string name="without_time_limit">Without time limit</string>
    <string name="context_menu_read_full_article">Read full article</string>
    <string name="context_menu_read_article">Read article</string>
    <string name="context_menu_points_of_group">All points of the group</string>
    <string name="open_from">Open from</string>
    <string name="open_till">Open till</string>
    <string name="will_close_at">Closes at</string>
    <string name="will_open_at">Opens at</string>
    <string name="will_open_on">Opens at</string>
    <string name="additional_actions">Additional actions</string>
    <string name="av_locations_selected_desc">GPX file with coordinates and data of the selected notes.</string>
    <string name="av_locations_all_desc">GPX file with coordinates and data of all notes.</string>
    <!-- string name="release_3_0">
• New: Support for global offline travel guides. Referenced locations are linked to the map. Initial data from Wikivoyage.\n\n
• Wikipedia: New look, active links, images now supported\n\n
• Open Track UI: Support for waypoint groups\n\n
• Map markers: Import of selected groups from GPX files, coordinate input, new look\n\n
• OsmAnd Live subscription now supports all OsmAnd features\n\n
    </string -->
    <string name="modify_the_search_query">Change your search.</string>
    <string name="shared_string_actions">Actions</string>
    <string name="shared_string_marker">Marker</string>
    <string name="empty_state_osm_edits">Create or modify OSM objects</string>
    <string name="empty_state_osm_edits_descr">Create or modify OSM POIs, open or comment OSM notes, and contribute recorded GPX files.</string>
    <string name="shared_string_deleted">Deleted</string>
    <string name="shared_string_edited">Edited</string>
    <string name="shared_string_added">Added</string>
    <string name="marker_activated">Marker %s activated.</string>
    <string name="one_tap_active_descr">Tap a marker on the map to move it to the top of the active markers without opening the context menu.</string>
    <string name="one_tap_active">\'One tap\' active</string>
    <string name="empty_state_av_notes">Make notes!</string>
    <string name="empty_state_av_notes_desc">Add audio, video or photo note to every point on the map, using widget or context menu.</string>
    <string name="notes_by_date">OSM notes by date</string>
    <string name="by_date">By date</string>
    <string name="by_type">By type</string>
    <string name="looking_for_tracks_with_waypoints">Looking for tracks with waypoints</string>
    <string name="shared_string_more_without_dots">More</string>
    <string name="appearance_on_the_map">Appearance on the map</string>
    <string name="add_track_to_markers_descr">Select a track to add its waypoints to the markers.</string>
    <string name="add_favourites_group_to_markers_descr">Select a category of Favorites to add to the markers.</string>
    <string name="shared_string_gpx_waypoints">Track waypoints</string>
    <string name="favourites_group">Favorites category</string>
    <string name="add_group">Add a group</string>
    <string name="add_group_descr">Import groups from Favorites or GPX waypoints.</string>
    <string name="empty_state_markers_active">Create map markers!</string>
    <string name="empty_state_markers_active_desc">Long or short tap \'Places\', then tap the marker flag button.</string>
    <string name="empty_state_markers_groups">Import groups</string>
    <string name="empty_state_markers_groups_desc">Import Favorite groups or waypoints as markers.</string>
    <string name="empty_state_markers_history_desc">Markers marked as passed will appear on this screen.</string>
    <string name="shared_string_two">Two</string>
    <string name="shared_string_one">One</string>
    <string name="show_guide_line_descr">Show directional line from your position to the active marker locations.</string>
    <string name="show_arrows_descr">Show one or two arrows indicating the direction to the active markers.</string>
    <string name="distance_indication_descr">Choose how to display the distance to active markers.</string>
    <string name="active_markers_descr">Specify number of direction indicators:</string>
    <string name="digits_quantity">Number of decimal digits</string>
    <string name="shared_string_right">Right</string>
    <string name="shared_string_left">Left</string>
    <string name="show_number_pad">Show number pad</string>
    <string name="shared_string_paste">Paste</string>
    <string name="go_to_next_field">Next field</string>
    <string name="rename_marker">Rename marker</string>
    <string name="tap_on_map_to_hide_interface_descr">A tap on the map toggles the control buttons and widgets.</string>
    <string name="tap_on_map_to_hide_interface">Fullscreen mode</string>
    <string name="mark_passed">Mark passed</string>
    <string name="import_gpx_file_description">can be imported as Favorites or a GPX file.</string>
    <string name="import_as_gpx">Import as GPX file</string>
    <string name="import_as_favorites">Import as Favorites</string>
    <string name="import_file">Import file</string>
	<string name="wrong_input">Wrong input</string>
	<string name="enter_new_name">Enter new name</string>
	<string name="shared_string_back">Back</string>
	<string name="shared_string_view">View</string>
	<string name="waypoints_added_to_map_markers">Waypoints added to map markers</string>
	<string name="wrong_format">Wrong format</string>
    <string name="shared_string_road">Road</string>
    <string name="show_map">Show map</string>
    <string name="route_is_calculated">Route calculated</string>
    <string name="round_trip">Round trip</string>
    <string name="plan_route_no_markers_toast">You must add at least one marker to use this function.</string>
    <string name="osn_modify_dialog_error">Could not modify note.</string>
    <string name="osn_modify_dialog_title">Modify note</string>
    <string name="context_menu_item_modify_note">Modify OSM note</string>
    <string name="make_round_trip_descr">Add copy of point of departure as destination.</string>
    <string name="make_round_trip">Make round trip</string>
    <!-- string name="shared_string_navigate">Navigate</string-->
    <string name="shared_string_markers">Markers</string>
    <string name="coordinates_format">Coordinate format</string>
    <string name="use_system_keyboard">Use system keyboard</string>
    <string name="fast_coordinates_input_descr">Select coordinate input format. You can always change it by tapping \'Options\'.</string>
    <string name="fast_coordinates_input">Quick coordinate input</string>
    <string name="routing_attr_avoid_ice_roads_fords_name">No ice roads or fords</string>
    <string name="routing_attr_avoid_ice_roads_fords_description">Avoids ice roads and fords.</string>
    <string name="use_location">Use position</string>
    <string name="add_location_as_first_point_descr">Add your position as point of departure to plan the perfect route.</string>
    <string name="my_location">My position</string>
    <string name="shared_string_finish">Finish</string>
    <string name="plan_route">Plan route</string>
    <string name="shared_string_sort">Sort</string>
    <string name="coordinate_input">Coordinate input</string>
    <string name="marker_save_as_track_descr">Export your markers to the following GPX file:</string>
    <string name="marker_save_as_track">Save as GPX file</string>
    <string name="move_to_history">Move to history</string>
    <string name="group_will_be_removed_after_restart">The group will be gone the next time you start the app.</string>
    <string name="show_guide_line">Show directional lines</string>
    <string name="show_arrows_on_the_map">Show arrows on the map</string>
    <string name="show_passed">Show passed</string>
    <string name="hide_passed">Hide passed</string>
    <string name="remove_from_map_markers">Remove from \'Map markers\'</string>
    <string name="descendingly">Z-A</string>
    <string name="ascendingly">A-Z</string>
    <string name="date_added">Added</string>
    <string name="order_by">Order by:</string>
    <string name="marker_show_distance_descr">Select how to indicate distance and direction to map markers on the map:</string>
    <string name="map_orientation_change_in_accordance_with_speed">Map orientation threshold</string>
    <string name="map_orientation_change_in_accordance_with_speed_descr">Select speed of switching orientation from \'Movement direction\' to \'Compass directon\' below.</string>
    <string name="all_markers_moved_to_history">All map markers moved to history</string>
    <string name="marker_moved_to_history">Map marker moved to history</string>
    <string name="marker_moved_to_active">Map marker moved to active</string>
    <string name="shared_string_list">List</string>
    <string name="shared_string_groups">Groups</string>
    <string name="passed">Last used: %1$s</string>
    <string name="make_active">Make active</string>
    <string name="today">Today</string>
    <string name="yesterday">Yesterday</string>
    <string name="last_seven_days">Last 7 days</string>
    <string name="this_year">This year</string>
    <!-- string name="widget">Widget</string if needed should be shared_string_widget -->
    <!-- string name="top_bar">Top bar</string use shared_string_topbar -->
    <string name="move_all_to_history">Move all to history</string>
    <string name="show_direction">Distance indication</string>
    <string name="sort_by">Sort by</string>
    <string name="do_not_use_animations">No animations</string>
    <string name="do_not_use_animations_descr">Turns off map animations.</string>
    <string name="keep_showing_on_map">Keep showing on map</string>
    <string name="exit_without_saving">Exit without saving?</string>
    <string name="line">Line</string>
    <string name="save_as_route_point">Save as route points</string>
    <string name="save_as_line">Save as line</string>
    <string name="route_point">Route point</string>
    <string name="edit_line">Edit line</string>
    <string name="add_point_before">Add point before</string>
    <string name="add_point_after">Add point after</string>
    <string name="shared_string_options">Options</string>
    <string name="measurement_tool_snap_to_road_descr">OsmAnd will connect the points with routes for the selected profile.</string>
    <string name="measurement_tool_save_as_new_track_descr">Save the points either as route points or as a line.</string>
    <string name="choose_navigation_type">Select navigation profile</string>
    <string name="none_point_error">Please add at least one point.</string>
    <string name="enter_gpx_name">GPX file name:</string>
    <string name="show_on_map_after_saving">Show on map after saving</string>
    <string name="measurement_tool_action_bar">Browse the map and add points</string>
    <string name="measurement_tool">Measure distance</string>
    <string name="quick_action_resume_pause_navigation">Pause/resume navigation</string>
    <string name="quick_action_resume_pause_navigation_descr">Button to pause or resume navigation.</string>
    <string name="quick_action_show_navigation_finish_dialog">Show \'Navigation finished\' dialog</string>
    <string name="quick_action_start_stop_navigation">Start/stop navigation</string>
    <string name="quick_action_start_stop_navigation_descr">Button to start or end navigation.</string>
    <string name="store_tracks_in_monthly_directories">Store recorded tracks in monthly folders</string>
    <string name="store_tracks_in_monthly_directories_descrp">Store recorded tracks in sub-folders per recording month (like 2018-01).</string>
    <string name="shared_string_reset">Reset</string>
    <string name="shared_string_reload">Reload</string>
    <string name="mapillary_menu_descr_tile_cache">Reload tiles to see up to date data.</string>
    <string name="mapillary_menu_title_tile_cache">Tile cache</string>
    <string name="wrong_user_name">Wrong username</string>
    <string name="shared_string_to">To</string>
    <string name="mapillary_menu_date_from">From</string>
    <string name="mapillary_menu_descr_dates">Only view added images</string>
    <string name="mapillary_menu_title_dates">Date</string>
    <string name="mapillary_menu_edit_text_hint">Type username</string>
    <string name="mapillary_menu_descr_username">View only images added by</string>
    <string name="mapillary_menu_title_username">Username</string>
    <string name="mapillary_menu_filter_description">Filter images by submitter, by date or by type. Only active in closeup zoom.</string>
    <string name="mapillary_menu_title_pano">Display only 360° images</string>
    <string name="map_widget_ruler_control">Radius ruler</string>
    <string name="shared_string_permissions">Permissions</string>
    <string name="import_gpx_failed_descr">Could not import file. Please ensure OsmAnd has permission to read it.</string>
    <string name="distance_moving">Distance corrected</string>
    <string name="mapillary_image">Mapillary image</string>
    <string name="open_mapillary">Open Mapillary</string>
    <string name="shared_string_install">Install</string>
    <string name="improve_coverage_mapillary">Improve photo coverage with Mapillary</string>
    <string name="improve_coverage_install_mapillary_desc">Install Mapillary to add one or more photos to this map location.</string>
    <string name="online_photos">Online photos</string>
    <string name="shared_string_add_photos">Add photos</string>
    <string name="no_photos_descr">No photos here.</string>
    <string name="mapillary_action_descr">Share your street-level view via Mapillary.</string>
    <string name="mapillary_widget">Mapillary widget</string>
    <string name="mapillary_widget_descr">Allows quick contributions to Mapillary.</string>
    <string name="mapillary_descr">Online street-level photos for everyone. Discover places, collaborate, capture the world.</string>
    <string name="mapillary">Mapillary</string>
    <string name="plugin_mapillary_descr">Street-level photos for everyone. Discover places, collaborate, capture the world.</string>
    <string name="private_access_routing_req">Your destination is located in an area with private access. Allow using private roads for this trip?</string>
    <string name="restart_search">Restart search</string>
    <string name="increase_search_radius">Increase search radius</string>
    <string name="nothing_found">Nothing found</string>
    <string name="nothing_found_descr">Change the search or increase its radius.</string>
    <string name="quick_action_showhide_osmbugs_title">Show or hide OSM notes</string>
    <string name="quick_action_osmbugs_show">Show OSM notes</string>
    <string name="quick_action_osmbugs_hide">Hide OSM notes</string>
    <string name="quick_action_showhide_osmbugs_descr">Button to show or hide OSM notes on the map.</string>
    <string name="sorted_by_distance">Sorted by distance</string>
    <string name="search_favorites">Search in Favorites</string>
    <string name="hillshade_menu_download_descr">Download the \'Hillshade Overlay\' map to show vertical shading.</string>
    <string name="hillshade_purchase_header">Install the \'Contour lines\' plugin to show graded vertical areas.</string>
    <string name="hide_from_zoom_level">Hide starting from zoom level</string>
    <string name="srtm_menu_download_descr">Download the \'Contour line\' map for use in this region.</string>
    <string name="shared_string_plugin">Plugin</string>
    <string name="srtm_purchase_header">Buy and install the \'Contour lines\' plugin to show graded vertical areas.</string>
    <string name="srtm_color_scheme">Color scheme</string>
    <string name="show_from_zoom_level">Display starting at zoom level</string>
    <string name="routing_attr_allow_private_name">Allow private access</string>
    <string name="routing_attr_allow_private_description">Allow access to private areas.</string>
    <string name="display_zoom_level">Display zoom level: %1$s</string>
    <string name="favorite_group_name">Group name</string>
    <string name="change_color">Change color</string>
    <string name="edit_name">Edit name</string>
    <string name="animate_my_location">Animate own position</string>
    <string name="animate_my_location_desc">Turn on animated map panning of \'My position\' during navigation.</string>
    <string name="shared_string_overview">Overview</string>
    <string name="select_street">Select street</string>
    <string name="shared_string_in_name">in %1$s</string>
    <string name="type_address">Type address</string>
    <string name="type_city_town">Type city/town/locality</string>
    <string name="type_postcode">Type postcode</string>
    <string name="nearest_cities">Nearest cities</string>
    <string name="select_city">Select city</string>
    <string name="select_postcode">Postcode search</string>
    <string name="quick_action_auto_zoom">Auto zoom map on/off</string>
    <string name="quick_action_auto_zoom_desc">Button to turn speed controlled auto zoom on or off.</string>
    <string name="quick_action_auto_zoom_on">Turn on auto zooming</string>
    <string name="quick_action_auto_zoom_off">Turn off auto zooming</string>
    <string name="quick_action_add_destination">Set destination</string>
    <string name="quick_action_replace_destination">Replace destination</string>
    <string name="quick_action_add_first_intermediate">Add first intermediate</string>
    <string name="quick_action_add_destination_desc">A button to make the screen center the route destination, a previously selected destination would become the last intermediate destination.</string>
    <string name="quick_action_directions_from_desc">A button to make the screen center the point of departure. Will then ask to set destination or trigger the route calculation.</string>
    <string name="quick_action_replace_destination_desc">A button to make the screen center the new route destination, replacing the previously selected destination (if any).</string>
    <string name="quick_action_add_first_intermediate_desc">A button to make the screen center the first intermediate destination.</string>
    <string name="no_overlay">No overlay</string>
    <string name="no_underlay">No underlay</string>
    <string name="subscribe_email_error">Error</string>
    <string name="subscribe_email_desc">Subscribe to our mailing list about app discounts and get 3 more map downloads!</string>
    <string name="depth_contour_descr">Sea depth contour lines and seamarks.</string>
    <string name="sea_depth_thanks">Thank you for purchasing \'Nautical depth contours\'</string>
    <string name="index_item_depth_contours_osmand_ext">Nautical depth contours</string>

    <string name="index_item_world_wikivoyage">Worldwide Wikivoyage articles</string>
    <string name="index_item_depth_points_southern_hemisphere">Southern hemisphere nautical depth points</string>
    <string name="index_item_depth_points_northern_hemisphere">Northern hemisphere nautical depth points</string>
    <string name="download_depth_countours">Nautical depth contours</string>
    <string name="nautical_maps">Nautical maps</string>
    <string name="analyze_on_map">Analyze on map</string>
    <string name="shared_string_visible">Visible</string>
    <string name="restore_purchases">Restore purchases</string>
    <string name="fonts_header">Map fonts</string>
    <string name="right_side_navigation">Right-hand traffic</string>
    <string name="driving_region_automatic">Automatic</string>
    <string name="do_not_send_anonymous_app_usage">Don\'t send anonymous app usage statistics</string>
    <string name="do_not_send_anonymous_app_usage_desc">OsmAnd collects info about which parts of the app you open. Your location is never sent, nor is anything you enter into the app or details of areas you view, search, or download.</string>
    <string name="do_not_show_startup_messages">Don\'t show startup messages</string>
    <string name="do_not_show_startup_messages_desc">Don\'t show app discounts &amp; special local event messages.</string>
    <string name="parking_options">Parking options</string>
    <string name="full_version_thanks">Thank you for purchasing the paid version of OsmAnd.</string>
    <string name="routing_attr_relief_smoothness_factor_hills_name">Hilly</string>
    <string name="routing_attr_relief_smoothness_factor_plains_name">Less hilly</string>
    <string name="routing_attr_relief_smoothness_factor_more_plains_name">Flat</string>
    <string name="routing_attr_driving_style_speed_name">Shorter routes</string>
    <string name="routing_attr_driving_style_balance_name">Balanced</string>
    <string name="routing_attr_driving_style_safety_name">Prefer byways</string>
    <string name="relief_smoothness_factor_descr">Preferred terrain: flat or hilly.</string>
    <string name="shared_string_slope">Slope</string>
    <string name="add_new_folder">Add new folder</string>
    <string name="points_delete_multiple_succesful">Point(s) deleted.</string>
    <string name="points_delete_multiple">Are you sure you want to delete %1$d point(s)?</string>
    <string name="route_points_category_name">Turns to pass on this route</string>
    <string name="track_points_category_name">Waypoints, points of interest, named features</string>
    <string name="shared_string_gpx_track">Track</string>
    <string name="max_speed">Maximum speed</string>
    <string name="average_speed">Average speed</string>
    <string name="shared_string_time_moving">Time moving</string>
    <string name="shared_string_time_span">Time span</string>
    <string name="shared_string_max">Max</string>
    <string name="shared_string_start_time">Start time</string>
    <string name="shared_string_end_time">End time</string>
    <string name="shared_string_color">Color</string>
    <string name="select_gpx_folder">Select GPX file folder</string>
    <string name="file_can_not_be_moved">Could not move file.</string>
    <string name="shared_string_move">Move</string>
    <string name="shared_string_gpx_tracks">Tracks</string>
    <string name="routing_attr_driving_style_name">Driving style</string>
    <string name="route_altitude">Route elevation</string>
    <string name="altitude_descent">Descent</string>
    <string name="altitude_ascent">Ascent</string>
    <string name="altitude_range">Altitude range</string>
    <string name="average_altitude">Average altitude</string>
    <string name="shared_string_time">Time</string>
    <string name="total_distance">Total distance</string>
    <string name="routing_attr_relief_smoothness_factor_name">Select elevation fluctuation</string>
    <string name="routing_attr_height_obstacles_name">Use elevation data</string>
    <string name="routing_attr_height_obstacles_description">Factor in terrain elevation (via SRTM, ASTER, and EU-DEM data).</string>
    <string name="rendering_attr_depthContours_description">Show depth contours and points.</string>
    <string name="rendering_attr_depthContours_name">Nautical depth contours</string>
    <!-- string name="release_2_6">
	\u2022 New feature: Quick action button\n\n
	\u2022 Improved touch screen gesture response (e.g. concurrent panning and zooming)\n\n
	\u2022 New map fonts covering more locales\n\n
	\u2022 Support text-to-speech for regional language variants (and accents)\n\n
	\u2022 Visibility enhancements in several map styles and Wikipedia\n\n
	\u2022 Support Open Location Code (OLC)\n\n
	\u2022 Display elevation, slope, and speed profile for recorded GPX tracks and calculated routes\n\n
	\u2022 \"Driving style\" setting and logic improvements for bicycle routing\n\n
	\u2022 Altitude data settings for bicycle routing\n\n
	\u2022 Several other improvements and bug fixes\n\n
	and more…
	</string -->
    <!-- string name="release_2_7">
	\u2022 Mapillary plugin with street-level imagery\n\n
	\u2022 Ruler widget for distance measurement\n\n
	\u2022 GPX split intervals with detailed info about your track\n\n
	\u2022 Other improvements and bug fixes\n\n
	</string -->
    <!-- string name="release_2_8">
	\u2022 Completely reworked map markers with directional lines and route planning\n\n
	\u2022 Measure distance tool offering snap to road feature and saving points as track\n\n
	\u2022 OsmAnd Live: Bug fixes, fresh data on the server every 30 minutes, updates implemented into the navigation\n\n
	</string -->
    <!-- string name="release_2_9">
	\u2022 Updated the context menu: Show when the POI opens / closes\n\n
	\u2022 Transport menu: all available routes are now at the top\n\n
	\u2022 Wikipedia: added the button to open the original article, updated the appearance of articles\n\n
	\u2022 Route: added possibility to swap start and end points in one tap\n\n
	\u2022 OSM notes: Added sorting by type and date\n\n
	\u2022 OSM edits: Show an icon and a name of the POI category, display completed actions\n\n
	\u2022 New quick coordinate input screen for quick markers creation\n\n
    \u2022 Detection of stop signs now considers driving direction\n\n
	\u2022 New algorithm providing meaningful ascent/descent values for GPX tracks\n\n
	\u2022 Terrain (ascent) aware hiking time (Naismith\'s rule)\n\n
	</string -->
    <string name="auto_split_recording_title">Auto-split recordings after gap</string>
    <string name="auto_split_recording_descr">Start new segment after gap of 6 min, new track after gap of 2 h, or new file after a longer gap if the date has changed.</string>
    <string name="rendering_attr_contourDensity_description">Contour line density</string>
    <string name="rendering_attr_contourDensity_name">Contour line density</string>
    <string name="rendering_value_high_name">High</string>
    <string name="rendering_value_medium_w_name">Medium</string>
    <string name="rendering_value_low_name">Low</string>
    <string name="rendering_attr_contourWidth_description">Contour line width</string>
    <string name="rendering_attr_contourWidth_name">Contour line width</string>
    <string name="rendering_attr_hideWaterPolygons_description">Water</string>
    <string name="rendering_attr_hideWaterPolygons_name">Hide water</string>
    <string name="routing_attr_allow_motorway_name">Use motorways</string>
    <string name="routing_attr_allow_motorway_description">Allows motorways.</string>
    <string name="upload_osm_note_description">Upload your OSM note anonymously or by using your OpenStreetMap.org profile.</string>
    <string name="wiki_around">Nearby Wikipedia articles</string>
    <string name="search_map_hint">City or region</string>
    <string name="route_roundabout_short">Take %1$d exit and go</string>
    <string name="upload_poi">Upload POI</string>
    <string name="route_calculation">Route calculation</string>
    <string name="gpx_no_tracks_title">You do not have any GPX files yet</string>
    <string name="gpx_no_tracks_title_folder">You may also add GPX files to the folder</string>
    <string name="gpx_add_track">Add more…</string>
    <string name="shared_string_appearance">Appearance</string>
    <string name="trip_rec_notification_settings">Turn on quick recording</string>
    <string name="trip_rec_notification_settings_desc">Display a system notification allowing trip recording.</string>
    <string name="shared_string_notifications">Notifications</string>
    <string name="shared_string_continue">Continue</string>
    <string name="shared_string_pause">Pause</string>
    <string name="shared_string_paused">Paused</string>
    <string name="shared_string_trip">Trip</string>
    <string name="shared_string_recorded">Recorded</string>
    <string name="shared_string_record">Record</string>
    <string name="gpx_logging_no_data">No data</string>
    <!-- string name="release_2_5">
	\u2022 Tappable icons on the map\n\n
	\u2022 Powerful POI filter search: Search, e.g. restaurants by cuisine, or campgrounds with specific facilities\n\n
	\u2022 New Topo Map style for cyclists and hikers\n\n
	\u2022 Enhanced trip recording\n\n
	\u2022 Improved navigation notifications (Android Wear)\n\n
	\u2022 Many other improvements and bug fixes\n\n
	and more…
    </string -->
    <string name="rendering_attr_contourColorScheme_description">Contour lines color scheme</string>
    <string name="save_track_min_speed">Logging minimum speed</string>
    <string name="save_track_min_speed_descr">Filter: No logging of points below this speed.</string>
    <string name="save_track_min_distance">Logging minimum displacement</string>
    <string name="save_track_min_distance_descr">Filter: Set minimum distance from a point to log a new one.</string>
    <string name="save_track_precision">Logging minimum accuracy</string>
    <string name="save_track_precision_descr">Filter: No logging unless this accuracy is reached.</string>
    <string name="christmas_poi">Christmas POI</string>
    <string name="christmas_desc">Anticipating Christmas and New Year holidays, you can choose to display associated POIs like Christmas trees and markets, etc.</string>
    <string name="christmas_desc_q">Show Christmas holiday POIs?</string>
    <string name="rendering_value_light_brown_name">Light brown</string>
    <string name="rendering_value_dark_brown_name">Dark brown</string>
    <string name="rendering_attr_contourColorScheme_name">Contour lines color scheme</string>
    <string name="rendering_attr_surfaceIntegrity_name">Road surface integrity</string>
    <string name="search_hint">Type city, address, POI name</string>
    <string name="translit_name_if_miss">Transliterate if %1$s name is missing</string>
    <string name="translit_names">Transliterate names</string>
    <string name="edit_filter">Edit categories</string>
    <string name="subcategories">Subcategories</string>
    <string name="selected_categories">Selected categories</string>
    <string name="create_custom_poi">Create custom filter</string>
    <string name="custom_search">Custom search</string>
    <string name="shared_string_filters">Filters</string>
    <string name="apply_filters">Apply filters</string>
    <string name="save_filter">Save filter</string>
    <string name="delete_filter">Delete filter</string>
    <string name="new_filter">New filter</string>
    <string name="new_filter_desc">Please enter a name for the new filter, this will be added to your \'Categories\' tab.</string>
    <string name="osm_live_payment_desc">Subscription charged per month. Cancel it on Google Play at any time.</string>
    <string name="donation_to_osm">Donation to the OSM community</string>
    <string name="donation_to_osm_desc">Part of your donation is sent to OSM contributors. The subscription cost remains the same.</string>
    <string name="osm_live_subscription_desc">Subscription enables hourly, daily, weekly updates, and unlimited downloads for all maps globally.</string>
    <string name="get_it">Get it</string>
    <string name="get_for">Get for %1$s</string>
    <string name="osm_live_banner_desc">Get unlimited map downloads, adding weekly, daily, or even hourly updates.</string>
    <string name="osmand_plus_banner_desc">Unlimited map downloads, updates, and Wikipedia plugin.</string>
    <string name="si_mi_meters">Miles/meters</string>
    <string name="skip_map_downloading">Skip downloading maps</string>
    <string name="skip_map_downloading_desc">You have no offline map installed. You may select a map from the list or download maps later via \'Menu - %1$s\'.</string>
    <string name="search_another_country">Select another region</string>
    <string name="search_map">Searching maps…</string>
    <string name="first_usage_wizard_desc">Let OsmAnd determine your location and suggest maps to download for that region.</string>
    <string name="location_not_found">Location not found</string>
    <string name="no_inet_connection">No Internet connection</string>
    <string name="no_inet_connection_desc_map">Required to download maps.</string>
    <string name="search_location">Searching for location…</string>
    <string name="storage_free_space">Free space</string>
    <string name="storage_place_description">OsmAnd\'s data storage (for maps, GPX files, etc.): %1$s.</string>
    <string name="give_permission">Grant permission</string>
    <string name="allow_access_location">Allow location access</string>
    <string name="first_usage_greeting">Get directions and discover new places without an Internet connection</string>
    <string name="search_my_location">Find my position</string>
    <string name="update_all_maps_now">Update all maps now?</string>
    <string name="clear_tile_data">Clear all tiles</string>
    <string name="routing_attr_short_way_name">Fuel-efficient way</string>
    <string name="routing_attr_short_way_description">Use fuel-efficient way (usually shorter).</string>
    <string name="replace_favorite_confirmation">Are you sure you want to replace Favorite %1$s?</string>
    <string name="rendering_attr_hideOverground_name">Overground objects</string>
    <string name="shared_string_change">Change</string>
    <string name="get_started">Get started</string>
    <string name="route_stops_before">%1$s stops before</string>
    <string name="coords_search">Coordinates search</string>
    <string name="advanced_coords_search">Advanced coordinates search</string>
    <string name="back_to_search">Back to search</string>
    <string name="confirmation_to_delete_history_items">Remove selected items from \'History\'?</string>
    <string name="show_something_on_map">Show %1$s on the map</string>
    <!-- string name="release_2_4">
	\u2022 New very powerful free text search\n\n
	\u2022 Car audio system / speaker phone integration via Bluetooth\n\n
	\u2022 Improved route guidance, voice prompting, and turn lane indication\n\n
	\u2022 Improved transport layer with route rendering\n\n
	\u2022 Added more locales and now support regional locales\n\n
	\u2022 Many other improvements and bugfixes\n\n
	and more…
    </string -->
    <string name="dist_away_from_my_location">Search %1$s away</string>
    <string name="share_history_subject"> shared via OsmAnd</string>
    <string name="search_categories">Categories</string>
    <string name="postcode">Postcode</string>
    <string name="shared_string_from">from</string>
    <string name="city_type_district">District</string>
    <string name="city_type_neighbourhood">Neighbourhood</string>
    <string name="map_widget_search">Search</string>
    <string name="shared_string_is_open_24_7">Open 24/7</string>
    <string name="storage_directory_card">Memory card</string>
    <string name="coords_format">Coordinate format</string>
    <string name="coords_format_descr">Format for geographical coordinates.</string>
    <string name="app_mode_bus">Bus</string>
    <string name="app_mode_train">Train</string>
    <string name="current_track">Current track</string>
    <string name="map_widget_battery">Battery level</string>
    <string name="change_markers_position">Change marker position</string>
    <string name="move_marker_bottom_sheet_title">Move the map to change marker position</string>
    <!-- string name="lat_lon_pattern">Lat: %1$.5f Lon: %2$.5f</string -->
    <string name="follow_us">Follow us</string>
    <string name="access_direction_audio_feedback">Audio directions</string>
    <string name="access_direction_audio_feedback_descr">Indicate target point direction by sound.</string>
    <string name="access_direction_haptic_feedback">Haptic directions</string>
    <string name="access_direction_haptic_feedback_descr">Indicate target point direction by vibration.</string>
    <string name="use_osm_live_routing_description">Enable navigation for OsmAnd Live changes.</string>
    <string name="use_osm_live_routing">OsmAnd Live navigation</string>
    <string name="access_no_destination">Destination not set</string>
    <string name="map_widget_magnetic_bearing">Magnetic bearing</string>
    <string name="map_widget_bearing">Relative bearing</string>
    <string name="access_disable_offroute_recalc">No route recalculation after leaving it</string>
    <string name="access_disable_offroute_recalc_descr">No route recalculation after going off route.</string>
    <string name="access_disable_wrong_direction_recalc">No route recalculation for opposite direction</string>
    <string name="access_disable_wrong_direction_recalc_descr">No route recalculation while just moving in the opposite direction.</string>
    <string name="access_smart_autoannounce">Smart autoannounce</string>
    <string name="access_smart_autoannounce_descr">Notify only when direction to the target point changes.</string>
    <string name="access_autoannounce_period">Autoannounce period</string>
    <string name="access_autoannounce_period_descr">Minimal time interval between announcements.</string>
    <string name="access_default_color">Default color</string>
    <string name="access_category_choice">Choose category</string>
    <string name="access_hint_enter_name">Enter name</string>
    <string name="access_hint_enter_category">Enter category</string>
    <string name="access_hint_enter_description">Enter description.</string>
    <string name="access_map_linked_to_location">Map linked to location</string>
    <string name="access_collapsed_list">Collapsed list</string>
    <string name="access_expanded_list">Expanded list</string>
    <string name="access_empty_list">Empty list</string>
    <string name="access_tree_list">Tree list</string>
    <string name="access_shared_string_not_installed">Not installed</string>
    <string name="access_widget_expand">Expand</string>
    <string name="access_shared_string_navigate_up">Navigate up</string>
    <string name="access_sort">Sort</string>
    <string name="map_mode">Map mode</string>
    <string name="number_of_gpx_files_selected_pattern">%s GPX files selected</string>
    <string name="rendering_value_fine_name">Fine</string>
    <string name="rendering_value_thin_name">Thin</string>
    <string name="rendering_value_medium_name">Medium</string>
    <string name="rendering_value_bold_name">Bold</string>
    <string name="no_map_markers_found">Please add map markers via map</string>
    <string name="no_waypoints_found">No waypoints found</string>
    <string name="anonymous_user_hint">Anonymous users cannot:\n- Create groups;\n- Sync groups and devices with the server;\n- Manage groups and devices in a personal dashboard on the website.</string>
    <string name="report">Report</string>
    <string name="storage_permission_restart_is_required">The app is now allowed to write to external storage, but needs to be started again to do so.</string>
    <!-- string name="release_2_3">
	\u2022 OSM Live. Support map contributors and developers and get hourly map updates. \n\n
	\u2022 Map markers. A new way to quickly select places on the map.\n\n
	\u2022 More detailed OSM maps with country specific road shields and lots of new map features.\n\n
	\u2022 Improved Look and Feel of Route preparation. \n\n
	\u2022 Many improvements in the map context menu such as contextual address lookup.\n\n
	and more…
        </string -->
    <string name="shared_string_move_up">Move ↑</string>
    <string name="shared_string_move_down">Move ↓</string>
    <string name="finish_navigation">Finish navigation</string>
    <string name="avoid_road">Avoid road</string>
    <string name="storage_directory_readonly_desc">Switched to internal memory since the selected data storage folder is write-protected. Please select a writable storage directory.</string>
    <string name="storage_directory_shared">Shared memory</string>
    <string name="shared_string_topbar">Top bar</string>
    <string name="full_report">Full report</string>
    <string name="recalculate_route">Recalculate route</string>
    <string name="open_street_map_login_and_pass">OSM username and password</string>
    <string name="donations">Donations</string>
    <string name="number_of_recipients">Number of recipients</string>
    <string name="osm_user_stat">Edits %1$s, rank %2$s, total edits %3$s</string>
    <string name="osm_recipient_stat">Edits %1$s, sum %2$s mBTC</string>
    <string name="osm_editors_ranking">OSM Editor ranking</string>
    <string name="osm_live_subscription">OsmAnd Live subscription</string>
    <string name="osm_live_subscribe_btn">Subscribe</string>
    <string name="osm_live_email_desc">Needed to update you about your contributions.</string>
    <string name="osm_live_user_public_name">Public name</string>
    <string name="osm_live_hide_user_name">Do not show my name in reports</string>
    <string name="osm_live_support_region">Support region</string>
    <string name="osm_live_month_cost">Cost per month</string>
    <string name="osm_live_month_cost_desc">Monthly payment</string>
    <string name="osm_live_active">Active</string>
    <string name="osm_live_not_active">Inactive</string>
    <string name="osm_live_enter_email">Please enter a valid e-mail address</string>
    <string name="osm_live_enter_user_name">Please enter a public name</string>
    <string name="osm_live_thanks">Thank you for supporting OsmAnd!\nTo activate all new features you need to restart OsmAnd.</string>
    <string name="osm_live_region_desc">Part of your donation will be sent to OSM users who submit changes to the map in that region.</string>
    <string name="osm_live_subscription_settings">Subscription settings</string>
    <string name="osm_live_ask_for_purchase">Please purchase a subscription to OsmAnd Live first</string>
    <string name="osm_live_header">This subscription enables hourly updates for all maps around the world.\n
    Part of the income goes back to the OSM community and is paid out for each OSM contribution.\n
    If you love OsmAnd and OSM and want to support and be supported by them, this is the perfect way to do it.</string>
    <string name="select_map_marker">Select map marker</string>
    <string name="map_markers_other">Other markers</string>
    <string name="upload_anonymously">Upload anonymously</string>
    <string name="show_transparency_seekbar">Show transparency seekbar</string>
    <string name="download_files_error_not_enough_space">Not enough space!\n
    {3} MB is needed temporarily, {1} MB permanently.\n
    (Only {2} MB available.)</string>
    <string name="download_files_question_space_with_temp">Download {0} file(s)?\n
    {3} MB is used temporarily, {1} MB permanently. (Of {2} MB.)</string>
    <string name="download_files_question_space">Download {0} file(s)?\n
    {1} MB (of {2} MB) will be used.</string>
    <string name="upload_osm_note">Upload OSM Note</string>
    <string name="map_marker_1st">First map marker</string>
    <string name="map_marker_2nd">Second map marker</string>
    <string name="shared_string_toolbar">Toolbar</string>
    <string name="shared_string_widgets">Widgets</string>
    <string name="add_points_to_map_markers_q">Add all points as map markers?</string>
    <string name="shared_string_add_to_map_markers">Add to map markers</string>
    <string name="select_map_markers">Select map markers</string>
    <string name="shared_string_reverse_order">Reverse order</string>
    <string name="show_map_markers_description">Activate the map markers feature.</string>
    <string name="clear_active_markers_q">Remove all active markers?</string>
    <string name="clear_markers_history_q">Clear map marker history?</string>
    <string name="active_markers">Active markers</string>
    <string name="map_markers">Map markers</string>
    <string name="map_marker">Map marker</string>
    <string name="consider_turning_polygons_off">It is recommended to turn off polygon rendering.</string>
    <string name="rendering_attr_showMtbRoutes_name">Show mountain bike trails</string>
    <string name="show_polygons">Show polygons</string>
    <!-- string name="underlay_transparency">Underlay transparency</string -->
    <string name="find_parking">Find parking</string>
    <string name="shared_string_status">Status</string>
    <string name="shared_string_save_changes">Save changes</string>
    <string name="shared_string_email_address">E-mail address</string>
    <string name="rendering_attr_hideUnderground_name">Underground objects</string>
    <string name="data_is_not_available">Data not available</string>
    <string name="shared_string_remove">Remove</string>
    <string name="shared_string_read_more">Read more</string>
    <string name="clear_updates_proposition_message">"Remove downloaded updates and get back to the original map edition"</string>
    <string name="add_time_span">Add time span</string>
    <string name="road_blocked">Road blocked</string>
    <string name="shared_string_select">Select</string>
    <string name="switch_start_finish">Reverse starting point &amp; destination</string>
    <string name="rendering_attr_hideIcons_name">POI icons</string>
    <string name="item_removed">Item removed</string>
    <string name="n_items_removed">items removed</string>
    <string name="shared_string_undo_all">Undo all</string>
    <string name="shared_string_type">Type</string>
    <string name="starting_point">Starting point</string>
    <string name="shared_string_not_selected">Not selected</string>
    <string name="rec_split">Recorder Split</string>
    <string name="rec_split_title">Use Recorder Split</string>
    <string name="rec_split_desc">Rewrite clips when used space exceeds the storage size.</string>
    <string name="rec_split_clip_length">Clip length</string>
    <string name="rec_split_clip_length_desc">Upper time limit for recorded clips.</string>
    <string name="rec_split_storage_size">Storage size</string>
    <string name="rec_split_storage_size_desc">Amount of space that can be occupied by all recorded clips.</string>
    <string name="live_updates">Live updates</string>
    <string name="available_maps">Available maps</string>
    <string name="select_voice_provider">Select voice guidance</string>
    <string name="select_voice_provider_descr">Select or download voice guidance for your language.</string>
    <string name="impassable_road_desc">Select roads you want to avoid during navigation.</string>
    <string name="shared_string_sound">Sound</string>
    <string name="no_location_permission">Grant location data access.</string>
    <string name="no_camera_permission">Grant camera access.</string>
    <string name="no_microphone_permission">Grant mic access.</string>
    <string name="route_distance">Distance:</string>
    <string name="route_duration">Time:</string>
    <string name="rendering_attr_horseRoutes_name">Horse routes</string>
    <string name="no_address_found">No address determined</string>
    <string name="shared_string_near">Near</string>
    <string name="shared_string_hide">Hide</string>
    <string name="av_video_quality_low">Lowest quality</string>
    <string name="av_video_quality_high">Highest quality</string>
    <string name="av_video_quality">Video output quality</string>
    <string name="av_video_quality_descr">Select video quality.</string>
    <string name="av_audio_format">Audio output format</string>
    <string name="av_audio_format_descr">Select audio output format.</string>
    <string name="av_audio_bitrate">Audio bitrate</string>
    <string name="av_audio_bitrate_descr">Select audio bitrate.</string>
    <string name="please_specify_poi_type_only_from_list">Please specify the correct POI type or skip it.</string>
    <string name="access_from_map_description">Menu button launches the dashboard rather than the menu</string>
    <string name="access_from_map">Access from map</string>
    <string name="show_on_start_description">\'Off\' launches the map directly.</string>
    <string name="show_on_start">Show on start</string>
    <string name="copied_to_clipboard">Copied to clipboard</string>
    <!-- string name="release_2_2">
	\u2022 New context-sensitive UI for tapping locations on the map and on other screens\n\n
	\u2022 Map screen is now launched directly unless \'Show dashboard on app start\' is selected\n\n
	\u2022 Set up which and how cards are displayed on the dashboard\n\n
	\u2022 Bypass the dashboard if you like menu-based app control\n\n
	\u2022 To download maps, regions can be directly selected by tapping on the world map\n\n
	\u2022 POI Search now supports more specific queries\n\n
	\u2022 Improved POI and OSM editing functionality\n\n
	\u2022 Map data download structure and interface reworked\n\n
	and more…
        </string -->
    <string name="osm_save_offline">Save offline</string>
    <string name="osm_edit_modified_poi">Modified OSM POI</string>
    <string name="osm_edit_deleted_poi">Deleted OSM POI</string>
    <string name="context_menu_item_open_note">Open OSM Note</string>
    <string name="osm_edit_reopened_note">Reopened OSM Note</string>
    <string name="osm_edit_commented_note">Commented OSM Note</string>
    <string name="osm_edit_removed_note">Deleted OSM Note</string>
    <string name="osm_edit_created_note">Created OSM Note</string>
    <string name="osn_bug_name">OSM Note</string>
    <string name="osn_add_dialog_title">Create note</string>
    <string name="osn_comment_dialog_title">Add comment</string>
    <string name="osn_reopen_dialog_title">Reopen note</string>
    <string name="osn_close_dialog_title">Close note</string>
    <string name="osn_add_dialog_success">Note created</string>
    <string name="osn_add_dialog_error">Could not create note.</string>
    <string name="osn_close_dialog_success">Note closed</string>
    <string name="osn_close_dialog_error">Could not close note.</string>
    <string name="osb_author_dialog_password">OSM password (optional)</string>
    <string name="osb_comment_dialog_message">Message</string>
    <string name="osb_comment_dialog_author">Author name</string>
    <string name="osb_comment_dialog_error">Could not add comment.</string>
    <string name="osb_comment_dialog_success">Comment added</string>
    <string name="shared_string_commit">Commit</string>
    <string name="context_menu_item_delete_waypoint">Delete GPX waypoint?</string>
    <string name="context_menu_item_edit_waypoint">Edit GPX waypoint</string>
    <string name="shared_string_location">Location</string>
    <string name="share_osm_edits_subject">OSM edits shared via OsmAnd</string>
    <string name="lang_nds">Low German</string>
    <string name="lang_mk">Macedonian</string>
    <string name="lang_fy">Frysk</string>
    <string name="lang_als">Albanian (Tosk)</string>
    <string name="read_more">Read more</string>
    <string name="whats_new">What\'s new in</string>
    <string name="rendering_attr_hideProposed_name">Proposed objects</string>
    <string name="shared_string_update">Update</string>
    <string name="shared_string_upload">Upload</string>
    <string name="osm_edit_created_poi">Created OSM POI</string>
    <string name="world_map_download_descr">World basemap (covering the whole world at low zoom level) missing or outdated. Please consider downloading it for a global overview.</string>
    <string name="shared_string_qr_code">QR code</string>
    <string name="map_downloaded">Map downloaded</string>
    <string name="map_downloaded_descr">The %1$s map is ready for use.</string>
    <string name="go_to_map">Show map</string>
    <string name="simulate_initial_startup_descr">"Sets the flag indicating first app startup, keeps all other settings unchanged."</string>
    <string name="simulate_initial_startup">Simulate first app start</string>
    <string name="share_geo">geo:</string>
    <string name="share_menu_location">Share location</string>
    <string name="shared_string_send">Send</string>
    <string name="favorite_category_dublicate_message">Please use a category name that doesn\'t already exist.</string>
    <string name="favorite_category_name">Category name</string>
    <string name="favorite_category_add_new_title">Add new category</string>
    <string name="regions">Regions</string>
    <string name="region_maps">Regionwide maps</string>
    <string name="world_maps">World maps</string>
    <string name="hillshade_layer_disabled">Hillshade layer disabled</string>
    <string name="srtm_plugin_disabled">Contour lines disabled</string>
    <string name="favorite_category_add_new">Add new</string>
    <string name="favorite_category_select">Choose category</string>
    <string name="default_speed_system_descr">Define unit of speed.</string>
    <string name="default_speed_system">Unit of speed</string>
    <string name="nm">nmi</string>
    <string name="si_nm">Nautical miles</string>
    <string name="si_kmh">Kilometers per hour</string>
    <string name="si_mph">Miles per hour</string>
    <string name="si_m_s">Meters per second</string>
    <string name="si_min_km">Minutes per kilometer</string>
    <string name="si_min_m">Minutes per mile</string>
    <string name="si_nm_h">Nautical miles per hour (knots)</string>
    <string name="nm_h">kn</string>
    <string name="min_mile">min/m</string>
    <string name="min_km">min/km</string>
    <string name="m_s">m/s</string>
    <string name="shared_string_trip_recording">Trip recording</string>
    <string name="shared_string_navigation">Navigation</string>
    <string name="osmand_running_in_background">Run in background</string>
    <string name="gps_wake_up_timer">GPS wake-up interval</string>
    <string name="favourites_edit_dialog_title">Favorite info</string>
    <string name="simulate_your_location_stop_descr">Stop simulating your position.</string>
    <string name="simulate_your_location_descr">Simulate your position using a calculated route or a recorded GPX track.</string>
    <string name="simulate_your_location_gpx_descr">Simulate your position using a recorded GPX track.</string>
    <string name="looking_up_address">Looking up address</string>
    <string name="av_locations_descr">GPX file with locations.</string>
    <string name="av_locations">Locations</string>
    <string name="plugin_settings">Plugins</string>
    <string name="routing_attr_avoid_shuttle_train_name">No shuttle train</string>
    <string name="routing_attr_avoid_shuttle_train_description">Avoids using shuttle trains</string>
    <string name="traffic_warning_hazard">Hazard</string>
    <string name="rendering_value_boldOutline_name">Bold outline</string>
    <string name="no_updates_available">No updates available</string>
    <string name="download_live_updates">Live updates</string>
    <string name="rendering_value_default13_name">Default (13)</string>
    <string name="rendering_value_defaultTranslucentCyan_name">Default (translucent cyan)</string>
    <string name="rendering_attr_currentTrackColor_name">GPX color</string>
    <string name="rendering_attr_currentTrackColor_description">GPX color</string>
    <string name="rendering_attr_currentTrackWidth_name">GPX width</string>
    <string name="rendering_attr_currentTrackWidth_description">GPX width</string>
    <string name="rendering_value_darkyellow_name">Dark yellow</string>
    <string name="rendering_value_red_name">Red</string>
    <string name="rendering_value_translucent_red_name">Translucent red</string>
    <string name="rendering_value_orange_name">Orange</string>
    <string name="rendering_value_translucent_orange_name">Translucent orange</string>
    <string name="rendering_value_yellow_name">Yellow</string>
    <string name="rendering_value_translucent_yellow_name">Translucent yellow</string>
    <string name="rendering_value_lightgreen_name">Light green</string>
    <string name="rendering_value_translucent_lightgreen_name">Translucent light green</string>
    <string name="rendering_value_green_name">Green</string>
    <string name="rendering_value_translucent_green_name">Translucent green</string>
    <string name="rendering_value_lightblue_name">Light blue</string>
    <string name="rendering_value_translucent_lightblue_name">Translucent light blue</string>
    <string name="rendering_value_blue_name">Blue</string>
    <string name="rendering_value_translucent_blue_name">Translucent blue</string>
    <string name="rendering_value_purple_name">Purple</string>
    <string name="rendering_value_pink_name">Pink</string>
    <string name="rendering_value_translucent_pink_name">Translucent pink</string>
    <string name="rendering_value_brown_name">Brown</string>
    <string name="rendering_value_black_name">Black</string>
    <string name="rendering_value_translucent_purple_name">Translucent purple</string>
    <string name="restart_is_required">A restart is required to apply the change.</string>
    <string name="light_theme">Light</string>
    <string name="dark_theme">Dark</string>
    <string name="lang_pms">Piedmontese</string>
    <string name="lang_bn">Bengali</string>
    <string name="lang_tl">Tagalog</string>
    <string name="lang_sh">Serbo-Croatian</string>
    <string name="lang_az">Azerbaijani</string>
    <string name="lang_br">Breton</string>
    <string name="lang_sq">Albanian</string>
    <string name="lang_is">Icelandic</string>
    <string name="lang_bpy">Bishnupriya</string>
    <string name="lang_nv">Navajo</string>
    <string name="lang_ga">Irish</string>
    <string name="lang_la">Latin</string>
    <string name="lang_ku">Kurdish</string>
    <string name="lang_ta">Tamil</string>
    <string name="lang_ml">Malayalam</string>
    <string name="lang_lb">Luxembourgish</string>
    <string name="lang_lo">Lao</string>
    <string name="lang_os">Ossetian</string>
    <string name="lang_eo">Esperanto</string>
    <string name="lang_es_us">Spanish (American)</string>
    <string name="lang_es_ar">Spanish (Argentina)</string>
    <string name="lang_nb">Norwegian Bokmål</string>
    <string name="lang_vo">Volapuk</string>
    <string name="lang_th">Thai</string>
    <string name="lang_te">Telugu</string>
    <string name="lang_nn">Norwegian Nynorsk</string>
    <string name="lang_oc">Occitan</string>
    <string name="lang_new">Newar / Nepal Bhasa</string>
    <string name="lang_ms">Malaysian</string>
    <string name="lang_ht">Haitian</string>
    <string name="lang_gl">Galician</string>
    <string name="lang_et">Estonian</string>
    <string name="lang_ceb">Cebuano</string>
    <string name="lang_ast">Asturian</string>
    <string name="lang_hsb">Sorbian (Upper)</string>
    <string name="lang_kab">Kabyle</string>
    <string name="lang_ber">Berber</string>
    <string name="archive_wikipedia_data">You have old incompatible Wikipedia data. Archive it?</string>
    <string name="download_wikipedia_files">Download additional Wikipedia data (%1$s MB)?</string>
    <string name="gps_network_not_enabled">Location service is off. Turn it on?</string>
    <string name="disable_recording_once_app_killed">Prevent standalone logging</string>
    <string name="disable_recording_once_app_killed_descrp">Will pause GPX logging when the app is killed (via recent apps). (OsmAnd background indication disappears from the Android notification bar.)</string>
    <string name="shared_string_import2osmand">Import to OsmAnd</string>
    <string name="read_full_article">Read full article (online)</string>
    <string name="shared_string_wikipedia">Wikipedia</string>
    <string name="local_indexes_cat_wiki">Wikipedia</string>
    <string name="shared_string_show_details">Show details</string>
    <string name="osm_edit_context_menu_delete">Delete OSM edit</string>
    <string name="rendering_value_disabled_name">Disabled</string>
    <string name="rendering_value_walkingRoutesScopeOSMC_name">Color by network affiliation</string>
    <string name="rendering_value_walkingRoutesOSMC_name">Color by OSMC hiking symbol</string>
    <string name="shared_string_logoff">Log Off</string>
    <string name="rendering_attr_hideHouseNumbers_name">House numbers</string>
    <string name="application_dir_change_warning3">Move OsmAnd data files to the new destination?</string>
    <string name="specified_directiory_not_writeable">Maps could not be created in specified directory</string>
    <string name="copying_osmand_file_failed">Moving files failed</string>
    <string name="storage_directory_external">External storage</string>
    <string name="storage_directory_multiuser">Multiuser storage</string>
    <string name="storage_directory_internal_app">Internal app memory</string>
    <string name="storage_directory_manual">Manually specified</string>
    <string name="storage_directory_default">Internal memory</string>
    <string name="application_dir">Data storage folder</string>
    <string name="storage_directory">Map Storage</string>
    <string name="shared_string_copy">Copy</string>
    <string name="filter_poi_hint">Filter by name</string>
    <string name="search_poi_category_hint">Type to search all</string>
    <string name="shared_string_is_open">Open now</string>
    <string name="rendering_attr_OSMMapperAssistant_name">OSM mapper assistant</string>
    <string name="agps_info">A-GPS info</string>
    <string name="shared_string_manage">Manage</string>
    <string name="shared_string_edit">Edit</string>
    <string name="shared_string_places">Places</string>
    <string name="shared_string_search">Search</string>
    <string name="shared_string_show_description">Show description.</string>
    <string name="shared_string_message">Message</string>
    <string name="agps_data_last_downloaded">A-GPS data downloaded: %1$s</string><!-- note: LAST is false now in new context -->
    <string name="confirm_usage_speed_cameras">In many countries (Germany, France, Italy, and others) the use of speed camera warnings is illegal. OsmAnd does not assume any liability if you violate the law. Please tap \'Yes\' only if you are eligible to use this feature.</string>
    <string name="welmode_download_maps">Download maps</string>
    <string name="welcome_select_region">To correctly reflect your traffic signs and regulations, please select your driving region:</string>
    <string name="welcome_text">OsmAnd provides global offline map browsing and offline navigation.</string>
    <string name="welcome_header">Welcome</string>
    <string name="current_route">Current route</string>
    <string name="osm_changes_added_to_local_edits">OSM changes added to local changeset</string>
    <string name="mark_to_delete">Mark to delete</string>
    <string name="local_recordings_delete_all_confirm">Are you sure you want to delete %1$d notes?</string>
    <string name="local_osm_changes_upload_all_confirm">Are you sure you want to upload %1$d change(s) to OSM?</string>
    <string name="confirmation_to_clear_history">Clear history?</string>
    <string name="delay_to_start_navigation_descr">Specify wait time to remain on the route planning screen.</string>
    <string name="delay_to_start_navigation">Start turn-by-turn guidance after…</string>
    <string name="shared_string_go">Go</string>
    <string name="osmand_parking_overdue">overdue</string>
    <string name="action_create">Action create</string>
    <string name="action_modify">Action modify</string>
    <string name="action_delete">Action delete</string>
    <string name="osm_edits">OSM edits</string>
    <!-- means first letter of word *hour* -->
    <string name="osmand_parking_hour">h</string>
    <!-- means first letter of word *minute*-->
    <string name="osmand_parking_minute">min</string>
    <string name="parking_place_limited">Parking time limited to</string>
    <!-- used to describe time left, not left direction -->
    <string name="osmand_parking_time_left">left</string>
    <string name="your_edits">Your edits</string>
    <string name="waypoint_visit_after">Visit after</string>
    <string name="waypoint_visit_before">Visit before</string>
    <string name="simulate_your_location">Simulate your position</string>
    <string name="drawer">Flat list</string>
    <string name="short_location_on_map">Lat %1$s\nLon %2$s</string>
    <string name="tips_and_tricks_descr">Frequently asked questions, recent changes, and others.</string>
    <string name="routing_settings_2">Navigation settings</string>
    <string name="general_settings_2">General settings</string>
    <string name="shared_string_ellipsis">…</string>
    <string name="shared_string_ok">OK</string>
    <string name="shared_string_cancel">Cancel</string>
    <string name="shared_string_dismiss">Dismiss</string>
    <string name="shared_string_yes">Yes</string>
    <string name="shared_string_do_not_use">Don\'t use</string>
    <string name="shared_string_no">No</string>
    <string name="shared_string_on">On</string>
    <string name="shared_string_off">Off</string>
    <string name="shared_string_previous">Previous</string>
    <string name="shared_string_next">Next</string>
    <string name="shared_string_enable">Enable</string>
    <string name="shared_string_disable">Disable</string>
    <string name="shared_string_enabled">Enabled</string>
    <string name="shared_string_disabled">Disabled</string>
    <string name="shared_string_selected">Selected</string>
    <string name="shared_string_selected_lowercase">selected</string>
    <string name="shared_string_never">Never</string>
    <string name="shared_string_none">None</string>
    <string name="shared_string_and">and</string>
    <string name="shared_string_or">or</string>
    <string name="shared_string_help">Help</string>
    <string name="shared_string_settings">Settings</string>
    <string name="shared_string_history">History</string>
    <string name="shared_string_select_on_map">Select on map</string>
    <string name="shared_string_select_all">Select all</string>
    <string name="shared_string_deselect">Deselect</string>
    <string name="shared_string_deselect_all">Deselect all</string>
    <string name="shared_string_clear">Clear</string>
    <string name="shared_string_clear_all">Clear all</string>
    <string name="shared_string_save">Save</string>
    <string name="shared_string_save_as_gpx">Save as new GPX file</string>
    <string name="shared_string_rename">Rename</string>
    <string name="shared_string_delete">Delete</string>
    <string name="shared_string_delete_all">Delete all</string>
    <string name="shared_string_share">Share</string>
    <string name="shared_string_apply">Apply</string>
    <string name="shared_string_control_start">Start</string>
    <string name="shared_string_control_stop">Stop</string>
    <string name="shared_string_import">Import</string>
    <string name="shared_string_export">Export</string>
    <string name="shared_string_more">More…</string>
    <string name="shared_string_more_actions">More actions</string>
    <string name="shared_string_do_not_show_again">Do not show again</string>
    <string name="shared_string_remember_my_choice">Remember choice</string>
    <string name="shared_string_refresh">Refresh</string>
    <string name="shared_string_download">Download</string>
    <string name="shared_string_downloading">Downloading…</string>
    <string name="shared_string_download_successful">Downloaded</string>
    <string name="shared_string_io_error">I/O error</string>
    <string name="shared_string_unexpected_error">Unexpected error</string>
    <string name="shared_string_action_template">Action {0}</string>
    <string name="shared_string_close">Close</string>
    <string name="shared_string_exit">Exit</string>
    <string name="shared_string_show">Show</string>
    <string name="shared_string_show_all">Show all</string>
    <string name="shared_string_collapse">Collapse</string>
    <string name="shared_string_show_on_map">Show on map</string>
    <string name="shared_string_map">Map</string>
    <string name="shared_string_favorite">Favorite</string>
    <string name="shared_string_favorites">Favorites</string>
    <string name="shared_string_address">Address</string>
    <string name="shared_string_add">Add</string>
    <string name="shared_string_add_to_favorites">Add to \'Favorites\'</string>
    <string name="shared_string_my_location">My Position</string>
    <string name="shared_string_my_places">My Places</string>
    <string name="shared_string_my_favorites">Favorites</string>
    <string name="shared_string_tracks">Tracks</string>
    <string name="shared_string_gpx_files">GPX files</string>
    <string name="shared_string_currently_recording_track">Currently recording track</string>
    <string name="shared_string_audio">Audio</string>
    <string name="shared_string_video">Video</string>
    <string name="shared_string_photo">Photo</string>
    <string name="shared_string_launch">Launch</string>
    <string name="route_points">Route points</string>
    <string name="track_segments">Track segments</string>
    <string name="track_points">Track points</string>
    <string name="shared_string_online_maps">Online maps</string>
    <string name="osmand_rastermaps_plugin_description">Access many types of online (so called tile or raster) maps, from predefined OSM tiles (like Mapnik) to satellite images, and special purpose layers like weather maps, climate maps, geological maps, hillshade layers, etc.\n\n
    Any of these maps can either be used as the main (base) map to be displayed, or as an overlay or underlay to another base map (like OsmAnd\'s standard offline maps). Certain elements of the OsmAnd vector maps can be hidden via the \'Configure map\' menu to make any underlay map more visible.\n\n
    Download tile maps directly online, or prepared them for offline use (manually copied to OsmAnd\'s data folder) as an SQLite database which can be produced by a variety of 3rd party map preparation tools.
	</string>
    <string name="record_plugin_name">Trip recording</string>
    <string name="record_plugin_description">This plugin activates the functionality to record and save your tracks by manually touching the GPX logging widget on the map, or also to automatically log all of your navigation routes to a GPX file.\n\n
    Recorded tracks can be shared with your friends or be used for OSM contributions. Athletes can use recorded tracks to monitor their trainings. Some basic track analysis can be performed directly in OsmAnd, like lap times, average speed etc., and tracks can of course also later be analyzed in special 3rd party analysis tools.
	</string>
    <string name="srtm_paid_version_title">Contour lines plugin</string>
    <string name="osmand_srtm_short_description_80_chars">OsmAnd plugin for offline contour lines</string>
    <string name="osmand_srtm_long_description_1000_chars">This plugin provides both a contour line overlay and a (relief) hillshade layer to be displayed on top of OsmAnd\'s standard maps. This functionality will be much appreciated by athletes, hikers, trekkers, and anybody interested in the relief structure of a landscape.\n\n
    The global data (between 70 ° north and 70 ° south) is based on measurements by SRTM (Shuttle Radar Topography Mission) and ASTER (Advanced Spaceborne Thermal Emission and Reflection Radiometer), an imaging instrument onboard Terra, the flagship satellite of NASA\'s Earth Observing System. ASTER is a cooperative effort between NASA, Japan\'s Ministry of Economy, Trade and Industry (METI), and Japan Space Systems (J-spacesystems).
	</string>
    <string name="srtm_plugin_name">Contour lines</string>
    <string name="srtm_plugin_description">This plugin provides both a contour line overlay and a (relief) hillshade layer to be displayed on top of OsmAnd\'s standard maps. This functionality will be much appreciated by athletes, hikers, trekkers, and anybody interested in the relief structure of a landscape. (Please note that contour line and/or relief data are separate, additional downloads available after activating the plugin.)
		\n\nThe global data (between 70 ° north and 70 ° south) is based on measurements by SRTM (Shuttle Radar Topography Mission) and ASTER (Advanced Spaceborne Thermal Emission and Reflection Radiometer), an imaging instrument onboard Terra, the flagship satellite of NASA\'s Earth Observing System. ASTER is a cooperative effort between NASA, Japan\'s Ministry of Economy, Trade and Industry (METI), and Japan Space Systems (J-spacesystems).
	</string>
    <string name="plugin_touringview_name">Touring map view</string>
    <string name="plugin_touringview_descr">Activating this view changes OsmAnd\'s map style to \'Touring view\', this is a special high-detail view for travelers and professional drivers.
		\n\nThis view provides, at any given map zoom, the maximum amount of travel details available in the map data (particularly roads, tracks, paths, and orientation marks).
		\n\nIt also clearly depicts all types of roads unambiguously by color coding, which is useful when e.g. driving large vehicles.
		\n\nAnd it provides special touring options like showing bicycle routes or Alpine mountain routes.
		\n\nA special map download is not needed, the view is created from our standard maps.
		\n\nThis view can be reverted by either de-activating it again here, or by changing the \'Map style\' under \'Configure map\' as desired.
	</string>
    <string name="plugin_nautical_name">Nautical map view</string>
    <string name="plugin_nautical_descr">This plugin enriches the OsmAnd map and navigation app to also produce nautical maps for boating, sailing, and other types of watersports.
		\n\nA special map add-on for OsmAnd will provide all nautical navigation marks and chart symbols, for inland as well as for nearshore navigation. The description of each navigation mark provides the details needed to identify them and their meaning (category, shape, color, sequence, reference, etc.).
		\n\nTo return to one of OsmAnd\'s conventional map styles, simply either de-activate this plugin again, or change the \'Map style\' under \'Configure map\' as desired.
	</string>
    <string name="plugin_ski_name">Ski map view</string>
    <string name="plugin_ski_descr">This plugin for OsmAnd puts at your fingertips details of global downhill ski slopes, cross country ski runs, Alpine ski routes, cable cars and ski lifts. Routes and pistes are shown color-coded by difficulty, and depicted in a special \'Winter\' map style which assimilates a snow-colored winter landscape.
		\n\nActivating this view changes the map style to \'Winter and ski\', showing all landscape features under wintry conditions. This view can be reverted by either de-activating it again here, or by changing the \'Map style\' under \'Configure map\' as desired.
	</string>
    <string name="audionotes_plugin_name">Audio/video notes</string>
    <string name="audionotes_plugin_description">Make audio/photo/video notes during a trip, using either a map button or location context menu.</string>
    <string name="osmand_parking_plugin_name">Parking position</string>
    <string name="osmand_parking_plugin_description">Lets you record where your car is parked, including how much parking time remains.\n
    Both location and time are visible on the dashboard as well as in a map widget. An alarm reminder can be added to the Android calendar.</string>
    <string name="osmand_distance_planning_plugin_name">Distance calculator and planning tool</string>
    <string name="osmand_distance_planning_plugin_description">Create paths by tapping the map, or by using or modifying existing GPX files, to plan a trip and measure the distance between points. The result can be saved as a GPX file to use later for guidance.</string>
    <string name="shared_string_accessibility">Accessibility</string>
    <string name="osmand_accessibility_description">Makes the device\'s accessibility features directly available in OsmAnd. It facilitates e.g. adjusting the speech rate for text-to-speech voices, configuring D-pad navigation, using a trackball for zoom control, or text-to-speech feedback, for example to auto announce your position.</string>
    <string name="osm_settings">OpenStreetMap editing</string>
    <string name="osm_editing_plugin_description">Make OSM contributions like creating or modifying OSM POI objects, opening or commenting OSM notes, and contributing recorded GPX files in OsmAnd by supplying your username and password. OpenStreetMap.org is a community driven, global public domain mapping project.</string>
    <string name="osmand_development_plugin_description">Settings for development and debugging features, like navigation simulation, rendering performance, or voice prompting. Intended for developers, not needed for normal app use.</string>
    <string name="debugging_and_development">OsmAnd development</string>
    <string name="rename_failed">Renaming failed.</string>
    <string name="days_behind">days behind</string>
    <string name="back_to_map">Back to map</string>
    <string name="share_note">Share note</string>
    <string name="location_on_map">Location:\n Lat %1$s\n Lon %2$s</string>
    <string name="watch">Watch</string>
    <string name="notes">A/V notes</string>
    <string name="online_map">Online map</string>
    <string name="roads_only">Roads only</string>
    <string name="rendering_attr_pisteRoutes_name">Ski slopes</string>
    <string name="free">Free %1$s </string>
    <string name="device_memory">Device memory</string>
    <string name="rendering_attr_pisteGrooming_name">Piste grooming</string>
    <string name="world_ski_missing">Download the special offline map to display skiing facilities.</string>
    <string name="nautical_maps_missing">Download the special offline map to display nautical details.</string>
    <string name="edit_group">Edit group</string>
    <string name="parking_place">Parking spot</string>
    <string name="remove_the_tag">REMOVE THE TAG</string>
    <string name="gps_status">GPS status</string>
    <string name="version_settings_descr">Download nightly builds.</string>
    <string name="version_settings">Builds</string>
    <string name="rendering_attr_streetLighting_name">Street lighting</string>
    <string name="proxy_pref_title">Proxy</string>
    <string name="proxy_pref_descr">Specify a proxy server.</string>
    <string name="settings_privacy">Privacy</string>
    <string name="shared_string_gpx_points">Points</string>
    <string name="navigation_over_track">Start navigation along track?</string>
    <string name="avoid_roads_msg">Trigger an alternative route by selecting roads to avoid</string>
    <string name="speak_pedestrian">Pedestrian crosswalks</string>
    <string name="rendering_attr_roadStyle_name">Road style</string>
    <string name="rendering_attr_roadStyle_description">Road style</string>
    <string name="rendering_value__name">Default</string>
    <string name="rendering_value_default_name">Default</string>
    <string name="rendering_value_germanRoadAtlas_name">German road atlas</string>
    <string name="rendering_value_highContrastRoads_name">High contrast roads</string>
    <string name="traffic_warning_railways">Railroad crossing</string>
    <string name="traffic_warning_pedestrian">Pedestrian crosswalk</string>
    <string name="show_railway_warnings">Railroad crossings</string>
    <string name="show_pedestrian_warnings">Pedestrian crosswalks</string>
    <string name="rendering_value_americanRoadAtlas_name">American road atlas</string>
    <string name="routing_attr_no_new_routing_name">No v1.9 routing rules</string>
    <string name="routing_attr_no_new_routing_description">Do not use routing rules introduced in v1.9.</string>
    <string name="dash_download_msg_none">Download offline maps?</string>
    <string name="dash_download_msg">You have downloaded %1$s maps</string>
    <string name="dash_download_new_one">Download new map</string>
    <string name="dash_download_manage">Manage</string>
    <string name="map_locale">Map language</string>
    <string name="rendering_attr_transportStops_name">Transport stops</string>
    <string name="navigate_point_zone">Zone</string>
    <!-- (OLC) is a geocode system -->
    <string name="navigate_point_olc">Open Location Code</string>
    <string name="navigate_point_olc_info_invalid">Invalid OLC\n</string>
    <string name="navigate_point_olc_info_short">Short OLC\nPlease provide a full code</string>
    <string name="navigate_point_olc_info_area">Valid full OLC\nRepresents area: %1$s x %2$s</string>
    <string name="navigate_point_northing">Northing</string>
    <string name="navigate_point_easting">Easting</string>
    <string name="download_tab_downloads">All Downloads</string>
    <string name="download_tab_updates">Updates</string>
    <string name="download_tab_local">Local</string>
    <string name="no_internet_connection">Unable to download, please check your Internet connection.</string>
    <string name="everything_up_to_date">All files up to date</string>
    <string name="use_opengl_render">Use OpenGL rendering</string>
    <string name="use_opengl_render_descr">Use hardware accelerated OpenGL rendering (may use more battery, or not work on very old devices).</string>
    <string name="error_avoid_specific_road">No bypass found</string>
    <string name="home_button">Home</string>
    <string name="map_update">Updates available for %1$s maps</string>
    <string name="search_for">Search for</string>
    <string name="coordinates">Coordinates</string>
    <string name="rendering_attr_publicTransportMode_name">Bus, trolleybus, shuttle routes</string>
    <string name="rendering_attr_tramTrainRoutes_name">Tram and train routes</string>
    <string name="rendering_attr_subwayMode_name">Subway routes</string>
    <string name="lock_screen_request_explanation">%1$s needs this permission to turn off the screen for the power saving feature.</string>
    <string name="wake_on_voice">Turn screen on</string>
    <string name="wake_on_voice_descr">Turn on device screen (if off) when approaching a turn.</string>
    <string name="impassable_road">Avoid roads…</string>
    <string name="rendering_attr_trainLightrailRoutes_name">Train routes</string>
    <string name="rendering_attr_tramRoutes_name">Tram routes</string>
    <string name="rendering_attr_shareTaxiRoutes_name">Share taxi routes</string>
    <string name="rendering_attr_trolleybusRoutes_name">Trolleybus routes</string>
    <string name="rendering_attr_busRoutes_name">Bus routes</string>
    <string name="rendering_category_hide">Hide</string>
    <string name="rendering_category_routes">Routes</string>
    <!--string name="shared_string_details">Details</string> use rendering_category_details -->
    <string name="rendering_category_details">Details</string>
    <string name="rendering_category_transport">Transport</string>
    <string name="rendering_category_others">Other map attributes</string>
    <string name="map_widget_appearance_rem">Remaining elements</string>
    <string name="map_widget_vector_attributes">Rendering attributes</string>
    <string name="map_widget_top">Status bar</string>
    <string name="map_widget_right">Right panel</string>
    <string name="map_widget_left">Left panel</string>
    <string name="configure_map">Configure map</string>
    <string name="search_radius_proximity">Within</string>
    <string name="anonymous_user">Anonymous user</string>
    <string name="logged_as">Logged in as %1$s</string>
    <string name="speed_limit_exceed">Speed limit tolerance</string>
    <string name="speed_limit_exceed_message">Choose speed limit tolerance margin, above which you will receive a voice warning.</string>
    <string name="fav_point_emoticons_message">Favorite renamed to \'%1$s\' to save the string containing emoticons to a file.</string>
    <string name="print_route">Print route</string>
    <string name="fav_point_dublicate">Duplicate Favorite name specified</string>
    <string name="fav_point_dublicate_message">Favorite renamed to %1$s to avoid duplication.</string>
    <string name="text_size_descr">Set the text size on the map.</string>
    <string name="text_size">Text size</string>
    <string name="traffic_warning_speed_limit">Speed limit</string>
    <string name="traffic_warning_border_control">Border control</string>
    <string name="traffic_warning_payment">Toll booth</string>
    <string name="traffic_warning_stop">Stop sign</string>
    <string name="traffic_warning_calming">Traffic calming</string>
    <string name="traffic_warning_speed_camera">Speed camera</string>
    <string name="traffic_warning">Traffic warning</string>
    <string name="speak_favorites">Favorites nearby</string>
    <string name="speak_poi">Nearby POI</string>
    <string name="way_alarms">Traffic warnings</string>
    <string name="background_service_is_enabled_question">OsmAnd background service still running. Stop it, too?</string>
    <string name="sleep_mode_stop_dialog">Stop GPS background mode?</string>
    <string name="stop_navigation_service">Stop</string>
    <string name="confirm_every_run">Always ask</string>
    <string name="save_global_track_interval_descr">Specify the logging interval for the general track recording (enabled via the GPX logging widget on the map).</string>
    <string name="save_global_track_interval">General logging interval</string>
    <string name="background_service_int">GPS Wake-up interval</string>
    <string name="enable_sleep_mode">Enable GPS background mode</string>
    <string name="save_track_to_gpx_globally">Log track to GPX file</string>
    <string name="save_track_to_gpx_globally_headline">On demand track logging</string>
    <string name="save_track_to_gpx_globally_descr">General position logging to a GPX file can be turned on or off using the GPX logging widget on the map.</string>
    <string name="save_current_track_descr">Save current track as GPX file now.</string>
    <string name="save_current_track">Save current track</string>
    <string name="save_track_to_gpx">Auto-record track during navigation</string>
    <string name="save_track_to_gpx_descrp">A GPX track is automatically saved to the tracks folder during navigation.</string>
    <string name="save_track_interval_globally">Logging interval</string>
    <string name="save_track_interval">Logging interval during navigation</string>
    <string name="save_track_interval_descr">Specify the logging interval for track recording during navigation</string>
    <string name="voice_provider_descr">Select the voice guidance for navigation.</string>
    <string name="voice_provider">Voice guidance</string>
    <string name="enable_proxy_title">Enable HTTP proxy</string>
    <string name="enable_proxy_descr">Configure an HTTP proxy for all network requests.</string>
    <string name="proxy_host_title">Proxy Host</string>
    <string name="proxy_host_descr">Specify your proxy\'s hostname (e.g. 127.0.0.1).</string>
    <string name="proxy_port_title">Proxy Port</string>
    <string name="proxy_port_descr">Specify your proxy\'s port number (e.g. 8118).</string>
    <string name="monitoring_settings">Trip recording</string>
    <string name="monitoring_settings_descr">Set up how to record your trips.</string>
    <string name="int_hour">h</string>
    <string name="duration">Duration</string>
    <string name="distance">Distance</string>
    <string name="average">Average</string>
    <string name="of">%1$d of %2$d</string>
    <string name="ascent_descent">Ascent/Descent</string>
    <string name="moving_time">Moving time</string>
    <string name="max_min">Max/Min</string>
    <string name="min_max">Min/Max</string>
    <string name="index_tours">Tours</string>
    <string name="shared_string_all">All</string>
    <string name="shared_string_waypoints">Waypoints</string>
    <string name="download_additional_maps">Download missing maps %1$s (%2$d MB)?</string>
    <string name="rendering_value_browse_map_name">Browse map</string>
    <string name="rendering_value_car_name">Car</string>
    <string name="rendering_value_bicycle_name">Bicycle</string>
    <string name="rendering_value_pedestrian_name">On foot</string>
    <string name="rendering_attr_coloredBuildings_name">Color-code buildings by type</string>
    <string name="continue_navigation">Continue Navigation</string>
    <string name="pause_navigation">Pause Navigation</string>
    <string name="keep_navigation_service">Keep</string>
    <string name="map_preferred_locale_descr">Preferred language for labels on the map (if unavailable, English or local names will be used).</string>
    <string name="map_preferred_locale">Preferred map language</string>
    <string name="local_map_names">Local names</string>
    <string name="forward">Forward</string>
    <string name="home">Dashboard</string>
    <string name="live_monitoring_m_descr">Send tracking data to a specified web service if GPX logging is on.</string>
    <string name="live_monitoring_m">Online tracking (GPX required)</string>
    <string name="live_monitoring_start">Start online tracking</string>
    <string name="live_monitoring_stop">Stop online tracking</string>
    <string name="gpx_monitoring_start">Start GPX logging</string>
    <string name="gpx_monitoring_stop">Stop GPX logging</string>
    <string name="gpx_start_new_segment">Start new segment</string>
    <string name="rendering_attr_hideBuildings_name">Buildings</string>
    <string name="rendering_attr_hideNonVehicleHighways_name">Non-vehicle highways</string>
    <string name="rendering_attr_hideText_name">Text</string>
    <string name="rendering_attr_hideWoodScrubs_name">Wood and scrubs</string>
    <string name="rendering_attr_buildings15zoom_name">Buildings on zoom 15</string>
    <string name="rendering_attr_moreDetailed_name">More details</string>
    <string name="rendering_attr_lessDetailed_name">Fewer details</string>
    <string name="rendering_attr_hideAccess_name">Access restrictions</string>
    <string name="rendering_attr_showAccess_name">Show access restrictions and toll</string>
    <string name="rendering_attr_showSurfaceGrade_name">Show road quality</string>
    <string name="rendering_attr_showSurfaces_name">Show road surface</string>
    <string name="rendering_attr_showCycleRoutes_name">Show cycle routes</string>
    <string name="no_index_file_to_download">Downloads not found, please check your connection to the Internet.</string>
    <string name="select_index_file_to_download">Nothing was found. If you can\'t find your region, you can make it yourself (see https://osmand.net).</string>
    <string name="none_selected_gpx">Specify a GPX file by long-tapping first.</string>
    <string name="local_index_select_gpx_file">Select a track</string>
    <string name="gpx_split_interval">Split interval</string>
    <string name="sort_by_category">Sort by category</string>
    <string name="sort_by_distance">Sort by distance</string>
    <string name="sort_by_name">Sort by name</string>
    <string name="show_zoom_buttons_navigation_descr">Show zoom buttons during navigation.</string>
    <string name="show_zoom_buttons_navigation">Show zoom buttons</string>
    <string name="save_as_favorites_points">Save as group of Favorites</string>
    <string name="select_destination_and_intermediate_points">Set destinations</string>
    <string name="layer_amenity_label">POI overlay labels</string>
    <string name="loading_smth">Loading %1$s…</string>
    <string name="map_widget_plain_time">Current time</string>
    <string name="shared_string_waypoint">Waypoint</string>
    <string name="selected_gpx_info_show">\n\nLong-tap to view on the map</string>
    <string name="delay_navigation_start">Start turn-by-turn guidance automatically</string>
    <string name="local_index_gpx_info_show">\n\nLong-tap for options</string>
    <string name="gpx_info_subtracks">Subtracks: %1$s </string>
    <string name="gpx_info_waypoints">Waypoints: %1$s </string>
    <string name="gpx_info_distance">Distance: %1$s (%2$s points) </string>
    <string name="gpx_info_start_time">Start time: %1$tF, %1$tT </string>
    <string name="gpx_info_end_time">End time: %1$tF, %1$tT </string>
    <string name="gpx_info_average_speed">Average speed: %1$s </string>
    <string name="gpx_info_maximum_speed">Maximum speed: %1$s </string>
    <string name="gpx_info_avg_altitude">Average altitude: %1$s</string>
    <string name="gpx_info_diff_altitude">Altitude range: %1$s</string>
    <string name="gpx_info_asc_altitude">Descent/ascent: %1$s</string>
    <string name="gpx_timespan">Time span: %1$s</string>
    <string name="gpx_timemoving">Time moving: %1$s</string>
    <string name="gpx_selection_segment_title">Segment</string>
    <string name="gpx_selection_number_of_points"> %1$s points</string>
    <string name="gpx_selection_point">Point %1$s</string>
    <!-- string name="gpx_selection_current_track">recording</string -->
    <string name="gpx_selection_route_points">%1$s \nRoute points %2$s</string>
    <string name="gpx_selection_points">%1$s \nPoints</string>
    <string name="gpx_selection_track">%1$s \nTrack %2$s</string>
    <string name="gpx_file_is_empty">Empty GPX file</string>
    <string name="osmo_edit_color">Display color</string>
    <string name="osmo_connect_menu">Connect</string>
    <string name="int_days">days</string>
    <string name="use_points_as_intermediates">Calculate route between points</string>
    <string name="always_center_position_on_map">Display position always in center</string>
    <string name="voice_pref_title">Voice</string>
    <string name="misc_pref_title">Misc</string>
    <string name="localization_pref_title">Localization</string>
    <string name="index_item_nation_addresses">addresses nationwide</string>
    <string name="index_item_world_altitude_correction">World altitude correction</string>
    <string name="index_item_world_seamarks">World seamarks</string>
    <string name="index_item_world_bitcoin_payments">World bitcoin payments</string>
    <string name="index_item_world_basemap">World overview map</string>
    <string name="index_item_world_ski">World ski map</string>
    <string name="lang_zh">Chinese</string>
    <string name="lang_pt_br">Portuguese (Brazil)</string>
    <string name="lang_en">English</string>
    <string name="lang_en_gb">English (United Kingdom)</string>
    <string name="lang_af">Afrikaans</string>
    <string name="lang_al">Albanian</string>
    <string name="lang_ar">Arabic</string>
    <string name="lang_hy">Armenian</string>
    <string name="lang_eu">Basque</string>
    <string name="lang_be">Belarusian</string>
    <string name="lang_be_by">Belarusian (Latin)</string>
    <string name="lang_bs">Bosnian</string>
    <string name="lang_bg">Bulgarian</string>
    <string name="lang_ca">Catalan</string>
    <string name="lang_hr">Croatian</string>
    <string name="lang_cs">Czech</string>
    <string name="lang_da">Danish</string>
    <string name="lang_nl">Dutch</string>
    <string name="lang_fi">Finnish</string>
    <string name="lang_fr">French</string>
    <string name="lang_ka">Georgian</string>
    <string name="lang_de">German</string>
    <string name="lang_el">Greek</string>
    <string name="lang_he">Hebrew</string>
    <string name="lang_iw">Hebrew</string>
    <string name="lang_hi">Hindi</string>
    <string name="lang_hu">Hungarian</string>
    <string name="lang_hu_formal">Hungarian (formal)</string>
    <string name="lang_id">Indonesian</string>
    <string name="lang_it">Italian</string>
    <string name="lang_ja">Japanese</string>
    <string name="lang_kn">Kannada</string>
    <string name="lang_ko">Korean</string>
    <string name="lang_lv">Latvian</string>
    <string name="lang_lt">Lithuanian</string>
    <string name="lang_mr">Marathi</string>
    <string name="lang_no">Norwegian Bokmål</string>
    <string name="lang_fa">Persian</string>
    <string name="lang_pl">Polish</string>
    <string name="lang_pt">Portuguese</string>
    <string name="lang_ro">Romanian</string>
    <string name="lang_ru">Russian</string>
    <string name="lang_sc">Sardinian</string>
    <string name="lang_sr">Serbian (cyrillic)</string>
    <string name="lang_sr_latn">Serbian (latin)</string>
    <string name="lang_sw">Swahili</string>
    <string name="lang_zh_cn">Chinese (Simplified)</string>
    <string name="lang_zh_hk">Chinese (Hong Kong)</string>
    <string name="lang_sk">Slovak</string>
    <string name="lang_sl">Slovenian</string>
    <string name="lang_es">Spanish</string>
    <string name="lang_sv">Swedish</string>
    <string name="lang_zh_tw">Chinese (Traditional)</string>
    <string name="lang_tr">Turkish</string>
    <string name="lang_uk">Ukrainian</string>
    <string name="lang_vi">Vietnamese</string>
    <string name="lang_cy">Welsh</string>
    <string name="lang_gn_py">Guaraní</string>
    <string name="index_name_canada">North America - Canada</string>
    <string name="index_name_italy">Europe - Italy</string>
    <string name="index_name_gb">Europe - Great Britain</string>
    <string name="calculate_osmand_route_without_internet">Offline calculation of OsmAnd route segment</string>
    <string name="gpx_option_calculate_first_last_segment">Calculate OsmAnd route for first and last route segment</string>
    <string name="use_displayed_track_for_navigation">Use shown track for navigation?</string>
    <string name="keep_and_add_destination_point">Add as subsequent destination</string>
    <string name="select_gpx">Select GPX…</string>
    <string name="route_descr_select_destination">Set destination</string>
    <string name="route_preferences">Route preferences</string>
    <string name="route_info">Route info</string>
    <string name="routing_attr_prefer_motorway_name">Prefer motorways</string>
    <string name="routing_attr_prefer_motorway_description">Prefer motorways</string>
    <string name="routing_attr_avoid_toll_name">No toll roads</string>
    <string name="routing_attr_avoid_toll_description">Avoids toll roads</string>
    <string name="routing_attr_avoid_unpaved_name">No unpaved roads</string>
    <string name="routing_attr_avoid_unpaved_description">Avoids unpaved roads</string>
    <string name="routing_attr_avoid_ferries_name">No ferries</string>
    <string name="routing_attr_avoid_ferries_description">Avoids ferries</string>
    <string name="routing_attr_avoid_motorway_name">No motorways</string>
    <string name="routing_attr_avoid_motorway_description">Avoids motorways</string>
    <string name="routing_attr_avoid_stairs_name">No stairs</string>
    <string name="routing_attr_avoid_stairs_description">Avoids stairs</string>
    <string name="routing_attr_avoid_borders_name">No border crossings</string>
    <string name="routing_attr_avoid_borders_description">Avoids crossing national borders</string>
    <string name="routing_attr_weight_name">Weight limit</string>
    <string name="routing_attr_weight_description">Specify permitted vehicle weight limit on routes.</string>
    <string name="routing_attr_width_name">Width limit</string>
    <string name="routing_attr_width_description">Specify permitted vehicle width limit on routes.</string>
    <string name="routing_attr_height_name">Height limit</string>
    <string name="routing_attr_height_description">Specify vehicle height to be permitted on routes.</string>
    <string name="android_19_location_disabled">On Android 4.4 (KitKat) onwards, the old storage folder (%s) is deprecated. Copy all OsmAnd files to new storage location?\n
    Note 1: Your old files will remain untouched (but can be deleted manually).\n
    Note 2: In the new storage location it will not be possible to share files between OsmAnd and OsmAnd+.</string>
    <string name="copying_osmand_one_file_descr">Copying file (%s) to the new destination…</string>
    <string name="copying_osmand_files_descr">Copying OsmAnd data files to the new destination (%s)…</string>
    <string name="copying_osmand_files">Copying OsmAnd data files…</string>
    <string name="calculate_osmand_route_gpx">Offline OsmAnd route calculation</string>
    <string name="app_mode_truck">Truck</string>
    <string name="guidance_preferences_descr">Navigation preferences</string>
    <string name="routing_preferences_descr">Routing preferences</string>
    <string name="speech_rate_descr">Specify the speech rate for text-to-speech.</string>
    <string name="speech_rate">Speech Rate</string>
    <string name="complex_route_calculation_failed">Fast route calculation failed (%s), fallback to slow calculation.</string>
    <string name="disable_complex_routing_descr">Disable two-phase routing for car navigation.</string>
    <string name="disable_complex_routing">Disable complex routing</string>
    <string name="amenity_type_seamark">Seamark</string>
    <string name="app_modes_choose_descr">Select shown profiles.</string>
    <string name="app_modes_choose">App profiles</string>
    <string name="map_widget_map_rendering">Map rendering</string>
    <string name="app_mode_hiking">Hiking</string>
    <string name="app_mode_motorcycle">Motorcycle</string>
    <string name="app_mode_boat">Boat</string>
    <string name="app_mode_aircraft">Aircraft</string>
    <string name="local_osm_changes_delete_all_confirm">Are you sure you want to delete %1$d OSM changes?</string>
    <string name="animate_routing_route_not_calculated">Please calculate the route first</string>
    <string name="animate_routing_route">Simulate using calculated route</string>
    <string name="animate_routing_gpx">Simulate using GPX track</string>
    <string name="route_is_too_long_v2">For long distances: Please add intermediate destinations if no route is found within 10 minutes.</string>
    <string name="auto_zoom_none">No auto zoom</string>
    <string name="auto_zoom_close">To close-up</string>
    <string name="auto_zoom_far">To mid-range</string>
    <string name="auto_zoom_farthest">To long-range</string>
    <string name="map_magnifier">Map magnifier</string>
    <string name="base_world_map">World basemap</string>
    <string name="about_version">Version:</string>
    <string name="shared_string_about">About</string>
    <string name="about_settings_descr">Version info, licenses, project members</string>
    <string name="local_index_tile_data_zooms">Zooms downloaded: %1$s</string>
    <string name="local_index_tile_data_expire">Expire (minutes): %1$s</string>
    <string name="local_index_tile_data_downloadable">Downloadable: %1$s</string>
    <string name="local_index_tile_data_maxzoom">Maximum zoom: %1$s</string>
    <string name="local_index_tile_data_minzoom">Minimum zoom: %1$s</string>
    <string name="local_index_tile_data_name">Tile data: %1$s</string>
    <string name="edit_tilesource_successfully">Tilesource %1$s was saved</string>
    <string name="edit_tilesource_elliptic_tile">Elliptic mercator</string>
    <string name="edit_tilesource_maxzoom">Maximum zoom</string>
    <string name="edit_tilesource_expiration_time">Expire (minutes)</string>
    <string name="edit_tilesource_minzoom">Minimum zoom</string>
    <string name="edit_tilesource_url_to_load">URL</string>
    <string name="edit_tilesource_choose_existing">Select existing…</string>
    <string name="maps_define_edit">Define/Edit…</string>
    <string name="map_widget_fps_info">FPS debug info</string>
    <string name="driving_region_descr">Select driving region: US, Europe, UK, Asia, and others.</string>
    <string name="driving_region">Driving region</string>
    <string name="driving_region_japan">Japan</string>
    <string name="driving_region_us">United States</string>
    <string name="driving_region_canada">Canada</string>
    <string name="driving_region_europe_asia">Europe, Asia, Latin America, &amp; similar</string>
    <string name="driving_region_uk">UK, India, &amp; similar</string>
    <string name="driving_region_australia">Australia</string>
    <string name="speak_title">Announce…</string>
    <string name="speak_descr">Set up announcement of street names, traffic warnings (forced stops, speed bumps), speed camera warnings, and speed limits.</string>
    <string name="speak_street_names">Street names (TTS)</string>
    <string name="speak_speed_limit">Speed limit</string>
    <string name="speak_cameras">Speed cameras</string>
    <string name="speak_traffic_warnings">Traffic warnings</string>
    <string name="osb_author_or_password_not_specified">Please specify OSM user and password in \'Settings\'</string>
    <string name="clear_intermediate_points">Clear intermediate destinations</string>
    <string name="keep_intermediate_points">Keep intermediate destinations</string>
    <string name="new_directions_point_dialog">You already have intermediate destinations set.</string>
    <string name="context_menu_item_directions_to">Directions to</string>
    <string name="context_menu_item_directions_from">Directions from</string>
    <string name="route_descr_map_location">Map: </string>
    <string name="route_descr_lat_lon">Lat %1$.3f, lon %2$.3f</string>
    <!-- string name="route_descr_current_location">Current position</string -->
    <string name="route_descr_destination">Destination</string>
    <string name="route_to">To:</string>
    <string name="route_via">Via:</string>
    <string name="route_from">From:</string>
    <string name="app_mode_default">Browse map</string>
    <string name="settings_preset">Default profile</string>
    <string name="settings_preset_descr">Map view and navigation settings are remembered per use profile. Set your default profile here.</string>
    <string name="destination_point">Destination %1$s</string>
    <string name="context_menu_item_destination_point">Set as destination</string>
    <string name="please_select_address">Set city or street first</string>
    <string name="search_street_in_neighborhood_cities">Search for street in neighborhood cities</string>
    <string name="intermediate_items_sort_return">Optimized order of intermediate destinations en-route to the destination.</string>
    <string name="intermediate_items_sort_by_distance">Sort door-to-door</string>
    <string name="local_osm_changes_backup_successful">OSM change file was generated %1$s</string>
    <string name="local_osm_changes_backup_failed">Could not back up OSM changes.</string>
    <string name="local_osm_changes_backup">Back up as OSM change</string>
    <string name="delete_point">Delete Point</string>
    <string name="plugin_distance_point_time">time</string>
    <string name="plugin_distance_point_hdop">accuracy</string>
    <string name="plugin_distance_point_speed">speed</string>
    <string name="plugin_distance_point_ele">elevation</string>
    <string name="plugin_distance_point">Point</string>
    <string name="gpx_file_name">GPX filename</string>
    <string name="gpx_saved_sucessfully">GPX file saved to {0}</string>
    <string name="use_distance_measurement_help">* Tap to mark a point.\n
    * Long-tap the map to delete previous point.\n
    * Long-tap on a point to view and attach description.\n
    * Tap the measurement widget to see more actions.</string>
    <string name="distance_measurement_start_editing">Start editing</string>
    <string name="distance_measurement_finish_editing">Finish editing</string>
    <string name="distance_measurement_finish_subtrack">Begin a new subtrack</string>
    <string name="distance_measurement_clear_route">Clear all points</string>
    <string name="distance_measurement_load_gpx">Open existing GPX file</string>
    <string name="wait_current_task_finished">Please wait until current task is finished</string>
    <string name="use_kalman_filter_compass_descr">Reduces noise in compass readings but adds inertia.</string>
    <string name="use_kalman_filter_compass">Use Kalman filter</string>
    <string name="use_magnetic_sensor_descr">For the compass reading, use the magnetic sensor instead of the orientation sensor.</string>
    <string name="use_magnetic_sensor">Use magnetic sensor</string>
    <string name="other_location">Other</string>
    <string name="files_limit">%1$d files left</string>
    <string name="available_downloads_left">%1$d files left to download</string>
    <string name="install_paid">Full version</string>
    <string name="cancel_route">Dismiss route</string>
    <string name="cancel_navigation">Stop navigation</string>
    <string name="clear_destination">Clear destination</string>
    <string name="download_using_mobile_internet">Not connected to Wi-Fi. Use current connection to the Internet to download?</string>
    <string name="street_name">Street name</string>
    <string name="hno">House number</string>
    <string name="website">Website</string>
    <string name="phone">Phone</string>
    <string name="osmand_background_plugin_description">Shows settings for turning on background tracking and navigation by periodically waking up the GPS device (with the screen off).</string>
    <string name="contribution_activity">Install version</string>
    <string name="choose_osmand_theme_descr">Customize app appearance.</string>
    <string name="choose_osmand_theme">App theme</string>
    <string name="external_input_device">External input devices</string>
    <string name="external_input_device_descr">Select an external control device, such as a keyboard or WunderLINQ.</string>
    <string name="sett_no_ext_input">None</string>
    <string name="sett_generic_ext_input">Keyboard</string>
    <string name="sett_wunderlinq_ext_input">WunderLINQ</string>
    <string name="sett_parrot_ext_input">Parrot</string>
    <string name="accessibility_options">Accessibility options</string>
    <string name="select_address_activity">Specify address</string>
    <string name="favourites_list_activity">Select Favorite</string>
    <string name="local_openstreetmap_act_title">OSM modifications</string>
    <string name="layer_hillshade">Hillshade layer</string>
    <string name="map_widget_gps_info">GPS info</string>
    <string name="access_arrival_time">Arrival time</string>
    <string name="access_intermediate_arrival_time">Intermediate arrival time</string>
    <string name="item_checked">checked</string>
    <string name="item_unchecked">unchecked</string>
    <string name="prefer_motorways">Prefer motorways</string>
    <string name="prefer_in_routing_title">Prefer…</string>
    <string name="prefer_in_routing_descr">Prefer motorways.</string>
    <string name="max_speed_none">none</string>
    <string name="index_name_openmaps">OpenMaps EU</string>
    <string name="download_wikipedia_maps">Wikipedia</string>
    <string name="download_hillshade_maps">Hillshades</string>
    <string name="local_indexes_cat_srtm">Contour lines</string>
    <string name="local_indexes_cat_av">Audio/Video data</string>
    <string name="stop_routing_confirm">Are you sure you want to stop the navigation?</string>
    <string name="clear_dest_confirm">Are you sure you want to clear your destination (and intermediate destinations)?</string>
    <string name="precise_routing_mode_descr">Calculate precise routes without glitches. Still distance-limited and slow.</string>
    <string name="precise_routing_mode">Precise routing (alpha)</string>
    <string name="recording_context_menu_show">Show</string>
    <string name="recording_photo_description">Photo %1$s %2$s</string>
    <string name="av_def_action_picture">Take a photo</string>
    <string name="recording_context_menu_precord">Take a photo</string>
    <string name="dropbox_plugin_description">Sync tracks and audio/video notes with your Dropbox account.</string>
    <string name="dropbox_plugin_name">Dropbox plugin</string>
    <string name="intermediate_points_change_order">Change order</string>
    <string name="srtm_paid_version_msg">Please consider paying for the \'Contour lines\' plugin to support further development.</string>
    <string name="av_def_action_choose">On request?</string>
    <string name="av_def_action_video">Record video</string>
    <string name="av_def_action_audio">Record audio</string>
    <string name="av_widget_action_descr">Default widget action:</string>
    <string name="av_widget_action">Default widget action</string>
    <string name="av_video_format_descr">Video output format:</string>
    <string name="av_video_format">Video output format</string>
    <string name="av_use_external_recorder_descr">Use system recorder for video.</string>
    <string name="av_use_external_recorder">Use system recorder</string>
    <string name="av_use_external_camera_descr">Use the system app for photos.</string>
    <string name="av_use_external_camera">Use camera app</string>
    <string name="av_settings_descr">Set up audio and video settings.</string>
    <string name="av_settings">Audio/video settings</string>
    <string name="recording_error">Recording failed</string>
    <string name="recording_camera_not_available">Camera not available</string>
    <string name="recording_is_recorded">Recording audio/video. Stop by tapping the AV widget.</string>
    <string name="recording_playing">An audio from the specified recording is being played.\n%1$s</string>
    <string name="recording_open_external_player">Open external player</string>
    <string name="recording_delete_confirm">Delete this item?</string>
    <string name="recording_unavailable">unavailable</string>
    <string name="recording_context_menu_arecord">Take an audio note</string>
    <string name="recording_context_menu_vrecord">Take a video note</string>
    <string name="layer_recordings">Recording layer</string>
    <string name="recording_can_not_be_played">Could not play recording.</string>
    <string name="recording_context_menu_delete">Delete recording</string>
    <string name="recording_context_menu_play">Play</string>
    <string name="recording_description">Recording %1$s %3$s %2$s</string>
    <string name="recording_default_name">Recording</string>
    <string name="map_widget_av_notes">Audio/video notes</string>
    <string name="map_widget_distancemeasurement">Distance measurement</string>
    <string name="audionotes_location_not_defined">Tap \'Use location…\' to add a note to the location.</string>
    <string name="map_widget_audionotes">Audio notes</string>
    <string name="index_srtm_parts">parts</string>
    <string name="index_srtm_ele">Contour lines</string>
    <string name="download_select_map_types">Other maps</string>
    <string name="download_roads_only_item">Roads only</string>
    <string name="download_srtm_maps">Contour lines</string>
    <string name="download_regular_maps">Standard map</string>
    <string name="download_roads_only_maps">Roads-only map</string>
    <string name="rendering_attr_alpineHiking_name">Alpine hiking scale (SAC)</string>
    <string name="rendering_attr_alpineHiking_description">Render paths according to the SAC scale.</string>
    <string name="rendering_attr_hikingRoutesOSMC_name">Hiking symbol overlay</string>
    <string name="rendering_attr_hikingRoutesOSMC_description">Render paths according to OSMC traces.</string>
    <string name="rendering_attr_noAdminboundaries_name">Boundaries</string>
    <string name="rendering_attr_noAdminboundaries_description">Suppress display of regional boundaries (admin levels 5–9).</string>
    <string name="map_widget_max_speed">Speed limit</string>
    <string name="monitoring_control_start">GPX</string>
    <string name="no_buildings_found">No buildings found.</string>
    <string name="incremental_search_city">Search city incrementally</string>
    <string name="search_villages_and_postcodes">Search for more villages/postcodes</string>
    <string name="rendering_attr_showRoadMaps_description">Choose when to display roads-only maps:</string>
    <string name="rendering_attr_showRoadMaps_name">Roads-only maps</string>
    <string name="safe_mode_description">Run the app in safe mode (using slower Android instead of native code).</string>
    <string name="safe_mode">Safe mode</string>
    <string name="native_library_not_running">The app is running in safe mode (turn it off in \'Settings\').</string>
    <string name="close_changeset">Close changeset</string>
    <string name="zxing_barcode_scanner_not_found">ZXing Barcode Scanner app not installed. Search in Google Play?</string>
    <string name="rendering_attr_roadColors_description">Select a road color scheme:</string>
    <string name="rendering_attr_roadColors_name">Road color scheme</string>
    <string name="map_widget_show_destination_arrow">Show destination direction</string>
    <string name="enable_plugin_monitoring_services">Enable the \"Trip recording\" plugin to use position logging services (GPX logging, online tracking)</string>
    <string name="non_optimal_route_calculation">Calculate possibly non-optimal route over long distances</string>
    <string name="gps_not_available">Please enable GPS in the settings</string>
    <string name="map_widget_monitoring_services">Logging services</string>
    <string name="no_route">No route</string>
    <string name="delete_target_point">Remove destination</string>
    <string name="target_point">Destination %1$s</string>
    <string name="intermediate_point">Intermediate destination %1$s</string>
    <string name="context_menu_item_last_intermediate_point">Add as last intermediate destination</string>
    <string name="context_menu_item_first_intermediate_point">Add as first intermediate destination</string>
    <string name="add_as_last_destination_point">Add as last intermediate destination</string>
    <string name="add_as_first_destination_point">Add as first intermediate destination</string>
    <string name="replace_destination_point">Replace the destination</string>
    <string name="new_destination_point_dialog">You have already set a destination:</string>
    <string name="shared_string_target_points">Destinations</string>
    <string name="intermediate_point_too_far">Intermediate destination %1$s is too far from the nearest road.</string>
    <string name="arrived_at_intermediate_point">Intermediate destination reached</string>
    <string name="context_menu_item_intermediate_point">Add as intermediate destination</string>
    <string name="map_widget_intermediate_distance">Intermediate destination</string>
    <string name="map_widget_intermediate_time">Intermediate time</string>
    <string name="ending_point_too_far">Ending point too far from nearest road.</string>
    <string name="add_tag">Add Tag</string>
    <string name="btn_advanced_mode">Advanced Mode…</string>
    <string name="poi_filter_parking">Parking</string>
    <string name="poi_filter_emergency">Emergency</string>
    <string name="poi_filter_public_transport">Public transport</string>
    <string name="poi_filter_entertainment">Entertainment</string>
    <string name="poi_filter_accomodation">Accommodation</string>
    <string name="poi_filter_restaurants">Restaurants</string>
    <string name="poi_filter_sightseeing">Sightseeing</string>
    <string name="poi_filter_car_aid">Car aid</string>
    <string name="poi_filter_food_shop">Food shop</string>
    <string name="poi_filter_for_tourists">For tourists</string>
    <string name="poi_filter_fuel">Fuel</string>
    <string name="show_warnings_title">Show alerts…</string>
    <string name="show_warnings_descr">Set up traffic warnings (speed limits, forced stops, speed bumps, tunnels), speed camera warnings, and lane info.</string>
    <string name="use_compass_navigation_descr">Use the compass when no heading is detected otherwise.</string>
    <string name="use_compass_navigation">Use compass</string>
    <string name="avoid_motorway">No motorways</string>
    <string name="auto_zoom_map_descr">Zoom level according to your speed (while map is synchronized with current position).</string>
    <string name="auto_zoom_map">Auto zoom map</string>
    <string name="snap_to_road_descr">Snap position to roads during navigation.</string>
    <string name="snap_to_road">Snap to road</string>
    <string name="interrupt_music_descr">Voice prompts pause music playback.</string>
    <string name="interrupt_music">Pause music</string>
    <string name="osmand_play_title_30_chars">OsmAnd Maps &amp; Navigation</string>
    <string name="osmand_short_description_80_chars">Global mobile map viewing and navigation for offline and online OSM maps</string>
    <string name="osmand_long_description_1000_chars">
		OsmAnd (OSM Automated Navigation Directions)\n\n

		OsmAnd is an open source software navigation app with access to a wide variety of global OSM data. All map data (vector or tile maps) can be stored on the phone memory card for offline usage. Offline and online routing functionality is also offered, including turn-by-turn voice guidance.\n\n

		Some of the core features:\n
		- Complete offline functionality (store downloaded vector or tile maps in the device storage)\n
		- Compact offline vector maps for the whole world available\n
		- Download country or region maps directly from the app\n
		- Overlay of several map layers possible, like GPX or navigation tracks, points of interest, Favorites, contour lines, public transport stops, additional maps with customizable transparency\n
		- Offline search for addresses and places (POIs)\n
		- Offline routing for medium-range distances\n
		- Car, bicycle, and pedestrian modes with optional:\n
		-  Automated day/night view switching\n
		-  Speed-dependent map zooming\n
		-  Map alignment according to compass or direction of motion\n
		-  Lane guidance, speed limit display, recorded and text-to-speech voices\n\n

		Limitations of this free version of OsmAnd:\n
		- Number of map downloads limited\n
		- No offline access to Wikipedia POIs\n\n

		OsmAnd is actively being developed and our project and its continued progress relies on financial contributions for development and testing of new functionality. Please consider buying OsmAnd+, or funding specific new features or making a general donation on https://osmand.net.
	</string>
    <string name="osmand_extended_description_part1">
    OsmAnd (OSM Automated Navigation Directions) is a map and navigation app with access to the free, worldwide, and high-quality OSM data.\n\n

    Enjoy voice and optical navigator, viewing POIs (points of interest), creating and managing GPX tracks, using contour lines visualization and altitude info (through plugin), a choice between driving, cycling, pedestrian modes, OSM editing and much more.
    </string>
    <string name="osmand_extended_description_part2">
        GPS navigation\n
        • Choose between offline (no roaming charges when you are abroad) or online (faster) mode\n
        • Turn-by-turn voice guidance leads you along the way (recorded and synthesized voices)\n
        • The route gets rebuilt whenever you deviate from it\n
        • Lane guidance, street names, and estimated time of arrival will help along the way\n
        • To make your trip safer, day/night mode switches automatically\n
        • Show speed limits, and get reminders if you exceed it\n
        • Map zoom adjusts to your speed\n
        • Search for destinations by address, type (e.g: Parking, restaurant, hotel, gas station, museum), or geographical coordinates\n
        • Supports intermediate points on your itinerary\n
        • Record your own or upload a GPX track and follow it\n
    </string>
    <string name="osmand_extended_description_part3">
        Map\n
        • Displays POIs (point of interests) around you\n
        • Adjusts the map to your direction of motion (or compass)\n
        • Shows your location and the direction you are looking in\n
        • Share your location so that your friends can find you\n
        • Keeps your most important places in \'Favorites\'\n
        • Allows you to choose how to display names on the map: In English, local, or phonetic spelling\n
        • Displays specialized online tiles, satellite view (from Bing), different overlays like touring/navigation GPX tracks and additional layers with customizable transparency\n
    </string>
    <string name="osmand_extended_description_part4">
        Skiing\n
        OsmAnd ski maps plugin enables you to see ski tracks with level of complexity and some additional info, like location of lifts and other facilities.
    </string>
    <string name="osmand_extended_description_part5">
        Cycling\n
        • Find cycle paths on the map\n
        • GPS navigation in cycling mode builds your route using cycle paths\n
        • See your speed and altitude\n
        • GPX recording option enables you to record your trip and share it\n
        • Via an additional plugin you can enable contour lines and hillshading
    </string>
    <string name="osmand_extended_description_part6">
        Walking, hiking, city tour\n
        • The map shows you walking and hiking paths\n
        • Wikipedia in your preferred language can tell you a lot during a city tour\n
        • Public transport stops (bus, tram, train), including line names, help to navigate in a new city\n
        • GPS navigation in pedestrian mode builds your route using walking paths\n
        • Upload and follow a GPX route or record and share your own\n
    </string>
    <string name="osmand_extended_description_part7">
        Contribute to OSM\n
        • Report data bugs\n
        • Upload GPX tracks to OSM directly from the app\n
        • Add POIs and directly upload them to OSM (or later if offline)\n
    </string>
    <string name="osmand_extended_description_part8">
        OsmAnd is actively developed open source software. Everyone can contribute to the app by reporting bugs, improving translations or coding new features. Additionally the project relies on financial contributions to fund coding and testing of new functionalities.\n
        Approximate map coverage and quality:\n
        • Western Europe: ****\n
        • Eastern Europe: ***\n
        • Russia: ***\n
        • North America: ***\n
        • South America: **\n
        • Asia: **\n
        • Japan &amp; Korea: ***\n
        • Middle East: **\n
        • Africa: **\n
        • Antarctica: *\n
        Most countries around the globe are available for download!\n
        Get a reliable navigator in your country - be it France, Germany, Mexico, UK, Spain, Netherlands, USA, Russia, Brazil or any other.
    </string>
    <string name="osmand_plus_play_title_30_chars">OsmAnd+ Maps &amp; Navigation</string>
    <string name="osmand_plus_short_description_80_chars">Global Mobile Map Viewing &amp; Navigation for Offline and Online OSM Maps</string>
    <string name="osmand_plus_long_description_1000_chars">
		OsmAnd+ (OSM Automated Navigation Directions)\n\n

		OsmAnd+ is an open source software navigation app with access to a wide variety of global OSM data. All map data (vector or tile maps) can be stored on the phone memory card for offline use. Offline and online routing functionality is also offered, including turn-by-turn voice guidance.\n\n

		OsmAnd+ is the paid app version, by buying it you support the project, fund the development of new features, and receive the latest updates.\n\n

		Some of the core features:\n
		- Complete offline functionality (store downloaded vector or tile maps in the device storage)\n
		- Compact offline vector maps for the whole world available\n
		- Unlimited downloading of country or region maps directly from the app\n
		- Offline Wikipedia feature (download Wikipedia POIs), great for sightseeing\n
		- Overlay of several map layers possible, like GPX or navigation tracks, points of interest, Favorites, contour lines, public transport stops, additional maps with customizable transparency\n\n
		- Offline search for addresses and places (POIs)\n
		- Offline routing for medium-range distances\n
		- Car, bicycle, and pedestrian modes with optional:\n
		-  Automated day/night view switching\n
		-  Speed-dependent map zooming\n
		-  Map alignment according to compass or direction of motion\n
		-  Lane guidance, speed limit display, recorded and text-to-speech voices\n
	</string>
    <string name="osmand_plus_extended_description_part1">
        OsmAnd+ (OSM Automated Navigation Directions) is a map and navigation app with access to the free, worldwide, and high-quality OSM data.\n
        Enjoy voice and optical navigation, viewing POIs (points of interest), creating and managing GPX tracks, using contour lines visualization and altitude info, a choice between driving, cycling, pedestrian modes, OSM editing and much more.\n\n

        OsmAnd+ is the paid app version. By buying it, you support the project, fund the development of new features, and receive the latest updates.\n\n

        Some of the main features:
    </string>
    <string name="osmand_plus_extended_description_part2">
        Navigation\n
        • Works online (fast) or offline (no roaming charges when you are abroad)\n
        • Turn-by-turn voice guidance (recorded and synthesized voices)\n
        • Optional lane guidance, street name display, and estimated time of arrival\n
        • Supports intermediate points on your itinerary\n
        • Automatic re-routing whenever you deviate from the route\n
        • Search for places by address, by type (e.g: Restaurant, hotel, gas station, museum), or by geographical coordinates\n
    </string>
    <string name="osmand_plus_extended_description_part3">
        Map Viewing\n
        • Display your position and orientation\n
        • Optionally align the picture according to compass or your direction of motion\n
        • Save your most important places as Favorites\n
        • Display POIs (points of interest) around you\n
        • Display specialized online tiles, satellite view (from Bing), different overlays like touring/navigation GPX tracks and additional layers with customizable transparency\n
        • Optionally display place names in English, local, or phonetic spelling\n
    </string>
    <string name="osmand_plus_extended_description_part4">
        Use OSM and Wikipedia Data\n
        • High-quality info from the best collaborative projects of the world\n
        • OSM data available per country or region\n
        • Wikipedia POIs, great for sightseeing\n
        • Unlimited free downloads, directly from the app\n
        • Compact offline vector maps updated at least once a month\n\n

        • Choice between complete region data and just road network (Example: All of Japan is 700 MB or 200 MB for the road network part thereof)
    </string>
    <string name="osmand_plus_extended_description_part5">
        Safety Features\n
        • Optional automated day/night view switching\n
        • Optional speed limit display, with reminder if you exceed it\n
        • Optional speed-dependent zooming\n
        • Share your location so that your friends can find you\n
    </string>
    <string name="osmand_plus_extended_description_part6">
        Bicycle and Pedestrian Features\n
        • Viewing foot, hiking, and bike paths, great for outdoor activities\n
        • Special routing and display modes for bike and pedestrian\n
        • Optional public transport stops (bus, tram, train) including line names\n
        • Optional trip recording to local GPX file or online service\n
        • Optional speed and altitude display\n
        • Display of contour lines and hillshading (via additional plugin)
    </string>
    <string name="osmand_plus_extended_description_part7">
        Contribute directly to OSM\n
        • Report data bugs\n
        • Upload GPX tracks to OSM directly from the app\n
        • Add POIs and directly upload them to OSM (or later if offline)\n
        • Optional trip recording also in background mode (while device is in sleep mode)\n
        OsmAnd is actively developed open source software. Everyone can contribute to the app by reporting bugs, improving translations or coding new features. Additionally the project relies on financial contributions to fund coding and testing of new functionalities.\n
    </string>
    <string name="osmand_plus_extended_description_part8">
        Approximate map coverage and quality:\n
        • Western Europe: ****\n
        • Eastern Europe: ***\n
        • Russia: ***\n
        • North America: ***\n
        • South America: **\n
        • Asia: **\n
        • Japan &amp; Korea: ***\n
        • Middle East: **\n
        • Africa: **\n
        • Antarctica: *\n
        Most countries around the globe available as downloads\n
        From Afghanistan to Zimbabwe, from Australia to the USA. Argentina, Brazil, Canada, France, Germany, Mexico, UK, Spain, …\n
    </string>
    <string name="filterpoi_activity">Create POI filter</string>
    <string name="recalculate_route_to_your_location">Transport mode:</string>
    <string name="select_navigation_mode">Transport mode:</string>
    <string name="day_night_info_description">Sunrise: %1$s \nSunset: %2$s</string>
    <string name="day_night_info">Day/night info</string>
    <string name="map_widget_renderer">Map style</string>
    <string name="layer_map_appearance">Configure screen</string>
    <string name="show_lanes">Lanes</string>
    <string name="avoid_unpaved">No unpaved roads</string>
    <string name="avoid_ferries">No ferries</string>
    <string name="avoid_in_routing_title">Avoid…</string>
    <string name="map_widget_fluorescent">Fluorescent routes</string>
    <string name="map_widget_show_ruler">Ruler</string>
    <string name="map_widget_view_direction">Viewing direction</string>
    <string name="map_widget_transparent">Transparent widgets</string>
    <string name="bg_service_sleep_mode_off">Run\n app in background</string>
    <string name="bg_service_sleep_mode_on">Stop\n running in background</string>
    <string name="int_continuosly">Continuous</string>
    <string name="screen_is_locked">Tap the lock icon to unlock</string>
    <string name="map_widget_top_text">Street name</string>
    <string name="map_widget_config">Configure screen</string>
    <string name="map_widget_back_to_loc">Where am I</string>
    <string name="map_widget_lock_screen">Lock</string>
    <string name="map_widget_compass">Compass</string>
    <string name="map_widget_reset">Reset to default</string>
    <string name="map_widget_parking">Parking</string>
    <string name="map_widget_monitoring">GPX logging</string>
    <string name="map_widget_speed">Speed</string>
    <string name="map_widget_distance">Destination</string>
    <string name="map_widget_altitude">Altitude</string>
    <string name="map_widget_time">Time to go</string>
    <string name="map_widget_next_turn">Next turn</string>
    <string name="map_widget_next_turn_small">Next turn (small)</string>
    <string name="map_widget_next_next_turn">Second next turn</string>
    <string name="map_widget_mini_route">Mini route map</string>
    <string name="bg_service_screen_lock">Lock</string>
    <string name="bg_service_screen_unlock">Unlock</string>
    <string name="bg_service_screen_lock_toast">The screen is locked</string>
    <string name="bg_service_interval">Set wake-up interval:</string>
    <string name="show_cameras">Speed cameras</string>
    <string name="show_traffic_warnings">Traffic warnings</string>
    <string name="avoid_toll_roads">No toll roads</string>
    <string name="continue_follow_previous_route_auto">Continue following previous unfinished navigation? (%1$s seconds)</string>
    <string name="route_updated_loc_found">Awaiting position to calculate route</string>
    <string name="osmand_parking_hours">Hours</string>
    <string name="osmand_parking_minutes">Minutes</string>
    <string name="osmand_parking_position_description_add_time">The car is parked at</string>
    <string name="select_animate_speedup">Route simulation speed:</string>
    <string name="global_app_allocated_memory_descr">Allocated memory %1$s MB (Android limit %2$s MB, Dalvik %3$s MB).</string>
    <string name="global_app_allocated_memory">Allocated memory</string>
    <string name="native_app_allocated_memory_descr">Total native memory allocated by app %1$s MB (Dalvik %2$s MB, other %3$s MB).\n
    Proportional memory %4$s MB (Android limit %5$s MB, Dalvik %6$s MB).</string>
    <string name="native_app_allocated_memory">Total native memory</string>
    <string name="starting_point_too_far">Point of departure too far from nearest road.</string>
    <string name="shared_location">Shared location</string>
    <string name="osmand_parking_event">Pick up the car from parking</string>
    <string name="osmand_parking_warning">Warning</string>
    <string name="osmand_parking_warning_text">A notification to pick up your car has been added to your calendar and can be edited or removed there.</string>
    <string name="osmand_parking_time_limit_title">Set parking time limit</string>
    <string name="osmand_parking_delete_confirm">Delete the parking location marker?</string>
    <string name="osmand_parking_delete">Delete a parking marker</string>
    <string name="osmand_parking_choose_type">Select parking type</string>
    <string name="osmand_parking_lim_text">Time-limited</string>
    <string name="osmand_parking_no_lim_text">Time-unlimited</string>
    <string name="osmand_parking_add_event">Add a notification to the Calendar app</string>
    <string name="osmand_parking_time_limit">Time-limited parking</string>
    <string name="osmand_parking_time_no_limit">Time-unlimited parking</string>
    <string name="osmand_parking_position_description">The location of your parked vehicle. %1$s</string>
    <string name="osmand_parking_position_description_add">To pick up the vehicle at:</string>
    <string name="osmand_parking_pm">PM</string>
    <string name="osmand_parking_am">AM</string>
    <string name="osmand_parking_position_name">Parking spot</string>
    <string name="context_menu_item_add_parking_point">Mark as parking location</string>
    <string name="context_menu_item_delete_parking_point">Delete parking marker</string>
    <string name="gpxup_public">Public</string>
    <string name="gpxup_identifiable">Identifiable</string>
    <string name="gpxup_trackable">Trackable</string>
    <string name="gpxup_private">Private</string>
    <string name="asap">ASAP</string>
    <string name="share_route_as_gpx">Share route as GPX file</string>
    <string name="share_route_subject">Route shared via OsmAnd</string>
    <string name="route_roundabout">Roundabout: Take %1$d exit and go</string>
    <string name="route_kl">Keep left and go</string>
    <string name="route_kr">Keep right and go</string>
    <string name="rendering_attr_noPolygons_description">Make all areal land features on map transparent.</string>
    <string name="rendering_attr_noPolygons_name">Polygons</string>
    <string name="rendering_attr_appMode_name">Rendering mode</string>
    <string name="rendering_attr_appMode_description">Optimize map for</string>
    <!-- string name="rendering_attr_contourLines_description">Select minimum zoom level to display in map if available. Separate contour data needed.</string -->
    <string name="rendering_attr_contourLines_description">Display from zoom level (requires contour data):</string>
    <string name="rendering_attr_contourLines_name">Show contour lines</string>
    <string name="rendering_attr_hmRendered_description">Increase amount of map detail shown.</string>
    <string name="rendering_attr_hmRendered_name">Show more map detail</string>
    <string name="local_index_routing_data">Routing data</string>
    <string name="navigate_point_format">Format</string>
    <string name="poi_search_desc">POI (Point of interest) search</string>
    <string name="address_search_desc">Address search</string>
    <string name="navpoint_search_desc">Coordinates</string>
    <string name="transport_search_desc">Search for public transport</string>
    <string name="favourites_search_desc">A way to search for Favorites</string>
    <string name="offline_navigation_not_available">OsmAnd offline navigation is temporarily not available.</string>
    <string name="left_side_navigation">Left-hand traffic</string>
    <string name="left_side_navigation_descr">For countries where people drive on the left side of the road.</string>
    <string name="local_index_description">Tap any existing item to see more details, long-tap to deactivate or delete. Current data on device (%1$s free):</string>
    <string name="unknown_from_location">Point of departure not yet determined.</string>
    <string name="unknown_location">Position not yet known.</string>
    <string name="modify_transparency">Set transparency (0 - transparent, 255 - opaque)</string>
    <!-- A file is downloaded -->
    <string name="confirm_interrupt_download">Cancel download?</string>
    <!-- Use ← for RTL languages -->
    <string name="first_time_msg">Thank you for using OsmAnd. Download regional data for offline use via \'Settings\' → \'Manage map files\' to view maps, locate addresses, look up POIs, find public transport and more.</string>
    <string name="basemap_was_selected_to_download">The basemap needed to provide basic functionality is in the download queue.</string>
    <string name="local_indexes_cat_tile">Online and cached tile maps</string>
    <string name="local_indexes_cat_map">Standard maps (vector)</string>
    <string name="index_settings_descr">Download and manage offline map files stored on your device.</string>
    <string name="map_online_plugin_is_not_installed">Enable the \'Online maps\' plugin to select different map sources</string>
    <string name="map_online_data">Online and tile maps</string>
    <string name="map_online_data_descr">Use online maps (download and cache tiles on memory card).</string>
    <string name="online_map_settings_descr">Select online or cached tile map sources.</string>
    <string name="plugins_screen">Plugins</string>
    <string name="prefs_plugins_descr">Plugins activate advanced settings and additional functionality.</string>
    <string name="prefs_plugins">Plugins</string>
    <string name="vector_maps_may_display_faster_on_some_devices">Vector maps likely display faster. May not work well on some devices.</string>
    <string name="play_commands_of_currently_selected_voice">Select a voice and test by playing announcements:</string>
    <string name="native_rendering">Native rendering</string>
    <string name="test_voice_prompts">Test voice prompts</string>
    <string name="switch_to_raster_map_to_see">Download an offline vector map for this location in \'Settings\' (\'Manage map files\'), or switch to the \'Online maps\' plugin.</string>
    <string name="send_files_to_osm">Send GPX files to OSM?</string>
    <string name="gpx_visibility_txt">Visibility</string>
    <string name="gpx_tags_txt">Tags</string>
    <string name="shared_string_description">Description</string>
    <string name="validate_gpx_upload_name_pwd">Please specify your OSM username and password to upload GPX files.</string>
    <string name="default_buttons_support">Support</string>
    <string name="support_new_features">Support new features</string>
    <string name="support_new_features_descr">Donate to see new features implemented in the app.</string>
    <string name="show_ruler_level">Display ruler</string>
    <string name="info_button">Info</string>
    <string name="back_to_location">Return to position</string>
    <string name="accessibility_mode">Accessibility mode</string>
    <string name="accessibility_mode_descr">Turns on the features for impaired users.</string>
    <string name="accessibility_default">According to the Android system setting</string>
    <string name="backToMenu">Back to menu</string>
    <string name="zoomOut">Zoom out</string>
    <string name="zoomIn">Zoom in</string>
    <string name="zoomIs">Zoom level is</string>
    <string name="north">north</string>
    <string name="north_north_east">north-northeast</string>
    <string name="north_east">northeast</string>
    <string name="east_north_east">east-northeast</string>
    <string name="east">east</string>
    <string name="east_south_east">east-southeast</string>
    <string name="south_east">south-east</string>
    <string name="south_south_east">south-southeast</string>
    <string name="south">south</string>
    <string name="south_south_west">south-southwest</string>
    <string name="south_west">southwest</string>
    <string name="west_south_west">west-southwest</string>
    <string name="west">west</string>
    <string name="west_north_west">west-northwest</string>
    <string name="north_west">northwest</string>
    <string name="north_north_west">north-northwest</string>
    <string name="front">forward</string>
    <string name="front_right">right-forward</string>
    <string name="right">to the right</string>
    <string name="back_right">right-backward</string>
    <string name="back">backward</string>
    <string name="back_left">left-backward</string>
    <string name="left">to the left</string>
    <string name="front_left">left-forward</string>
    <string name="oclock">o\'clock</string>
    <string name="towards">toward</string>
    <string name="accuracy">Accuracy</string>
    <string name="altitude">Altitude</string>
    <string name="no_info">No info</string>
    <string name="direction_style_sidewise">Sidewise (8 sectors)</string>
    <string name="direction_style_clockwise">Clockwise (12 sectors)</string>
    <string name="settings_direction_style">Direction style</string>
    <string name="settings_direction_style_descr">Choose style to express relative directions while moving</string>
    <string name="auto_announce_on">Start auto announcing</string>
    <string name="auto_announce_off">Stop auto announcing</string>
    <string name="i_am_here">I am here</string>
    <string name="zoom_by_trackball_descr">Change map zooming by horizontal trackball movement.</string>
    <string name="zoom_by_trackball">Use trackball for zoom control</string>
    <string name="accessibility_preferences_descr">Accessibility related preferences.</string>
    <string name="arrival_distance_factor_early">Early</string>
    <string name="arrival_distance_factor_normally">Normal</string>
    <string name="arrival_distance_factor_late">Late</string>
    <string name="arrival_distance_factor_at_last">In the last meters</string>
    <string name="arrival_distance">Arrival announcement</string>
    <string name="arrival_distance_descr">How soon do you want the arrival announcement?</string>
    <string name="rendering_out_of_memory">Not enough process memory to display selected area</string>
    <string name="use_fluorescent_overlays">Fluorescent overlays</string>
    <string name="use_fluorescent_overlays_descr">Use fluorescent colors to display tracks and routes.</string>
    <string name="offline_edition">Offline editing</string>
    <string name="offline_edition_descr">Always use offline editing.</string>
    <string name="update_poi_does_not_change_indexes">POI changes inside app do not affect downloaded map files, changes are saved as a file on your device instead.</string>
    <string name="local_openstreetmap_uploading">Uploading…</string>
    <string name="local_openstreetmap_were_uploaded">{0} POI/notes were uploaded</string>
    <string name="local_openstreetmap_uploadall">Upload all</string>
    <string name="local_openstreetmap_upload">Upload edit to OSM</string>
    <string name="local_openstreetmap_delete">Delete edit</string>
    <string name="local_openstreetmap_descr_title">Asynchronous OSM editing:</string>
    <string name="local_openstreetmap_settings">OSM- POIs/-notes saved on device</string>
    <string name="local_openstreetmap_settings_descr">Show and manage OSM- POIs/-notes in your device database.</string>
    <string name="live_monitoring_interval_descr">Specify the online tracking interval.</string>
    <string name="live_monitoring_interval">Online tracking interval</string>
    <string name="live_monitoring_url_descr">Specify the web address with parameter syntax: lat={0}, lon={1}, timestamp={2}, hdop={3}, altitude={4}, speed={5}, bearing={6}.</string>
    <string name="live_monitoring_url">Online tracking web address</string>
    <string name="live_monitoring_max_interval_to_send">Time buffer for online tracking</string>
    <string name="live_monitoring_max_interval_to_send_desrc">Specify a time buffer to keep locations to send without connection</string>
    <string name="gpx_monitoring_disabled_warn">Log track using GPX widget or via \'Trip recording\' settings.</string>
    <string name="show_current_gpx_title">Show current track</string>
    <string name="free_version_message">You can download or update %1$s maps.</string>
    <string name="free_version_title">Free version</string>
    <string name="poi_context_menu_showdescription">Show POI description.</string>
    <string name="index_name_north_america">North America</string>
    <string name="index_name_netherlands">Europe - Netherlands</string>
    <string name="index_name_us">North America - United States</string>
    <string name="index_name_central_america">Central America</string>
    <string name="index_name_south_america">South America</string>
    <string name="index_name_europe">Europe</string>
    <string name="index_name_france">Europe - France</string>
    <string name="index_name_germany">Europe - Germany</string>
    <string name="index_name_russia">Russia</string>
    <string name="index_name_africa">Africa</string>
    <string name="index_name_asia">Asia</string>
    <string name="index_name_oceania">Australia and Oceania</string>
    <string name="index_name_antarctica">Antarctica</string>
    <string name="index_name_other">Worldwide and topic maps</string>
    <string name="index_name_wiki">Worldwide Wikipedia POIs</string>
    <string name="index_name_voice">Voice prompts (recorded, limited features)</string>
    <string name="index_name_tts_voice">Voice prompts (TTS, preferred)</string>
    <string name="amenity_type_osmwiki">Wikipedia (offline)</string>
    <string name="amenity_type_user_defined">User defined</string>
    <string name="fav_export_confirmation">File containing previously exported Favorites already exists. Replace it?</string>
    <string name="profile_settings">Profile Specific Settings</string>
    <string name="routing_settings">Navigation</string>
    <string name="routing_settings_descr">Specify options for navigation.</string>
    <string name="global_settings">Global Settings</string>
    <string name="index_settings">Manage map files</string>
    <string name="general_settings">General</string>
    <string name="general_settings_descr">Set up display and common settings for the app.</string>
    <string name="global_app_settings">Global app settings</string>
    <string name="user_name">Your OSM username</string>
    <string name="open_street_map_login_descr">Needed for openstreetmap.org submissions.</string>
    <string name="user_password">Your OSM password</string>
    <string name="osmand_service">Background mode</string>
    <string name="osmand_service_descr">OsmAnd runs in the background with the screen off.</string>
    <string name="download_files_not_enough_space">There is not enough free space to download %1$s MB (free: %2$s).</string>
    <string name="use_transparent_map_theme">Transparent theme</string>
    <string name="native_library_not_supported">Native library not supported on this device.</string>
    <string name="init_native_library">Initializing native library…</string>
    <string name="choose_auto_follow_route">Auto-center map view</string>
    <string name="choose_auto_follow_route_descr">Time until the map view synchronizes with the current position.</string>
    <!-- string name="auto_follow_route_never">Never (tap \'Go\' to start guidance manually)</string -->
    <string name="keep_informing_never">Only manually (tap arrow)</string>
    <string name="keep_informing_descr">Re-announce navigation instructions at regular intervals.</string>
    <string name="keep_informing">Repeat navigation instructions</string>
    <string name="auto_follow_route_navigation">Auto-center nav only</string>
    <string name="auto_follow_route_navigation_descr">Auto-center map view only while navigating.</string>
    <string name="auto_follow_location_enabled">Auto-center map view in use.</string>
    <string name="pref_vector_rendering">Vector renderer specific options</string>
    <string name="pref_overlay">Overlay / underlay</string>
    <string name="pref_raster_map">Map source settings</string>
    <string name="pref_vector_map">Vector map settings</string>
    <string name="delete_confirmation_msg">Delete %1$s?</string>
    <string name="city_type_suburb">Suburb</string>
    <string name="city_type_hamlet">Hamlet</string>
    <string name="city_type_village">Village</string>
    <string name="city_type_town">Town</string>
    <string name="city_type_city">City</string>
    <string name="animate_route_off">Stop simulation</string>
    <string name="animate_route">Start simulation</string>
    <string name="file_can_not_be_renamed">Could not rename file.</string>
    <string name="file_with_name_already_exists">A file with that name already exists.</string>
    <string name="shared_string_gpx_route">GPX route</string>
    <string name="poi_query_by_name_matches_categories">Found several related POI categories.</string>
    <string name="data_to_search_poi_not_available">Download offline data to search for POIs.</string>
    <string name="poi_filter_by_name">Search by name</string>
    <string name="old_poi_file_should_be_deleted">The POI data file \'%1$s\' is redundant and can be deleted.</string>
    <string name="update_poi_file_not_found">Local file to maintain POI changes not found and could not be created.</string>
    <string name="button_upgrade_osmandplus">Upgrade OsmAnd+</string>
    <string name="map_version_changed_info">Download the new version of the app to be able to use the new map files.</string>
    <string name="poi_filter_nominatim">Online Nominatim</string>
    <string name="search_position_current_location_search">Searching position…</string>
    <string name="search_position_current_location_found">My Position (found)</string>
    <string name="search_position_address">Address…</string>
    <string name="search_position_favorites">Favorites…</string>
    <string name="search_position_undefined">Undefined</string>
    <!-- string name="search_position_current_location">Current position…</string -->
    <string name="search_position_map_view">Current map center</string>
    <string name="select_search_position">Origin:</string>
    <string name="context_menu_item_search">Search nearby</string>
    <string name="route_successfully_saved_at">Route saved as \'%1$s\'.</string>
    <string name="filename_input">Filename: </string>
    <string name="file_with_name_already_exist">File with same name already exists.</string>
    <string name="local_index_upload_gpx_description">Upload GPX files to the OSM community, improving the maps.</string>
    <string name="local_index_items_uploaded">%1$d of %2$d item(s) uploaded.</string>
    <string name="local_index_mi_upload_gpx">Send to OSM</string>
    <string name="show_more_map_detail">Show more map detail</string>
    <string name="show_more_map_detail_descr">Show some vector map detail (roads etc.) at lower zoom levels already.</string>
    <string name="favourites_delete_multiple_succesful">Favorite points deleted.</string>
    <string name="favorite_delete_multiple">Are you sure you want to delete %1$d Favorites and %2$d Favorite groups?</string>
    <string name="favorite_home_category">Home</string>
    <string name="favorite_friends_category">Friends</string>
    <string name="favorite_places_category">Places</string>
    <string name="shared_string_others">Others</string>
    <string name="shared_string_name">Name</string>
    <string name="favourites_edit_dialog_category">Category</string>
    <string name="shared_string_no_thanks">No, thanks</string>
    <string name="basemap_missing">Download the base world map to get an overview covering the whole world at low zoom levels.</string>
    <string name="vector_data_missing">Download (\'offline\') data to use maps offline.</string>
    <string name="shared_string_release">Released</string>
    <string name="local_index_installed">Local version</string>
    <string name="local_index_items_backuped">%1$d of %2$d item(s) deactivated.</string>
    <string name="local_index_items_deleted">%1$d of %2$d item(s) deleted.</string>
    <string name="local_index_items_restored">%1$d of %2$d item(s) activated.</string>
    <string name="local_index_no_items_to_do">No items to %1$s</string>
    <string name="local_index_action_do">You are about to %1$s %2$s item(s). Continue?</string>
    <string name="local_index_descr_title">Manage map files.</string>
    <string name="local_index_mi_restore">Activate</string>
    <string name="local_index_mi_backup">Deactivate</string>
    <string name="local_index_poi_data">POI data</string>
    <string name="local_index_address_data">Address data</string>
    <string name="local_index_transport_data">Public transport data</string>
    <string name="local_index_map_data">Map data</string>
    <string name="local_indexes_cat_backup">Deactivated</string>
    <string name="local_indexes_cat_tts">Voice prompts (TTS)</string>
    <string name="local_indexes_cat_voice">Voice prompts (recorded)</string>
    <!-- string name="local_indexes_cat_gpx">GPX data</string -->
    <string name="local_indexes_cat_poi">POI data</string>
    <string name="ttsvoice">TTS voice</string>
    <string name="search_offline_clear_search">New Search</string>
    <string name="map_text_size_descr">Text size for names on the map:</string>
    <string name="map_text_size">Map font size</string>
    <string name="trace_rendering">Rendering debug info</string>
    <string name="trace_rendering_descr">Display the rendering performance.</string>
    <string name="installing_new_resources">Unpacking new data…</string>
    <string name="internet_connection_required_for_online_route">Online navigation does not work offline.</string>
    <string name="tts_language_not_supported_title">Unsupported language</string>
    <string name="tts_language_not_supported">The selected language is not supported by the Android TTS (text-to-speech) engine installed, its preset TTS language will be used instead. Look for another TTS engine in the market?</string>
    <string name="tts_missing_language_data_title">Missing data</string>
    <string name="tts_missing_language_data">Go to the market to download selected language?</string>
    <string name="gpx_option_reverse_route">Reverse GPX direction</string>
    <string name="gpx_option_destination_point">Use current destination</string>
    <string name="gpx_option_from_start_point">Pass along entire track</string>
    <!-- Use ← for RTL languages -->
    <string name="switch_to_vector_map_to_see">Offline vector map present for this location. \n\t\n\tTo use activate \'Menu\' → \'Configure map\' → \'Map Source…\' → \'Offline vector maps\'.</string>
    <string name="choose_audio_stream">Voice guidance output</string>
    <string name="choose_audio_stream_descr">Select loudspeaker for voice guidance.</string>
    <string name="voice_stream_voice_call">Phone call audio (to interrupt car Bluetooth stereos)</string>
    <string name="voice_stream_notification">Notification audio</string>
    <string name="voice_stream_music">Media/navigation audio</string>
    <string name="warning_tile_layer_not_downloadable">The app cannot download the map layer %1$s, reinstalling it might help.</string>
    <string name="overlay_transparency_descr">Adjust overlay transparency.</string>
    <string name="overlay_transparency">Overlay transparency</string>
    <string name="map_transparency_descr">Adjust base map transparency.</string>
    <string name="map_transparency">Base map transparency</string>
    <string name="layer_underlay">Underlay map…</string>
    <string name="map_underlay">Underlay map</string>
    <string name="map_underlay_descr">Choose underlay map</string>
    <string name="layer_overlay">Overlay map…</string>
    <string name="map_overlay">Overlay map</string>
    <string name="map_overlay_descr">Choose the overlay map</string>
    <string name="tile_source_already_installed">Map already installed, \'Settings\' will be updated.</string>
    <string name="select_tile_source_to_install">Choose (tile) maps to install or update.</string>
    <string name="internet_not_available">Unable to perform operation without a connection to the Internet.</string>
    <string name="install_more">Install more…</string>
    <string name="level_to_switch_vector_raster_descr">Use raster maps for anything beyond this level.</string>
    <string name="level_to_switch_vector_raster">Minimum vector zoom level</string>
    <string name="create_poi_link_to_osm_doc"><u>Online OSM</u> map classification with images.</string>
    <string name="error_doing_search">Could not perform offline search.</string>
    <string name="search_offline_geo_error">Could not parse geo intent \'%s\'.</string>
    <string name="search_osm_offline">Search by geo location</string>
    <string name="system_locale">System</string>
    <string name="preferred_locale_descr">App display language (used after OsmAnd is restarted).</string>
    <string name="preferred_locale">Display language</string>
    <string name="incomplete_locale">incomplete</string>
    <string name="unit_of_length_descr">Change what distance is measured in.</string>
    <string name="unit_of_length">Units of length</string>
    <string name="si_mi_feet">Miles/feet</string>
    <string name="si_mi_yard">Miles/yards</string>
    <string name="si_km_m">Kilometers/meters</string>
    <string name="yard">yd</string>
    <string name="foot">ft</string>
    <string name="mile_per_hour">mph</string>
    <string name="mile">mi</string>
    <string name="send_location_way_choose_title">Share location using</string>
    <string name="send_location_sms_pattern">Location: %1$s\n%2$s</string>
    <string name="send_location_email_pattern">To see location follow the web link %1$s or Android intent link %2$s</string>
    <string name="send_location">Send location</string>
    <string name="context_menu_item_share_location">Share location</string>
    <string name="add_waypoint_dialog_added">GPX waypoint \'\'{0}\'\' added</string>
    <string name="add_waypoint_dialog_title">Add waypoint to recorded GPX track</string>
    <string name="context_menu_item_add_waypoint">Add GPX waypoint</string>
    <string name="amenity_type_administrative">Administrative</string>
    <string name="amenity_type_barrier">Barrier</string>
    <string name="amenity_type_education">Education</string>
    <string name="amenity_type_emergency">Emergency</string>
    <string name="amenity_type_entertainment">Entertainment</string>
    <string name="amenity_type_finance">Finance</string>
    <string name="amenity_type_geocache">Geocache</string>
    <string name="amenity_type_healthcare">Healthcare</string>
    <string name="amenity_type_historic">Historic</string>
    <string name="amenity_type_landuse">Landuse</string>
    <string name="amenity_type_leisure">Leisure</string>
    <string name="amenity_type_man_made">Man made</string>
    <string name="amenity_type_military">Military</string>
    <string name="amenity_type_natural">Natural</string>
    <string name="amenity_type_office">Office</string>
    <string name="amenity_type_other">Other</string>
    <string name="amenity_type_shop">Shop</string>
    <string name="amenity_type_sport">Sport</string>
    <string name="amenity_type_sustenance">Sustenance</string>
    <string name="amenity_type_tourism">Tourism</string>
    <string name="amenity_type_transportation">Transport</string>
    <string name="indexing_address">Indexing address…</string>
    <string name="indexing_map">Indexing map…</string>
    <string name="indexing_poi">Indexing POI…</string>
    <string name="indexing_transport">Indexing transport…</string>
    <string name="km">km</string>
    <string name="km_h">km/h</string>
    <string name="m">m</string>
    <string name="old_map_index_is_not_supported">Deprecated map data format \'\'{0}\'\', not supported</string>
    <string name="poi_filter_closest_poi">Nearest POIs</string>
    <string name="poi_filter_custom_filter">Custom filter</string>
    <string name="poi_filter_namefinder">Online NameFinder</string>
    <string name="reading_cached_tiles">Reading cached tiles…</string>
    <string name="version_index_is_big_for_memory">The index \'\'{0}\'\' did not fit into memory</string>
    <string name="version_index_is_not_supported">The version of index \'\'{0}\'\' is not supported</string>
    <string name="osmand_routing_experimental">OsmAnd offline navigation is an experimental feature and it does not work for longer distances than about 20 km.\n\nNavigation temporarily switched to online CloudMade service.</string>
    <string name="specified_dir_doesnt_exist">Could not find the specified folder.</string>
    <string name="osmand_net_previously_installed">All offline data in the old installed app will be supported by the new one, but Favorite points must be exported from the old app and then imported in the new one.</string>
    <string name="build_installed">Build {0} was installed ({1}).</string>
    <string name="downloading_build">Downloading build…</string>
    <string name="install_selected_build">Install OsmAnd - {0} of {1} {2} MB ?</string>
    <string name="loading_builds_failed">Retrieving the list of OsmAnd builds failed</string>
    <string name="loading_builds">Loading OsmAnd builds…</string>
    <string name="select_build_to_install">Select the OsmAnd build to install</string>
    <string name="gps_status_app_not_found">GPS status app not installed. Search in market?</string>
    <!-- Use ← for RTL languages -->
    <string name="voice_is_not_available_msg">No voice guidance available, please go to \'Settings\' → \'Navigation settings\', select the profile → \'Voice guidance\' and select or download a voice prompt package.</string>
    <string name="voice_is_not_available_title">Select a voice prompt package</string>
    <string name="daynight_mode_day">Day</string>
    <string name="daynight_mode_night">Night</string>
    <string name="daynight_mode_auto">Sunrise/sunset</string>
    <string name="daynight_mode_sensor">Light sensor</string>
    <string name="daynight_descr">Adjust switching between night and day mode.</string>
    <string name="daynight">Day/night mode</string>
    <string name="download_files_question">Download {0} file(s) ({1} MB)?</string>
    <string name="items_were_selected">{0} item(s) selected</string>
    <string name="filter_existing_indexes">Downloaded</string>
    <string name="fast_route_mode">Fastest route</string>
    <string name="fast_route_mode_descr">Enable to calculate fastest route or disable for fuel-saving route.</string>
    <string name="tiles_to_download_estimated_size">At zoom {0} download {1} tiles ({2} MB)</string>
    <string name="shared_string_download_map">Download map</string>
    <string name="select_max_zoom_preload_area">Maximum zoom to preload</string>
    <string name="maps_could_not_be_downloaded">This map could not be downloaded</string>
    <string name="continuous_rendering">Continuous rendering</string>
    <string name="continuous_rendering_descr">Display continuous rendering instead of image-at-once.</string>
    <string name="rendering_exception">Could not draw chosen area.</string>
    <string name="show_point_options">Use location…</string>
    <string name="renderer_load_sucess">Renderer loaded</string>
    <string name="renderer_load_exception">Could not load renderer.</string>
    <string name="renderers">Vector renderer</string>
    <string name="renderers_descr">Choose rendering appearance</string>
    <string name="poi_context_menu_website">Show POI website</string>
    <string name="poi_context_menu_call">Show POI phone</string>
    <string name="download_type_to_filter">type to filter</string>
    <string name="use_high_res_maps">High resolution display</string>
    <string name="use_high_res_maps_descr">Do not stretch (and blur) map tiles on high density displays.</string>
    <string name="context_menu_item_search_transport">Search public transport</string>
    <string name="transport_searching_transport">Transport results (no destination):</string>
    <string name="transport_searching_route">Transport results ({0} to destination):</string>
    <string name="transport_search_again">Reset transport search</string>
    <string name="voice">Recorded voice</string>
    <string name="voices">Voice prompts</string>
    <string name="no_vector_map_loaded">Vector maps were not loaded</string>
    <!-- string name="map_route_by_gpx">Navigate using GPX</string-->
    <string name="gpx_files_not_found">No GPX files found in the tracks folder</string>
    <string name="layer_gpx_layer">GPX files…</string>
    <string name="error_reading_gpx">Could not read GPX data.</string>
    <string name="vector_data">Offline vector maps</string>
    <string name="transport_context_menu">Search for transport at stop</string>
    <string name="poi_context_menu_modify">Modify POI</string>
    <string name="poi_context_menu_delete">Delete POI</string>
    <string name="rotate_map_compass_opt">Compass direction</string>
    <string name="rotate_map_bearing_opt">Movement direction</string>
    <string name="rotate_map_none_opt">No rotation (north always upwards)</string>
    <string name="rotate_map_to_bearing_descr">Map alignment:</string>
    <string name="rotate_map_to_bearing">Map orientation</string>
    <string name="show_route">Route details</string>
    <string name="fav_imported_sucessfully">Favorites imported</string>
    <string name="import_file_favourites">Save data as GPX file or import waypoints to \'Favorites\'?</string>
    <string name="fav_file_to_load_not_found">GPX file containing Favorites not found at {0}</string>
    <string name="fav_saved_sucessfully">Favorites saved to {0}</string>
    <string name="no_fav_to_save">No Favorite points to save</string>
    <string name="share_fav_subject">Favorites shared via OsmAnd</string>
    <string name="error_occurred_loading_gpx">Could not load GPX.</string>
    <string name="send_report">Send report</string>
    <string name="none_region_found">Could not find any downloaded maps on memory card.</string>
    <string name="poi_namefinder_query_empty">Type to find a POI</string>
    <string name="any_poi">Any</string>
    <string name="thanks_yandex_traffic">Thanks to Yandex for traffic info.</string>
    <string name="layer_yandex_traffic">Yandex traffic</string>
    <string name="layer_route">Route</string>
    <string name="layer_osm_bugs">OSM notes (online)</string>
    <string name="layer_poi">POI overlay…</string>
    <string name="layer_map">Map source…</string>
    <string name="menu_layers">Map layers</string>
    <string name="context_menu_item_search_poi">Search for POI</string>
    <string name="use_trackball_descr">Use a trackball device to move the map.</string>
    <string name="use_trackball">Use trackball</string>
    <string name="background_service_wait_int_descr">Sets highest waiting time allowed for each background position fix.</string>
    <string name="background_service_wait_int">Maximum wait for fix</string>
    <string name="where_am_i">Where am I?</string>
    <string name="process_navigation_service">OsmAnd navigation service</string>
    <string name="network_provider">Network</string>
    <string name="gps_provider">GPS</string>
    <string name="int_seconds">seconds</string>
    <string name="int_min">min.</string>
    <string name="background_service_int_descr">Wake-up interval used by the background service:</string>
    <string name="background_service_provider_descr">Location method used by the background service:</string>
    <string name="background_service_provider">Location provider</string>
    <string name="background_router_service_descr">Tracks your position while the screen is off.</string>
    <string name="background_router_service">Run OsmAnd in background</string>
    <string name="off_router_service_no_gps_available">The background navigation service requires a location provider to be turned on.</string>
    <string name="hide_poi_filter">Hide filter</string>
    <string name="show_poi_filter">Show filter</string>
    <string name="search_poi_filter">Filter</string>
    <string name="menu_mute_off">Sound is on</string>
    <string name="menu_mute_on">Sound is off</string>
    <string name="voice_data_initializing">Initializing voice data…</string>
    <string name="voice_data_not_supported">Unsupported version of voice data</string>
    <string name="voice_data_corrupted">Specified voice data is corrupted</string>
    <string name="voice_data_unavailable">Selected voice prompt package is not available</string>
    <string name="sd_unmounted">Memory card not accessible.\nYou won\'t be able to see maps or find things.</string>
    <string name="sd_mounted_ro">Memory card read-only.\nIt is now only possible to see the preloaded map, not download new areas.</string>
    <string name="unzipping_file">Unzipping file…</string>
    <string name="route_tr">Turn right and go</string>
    <string name="route_tshr">Turn sharply right and go</string>
    <string name="route_tslr">Turn slightly right and go</string>
    <string name="route_tl">Turn left and go</string>
    <string name="route_tshl">Turn sharply left and go</string>
    <string name="route_tsll">Turn slightly left and go</string>
    <string name="route_tu">Make U-turn and go</string>
    <string name="route_head">Head</string>
    <string name="first_time_continue">Later</string>
    <string name="first_time_download">Download regions</string>
    <string name="search_poi_location">Awaiting signal…</string>
    <string name="search_near_map">Search near current map center</string>
    <string name="search_nearby">Search nearby</string>
    <string name="map_orientation_default">Same as device</string>
    <string name="map_orientation_portrait">Portrait</string>
    <string name="map_orientation_landscape">Landscape</string>
    <string name="map_screen_orientation">Screen orientation</string>
    <string name="map_screen_orientation_descr">Portrait, landscape, or device.</string>
    <string name="opening_hours_not_supported">Cannot change opening hours format.</string>
    <string name="add_new_rule">Add new rule</string>
    <string name="transport_Routes">Routes</string>
    <string name="transport_Stop">Stop</string>
    <string name="transport_stops">stops</string>
    <string name="transport_search_after">Subsequent itinerary</string>
    <string name="transport_search_before">Prior itinerary</string>
    <string name="transport_finish_search">Finish search</string>
    <string name="transport_stop_to_go_out">Choose stop to get off</string>
    <string name="transport_to_go_after">prior distance</string>
    <string name="transport_to_go_before">subsequent distance</string>
    <string name="transport_stops_to_pass">stops to pass</string>
    <string name="transport_route_distance">Itinerary distance</string>
    <string name="transport">Transport</string>
    <string name="show_transport_over_map_description">Show public transport stops on the map.</string>
    <string name="show_transport_over_map">Show transport stops</string>
    <string name="hello">OsmAnd navigation app</string>
    <string name="update_poi_success">POI data was updated ({0} were loaded)</string>
    <string name="update_poi_error_local">Could not update local POI list.</string>
    <string name="update_poi_error_loading">Could not load data from server.</string>
    <string name="update_poi_no_offline_poi_index">No offline POI data available for this area</string>
    <string name="update_poi_is_not_available_for_zoom">Zooming in lets you update POIs</string>
    <string name="context_menu_item_update_poi">Update POI</string>
    <string name="context_menu_item_update_map_confirm">Update local data from the Internet?</string>
    <string name="search_history_city">City: {0}</string>
    <string name="search_history_street">Street: {0}, {1}</string>
    <string name="search_history_int_streets">Intersection: {0} x {1} in {2}</string>
    <string name="search_history_building">Building: {0}, {1}, {2}</string>
    <string name="favorite">Favorite</string>
    <string name="uploading_data">Uploading data…</string>
    <string name="uploading">Uploading…</string>
    <string name="search_nothing_found">Nothing found</string>
    <string name="searching">Searching…</string>
    <string name="searching_address">Searching address…</string>
    <string name="search_osm_nominatim">Online search using OSM Nominatim</string>
    <string name="hint_search_online">Online search: House number, street, city</string>
    <string name="search_offline_address">Offline search</string>
    <string name="search_online_address">Online search</string>
    <string name="max_level_download_tile">Max. online zoom</string>
    <string name="max_level_download_tile_descr">Do not browse online maps for zoom levels beyond this.</string>
    <string name="route_general_information">Total distance %1$s, traveling time %2$d h %3$d min.</string>
    <string name="router_service_descr">Online or offline navigation service.</string>
    <string name="router_service">Navigation service</string>
    <string name="sd_dir_not_accessible">The storage folder on the memory card is not accessible!</string>
    <string name="download_question">Download {0} - {1} ?</string>
    <string name="download_question_exist">Offline data for {0} already exists ({1}). Update it ({2})?</string>
    <string name="address">Address</string>
    <string name="downloading_list_indexes">Downloading list of available regions…</string>
    <string name="list_index_files_was_not_loaded">Could not fetch list of regions from https://osmand.net.</string>
    <string name="fav_points_edited">Favorite point was edited</string>
    <string name="fav_points_not_exist">No Favorite points exist</string>
    <string name="update_existing">Replace</string>
    <string name="only_show">Display route</string>
    <string name="follow">Start guidance</string>
    <string name="mark_final_location_first">Please set the destination first</string>
    <string name="get_directions">Directions</string>
    <string name="opening_hours">Opening hours</string>
    <string name="opening_changeset">Opening changeset…</string>
    <string name="closing_changeset">Closing changeset…</string>
    <string name="commiting_node">Committing node…</string>
    <string name="loading_poi_obj">Loading POI…</string>
    <string name="auth_failed">Authorization failed</string>
    <string name="failed_op">failed</string>
    <string name="converting_names">Converting local/English names…</string>
    <string name="loading_streets_buildings">Loading streets/buildings…</string>
    <string name="loading_postcodes">Loading postcodes…</string>
    <string name="loading_streets">Loading streets…</string>
    <string name="loading_cities">Loading cities…</string>
    <string name="poi">POI</string>
    <string name="error_occurred_saving_gpx">Could not save GPX file.</string>
    <string name="error_calculating_route">Could not calculate route.</string>
    <string name="error_calculating_route_occured">Could not calculate route.</string>
    <string name="empty_route_calculated">The calculated route is empty.</string>
    <string name="new_route_calculated_dist_dbg">Route: distance %s, router time %s \nCalculation: %.1f sec, %d roads, %d tiles)</string>
    <string name="arrived_at_destination">You have arrived.</string>
    <string name="invalid_locations">Invalid coordinates</string>
    <string name="go_back_to_osmand">Go back to map</string>
    <string name="loading_data">Loading data…</string>
    <string name="reading_indexes">Reading local data…</string>
    <string name="previous_run_crashed">Last OsmAnd run crashed. Log file is at {0}. Please report the issue and attach the log file.</string>
    <string name="saving_gpx_tracks">Saving GPX file…</string>
    <string name="finished_task">Finished</string>
    <string name="use_online_routing_descr">Use the Internet to calculate a route.</string>
    <string name="use_online_routing">Use online navigation</string>
    <string name="osm_settings_descr">Specify OpenStreetMap.org (OSM) settings needed for OSM submissions.</string>
    <string name="data_settings_descr">Specify language, download/reload data.</string>
    <string name="data_settings">Data</string>
    <string name="additional_settings">Additional settings</string>
    <string name="update_tile">Update map</string>
    <string name="reload_tile">Reload tile</string>
    <string name="mark_point">Target</string>
    <string name="use_english_names_descr">Select between local and English names.</string>
    <string name="use_english_names">Use English names on maps</string>
    <string name="app_settings">App settings</string>
    <string name="search_address">Search address</string>
    <string name="choose_building">Choose building</string>
    <string name="choose_street">Choose street</string>
    <string name="choose_city">Choose city or postcode</string>
    <string name="ChooseCountry">Choose country</string>
    <string name="show_view_angle">Display viewing direction</string>
    <string name="map_view_3d_descr">Enable 3D view of the map.</string>
    <string name="map_view_3d">Map View 3D</string>
    <string name="show_poi_over_map_description">Show the last used POI overlay.</string>
    <string name="show_poi_over_map">Show POI overlay</string>
    <string name="map_tile_source_descr">Choose source of online or cached map tiles.</string>
    <string name="map_tile_source">Tile map source</string>
    <string name="map_source">Map source</string>
    <string name="use_internet">Use the Internet</string>
    <string name="show_location">Show your position</string>
    <string name="show_gps_coordinates_text">Show GPS coordinates on the map</string>
    <string name="use_internet_to_download_tile">Download missing map tiles</string>
    <string name="app_description">Navigation app</string>
    <string name="search_button">Search</string>
    <string name="search_activity">Search</string>
    <string name="searchpoi_activity">Choose POI</string>
    <string name="search_POI_level_btn">Find more</string>
    <string name="incremental_search_street">Search street incrementally</string>
    <string name="incremental_search_building">Search building incrementally</string>
    <string name="choose_available_region">Select region from list</string>
    <string name="choose_intersected_street">Select intersecting street</string>
    <string name="Closest_Amenities">Nearest amenities</string>
    <string name="app_mode_car">Driving</string>
    <string name="app_mode_bicycle">Cycling</string>
    <string name="app_mode_pedestrian">Walking</string>
    <string name="position_on_map_center">Center</string>
    <string name="position_on_map_bottom">Bottom</string>
    <string name="navigate_point_top_text">Input latitude and longitude in the selected format (D - degrees, M - minutes, S - seconds)</string>
    <string name="navigate_point_latitude">Latitude</string>
    <string name="navigate_point_longitude">Longitude</string>
    <string name="navigate_point_format_D">DDD.DDDDD</string>
    <string name="navigate_point_format_DM">DDD MM.MMM</string>
    <string name="navigate_point_format_DMS">DDD MM SS.S</string>
    <string name="search_address_top_text">Address</string>
    <string name="search_address_region">Region</string>
    <string name="search_address_city">City</string>
    <string name="search_address_street">Street</string>
    <string name="search_address_building">Building</string>
    <string name="search_address_building_option">Building</string>
    <string name="search_address_street_option">Intersecting street</string>
    <!-- string name="search_tabs_location">Location</string -->
    <string name="context_menu_item_update_map">Update map</string>
    <string name="context_menu_item_create_poi">Create POI</string>
    <string name="add_favorite_dialog_top_text">Enter Favorite name</string>
    <string name="add_favorite_dialog_default_favourite_name">Favorite</string>
    <string name="add_favorite_dialog_favourite_added_template">Favorite point \'\'{0}\'\' added.</string>
    <string name="favourites_context_menu_add">Add Favorite</string>
    <string name="favourites_context_menu_edit">Edit Favorite</string>
    <string name="favourites_context_menu_delete">Delete Favorite</string>
    <string name="favourites_remove_dialog_msg">Delete Favorite point \'%s\'?</string>
    <string name="favourites_remove_dialog_success">Favorite point {0} deleted.</string>
    <string name="poi_edit_title">Edit POI</string>
    <string name="poi_create_title">Create POI</string>
    <string name="poi_remove_confirm_template">Delete {0} (comment)?</string>
    <string name="poi_remove_title">Delete POI</string>
    <string name="poi_remove_success">Deleted</string>
    <string name="poi_action_add">add</string>
    <string name="poi_action_change">change</string>
    <string name="poi_action_delete">delete</string>
    <string name="poi_action_succeded_template">Action {0} completed.</string>
    <string name="poi_error_unexpected_template">Could not perform action {0}.</string>
    <string name="poi_error_io_error_template">I/O error while performing action {0}.</string>
    <string name="poi_error_info_not_loaded">Info about node was not loaded</string>
    <string name="poi_dialog_opening_hours">Open</string>
    <string name="poi_dialog_comment">Comment</string>
    <string name="poi_dialog_reopen">Reopen</string>
    <string name="poi_dialog_comment_default">POI changing</string>
    <string name="poi_dialog_other_tags_message">All other tags are preserved</string>
    <string name="default_buttons_commit">Commit</string>
    <string name="filter_current_poiButton">Filter</string>
    <string name="edit_filter_save_as_menu_item">Save As</string>
    <string name="edit_filter_delete_dialog_title">Delete this filter?</string>
    <string name="edit_filter_delete_message">\'%1$s\' filter deleted</string>
    <string name="edit_filter_create_message">\'%1$s\' filter created</string>
    <string name="email">e-mail</string>
    <string name="av_camera_focus">Camera focus type</string>
    <string name="av_camera_focus_descr">Camera focus mode:</string>
    <string name="av_camera_focus_auto">Autofocus</string>
    <string name="av_camera_focus_hiperfocal">Hyperfocal focus</string>
    <string name="av_camera_focus_edof">Extended depth of field (EDOF)</string>
    <string name="av_camera_focus_infinity">Focus is set to infinity</string>
    <string name="av_camera_focus_macro">Macro (close-up) focus mode</string>
    <string name="av_camera_focus_continuous">The camera continuously tries to focus</string>
    <string name="av_photo_play_sound">Play camera shutter sound</string>
    <string name="av_photo_play_sound_descr">Set sound or silence for photo shutter.</string>
    <string name="av_camera_pic_size">Camera picture size</string>
    <string name="av_camera_pic_size_descr">Set camera picture size</string>
    <string name="navigation_intent_invalid">Invalid format: %s</string>
    <string name="plugin_install_needs_network">You need to be online to install this plugin.</string>
    <string name="get_plugin">Get</string>
    <string name="use_fast_recalculation">Smart route recalculation</string>
    <string name="use_fast_recalculation_desc">For long trips, only recalculate the initial part of the route.</string>
    <string name="do_you_like_osmand">Do you like OsmAnd?</string>
    <string name="we_really_care_about_your_opinion">Your opinion and feedback is valued.</string>
    <string name="rate_this_app">Rate this app</string>
    <string name="rate_this_app_long">Please give OsmAnd a score on Google Play</string>
    <string name="user_hates_app_get_feedback">Tell us why.</string>
    <string name="user_hates_app_get_feedback_long">Please let us know any suggestions.</string>
    <string name="failed_to_upload">Could not upload</string>
    <string name="delete_change">Delete change</string>
    <string name="successfully_uploaded_pattern">Uploaded {0}/{1}</string>
    <string name="try_again">Try again</string>
    <string name="error_message_pattern">Error: {0}</string>
    <string name="dahboard_options_dialog_title">Configure dashboard</string>
    <string name="shared_string_card_was_hidden">Card was hidden</string>
    <string name="shared_string_undo">Undo</string>
    <string name="shared_string_skip">Skip</string>
    <string name="app_name_osmand">OsmAnd</string>
    <string name="offline_maps_and_navigation">Offline Maps\n&amp; Navigation</string>
    <string name="commit_poi">Commit POI</string>
    <string name="tab_title_basic">Basic</string>
    <string name="tab_title_advanced">Advanced</string>
    <string name="building_number">Building Number</string>
    <string name="next_proceed">Next</string>
    <string name="opening_at">Opening at</string>
    <string name="closing_at">Closing at</string>
    <string name="contact_info">Contact info</string>
    <string name="add_opening_hours">Add opening hours</string>
    <string name="poi_dialog_poi_type">POI Type</string>
    <string name="number_of_rows_in_dash">Number of rows in dash %1$s</string>
    <string name="please_specify_poi_type">Please specify POI type.</string>
    <string name="working_days">Working days</string>
    <string name="recent_places">Recent places</string>
    <string name="favourites">Favorites</string>
    <string name="saved_at_time">Now saved at: %1$s</string>
    <string name="poi_deleted_localy">POI will be deleted once you upload your changes</string>
    <string name="show_gpx">Show GPX data</string>
    <string name="count_of_lines">Count of lines</string>
    <string name="are_you_sure">Are you sure?</string>
    <string name="unsaved_changes_will_be_lost">Any unsaved changes will be lost. Continue?</string>
    <string name="downloads_left_template">%1$s downloads left</string>
    <string name="roads">Roads</string>
    <string name="downloading_number_of_files">Downloading - %1$d file</string>
    <string name="show_free_version_banner">Show free version banner</string>
    <string name="show_free_version_banner_description">Display the free version banner even in the paid version.</string>
    <string name="buy">Buy</string>
    <string name="activate_seamarks_plugin">Please activate the \'Nautical map view\' plugin</string>
    <string name="activate_srtm_plugin">Please activate the \'Contour lines\' plugin</string>
    <string name="later">Later</string>
    <string name="get_full_version">Full version</string>
    <string name="downloads">Downloads</string>
    <string name="confirm_download_roadmaps">The roads-only map is not needed, since you have the standard (full) map. Download it anyway?</string>
    <string name="value_downloaded_of_max">%1$.1f of %2$.1f MB</string>
    <string name="file_size_in_mb">%.1f MB</string>
    <string name="update_all">Update all (%1$s MB)</string>
    <string name="free_downloads_used">Free downloads used</string>
    <string name="free_downloads_used_description">Displays the amount of free downloads left.</string>
    <string name="application_dir_description">Choose where you want to store maps and other data files.</string>
    <string name="enter_country_name">Enter country name</string>
    <string name="new_version">New version</string>
    <string name="begin_with_osmand_menu_group">First steps with OsmAnd</string>
    <string name="features_menu_group">Features</string>
    <string name="help_us_to_improve_menu_group">Help improve OsmAnd</string>
    <string name="other_menu_group">Other</string>
    <string name="plugins_menu_group">Plugins</string>
    <string name="first_usage_item">First use</string>
    <string name="first_usage_item_description">How to download maps, set basic settings.</string>
    <string name="navigation_item_description">Set up navigation.</string>
    <string name="planning_trip_item">Planning a trip</string>
    <string name="faq_item">FAQ</string>
    <string name="faq_item_description">Frequently asked questions</string>
    <string name="map_viewing_item">Map viewing</string>
    <string name="search_on_the_map_item">Searching the map</string>
    <string name="instalation_troubleshooting_item">Installation and troubleshooting</string>
    <string name="techical_articles_item">Technical articles</string>
    <string name="versions_item">Versions</string>
    <string name="feedback">Feedback</string>
    <string name="contact_us">Contact</string>
    <string name="map_legend">Map legend</string>
    <string name="save_poi_too_many_uppercase">The name contains too many capital letters. Continue?</string>
    <string name="save_poi_without_poi_type_message">Do you really want to save POI without type?</string>
    <string name="poi_context_menu_modify_osm_change">Modify OSM change</string>
    <string name="use_dashboard_btn">Use dashboard</string>
    <string name="use_drawer_btn">Use menu</string>
    <string name="dashboard_or_drawer_title">Dashboard or menu control</string>
    <string name="dashboard_or_drawer_description">A choice is offered to primarily control the app via the flexible dashboard or a static menu. Your choice can always be changed in the dashboard settings.</string>
    <string name="only_download_over_wifi">Only download on Wi-Fi</string>
    <string name="live_update">Live update</string>
    <string name="update_now">Update now</string>
    <string name="missing_write_external_storage_permission">OsmAnd lacks permission to use the memory card</string>
    <string name="last_update">Last update: %s</string>
    <string name="update_time">Update time</string>
    <string name="updates_size">Update size</string>
    <string name="last_map_change">"Last map change: %s"</string>
    <string name="hourly">Hourly</string>
    <string name="daily">Daily</string>
    <string name="weekly">Weekly</string>
    <string name="morning">Morning</string>
    <string name="night">Night</string>
    <string name="select_month_and_country">Month and country:</string>
    <string name="number_of_contributors">Number of contributors</string>
    <string name="number_of_edits">Number of edits</string>
    <string name="reports_for">Report for</string>
    <string name="file_name_containes_illegal_char">File name contains illegal character</string>
    <string name="configure_screen_quick_action">Quick action</string>
    <string name="quick_action_item_action">Action %d</string>
    <string name="quick_action_item_screen">Screen %d</string>
    <string name="quick_action_add_marker">Add map marker</string>
    <string name="quick_action_add_poi">Add POI</string>
    <string name="quick_action_map_style">Change map style</string>
    <string name="quick_action_map_style_switch">Map style changed to \"%s\".</string>
    <string name="quick_action_take_audio_note">New audio note</string>
    <string name="quick_action_take_video_note">New video note</string>
    <string name="quick_action_take_photo_note">New photo note</string>
    <string name="quick_action_add_osm_bug">Add OSM Note</string>
    <string name="quick_action_navigation_voice">Voice on/off</string>
    <string name="quick_action_navigation_voice_off">Unmute Voice</string>
    <string name="quick_action_navigation_voice_on">Mute Voice</string>
    <string name="quick_action_add_gpx">Add GPX waypoint</string>
    <string name="quick_action_add_parking">Add parking place</string>
    <string name="quick_action_new_action">Add action</string>
    <string name="quick_action_edit_action">Edit action</string>
    <string name="quick_action_add_favorite">Add Favorite</string>
    <string name="dialog_add_action_title">Add action</string>
    <string name="quick_actions_delete">Delete action</string>
    <string name="quick_actions_delete_text">Are you sure you want to delete the action \"%s\"?</string>
    <string name="quick_favorites_show_favorites_dialog">Show Favorites dialog</string>
    <string name="quick_favorites_name_preset">Name preset</string>
    <string name="quick_action_add_marker_descr">A button to add a map marker at the screen center location.</string>
    <string name="quick_action_add_gpx_descr">A button to add a GPX waypoint in the middle of the screen.</string>
    <string name="quick_action_take_audio_note_descr">A button to add an audio note in the middle of the screen.</string>
    <string name="quick_action_take_video_note_descr">A button to add a video note in the middle of the screen.</string>
    <string name="quick_action_take_photo_note_descr">A button to add a photo note in the middle of the screen.</string>
    <string name="quick_action_add_osm_bug_descr">A button to add an OSM note in the middle of the screen.</string>
    <string name="quick_action_add_poi_descr">A button to add a POI in the middle of the screen.</string>
    <string name="quick_action_navigation_voice_descr">A toggle to disable or enable voice guidance during navigation.</string>
    <string name="quick_action_add_parking_descr">A button to add a parking location in the middle of the screen.</string>
    <string name="quick_action_switch_day_night_descr">A toggle to switch between day and night modes for OsmAnd.</string>
    <string name="quick_action_switch_day_mode">Day mode</string>
    <string name="quick_action_switch_night_mode">Night mode</string>
    <string name="quick_action_day_night_switch_mode">Switch day/night mode</string>
    <string name="quick_action_interim_dialog">Show an interim dialog</string>
    <string name="favorite_autofill_toast_text">" saved to "</string>
    <string name="favorite_empty_place_name">Place</string>
    <string name="quick_action_duplicates">Quick action renamed to %1$s to avoid duplication.</string>
    <string name="quick_action_duplicate">Quick action name duplicate</string>
    <string name="quick_action_showhide_favorites_descr">A toggle to show or hide the Favorite points on the map.</string>
    <string name="quick_action_showhide_poi_descr">A toggle to show or hide POIs on the map.</string>
    <string name="quick_action_showhide_favorites_title">Show/hide Favorites</string>
    <string name="quick_action_favorites_show">Show Favorites</string>
    <string name="quick_action_favorites_hide">Hide Favorites</string>
    <string name="quick_action_showhide_poi_title">Show/hide POI</string>
    <string name="quick_action_poi_show">Show %1$s</string>
    <string name="quick_action_poi_hide">Hide %1$s</string>
    <string name="quick_action_add_category">Add a category</string>
    <string name="quick_action_add_create_items">Create items</string>
    <string name="quick_action_add_configure_map">Configure map</string>
    <string name="quick_action_add_navigation">Navigation</string>
    <string name="quick_action_fav_name_descr">Leave blank to use the address or place name.</string>
    <string name="quick_action_bug_descr">This message is included in the comment field.</string>
    <string name="quick_action_bug_message">Message</string>
    <string name="quick_action_category_descr">Category to save the Favorite in:</string>
    <string name="quick_action_gpx_category_descr">Choose an optional category.</string>
    <string name="quick_action_poi_list">POI list</string>
    <string name="quick_action_sh_poi_descr">Add one or more POI categories to display on the map.</string>
    <string name="quick_action_page_list_descr">A button to page through the list below.</string>
    <string name="quick_action_map_style_action">Add a map style</string>
    <string name="quick_action_empty_param_error">Fill out all parameters</string>
    <string name="quick_action_map_styles">Map styles</string>
    <string name="quick_action_map_overlay">Change map overlay</string>
    <string name="quick_action_map_overlay_title">Map overlays</string>
    <string name="quick_action_map_overlay_action">Add overlay</string>
    <string name="quick_action_map_overlay_switch">Map overlay changed to \"%s\".</string>
    <string name="quick_action_map_underlay_switch">Map underlay changed to \"%s\".</string>
    <string name="quick_action_map_underlay">Change map underlay</string>
    <string name="quick_action_map_underlay_title">Map underlays</string>
    <string name="quick_action_map_underlay_action">Add underlay</string>
    <string name="quick_action_map_source">Change map source</string>
    <string name="quick_action_map_source_title">Map sources</string>
    <string name="quick_action_map_source_action">Add map source</string>
    <string name="quick_action_map_source_switch">Map source changed to \"%s\".</string>
    <string name="quick_action_btn_tutorial_title">Change button position</string>
    <string name="quick_action_btn_tutorial_descr">Long-tapping and dragging the button changes its position on the screen.</string>
    <string name="shared_string_action_name">Action name</string>
    <string name="mappilary_no_internet_desc">Photos from Mapillary are only available online.</string>
    <string name="retry">Retry</string>
    <string name="add_route_points">Add Route Points</string>
    <string name="add_waypoint">Add Waypoint</string>
    <string name="add_line">Add Line</string>
    <string name="save_gpx_waypoint">Save GPX waypoint</string>
    <string name="save_route_point">Save route point</string>
    <string name="waypoint_one">Waypoint 1</string>
    <string name="route_point_one">Route Point 1</string>
    <string name="empty_state_my_tracks">Add GPX files</string>
    <string name="empty_state_my_tracks_desc">Import GPX files, or record tracks.</string>
    <string name="empty_state_favourites">Add Favorites</string>
    <string name="empty_state_favourites_desc">Import Favorites, or add by marking points on the map.</string>
    <string name="import_track">Import GPX file</string>
    <string name="import_track_desc">File %1$s does not contain waypoints, import it as a track?</string>
    <string name="move_point">Move Point</string>
    <string name="add_segment_to_the_track">Add to a GPX file</string>
    <string name="osm_recipients_label">OSM recipients</string>
    <string name="total_donations">Total donations</string>
    <string name="day_off_label">off</string>
    <string name="winter_and_ski_renderer">Winter and ski</string>
    <string name="touring_view_renderer">Touring view</string>
    <string name="nautical_renderer">Nautical</string>
    <string name="copy_location_name">Copy location/POI name</string>
    <string name="toast_empty_name_error">Unnamed location</string>
    <string name="tunnel_warning">Tunnel ahead</string>
    <string name="show_tunnels">Tunnels</string>
    <string name="download_wikipedia_description">Download the Wikipedia articles for %1$s to read them offline.</string>
    <string name="download_wikipedia_label">Download Wikipedia data</string>
    <string name="open_in_browser_wiki">Open article online</string>
    <string name="open_in_browser_wiki_description">View article in a web browser.</string>
    <string name="download_wiki_region_placeholder">this region</string>
    <string name="wiki_article_search_text">Searching for the corresponding wiki article</string>
    <string name="wiki_article_not_found">Article not found</string>
    <string name="how_to_open_wiki_title">How to open Wikipedia articles?</string>
    <string name="test_voice_desrc">Tap a button and listen to its corresponding voice prompt to hear if it is missing or faulty</string>
    <string name="routeInfo_roadClass_name">Road type</string>
    <string name="routeInfo_surface_name">Surface</string>
    <string name="routeInfo_smoothness_name">Smoothness</string>
    <string name="routeInfo_steepness_name">Steepness</string>
    <string name="run_full_osmand_msg">You are using {0} Map which is powered by OsmAnd. Do you want to launch OsmAnd full version?</string>
    <string name="run_full_osmand_header">Launch OsmAnd?</string>
    <string name="routing_attr_avoid_sett_name">No cobblestone or sett</string>
    <string name="routing_attr_avoid_sett_description">Avoids cobblestone and sett</string>
    <string name="quick_action_need_to_add_item_to_list">Add at least one item to the list in the \'Quick action\' settings</string>
    <string name="routing_attr_piste_type_downhill_name">Alpine/downhill ski</string>
    <string name="routing_attr_piste_type_downhill_description">Slopes for alpine or downhill skiing and access to ski lifts.</string>
    <string name="routing_attr_piste_type_nordic_name">Cross country/nordic ski</string>
    <string name="routing_attr_piste_type_nordic_description">Trails for nordic or cross-country skiing.</string>
    <string name="routing_attr_piste_type_skitour_name">Ski touring</string>
    <string name="routing_attr_piste_type_skitour_description">Routes for ski touring.</string>
    <string name="routing_attr_piste_type_sled_name">Sled</string>
    <string name="routing_attr_piste_type_sled_description">Slopes for sled usage.</string>
    <string name="routing_attr_allow_intermediate_name">Allow intermediate routes</string>
    <string name="routing_attr_allow_intermediate_description">More difficult routes with steeper sections. Generally some obstacles that should be avoided.</string>
    <string name="routing_attr_allow_advanced_name">Allow advanced routes</string>
    <string name="routing_attr_allow_advanced_description">Difficult routes, with dangerous obstacles and steep sections.</string>
    <string name="routing_attr_allow_expert_name">Allow expert routes</string>
    <string name="routing_attr_allow_expert_description">Extremely difficult routes, with dangerous obstacles and surroundings.</string>
    <string name="routing_attr_allow_skating_only_name">Allow skating only routes</string>
    <string name="routing_attr_allow_skating_only_description">Routes groomed for freestyle or skating only without classic tracks.</string>
    <string name="routing_attr_allow_classic_only_name">Allow classic only routes</string>
    <string name="routing_attr_allow_classic_only_description">Routes groomed for classic style only without skating trails. This includes routes groomed by a smaller snowmobile with looser piste and tracks made manually by skiers.</string>
    <string name="routing_attr_difficulty_preference_name">Preferred difficulty</string>
    <string name="routing_attr_difficulty_preference_description">Prefer routes of this difficulty, although routing over harder or easier pistes is still possible if shorter.</string>
    <string name="routing_attr_freeride_policy_name">Off-piste</string>
    <string name="routing_attr_freeride_policy_description">\'Freeride\' and \'Off-piste\' are unofficial routes and passages. Typically ungroomed, unmaintained and not checked in the evening. Enter at your own risk.</string>


</resources><|MERGE_RESOLUTION|>--- conflicted
+++ resolved
@@ -11,13 +11,10 @@
 	Thx - Hardy
 
 -->
-<<<<<<< HEAD
     <string name="custom_osmand_plugin">Custom OsmAnd plugin</string>
-=======
     <string name="recalculate_route_distance_promo">The route will be recalculated if the distance from the route to the current location is more than selected value.</string>
     <string name="select_distance_route_will_recalc">Select the distance after which the route will be recalculated.</string>
     <string name="recalculate_route_in_deviation">Recalculate route in case of deviation</string>
->>>>>>> 168a94b2
     <string name="clear_recorded_data_warning">Are you sure you want to clear recorded data?</string>
     <string name="restore_all_profile_settings_descr">All profile settings will be restored to their original state after creating/importing this profile.</string>
     <string name="restore_all_profile_settings">Restore all profile settings?</string>
