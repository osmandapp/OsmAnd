<?xml version="1.0" encoding="utf-8" standalone="no"?>
<resources>
<!--
	README:
	- The preferred way to help with translations is via https://hosted.weblate.org/engage/osmand/
	- If you edit a strings.xml file directly, please make sure:
	   1. To not produce duplicate strings (check by name if a string already exists)
	   2. Every apostrophe (quote) is preceded by a backslash.
	   3. If you modify the English strings file, please add new strings at the top of the file, this makes periodic reviews before releases easier.
	- For wording and consistency, please note https://osmand.net/help-online?id=technical-articles#Creating_a_Consistent_User_Experience
	Thx - Hardy

-->
<<<<<<< HEAD
    <string name="base_profile_descr_ski">Skiing</string>
=======

    <string name="show_compass_ruler">Show compass ruler</string>
    <string name="hide_compass_ruler">Hide compass ruler</string>
>>>>>>> b14152ce
    <string name="select_icon_profile_dialog_title">Select icon</string>
    <string name="settings_routing_mode_string">Mode: %s</string>
    <string name="settings_derived_routing_mode_string">User Mode, derived from: %s</string>
    <string name="routing_profile_ski">Ski</string>
    <string name="profile_type_descr_string">Type: %s</string>
    <string name="profile_type_base_string">Base Profile</string>
    <string name="profile_alert_need_routing_type_title">Select navigation type</string>
    <string name="profile_alert_need_routing_type_msg">You need to select Navigation type to create New Application Profile</string>
    <string name="profile_alert_need_profile_name_title">Enter Profile Name</string>
    <string name="profile_alert_need_profile_name_msg">Profile name shouldn\'t be empty!</string>
    <string name="profile_alert_duplicate_name_title">Duplicate Name</string>
    <string name="profile_alert_duplicate_name_msg">There is already profile with such name</string>
    <string name="profile_alert_cant_delete_base">You cannot delete OsmAnd base profiles</string>
    <string name="profile_alert_need_save_title">Save Changes</string>
    <string name="profile_alert_need_save_msg">You need to save changes to Profile before proceed</string>
    <string name="profile_alert_delete_title">Delete Profile</string>
    <string name="profile_alert_delete_msg">Are you sure you want to delete %s profile</string>
    <string name="select_base_profile_dialog_title">Select base profile</string>
    <string name="select_base_profile_dialog_message">Custom Application Profile should be based on one of the default App Profiles. Selected Profile defines basic settings: setup of Widgets, units of speed and distance. In string below Profile\'s name, you could learn which Navigation Profiles are suitable for each Application Profile.</string>
    <string name="select_nav_profile_dialog_title">Select navigation type</string>
    <string name="base_profile_descr_car">Car, Truck, Motorcycle</string>
    <string name="base_profile_descr_bicycle">MTB, Moped, Horse</string>
    <string name="base_profile_descr_pedestrian">Walking, Hiking, Running</string>
    <string name="base_profile_descr_public_transport">All PT types</string>
    <string name="base_profile_descr_boat">Ship, Rowing, Sailing</string>
    <string name="base_profile_descr_aircraft">Airplane, Gliding</string>
    <string name="routing_profile_geocoding">Geocoding</string>
    <string name="routing_profile_straightline">Straight Line</string>
    <string name="routing_profile_broutrer">BRouter (Offline)</string>
    <string name="osmand_default_routing">OsmAnd routing</string>
    <string name="custom_routing">Custom routing profile</string>
    <string name="special_routing_type">Special routing</string>
    <string name="third_party_routing_type">3rd-party routing</string>
  <string name="application_profiles_descr">Select the profiles to be visible in the app.</string>
  <string name="application_profiles">Application profiles</string>
    <string name="searching_gps">Searching GPS</string>
    <string name="coordinates_widget">Coordinates widget</string>
    <string name="files_moved">Moved %1$d files (%2$s).</string>
    <string name="files_copied">Copied %1$d files (%2$s).</string>
    <string name="files_failed">Failed to copy %1$d files (%2$s).</string>
    <string name="files_present">%1$d files (%2$s) are present at previous location \'%3$s\'.</string>
    <string name="move_maps">Move maps</string>
    <string name="dont_move_maps">Don\'t move</string>
    <string name="public_transport_ped_route_title">The route by foot is approximately %1$s and it could be faster than by public transport</string>
    <string name="public_transport_no_route_title">Unfortunately, OsmAnd could not find a route suitable for your settings.</string>
    <string name="public_transport_try_ped">Try the pedestrian navigation.</string>
    <string name="public_transport_try_change_settings">Try changing the settings.</string>
    <string name="public_transport_calc_pedestrian">Calculate pedestrian route</string>
    <string name="public_transport_type">Transport type</string>
    <string name="send_log">Send log</string>

    <string name="routing_attr_avoid_tram_name">Avoid trams</string>
    <string name="routing_attr_avoid_tram_description">Avoid trams</string>
    <string name="routing_attr_avoid_bus_name">Avoid buses</string>
    <string name="routing_attr_avoid_bus_description">Avoid buses and trolleybuses</string>
    <string name="routing_attr_avoid_share_taxi_name">Avoid share taxi</string>
    <string name="routing_attr_avoid_share_taxi_description">Avoid share taxi</string>
    <string name="routing_attr_avoid_train_name">Avoid trains</string>
    <string name="routing_attr_avoid_train_description">Avoid trains</string>
    <string name="routing_attr_avoid_subway_name">Avoid subways</string>
    <string name="routing_attr_avoid_subway_description">Avoid subways and lightweight rail transport</string>
    <string name="routing_attr_avoid_ferry_name">Avoid ferries</string>
    <string name="routing_attr_avoid_ferry_description">Avoid ferries</string>
    <string name="release_3_3_7">
        • Display the time between transfers in public transport\n\n
        • Corrected UI for the Route Details\n\n
        • Fixed dark theme in the Direction menu and Route Details\n\n
        • Display azimuth in Measure Distance\n\n
    </string>
    <string name="shared_string_degrees">Degrees</string>
    <string name="shared_string_milliradians">Milliradians</string>
    <string name="angular_measeurement">Angular unit</string>
    <string name="angular_measeurement_descr">Change what azimuth is measured in.</string>
    <string name="avoid_pt_types_descr">Select public transport types to avoid for navigation:</string>
    <string name="quick_action_day_night_mode">%s mode</string>
    <string name="avoid_pt_types">Avoid transport types…</string>
    <string name="shared_string_walk">Walk</string>
    <string name="save_poi_value_exceed_length">The maximum length of tag \"%s\" is 255 characters. \nPlease shorten to continue.</string>
    <string name="save_poi_value_exceed_length_title">Length of \"%s\" value</string>
    <string name="public_transport_warning_descr_blog">Learn more about how OsmAnd calculates routes in our blog.</string>
    <string name="public_transport_warning_title">Public transport navigation is currently in beta testing, expect errors and inaccuracies.</string>
    <string name="add_intermediate">Add intermediate point</string>
    <string name="transfers_size">%1$d transfers</string>
    <string name="add_start_and_end_points">Add start and end points</string>
    <string name="route_add_start_point">Add start point</string>
    <string name="route_descr_select_start_point">Select start point</string>
    <string name="rendering_attr_surface_unpaved_name">Unpaved</string>
    <string name="rendering_attr_surface_sand_name">Sand</string>
    <string name="rendering_attr_surface_grass_name">Grass</string>
    <string name="rendering_attr_surface_grass_paver_name">Grass paver</string>
    <string name="rendering_attr_surface_ground_name">Ground</string>
    <string name="rendering_attr_surface_dirt_name">Dirt</string>
    <string name="rendering_attr_surface_mud_name">Mud</string>
    <string name="rendering_attr_surface_ice_name">Ice</string>
    <string name="rendering_attr_surface_salt_name">Salt</string>
    <string name="rendering_attr_surface_snow_name">Snow</string>
    <string name="rendering_attr_surface_asphalt_name">Asphalt</string>
    <string name="rendering_attr_surface_paved_name">Paved</string>
    <string name="rendering_attr_surface_concrete_name">Concrete</string>
    <string name="rendering_attr_surface_sett_name">Sett</string>
    <string name="rendering_attr_surface_cobblestone_name">Cobblestone</string>
    <string name="rendering_attr_surface_paving_stones_name">Paving stones</string>
    <string name="rendering_attr_surface_pebblestone_name">Pebblestone</string>
    <string name="rendering_attr_surface_stone_name">Stone</string>
    <string name="rendering_attr_surface_metal_name">Metal</string>
    <string name="rendering_attr_surface_wood_name">Wood</string>
    <string name="rendering_attr_surface_gravel_name">Gravel</string>
    <string name="rendering_attr_surface_fine_gravel_name">Fine gravel</string>
    <string name="rendering_attr_surface_compacted_name">Compacted</string>
    <string name="rendering_attr_smoothness_excellent_name">Excellent</string>
    <string name="rendering_attr_smoothness_good_name">Good</string>
    <string name="rendering_attr_smoothness_intermediate_name">Intermediate</string>
    <string name="rendering_attr_smoothness_bad_name">Bad</string>
    <string name="rendering_attr_smoothness_very_bad_name">Very bad</string>
    <string name="rendering_attr_smoothness_horrible_name">Horrible</string>
    <string name="rendering_attr_smoothness_very_horrible_name">Very horrible</string>
    <string name="rendering_attr_smoothness_impassable_name">Impassable</string>
    <string name="rendering_attr_highway_class_motorway_name">Motorway</string>
    <string name="rendering_attr_highway_class_state_road_name">State road</string>
    <string name="rendering_attr_highway_class_road_name">Road</string>
    <string name="rendering_attr_highway_class_street_name">Street</string>
    <string name="rendering_attr_highway_class_service_name">Service</string>
    <string name="rendering_attr_highway_class_footway_name">Footway</string>
    <string name="rendering_attr_highway_class_track_name">Track</string>
    <string name="rendering_attr_highway_class_bridleway_name">Bridleway</string>
    <string name="rendering_attr_highway_class_steps_name">Steps</string>
    <string name="rendering_attr_highway_class_path_name">Path</string>
    <string name="rendering_attr_highway_class_cycleway_name">Cycleway</string>
    <string name="rendering_attr_undefined_name">Undefined</string>
    <string name="release_3_3">
        • New \'Directions\' screen: Displays Home and Work destination buttons, \'previous route\' shortcut, list of active GPX tracks and markers, search history\n\n
        • Additional info under \'Route details\': road types, surface, steepness, smoothness\n\n
        • Public transport navigation supporting all kinds of transportation: metro, bus, tram, etc.\n\n
        • New Quick action for show/hide tracks and day/night modes\n\n
        • Fixed areas displayed as flooded in Germany, South Africa, Quebec\n\n
        • Additional support for KML and KMZ import\n\n
        • Fixed crashes on opening some public transport stops\n\n
        • Removed Facebook and Firebase analytics from the free version (OsmAnd+ doesn\'t include it)\n\n
    </string>
    <string name="use_osm_live_public_transport_description">Enable public transport for OsmAnd Live changes.</string>
    <string name="use_osm_live_public_transport">OsmAnd Live public transport</string>
    <string name="time_of_day">Time of day</string>
    <string name="by_transport_type">By %1$s</string>
    <string name="step_by_step">Step by step</string>
    <string name="road_types">Road types</string>
    <string name="exit_at">Exit at</string>
    <string name="sit_on_the_stop">Board at stop</string>
    <string name="shared_string_swap">Swap</string>
    <string name="show_more">Show more</string>
    <string name="tracks_on_map">Displayed tracks</string>
    <string name="quick_action_show_hide_gpx_tracks">Show/Hide GPX Tracks</string>
    <string name="quick_action_show_hide_gpx_tracks_descr">Tapping this action button shows or hides selected GPX tracks on the map</string>
    <string name="quick_action_gpx_tracks_hide">Hide GPX Tracks</string>
    <string name="quick_action_gpx_tracks_show">Show GPX Tracks</string>
    <string name="add_destination_query">Please add Destination first</string>
    <string name="previous_route">Previous route</string>
    <string name="add_home">Add home</string>
    <string name="add_work">Add work</string>
    <string name="work_button">Work</string>
    <string name="cubic_m">m³</string>
    <string name="metric_ton">t</string>
    <string name="shared_string_capacity">Сapacity</string>
    <string name="shared_string_width">Width</string>
    <string name="shared_string_height">Height</string>
    <string name="swap_start_and_destination">Swap start and destination</string>
    <string name="add_destination_point">Add destination</string>
    <string name="add_intermediate_point">Add intermediate</string>
    <string name="add_start_point">Add starting point</string>
    <string name="intermediate_waypoint">Intermediate point</string>
    <string name="transfers">Transfers</string>
    <string name="on_foot">On foot</string>
    <string name="route_way">Way</string>
    <string name="points_of_interests">Points of interest (POI)</string>
    <string name="waiting_for_route_calculation">Calculating route…</string>
    <string name="app_mode_public_transport">Public transport</string>
    <string name="avoid_roads_descr">Select a road you want to avoid during navigation, either on the map, or from the list below:</string>
    <string name="show_along_the_route">Show along the route</string>
    <string name="simulate_navigation">Simulate navigation</string>
    <string name="choose_track_file_to_follow">Choose track file to follow</string>
    <string name="voice_announcements">Voice announcements</string>
    <string name="intermediate_destinations">Intermediate destinations</string>
    <string name="arrive_at_time">Arrive at %1$s</string>
    <string name="osm_live_subscriptions">Subscriptions</string>
    <string name="powered_by_osmand">By OsmAnd</string>
    <string name="osm_live_plan_pricing">Plan &amp; Pricing</string>
    <string name="osm_live_payment_monthly_title">Monthly</string>
    <string name="osm_live_payment_3_months_title">Every three months</string>
    <string name="osm_live_payment_annual_title">Annually</string>
    <string name="osm_live_payment_month_cost_descr">%1$s / month</string>
    <string name="osm_live_payment_month_cost_descr_ex">%1$.2f %2$s / month</string>
    <string name="osm_live_payment_discount_descr">Save %1$s.</string>
	<string name="osm_live_payment_current_subscription">Current subscription</string>
    <string name="osm_live_payment_renews_monthly">Renews monthly</string>
    <string name="osm_live_payment_renews_quarterly">Renews quarterly</string>
    <string name="osm_live_payment_renews_annually">Renews annually</string>
    <string name="default_price_currency_format">%1$.2f %2$s</string>
    <string name="osm_live_payment_header">Select the payment period convenient for you:</string>
    <string name="osm_live_payment_contribute_descr">Part of the income goes to OpenStreetMap contributors.</string>
    <string name="markers_remove_dialog_msg">Delete map marker \'%s\'?</string>
    <string name="edit_map_marker">Edit map marker</string>
    <string name="third_party_application">Third-party app</string>
    <string name="search_street">Search street</string>
    <string name="start_search_from_city">Select the city first</string>
    <string name="shared_string_restore">Restore</string>
    <string name="keep_passed_markers_descr">Markers added as a group of Favorites or GPX waypoints marked "Passed" will remain on the map. If the group is not active, the markers will disappear from the map.</string>
    <string name="keep_passed_markers">Keep passed markers on the map</string>
    <string name="more_transport_on_stop_hint">There is more transport on this stop.</string>
    <string name="ask_for_location_permission">Please grant OsmAnd location access to continue.</string>
    <string name="thank_you_for_feedback">Thank you for your feedback</string>
    <string name="poi_cannot_be_found">Node or way cannot be found.</string>
    <string name="search_no_results_feedback">No search results?\nGive us feedback</string>
    <!-- string name="release_3_2_pre">
    • Fixed crash on startup that occurred on some devices\n\n
    • New Markers feature: Display already traversed markers\n\n 
    • Search history now shows previously searched categories\n\n
    • Fixed crash on startup that occurred with non-latin maps\n\n
    • Improve rendering speed issues on Android 8.0 devices\n\n
    • Support for polygon (non-amenity) objects editing\n\n
    • Measure distance: Add \"Measure\" button to Actions in the context menu\n\n
    </string -->
    <!-- string name="release_3_1">
    • Navigation: Fix progress bar, fast swapping of the start and end point of the route\n\n
    • Map markers: Fix turning on/off groups, ability to hide markers from the map\n\n
    • OSM Edit: Ability to edit tags for non-point objects and ways, fix missing comments on notes, backup of edits\n\n
    • Improve Wikipedia and Wikivoyage parsing, updated files are already available\n\n
    • Context menu: Fix transport shields color in the night mode, fix additional menu sizes\n\n
    • Boat navigation: Support for waterway fairway\n\n
    • Other bugfixes\n\n
    </string -->
    <string name="increase_search_radius_to">Increase search radius to %1$s</string>
    <string name="send_search_query_description"><![CDATA[We will send your search query: <b>\"%1$s\"</b>, as well as your location.<br/><br/>
        No personal info is collected, search data is only used to improve the search algorithm.<br/>]]></string>
    <string name="send_search_query">Send search query?</string>
    <string name="shared_string_world">World</string>
    <string name="point_deleted">Point %1$s deleted</string>
    <string name="coord_input_edit_point">Edit point</string>
    <string name="coord_input_add_point">Add point</string>
    <string name="coord_input_save_as_track">Save as track</string>
    <string name="coord_input_save_as_track_descr">You added %1$s points. Type a filename and tap \"Save\".</string>
    <string name="error_notification_desc">Please send a screenshot of this notification to support@osmand.net</string>
    <string name="quick_action_edit_actions">Edit actions</string>
    <string name="get_osmand_live">Get OsmAnd Live to unlock all features: Daily map updates with unlimited downloads, all paid and free plugins, Wikipedia, Wikivoyage and much more.</string>
    <string name="unirs_render_descr">Modification of the default style to increase contrast of pedestrian and bicycle roads. Uses legacy Mapnik colors.</string>
    <string name="shared_string_bookmark">Bookmark</string>
    <string name="hide_full_description">Hide full description</string>
    <string name="show_full_description">Show full description</string>
    <string name="off_road_render_descr">Suitable for use during off-road driving. Suitable for use with green satellite images as an underlay map. Key points: Reduced main road thickness, increased thickness of tracks, paths, bicycle and other routes. Based on \'Topo\' style.</string>
    <string name="nautical_render_descr">Nautical navigation style. Key features: Buoys, lighthouses, riverways, sea lanes and marks, harbours, seamark services, depth contours.</string>
    <string name="ski_map_render_descr">Skiing style. Key features: Renders pistes, ski-lifts and other ski features in a convenient way. Less distracting secondary map objects.</string>
    <string name="light_rs_render_descr">Simple and contrasting style for car navigation. Gentle on the eyes in the night mode. Key features: Contour lines, contrasting orange styled roads, less distracting secondary map objects.</string>
    <string name="topo_render_descr">Contrast style designed primarily for hiking, trekking and cycling in nature. Good readability in complex external lighting. Key features: Contrasting roads and natural objects, different types of routes, contour lines with advanced settings, more details at corresponding zoom levels than the "default" style. "Surface integrity" option allows distinguishing road surface quality. No night mode.</string>
    <string name="mapnik_render_descr">Old \'Mapnik\'-style default rendering style. Key features: Colors are similar to \'Mapnik\' style.</string>
    <string name="touring_view_render_descr">High detail style for touring purposes. Includes all configuration options of default style, in addition: Displays as much detail as possible, in particular all roads, paths, and other ways to travel. Clear visual distinction between all different road types, reminiscent of many touring atlases. High contrast color scheme for outdoor use, day and night mode.</string>
    <string name="default_render_descr">General purpose style. Simplified cleaner rendering in densely populated cities. Key features: Contour lines, routes, surface quality, access restrictions, road shields, paths rendering according to SAC scale, whitewater sport features.</string>
    <string name="open_wikipedia_link_online">Open Wikipedia link online</string>
    <string name="open_wikipedia_link_online_description">The link will be opened in a web browser.</string>
    <string name="read_wikipedia_offline_description">Get OsmAnd Live subscription to read Wikipedia and Wikivoyage articles offline.</string>
    <string name="how_to_open_link">How to open the link?</string>
    <string name="read_wikipedia_offline">Read Wikipedia offline</string>
    <string name="download_all">Download all</string>
    <string name="shared_string_restart">App restart</string>
    <string name="show_images">Show images</string>
    <string name="purchase_cancelled_dialog_title">You have canceled your OsmAnd Live subscription</string>
    <string name="purchase_cancelled_dialog_descr">Renew subscription to continue using all the features:</string>

    <string name="maps_you_need_descr">Based on the articles you bookmarked, the following maps are recommended for you to download:</string>
    <string name="maps_you_need">Maps you need</string>
    <string name="osmand_team">OsmAnd team</string>
    <string name="popular_destinations">Popular destinations</string>
    <string name="paid_app">Paid app</string>
    <string name="paid_plugin">Paid plugin</string>
    <string name="travel_card_update_descr">New Wikivoyage data available, update it to enjoy.</string>
	<string name="travel_card_download_descr">Download Wikivoyage travel guides to view articles about places around the world without a connection to the Internet.</string>
	<string name="update_is_available">Update available</string>
	<string name="download_file">Download file</string>
    <string name="start_editing_card_image_text">The free worldwide travel guide anyone can edit.</string>
    <string name="welcome_to_open_beta_description">Travel guides are currently based on Wikivoyage. Test all features during open beta testing for free. Afterwards, travel guides will be available to subscribers of OsmAnd Unlimited and owners of OsmAnd+.</string>
    <string name="start_editing_card_description">You can and should edit any article on Wikivoyage. Share knowledge, experience, talent, and your attention</string>
    <string name="start_editing">Start editing</string>
    <string name="get_unlimited_access">Get unlimited access</string>
    <string name="welcome_to_open_beta">Welcome to the open beta</string>
    <string name="wikivoyage_travel_guide">Travel Guides</string>
    <string name="wikivoyage_travel_guide_descr">Guides to the most interesting places on the planet, inside OsmAnd, without a connection to the Internet.</string>
    <string name="monthly_map_updates">Map updates: <b>every month</b></string>
    <string name="daily_map_updates">Map updates: <b>every hour</b></string>
    <string name="in_app_purchase">In-app purchase</string>
    <string name="in_app_purchase_desc">One-time payment</string>
    <string name="in_app_purchase_desc_ex">Once purchased, it will be permanently available to you.</string>
    <string name="purchase_unlim_title">Buy - %1$s</string>
    <string name="purchase_subscription_title">Subscribe - %1$s</string>
    <string name="wikivoyage_offline">Wikivoyage offline</string>
    <string name="unlimited_downloads">Unlimited downloads</string>
    <string name="wikipedia_offline">Wikipedia offline</string>
    <string name="contour_lines_hillshade_maps">Contour lines &amp; Hillshade maps</string>
    <string name="unlock_all_features">Unlock all OsmAnd features</string>
    <string name="purchase_dialog_title">Choose plan</string>
    <string name="purchase_dialog_travel_description">Purchase one of the following to receive the offline travel guide functionality:</string>
    <string name="purchase_dialog_subtitle">Choose suitable item:</string>
    <string name="shared_string_dont">Don\'t</string>
    <string name="shared_string_do">Do</string>
    <string name="shared_string_only_with_wifi">Only on Wi-Fi</string>
    <string name="wikivoyage_download_pics">Download images</string>
    <!-- Use ← for RTL languages -->
    <string name="wikivoyage_download_pics_descr">Article images can be downloaded for offline use.\nAlways available in \'Explore\' → \'Options\'.</string>
    <string name="shared_string_wifi_only">Only on Wi-Fi</string>
    <string name="select_travel_book">Select a travel book</string>
    <string name="shared_string_travel_book">Travel book</string>
    <string name="online_webpage_warning">Page only available online. Open in web browser?</string>
    <string name="images_cache">Image cache</string>
    <string name="delete_search_history">Delete search history</string>
    <string name="download_images">Download images</string>
    <string name="download_maps_travel">Travel guides</string>
    <string name="shared_string_wikivoyage">Wikivoyage</string>
    <string name="article_removed">Article removed</string>
    <string name="wikivoyage_search_hint">Search: country, city, province</string>
    <string name="shared_string_read">Read</string>
    <string name="saved_articles">Bookmarked articles</string>
    <string name="shared_string_explore">Explore</string>
    <string name="shared_string_contents">Contents</string>
    <string name="shared_string_result">Result</string>
    <string name="use_two_digits_longitude">Use double digit longitude</string>
    <string name="shared_string_travel_guides">Travel guides</string>
    <string name="waypoints_removed_from_map_markers">Waypoints removed from map markers</string>
    <string name="nothing_found_in_radius">Could not find anything:</string>
    <string name="select_waypoints_category_description">Add all of the track\'s waypoints, or select separate categories.</string>
    <string name="shared_string_total">Total</string>
    <string name="clear_all_intermediates">Clear all intermediate points</string>
    <string name="group_deleted">Group deleted</string>
    <string name="rendering_attr_whiteWaterSports_name">Whitewater sports</string>
    <string name="distance_farthest">Distance: farthest first</string>
    <string name="distance_nearest">Distance: nearest first</string>
    <string name="enter_lon">Enter longitude</string>
    <string name="enter_lat">Enter latitude</string>
    <string name="enter_lat_and_lon">Enter latitude and longitude</string>
	<string name="dd_mm_ss_format">DD°MM′SS″</string>
	<string name="dd_dddddd_format">DD.DDDDDD°</string>
	<string name="dd_ddddd_format">DD.DDDDD°</string>
	<string name="dd_mm_mmmm_format">DD°MM.MMMM′</string>
	<string name="dd_mm_mmm_format">DD°MM.MMM′</string>
	<string name="east_abbreviation">E</string>
	<string name="west_abbreviation">W</string>
	<string name="south_abbreviation">S</string>
	<string name="north_abbreviation">N</string>
	<string name="optional_point_name">Optional point name</string>
    <string name="transport_nearby_routes_within">Nearby routes within</string>
    <string name="transport_nearby_routes">Within</string>
    <string name="enter_the_file_name">Type the filename.</string>
    <string name="map_import_error">Map import error</string>
    <string name="map_imported_successfully">Map imported</string>
    <string name="make_as_start_point">Make this the start point</string>
    <string name="shared_string_current">Current</string>
    <string name="last_intermediate_dest_description">Adds intermediate stop</string>
    <string name="first_intermediate_dest_description">Adds initial stop</string>
    <string name="subsequent_dest_description">Move destination up, and create it</string>
    <string name="show_closed_notes">Show closed notes</string>
    <string name="switch_osm_notes_visibility_desc">Show/Hide OSM notes on the map.</string>
    <string name="gpx_file_desc">GPX - suitable for export to JOSM or other OSM editors.</string>
    <string name="osc_file_desc">OSC - suitable for export to OpenStreetMap.</string>
    <string name="shared_string_gpx_file">GPX file</string>
    <string name="osc_file">OSC file</string>
    <string name="choose_file_type">Choose file type</string>
    <string name="osm_edits_export_desc">Select the export type: OSM notes, POI, or both.</string>
    <string name="all_data">All data</string>
    <string name="osm_notes">OSM Notes</string>
    <string name="will_open_tomorrow_at">Opens tomorrow at</string>
    <string name="rendering_attr_hidePOILabels_name">POI labels</string>
    <string name="shared_string_without_name">Without name</string>
    <string name="what_is_here">What\'s here:</string>
    <string name="parked_at">parked at</string>
    <string name="pick_up_till">Pick up until</string>
    <string name="without_time_limit">Without time limit</string>
    <string name="context_menu_read_full_article">Read full article</string>
    <string name="context_menu_read_article">Read article</string>
    <string name="context_menu_points_of_group">All points of the group</string>
    <string name="open_from">Open from</string>
    <string name="open_till">Open till</string>
    <string name="will_close_at">Closes at</string>
    <string name="will_open_at">Opens at</string>
    <string name="will_open_on">Opens at</string>
    <string name="additional_actions">Additional actions</string>
    <string name="av_locations_selected_desc">GPX file with coordinates and data of the selected notes.</string>
    <string name="av_locations_all_desc">GPX file with coordinates and data of all notes.</string>
    <!-- string name="release_3_0">
• New: Support for global offline travel guides. Referenced locations are linked to the map. Initial data from Wikivoyage.\n\n
• Wikipedia: New look, active links, images now supported\n\n
• Open Track UI: Support for waypoint groups\n\n
• Map markers: Import of selected groups from GPX files, coordinate input, new look\n\n
• OsmAnd Live subscription now supports all OsmAnd features\n\n
    </string -->
    <string name="modify_the_search_query">Modify the search query.</string>
    <string name="shared_string_actions">Actions</string>
    <string name="shared_string_marker">Marker</string>
    <string name="empty_state_osm_edits">Create or modify OSM objects</string>
    <string name="empty_state_osm_edits_descr">Create or modify OSM POI, open or comment OSM Notes, and contribute recorded GPX files.</string>
    <string name="shared_string_deleted">Deleted</string>
    <string name="shared_string_edited">Edited</string>
    <string name="shared_string_added">Added</string>
    <string name="marker_activated">Marker %s activated.</string>
    <string name="one_tap_active_descr">Tap a marker on the map to move it to the top of the active markers without opening the context menu.</string>
    <string name="one_tap_active">\'One tap\' active</string>
    <string name="empty_state_av_notes">Take notes!</string>
    <string name="empty_state_av_notes_desc">Add audio, video or photo note to every point on the map, using widget or context menu.</string>
    <string name="notes_by_date">Notes by date</string>
    <string name="by_date">By date</string>
    <string name="by_type">By type</string>
    <string name="looking_for_tracks_with_waypoints">Looking for tracks with waypoints</string>
    <string name="shared_string_more_without_dots">More</string>
    <string name="appearance_on_the_map">Appearance on the map</string>
    <string name="add_track_to_markers_descr">Select a track to add its waypoints to the markers.</string>
    <string name="add_favourites_group_to_markers_descr">Select a Favorites category to add to the markers.</string>
    <string name="shared_string_gpx_waypoints">Track waypoints</string>
    <string name="favourites_group">Favorites category</string>
    <string name="add_group">Add a group</string>
    <string name="add_group_descr">Import groups from Favorites or GPX waypoints.</string>
    <string name="empty_state_markers_active">Create map markers!</string>
    <string name="empty_state_markers_active_desc">Long or short tap \'Places\', then tap the marker flag button.</string>
    <string name="empty_state_markers_groups">Import groups</string>
    <string name="empty_state_markers_groups_desc">Import Favorite groups or waypoints as markers.</string>
    <string name="empty_state_markers_history_desc">Markers marked as passed will appear on this screen.</string>
    <string name="shared_string_two">Two</string>
    <string name="shared_string_one">One</string>
    <string name="show_guide_line_descr">Show directional line from your position to the active marker locations.</string>
    <string name="show_arrows_descr">Show one or two arrows indicating the direction to the active markers.</string>
    <string name="distance_indication_descr">Choose how to display the distance to active markers.</string>
    <string name="active_markers_descr">Choose how many direction indicators to display.</string>
    <string name="digits_quantity">Number of decimal digits</string>
    <string name="shared_string_right">Right</string>
    <string name="shared_string_left">Left</string>
    <string name="show_number_pad">Show number pad</string>
    <string name="shared_string_paste">Paste</string>
    <string name="coordinate_input_accuracy_description">Automatically switch to the next field after entering %1$d decimal digits.</string>
    <string name="coordinate_input_accuracy">%1$d digits</string>
    <string name="go_to_next_field">Next field</string>
    <string name="rename_marker">Rename marker</string>
    <string name="tap_on_map_to_hide_interface_descr">A tap on the map toggles the control buttons and widgets.</string>
    <string name="tap_on_map_to_hide_interface">Fullscreen mode</string>
    <string name="mark_passed">Mark passed</string>
    <string name="import_gpx_file_description">can be imported as Favorites or a GPX file.</string>
    <string name="import_as_gpx">Import as GPX file</string>
    <string name="import_as_favorites">Import as Favorites</string>
    <string name="import_file">Import file</string>
	<string name="wrong_input">Wrong input</string>
	<string name="enter_new_name">Enter new name</string>
	<string name="shared_string_back">Back</string>
	<string name="shared_string_view">View</string>
	<string name="waypoints_added_to_map_markers">Waypoints added to map markers</string>
	<string name="wrong_format">Wrong format</string>
    <string name="shared_string_road">Road</string>
    <string name="show_map">Show map</string>
    <string name="route_is_calculated">Route calculated</string>
    <string name="round_trip">Round trip</string>
    <string name="plan_route_no_markers_toast">You must add at least one marker to use this function.</string>
    <string name="osn_modify_dialog_error">Could not modify note</string>
    <string name="osn_modify_dialog_title">Modify note</string>
    <string name="context_menu_item_modify_note">Modify OSM note</string>
    <string name="make_round_trip_descr">Add copy of starting point as destination.</string>
    <string name="make_round_trip">Make round trip</string>
    <!-- string name="shared_string_navigate">Navigate</string-->
    <string name="shared_string_markers">Markers</string>
    <string name="coordinates_format">Coordinate format</string>
    <string name="use_system_keyboard">Use system keyboard</string>
    <string name="fast_coordinates_input_descr">Choose coordinate input format. You can always change it by tapping \'Options\'.</string>
    <string name="fast_coordinates_input">Quick coordinate input</string>
    <string name="routing_attr_avoid_ice_roads_fords_name">Avoid ice roads, fords</string>
    <string name="routing_attr_avoid_ice_roads_fords_description">Avoid ice roads and fords.</string>
    <string name="use_location">Use position</string>
    <string name="add_location_as_first_point_descr">Add your position as start point to plan the perfect route.</string>
    <string name="my_location">My position</string>
    <string name="shared_string_finish">Finish</string>
    <string name="plan_route">Plan route</string>
    <string name="shared_string_sort">Sort</string>
    <string name="coordinate_input">Coordinate input</string>
    <string name="is_saved">is saved</string>
    <string name="marker_save_as_track_descr">Export your markers to the following GPX file:</string>
    <string name="marker_save_as_track">Save as GPX file</string>
    <string name="move_to_history">Move to history</string>
    <string name="group_will_be_removed_after_restart">The group will be gone the next time you start the app.</string>
    <string name="show_guide_line">Show directional lines</string>
    <string name="show_arrows_on_the_map">Show arrows on the map</string>
    <string name="show_passed">Show passed</string>
    <string name="hide_passed">Hide passed</string>
    <string name="remove_from_map_markers">Remove from map markers\'</string>
    <string name="descendingly">descending</string>
    <string name="ascendingly">ascending</string>
    <string name="date_added">Date added</string>
    <string name="order_by">Order by:</string>
    <string name="marker_show_distance_descr">Select how to indicate distance and direction to map markers on the map screen:</string>
    <string name="map_orientation_change_in_accordance_with_speed">Map orientation threshold</string>
    <string name="map_orientation_change_in_accordance_with_speed_descr">Select speed of switching orientation from \'Movement direction\' to \'Compass directon\' below.</string>
    <string name="all_markers_moved_to_history">All map markers moved to history</string>
    <string name="marker_moved_to_history">Map marker moved to history</string>
    <string name="marker_moved_to_active">Map marker moved to active</string>
    <string name="shared_string_list">List</string>
    <string name="shared_string_groups">Groups</string>
    <string name="passed">Last used: %1$s</string>
    <string name="make_active">Make active</string>
    <string name="today">Today</string>
    <string name="yesterday">Yesterday</string>
    <string name="last_seven_days">Last 7 days</string>
    <string name="this_year">This year</string>
    <!-- string name="widget">Widget</string if needed should be shared_string_widget -->
    <!-- string name="top_bar">Top bar</string use shared_string_topbar -->
    <string name="move_all_to_history">Move all to history</string>
    <string name="show_direction">Distance indication</string>
    <string name="sort_by">Sort by</string>
    <string name="do_not_use_animations">No animations</string>
    <string name="do_not_use_animations_descr">Disables animations in the app.</string>
    <string name="keep_showing_on_map">Keep showing on map</string>
    <string name="exit_without_saving">Exit without saving?</string>
    <string name="line">Line</string>
    <string name="save_as_route_point">Save as route points</string>
    <string name="save_as_line">Save as line</string>
    <string name="route_point">Route point</string>
    <string name="edit_line">Edit line</string>
    <string name="add_point_before">Add point before</string>
    <string name="add_point_after">Add point after</string>
    <string name="shared_string_options">Options</string>
    <string name="measurement_tool_snap_to_road_descr">OsmAnd will connect the points with routes for the selected profile.</string>
    <string name="measurement_tool_save_as_new_track_descr">Save the points either as route points or as a line.</string>
    <string name="choose_navigation_type">Select navigation profile</string>
    <string name="none_point_error">Please add at least one point.</string>
    <string name="enter_gpx_name">GPX file name:</string>
    <string name="show_on_map_after_saving">Show on map after saving</string>
    <string name="measurement_tool_action_bar">Browse the map and add points</string>
    <string name="measurement_tool">Measure distance</string>
    <string name="quick_action_resume_pause_navigation">Pause/resume navigation</string>
    <string name="quick_action_resume_pause_navigation_descr">Tap this button to pause or resume the navigation.</string>
    <string name="quick_action_show_navigation_finish_dialog">Show \'Navigation finished\' dialog</string>
    <string name="quick_action_start_stop_navigation">Start/stop navigation</string>
    <string name="quick_action_start_stop_navigation_descr">Tap this button to start or end the navigation.</string>
    <string name="store_tracks_in_monthly_directories">Store recorded tracks in monthly folders</string>
    <string name="store_tracks_in_monthly_directories_descrp">Store recorded tracks in sub-folders per recording month (like 2018-01).</string>
    <string name="shared_string_reset">Reset</string>
    <string name="shared_string_reload">Reload</string>
    <string name="mapillary_menu_descr_tile_cache">Reload tiles to see up to date data.</string>
    <string name="mapillary_menu_title_tile_cache">Tile cache</string>
    <string name="wrong_user_name">Wrong username</string>
    <string name="shared_string_to">To</string>
    <string name="mapillary_menu_date_from">From</string>
    <string name="mapillary_menu_descr_dates">View only images added</string>
    <string name="mapillary_menu_title_dates">Date</string>
    <string name="mapillary_menu_edit_text_hint">Type username</string>
    <string name="mapillary_menu_descr_username">View only images added by</string>
    <string name="mapillary_menu_title_username">Username</string>
    <string name="mapillary_menu_filter_description">Filter images by submitter, by date or by type. Only active in closeup zoom.</string>
    <string name="mapillary_menu_title_pano">Display only 360° images</string>
    <string name="map_widget_ruler_control">Radius ruler</string>
    <string name="shared_string_permissions">Permissions</string>
    <string name="import_gpx_failed_descr">OsmAnd cannot import the file. Please check if OsmAnd has permission to read file from its location.</string>
    <string name="distance_moving">Distance corrected</string>
    <string name="mapillary_image">Mapillary image</string>
    <string name="open_mapillary">Open Mapillary</string>
    <string name="shared_string_install">Install</string>
    <string name="improve_coverage_mapillary">Improve photo coverage with Mapillary</string>
    <string name="improve_coverage_install_mapillary_desc">Install Mapillary to add one or more photos to this map location.</string>
    <string name="online_photos">Online photos</string>
    <string name="shared_string_add_photos">Add photos</string>
    <string name="no_photos_descr">We do not have photos for this location.</string>
    <string name="mapillary_action_descr">Contribute your own street-level view of this location via Mapillary.</string>
    <string name="mapillary_widget">Mapillary widget</string>
    <string name="mapillary_widget_descr">Allows quick contributions to Mapillary.</string>
    <string name="mapillary_descr">Online street-level photos for everyone. Discover places, collaborate, capture the world.</string>
    <string name="mapillary">Mapillary</string>
    <string name="plugin_mapillary_descr">Street-level photos for everyone. Discover places, collaborate, capture the world.</string>
    <string name="private_access_routing_req">Your destination is located in an area with private access. Allow access to the private roads for this trip?</string>
    <string name="restart_search">Restart search</string>
    <string name="increase_search_radius">Increase search radius</string>
    <string name="nothing_found">Nothing found</string>
    <string name="nothing_found_descr">Modify the search query or increase the search radius.</string>
    <string name="quick_action_showhide_osmbugs_title">Toggle OSM Notes</string>
    <string name="quick_action_osmbugs_show">Show OSM Notes</string>
    <string name="quick_action_osmbugs_hide">Hide OSM Notes</string>
    <string name="quick_action_showhide_osmbugs_descr">Tapping this action button shows or hides OSM Notes on the map.</string>
    <string name="sorted_by_distance">Sorted by distance</string>
    <string name="search_favorites">Search Favorites</string>
    <string name="hillshade_menu_download_descr">To see relief hillshading on the map, download the hillshade overlay map of this region.</string>
    <string name="hillshade_purchase_header">To see relief hillshading on the map, you need to buy and install the \'Contour Lines\' plugin</string>
    <string name="hide_from_zoom_level">Hide from zoom level</string>
    <string name="srtm_menu_download_descr">Download the \'Contour Line\' map for use in this region.</string>
    <string name="shared_string_plugin">Plugin</string>
    <string name="srtm_purchase_header">To see contour lines on the map, you need to buy and install the \'Contour Lines\' plugin</string>
    <string name="srtm_color_scheme">Color scheme</string>
    <string name="show_from_zoom_level">Display from zoom level</string>
    <string name="routing_attr_allow_private_name">Allow private access</string>
    <string name="routing_attr_allow_private_description">Allow access to private areas.</string>
    <string name="display_zoom_level">Display zoom level: %1$s</string>
    <string name="favorite_group_name">Group name</string>
    <string name="change_color">Change color</string>
    <string name="edit_name">Edit name</string>
    <string name="animate_my_location">Animate My Position</string>
    <string name="animate_my_location_desc">Enable animated map panning of \'My Position\' during navigation.</string>
    <string name="shared_string_overview">Overview</string>
    <string name="select_street">Select street</string>
    <string name="shared_string_in_name">in %1$s</string>
    <string name="type_address">Type address</string>
    <string name="type_city_town">Type city or town</string>
    <string name="type_postcode">Type postcode</string>
    <string name="nearest_cities">Nearest cities</string>
    <string name="select_city">Select city</string>
    <string name="select_postcode">Select postcode</string>
    <string name="quick_action_auto_zoom">Auto zoom map on/off</string>
    <string name="quick_action_auto_zoom_desc">Tapping this action button turns on/off auto zoom map according to your speed.</string>
    <string name="quick_action_auto_zoom_on">Enable auto zoom map</string>
    <string name="quick_action_auto_zoom_off">Disable auto zoom map</string>
    <string name="quick_action_add_destination">Add destination</string>
    <string name="quick_action_replace_destination">Replace destination</string>
    <string name="quick_action_add_first_intermediate">Add first intermediate</string>
    <string name="quick_action_add_destination_desc">Tapping this action button makes the screen center the route destination, any previously selected destination becomes the last intermediate destination.</string>
    <string name="quick_action_replace_destination_desc">Tapping this action button makes the screen center the new route destination, replacing the previously selected destination (if any).</string>
    <string name="quick_action_add_first_intermediate_desc">Tapping this action button makes the screen center the first intermediate destination.</string>
    <string name="no_overlay">No overlay</string>
    <string name="no_underlay">No underlay</string>
    <string name="subscribe_email_error">Error</string>
    <string name="subscribe_email_desc">Subscribe to our mailing list about app discounts and get 3 more map downloads!</string>
    <string name="depth_contour_descr">Sea depth contour lines and seamarks.</string>
    <string name="sea_depth_thanks">Thank you for purchasing \'Nautical depth contours\'</string>
    <string name="index_item_depth_contours_osmand_ext">Nautical depth contours</string>

    <string name="index_item_world_wikivoyage">Worldwide Wikivoyage articles</string>
    <string name="index_item_depth_points_southern_hemisphere">Southern hemisphere nautical depth points</string>
    <string name="index_item_depth_points_northern_hemisphere">Northern hemisphere nautical depth points</string>
    <string name="download_depth_countours">Nautical depth contours</string>
    <string name="nautical_maps">Nautical maps</string>
    <string name="analyze_on_map">Analyze on map</string>
    <string name="shared_string_visible">Visible</string>
    <string name="restore_purchases">Restore purchases</string>
    <string name="fonts_header">Map fonts</string>
    <string name="right_side_navigation">Right-hand driving</string>
    <string name="driving_region_automatic">Automatic</string>
    <string name="do_not_send_anonymous_app_usage">Don\'t send anonymous app usage statistics</string>
    <string name="do_not_send_anonymous_app_usage_desc">OsmAnd collects info about which parts of the app you open. Your location is never sent, nor is anything you enter into the app or details of areas you view, search, or download.</string>
    <string name="do_not_show_startup_messages">Don\'t show startup messages</string>
    <string name="do_not_show_startup_messages_desc">Don\'t show app discounts &amp; special local event messages.</string>
    <string name="parking_options">Parking options</string>
    <string name="full_version_thanks">Thank you for purchasing the paid version of OsmAnd.</string>
    <string name="routing_attr_relief_smoothness_factor_hills_name">Hilly</string>
    <string name="routing_attr_relief_smoothness_factor_plains_name">Less hilly</string>
    <string name="routing_attr_relief_smoothness_factor_more_plains_name">Flat</string>
    <string name="routing_attr_driving_style_speed_name">Shorter routes</string>
    <string name="routing_attr_driving_style_balance_name">Balanced</string>
    <string name="routing_attr_driving_style_safety_name">Prefer byways</string>
    <string name="relief_smoothness_factor_descr">Preferred terrain: flat or hilly.</string>
    <string name="shared_string_slope">Slope</string>
    <string name="add_new_folder">Add new folder</string>
    <string name="points_delete_multiple_succesful">Point(s) deleted.</string>
    <string name="points_delete_multiple">You are going to delete %1$d point(s). Are you sure?</string>
    <string name="route_points_category_name">Turns to pass on this route</string>
    <string name="track_points_category_name">Waypoints, points of interest, named features</string>
    <string name="shared_string_gpx_track">Track</string>
    <string name="max_speed">Maximum speed</string>
    <string name="average_speed">Average speed</string>
    <string name="shared_string_time_moving">Time moving</string>
    <string name="shared_string_time_span">Time span</string>
    <string name="shared_string_max">Max</string>
    <string name="shared_string_start_time">Start time</string>
    <string name="shared_string_end_time">End time</string>
    <string name="shared_string_color">Color</string>
    <string name="select_gpx_folder">Select GPX file folder</string>
    <string name="file_can_not_be_moved">File can not be moved.</string>
    <string name="shared_string_move">Move</string>
    <string name="shared_string_gpx_tracks">Tracks</string>
    <string name="routing_attr_driving_style_name">Driving style</string>
    <string name="route_altitude">Route elevation</string>
    <string name="altitude_descent">Descent</string>
    <string name="altitude_ascent">Ascent</string>
    <string name="altitude_range">Altitude range</string>
    <string name="average_altitude">Average altitude</string>
    <string name="shared_string_time">Time</string>
    <string name="total_distance">Total distance</string>
    <string name="routing_attr_relief_smoothness_factor_name">Select elevation fluctuation</string>
    <string name="routing_attr_height_obstacles_name">Use elevation data</string>
    <string name="routing_attr_height_obstacles_description">Factor in terrain elevation (via SRTM, ASTER, and EU-DEM data).</string>
    <string name="rendering_attr_depthContours_description">Show depth contours and points.</string>
    <string name="rendering_attr_depthContours_name">Nautical depth contours</string>
    <!-- string name="release_2_6">
	\u2022 New feature: Quick action button\n\n
	\u2022 Improved touch screen gesture response (e.g. concurrent panning and zooming)\n\n
	\u2022 New map fonts covering more locales\n\n
	\u2022 Support TTS for regional language variants (and accents)\n\n
	\u2022 Visibility enhancements in several map styles and Wikipedia\n\n
	\u2022 Support Open Location Code (OLC)\n\n
	\u2022 Display elevation, slope, and speed profile for recorded GPX tracks and calculated routes\n\n
	\u2022 \"Driving style\" setting and logic improvements for bicycle routing\n\n
	\u2022 Altitude data settings for bicycle routing\n\n
	\u2022 Several other improvements and bug fixes\n\n
	and more…
	</string -->
    <!-- string name="release_2_7">
	\u2022 Mapillary plugin with street-level imagery\n\n
	\u2022 Ruler widget for distance measurement\n\n
	\u2022 GPX split intervals with detailed info about your track\n\n
	\u2022 Other improvements and bug fixes\n\n
	</string -->
    <!-- string name="release_2_8">
	\u2022 Completely reworked map markers with directional lines and route planning\n\n
	\u2022 Measure distance tool offering snap to road feature and saving points as track\n\n
	\u2022 OsmAnd Live: Bug fixes, fresh data on the server every 30 minutes, updates implemented into the navigation\n\n
	</string -->
    <!-- string name="release_2_9">
	\u2022 Updated the context menu: Show when the POI opens / closes\n\n
	\u2022 Transport menu: all available routes are now at the top\n\n
	\u2022 Wikipedia: added the button to open the original article, updated the appearance of articles\n\n
	\u2022 Route: added possibility to swap start and end points in one tap\n\n
	\u2022 Notes: added sorting by type and date\n\n
	\u2022 OSM edits: Show an icon and a name of the POI category, display completed actions\n\n
	\u2022 New quick coordinate input screen for quick markers creation\n\n
    \u2022 Detection of stop signs now considers driving direction\n\n
	\u2022 New algorithm providing meaningful ascent/descent values for GPX tracks\n\n
	\u2022 Terrain (ascent) aware hiking time (Naismith\'s rule)\n\n
	</string -->
    <string name="auto_split_recording_title">Auto-split recordings after gap</string>
    <string name="auto_split_recording_descr">Start new segment after gap of 6 min, new track after gap of 2 h, or new file after a longer gap if the date has changed.</string>
    <string name="rendering_attr_contourDensity_description">Contour line density</string>
    <string name="rendering_attr_contourDensity_name">Contour line density</string>
    <string name="rendering_value_high_name">High</string>
    <string name="rendering_value_medium_w_name">Medium</string>
    <string name="rendering_value_low_name">Low</string>
    <string name="rendering_attr_contourWidth_description">Contour line width</string>
    <string name="rendering_attr_contourWidth_name">Contour line width</string>
    <string name="rendering_attr_hideWaterPolygons_description">Water</string>
    <string name="rendering_attr_hideWaterPolygons_name">Hide water</string>
    <string name="routing_attr_allow_motorway_name">Allow motorways</string>
    <string name="routing_attr_allow_motorway_description">Allow motorways.</string>
    <string name="upload_osm_note_description">Upload your OSM Note anonymously or by using your OpenStreetMap.org profile.</string>
    <string name="wiki_around">Nearby Wikipedia articles</string>
    <string name="search_map_hint">Search city or region</string>
    <string name="route_roundabout_short">Take %1$d exit and go</string>
    <string name="upload_poi">Upload POI</string>
    <string name="route_calculation">Route calculation</string>
    <string name="gpx_no_tracks_title">You do not have any GPX files yet</string>
    <string name="gpx_no_tracks_title_folder">You may also add GPX files to the folder</string>
    <string name="gpx_add_track">Add more…</string>
    <string name="gpx_appearance">Appearance</string>
    <string name="trip_rec_notification_settings">Enable recording quick start</string>
    <string name="trip_rec_notification_settings_desc">Display a system notification allowing to start trip recording.</string>
    <string name="shared_string_notifications">Notifications</string>
    <string name="shared_string_continue">Continue</string>
    <string name="shared_string_pause">Pause</string>
    <string name="shared_string_paused">Paused</string>
    <string name="shared_string_trip">Trip</string>
    <string name="shared_string_recorded">Recorded</string>
    <string name="shared_string_record">Record</string>
    <string name="gpx_logging_no_data">No data</string>
    <!-- string name="release_2_5">
	\u2022 Tappable icons on the map\n\n
	\u2022 Powerful POI filter search: Search, e.g. restaurants by cuisine, or campgrounds with specific facilities\n\n
	\u2022 New Topo Map style for cyclists and hikers\n\n
	\u2022 Enhanced trip recording\n\n
	\u2022 Improved navigation notifications (Android Wear)\n\n
	\u2022 Many other improvements and bug fixes\n\n
	and more…
    </string -->
    <string name="rendering_attr_contourColorScheme_description">Contour lines color scheme</string>
    <string name="save_track_min_speed">Logging minimum speed</string>
    <string name="save_track_min_speed_descr">Filter: No logging of points below this speed.</string>
    <string name="save_track_min_distance">Logging minimum displacement</string>
    <string name="save_track_min_distance_descr">Filter: Set minimum distance from a point to log a new one.</string>
    <string name="save_track_precision">Logging minimum accuracy</string>
    <string name="save_track_precision_descr">Filter: No logging unless this accuracy is reached.</string>
    <string name="christmas_poi">Christmas POI</string>
    <string name="christmas_desc">Anticipating Christmas and New Year holidays, you can choose to display the POI associated with Christmas: Christmas trees, markets, etc.</string>
    <string name="christmas_desc_q">Show Christmas POI?</string>
    <string name="rendering_value_light_brown_name">Light brown</string>
    <string name="rendering_value_dark_brown_name">Dark brown</string>
    <string name="rendering_attr_contourColorScheme_name">Contour lines color scheme</string>
    <string name="rendering_attr_surfaceIntegrity_name">Road surface integrity</string>
    <string name="search_hint">Type city, address, POI name</string>
    <string name="translit_name_if_miss">Transliterate if %1$s name is missing</string>
    <string name="translit_names">Transliterate names</string>
    <string name="edit_filter">Edit categories</string>
    <string name="subcategories">Subcategories</string>
    <string name="selected_categories">Selected categories</string>
    <string name="create_custom_poi">Create custom filter</string>
    <string name="custom_search">Custom search</string>
    <string name="shared_string_filters">Filters</string>
    <string name="apply_filters">Apply filters</string>
    <string name="save_filter">Save filter</string>
    <string name="delete_filter">Delete filter</string>
    <string name="new_filter">New filter</string>
    <string name="new_filter_desc">Please enter a name for the new filter, this will be added to your \'Categories\' tab.</string>
    <string name="osm_live_payment_desc">Subscription charged per month. Cancel it on Google Play at any time.</string>
    <string name="donation_to_osm">Donation to OpenStreetMap community</string>
    <string name="donation_to_osm_desc">Part of your donation is sent to the OSM users who submit changes to OpenStreetMap. The cost of the subscription remains the same.</string>
    <string name="osm_live_subscription_desc">Subscription enables hourly, daily, weekly updates, and unlimited downloads for all maps globally.</string>
    <string name="get_it">Get it</string>
    <string name="get_for">Get for %1$s</string>
    <string name="get_for_month">Get for %1$s month</string>
    <string name="osm_live_banner_desc">Get unlimited map downloads, and map updates more than once a month: weekly, daily, or hourly.</string>
    <string name="osmand_plus_banner_desc">Unlimited map downloads, updates, and Wikipedia plugin.</string>
    <string name="si_mi_meters">Miles/meters</string>
    <string name="skip_map_downloading">Skip downloading maps</string>
    <string name="skip_map_downloading_desc">You have no offline map installed. You may choose a map from the list or download maps later via \'Menu - %1$s\'.</string>
    <string name="search_another_country">Select another region</string>
    <string name="search_map">Searching maps…</string>
    <string name="first_usage_wizard_desc">Let OsmAnd determine your location and suggest maps to download for that region.</string>
    <string name="location_not_found">Location not found</string>
    <string name="no_inet_connection">No Internet connection</string>
    <string name="no_inet_connection_desc_map">Required to download maps.</string>
    <string name="search_location">Searching for location…</string>
    <string name="storage_free_space">Free space</string>
    <string name="storage_place_description">OsmAnd\'s data storage (for maps, GPX files, etc.): %1$s.</string>
    <string name="give_permission">Grant permission</string>
    <string name="allow_access_location">Allow location access</string>
    <string name="first_usage_greeting">Get directions and discover new places without an Internet connection</string>
    <string name="search_my_location">Find my position</string>
    <string name="update_all_maps_now">Update all maps now?</string>
    <string name="clear_tile_data">Clear all tiles</string>
    <string name="routing_attr_short_way_name">Fuel-efficient way</string>
    <string name="routing_attr_short_way_description">Use fuel-efficient way (usually shorter).</string>
    <string name="replace_favorite_confirmation">Are you sure you want to replace Favorite %1$s?</string>
    <string name="rendering_attr_hideOverground_name">Overground objects</string>
    <string name="shared_string_change">Change</string>
    <string name="get_started">Get started</string>
    <string name="route_stops_before">%1$s stops before</string>
    <string name="coords_search">Coordinates search</string>
    <string name="advanced_coords_search">Advanced coordinates search</string>
    <string name="back_to_search">Back to search</string>
    <string name="confirmation_to_delete_history_items">Remove selected items from \'History\'?</string>
    <string name="show_something_on_map">Show %1$s on the map</string>
    <!-- string name="release_2_4">
	\u2022 New very powerful free text search\n\n
	\u2022 Car audio system / speaker phone integration via Bluetooth\n\n
	\u2022 Improved route guidance, voice prompting, and turn lane indication\n\n
	\u2022 Improved transport layer with route rendering\n\n
	\u2022 Added more locales and now support regional locales\n\n
	\u2022 Many other improvements and bug fixes\n\n
	and more…
    </string -->
    <string name="dist_away_from_my_location">Search %1$s away</string>
    <string name="share_history_subject"> shared via OsmAnd</string>
    <string name="search_categories">Categories</string>
    <string name="postcode">Postcode</string>
    <string name="shared_string_from">from</string>
    <string name="city_type_district">District</string>
    <string name="city_type_neighbourhood">Neighbourhood</string>
    <string name="map_widget_search">Search</string>
    <string name="shared_string_is_open_24_7">Open 24/7</string>
    <string name="storage_directory_card">Memory card</string>
    <string name="coords_format">Coordinate format</string>
    <string name="coords_format_descr">Format for geographical coordinates.</string>
    <string name="app_mode_bus">Bus</string>
    <string name="app_mode_train">Train</string>
    <string name="current_track">Current track</string>
    <string name="map_widget_battery">Battery level</string>
    <string name="change_markers_position">Change marker position</string>
    <string name="move_marker_bottom_sheet_title">Move the map to change marker position</string>
    <!-- string name="lat_lon_pattern">Lat: %1$.5f Lon: %2$.5f</string -->
    <string name="follow_us">Follow us</string>
    <string name="access_direction_audio_feedback">Audio directions</string>
    <string name="access_direction_audio_feedback_descr">Indicate target point direction by sound.</string>
    <string name="access_direction_haptic_feedback">Haptic directions</string>
    <string name="access_direction_haptic_feedback_descr">Indicate target point direction by vibration.</string>
    <string name="use_osm_live_routing_description">Enable navigation for OsmAnd Live changes.</string>
    <string name="use_osm_live_routing">OsmAnd Live navigation</string>
    <string name="access_no_destination">Destination not set</string>
    <string name="map_widget_magnetic_bearing">Magnetic bearing</string>
    <string name="map_widget_bearing">Relative bearing</string>
    <string name="access_disable_offroute_recalc">No route recalculation after leaving it</string>
    <string name="access_disable_offroute_recalc_descr">No route recalculation after going off route.</string>
    <string name="access_disable_wrong_direction_recalc">No route recalculation for opposite direction</string>
    <string name="access_disable_wrong_direction_recalc_descr">No route recalculation while just moving in the opposite direction.</string>
    <string name="access_smart_autoannounce">Smart autoannounce</string>
    <string name="access_smart_autoannounce_descr">Notify only when direction to the target point changes.</string>
    <string name="access_autoannounce_period">Autoannounce period</string>
    <string name="access_autoannounce_period_descr">Minimal time interval between announcements.</string>
    <string name="access_default_color">Default color</string>
    <string name="access_category_choice">Choose category</string>
    <string name="access_hint_enter_name">Enter name</string>
    <string name="access_hint_enter_category">Enter category</string>
    <string name="access_hint_enter_description">Enter description.</string>
    <string name="access_map_linked_to_location">Map linked to location</string>
    <string name="access_collapsed_list">Collapsed list</string>
    <string name="access_expanded_list">Expanded list</string>
    <string name="access_empty_list">Empty list</string>
    <string name="access_tree_list">Tree list</string>
    <string name="access_shared_string_not_installed">Not installed</string>
    <string name="access_widget_expand">Expand</string>
    <string name="access_shared_string_navigate_up">Navigate up</string>
    <string name="access_sort">Sort</string>
    <string name="map_mode">Map mode</string>
    <string name="number_of_gpx_files_selected_pattern">%s GPX files selected</string>
    <string name="rendering_value_fine_name">Fine</string>
    <string name="rendering_value_thin_name">Thin</string>
    <string name="rendering_value_medium_name">Medium</string>
    <string name="rendering_value_bold_name">Bold</string>
    <string name="no_map_markers_found">Please add map markers via map</string>
    <string name="no_waypoints_found">No waypoints found</string>
    <string name="anonymous_user_hint">An anonymous user cannot:\n- Create groups;\n- Sync groups and devices with the server;\n- Manage groups and devices in a personal dashboard on the website.</string>
    <string name="report">Report</string>
    
    <string name="storage_permission_restart_is_required">The app is now allowed to write to external storage, but needs to be started again to do so.</string>
    <!-- string name="release_2_3">
	\u2022 OSM Live. Support map contributors and developers and get hourly map updates. \n\n
	\u2022 Map markers. A new way to quickly select places on the map.\n\n
	\u2022 More detailed OSM maps with country specific road shields and lots of new map features.\n\n
	\u2022 Improved Look and Feel of Route preparation. \n\n
	\u2022 Many improvements in the map context menu such as contextual address lookup.\n\n
	and more…
        </string -->
    <string name="shared_string_move_up">Move ↑</string>
    <string name="shared_string_move_down">Move ↓</string>
    <string name="finish_navigation">Finish navigation</string>
    <string name="avoid_road">Avoid road</string>
    <string name="storage_directory_readonly_desc">Switched to internal memory since the selected data storage folder is read only. Please choose a writable storage directory.</string>
    <string name="storage_directory_shared">Shared memory</string>
    <string name="shared_string_topbar">Top bar</string>
    <string name="full_report">Full report</string>
    <string name="recalculate_route">Recalculate route</string>
    <string name="open_street_map_login_and_pass">OpenStreetMap username and password</string>
    <string name="donations">Donations</string>
    <string name="number_of_recipients">Number of recipients</string>
    <string name="osm_user_stat">Edits %1$s, rank %2$s, total edits %3$s</string>
    <string name="osm_recipient_stat">Edits %1$s, sum %2$s mBTC</string>
    <string name="osm_editors_ranking">OSM Editors ranking</string>
    <string name="osm_live_subscription">OsmAnd Live subscription</string>
    <string name="osm_live_subscribe_btn">Subscribe</string>
    <string name="osm_live_email_desc">Needed to provide you information about contributions.</string>
    <string name="osm_live_user_public_name">Public Name</string>
    <string name="osm_live_hide_user_name">Do not show my name in reports</string>
    <string name="osm_live_support_region">Support region</string>
    <string name="osm_live_month_cost">Month cost</string>
    <string name="osm_live_month_cost_desc">Monthly payment</string>
    <string name="osm_live_active">Active</string>
    <string name="osm_live_not_active">Inactive</string>
    <string name="osm_live_enter_email">Please enter a valid e-mail address</string>
    <string name="osm_live_enter_user_name">Please enter public name</string>
    <string name="osm_live_thanks">Thank you for supporting OsmAnd!\nTo activate all new features you need to restart OsmAnd.</string>
    <string name="osm_live_region_desc">Part of your donation will be sent to OSM users who submit changes to the map in that region.</string>
    <string name="osm_live_subscription_settings">Subscription settings</string>
    <string name="osm_live_ask_for_purchase">Please purchase a subscription to OsmAnd Live first</string>
    <string name="osm_live_header">This subscription enables hourly updates for all maps around the world.
        Part of the income goes back to the OSM community and is paid out for each OSM contribution. 
        If you love OsmAnd and OSM and want to support and be supported by them, this is the perfect way to do it.</string>
    <string name="select_map_marker">Select map marker</string>
    <string name="map_markers_other">Other markers</string>
    <string name="upload_anonymously">Upload anonymously</string>
    <string name="show_transparency_seekbar">Show transparency seekbar</string>
    <string name="download_files_error_not_enough_space">Not enough space!
        Storage space needed is {3} MB temporarily, {1} MB permanently.
        Available space is only {2} MB.</string>
    <string name="download_files_question_space_with_temp">Download {0} file(s)?
        Storage space used is {3} MB temporarily, {1} MB permanently.
        ({2} MB space available.)</string>
    <string name="download_files_question_space">Download {0} file(s)?
        Storage space used is {1} MB.
        (Available space is {2} MB.)</string>
    <string name="upload_osm_note">Upload OSM Note</string>
    <string name="map_marker_1st">First map marker</string>
    <string name="map_marker_2nd">Second map marker</string>
    <string name="shared_string_toolbar">Toolbar</string>
    <string name="shared_string_widgets">Widgets</string>
    <string name="add_points_to_map_markers_q">Add all points as map markers?</string>
    <string name="shared_string_add_to_map_markers">Add to map markers</string>
    <string name="select_map_markers">Select map markers</string>
    <string name="shared_string_reverse_order">Reverse order</string>
    <string name="show_map_markers_description">Activate the map markers feature.</string>
    <string name="clear_active_markers_q">Remove all active markers?</string>
    <string name="clear_markers_history_q">Clear map marker history?</string>
    <string name="active_markers">Active markers</string>
    <string name="map_markers">Map markers</string>
    <string name="map_marker">Map marker</string>
    <string name="consider_turning_polygons_off">It is recommended to turn off polygon rendering.</string>
    <string name="rendering_attr_showMtbRoutes_name">Show MTB routes</string>
    <string name="show_polygons">Show polygons</string>
    <!-- string name="underlay_transparency">Underlay transparency</string -->
    <string name="find_parking">Find parking</string>
    <string name="shared_string_status">Status</string>
    <string name="shared_string_save_changes">Save changes</string>
    <string name="shared_string_email_address">E-mail address</string>
    <string name="rendering_attr_hideUnderground_name">Underground objects</string>
    <string name="data_is_not_available">Data not available</string>
    <string name="shared_string_remove">Remove</string>
    <string name="shared_string_read_more">Read more</string>
    <string name="clear_updates_proposition_message">"Remove downloaded updates and get back to the original map edition"</string>
    <string name="add_time_span">Add time span</string>
    <string name="road_blocked">Road blocked</string>
    <string name="shared_string_select">Select</string>
    <string name="switch_start_finish">Reverse starting point &amp; destination</string>
    <string name="rendering_attr_hideIcons_name">POI icons</string>
    <string name="item_removed">Item removed</string>
    <string name="n_items_removed">items removed</string>
    <string name="shared_string_undo_all">Undo all</string>
    <string name="shared_string_type">Type</string>
    <string name="starting_point">Starting point</string>
    <string name="shared_string_not_selected">Not selected</string>
    <string name="rec_split">Recorder Split</string>
    <string name="rec_split_title">Use Recorder Split</string>
    <string name="rec_split_desc">Rewrite clips when used space exceeds the storage size.</string>
    <string name="rec_split_clip_length">Clip length</string>
    <string name="rec_split_clip_length_desc">Upper time limit for recorded clips.</string>
    <string name="rec_split_storage_size">Storage size</string>
    <string name="rec_split_storage_size_desc">Amount of space that can be occupied by all recorded clips.</string>
    <string name="live_updates">Live updates</string>
    <string name="available_maps">Available maps</string>
    <string name="select_voice_provider">Select voice guidance</string>
    <string name="select_voice_provider_descr">Select or download voice guidance for your language.</string>
    <string name="impassable_road_desc">Select roads you want to avoid during navigation.</string>
    <string name="shared_string_sound">Sound</string>
    <string name="no_location_permission">App has no permission to access location data.</string>
    <string name="no_camera_permission">App has no permission to access the camera.</string>
    <string name="no_microphone_permission">App has no permission to access the microphone.</string>
    <string name="route_distance">Distance:</string>
    <string name="route_duration">Time:</string>
    <string name="rendering_attr_horseRoutes_name">Horse routes</string>
    <string name="no_address_found">No address determined</string>
    <string name="shared_string_near">Near</string>
    <string name="shared_string_hide">Hide</string>
    <string name="av_video_quality_low">Lowest quality</string>
    <string name="av_video_quality_high">Highest quality</string>
    <string name="av_video_quality">Video output quality</string>
    <string name="av_video_quality_descr">Select video quality.</string>
    <string name="av_audio_format">Audio output format</string>
    <string name="av_audio_format_descr">Select audio output format.</string>
    <string name="av_audio_bitrate">Audio bitrate</string>
    <string name="av_audio_bitrate_descr">Select audio bitrate.</string>
    <string name="please_specify_poi_type_only_from_list">Please specify the correct POI type or skip it.</string>
    <string name="access_from_map_description">Menu button launches the dashboard rather than the menu</string>
    <string name="access_from_map">Access from map</string>
    <string name="show_on_start_description">\'Off\' directly launches the map screen.</string>
    <string name="show_on_start">Show on start</string>
    <string name="copied_to_clipboard">Copied to clipboard</string>
    <!-- string name="release_2_2">
	\u2022 New context-sensitive UI for tapping locations on the map and on other screens\n\n
	\u2022 Map screen is now launched directly unless \'Show dashboard on app start\' is selected\n\n
	\u2022 Configure which and how cards are displayed on the dashboard\n\n
	\u2022 Bypass the dashboard if you like menu-based app control\n\n
	\u2022 To download maps, regions can be directly selected by tapping on the world map\n\n
	\u2022 POI Search now supports more specific queries\n\n
	\u2022 Improved POI and OSM editing functionality\n\n
	\u2022 Map data download structure and interface reworked\n\n
	and more…
        </string -->
    <string name="osm_save_offline">Save offline</string>
    <string name="osm_edit_modified_poi">Modified OSM POI</string>
    <string name="osm_edit_deleted_poi">Deleted OSM POI</string>
    <string name="context_menu_item_open_note">Open OSM Note</string>
    <string name="osm_edit_reopened_note">Reopened OSM Note</string>
    <string name="osm_edit_commented_note">Commented OSM Note</string>
    <string name="osm_edit_removed_note">Deleted OSM Note</string>
    <string name="osm_edit_created_note">Created OSM Note</string>
    <string name="osn_bug_name">OSM Note</string>
    <string name="osn_add_dialog_title">Create note</string>
    <string name="osn_comment_dialog_title">Add comment</string>
    <string name="osn_reopen_dialog_title">Reopen note</string>
    <string name="osn_close_dialog_title">Close note</string>
    <string name="osn_add_dialog_success">Note created</string>
    <string name="osn_add_dialog_error">Could not create note</string>
    <string name="osn_close_dialog_success">Note closed</string>
    <string name="osn_close_dialog_error">Could not close note</string>
    <string name="osb_author_dialog_password">OSM password (optional)</string>
    <string name="osb_comment_dialog_message">Message</string>
    <string name="osb_comment_dialog_author">Author name</string>
    <string name="osb_comment_dialog_error">Could not add comment</string>
    <string name="osb_comment_dialog_success">Comment added</string>
    <string name="shared_string_commit">Commit</string>
    <string name="context_menu_item_delete_waypoint">Delete GPX waypoint?</string>
    <string name="context_menu_item_edit_waypoint">Edit GPX waypoint</string>
    <string name="shared_string_location">Location</string>
    <string name="share_osm_edits_subject">OSM edits shared via OsmAnd</string>
    <string name="lang_nds">Low German</string>
    <string name="lang_mk">Macedonian</string>
    <string name="lang_fy">Frysk</string>
    <string name="lang_als">Albanian (Tosk)</string>
    <string name="read_more">Read more</string>
    <string name="whats_new">What\'s new in</string>
    <string name="rendering_attr_hideProposed_name">Proposed objects</string>
    <string name="shared_string_update">Update</string>
    <string name="shared_string_upload">Upload</string>
    <string name="osm_edit_created_poi">Created OSM POI</string>
    <string name="world_map_download_descr">World basemap (covering the whole world at low zoom level) missing or outdated. Please consider downloading it for a global overview.</string>
    <string name="shared_string_qr_code">QR code</string>
    <string name="map_downloaded">Map downloaded</string>
    <string name="map_downloaded_descr">The %1$s map is ready for use.</string>
    <string name="go_to_map">Show map</string>
    <string name="simulate_initial_startup_descr">"Sets the flag indicating first app startup, keeps all other settings unchanged."</string>
    <string name="simulate_initial_startup">Simulate first app start</string>
    <string name="share_geo">geo:</string>
    <string name="share_menu_location">Share location</string>
    <string name="shared_string_send">Send</string>
    <string name="favorite_category_dublicate_message">Please use a category name that doesn\'t already exist.</string>
    <string name="favorite_category_name">Category name</string>
    <string name="favorite_category_add_new_title">Add new category</string>
    <string name="regions">Regions</string>
    <string name="region_maps">Regionwide maps</string>
    <string name="world_maps">World maps</string>
    <string name="hillshade_layer_disabled">Hillshade layer disabled</string>
    <string name="srtm_plugin_disabled">Contour lines disabled</string>
    <string name="favorite_category_add_new">Add new</string>
    <string name="favorite_category_select">Select category</string>
    <string name="default_speed_system_descr">Define unit of speed.</string>
    <string name="default_speed_system">Unit of speed</string>
    <string name="nm">nmi</string>
    <string name="si_nm">Nautical miles</string>
    <string name="si_kmh">Kilometers per hour</string>
    <string name="si_mph">Miles per hour</string>
    <string name="si_m_s">Meters per second</string>
    <string name="si_min_km">Minutes per kilometer</string>
    <string name="si_min_m">Minutes per mile</string>
    <string name="si_nm_h">Nautical miles per hour (knots)</string>
    <string name="nm_h">kn</string>
    <string name="min_mile">min/m</string>
    <string name="min_km">min/km</string>
    <string name="m_s">m/s</string>
    <string name="shared_string_trip_recording">Trip recording</string>
    <string name="shared_string_navigation">Navigation</string>
    <string name="osmand_running_in_background">Run in background</string>
    <string name="gps_wake_up_timer">GPS wake-up interval</string>
    <string name="favourites_edit_dialog_title">Favorite info</string>
    <string name="simulate_your_location_stop_descr">Stop simulating your position.</string>
    <string name="simulate_your_location_descr">Simulate your position using a calculated route or a recorded GPX track.</string>
    <string name="looking_up_address">Looking up address</string>
    <string name="av_locations_descr">GPX file with note locations.</string>
    <string name="av_locations">Locations</string>
    <string name="plugin_settings">Plugins</string>
    <string name="routing_attr_avoid_shuttle_train_name">Avoid shuttle train</string>
    <string name="routing_attr_avoid_shuttle_train_description">Avoid using shuttle trains</string>
    <string name="traffic_warning_hazard">Hazard</string>
    <string name="rendering_value_boldOutline_name">Bold outline</string>
    <string name="no_updates_available">No updates available</string>
    <string name="download_live_updates">Live updates</string>
    <string name="rendering_value_default13_name">Default (13)</string>
    <string name="rendering_value_defaultTranslucentCyan_name">Default (translucent cyan)</string>
    <string name="rendering_attr_currentTrackColor_name">GPX color</string>
    <string name="rendering_attr_currentTrackColor_description">GPX color</string>
    <string name="rendering_attr_currentTrackWidth_name">GPX width</string>
    <string name="rendering_attr_currentTrackWidth_description">GPX width</string>
    <string name="rendering_value_darkyellow_name">Dark yellow</string>
    <string name="rendering_value_red_name">Red</string>
    <string name="rendering_value_translucent_red_name">Translucent red</string>
    <string name="rendering_value_orange_name">Orange</string>
    <string name="rendering_value_translucent_orange_name">Translucent orange</string>
    <string name="rendering_value_yellow_name">Yellow</string>
    <string name="rendering_value_translucent_yellow_name">Translucent yellow</string>
    <string name="rendering_value_lightgreen_name">Light green</string>
    <string name="rendering_value_translucent_lightgreen_name">Translucent light green</string>
    <string name="rendering_value_green_name">Green</string>
    <string name="rendering_value_translucent_green_name">Translucent green</string>
    <string name="rendering_value_lightblue_name">Light blue</string>
    <string name="rendering_value_translucent_lightblue_name">Translucent light blue</string>
    <string name="rendering_value_blue_name">Blue</string>
    <string name="rendering_value_translucent_blue_name">Translucent blue</string>
    <string name="rendering_value_purple_name">Purple</string>
    <string name="rendering_value_pink_name">Pink</string>
    <string name="rendering_value_translucent_pink_name">Translucent pink</string>
    <string name="rendering_value_brown_name">Brown</string>
    <string name="rendering_value_black_name">Black</string>
    <string name="rendering_value_translucent_purple_name">Translucent purple</string>
    <string name="restart_is_required">Restart the app manually to apply all changes.</string>
    <string name="light_theme">Light</string>
    <string name="dark_theme">Dark</string>
    <string name="lang_pms">Piedmontese</string>
    <string name="lang_bn">Bengali</string>
    <string name="lang_tl">Tagalog</string>
    <string name="lang_sh">Serbo-Croatian</string>
    <string name="lang_az">Azerbaijani</string>
    <string name="lang_br">Breton</string>
    <string name="lang_sq">Albanian</string>
    <string name="lang_is">Icelandic</string>
    <string name="lang_bpy">Bishnupriya</string>
    <string name="lang_nv">Navajo</string>
    <string name="lang_ga">Irish</string>
    <string name="lang_la">Latin</string>
    <string name="lang_ku">Kurdish</string>
    <string name="lang_ta">Tamil</string>
    <string name="lang_ml">Malayalam</string>
    <string name="lang_lb">Luxembourgish</string>
    <string name="lang_lo">Lao</string>
    <string name="lang_os">Ossetian</string>
    <string name="lang_eo">Esperanto</string>
    <string name="lang_es_us">Spanish (American)</string>
    <string name="lang_es_ar">Spanish (Argentina)</string>
    <string name="lang_nb">Norwegian Bokmål</string>
    <string name="lang_vo">Volapuk</string>
    <string name="lang_th">Thai</string>
    <string name="lang_te">Telugu</string>
    <string name="lang_nn">Norwegian Nynorsk</string>
    <string name="lang_new">Newar / Nepal Bhasa</string>
    <string name="lang_ms">Malaysian</string>
    <string name="lang_ht">Haitian</string>
    <string name="lang_gl">Galician</string>
    <string name="lang_et">Estonian</string>
    <string name="lang_ceb">Cebuano</string>
    <string name="lang_ast">Asturian</string>
    <string name="lang_hsb">Sorbian (Upper)</string>
    <string name="lang_kab">Kabyle</string>
    <string name="lang_ber">Berber</string>
    <string name="archive_wikipedia_data">You have old incompatible Wikipedia data. Archive it?</string>
    <string name="download_wikipedia_files">Download additional Wikipedia data (%1$s MB) ?</string>
    <string name="gps_network_not_enabled">Location service not enabled. Turn it on?</string>
    <string name="disable_recording_once_app_killed">Prevent standalone logging</string>
    <string name="disable_recording_once_app_killed_descrp">Will pause GPX logging when the app is killed (via recent apps). (OsmAnd background indication disappears from the Android notification bar.)</string>
    <string name="shared_string_import2osmand">Import to OsmAnd</string>
    <string name="read_full_article">Read full article (online)</string>
    <string name="shared_string_wikipedia">Wikipedia</string>
    <string name="local_indexes_cat_wiki">Wikipedia</string>
    <string name="shared_string_show_details">Show details</string>
    <string name="osm_edit_context_menu_delete">Delete OSM edit</string>
    <string name="rendering_value_disabled_name">Disabled</string>
    <string name="rendering_value_walkingRoutesScopeOSMC_name">Color by network affiliation</string>
    <string name="rendering_value_walkingRoutesOSMC_name">Color by OSMC hiking symbol</string>
    <string name="shared_string_logoff">Log Off</string>
    <string name="rendering_attr_hideHouseNumbers_name">House numbers</string>
    <string name="application_dir_change_warning3">Move OsmAnd data files to the new destination?</string>
    <string name="specified_directiory_not_writeable">Maps could not be created in specified directory</string>
    <string name="copying_osmand_file_failed">Moving files failed</string>
    <string name="storage_directory_external">External storage</string>
    <string name="storage_directory_multiuser">Multiuser storage</string>
    <string name="storage_directory_internal_app">Internal app memory</string>
    <string name="storage_directory_manual">Manually specified</string>
    <string name="storage_directory_default">Internal memory</string>
    <string name="application_dir">Data storage folder</string>
    <string name="storage_directory">Map Storage</string>
    <string name="shared_string_copy">Copy</string>
    <string name="filter_poi_hint">Filter by name</string>
    <string name="search_poi_category_hint">Type to search all</string>
    <string name="shared_string_is_open">Open now</string>
    <string name="rendering_attr_OSMMapperAssistant_name">OSM mapper assistant</string>
    <string name="agps_info">A-GPS info</string>
    <string name="shared_string_manage">Manage</string>
    <string name="shared_string_edit">Edit</string>
    <string name="shared_string_places">Places</string>
    <string name="shared_string_search">Search</string>
    <string name="shared_string_show_description">Show description.</string>
    <string name="shared_string_message">Message</string>
    <string name="agps_data_last_downloaded">A-GPS data last downloaded: %1$s</string>
    <string name="confirm_usage_speed_cameras">In many countries (Germany, France, Italy, and others) the use of speed camera warnings is illegal. OsmAnd does not assume any liability if you violate the law. Please tap \'Yes\' only if you are eligible to use this feature.</string>
    <string name="welmode_download_maps">Download maps</string>
    <string name="welcome_select_region">To correctly reflect your traffic signs and regulations, please select your driving region:</string>
    <string name="welcome_text">OsmAnd provides global offline map browsing and offline navigation.</string>
    <string name="welcome_header">Welcome</string>
    <string name="current_route">Current route</string>
    <string name="osm_changes_added_to_local_edits">OSM changes added to local changeset</string>
    <string name="mark_to_delete">Mark to delete</string>
    <string name="local_recordings_delete_all_confirm">You are going to delete %1$d notes. Are you sure?</string>
    <string name="local_osm_changes_upload_all_confirm">You are going to upload %1$d change(s) to OSM. Are you sure?</string>
    <string name="confirmation_to_clear_history">Clear history?</string>
    <string name="delay_to_start_navigation_descr">Specify wait time to remain on the route planning screen.</string>
    <string name="delay_to_start_navigation">Start turn-by-turn guidance after…</string>
    <string name="shared_string_go">Go</string>
    <string name="osmand_parking_overdue">overdue</string>
    <string name="action_create">Action create</string>
    <string name="action_modify">Action modify</string>
    <string name="action_delete">Action delete</string>
    <string name="osm_edits">OSM edits</string>
    <!-- means first letter of word *hour* -->
    <string name="osmand_parking_hour">h</string>
    <!-- means first letter of word *minute*-->
    <string name="osmand_parking_minute">min</string>
    <string name="parking_place_limited">Parking time limited to</string>
    <!-- used to describe time left, not left direction -->
    <string name="osmand_parking_time_left">left</string>
    <string name="your_edits">Your edits</string>
    <string name="waypoint_visit_after">Visit after</string>
    <string name="waypoint_visit_before">Visit before</string>
    <string name="simulate_your_location">Simulate your position</string>
    <string name="drawer">Flat list</string>
    <string name="short_location_on_map">Lat %1$s\nLon %2$s</string>
    <string name="tips_and_tricks_descr">Frequently asked questions, recent changes, and others.</string>
    <string name="routing_settings_2">Navigation settings</string>
    <string name="general_settings_2">General settings</string>
    <string name="shared_string_ellipsis">…</string>
    <string name="shared_string_ok">OK</string>
    <string name="shared_string_cancel">Cancel</string>
    <string name="shared_string_dismiss">Dismiss</string>
    <string name="shared_string_yes">Yes</string>
    <string name="shared_string_do_not_use">Don\'t use</string>
    <string name="shared_string_no">No</string>
    <string name="shared_string_on">On</string>
    <string name="shared_string_off">Off</string>
    <string name="shared_string_previous">Previous</string>
    <string name="shared_string_next">Next</string>
    <string name="shared_string_enable">Enable</string>
    <string name="shared_string_disable">Disable</string>
    <string name="shared_string_enabled">Enabled</string>
    <string name="shared_string_disabled">Disabled</string>
    <string name="shared_string_selected">Selected</string>
    <string name="shared_string_selected_lowercase">selected</string>
    <string name="shared_string_never">Never</string>
    <string name="shared_string_none">None</string>
    <string name="shared_string_and">and</string>
    <string name="shared_string_or">or</string>
    <string name="shared_string_help">Help</string>
    <string name="shared_string_settings">Settings</string>
    <string name="shared_string_history">History</string>
    <string name="shared_string_select_on_map">Select on map</string>
    <string name="shared_string_select_all">Select all</string>
    <string name="shared_string_deselect">Deselect</string>
    <string name="shared_string_deselect_all">Deselect all</string>
    <string name="shared_string_clear">Clear</string>
    <string name="shared_string_clear_all">Clear all</string>
    <string name="shared_string_save">Save</string>
    <string name="shared_string_save_as_gpx">Save as new GPX file</string>
    <string name="shared_string_rename">Rename</string>
    <string name="shared_string_delete">Delete</string>
    <string name="shared_string_delete_all">Delete all</string>
    <string name="shared_string_share">Share</string>
    <string name="shared_string_apply">Apply</string>
    <string name="shared_string_control_start">Start</string>
    <string name="shared_string_control_stop">Stop</string>
    <string name="shared_string_import">Import</string>
    <string name="shared_string_export">Export</string>
    <string name="shared_string_more">More…</string>
    <string name="shared_string_more_actions">More actions</string>
    <string name="shared_string_do_not_show_again">Do not show again</string>
    <string name="shared_string_remember_my_choice">Remember choice</string>
    <string name="shared_string_refresh">Refresh</string>
    <string name="shared_string_download">Download</string>
    <string name="shared_string_downloading">Downloading</string>
    <string name="shared_string_download_successful">Downloaded</string>
    <string name="shared_string_io_error">I/O error</string>
    <string name="shared_string_unexpected_error">Unexpected error</string>
    <string name="shared_string_action_template">Action {0}</string>
    <string name="shared_string_close">Close</string>
    <string name="shared_string_exit">Exit</string>
    <string name="shared_string_show">Show</string>
    <string name="shared_string_show_all">Show all</string>
    <string name="shared_string_collapse">Collapse</string>
    <string name="shared_string_show_on_map">Show on map</string>
    <string name="shared_string_map">Map</string>
    <string name="shared_string_favorite">Favorite</string>
    <string name="shared_string_favorites">Favorites</string>
    <string name="shared_string_address">Address</string>
    <string name="shared_string_add">Add</string>
    <string name="shared_string_add_to_favorites">Add to \'Favorites\'</string>
    <string name="shared_string_my_location">My Position</string>
    <string name="shared_string_my_places">My Places</string>
    <string name="shared_string_my_favorites">Favorites</string>
    <string name="shared_string_tracks">Tracks</string>
    <string name="shared_string_gpx_files">GPX files</string>
    <string name="shared_string_currently_recording_track">Currently recording track</string>
    <string name="shared_string_audio">Audio</string>
    <string name="shared_string_video">Video</string>
    <string name="shared_string_photo">Photo</string>
    <string name="shared_string_launch">Launch</string>
    <string name="route_points">Route points</string>
    <string name="track_segments">Track segments</string>
    <string name="track_points">Track points</string>
    <string name="shared_string_online_maps">Online maps</string>
    <string name="osmand_rastermaps_plugin_description">With this plugin you can access many types of online (so called tile or raster) maps, from predefined OpenStreetMap tiles (like Mapnik) to satellite images and special purpose layers like weather maps, climate maps, geological maps, hillshade layers, etc.
		\n\nAny of these maps can either be used as the main (base) map to be displayed on the OsmAnd map screen, or as an overlay or underlay to another base map (like OsmAnd\'s standard offline maps). In order to make any underlay map more visible, certain elements of the OsmAnd vector maps can easily be hidden via the \'Configure map\' menu as desired.
		\n\nTile maps can be obtained directly via online sources, or can be prepared for offline use (and manually copied to OsmAnd\'s data folder) as an SQLite database which can be produced by a variety of 3rd party map preparation tools.
	</string>
    <string name="record_plugin_name">Trip recording</string>
    <string name="record_plugin_description">This plugin activates the functionality to record and save your tracks by manually touching the GPX logging widget on the map screen, or also to automatically log all of your navigation routes to a GPX file.
		\n\nRecorded tracks can be shared with your friends or be used for OSM contributions. Athletes can use recorded tracks to monitor their trainings. Some basic track analysis can be performed directly in OsmAnd, like lap times, average speed etc., and tracks can of course also later be analyzed in special 3rd party analysis tools.
	</string>
    <string name="srtm_paid_version_title">Contour lines plugin</string>
    <string name="osmand_srtm_short_description_80_chars">OsmAnd plugin for offline contour lines</string>
    <string name="osmand_srtm_long_description_1000_chars">This plugin provides both a contour line overlay and a (relief) hillshade layer to be displayed on top of OsmAnd\'s standard maps. This functionality will be much appreciated by athletes, hikers, trekkers, and anybody interested in the relief structure of a landscape.
		\n\nThe global data (between 70 ° north and 70 ° south) is based on measurements by SRTM (Shuttle Radar Topography Mission) and ASTER (Advanced Spaceborne Thermal Emission and Reflection Radiometer), an imaging instrument onboard Terra, the flagship satellite of NASA\'s Earth Observing System. ASTER is a cooperative effort between NASA, Japan\'s Ministry of Economy, Trade and Industry (METI), and Japan Space Systems (J-spacesystems).
	</string>
    <string name="srtm_plugin_name">Contour Lines</string>
    <string name="srtm_plugin_description">This plugin provides both a contour line overlay and a (relief) hillshade layer to be displayed on top of OsmAnd\'s standard maps. This functionality will be much appreciated by athletes, hikers, trekkers, and anybody interested in the relief structure of a landscape. (Please note that contour line and/or relief data are separate, additional downloads available after activating the plugin.)
		\n\nThe global data (between 70 ° north and 70 ° south) is based on measurements by SRTM (Shuttle Radar Topography Mission) and ASTER (Advanced Spaceborne Thermal Emission and Reflection Radiometer), an imaging instrument onboard Terra, the flagship satellite of NASA\'s Earth Observing System. ASTER is a cooperative effort between NASA, Japan\'s Ministry of Economy, Trade and Industry (METI), and Japan Space Systems (J-spacesystems).
	</string>
    <string name="plugin_touringview_name">Touring map view</string>
    <string name="plugin_touringview_descr">Activating this view changes OsmAnd\'s map style to \'Touring view\', this is a special high-detail view for travelers and professional drivers.
		\n\nThis view provides, at any given map zoom, the maximum amount of travel details available in the map data (particularly roads, tracks, paths, and orientation marks).
		\n\nIt also clearly depicts all types of roads unambiguously by color coding, which is useful when e.g. driving large vehicles.
		\n\nAnd it provides special touring options like showing bicycle routes or Alpine mountain routes.
		\n\nA special map download is not needed, the view is created from our standard maps.
		\n\nThis view can be reverted by either de-activating it again here, or by changing the \'Map style\' under \'Configure map\' as desired.
	</string>
    <string name="plugin_nautical_name">Nautical map view</string>
    <string name="plugin_nautical_descr">This plugin enriches the OsmAnd map and navigation app to also produce nautical maps for boating, sailing, and other types of watersports.
		\n\nA special map add-on for OsmAnd will provide all nautical navigation marks and chart symbols, for inland  as well as for nearshore navigation. The description of each navigation mark provides the details needed to identify them and their meaning (category, shape, color, sequence, reference, etc.).
		\n\nTo return to one of OsmAnd\'s conventional map styles, simply either de-activate this plugin again, or change the \'Map style\' under \'Configure map\' as desired.
	</string>
    <string name="plugin_ski_name">Ski map view</string>
    <string name="plugin_ski_descr">This plugin for OsmAnd puts at your fingertips details of global downhill ski slopes, cross country ski runs, Alpine ski routes, cable cars and ski lifts. Routes and pistes are shown color-coded by difficulty, and depicted in a special \'Winter\' map style which assimilates a snow-colored winter landscape.
		\n\nActivating this view changes the map style to \'Winter and ski\', showing all landscape features under wintry conditions. This view can be reverted by either de-activating it again here, or by changing the \'Map style\' under \'Configure map\' as desired.
	</string>
    <string name="audionotes_plugin_name">Audio/video notes</string>
    <string name="audionotes_plugin_description">The Audio/video notes plugin provides the functionality to take audio/photography/video notes during a trip, using either a button on the map screen, or directly the context menu for any position on the map.</string>
    <string name="osmand_parking_plugin_name">Parking Position</string>
    <string name="osmand_parking_plugin_description">The parking position plugin lets you record where your car is parked and how much parking time is left (if there is a time limit).
	\nBoth the location and time are visible on the OsmAnd dashboard as well as in a widget on the map screen. An alarm can be added to the Android calendar as a reminder.</string>
    <string name="osmand_distance_planning_plugin_name">Distance calculator &amp; planning tool</string>
    <string name="osmand_distance_planning_plugin_description">This plugin provides a map screen widget allowing creation of paths by tapping the map, or by using or modifying existing GPX files, to plan a trip and measure the distance between points. The results can be saved as a GPX file, which can later be used for guidance.</string>
    <string name="shared_string_accessibility">Accessibility</string>
    <string name="osmand_accessibility_description">This plugin makes the device\'s accessibility features available directly in OsmAnd. It facilitates e.g. adjusting the speech rate for TTS voices, configuring directional-pad screen navigation, using a trackball for zoom control, or text-to-speech feedback, for example to auto announcing your position.</string>
    <string name="osm_settings">OSM editing</string>
    <string name="osm_editing_plugin_description">Via this plugin OsmAnd can be used to make OSM contributions like creating or modifying OSM POI objects, opening or commenting OSM Notes, and contributing recorded GPX files. OSM is a community driven, global public domain mapping project. For details please refer to https://openstreetmap.org. Active participation is appreciated, and contributions can be made directly from OsmAnd, if you specify your personal OSM credentials in the app.</string>
    <string name="osmand_development_plugin_description">This plugin displays settings for development and debugging features like to test or simulate routing, the screen rendering performance, or voice prompting. These settings are intended for developers and are not needed for the general user.</string>
    <string name="debugging_and_development">OsmAnd development</string>
    <string name="rename_failed">Renaming failed.</string>
    <string name="days_behind">days behind</string>
    <string name="back_to_map">Back to map</string>
    <string name="share_note">Share note</string>
    <string name="location_on_map">Location:\n Lat %1$s\n Lon %2$s</string>
    <string name="watch">Watch</string>
    <string name="notes">Notes</string>
    <string name="online_map">Online map</string>
    <string name="roads_only">Roads only</string>
    <string name="rendering_attr_pisteRoutes_name">Ski slopes</string>
    <string name="free">Free %1$s </string>
    <string name="device_memory">Device memory</string>
    <string name="rendering_attr_pisteGrooming_name">Piste grooming</string>
    <string name="world_ski_missing">In order to display ski maps, the special offline map needs to be downloaded</string>
    <string name="nautical_maps_missing">In order to display nautical maps, the special offline map needs to be downloaded</string>
    <string name="edit_group">Edit group</string>
    <string name="parking_place">Parking spot</string>
    <string name="remove_the_tag">REMOVE THE TAG</string>
    <string name="gps_status">GPS status</string>
    <string name="version_settings_descr">Download nightly builds.</string>
    <string name="version_settings">Builds</string>
    <string name="rendering_attr_streetLighting_name">Street lighting</string>
    <string name="proxy_pref_title">Proxy</string>
    <string name="proxy_pref_descr">Specify a proxy server.</string>
    <string name="settings_privacy">Privacy</string>
    <string name="shared_string_gpx_points">Points</string>
    <string name="navigation_over_track">Start navigation along track?</string>
    <string name="avoid_roads_msg">Trigger an alternative route by selecting roads to avoid</string>
    <string name="speak_pedestrian">Pedestrian crosswalks</string>
    <string name="rendering_attr_roadStyle_name">Road style</string>
    <string name="rendering_attr_roadStyle_description">Road style</string>
    <string name="rendering_value__name">Default</string>
    <string name="rendering_value_default_name">Default</string>
    <string name="rendering_value_germanRoadAtlas_name">German road atlas</string>
    <string name="rendering_value_highContrastRoads_name">High contrast roads</string>
    <string name="traffic_warning_railways">Railroad crossing</string>
    <string name="traffic_warning_pedestrian">Pedestrian crosswalk</string>
    <string name="show_railway_warnings">Railroad crossings</string>
    <string name="show_pedestrian_warnings">Pedestrian crosswalks</string>
    <string name="rendering_value_americanRoadAtlas_name">American road atlas</string>
    <string name="routing_attr_no_new_routing_name">No v1.9 routing rules</string>
    <string name="routing_attr_no_new_routing_description">Do not use routing rules introduced in v1.9.</string>
    <string name="dash_download_msg_none">Download offline maps?</string>
    <string name="dash_download_msg">You have downloaded %1$s maps</string>
    <string name="dash_download_new_one">Download new map</string>
    <string name="dash_download_manage">Manage</string>
    <string name="map_locale">Map language</string>
    <string name="rendering_attr_transportStops_name">Transport stops</string>
    <string name="navigate_point_zone">Zone</string>
    <string name="navigate_point_olc">Open Location Code</string>
    <string name="navigate_point_olc_info_invalid">Invalid OLC\n</string>
    <string name="navigate_point_olc_info_short">Short OLC\nPlease provide a full code</string>
    <string name="navigate_point_olc_info_area">Valid full OLC\nRepresents area: %1$s x %2$s</string>
    <string name="navigate_point_northing">Northing</string>
    <string name="navigate_point_easting">Easting</string>
    <string name="download_tab_downloads">All Downloads</string>
    <string name="download_tab_updates">Updates</string>
    <string name="download_tab_local">Local</string>
    <string name="no_internet_connection">Unable to download, please check your Internet connection.</string>
    <string name="everything_up_to_date">All files up to date</string>
    <string name="use_opengl_render">Use OpenGL rendering</string>
    <string name="use_opengl_render_descr">Use hardware accelerated OpenGL rendering (may use more battery, or not work on very old devices).</string>
    <string name="error_avoid_specific_road">No bypass found</string>
    <string name="home_button">Home</string>
    <string name="map_update">Updates available for %1$s maps</string>
    <string name="search_for">Search for</string>
    <string name="coordinates">Coordinates</string>
    <string name="rendering_attr_publicTransportMode_name">Bus, trolleybus, shuttle routes</string>
    <string name="rendering_attr_tramTrainRoutes_name">Tram and train routes</string>
    <string name="rendering_attr_subwayMode_name">Subway routes</string>
    <string name="lock_screen_request_explanation">%1$s needs this permission to turn off the screen for the power saving feature.</string>
    <string name="wake_on_voice">Turn screen on</string>
    <string name="wake_on_voice_descr">Turn on device screen (if off) when approaching a turn.</string>
    <string name="impassable_road">Avoid roads…</string>
    <string name="rendering_attr_trainLightrailRoutes_name">Train routes</string>
    <string name="rendering_attr_tramRoutes_name">Tram routes</string>
    <string name="rendering_attr_shareTaxiRoutes_name">Share taxi routes</string>
    <string name="rendering_attr_trolleybusRoutes_name">Trolleybus routes</string>
    <string name="rendering_attr_busRoutes_name">Bus routes</string>
    <string name="rendering_category_hide">Hide</string>
    <string name="rendering_category_routes">Routes</string>
    <!--string name="shared_string_details">Details</string> use rendering_category_details -->
    <string name="rendering_category_details">Details</string>
    <string name="rendering_category_transport">Transport</string>
    <string name="rendering_category_others">Other map attributes</string>
    <string name="map_widget_appearance_rem">Remaining elements</string>
    <string name="map_widget_vector_attributes">Rendering attributes</string>
    <string name="map_widget_top">Status bar</string>
    <string name="map_widget_right">Right panel</string>
    <string name="map_widget_left">Left panel</string>
    <string name="configure_map">Configure map</string>
    <string name="search_radius_proximity">Within</string>
    <string name="anonymous_user">Anonymous user</string>
    <string name="logged_as">Logged in as %1$s</string>
    <string name="speed_limit_exceed">Speed limit tolerance</string>
    <string name="speed_limit_exceed_message">Select speed limit tolerance margin, above which you will receive a voice warning.</string>
    <string name="fav_point_emoticons_message">The Favorite name has been modified to %1$s to facilitate properly saving the string with emoticons to a file.</string>
    <string name="print_route">Print route</string>
    <string name="fav_point_dublicate">Favorite point name duplicate</string>
    <string name="fav_point_dublicate_message">Specified Favorite name already in use, was changed to %1$s to avoid duplication.</string>
    <string name="text_size_descr">Set the text size on the map.</string>
    <string name="text_size">Text size</string>
    <string name="traffic_warning_speed_limit">Speed limit</string>
    <string name="traffic_warning_border_control">Border control</string>
    <string name="traffic_warning_payment">Toll booth</string>
    <string name="traffic_warning_stop">Stop sign</string>
    <string name="traffic_warning_calming">Traffic calming</string>
    <string name="traffic_warning_speed_camera">Speed camera</string>
    <string name="traffic_warning">Traffic warning</string>
    <string name="speak_favorites">Nearby Favorites</string>
    <string name="speak_poi">Nearby POI</string>
    <string name="way_alarms">Traffic warnings</string>
    <string name="background_service_is_enabled_question">OsmAnd background service still running. Stop it, too?</string>
    <string name="sleep_mode_stop_dialog">Stop GPS background mode?</string>
    <string name="stop_navigation_service">Stop</string>
    <string name="confirm_every_run">Always ask</string>
    <string name="save_global_track_interval_descr">Choose logging interval for the general track recording (enabled via the GPX logging widget on the map).</string>
    <string name="save_global_track_interval">General logging interval</string>
    <string name="background_service_int">GPS Wake-up interval</string>
    <string name="enable_sleep_mode">Enable GPS background mode</string>
    <string name="save_track_to_gpx_globally">Log track to GPX file</string>
    <string name="save_track_to_gpx_globally_headline">On demand track logging</string>
    <string name="save_track_to_gpx_globally_descr">General position logging to a GPX file can be turned on or off using the GPX logging widget on the map screen.</string>
    <string name="save_current_track_descr">Save current track as GPX file now.</string>
    <string name="save_current_track">Save current track</string>
    <string name="save_track_to_gpx">Auto-record track during navigation</string>
    <string name="save_track_to_gpx_descrp">A GPX track is automatically saved to the tracks folder during navigation.</string>
    <string name="save_track_interval_globally">Logging interval</string>
    <string name="save_track_interval">Logging interval during navigation</string>
    <string name="save_track_interval_descr">Choose logging interval for track recording during navigation.</string>
    <string name="voice_provider_descr">Select the voice guidance for navigation.</string>
    <string name="voice_provider">Voice guidance</string>
    <string name="enable_proxy_title">Enable HTTP proxy</string>
    <string name="enable_proxy_descr">Configure an HTTP proxy for all network requests.</string>
    <string name="proxy_host_title">Proxy Host</string>
    <string name="proxy_host_descr">Configure your proxy\'s hostname (e.g. 127.0.0.1).</string>
    <string name="proxy_port_title">Proxy Port</string>
    <string name="proxy_port_descr">Configure your proxy\'s port number (e.g. 8118).</string>
    <string name="monitoring_settings">Trip recording</string>
    <string name="monitoring_settings_descr">Configure how to record your trips.</string>
    <string name="int_hour">h</string>
    <string name="duration">Duration</string>
    <string name="distance">Distance</string>
    <string name="average">Average</string>
    <string name="of">%1$d of %2$d</string>
    <string name="ascent_descent">Ascent/Descent</string>
    <string name="moving_time">Moving time</string>
    <string name="max_min">Max/Min</string>
    <string name="min_max">Min/Max</string>
    <string name="index_tours">Tours</string>
    <string name="shared_string_all">All</string>
    <string name="shared_string_waypoints">Waypoints</string>
    <string name="download_additional_maps">Download missing maps %1$s (%2$d MB)?</string>
    <string name="rendering_value_browse_map_name">Browse map</string>
    <string name="rendering_value_car_name">Car</string>
    <string name="rendering_value_bicycle_name">Bicycle</string>
    <string name="rendering_value_pedestrian_name">Pedestrian</string>
    <string name="rendering_attr_coloredBuildings_name">Color-code buildings by type</string>
    <string name="continue_navigation">Continue Navigation</string>
    <string name="pause_navigation">Pause Navigation</string>
    <string name="keep_navigation_service">Keep</string>
    <string name="map_preferred_locale_descr">Preferred language for labels on the map (if unavailable, English or local names will be used).</string>
    <string name="map_preferred_locale">Preferred map language</string>
    <string name="local_map_names">Local names</string>
    <string name="lang_sw">Swahili</string>
    <string name="lang_he">Hebrew</string>
    <string name="forward">Forward</string>
    <string name="home">Dashboard</string>
    <string name="live_monitoring_m_descr">Send tracking data to a specified web service if GPX logging is enabled.</string>
    <string name="live_monitoring_m">Online tracking (GPX required)</string>
    <string name="live_monitoring_start">Start online tracking</string>
    <string name="live_monitoring_stop">Stop online tracking</string>
    <string name="gpx_monitoring_start">Start GPX logging</string>
    <string name="gpx_monitoring_stop">Stop GPX logging</string>
    <string name="gpx_start_new_segment">Start new segment</string>
    <string name="rendering_attr_hideBuildings_name">Buildings</string>
    <string name="rendering_attr_hideNonVehicleHighways_name">Non-vehicle highways</string>
    <string name="rendering_attr_hideText_name">Text</string>
    <string name="rendering_attr_hideWoodScrubs_name">Wood and scrubs</string>
    <string name="rendering_attr_buildings15zoom_name">Buildings on zoom 15</string>
    <string name="rendering_attr_moreDetailed_name">More details</string>
    <string name="rendering_attr_lessDetailed_name">Fewer details</string>
    <string name="rendering_attr_hideAccess_name">Access restrictions</string>
    <string name="rendering_attr_showAccess_name">Show access restrictions and toll</string>
    <string name="rendering_attr_showSurfaceGrade_name">Show road quality</string>
    <string name="rendering_attr_showSurfaces_name">Show road surface</string>
    <string name="rendering_attr_showCycleRoutes_name">Show cycle routes</string>
    <string name="no_index_file_to_download">Downloads not found, please check your connection to the Internet.</string>
    <string name="select_index_file_to_download">Nothing was found. If you can\'t find your region, you can make it yourself (see https://osmand.net).</string>
    <string name="none_selected_gpx">No GPX files selected. Select one by long-tapping.</string>
    <string name="local_index_select_gpx_file">Select to show</string>
    <string name="gpx_split_interval">Split interval</string>
    <string name="sort_by_distance">Sort by distance</string>
    <string name="sort_by_name">Sort by name</string>
    <string name="show_zoom_buttons_navigation_descr">Show zoom buttons during navigation.</string>
    <string name="show_zoom_buttons_navigation">Show zoom buttons</string>
    <string name="save_as_favorites_points">Save as group of Favorites</string>
    <string name="select_destination_and_intermediate_points">Select destinations</string>
    <string name="layer_amenity_label">POI overlay labels</string>
    <string name="loading_smth">Loading %1$s…</string>
    <string name="map_widget_plain_time">Current time</string>
    <string name="shared_string_waypoint">Waypoint</string>
    <string name="selected_gpx_info_show">\n\nLong-tap to view on the map</string>
    <string name="delay_navigation_start">Start turn-by-turn guidance automatically</string>
    <string name="local_index_gpx_info_show">\n\nLong-tap for options</string>
    <string name="gpx_info_subtracks">Subtracks: %1$s </string>
    <string name="gpx_info_waypoints">Waypoints: %1$s </string>
    <string name="gpx_info_distance">Distance: %1$s (%2$s points) </string>
    <string name="gpx_info_start_time">Start time: %1$tF,  %1$tT </string>
    <string name="gpx_info_end_time">End time: %1$tF,  %1$tT </string>
    <string name="gpx_info_average_speed">Average speed: %1$s </string>
    <string name="gpx_info_maximum_speed">Maximum speed: %1$s </string>
    <string name="gpx_info_avg_altitude">Average altitude: %1$s</string>
    <string name="gpx_info_diff_altitude">Altitude range: %1$s</string>
    <string name="gpx_info_asc_altitude">Descent/ascent: %1$s</string>
    <string name="gpx_timespan">Time span: %1$s</string>
    <string name="gpx_timemoving">Time moving: %1$s</string>
    <string name="gpx_selection_segment_title">Segment</string>
    <string name="gpx_selection_number_of_points"> %1$s points</string>
    <string name="gpx_selection_point">Point %1$s</string>
    <!-- string name="gpx_selection_current_track">recording</string -->
    <string name="gpx_selection_route_points">%1$s \nRoute points %2$s</string>
    <string name="gpx_selection_points">%1$s \nPoints</string>
    <string name="gpx_selection_track">%1$s \nTrack %2$s</string>
    <string name="gpx_file_is_empty">Empty GPX file</string>
    <string name="osmo_edit_color">Display color</string>
    <string name="osmo_connect_menu">Connect</string>
    <string name="int_days">days</string>
    <string name="use_points_as_intermediates">Calculate route between points</string>
    <string name="always_center_position_on_map">Display position always in center</string>
    <string name="voice_pref_title">Voice</string>
    <string name="misc_pref_title">Misc</string>
    <string name="localization_pref_title">Localization</string>
    <string name="index_item_nation_addresses">addresses nationwide</string>
    <string name="index_item_world_altitude_correction">World altitude correction</string>
    <string name="index_item_world_seamarks">World seamarks</string>
    <string name="index_item_world_bitcoin_payments">World bitcoin payments</string>
    <string name="index_item_world_basemap">World overview map</string>
    <string name="index_item_world_ski">World ski map</string>
    <string name="lang_zh">Chinese</string>
    <string name="lang_pt_br">Portuguese (Brazil)</string>
    <string name="lang_en">English</string>
    <string name="lang_en_gb">English (United Kingdom)</string>
    <string name="lang_af">Afrikaans</string>
    <string name="lang_al">Albanian</string>
    <string name="lang_ar">Arabic</string>
    <string name="lang_hy">Armenian</string>
    <string name="lang_eu">Basque</string>
    <string name="lang_be">Belarusian</string>
    <string name="lang_be_by">Belarusian (Latin)</string>
    <string name="lang_bs">Bosnian</string>
    <string name="lang_bg">Bulgarian</string>
    <string name="lang_ca">Catalan</string>
    <string name="lang_hr">Croatian</string>
    <string name="lang_cs">Czech</string>
    <string name="lang_da">Danish</string>
    <string name="lang_nl">Dutch</string>
    <string name="lang_fi">Finnish</string>
    <string name="lang_fr">French</string>
    <string name="lang_ka">Georgian</string>
    <string name="lang_de">German</string>
    <string name="lang_el">Greek</string>
    <string name="lang_iw">Hebrew</string>
    <string name="lang_hi">Hindi</string>
    <string name="lang_hu">Hungarian</string>
    <string name="lang_hu_formal">Hungarian (formal)</string>
    <string name="lang_id">Indonesian</string>
    <string name="lang_it">Italian</string>
    <string name="lang_ja">Japanese</string>
    <string name="lang_kn">Kannada</string>
    <string name="lang_ko">Korean</string>
    <string name="lang_lv">Latvian</string>
    <string name="lang_lt">Lithuanian</string>
    <string name="lang_mr">Marathi</string>
    <string name="lang_no">Norwegian Bokmål</string>
    <string name="lang_fa">Persian</string>
    <string name="lang_pl">Polish</string>
    <string name="lang_pt">Portuguese</string>
    <string name="lang_ro">Romanian</string>
    <string name="lang_ru">Russian</string>
    <string name="lang_sc">Sardinian</string>
    <string name="lang_sr">Serbian</string>
    <string name="lang_sr_latn">Serbian (Latin)</string>
    <string name="lang_zh_cn">Chinese (Simplified)</string>
    <string name="lang_zh_hk">Chinese (Hong Kong)</string>
    <string name="lang_sk">Slovak</string>
    <string name="lang_sl">Slovenian</string>
    <string name="lang_es">Spanish</string>
    <string name="lang_sv">Swedish</string>
    <string name="lang_zh_tw">Chinese (Traditional)</string>
    <string name="lang_tr">Turkish</string>
    <string name="lang_uk">Ukrainian</string>
    <string name="lang_vi">Vietnamese</string>
    <string name="lang_cy">Welsh</string>
    <string name="lang_gn_py">Guaraní</string>
    <string name="index_name_canada">North America - Canada</string>
    <string name="index_name_italy">Europe - Italy</string>
    <string name="index_name_gb">Europe - Great Britain</string>
    <string name="calculate_osmand_route_without_internet">Offline calculation of OsmAnd route segment</string>
    <string name="gpx_option_calculate_first_last_segment">Calculate OsmAnd route for first and last route segment</string>
    <string name="use_displayed_track_for_navigation">Use shown track for navigation?</string>
    <string name="keep_and_add_destination_point">Add as subsequent destination</string>
    <string name="select_gpx">Select GPX…</string>
    <string name="route_descr_select_destination">Select Destination</string>
    <string name="route_preferences">Route preferences</string>
    <string name="route_info">Route info</string>
    <string name="routing_attr_prefer_motorway_name">Prefer motorways</string>
    <string name="routing_attr_prefer_motorway_description">Prefer motorways</string>
    <string name="routing_attr_avoid_toll_name">Avoid toll roads</string>
    <string name="routing_attr_avoid_toll_description">Avoid toll roads</string>
    <string name="routing_attr_avoid_unpaved_name">Avoid unpaved roads</string>
    <string name="routing_attr_avoid_unpaved_description">Avoid unpaved roads.</string>
    <string name="routing_attr_avoid_ferries_name">Avoid ferries</string>
    <string name="routing_attr_avoid_ferries_description">Avoid ferries</string>
    <string name="routing_attr_avoid_motorway_name">Avoid motorways</string>
    <string name="routing_attr_avoid_motorway_description">Avoid motorways</string>
    <string name="routing_attr_avoid_stairs_name">Avoid stairs</string>
    <string name="routing_attr_avoid_stairs_description">Avoid stairs</string>
    <string name="routing_attr_avoid_borders_name">Avoid border crossings</string>
    <string name="routing_attr_avoid_borders_description">Avoid crossing national borders</string>
    <string name="routing_attr_weight_name">Weight limit</string>
    <string name="routing_attr_weight_description">Specify permitted vehicle weight limit on routes.</string>
    <string name="routing_attr_height_name">Height limit</string>
    <string name="routing_attr_height_description">Specify vehicle height to be permitted on routes.</string>
    <string name="android_19_location_disabled">Since Android version 4.4 (KitKat) you cannot download and update maps to the old storage folder (%s). Copy all OsmAnd files to new storage location?
        \n Note 1: Your old files will remain untouched (but can be deleted manually).
        \n Note 2: In the new storage location it will not be possible to share files between OsmAnd and OsmAnd+.</string>
    <string name="copying_osmand_one_file_descr">Copying file (%s) to the new destination…</string>
    <string name="copying_osmand_files_descr">Copying OsmAnd data files to the new destination (%s)…</string>
    <string name="copying_osmand_files">Copying OsmAnd data files…</string>
    <string name="calculate_osmand_route_gpx">Offline OsmAnd route calculation</string>
    <string name="app_mode_truck">Truck</string>
    <string name="guidance_preferences_descr">Navigation preferences</string>
    <string name="routing_preferences_descr">Routing preferences</string>
    <string name="speech_rate_descr">Specify the speech rate for TTS.</string>
    <string name="speech_rate">Speech Rate</string>
    <string name="complex_route_calculation_failed">Fast route calculation failed (%s), fallback to slow calculation.</string>
    <string name="disable_complex_routing_descr">Disable two-phase routing for car navigation.</string>
    <string name="disable_complex_routing">Disable complex routing</string>
    <string name="amenity_type_seamark">Seamark</string>
    <string name="app_modes_choose_descr">Select the profiles to be visible in the app.</string>
    <string name="app_modes_choose">App Profiles</string>
    <string name="map_widget_map_rendering">Map rendering</string>
    <string name="app_mode_hiking">Hiking</string>
    <string name="app_mode_motorcycle">Motorcycle</string>
    <string name="app_mode_boat">Boat</string>
    <string name="app_mode_aircraft">Aircraft</string>
    <string name="local_osm_changes_delete_all_confirm">You are going to delete %1$d OSM changes. Are you sure?</string>
    <string name="animate_routing_route_not_calculated">Please calculate the route first</string>
    <string name="animate_routing_route">Simulate using calculated route</string>
    <string name="animate_routing_gpx">Simulate using GPX track</string>
    <string name="route_is_too_long_v2">For long distances: Please add intermediate destinations if no route is found within 10 minutes.</string>
    <string name="auto_zoom_none">No auto zoom</string>
    <string name="auto_zoom_close">To close-up</string>
    <string name="auto_zoom_far">To mid-range</string>
    <string name="auto_zoom_farthest">To long-range</string>
    <string name="map_magnifier">Map magnifier</string>
    <string name="base_world_map">World basemap</string>
    <string name="about_version">Version:</string>
    <string name="shared_string_about">About</string>
    <string name="about_settings_descr">Version info, licenses, project members</string>
    <string name="local_index_tile_data_zooms">Zooms downloaded: %1$s</string>
    <string name="local_index_tile_data_expire">Expire (minutes): %1$s</string>
    <string name="local_index_tile_data_downloadable">Downloadable: %1$s</string>
    <string name="local_index_tile_data_maxzoom">Maximum zoom: %1$s</string>
    <string name="local_index_tile_data_minzoom">Minimum zoom: %1$s</string>
    <string name="local_index_tile_data_name">Tile data: %1$s</string>
    <string name="edit_tilesource_successfully">Tilesource %1$s was saved</string>
    <string name="edit_tilesource_elliptic_tile">Elliptic mercator</string>
    <string name="edit_tilesource_maxzoom">Maximum zoom</string>
    <string name="edit_tilesource_expiration_time">Expire (minutes)</string>
    <string name="edit_tilesource_minzoom">Minimum zoom</string>
    <string name="edit_tilesource_url_to_load">URL</string>
    <string name="edit_tilesource_choose_existing">Choose existing…</string>
    <string name="maps_define_edit">Define/Edit…</string>
    <string name="map_widget_fps_info">FPS debug info</string>
    <string name="driving_region_descr">Select the driving region: US, Europe, UK, Asia, and others.</string>
    <string name="driving_region">Driving region</string>
    <string name="driving_region_japan">Japan</string>
    <string name="driving_region_us">United States</string>
    <string name="driving_region_canada">Canada</string>
    <string name="driving_region_europe_asia">Europe, Asia, Latin America, &amp; similar</string>
    <string name="driving_region_uk">UK, India, &amp; similar</string>
    <string name="driving_region_australia">Australia</string>
    <string name="speak_title">Announce…</string>
    <string name="speak_descr">Configure to announce street names, traffic warnings (forced stops, speed bumps), speed camera warnings, speed limits.</string>
    <string name="speak_street_names">Street names (TTS)</string>
    <string name="speak_speed_limit">Speed limit</string>
    <string name="speak_cameras">Speed cameras</string>
    <string name="speak_traffic_warnings">Traffic warnings</string>
    <string name="osb_author_or_password_not_specified">Please specify OSM user and password in \'Settings\'</string>
    <string name="clear_intermediate_points">Clear intermediate destinations</string>
    <string name="keep_intermediate_points">Keep intermediate destinations</string>
    <string name="new_directions_point_dialog">You already have intermediate destinations set.</string>
    <string name="context_menu_item_directions_to">Directions to</string>
    <string name="context_menu_item_directions_from">Directions from</string>
    <string name="route_descr_map_location">Map: </string>
    <string name="route_descr_lat_lon">Lat %1$.3f, lon %2$.3f</string>
    <!-- string name="route_descr_current_location">Current position</string -->
    <string name="route_descr_destination">Destination</string>
    <string name="route_to">To:</string>
    <string name="route_via">Via:</string>
    <string name="route_from">From:</string>
    <string name="app_mode_default">Browse map</string>
    <string name="settings_preset">Default profile</string>
    <string name="settings_preset_descr">Map view and navigation settings are remembered per use profile. Set your default profile here.</string>
    <string name="destination_point">Destination %1$s</string>
    <string name="context_menu_item_destination_point">Set as destination</string>
    <string name="please_select_address">Select city or street first</string>
    <string name="search_street_in_neighborhood_cities">Search for street in neighborhood cities</string>
    <string name="intermediate_items_sort_return">Optimized order of intermediate destinations en-route to the destination.</string>
    <string name="intermediate_items_sort_by_distance">Sort door-to-door</string>
    <string name="local_osm_changes_backup_successful">OSM change file was generated %1$s</string>
    <string name="local_osm_changes_backup_failed">Could not back up OSM changes</string>
    <string name="local_osm_changes_backup">Back up as OSM change</string>
    <string name="delete_point">Delete Point</string>
    <string name="plugin_distance_point_time">time</string>
    <string name="plugin_distance_point_hdop">accuracy</string>
    <string name="plugin_distance_point_speed">speed</string>
    <string name="plugin_distance_point_ele">elevation</string>
    <string name="plugin_distance_point">Point</string>
    <string name="gpx_file_name">GPX file name</string>
    <string name="gpx_saved_sucessfully">GPX file saved to {0}</string>
    <string name="use_distance_measurement_help">* Tap to mark a point.\n
        * Long-tap the map to delete previous point.\n
        * Long-tap on a point to view and attach description.\n
        * Tap the measurement widget to see more actions.</string>
    <string name="distance_measurement_start_editing">Start editing</string>
    <string name="distance_measurement_finish_editing">Finish editing</string>
    <string name="distance_measurement_finish_subtrack">Begin a new subtrack</string>
    <string name="distance_measurement_clear_route">Clear all points</string>
    <string name="distance_measurement_load_gpx">Open existing GPX file</string>
    <string name="wait_current_task_finished">Please wait until current task is finished</string>
    <string name="use_kalman_filter_compass_descr">Reduces noise in compass readings but adds inertia.</string>
    <string name="use_kalman_filter_compass">Use Kalman filter</string>
    <string name="use_magnetic_sensor_descr">For the compass reading, use the magnetic sensor instead of the orientation sensor.</string>
    <string name="use_magnetic_sensor">Use magnetic sensor</string>
    <string name="other_location">Other</string>
    <string name="files_limit">%1$d files left</string>
    <string name="available_downloads_left">%1$d files left to download</string>
    <string name="install_paid">Full version</string>
    <string name="cancel_route">Dismiss route</string>
    <string name="cancel_navigation">Stop navigation</string>
    <string name="clear_destination">Clear destination</string>
    <string name="download_using_mobile_internet">Not connected to Wi-Fi. Use current connection to the Internet to download?</string>
    <string name="street_name">Street name</string>
    <string name="hno">House number</string>
    <string name="website">Website</string>
    <string name="phone">Phone</string>
    <string name="osmand_background_plugin_description">Shows settings for turning on background tracking and navigation by periodically waking up the GPS device (with the screen off).</string>
    <string name="contribution_activity">Install version</string>
    <string name="choose_osmand_theme_descr">Choose how the app looks.</string>
    <string name="choose_osmand_theme">App theme</string>
    <string name="accessibility_options">Accessibility options</string>
    <string name="select_address_activity">Select address</string>
    <string name="favourites_list_activity">Select Favorite</string>
    <string name="local_openstreetmap_act_title">OSM modifications</string>
    <string name="layer_hillshade">Hillshade layer</string>
    <string name="map_widget_gps_info">GPS info</string>
    <string name="access_arrival_time">Arrival time</string>
    <string name="access_intermediate_arrival_time">Intermediate arrival time</string>
    <string name="item_checked">checked</string>
    <string name="item_unchecked">unchecked</string>
    <string name="prefer_motorways">Prefer motorways</string>
    <string name="prefer_in_routing_title">Prefer…</string>
    <string name="prefer_in_routing_descr">Prefer motorways.</string>
    <string name="max_speed_none">none</string>
    <string name="index_name_openmaps">OpenMaps EU</string>
    <string name="download_wikipedia_maps">Wikipedia</string>
    <string name="download_hillshade_maps">Hillshades</string>
    <string name="local_indexes_cat_srtm">Contour lines</string>
    <string name="local_indexes_cat_av">Audio/Video data</string>
    <string name="stop_routing_confirm">Are you sure you want to stop the navigation?</string>
    <string name="clear_dest_confirm">Are you sure you want to clear your destination (and intermediate destinations)?</string>
    <string name="precise_routing_mode_descr">Calculate precise routes without glitches. Still distance-limited and slow.</string>
    <string name="precise_routing_mode">Precise routing (alpha)</string>
    <string name="recording_context_menu_show">Show</string>
    <string name="recording_photo_description">Photo %1$s %2$s</string>
    <string name="av_def_action_picture">Take a photo</string>
    <string name="recording_context_menu_precord">Take a photo</string>
    <string name="dropbox_plugin_description">The Dropbox plugin allows you to sync tracks and audio/video notes with your Dropbox account.</string>
    <string name="dropbox_plugin_name">Dropbox plugin</string>
    <string name="intermediate_points_change_order">Change order</string>
    <string name="srtm_paid_version_msg">Please consider paying for the \'Contour lines\' plugin to support further development.</string>
    <string name="av_def_action_choose">Select on request</string>
    <string name="av_def_action_video">Record video</string>
    <string name="av_def_action_audio">Record audio</string>
    <string name="av_widget_action_descr">Select default widget action.</string>
    <string name="av_widget_action">Default widget action</string>
    <string name="av_video_format_descr">Select the video output format.</string>
    <string name="av_video_format">Video output format</string>
    <string name="av_use_external_recorder_descr">Use system recorder for video.</string>
    <string name="av_use_external_recorder">Use system recorder</string>
    <string name="av_use_external_camera_descr">Use the system app for photos.</string>
    <string name="av_use_external_camera">Use camera app</string>
    <string name="av_settings_descr">Configure audio and video settings.</string>
    <string name="av_settings">Audio/video settings</string>
    <string name="recording_error">Recording failed</string>
    <string name="recording_camera_not_available">Camera not available</string>
    <string name="recording_is_recorded">Recording Audio/video. Stop by tapping the AV widget.</string>
    <string name="recording_playing">An audio from the specified recording is being played.\n%1$s</string>
    <string name="recording_open_external_player">Open external player</string>
    <string name="recording_delete_confirm">Delete this item?</string>
    <string name="recording_unavailable">unavailable</string>
    <string name="recording_context_menu_arecord">Take an audio note</string>
    <string name="recording_context_menu_vrecord">Take a video note</string>
    <string name="layer_recordings">Recording layer</string>
    <string name="recording_can_not_be_played">Recording can not be played</string>
    <string name="recording_context_menu_delete">Delete recording</string>
    <string name="recording_context_menu_play">Play</string>
    <string name="recording_description">Recording %1$s %3$s %2$s</string>
    <string name="recording_default_name">Recording</string>
    <string name="map_widget_av_notes">Audio/video notes</string>
    <string name="map_widget_distancemeasurement">Distance measurement</string>
    <string name="audionotes_location_not_defined">Location to associate with the note is not defined yet. \"Use location…\" to assign a note to the location specified.</string>
    <string name="map_widget_audionotes">Audio notes</string>
    <string name="index_srtm_parts">parts</string>
    <string name="index_srtm_ele">Contour lines</string>
    <string name="download_select_map_types">Other maps</string>
    <string name="download_roads_only_item">Roads only</string>
    <string name="download_srtm_maps">Contour lines</string>
    <string name="download_regular_maps">Standard map</string>
    <string name="download_roads_only_maps">Roads-only map</string>
    <string name="rendering_attr_alpineHiking_name">Alpine hiking scale (SAC)</string>
    <string name="rendering_attr_alpineHiking_description">Render paths according to the SAC scale.</string>
    <string name="rendering_attr_hikingRoutesOSMC_name">Hiking symbol overlay</string>
    <string name="rendering_attr_hikingRoutesOSMC_description">Render paths according to OSMC traces.</string>
    <string name="rendering_attr_noAdminboundaries_name">Boundaries</string>
    <string name="rendering_attr_noAdminboundaries_description">Suppress display of regional boundaries (admin levels 5–9).</string>
    <string name="map_widget_max_speed">Speed limit</string>
    <string name="monitoring_control_start">GPX</string>
    <string name="no_buildings_found">No buildings found.</string>
    <string name="incremental_search_city">Search city incrementally</string>
    <string name="search_villages_and_postcodes">Search more villages/postcode</string>
    <string name="rendering_attr_showRoadMaps_description">Select when to display roads-only maps:</string>
    <string name="rendering_attr_showRoadMaps_name">Roads-only maps</string>
    <string name="safe_mode_description">Run the app in safe mode (using slower Android instead of native code).</string>
    <string name="safe_mode">Safe mode</string>
    <string name="native_library_not_running">The app is running in safe mode (turn it off in \'Settings\').</string>
    <string name="close_changeset">Close changeset</string>
    <string name="zxing_barcode_scanner_not_found">ZXing Barcode Scanner app not installed. Search in Google Play?</string>
    <string name="rendering_attr_roadColors_description">Select a road color scheme:</string>
    <string name="rendering_attr_roadColors_name">Road color scheme</string>
    <string name="map_widget_show_destination_arrow">Show destination direction</string>
    <string name="enable_plugin_monitoring_services">Enable the \"Trip recording\" plugin to use position logging services (GPX logging, online tracking)</string>
    <string name="non_optimal_route_calculation">Calculate possibly non-optimal route over long distances</string>
    <string name="gps_not_available">Please enable GPS in the settings</string>
    <string name="map_widget_monitoring_services">Logging services</string>
    <string name="no_route">No route</string>
    <string name="delete_target_point">Remove destination</string>
    <string name="target_point">Destination %1$s</string>
    <string name="intermediate_point">Intermediate destination %1$s</string>
    <string name="context_menu_item_last_intermediate_point">Add as last intermediate destination</string>
    <string name="context_menu_item_first_intermediate_point">Add as first intermediate destination</string>
    <string name="add_as_last_destination_point">Add as last intermediate destination</string>
    <string name="add_as_first_destination_point">Add as first intermediate destination</string>
    <string name="replace_destination_point">Replace the destination</string>
    <string name="new_destination_point_dialog">You have already set a destination:</string>
    <string name="shared_string_target_points">Destinations</string>
    <string name="intermediate_point_too_far">Intermediate destination %1$s is too far from the nearest road.</string>
    <string name="arrived_at_intermediate_point">Intermediate destination reached</string>
    <string name="context_menu_item_intermediate_point">Add as intermediate destination</string>
    <string name="map_widget_intermediate_distance">Intermediate destination</string>
    <string name="map_widget_intermediate_time">Intermediate time</string>
    <string name="ending_point_too_far">Ending point too far from nearest road.</string>
    <string name="add_tag">Add Tag</string>
    <string name="btn_advanced_mode">Advanced Mode…</string>
    <string name="poi_filter_parking">Parking</string>
    <string name="poi_filter_emergency">Emergency</string>
    <string name="poi_filter_public_transport">Public transport</string>
    <string name="poi_filter_entertainment">Entertainment</string>
    <string name="poi_filter_accomodation">Accommodation</string>
    <string name="poi_filter_restaurants">Restaurants</string>
    <string name="poi_filter_sightseeing">Sightseeing</string>
    <string name="poi_filter_car_aid">Car aid</string>
    <string name="poi_filter_food_shop">Food shop</string>
    <string name="poi_filter_for_tourists">For tourists</string>
    <string name="poi_filter_fuel">Fuel</string>
    <string name="show_warnings_title">Show alerts…</string>
    <string name="show_warnings_descr">Configure traffic warnings (speed limits, forced stops, speed bumps, tunnels), speed camera warnings, and lane info.</string>
    <string name="use_compass_navigation_descr">Use the compass when no heading is detected otherwise.</string>
    <string name="use_compass_navigation">Use compass</string>
    <string name="avoid_motorway">Avoid motorways</string>
    <string name="auto_zoom_map_descr">Zoom level according to your speed (while map is synchronized with current position).</string>
    <string name="auto_zoom_map">Auto zoom map</string>
    <string name="snap_to_road_descr">Snap position to roads during navigation.</string>
    <string name="snap_to_road">Snap to road</string>
    <string name="interrupt_music_descr">Voice prompts pause, not just subdue, music playback.</string>
    <string name="interrupt_music">Pause music</string>
    <string name="osmand_play_title_30_chars">OsmAnd Maps &amp; Navigation</string>
    <string name="osmand_short_description_80_chars">Global Mobile Map Viewing &amp; Navigation for Offline and Online OSM Maps</string>
    <string name="osmand_long_description_1000_chars">
		OsmAnd (OSM Automated Navigation Directions)\n\n

		OsmAnd is an open source software navigation app with access to a wide variety of global OpenStreetMap (OSM) data. All map data (vector or tile maps) can be stored on the phone memory card for offline usage. Offline and online routing functionality is also offered, including turn-by-turn voice guidance.\n\n

		Some of the core features:\n
		- Complete offline functionality (store downloaded vector or tile maps in the device storage)\n
		- Compact offline vector maps for the whole world available\n
		- Download of country or region maps directly from the app\n
		- Overlay of several map layers possible, like GPX or navigation tracks, Points of Interest, Favorites, contour lines, public transport stops, additional maps with customizable transparency\n
		- Offline search for addresses and places (POIs)\n
		- Offline routing for medium-range distances\n
		- Car, bicycle, and pedestrian modes with optional:\n
		-  Automated day/night view switching\n
		-  Speed-dependent map zooming\n
		-  Map alignment according to compass or direction of motion\n
		-  Lane guidance, speed limit display, recorded and TTS voices\n\n

		Limitations of this free version of OsmAnd:\n
		- Number of map downloads limited\n
		- No offline access to Wikipedia POIs\n\n

		OsmAnd is actively being developed and our project and its continued progress relies on financial contributions for development and testing of new functionality. Please consider buying OsmAnd+, or funding specific new features or making a general donation on https://osmand.net.
	</string>
    <string name="osmand_extended_description_part1">
    OsmAnd (OSM Automated Navigation Directions) is a map and navigation app with access to the free, worldwide, and high-quality OpenStreetMap (OSM) data.\n\n

    Enjoy voice and optical navigator, viewing POIs (points of interest), creating and managing GPX tracks, using contour lines visualization and altitude info (through plugin), a choice between driving, cycling, pedestrian modes, OSM editing and much more.
    </string>
    <string name="osmand_extended_description_part2">
        GPS navigation\n
        • Choose between offline (no roaming charges when you are abroad) or online (faster) mode\n
        • Turn-by-turn voice guidance leads you along the way (recorded and synthesized voices)\n
        • The route gets rebuilt whenever you deviate from it\n
        • Lane guidance, street names, and estimated time of arrival will help along the way\n
        • To make your trip safer, day/night mode switches automatically\n
        • Show speed limits, and get reminders if you exceed it\n
        • Map zoom adjusts to your speed\n
        • Search for destinations by address, type (e.g: Parking, restaurant, hotel, gas station, museum), or geographical coordinates\n
        • Supports intermediate points on your itinerary\n
        • Record your own or upload a GPX track and follow it\n
    </string>
    <string name="osmand_extended_description_part3">
        Map\n
        • Displays POIs (point of interests) around you\n
        • Adjusts the map to your direction of motion (or compass)\n
        • Shows your location and the direction you are looking in\n
        • Share your location so that your friends can find you\n
        • Keeps your most important places in \'Favorites\'\n
        • Allows you to choose how to display names on the map: In English, local, or phonetic spelling\n
        • Displays specialized online tiles, satellite view (from Bing), different overlays like touring/navigation GPX tracks and additional layers with customizable transparency\n
    </string>
    <string name="osmand_extended_description_part4">
        Skiing\n
        OsmAnd ski maps plugin enables you to see ski tracks with level of complexity and some additional info, like location of lifts and other facilities.
    </string>
    <string name="osmand_extended_description_part5">
        Cycling\n
        • Find cycle paths on the map\n
        • GPS navigation in cycling mode builds your route using cycle paths\n
        • See your speed and altitude\n
        • GPX recording option enables you to record your trip and share it\n
        • Via an additional plugin you can enable contour lines and hillshading
    </string>
    <string name="osmand_extended_description_part6">
        Walking, hiking, city tour\n
        • The map shows you walking and hiking paths\n
        • Wikipedia in your preferred language can tell you a lot during a city tour\n
        • Public transport stops (bus, tram, train),  including line names, help to navigate in a new city\n
        • GPS navigation in pedestrian mode builds your route using walking paths\n
        • Upload and follow a GPX route or record and share your own\n
    </string>
    <string name="osmand_extended_description_part7">
        Contribute to OSM\n
        • Report data bugs\n
        • Upload GPX tracks to OSM directly from the app\n
        • Add POIs and directly upload them to OSM (or later if offline)\n
    </string>
    <string name="osmand_extended_description_part8">
        OsmAnd is actively developed open source software. Everyone can contribute to the app by reporting bugs, improving translations or coding new features. Additionally the project relies on financial contributions to fund coding and testing of new functionalities.\n
        Approximate map coverage and quality:\n
        • Western Europe: ****\n
        • Eastern Europe: ***\n
        • Russia: ***\n
        • North America: ***\n
        • South America: **\n
        • Asia: **\n
        • Japan &amp; Korea: ***\n
        • Middle East: **\n
        • Africa: **\n
        • Antarctica: *\n
        Most countries around the globe are available for download!\n
        Get a reliable navigator in your country - be it France, Germany, Mexico, UK, Spain, Netherlands, USA, Russia, Brazil or any other.
    </string>
    <string name="osmand_plus_play_title_30_chars">OsmAnd+ Maps &amp; Navigation</string>
    <string name="osmand_plus_short_description_80_chars">Global Mobile Map Viewing &amp; Navigation for Offline and Online OSM Maps</string>
    <string name="osmand_plus_long_description_1000_chars">
		OsmAnd+ (OSM Automated Navigation Directions)\n\n

		OsmAnd+ is an open source software navigation app with access to a wide variety of global OpenStreetMap (OSM) data. All map data (vector or tile maps) can be stored on the phone memory card for offline use. Offline and online routing functionality is also offered, including turn-by-turn voice guidance.\n\n

		OsmAnd+ is the paid app version, by buying it you support the project, fund the development of new features, and receive the latest updates.\n\n

		Some of the core features:\n
		- Complete offline functionality (store downloaded vector or tile maps in the device storage)\n
		- Compact offline vector maps for the whole world available\n
		- Unlimited downloading of country or region maps directly from the app\n
		- Offline Wikipedia feature (download Wikipedia POIs), great for sightseeing\n
		- Overlay of several map layers possible, like GPX or navigation tracks, Points of Interest, Favorites, contour lines, public transport stops, additional maps with customizable transparency\n\n
		- Offline search for addresses and places (POIs)\n
		- Offline routing for medium-range distances\n
		- Car, bicycle, and pedestrian modes with optional:\n
		-  Automated day/night view switching\n
		-  Speed-dependent map zooming\n
		-  Map alignment according to compass or direction of motion\n
		-  Lane guidance, speed limit display, recorded and TTS voices\n
	</string>
    <string name="osmand_plus_extended_description_part1">
        OsmAnd+ (OSM Automated Navigation Directions) is a map and navigation app with access to the free, worldwide, and high-quality OpenStreetMap (OSM) data.\n
        Enjoy voice and optical navigation, viewing POIs (points of interest), creating and managing GPX tracks, using contour lines visualization and altitude info, a choice between driving, cycling, pedestrian modes, OSM editing and much more.\n\n

        OsmAnd+ is the paid app version. By buying it, you support the project, fund the development of new features, and receive the latest updates.\n\n

        Some of the main features:
    </string>
    <string name="osmand_plus_extended_description_part2">
        Navigation\n
        • Works online (fast) or offline (no roaming charges when you are abroad)\n
        • Turn-by-turn voice guidance (recorded and synthesized voices)\n
        • Optional lane guidance, street name display, and estimated time of arrival\n
        • Supports intermediate points on your itinerary\n
        • Automatic re-routing whenever you deviate from the route\n
        • Search for places by address, by type (e.g: Restaurant, hotel, gas station, museum), or by geographical coordinates\n
    </string>
    <string name="osmand_plus_extended_description_part3">
        Map Viewing\n
        • Display your position and orientation\n
        • Optionally align the picture according to compass or your direction of motion\n
        • Save your most important places as Favorites\n
        • Display POIs (point of interests) around you\n
        • Display specialized online tiles, satellite view (from Bing), different overlays like touring/navigation GPX tracks and additional layers with customizable transparency\n
        • Optionally display place names in English, local, or phonetic spelling\n
    </string>
    <string name="osmand_plus_extended_description_part4">
        Use OSM and Wikipedia Data\n
        • High-quality info from the best collaborative projects of the world\n
        • OSM data available per country or region\n
        • Wikipedia POIs, great for sightseeing\n
        • Unlimited free downloads, directly from the app\n
        • Compact offline vector maps updated at least once a month\n\n

        • Selection between complete region data and just road network (Example: All of Japan is 700 MB or 200 MB for the road network part thereof)
    </string>
    <string name="osmand_plus_extended_description_part5">
        Safety Features\n
        • Optional automated day/night view switching\n
        • Optional speed limit display, with reminder if you exceed it\n
        • Optional speed-dependent zooming\n
        • Share your location so that your friends can find you\n
    </string>
    <string name="osmand_plus_extended_description_part6">
        Bicycle and Pedestrian Features\n
        • Viewing foot, hiking, and bike paths, great for outdoor activities\n
        • Special routing and display modes for bike and pedestrian\n
        • Optional public transport stops (bus, tram, train) including line names\n
        • Optional trip recording to local GPX file or online service\n
        • Optional speed and altitude display\n
        • Display of contour lines and hillshading (via additional plugin)
    </string>
    <string name="osmand_plus_extended_description_part7">
        Contribute directly to OSM\n
        • Report data bugs\n
        • Upload GPX tracks to OSM directly from the app\n
        • Add POIs and directly upload them to OSM (or later if offline)\n
        • Optional trip recording also in background mode (while device is in sleep mode)\n
        OsmAnd is actively developed open source software. Everyone can contribute to the app by reporting bugs, improving translations or coding new features. Additionally the project relies on financial contributions to fund coding and testing of new functionalities.\n
    </string>
    <string name="osmand_plus_extended_description_part8">
        Approximate map coverage and quality:\n
        • Western Europe: ****\n
        • Eastern Europe: ***\n
        • Russia: ***\n
        • North America: ***\n
        • South America: **\n
        • Asia: **\n
        • Japan &amp; Korea: ***\n
        • Middle East: **\n
        • Africa: **\n
        • Antarctica: *\n
        Most countries around the globe available as downloads\n
        From Afghanistan to Zimbabwe, from Australia to the USA. Argentina, Brazil, Canada, France, Germany, Mexico, UK, Spain, …\n
    </string>
    <string name="filterpoi_activity">Create POI filter</string>
    <string name="recalculate_route_to_your_location">Transport mode:</string>
    <string name="select_navigation_mode">Select transport mode</string>
    <string name="day_night_info_description">Sunrise: %1$s \nSunset: %2$s</string>
    <string name="day_night_info">Day/night info</string>
    <string name="map_widget_renderer">Map style</string>
    <string name="layer_map_appearance">Configure screen</string>
    <string name="show_lanes">Lanes</string>
    <string name="avoid_unpaved">Avoid unpaved roads</string>
    <string name="avoid_ferries">Avoid ferries</string>
    <string name="avoid_in_routing_title">Avoid…</string>
    <string name="avoid_in_routing_descr">Avoid e.g. toll roads, unpaved, ferries.</string>
    <string name="map_widget_fluorescent">Fluorescent routes</string>
    <string name="map_widget_show_ruler">Ruler</string>
    <string name="map_widget_view_direction">Viewing direction</string>
    <string name="map_widget_transparent">Transparent widgets</string>
    <string name="bg_service_sleep_mode_off">Run\n app in background</string>
    <string name="bg_service_sleep_mode_on">Stop\n running in background</string>
    <string name="gps_wakeup_interval">GPS wake-up interval: %s</string>
    <string name="int_continuosly">Continuous</string>
    <string name="screen_is_locked">Tap the lock icon to unlock screen </string>
    <string name="map_widget_top_text">Street name</string>
    <string name="map_widget_config">Configure screen</string>
    <string name="map_widget_back_to_loc">Where am I</string>
    <string name="map_widget_lock_screen">Lock screen</string>
    <string name="map_widget_compass">Compass</string>
    <string name="map_widget_reset">Reset to default</string>
    <string name="map_widget_parking">Parking</string>
    <string name="map_widget_monitoring">GPX logging</string>
    <string name="map_widget_speed">Speed</string>
    <string name="map_widget_distance">Destination</string>
    <string name="map_widget_altitude">Altitude</string>
    <string name="map_widget_time">Time to go</string>
    <string name="map_widget_next_turn">Next turn</string>
    <string name="map_widget_next_turn_small">Next turn (small)</string>
    <string name="map_widget_next_next_turn">Second next turn</string>
    <string name="map_widget_mini_route">Mini route map</string>
    <string name="bg_service_screen_lock">Lock screen</string>
    <string name="bg_service_screen_unlock">Unlock screen</string>
    <string name="bg_service_screen_lock_toast">The screen is locked</string>
    <string name="bg_service_interval">Set wake-up interval:</string>
    <string name="show_cameras">Speed cameras</string>
    <string name="show_traffic_warnings">Traffic warnings</string>
    <string name="avoid_toll_roads">Avoid toll roads</string>
    <string name="continue_follow_previous_route_auto">Continue following previous unfinished navigation? (%1$s seconds)</string>
    <string name="route_updated_loc_found">Awaiting position to calculate route</string>
    <string name="osmand_parking_hours">Hours</string>
    <string name="osmand_parking_minutes">Minutes</string>
    <string name="osmand_parking_position_description_add_time">The car is parked at</string>
    <string name="select_animate_speedup">Select speed of route simulation</string>
    <string name="global_app_allocated_memory_descr">Allocated memory %1$s MB (Android limit %2$s MB, Dalvik %3$s MB).</string>
    <string name="global_app_allocated_memory">Allocated memory</string>
    <string name="native_app_allocated_memory_descr">Total native memory allocated by app %1$s MB (Dalvik %2$s MB, other %3$s MB).
		Proportional memory %4$s MB (Android limit %5$s MB, Dalvik %6$s MB).</string>
    <string name="native_app_allocated_memory">Total native memory</string>
    <string name="starting_point_too_far">Starting point too far from nearest road.</string>
    <string name="shared_location">Shared location</string>
    <string name="osmand_parking_event">Pick up the car from parking</string>
    <string name="osmand_parking_warning">Warning</string>
    <string name="osmand_parking_warning_text">A notification to pick up your car has been added to your calendar. It will remain there until you will delete it manually.</string>
    <string name="osmand_parking_time_limit_title">Set parking time limit</string>
    <string name="osmand_parking_delete_confirm">Delete the parking location marker?</string>
    <string name="osmand_parking_delete">Delete a parking marker</string>
    <string name="osmand_parking_choose_type">Choose the type of parking</string>
    <string name="osmand_parking_lim_text">Time-limited</string>
    <string name="osmand_parking_no_lim_text">Time-unlimited</string>
    <string name="osmand_parking_add_event">Add a notification to the Calendar app</string>
    <string name="osmand_parking_time_limit">Time-limited parking</string>
    <string name="osmand_parking_time_no_limit">Time-unlimited parking</string>
    <string name="osmand_parking_position_description">The location of your parked vehicle. %1$s</string>
    <string name="osmand_parking_position_description_add">To pick up the vehicle at:</string>
    <string name="osmand_parking_pm">PM</string>
    <string name="osmand_parking_am">AM</string>
    <string name="osmand_parking_position_name">Parking spot</string>
    <string name="context_menu_item_add_parking_point">Mark as parking location</string>
    <string name="context_menu_item_delete_parking_point">Delete parking marker</string>
    <string name="gpxup_public">Public</string>
    <string name="gpxup_identifiable">Identifiable</string>
    <string name="gpxup_trackable">Trackable</string>
    <string name="gpxup_private">Private</string>
    <string name="asap">ASAP</string>
    <string name="share_route_as_gpx">Share route as GPX file</string>
    <string name="share_route_subject">Route shared via OsmAnd</string>
    <string name="route_roundabout">Roundabout: Take %1$d exit and go</string>
    <string name="route_kl">Keep left and go</string>
    <string name="route_kr">Keep right and go</string>
    <string name="rendering_attr_noPolygons_description">Make all areal land features on map transparent.</string>
    <string name="rendering_attr_noPolygons_name">Polygons</string>
    <string name="rendering_attr_appMode_name">Rendering mode</string>
    <string name="rendering_attr_appMode_description">Optimize map for</string>
    <!-- string name="rendering_attr_contourLines_description">Select minimum zoom level to display in map if available. Separate contour data needed.</string -->
    <string name="rendering_attr_contourLines_description">Display from zoom level (requires contour data):</string>
    <string name="rendering_attr_contourLines_name">Show contour lines</string>
    <string name="rendering_attr_hmRendered_description">Increase amount of map detail shown.</string>
    <string name="rendering_attr_hmRendered_name">Show more map detail</string>
    <string name="local_index_routing_data">Routing data</string>
    <string name="navigate_point_format">Format</string>
    <string name="poi_search_desc">POI (Point of interest) search</string>
    <string name="address_search_desc">Address search</string>
    <string name="navpoint_search_desc">Coordinates</string>
    <string name="transport_search_desc">Public transport search</string>
    <string name="favourites_search_desc">A way to search for Favorites</string>
    <string name="offline_navigation_not_available">OsmAnd offline navigation is temporarily not available.</string>
    <string name="left_side_navigation">Left-hand traffic</string>
    <string name="left_side_navigation_descr">For countries where people drive on the left side of the road.</string>
    <string name="local_index_description">Tap any existing item to see more details, long-tap to deactivate or delete. Current data on device (%1$s free):</string>
    <string name="unknown_from_location">Starting point not yet determined</string>
    <string name="unknown_location">Position not yet known</string>
    <string name="modify_transparency">Modify transparency (0 - transparent, 255 - opaque)</string>
    <string name="confirm_interrupt_download">Cancel file download?</string>
    <!-- Use ← for RTL languages -->
    <string name="first_time_msg">Thank you for using OsmAnd. Download regional data for offline use via \'Settings\' →  \'Manage map files\' to view maps, locate addresses, look up POIs, find public transport and more.</string>
    <string name="basemap_was_selected_to_download">Basemap is selected for download so that the app functions.</string>
    <string name="local_indexes_cat_tile">Online and cached tile maps</string>
    <string name="local_indexes_cat_map">Standard maps (vector)</string>
    <string name="index_settings_descr">Download and manage offline map files stored on your device.</string>
    <string name="map_online_plugin_is_not_installed">Enable the \'Online maps\' plugin to select different map sources</string>
    <string name="map_online_data">Online and tile maps</string>
    <string name="map_online_data_descr">Use online maps (download and cache tiles on memory card).</string>
    <string name="online_map_settings_descr">Configure online or cached tile map sources.</string>
    <string name="plugins_screen">Plugins</string>
    <string name="prefs_plugins_descr">Plugins activate advanced settings and additional functionality.</string>
    <string name="prefs_plugins">Plugins</string>
    <string name="vector_maps_may_display_faster_on_some_devices">Vector maps likely display faster. May not work well on some devices.</string>
    <string name="play_commands_of_currently_selected_voice">Select a voice and test by playing prompts</string>
    <string name="native_rendering">Native rendering</string>
    <string name="test_voice_prompts">Test voice prompts</string>
    <string name="switch_to_raster_map_to_see">No offline vector map present for this location. Download one in \'Settings\' (\'Manage map files\'), or switch to the \'Online maps\' plugin.</string>
    <string name="send_files_to_osm">Send GPX files to OSM?</string>
    <string name="gpx_visibility_txt">Visibility</string>
    <string name="gpx_tags_txt">Tags</string>
    <string name="shared_string_description">Description</string>
    <string name="validate_gpx_upload_name_pwd">Please specify your OSM username and password to upload GPX files.</string>
    <string name="default_buttons_support">Support</string>
    <string name="support_new_features">Support new features</string>
    <string name="support_new_features_descr">Donate to see new features implemented in the app.</string>
    <string name="show_ruler_level">Display ruler</string>
    <string name="info_button">Info</string>
    <string name="back_to_location">Return to position</string>
    <string name="accessibility_mode">Accessibility mode</string>
    <string name="accessibility_mode_descr">Turns on the features for impaired users.</string>
    <string name="accessibility_default">According to the Android system setting</string>
    <string name="backToMenu">Back to menu</string>
    <string name="zoomOut">Zoom out</string>
    <string name="zoomIn">Zoom in</string>
    <string name="zoomIs">Zoom level is</string>
    <string name="north">north</string>
    <string name="north_north_east">north-north-east</string>
    <string name="north_east">north-east</string>
    <string name="east_north_east">east-north-east</string>
    <string name="east">east</string>
    <string name="east_south_east">east-south-east</string>
    <string name="south_east">south-east</string>
    <string name="south_south_east">south-south-east</string>
    <string name="south">south</string>
    <string name="south_south_west">south-south-west</string>
    <string name="south_west">south-west</string>
    <string name="west_south_west">west-south-west</string>
    <string name="west">west</string>
    <string name="west_north_west">west-north-west</string>
    <string name="north_west">north-west</string>
    <string name="north_north_west">north-north-west</string>
    <string name="front">forward</string>
    <string name="front_right">right-forward</string>
    <string name="right">to the right</string>
    <string name="back_right">right-backward</string>
    <string name="back">backward</string>
    <string name="back_left">left-backward</string>
    <string name="left">to the left</string>
    <string name="front_left">left-forward</string>
    <string name="oclock">o\'clock</string>
    <string name="towards">toward</string>
    <string name="accuracy">Accuracy</string>
    <string name="altitude">Altitude</string>
    <string name="no_info">No info</string>
    <string name="direction_style_sidewise">Sidewise (8 sectors)</string>
    <string name="direction_style_clockwise">Clockwise (12 sectors)</string>
    <string name="settings_direction_style">Direction style</string>
    <string name="settings_direction_style_descr">Choose style to express relative directions while moving.</string>
    <string name="auto_announce_on">Start auto announcing</string>
    <string name="auto_announce_off">Stop auto announcing</string>
    <string name="i_am_here">I am here</string>
    <string name="zoom_by_trackball_descr">Change map zooming by horizontal trackball movement.</string>
    <string name="zoom_by_trackball">Use trackball for zoom control</string>
    <string name="accessibility_preferences_descr">Accessibility related preferences.</string>
    <string name="arrival_distance_factor_early">Early</string>
    <string name="arrival_distance_factor_normally">Normal</string>
    <string name="arrival_distance_factor_late">Late</string>
    <string name="arrival_distance_factor_at_last">In the last meters</string>
    <string name="arrival_distance">Arrival announcement</string>
    <string name="arrival_distance_descr">How soon do you want the arrival announcement?</string>
    <string name="rendering_out_of_memory">Not enough process memory to display selected area</string>
    <string name="use_fluorescent_overlays">Fluorescent overlays</string>
    <string name="use_fluorescent_overlays_descr">Use fluorescent colors to display tracks and routes.</string>
    <string name="offline_edition">Offline editing</string>
    <string name="offline_edition_descr">Always use offline editing.</string>
    <string name="update_poi_does_not_change_indexes">POI changes inside app do not affect downloaded map files, changes are saved as a file on your device instead.</string>
    <string name="local_openstreetmap_uploading">Uploading…</string>
    <string name="local_openstreetmap_were_uploaded">{0} POI/Notes were uploaded</string>
    <string name="local_openstreetmap_uploadall">Upload all</string>
    <string name="local_openstreetmap_upload">Upload modification to OSM</string>
    <string name="local_openstreetmap_delete">Delete modification</string>
    <string name="local_openstreetmap_descr_title">Asynchronous OSM editing:</string>
    <string name="local_openstreetmap_settings">OSM POIs/Notes saved on device</string>
    <string name="local_openstreetmap_settings_descr">Show and manage OSM POIs/Notes noted in database on device.</string>
    <string name="live_monitoring_interval_descr">Specify the online tracking interval.</string>
    <string name="live_monitoring_interval">Online tracking interval</string>
    <string name="live_monitoring_url_descr">Specify the web address with parameter syntax: lat={0}, lon={1}, timestamp={2}, hdop={3}, altitude={4}, speed={5}, bearing={6}.</string>
    <string name="live_monitoring_url">Online tracking web address</string>
    <string name="live_monitoring_max_interval_to_send">Time buffer for online tracking</string>
    <string name="live_monitoring_max_interval_to_send_desrc">Specify a time buffer to keep locations to send without connection</string>
    <string name="gpx_monitoring_disabled_warn">Log track using GPX widget or via \'Trip recording\' settings.</string>
    <string name="show_current_gpx_title">Show current track</string>
    <string name="free_version_message">You can download or update %1$s maps.</string>
    <string name="free_version_title">Free version</string>
    <string name="poi_context_menu_showdescription">Show POI description.</string>
    <string name="index_name_north_america">North America</string>
    <string name="index_name_netherlands">Europe - Netherlands</string>
    <string name="index_name_us">North America - United States</string>
    <string name="index_name_central_america">Central America</string>
    <string name="index_name_south_america">South America</string>
    <string name="index_name_europe">Europe</string>
    <string name="index_name_france">Europe - France</string>
    <string name="index_name_germany">Europe - Germany</string>
    <string name="index_name_russia">Russia</string>
    <string name="index_name_africa">Africa</string>
    <string name="index_name_asia">Asia</string>
    <string name="index_name_oceania">Australia and Oceania</string>
    <string name="index_name_other">Worldwide and topic maps</string>
    <string name="index_name_wiki">Worldwide Wikipedia POIs</string>
    <string name="index_name_voice">Voice prompts (recorded, limited features)</string>
    <string name="index_name_tts_voice">Voice prompts (TTS-synthesized, prefer)</string>
    <string name="amenity_type_osmwiki">Wikipedia (offline)</string>
    <string name="amenity_type_user_defined">User defined</string>
    <string name="fav_export_confirmation">File containing previously exported Favorites already exists. Replace it?</string>
    <string name="profile_settings">Profile Specific Settings</string>
    <string name="routing_settings">Navigation</string>
    <string name="routing_settings_descr">Specify options for navigation.</string>
    <string name="global_settings">Global Settings</string>
    <string name="index_settings">Manage map files</string>
    <string name="general_settings">General</string>
    <string name="general_settings_descr">Configure display and common settings for the app.</string>
    <string name="global_app_settings">Global app settings</string>
    <string name="user_name">Your OSM username</string>
    <string name="open_street_map_login_descr">Needed for openstreetmap.org submissions.</string>
    <string name="user_password">Your OSM password</string>
    <string name="osmand_service">Background mode</string>
    <string name="osmand_service_descr">OsmAnd runs in the background with the screen off.</string>
    <string name="download_files_not_enough_space">There is not enough free space to download %1$s MB (free: %2$s).</string>
    <string name="use_transparent_map_theme">Transparent theme</string>
    <string name="native_library_not_supported">Native library not supported on this device.</string>
    <string name="init_native_library">Initializing native library…</string>
    <string name="choose_auto_follow_route">Auto-center map view</string>
    <string name="choose_auto_follow_route_descr">Time until the map view synchronizes with the current position.</string>
    <!-- string name="auto_follow_route_never">Never (tap \'Go\' to start guidance manually)</string -->
    <string name="keep_informing_never">Only manually (tap arrow)</string>
    <string name="keep_informing_descr">Re-announce navigation instructions at regular intervals.</string>
    <string name="keep_informing">Repeat navigation instructions</string>
    <string name="auto_follow_route_navigation">Auto-center nav only</string>
    <string name="auto_follow_route_navigation_descr">Auto-center map view only while navigating.</string>
    <string name="auto_follow_location_enabled">Auto-center map view in use.</string>
    <string name="pref_vector_rendering">Vector renderer specific options</string>
    <string name="pref_overlay">Overlay / underlay</string>
    <string name="pref_raster_map">Map source settings</string>
    <string name="pref_vector_map">Vector map settings</string>
    <string name="delete_confirmation_msg">Delete %1$s?</string>
    <string name="city_type_suburb">Suburb</string>
    <string name="city_type_hamlet">Hamlet</string>
    <string name="city_type_village">Village</string>
    <string name="city_type_town">Town</string>
    <string name="city_type_city">City</string>
    <string name="animate_route_off">Stop simulation</string>
    <string name="animate_route">Start simulation</string>
    <string name="file_can_not_be_renamed">File can not be renamed.</string>
    <string name="file_with_name_already_exists">File with that name already exists.</string>
    <string name="shared_string_gpx_route">GPX route</string>
    <string name="poi_query_by_name_matches_categories">Several POI categories found matching the query:</string>
    <string name="data_to_search_poi_not_available">Local data to search POI is not present.</string>
    <string name="poi_filter_by_name">Search by name</string>
    <string name="old_poi_file_should_be_deleted">The POI data file \'%1$s\' is redundant and can be deleted.</string>
    <string name="update_poi_file_not_found">Local file to maintain POI changes not found and could not be created.</string>
    <string name="button_upgrade_osmandplus">Upgrade OsmAnd+</string>
    <string name="map_version_changed_info">Download the new version of the app to be able to use the new map files.</string>
    <string name="poi_filter_nominatim">Online Nominatim</string>
    <string name="search_position_current_location_search">Searching position…</string>
    <string name="search_position_current_location_found">My Position (found)</string>
    <string name="search_position_address">Address…</string>
    <string name="search_position_favorites">Favorites…</string>
    <string name="search_position_undefined">Undefined</string>
    <!-- string name="search_position_current_location">Current position…</string -->
    <string name="search_position_map_view">Current map center</string>
    <string name="select_search_position">Origin:</string>
    <string name="context_menu_item_search">Search nearby</string>
    <string name="route_successfully_saved_at">Route saved as \'%1$s\'.</string>
    <string name="filename_input">Filename: </string>
    <string name="file_with_name_already_exist">File with same name already exists.</string>
    <string name="local_index_upload_gpx_description">Upload GPX files to the OSM community, improving the maps.</string>
    <string name="local_index_items_uploaded">%1$d of %2$d item(s) uploaded.</string>
    <string name="local_index_mi_upload_gpx">Send to OSM</string>
    <string name="show_more_map_detail">Show more map detail</string>
    <string name="show_more_map_detail_descr">Show some vector map detail (roads etc.) at lower zoom levels already.</string>
    <string name="favourites_delete_multiple_succesful">Favorite points deleted.</string>
    <string name="favorite_delete_multiple">You are going to delete %1$d Favorites and %2$d Favorite groups. Are you sure?</string>
    <string name="favorite_home_category">Home</string>
    <string name="favorite_friends_category">Friends</string>
    <string name="favorite_places_category">Places</string>
    <string name="shared_string_others">Others</string>
    <string name="shared_string_name">Name</string>
    <string name="favourites_edit_dialog_category">Category</string>
    <string name="shared_string_no_thanks">No, thanks</string>
    <string name="basemap_missing">Download the base world map to get an overview covering the whole world at low zoom levels.</string>
    <string name="vector_data_missing">Download (\'offline\') data to use maps offline.</string>
    <string name="shared_string_release">Released</string>
    <string name="local_index_installed">Local version</string>
    <string name="local_index_items_backuped">%1$d of %2$d item(s) deactivated.</string>
    <string name="local_index_items_deleted">%1$d of %2$d item(s) deleted.</string>
    <string name="local_index_items_restored">%1$d of %2$d item(s) activated.</string>
    <string name="local_index_no_items_to_do">No items to %1$s</string>
    <string name="local_index_action_do">You are about to %1$s %2$s item(s). Continue?</string>
    <string name="local_index_descr_title">Manage map files.</string>
    <string name="local_index_mi_restore">Activate</string>
    <string name="local_index_mi_backup">Deactivate</string>
    <string name="local_index_poi_data">POI data</string>
    <string name="local_index_address_data">Address data</string>
    <string name="local_index_transport_data">Public transport data</string>
    <string name="local_index_map_data">Map data</string>
    <string name="local_indexes_cat_backup">Deactivated</string>
    <string name="local_indexes_cat_tts">Voice prompts (TTS)</string>
    <string name="local_indexes_cat_voice">Voice prompts (recorded)</string>
    <!-- string name="local_indexes_cat_gpx">GPX data</string -->
    <string name="local_indexes_cat_poi">POI data</string>
    <string name="ttsvoice">TTS voice</string>
    <string name="search_offline_clear_search">New Search</string>
    <string name="map_text_size_descr">Select the text size for names on the map.</string>
    <string name="map_text_size">Map font size</string>
    <string name="trace_rendering">Rendering debug info</string>
    <string name="trace_rendering_descr">Display the rendering performance.</string>
    <string name="installing_new_resources">Unpacking new data…</string>
    <string name="internet_connection_required_for_online_route">An online navigation service is selected but you are not connected to the Internet.</string>
    <string name="tts_language_not_supported_title">Unsupported language</string>
    <string name="tts_language_not_supported">The selected language is not supported by the installed Android TTS (text-to-speech) engine. Look for another TTS engine in the market? Otherwise the preset TTS language will be used.</string>
    <string name="tts_missing_language_data_title">Missing data</string>
    <string name="tts_missing_language_data">Go to the market to download selected language?</string>
    <string name="gpx_option_reverse_route">Reverse GPX direction</string>
    <string name="gpx_option_destination_point">Use current destination</string>
    <string name="gpx_option_from_start_point">Pass along entire track</string>
    <!-- Use ← for RTL languages -->
    <string name="switch_to_vector_map_to_see">Offline vector map present for this location. \n\t\n\tTo use activate \'Menu\' → \'Configure map\' → \'Map Source…\' → \'Offline vector maps\'.</string>
    <string name="choose_audio_stream">Voice guidance output</string>
    <string name="choose_audio_stream_descr">Select the speaker to play the voice guidance.</string>
    <string name="voice_stream_voice_call">Phone call audio (also to interrupt car BT stereos)</string>
    <string name="voice_stream_notification">Notification audio</string>
    <string name="voice_stream_music">Media/music audio</string>
    <string name="warning_tile_layer_not_downloadable">The app cannot download the map layer %1$s, reinstalling it might help.</string>
    <string name="overlay_transparency_descr">Modify the overlay transparency.</string>
    <string name="overlay_transparency">Overlay transparency</string>
    <string name="map_transparency_descr">Modify the base map transparency.</string>
    <string name="map_transparency">Base map transparency</string>
    <string name="layer_underlay">Underlay map…</string>
    <string name="map_underlay">Underlay map</string>
    <string name="map_underlay_descr">Choose the underlay map.</string>
    <string name="layer_overlay">Overlay map…</string>
    <string name="map_overlay">Overlay map</string>
    <string name="map_overlay_descr">Choose the overlay map.</string>
    <string name="tile_source_already_installed">Map already installed, \'Settings\' will be updated.</string>
    <string name="select_tile_source_to_install">Select (tile) maps to install or update.</string>
    <string name="internet_not_available">Unable to perform operation without a connection to the Internet.</string>
    <string name="install_more">Install more…</string>
    <string name="level_to_switch_vector_raster_descr">Use raster maps for anything beyond this level.</string>
    <string name="level_to_switch_vector_raster">Minimum vector zoom level</string>
    <string name="create_poi_link_to_osm_doc"><u>Online OSM</u> map classification with images.</string>
    <string name="error_doing_search">Could not perform offline search.</string>
    <string name="search_offline_geo_error">Could not parse geo intent \'%s\'.</string>
    <string name="search_osm_offline">Search by geo location</string>
    <string name="system_locale">System</string>
    <string name="preferred_locale_descr">Select display language (takes effect when OsmAnd is restarted).</string>
    <string name="preferred_locale">Display language</string>
    <string name="incomplete_locale">incomplete</string>
    <string name="unit_of_length_descr">Change what distance is measured in.</string>
    <string name="unit_of_length">Units of length</string>
    <string name="si_mi_feet">Miles/feet</string>
    <string name="si_mi_yard">Miles/yards</string>
    <string name="si_km_m">Kilometers/meters</string>
    <string name="yard">yd</string>
    <string name="foot">ft</string>
    <string name="mile_per_hour">mph</string>
    <string name="mile">mi</string>
    <string name="send_location_way_choose_title">Share location using</string>
    <string name="send_location_sms_pattern">Location: %1$s\n%2$s</string>
    <string name="send_location_email_pattern">To see location follow the web link %1$s or Android intent link %2$s</string>
    <string name="send_location">Send location</string>
    <string name="context_menu_item_share_location">Share location</string>
    <string name="add_waypoint_dialog_added">GPX Waypoint \'\'{0}\'\' added</string>
    <string name="add_waypoint_dialog_title">Add waypoint to recorded GPX track</string>
    <string name="context_menu_item_add_waypoint">Add GPX waypoint</string>
    <string name="amenity_type_administrative">Administrative</string>
    <string name="amenity_type_barrier">Barrier</string>
    <string name="amenity_type_education">Education</string>
    <string name="amenity_type_emergency">Emergency</string>
    <string name="amenity_type_entertainment">Entertainment</string>
    <string name="amenity_type_finance">Finance</string>
    <string name="amenity_type_geocache">Geocache</string>
    <string name="amenity_type_healthcare">Healthcare</string>
    <string name="amenity_type_historic">Historic</string>
    <string name="amenity_type_landuse">Landuse</string>
    <string name="amenity_type_leisure">Leisure</string>
    <string name="amenity_type_man_made">Man made</string>
    <string name="amenity_type_military">Military</string>
    <string name="amenity_type_natural">Natural</string>
    <string name="amenity_type_office">Office</string>
    <string name="amenity_type_other">Other</string>
    <string name="amenity_type_shop">Shop</string>
    <string name="amenity_type_sport">Sport</string>
    <string name="amenity_type_sustenance">Sustenance</string>
    <string name="amenity_type_tourism">Tourism</string>
    <string name="amenity_type_transportation">Transport</string>
    <string name="indexing_address">Indexing address…</string>
    <string name="indexing_map">Indexing map…</string>
    <string name="indexing_poi">Indexing POI…</string>
    <string name="indexing_transport">Indexing transport…</string>
    <string name="km">km</string>
    <string name="km_h">km/h</string>
    <string name="m">m</string>
    <string name="old_map_index_is_not_supported">Deprecated map data format \'\'{0}\'\', not supported</string>
    <string name="poi_filter_closest_poi">Nearest POIs</string>
    <string name="poi_filter_custom_filter">Custom filter</string>
    <string name="poi_filter_namefinder">Online NameFinder</string>
    <string name="reading_cached_tiles">Reading cached tiles…</string>
    <string name="version_index_is_big_for_memory">The index \'\'{0}\'\' did not fit into memory</string>
    <string name="version_index_is_not_supported">The version of index \'\'{0}\'\' is not supported</string>
    <string name="osmand_routing_experimental">OsmAnd offline navigation is an experimental feature and it does not work for longer distances than about 20 km.\n\nNavigation temporarily switched to online CloudMade service.</string>
    <string name="specified_dir_doesnt_exist">Can not find the specified folder.</string>
    <string name="osmand_net_previously_installed">All offline data in the old installed app will be supported by the new one, but Favorite points must be exported from the old app and then imported in the new one.</string>
    <string name="build_installed">Build {0} was installed ({1}).</string>
    <string name="downloading_build">Downloading build…</string>
    <string name="install_selected_build">Install OsmAnd - {0} of {1} {2} MB ?</string>
    <string name="loading_builds_failed">Retrieving the list of OsmAnd builds failed</string>
    <string name="loading_builds">Loading OsmAnd builds…</string>
    <string name="select_build_to_install">Select an OsmAnd build to install</string>
    <string name="gps_status_app_not_found">GPS status app not installed. Search in market?</string>
    <!-- Use ← for RTL languages -->
    <string name="voice_is_not_available_msg">No voice guidance available, please go to \'Settings\' → \'Navigation settings\' → \'Voice guidance\' and select or download a voice prompt package.</string>
    <string name="voice_is_not_available_title">No voice guidance selected</string>
    <string name="daynight_mode_day">Day</string>
    <string name="daynight_mode_night">Night</string>
    <string name="daynight_mode_auto">Sunrise/sunset</string>
    <string name="daynight_mode_sensor">Light sensor</string>
    <string name="daynight_descr">Select rationale for switching between night and day mode.</string>
    <string name="daynight">Day/night mode</string>
    <string name="download_files_question">Download {0} file(s) ({1} MB)?</string>
    <string name="items_were_selected">{0} item(s) selected</string>
    <string name="filter_existing_indexes">Downloaded</string>
    <string name="fast_route_mode">Fastest route</string>
    <string name="fast_route_mode_descr">Enable to calculate fastest route or disable for fuel-saving route.</string>
    <string name="tiles_to_download_estimated_size">At zoom {0} download {1} tiles ({2} MB)</string>
    <string name="shared_string_download_map">Download map</string>
    <string name="select_max_zoom_preload_area">Select maximum zoom to preload</string>
    <string name="maps_could_not_be_downloaded">This map could not be downloaded</string>
    <string name="continuous_rendering">Continuous rendering</string>
    <string name="continuous_rendering_descr">Display continuous rendering instead of image-at-once.</string>
    <string name="rendering_exception">Could not draw selected area</string>
    <string name="show_point_options">Use location…</string>
    <string name="renderer_load_sucess">Renderer loaded</string>
    <string name="renderer_load_exception">Could not load renderer</string>
    <string name="renderers">Vector renderer</string>
    <string name="renderers_descr">Choose the rendering appearance.</string>
    <string name="poi_context_menu_website">Show POI website</string>
    <string name="poi_context_menu_call">Show POI phone</string>
    <string name="download_type_to_filter">type to filter</string>
    <string name="use_high_res_maps">High resolution display</string>
    <string name="use_high_res_maps_descr">Do not stretch (and blur) map tiles on high density displays.</string>
    <string name="context_menu_item_search_transport">Search public transport</string>
    <string name="transport_searching_transport">Transport results (no destination):</string>
    <string name="transport_searching_route">Transport results ({0} to destination):</string>
    <string name="transport_search_again">Reset transport search</string>
    <string name="voice">Recorded voice</string>
    <string name="voices">Voice prompts</string>
    <string name="no_vector_map_loaded">Vector maps were not loaded</string>
    <!-- string name="map_route_by_gpx">Navigate using GPX</string-->
    <string name="gpx_files_not_found">No GPX files found in the tracks folder</string>
    <string name="layer_gpx_layer">GPX files…</string>
    <string name="error_reading_gpx">Could not read GPX data</string>
    <string name="vector_data">Offline vector maps</string>
    <string name="transport_context_menu">Search transport at stop</string>
    <string name="poi_context_menu_modify">Modify POI</string>
    <string name="poi_context_menu_delete">Delete POI</string>
    <string name="rotate_map_compass_opt">Compass direction</string>
    <string name="rotate_map_bearing_opt">Movement direction</string>
    <string name="rotate_map_none_opt">No rotation (north always upwards)</string>
    <string name="rotate_map_to_bearing_descr">Select map screen alignment.</string>
    <string name="rotate_map_to_bearing">Map orientation</string>
    <string name="show_route">Route details</string>
    <string name="fav_imported_sucessfully">Favorites imported</string>
    <string name="import_file_favourites">Save data as GPX file or import waypoints to \'Favorites\'?</string>
    <string name="fav_file_to_load_not_found">GPX file containing Favorites not found at {0}</string>
    <string name="fav_saved_sucessfully">Favorites saved to {0}</string>
    <string name="no_fav_to_save">No Favorite points to save</string>
    <string name="share_fav_subject">Favorites shared via OsmAnd</string>
    <string name="error_occurred_loading_gpx">Could not load GPX</string>
    <string name="send_report">Send report</string>
    <string name="none_region_found">Could not find any downloaded maps on memory card.</string>
    <string name="poi_namefinder_query_empty">Type to find a POI</string>
    <string name="any_poi">Any</string>
    <string name="thanks_yandex_traffic">Thanks to Yandex for traffic info.</string>
    <string name="layer_yandex_traffic">Yandex traffic</string>
    <string name="layer_route">Route</string>
    <string name="layer_osm_bugs">OSM Notes (online)</string>
    <string name="layer_poi">POI overlay…</string>
    <string name="layer_map">Map source…</string>
    <string name="menu_layers">Map layers</string>
    <string name="context_menu_item_search_poi">Search POI</string>
    <string name="use_trackball_descr">Use a trackball device to move the map.</string>
    <string name="use_trackball">Use trackball</string>
    <string name="background_service_wait_int_descr">Sets highest waiting time allowed for each background position fix.</string>
    <string name="background_service_wait_int">Maximum wait for fix</string>
    <string name="where_am_i">Where am I?</string>
    <string name="process_navigation_service">OsmAnd navigation service</string>
    <string name="network_provider">Network</string>
    <string name="gps_provider">GPS</string>
    <string name="int_seconds">seconds</string>
    <string name="int_min">min.</string>
    <string name="background_service_int_descr">Set wake-up interval used by the background service.</string>
    <string name="background_service_provider_descr">Select location method used by the background service.</string>
    <string name="background_service_provider">Location provider</string>
    <string name="background_router_service_descr">Tracks your position while the screen is off.</string>
    <string name="background_router_service">Run OsmAnd in background</string>
    <string name="off_router_service_no_gps_available">The background navigation service requires a location provider to be turned on.</string>
    <string name="hide_poi_filter">Hide filter</string>
    <string name="show_poi_filter">Show filter</string>
    <string name="search_poi_filter">Filter</string>
    <string name="menu_mute_off">Sound is on</string>
    <string name="menu_mute_on">Sound is off</string>
    <string name="voice_data_initializing">Initializing voice data…</string>
    <string name="voice_data_not_supported">Unsupported version of voice data</string>
    <string name="voice_data_corrupted">Specified voice data is corrupted</string>
    <string name="voice_data_unavailable">Selected voice data is not available</string>
    <string name="sd_unmounted">Memory card not accessible.\nYou won\'t be able to see maps or find things.</string>
    <string name="sd_mounted_ro">Memory card read-only.\nIt is now only possible to see the preloaded map, not download new areas.</string>
    <string name="unzipping_file">Unzipping file…</string>
    <string name="route_tr">Turn right and go</string>
    <string name="route_tshr">Turn sharply right and go</string>
    <string name="route_tslr">Turn slightly right and go</string>
    <string name="route_tl">Turn left and go</string>
    <string name="route_tshl">Turn sharply left and go</string>
    <string name="route_tsll">Turn slightly left and go</string>
    <string name="route_tu">Make U-turn and go</string>
    <string name="route_head">Head</string>
    <string name="first_time_continue">Later</string>
    <string name="first_time_download">Download regions</string>
    <string name="search_poi_location">Awaiting signal…</string>
    <string name="search_near_map">Search near current map center</string>
    <string name="search_nearby">Search nearby</string>
    <string name="map_orientation_default">Same as device</string>
    <string name="map_orientation_portrait">Portrait</string>
    <string name="map_orientation_landscape">Landscape</string>
    <string name="map_screen_orientation">Screen orientation</string>
    <string name="map_screen_orientation_descr">Portrait, landscape, or device.</string>
    <string name="opening_hours_not_supported">Opening hours format can not be changed</string>
    <string name="add_new_rule">Add new rule</string>
    <string name="transport_Routes">Routes</string>
    <string name="transport_Stop">Stop</string>
    <string name="transport_stops">stops</string>
    <string name="transport_search_after">Subsequent itinerary</string>
    <string name="transport_search_before">Prior itinerary</string>
    <string name="transport_finish_search">Finish search</string>
    <string name="transport_stop_to_go_out">Choose stop to get off</string>
    <string name="transport_to_go_after">prior distance</string>
    <string name="transport_to_go_before">subsequent distance</string>
    <string name="transport_stops_to_pass">stops to pass</string>
    <string name="transport_route_distance">Itinerary distance</string>
    <string name="transport">Transport</string>
    <string name="show_transport_over_map_description">Show public transport stops on the map.</string>
    <string name="show_transport_over_map">Show transport stops</string>
    <string name="hello">OsmAnd navigation app</string>
    <string name="update_poi_success">POI data was updated ({0} were loaded)</string>
    <string name="update_poi_error_local">Could not update local POI list</string>
    <string name="update_poi_error_loading">Could not load data from server</string>
    <string name="update_poi_no_offline_poi_index">No offline POI data available for this area</string>
    <string name="update_poi_is_not_available_for_zoom">Zooming in lets you update POIs</string>
    <string name="context_menu_item_update_poi">Update POI</string>
    <string name="context_menu_item_update_map_confirm">Update local data from the Internet?</string>
    <string name="search_history_city">City: {0}</string>
    <string name="search_history_street">Street: {0}, {1}</string>
    <string name="search_history_int_streets">Intersection: {0} x {1} in {2}</string>
    <string name="search_history_building">Building: {0}, {1}, {2}</string>
    <string name="favorite">Favorite</string>
    <string name="uploading_data">Uploading data…</string>
    <string name="uploading">Uploading…</string>
    <string name="search_nothing_found">Nothing found</string>
    <string name="searching">Searching…</string>
    <string name="searching_address">Searching address…</string>
    <string name="search_osm_nominatim">Online search using OSM Nominatim</string>
    <string name="hint_search_online">Online search: House number, street, city</string>
    <string name="search_offline_address">Offline search</string>
    <string name="search_online_address">Online search</string>
    <string name="max_level_download_tile">Max. online zoom</string>
    <string name="max_level_download_tile_descr">Do not browse online map tiles for zoom levels beyond this.</string>
    <string name="route_general_information">Total distance %1$s, traveling time %2$d h %3$d min.</string>
    <string name="router_service_descr">Select an online or offline navigation service.</string>
    <string name="router_service">Navigation service</string>
    <string name="sd_dir_not_accessible">The data storage folder on the memory card is not accessible!</string>
    <string name="download_question">Download {0} - {1} ?</string>
    <string name="download_question_exist">Offline data for {0} already exists ({1}). Update it ({2})?</string>
    <string name="address">Address</string>
    <string name="downloading_list_indexes">Downloading list of available regions…</string>
    <string name="list_index_files_was_not_loaded">Could not fetch list of regions from https://osmand.net.</string>
    <string name="fav_points_edited">Favorite point was edited</string>
    <string name="fav_points_not_exist">No Favorite points exist</string>
    <string name="update_existing">Replace</string>
    <string name="only_show">Display route</string>
    <string name="follow">Start guidance</string>
    <string name="mark_final_location_first">Please select destination first</string>
    <string name="get_directions">Directions</string>
    <string name="opening_hours">Opening hours</string>
    <string name="opening_changeset">Opening changeset…</string>
    <string name="closing_changeset">Closing changeset…</string>
    <string name="commiting_node">Committing node…</string>
    <string name="loading_poi_obj">Loading POI…</string>
    <string name="auth_failed">Authorization failed</string>
    <string name="failed_op">failed</string>
    <string name="converting_names">Converting local/English names…</string>
    <string name="loading_streets_buildings">Loading streets/buildings…</string>
    <string name="loading_postcodes">Loading postcodes…</string>
    <string name="loading_streets">Loading streets…</string>
    <string name="loading_cities">Loading cities…</string>
    <string name="poi">POI</string>
    <string name="error_occurred_saving_gpx">Could not save GPX file</string>
    <string name="error_calculating_route">Could not calculate route</string>
    <string name="error_calculating_route_occured">Could not calculate route</string>
    <string name="empty_route_calculated">Calculated route is empty</string>
    <string name="new_route_calculated_dist">New route calculated, distance</string>
    <string name="arrived_at_destination">You have arrived at your destination</string>
    <string name="invalid_locations">Invalid coordinates</string>
    <string name="go_back_to_osmand">Go back to OsmAnd map</string>
    <string name="loading_data">Loading data…</string>
    <string name="reading_indexes">Reading local data…</string>
    <string name="previous_run_crashed">Last OsmAnd run crashed. Log file is at {0}. Please report the issue and attach the log file.</string>
    <string name="saving_gpx_tracks">Saving GPX file…</string>
    <string name="finished_task">Finished</string>
    <string name="use_online_routing_descr">Use the Internet to calculate a route.</string>
    <string name="use_online_routing">Use online navigation</string>
    <string name="osm_settings_descr">Specify OpenStreetMap.org (OSM) settings needed for OSM submissions.</string>
    <string name="data_settings_descr">Specify language, download/reload data.</string>
    <string name="data_settings">Data</string>
    <string name="additional_settings">Additional settings</string>
    <string name="update_tile">Update map</string>
    <string name="reload_tile">Reload tile</string>
    <string name="mark_point">Target</string>
    <string name="use_english_names_descr">Select between local and English names.</string>
    <string name="use_english_names">Use English names on maps</string>
    <string name="app_settings">App settings</string>
    <string name="search_address">Search address</string>
    <string name="choose_building">Choose building</string>
    <string name="choose_street">Choose street</string>
    <string name="choose_city">Choose city or postcode</string>
    <string name="ChooseCountry">Choose country</string>
    <string name="show_view_angle">Display viewing direction</string>
    <string name="map_view_3d_descr">Enable 3D view of the map.</string>
    <string name="map_view_3d">Map View 3D</string>
    <string name="show_poi_over_map_description">Show the last selected POI overlay on the map.</string>
    <string name="show_poi_over_map">Show POI overlay</string>
    <string name="map_tile_source_descr">Choose the source of online or cached map tiles.</string>
    <string name="map_tile_source">Tile map source</string>
    <string name="map_source">Map source</string>
    <string name="use_internet">Use the Internet</string>
    <string name="show_location">Show your position</string>
    <string name="show_gps_coordinates_text">Show GPS coordinates on the map</string>
    <string name="use_internet_to_download_tile">Download missing map tiles</string>
    <string name="app_description">Navigation app</string>
    <string name="search_button">Search</string>
    <string name="search_activity">Search</string>
    <string name="searchpoi_activity">Choose POI</string>
    <string name="search_POI_level_btn">Find more</string>
    <string name="incremental_search_street">Search street incrementally</string>
    <string name="incremental_search_building">Search building incrementally</string>
    <string name="choose_available_region">Choose region from list</string>
    <string name="choose_intersected_street">Choose intersecting street</string>
    <string name="Closest_Amenities">Closest amenities</string>
    <string name="app_mode_car">Driving</string>
    <string name="app_mode_bicycle">Cycling</string>
    <string name="app_mode_pedestrian">Walking</string>
    <string name="position_on_map_center">Center</string>
    <string name="position_on_map_bottom">Bottom</string>
    <string name="navigate_point_top_text">Input latitude &amp; longitude in the selected format (D - degrees, M - minutes, S - seconds)</string>
    <string name="navigate_point_latitude">Latitude</string>
    <string name="navigate_point_longitude">Longitude</string>
    <string name="navigate_point_format_D">DDD.DD</string>
    <string name="navigate_point_format_DM">DDD MM.MM</string>
    <string name="navigate_point_format_DMS">DDD MM SS.SS</string>
    <string name="search_address_top_text">Select address</string>
    <string name="search_address_region">Region</string>
    <string name="search_address_city">City</string>
    <string name="search_address_street">Street</string>
    <string name="search_address_building">Building</string>
    <string name="search_address_building_option">Building</string>
    <string name="search_address_street_option">Intersecting street</string>
    <!-- string name="search_tabs_location">Location</string -->
    <string name="context_menu_item_update_map">Update map</string>
    <string name="context_menu_item_create_poi">Create POI</string>
    <string name="add_favorite_dialog_top_text">Enter Favorite name</string>
    <string name="add_favorite_dialog_default_favourite_name">Favorite</string>
    <string name="add_favorite_dialog_favourite_added_template">Favorite point \'\'{0}\'\' added.</string>
    <string name="favourites_context_menu_add">Add Favorite</string>
    <string name="favourites_context_menu_edit">Edit Favorite</string>
    <string name="favourites_context_menu_delete">Delete Favorite</string>
    <string name="favourites_remove_dialog_msg">Delete Favorite point \'%s\'?</string>
    <string name="favourites_remove_dialog_success">Favorite point {0} deleted.</string>
    <string name="poi_edit_title">Edit POI</string>
    <string name="poi_create_title">Create POI</string>
    <string name="poi_remove_confirm_template">Delete {0} (comment)?</string>
    <string name="poi_remove_title">Delete POI</string>
    <string name="poi_remove_success">POI deleted</string>
    <string name="poi_action_add">add</string>
    <string name="poi_action_change">change</string>
    <string name="poi_action_delete">delete</string>
    <string name="poi_action_succeded_template">Action {0} completed.</string>
    <string name="poi_error_unexpected_template">Could not perform action {0}.</string>
    <string name="poi_error_io_error_template">I/O error while performing action {0}.</string>
    <string name="poi_error_info_not_loaded">Info about node was not loaded</string>
    <string name="poi_dialog_opening_hours">Open</string>
    <string name="poi_dialog_comment">Comment</string>
    <string name="poi_dialog_reopen">Reopen</string>
    <string name="poi_dialog_comment_default">POI changing</string>
    <string name="poi_dialog_other_tags_message">All other tags are preserved</string>
    <string name="default_buttons_commit">Commit</string>
    <string name="filter_current_poiButton">Filter</string>
    <string name="edit_filter_save_as_menu_item">Save As</string>
    <string name="edit_filter_delete_dialog_title">Delete selected filter?</string>
    <string name="edit_filter_delete_message">Filter {0} has been deleted</string>
    <string name="edit_filter_create_message">Filter {0} has been created</string>
    <string name="email">e-mail</string>
    <string name="av_camera_focus">Camera focus type</string>
    <string name="av_camera_focus_descr">Select the internal camera focus mode.</string>
    <string name="av_camera_focus_auto">Auto focus</string>
    <string name="av_camera_focus_hiperfocal">Hyperfocal focus</string>
    <string name="av_camera_focus_edof">Extended depth of field (EDOF)</string>
    <string name="av_camera_focus_infinity">Focus is set at infinity</string>
    <string name="av_camera_focus_macro">Macro (close-up) focus mode</string>
    <string name="av_camera_focus_continuous">The camera continuously tries to focus</string>
    <string name="av_photo_play_sound">Play sound on photo shot</string>
    <string name="av_photo_play_sound_descr">Choose whether to play a sound when shooting photos.</string>
    <string name="av_camera_pic_size">Camera Picture Size</string>
    <string name="av_camera_pic_size_descr">Select the internal camera picture size.</string>
    <string name="navigation_intent_invalid">Invalid format: %s</string>
    <string name="plugin_install_needs_network">You need to be connected to the Internet to install this plugin.</string>
    <string name="get_plugin">Get</string>
    <string name="use_fast_recalculation">Smart route recalculation</string>
    <string name="use_fast_recalculation_desc">For long trips, only recalculate the initial part of the route.</string>
    <string name="do_you_like_osmand">Do you like OsmAnd?</string>
    <string name="we_really_care_about_your_opinion">We care about your opinion and your feedback is important to us.</string>
    <string name="rate_this_app">Rate this app</string>
    <string name="rate_this_app_long">Please give OsmAnd a score on Google Play</string>
    <string name="user_hates_app_get_feedback">Tell us why.</string>
    <string name="user_hates_app_get_feedback_long">Please tell us what would you want to change in this app.</string>
    <string name="failed_to_upload">Failed to upload</string>
    <string name="delete_change">Delete change</string>
    <string name="successfully_uploaded_pattern">Uploaded {0}/{1}</string>
    <string name="try_again">Try again</string>
    <string name="error_message_pattern">Error: {0}</string>
    <string name="dahboard_options_dialog_title">Configure dashboard</string>
    <string name="shared_string_card_was_hidden">Card was hidden</string>
    <string name="shared_string_undo">Undo</string>
    <string name="shared_string_skip">Skip</string>
    <string name="app_name_osmand">OsmAnd</string>
    <string name="offline_maps_and_navigation">Offline Maps\n&amp; Navigation</string>
    <string name="commit_poi">Commit POI</string>
    <string name="tab_title_basic">Basic</string>
    <string name="tab_title_advanced">Advanced</string>
    <string name="building_number">Building Number</string>
    <string name="next_proceed">Next</string>
    <string name="opening_at">Opening at</string>
    <string name="closing_at">Closing at</string>
    <string name="contact_info">Contact info</string>
    <string name="add_opening_hours">Add opening hours</string>
    <string name="poi_dialog_poi_type">POI Type</string>
    <string name="number_of_rows_in_dash">Number of rows in dash %1$s</string>
    <string name="please_specify_poi_type">Please specify POI type.</string>
    <string name="working_days">Working days</string>
    <string name="recent_places">Recent places</string>
    <string name="favourites">Favorites</string>
    <string name="saved_at_time">Now saved at: %1$s</string>
    <string name="poi_deleted_localy">POI will be deleted once you upload your changes</string>
    <string name="show_gpx">Show GPX data</string>
    <string name="count_of_lines">Count of lines</string>
    <string name="are_you_sure">Are you sure?</string>
    <string name="unsaved_changes_will_be_lost">Any unsaved changes will be lost. Continue?</string>
    <string name="downloads_left_template">%1$s downloads left</string>
    <string name="roads">Roads</string>
    <string name="downloading_number_of_files">Downloading - %1$d file</string>
    <string name="show_free_version_banner">Show free version banner</string>
    <string name="show_free_version_banner_description">Display the free version banner even in the paid version.</string>
    <string name="buy">Buy</string>
    <string name="activate_seamarks_plugin">Please activate the \'Nautical map view\' plugin</string>
    <string name="activate_srtm_plugin">Please activate the \'Contour lines\' plugin</string>
    <string name="later">Later</string>
    <string name="get_full_version">Full version</string>
    <string name="downloads">Downloads</string>
    <string name="confirm_download_roadmaps">The roads-only map is not needed, since you have the standard (full) map. Download it anyway?</string>
    <string name="value_downloaded_of_max">%1$.1f of %2$.1f MB</string>
    <string name="file_size_in_mb">%.1f MB</string>
    <string name="update_all">Update all (%1$s MB)</string>
    <string name="free_downloads_used">Free downloads used</string>
    <string name="free_downloads_used_description">Displays the amount of free downloads left.</string>
    <string name="application_dir_description">Choose where you want to store maps and other data files.</string>
    <string name="enter_country_name">Enter country name</string>
    <string name="new_version">New version</string>
    <string name="begin_with_osmand_menu_group">First steps with OsmAnd</string>
    <string name="features_menu_group">Features</string>
    <string name="help_us_to_improve_menu_group">Help improve OsmAnd</string>
    <string name="other_menu_group">Other</string>
    <string name="plugins_menu_group">Plugins</string>
    <string name="first_usage_item">First use</string>
    <string name="first_usage_item_description">How to download maps, set basic settings.</string>
    <string name="navigation_item_description">Set up navigation.</string>
    <string name="planning_trip_item">Planning a trip</string>
    <string name="faq_item">FAQ</string>
    <string name="faq_item_description">Frequently asked questions</string>
    <string name="map_viewing_item">Map viewing</string>
    <string name="search_on_the_map_item">Searching the map</string>
    <string name="instalation_troubleshooting_item">Installation and troubleshooting</string>
    <string name="techical_articles_item">Technical articles</string>
    <string name="versions_item">Versions</string>
    <string name="feedback">Feedback</string>
    <string name="contact_us">Contact</string>
    <string name="map_legend">Map legend</string>
    <string name="save_poi_too_many_uppercase">The name contains too many capital letters. Continue?</string>
    <string name="save_poi_without_poi_type_message">Do you really want to save POI without type?</string>
    <string name="poi_context_menu_modify_osm_change">Modify OSM change</string>
    <string name="use_dashboard_btn">Use dashboard</string>
    <string name="use_drawer_btn">Use menu</string>
    <string name="dashboard_or_drawer_title">Dashboard or menu control</string>
    <string name="dashboard_or_drawer_description">A choice is offered to primarily control the app via the flexible dashboard or a static menu. Your choice can always be changed in the dashboard settings.</string>
    <string name="update">Update</string>
    <string name="only_download_over_wifi">Only download on Wi-Fi</string>
    <string name="live_update">Live update</string>
    <string name="update_now">Update now</string>
    <string name="missing_write_external_storage_permission">OsmAnd lacks permission to use the memory card</string>
    <string name="last_update">Last update: %s</string>
    <string name="update_time">Update time</string>
    <string name="updates_size">Update size</string>
    <string name="last_map_change">"Last map change: %s"</string>
    <string name="hourly">Hourly</string>
    <string name="daily">Daily</string>
    <string name="weekly">Weekly</string>
    <string name="morning">Morning</string>
    <string name="night">Night</string>
    <string name="select_month_and_country">Select month and country</string>
    <string name="number_of_contributors">Number of contributors</string>
    <string name="number_of_edits">Number of edits</string>
    <string name="reports_for">Report for</string>
    <string name="file_name_containes_illegal_char">File name contains illegal character</string>
    <string name="configure_screen_quick_action">Quick action</string>
    <string name="quick_action_item_action">Action %d</string>
    <string name="quick_action_item_screen">Screen %d</string>
    <string name="quick_action_add_marker">Add map marker</string>
    <string name="quick_action_add_poi">Add POI</string>
    <string name="quick_action_map_style">Change map style</string>
    <string name="quick_action_map_style_switch">The map style has been changed to \"%s\".</string>
    <string name="quick_action_take_audio_note">New audio note</string>
    <string name="quick_action_take_video_note">New video note</string>
    <string name="quick_action_take_photo_note">New photo note</string>
    <string name="quick_action_add_osm_bug">Add OSM Note</string>
    <string name="quick_action_navigation_voice">Voice on/off</string>
    <string name="quick_action_navigation_voice_off">Unmute Voice</string>
    <string name="quick_action_navigation_voice_on">Mute Voice</string>
    <string name="quick_action_add_gpx">Add GPX waypoint</string>
    <string name="quick_action_add_parking">Add parking place</string>
    <string name="quick_action_new_action">Add action</string>
    <string name="quick_action_edit_action">Edit action</string>
    <string name="quick_action_add_favorite">Add Favorite</string>
    <string name="dialog_add_action_title">Add action</string>
    <string name="quick_actions_delete">Delete action</string>
    <string name="quick_actions_delete_text">Are you sure you want to delete the action \"%s\"?</string>
    <string name="quick_favorites_show_favorites_dialog">Show Favorites dialog</string>
    <string name="quick_favorites_name_preset">Name preset</string>
    <string name="quick_action_add_marker_descr">Tapping this action button adds a map marker at the screen center location.</string>
    <string name="quick_action_add_gpx_descr">Tapping this action button will add a GPX waypoint in the middle of the screen.</string>
    <string name="quick_action_take_audio_note_descr">Tapping this action button adds an audio note in the middle of the screen.</string>
    <string name="quick_action_take_video_note_descr">Tapping this action button adds a video note in the middle of the screen.</string>
    <string name="quick_action_take_photo_note_descr">Tapping this action button adds a photo note in the middle of the screen.</string>
    <string name="quick_action_add_osm_bug_descr">Tapping this action button adds an OSM note in the middle of the screen.</string>
    <string name="quick_action_add_poi_descr">Tapping this action button adds a POI in the middle of the screen.</string>
    <string name="quick_action_navigation_voice_descr">Tapping this action button disables or enables voice guidance during navigation.</string>
    <string name="quick_action_add_parking_descr">Tapping this action button adds a parking location in the middle of the screen.</string>
    <string name="quick_action_switch_day_night_descr">Tapping this action button switch between Day and Night modes for OsmAnd</string>
    <string name="quick_action_switch_day_mode">Day Mode</string>
    <string name="quick_action_switch_night_mode">Night Mode</string>
    <string name="quick_action_day_night_switch_mode">Switch Day/Night mode</string>
    <string name="quick_action_interim_dialog">Show an interim dialog</string>
    <string name="favorite_autofill_toast_text">" is saved to "</string>
    <string name="favorite_empty_place_name">Place</string>
    <string name="quick_action_duplicates">Specified quick action name already in use, changed to %1$s to avoid duplication.</string>
    <string name="quick_action_duplicate">Quick action name duplicate</string>
    <string name="quick_action_showhide_favorites_descr">Tapping this action button shows or hides the Favorite points on the map.</string>
    <string name="quick_action_showhide_poi_descr">Tapping this action button shows or hides POIs on the map.</string>
    <string name="quick_action_showhide_favorites_title">Show/hide Favorites</string>
    <string name="quick_action_favorites_show">Show Favorites</string>
    <string name="quick_action_favorites_hide">Hide Favorites</string>
    <string name="quick_action_showhide_poi_title">Show/hide POI</string>
    <string name="quick_action_poi_show">Show %1$s</string>
    <string name="quick_action_poi_hide">Hide %1$s</string>
    <string name="quick_action_add_category">Add a category</string>
    <string name="quick_action_add_create_items">Create items</string>
    <string name="quick_action_add_configure_map">Configure map</string>
    <string name="quick_action_add_navigation">Navigation</string>
    <string name="quick_action_fav_name_descr">Leave blank to use the address or place name.</string>
    <string name="quick_action_bug_descr">This message is included in the comment field.</string>
    <string name="quick_action_bug_message">Message</string>
    <string name="quick_action_category_descr">Select the category to save the Favorite in.</string>
    <string name="quick_action_gpx_category_descr">Select an optional category.</string>
    <string name="quick_action_poi_list">POI list</string>
    <string name="quick_action_sh_poi_descr">Add one or more POI categories to display on the map.</string>
    <string name="quick_action_page_list_descr">Tapping this action button pages through the list below.</string>
    <string name="quick_action_map_style_action">Add a map style</string>
    <string name="quick_action_empty_param_error">Fill out all parameters</string>
    <string name="quick_action_map_styles">Map styles</string>
    <string name="quick_action_map_overlay">Change map overlay</string>
    <string name="quick_action_map_overlay_title">Map overlays</string>
    <string name="quick_action_map_overlay_action">Add overlay</string>
    <string name="quick_action_map_overlay_switch">The map overlay has been changed to \"%s\".</string>
    <string name="quick_action_map_underlay_switch">The map underlay has been changed to \"%s\".</string>
    <string name="quick_action_map_underlay">Change map underlay</string>
    <string name="quick_action_map_underlay_title">Map underlays</string>
    <string name="quick_action_map_underlay_action">Add underlay</string>
    <string name="quick_action_map_source">Change map source</string>
    <string name="quick_action_map_source_title">Map sources</string>
    <string name="quick_action_map_source_action">Add map source</string>
    <string name="quick_action_map_source_switch">The map source has been changed to \"%s\".</string>
    <string name="quick_action_btn_tutorial_title">Change button position</string>
    <string name="quick_action_btn_tutorial_descr">Long-tapping and dragging the button changes its position on the screen.</string>
    <string name="shared_string_action_name">Action name</string>
    <string name="mappilary_no_internet_desc">You need to be connected to the Internet to view photos from Mapillary.</string>
    <string name="retry">Retry</string>
    <string name="add_route_points">Add Route Points</string>
    <string name="add_waypoint">Add Waypoint</string>
    <string name="add_line">Add Line</string>
    <string name="save_gpx_waypoint">Save GPX Waypoint</string>
    <string name="save_route_point">Save Route Point</string>
    <string name="waypoint_one">Waypoint 1</string>
    <string name="route_point_one">Route Point 1</string>
    <string name="empty_state_my_tracks">Add GPX files</string>
    <string name="empty_state_my_tracks_desc">Import GPX files, or record tracks.</string>
    <string name="empty_state_favourites">Add Favorites</string>
    <string name="empty_state_favourites_desc">Import Favorites, or add via marking points on the map.</string>
    <string name="import_track">Import GPX file</string>
    <string name="import_track_desc">File %1$s does not contain waypoints, import it as a track?</string>
    <string name="move_point">Move Point</string>
    <string name="add_segment_to_the_track">Add to a GPX file</string>
    <string name="osm_recipients_label">OSM recipients</string>
    <string name="total_donations">Total donations</string>
    <string name="day_off_label">off</string>
    <string name="winter_and_ski_renderer">Winter and ski</string>
    <string name="touring_view_renderer">Touring view</string>
    <string name="nautical_renderer">Nautical</string>
    <string name="copy_location_name">Copy Point/POI name</string>
    <string name="toast_empty_name_error">Unnamed location</string>
    <string name="tunnel_warning">Tunnel ahead</string>
    <string name="show_tunnels">Tunnels</string>
    <string name="download_wikipedia_description">Download the Wikipedia articles for %1$s to read them offline.</string>
    <string name="download_wikipedia_label">Download Wikipedia data</string>
    <string name="open_in_browser_wiki">Open article online</string>
    <string name="open_in_browser_wiki_description">View article in a web browser.</string>
    <string name="download_wiki_region_placeholder">this region</string>
    <string name="wiki_article_search_text">Searching for the corresponding wiki article</string>
    <string name="wiki_article_not_found">Article not found</string>
    <string name="how_to_open_wiki_title">How to open Wikipedia articles?</string>
    <string name="test_voice_desrc">Tap a button and listen to the corresponding voice prompt to identify missing or faulty prompts.</string>
    <string name="route_class_stat_container">Class</string>
    <string name="route_surface_stat_container">Surface</string>
    <string name="route_smoothness_stat_container">Smoothness</string>
    <string name="route_steepness_stat_container">Steepness</string>
    <string name="run_full_osmand_msg">You are using {0} Map which is powered by OsmAnd. Do you want to launch OsmAnd full version?</string>
    <string name="run_full_osmand_header">Launch OsmAnd?</string>
    <string name="routing_attr_avoid_sett_name">Avoid cobblestone and sett</string>
    <string name="routing_attr_avoid_sett_description">Avoid cobblestone and sett</string>
  <string name="app_mode_skiing">Skiing</string>


</resources><|MERGE_RESOLUTION|>--- conflicted
+++ resolved
@@ -11,13 +11,9 @@
 	Thx - Hardy
 
 -->
-<<<<<<< HEAD
     <string name="base_profile_descr_ski">Skiing</string>
-=======
-
     <string name="show_compass_ruler">Show compass ruler</string>
     <string name="hide_compass_ruler">Hide compass ruler</string>
->>>>>>> b14152ce
     <string name="select_icon_profile_dialog_title">Select icon</string>
     <string name="settings_routing_mode_string">Mode: %s</string>
     <string name="settings_derived_routing_mode_string">User Mode, derived from: %s</string>
