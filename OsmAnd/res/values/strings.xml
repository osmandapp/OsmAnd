<?xml version="1.0" encoding="utf-8" standalone="no"?>
<resources>
<!--
	README:
	- The preferred way to help with translations is via https://hosted.weblate.org/engage/osmand/
	- If you edit a strings.xml file directly, please make sure:
	   1. To not produce duplicate strings (check by name if a string already exists)
	   2. Every apostrophe (quote) is preceded by a backslash.
	   3. If you modify the English strings file, please add new strings at the top of the file, this makes periodic reviews before releases easier.
	- For wording and consistency, please note https://osmand.net/help-online?id=technical-articles#Creating_a_Consistent_User_Experience
	Thx - Hardy

-->
<<<<<<< HEAD
    <string name="select_nav_icon_descr">You will see the icon only while navigation or while moving.</string>
    <string name="select_map_icon_descr">Map icon appears only on the map, and changing while navigation to navigation icon.</string>
    <string name="ltr_or_rtl_combine">%1$s: %2$s</string>
=======
    <string name="ltr_or_rtl_combine_via_space">%1$s %2$s</string>
    <string name="ltr_or_rtl_combine_via_colon">%1$s: %2$s</string>
>>>>>>> b8726913
    <string name="reset_confirmation_descr">By clicking %1$s, you will lose all your changes.</string>
    <string name="reset_all_profile_settings_descr">All profile settings will be reset to the state after installation.</string>
    <string name="reset_all_profile_settings">Reset all profile settings to default?</string>
    <string name="select_navigation_icon">Select navigation icon</string>
    <string name="select_map_icon">Select map icon</string>
    <string name="delete_profiles_descr">After you tap Apply, deleted profiles will be lost completely.</string>
    <string name="master_profile">Master profile</string>
    <string name="select_color">Select color</string>
    <string name="rendering_value_thick_name">Thick</string>
    <string name="desert_render_descr">For deserts and other sparsely populated areas. Displays more detail on a viewing scale.</string>
    <string name="shared_string_downloading_formatted">Downloading %s</string>
    <string name="edit_profiles_descr">You can’t delete default OsmAnd profiles, but you can disable them in previous screen, or move them to the bottom.</string>
    <string name="edit_profiles">Edit profiles</string>
    <string name="select_nav_profile_dialog_message">Navigation type affects the rules for route calculations.</string>
    <string name="distance_and_address">%1$s • %2$s</string>
    <string name="street_city">%1$s, %2$s</string>
    <string name="personal_category_name">Personal</string>
    <string name="add_new_profile_q">Add new profile \'%1$s\'?</string>
    <string name="save_heading">Include heading</string>
    <string name="save_heading_descr">Save heading to each trackpoint while recording.</string>
    <string name="profile_appearance">Profile appearance</string>
    <string name="choose_icon_color_name">Choose icon, color and name</string>
    <string name="reorder_profiles">Edit profiles list</string>
    <string name="selected_profile">Selected profile</string>
    <string name="rendering_value_walkingRoutesOSMCNodes_name">Node networks</string>
    <string name="rendering_attr_showCycleNodeNetworkRoutes_name">Show node network cycle routes</string>
    <string name="join_segments">Join segments</string>
    <string name="download_map_dialog">Download map dialog</string>
    <string name="dialogs_and_notifications_title">Dialogs and notifications</string>
    <string name="dialogs_and_notifications_descr">Control popups, dialogs and notifications that OsmAnd show during usage.</string>
    <string name="suggested_maps">Suggested maps</string>
    <string name="suggested_maps_descr">Those maps are required to use with plugin</string>
    <string name="added_profiles">Added profiles</string>
    <string name="added_profiles_descr">Plugin adds new profile to OsmAnd</string>
    <string name="shared_string_turn_off">Turn off</string>
    <string name="new_plugin_added">New plugin added</string>
    <string name="clear_confirmation_msg">Clear %1$s?</string>
    <string name="shared_string_revert">Revert</string>
    <string name="track_saved">Track saved</string>
    <string name="empty_filename">File name is empty</string>
    <string name="default_speed_dialog_msg">Used to estimate arrival time for unknown type of roads and to limit speed for all roads (could change the route)</string>
    <string name="rendering_value_white_name">White</string>
    <string name="swap_two_places">Swap %1$s and %2$s</string>
    <string name="route_start_point">Starting point</string>
    <string name="export_profile">Export profile</string>
    <string name="exported_osmand_profile">OsmAnd profile: %1$s</string>
    <string name="overwrite_profile_q">Profile \'%1$s\' already exists. Overwrite?</string>
    <string name="export_profile_failed">Could not export profile.</string>
    <string name="profile_import">Profile import</string>
    <string name="profile_import_descr">To import a profile, select its file on the device and open it with OsmAnd.</string>
    <string name="file_import_error">%1$s import error: %2$s</string>
    <string name="file_imported_successfully">%1$s successfully imported.</string>
    <string name="tts_initialization_error">Cannot start text-to-speech engine</string>
    <string name="layer_osm_edits">OSM Edits</string>
    <string name="quick_action_contour_lines_descr">A toggle to show or hide contour lines on the map.</string>
    <string name="quick_action_contour_lines_show">Show contour lines</string>
    <string name="quick_action_contour_lines_hide">Hide contour lines</string>
    <string name="quick_action_show_hide_contour_lines">Show/hide contour lines</string>
    <string name="quick_action_hillshade_descr">A toggle to show or hide hillshade on the map.</string>
    <string name="quick_action_hillshade_show">Show hillshade</string>
    <string name="quick_action_hillshade_hide">Hide hillshade</string>
    <string name="quick_action_show_hide_hillshade">Show/hide hillshade</string>
    <string name="apply_preference_to_all_profiles">You can apply this change to all profiles or only to the currently selected one.</string>
    <string name="shared_preference">Shared</string>
    <string name="routing_attr_driving_style_prefer_unpaved_name">Prefer unpaved roads</string>
    <string name="routing_attr_driving_style_prefer_unpaved_description">Prefer unpaved roads.</string>
    <string name="release_3_5">
    • Updated app and profile settings: Settings are now arranged by type. Each profile can be customized separately.\n\n
    • New map download dialog suggesting a map to download while browsing\n\n
    • Night theme fixes\n\n
    • Fixed several routing issues around the world\n\n
    • Updated basemap with more detailed road network\n\n
    • Fixed flooded areas around the world\n\n
    • Ski routing: Added elevation profile and route complexity to the route details\n\n
    • Other bugfixes\n\n
    </string>
    <string name="shared_string_memory_used_tb_desc">Used %1$s TB</string>
    <string name="shared_string_memory_used_gb_desc">Used %1$s GB</string>
    <string name="shared_string_memory_used_mb_desc">Used %1$s MB</string>
    <string name="shared_string_memory_used_kb_desc">Used %1$s kB</string>
    <string name="contour_lines_and_hillshade">Contour lines and hillshade</string>
    <string name="routing_attr_prefer_unpaved_name">Prefer unpaved roads</string>
    <string name="routing_attr_prefer_unpaved_description">Prefer unpaved roads.</string>
    <string name="update_all_maps">Update all maps</string>
    <string name="update_all_maps_q">Are you sure you want to update all (%1$d) maps?</string>
    <string name="track_storage_directory">Track storage folder</string>
    <string name="track_storage_directory_descrp">Tracks can be stored in the \'rec\' folder, monthly, or daily folders.</string>
    <string name="store_tracks_in_rec_directory">Record tracks to \'rec\' folder</string>
    <string name="store_tracks_in_daily_directories">Record tracks in daily folders</string>
    <string name="store_tracks_in_daily_directories_descrp">Record tracks in sub-folders per recording day (like 2018-01-01).</string>
    <string name="shared_string_calculate">Calculate</string>
    <string name="shared_string_osmand_usage">OsmAnd usage</string>
    <string name="shared_sting_tiles">Tiles</string>
    <string name="shared_string_maps">Maps</string>
    <string name="shared_string_memory_tb_desc">%1$s TB</string>
    <string name="shared_string_memory_gb_desc">%1$s GB</string>
    <string name="shared_string_memory_mb_desc">%1$s MB</string>
    <string name="shared_string_memory_kb_desc">%1$s kB</string>
    <string name="app_mode_utv">Side by Side</string>
    <string name="rendering_attr_piste_difficulty_aerialway_name">Aerialway</string>
    <string name="rendering_attr_piste_difficulty_connection_name">Connection</string>
    <string name="avoid_in_routing_descr_">Avoid certain routes and road types</string>
    <string name="change_data_storage_full_description">Move OsmAnd data files to the new destination?\n%1$s > %2$s</string>
    <string name="data_storage_preference_summary">%1$s • %2$s</string>
    <string name="data_storage_space_description">%1$s GB free (of %2$s GB)</string>
    <string name="enter_path_to_folder">Enter path to the folder</string>
    <string name="shared_string_select_folder">Folder…</string>
    <string name="paste_Osmand_data_folder_path">Paste path to the folder with OsmAnd data</string>
    <string name="change_osmand_data_folder_question">Change OsmAnd data folder?</string>
    <string name="move_maps_to_new_destination">Move to the new destination</string>
    <string name="internal_app_storage_description">Internal storage, hidden from user and other apps, exclusively accessible to OsmAnd</string>
    <string name="change_data_storage_folder">Change data storage folder</string>
    <string name="rendering_attr_piste_type_snow_park_name">Terrain park</string>
    <string name="rendering_attr_piste_type_sleigh_name">Sleigh</string>
    <string name="rendering_attr_piste_type_sled_name">Sled</string>
    <string name="rendering_attr_piste_type_hike_name">Hike</string>
    <string name="rendering_attr_piste_type_connection_name">Connection</string>
    <string name="rendering_attr_piste_type_skitour_name">Skitour</string>
    <string name="rendering_attr_piste_type_downhill_name">Downhill</string>
    <string name="rendering_attr_piste_type_nordic_name">Nordic</string>
    <string name="routeInfo_piste_type_name">Piste type</string>
    <string name="rendering_attr_piste_difficulty_novice_name">Novice</string>
    <string name="rendering_attr_piste_difficulty_easy_name">Easy</string>
    <string name="rendering_attr_piste_difficulty_intermediate_name">Intermediate</string>
    <string name="rendering_attr_piste_difficulty_advanced_name">Advanced</string>
    <string name="rendering_attr_piste_difficulty_expert_name">Expert</string>
    <string name="rendering_attr_piste_difficulty_freeride_name">Freeride</string>
    <string name="rendering_attr_piste_difficulty_extreme_name">Extreme</string>
    <string name="rendering_attr_piste_difficulty_undefined_name">Undefined</string>
    <string name="routeInfo_piste_difficulty_name">Piste difficulty</string>
    <string name="download_detailed_map">Download detailed %s map, to view this area.</string>
    <string name="shared_string_by_default">By default</string>
    <string name="plugins_settings">Plugin settings</string>
    <string name="logcat_buffer">Logcat buffer</string>
    <string name="application_profile_changed">App profile changed to \"%s\"</string>
    <string name="switch_profile">Switch profile</string>
    <string name="configure_profile">Configure profile</string>
    <string name="configure_profile_info">Settings for profile:</string>
    <string name="utm_format_descr">OsmAnd uses the UTM Standard, which is similar but not identical to the UTM NATO format.</string>
    <string name="shared_string_example">Example</string>
    <string name="navigate_point_format_utm">UTM Standard</string>
    <string name="navigate_point_format_olc">Open Location Code</string>
    <string name="coordinates_format_info">The selected format will be applied throughout the app.</string>
    <string name="pref_selected_by_default_for_profiles">This setting is selected by default for profiles: %s</string>
    <string name="change_default_settings">Change setting</string>
    <string name="discard_changes">Discard change</string>
    <string name="apply_to_current_profile">Apply only to \"%1$s\"</string>
    <string name="apply_to_all_profiles">Apply to all profiles</string>
    <string name="start_up_message_pref">Start-up message</string>
    <string name="analytics_pref_title">Analytics</string>
    <string name="turn_screen_on_info">Show map on the lock screen during navigation.</string>
    <string name="route_parameters_info">Settings for routing in the selected profile \"%1$s\".</string>
    <string name="wake_time">Wake time</string>
    <string name="units_and_formats">Units &amp; formats</string>
    <string name="appearance">Appearance</string>
    <string name="map_look_descr">Map appearance</string>
    <string name="map_look">Map look</string>
    <string name="list_of_installed_plugins">Installed plugins</string>
    <string name="configure_navigation">Configure navigation</string>
    <string name="general_settings_profile_descr">App theme, units, region</string>
    <string name="screen_alerts_descr">Alerts are shown in the bottom left during navigation.</string>
    <string name="language_and_output">Language and output</string>
    <string name="reset_to_default">Reset to default</string>
    <string name="manage_profiles_descr">Create, import, edit profiles</string>
    <string name="manage_profiles">Manage app profiles…</string>
    <string name="osmand_settings_descr">Effective for the entire app</string>
    <string name="osmand_settings">OsmAnd settings</string>
    <string name="copy_from_other_profile">Copy from another profile</string>
    <string name="turn_screen_on">Turn screen on</string>
    <string name="map_during_navigation_info">Map during navigation</string>
    <string name="map_during_navigation">Map during navigation</string>
    <string name="shared_string_other">Other</string>
    <string name="vehicle_parameters_descr">Weight, height, speed</string>
    <string name="vehicle_parameters">Vehicle parameters</string>
    <string name="voice_announces_info">Voice announcements only happen during navigation.</string>
    <string name="voice_announces_descr">Navigation instructions and announcements</string>
    <string name="voice_announces">Voice prompts</string>
    <string name="screen_alerts">Screen alerts</string>
    <string name="route_parameters_descr">Configure route parameters</string>
    <string name="route_parameters">Route parameters</string>
    <string name="day">Day</string>
    <string name="days_2_4">Days</string>
    <string name="days_5">Days</string>
    <string name="week">Week</string>
    <string name="weeks_2_4">Weeks</string>
    <string name="weeks_5">Weeks</string>
    <string name="month">Month</string>
    <string name="months_2_4">Months</string>
    <string name="months_5">Months</string>
    <string name="year">Year</string>
    <string name="years_2_4">Years</string>
    <string name="years_5">Years</string>
    <string name="months_3">Three months</string>
    <string name="price_free">Free</string>
    <string name="get_discount_title">Get %1$d %2$s at %3$s off.</string>
    <string name="get_discount_first_part">%1$s for the first %2$s</string>
    <string name="get_discount_first_few_part">%1$s for the first %2$s</string>
    <string name="get_discount_second_part">then %1$s</string>
    <string name="cancel_subscription">Cancel subscription</string>
    <string name="price_and_discount">%1$s • Save %2$s</string>
    <string name="app_mode_wagon">Wagon</string>
    <string name="app_mode_pickup_truck">Pickup truck</string>
    <string name="shared_string_default">Default</string>
    <string name="gpx_join_gaps">Join gaps</string>
    <string name="app_mode_camper">Camper</string>
    <string name="app_mode_campervan">Campervan (RV)</string>
    <string name="rendering_attr_showLez_description">Show Low Emission Zones on the map. Does not affect routing.</string>
    <string name="rendering_attr_showLez_name">Show Low Emission Zones</string>
    <string name="temporary_conditional_routing">Consider temporary limitations</string>
    <string name="turn_on_profile_desc">Please turn on at least one app profile to use this setting.</string>
    <string name="rendering_attr_winter_road_name">Winter road</string>
    <string name="rendering_attr_ice_road_name">Ice road</string>
    <string name="routeInfo_winter_ice_road_name">Winter and ice roads</string>
    <string name="rendering_attr_tracktype_grade1_name">Solid (paved)</string>
    <string name="rendering_attr_tracktype_grade2_name">Solid (unpaved)</string>
    <string name="rendering_attr_tracktype_grade3_name">Mostly solid</string>
    <string name="rendering_attr_tracktype_grade4_name">Mostly soft</string>
    <string name="rendering_attr_tracktype_grade5_name">Soft</string>
    <string name="routeInfo_tracktype_name">Surface firmness</string>
    <string name="shared_string_file_is_saved">%s is saved</string>
    <string name="shared_string_open_track">Open track</string>
    <string name="shared_string_track_is_saved">Track %s is saved</string>
    <string name="turn_screen_on_router">Wake on turn</string>
    <string name="turn_screen_on_time_descr">Adjust how long the screen should be on for.</string>
    <string name="turn_screen_on_sensor">Use proximity sensor</string>
    <string name="turn_screen_on_sensor_descr">Wave your hand over the top of the screen to turn it on while navigating.</string>
    <string name="app_mode_offroad">Offroad</string>
    <string name="edit_profile_setup_title">Set up profile</string>
    <string name="edit_profile_setup_subtitle">The profile keeps its own settings</string>
    <string name="edit_profile_setup_map_subtitle">Select map options for the profile</string>
    <string name="edit_profile_screen_options_subtitle">Select screen options for the profile</string>
    <string name="edit_profile_nav_settings_subtitle">Select navigation settings for the profile</string>
    <string name="routing_attr_max_num_changes_description">Specify upper limit of changes</string>
    <string name="routing_attr_max_num_changes_name">Number of changes</string>
    <string name="app_mode_ufo">UFO</string>
    <string name="release_3_4">
        • App profiles: Create a custom profile for your own needs, with a custom icon and color\n\n
        • Now customize any profile\'s default and min/max speeds\n\n
        • Added a widget for the current coordinates\n\n
        • Added options to show the compass and a radius ruler on the map\n\n
        • Fix background track logging\n\n
        • Improved background map downloads\n\n
        • Returned \'Turn screen on\' option\n\n
        • Fixed Wikipedia language selection\n\n
        • Fixed compass button behavior during navigation\n\n
        • Other bugfixes\n\n
    </string>
    <string name="precision_hdop_and_vdop">Horizontal precision: %1$s, vertical: %2$s</string>
    <string name="precision_hdop">Horizontal precision: %s</string>
    <string name="app_mode_personal_transporter">Personal transporter</string>
    <string name="app_mode_monowheel">Monowheel</string>
    <string name="app_mode_scooter">Scooter</string>
    <string name="shared_string_min_speed">Min. speed</string>
    <string name="shared_string_max_speed">Max. speed</string>
    <string name="default_speed_setting_title">Default speed</string>
    <string name="default_speed_setting_descr">Change default speed settings</string>
    <string name="minmax_speed_dialog_title">Set min/max speed</string>
    <string name="new_profile">New profile</string>
    <string name="shared_string_crash">Crash</string>
    <string name="last_launch_crashed">Last OsmAnd run crashed. Please help us improve OsmAnd by sharing the error message.</string>
    <string name="press_again_to_change_the_map_orientation">Tap again to change map orientation</string>
    <string name="process_downloading_service">OsmAnd downloading service</string>
    <string name="shared_string_color_magenta">Magenta</string>
    <string name="shared_string_icon">Icon</string>
    <string name="rate_dialog_descr">Please share your feedback and rate our work on Google Play.</string>
    <string name="button_rate">OK</string>
    <string name="shared_string_privacy_policy">Privacy Policy</string>
    <string name="help_us_make_osmand_better">Help us make OsmAnd better</string>
    <string name="make_osmand_better_descr">Allow OsmAnd to collect and process anonymous app usage data. No data about your position or locations you view on the map are collected.\n\nConfigure any time in \'Settings\' → \'Privacy and Security\'.</string>
    <string name="choose_data_to_share">Choose the type of data you want to share:</string>
    <string name="downloaded_maps">Maps downloaded</string>
    <string name="visited_screens">Screens visited</string>
    <string name="collected_data">Data collected</string>
    <string name="collected_data_descr">Define which data you allow OsmAnd to share.</string>
    <string name="downloaded_maps_collect_descr">Helps us understand country and region map popularity.</string>
    <string name="visited_screens_collect_descr">Helps us understand OsmAnd feature popularity.</string>
    <string name="privacy_and_security_change_descr">Tap \"Allow\" if you agree with our %1$s</string>
    <string name="settings_privacy_and_security">Privacy and security</string>
    <string name="settings_privacy_and_security_desc">Pick what data you share</string>
    <string name="shared_string_no_thank_you">No, thanks</string>
    <string name="shared_string_allow">Allow</string>
    <string name="profile_name_hint">Profile name</string>
    <string name="nav_type_hint">Navigation type</string>
    <string name="app_mode_taxi">Taxi</string>
    <string name="app_mode_shuttle_bus">Shuttle bus</string>
    <string name="app_mode_subway">Subway</string>
    <string name="app_mode_horse">Horse</string>
    <string name="app_mode_helicopter">Helicopter</string>
    <string name="osmand_routing_promo">You can add your own modified version of the file routing.xml in ..osmand/routing</string>
    <string name="app_mode_skiing">Skiing</string>
    <string name="base_profile_descr_ski">Skiing</string>
    <string name="show_compass_ruler">Show compass ruler</string>
    <string name="hide_compass_ruler">Hide compass ruler</string>
    <string name="select_icon_profile_dialog_title">Select icon</string>
    <string name="settings_routing_mode_string">Mode: %s</string>
    <string name="settings_derived_routing_mode_string">User-mode, derived from: %s</string>
    <string name="routing_profile_ski">Ski</string>
    <string name="profile_type_descr_string">Type: %s</string>
    <string name="profile_type_base_string">Base profile</string>
    <string name="profile_alert_need_routing_type_title">Select navigation type</string>
    <string name="profile_alert_need_routing_type_msg">Please select a navigation type for the new app profile</string>
    <string name="profile_alert_need_profile_name_title">Enter profile name</string>
    <string name="profile_alert_need_profile_name_msg">You must specify a profile name first.</string>
    <string name="profile_alert_duplicate_name_title">Duplicate name</string>
    <string name="profile_alert_duplicate_name_msg">There is already profile with that name</string>
    <string name="profile_alert_cant_delete_base">You cannot delete OsmAnd\'s base profiles</string>
    <string name="profile_alert_need_save_title">Save changes</string>
    <string name="profile_alert_need_save_msg">Save changes to the profile first</string>
    <string name="profile_alert_delete_title">Delete profile</string>
    <string name="profile_alert_delete_msg">Are you sure you want to delete the \"%s\" profile</string>
    <string name="select_base_profile_dialog_title">Select profile to start with</string>
    <string name="select_base_profile_dialog_message">Base your custom profile on one of the default app profiles, this defines the basic setup like default visibility of widgets and units of speed and distance. These are the default app profiles, together with examples of custom profiles they may be extended to:</string>
    <string name="select_nav_profile_dialog_title">Select navigation type</string>
    <string name="base_profile_descr_car">Car, truck, motorcycle</string>
    <string name="base_profile_descr_bicycle">Mountain bike, moped, horse</string>
    <string name="base_profile_descr_pedestrian">Walking, hiking, running</string>
    <string name="base_profile_descr_public_transport">All PT types</string>
    <string name="base_profile_descr_boat">Ship, rowing, sailing</string>
    <string name="base_profile_descr_aircraft">Airplane, gliding</string>
    <string name="routing_profile_geocoding">Geocoding</string>
    <string name="routing_profile_straightline">Straight line</string>
    <string name="routing_profile_broutrer">BRouter (offline)</string>
    <string name="osmand_default_routing">OsmAnd routing</string>
    <string name="custom_routing">Custom routing profile</string>
    <string name="special_routing_type">Special routing</string>
    <string name="third_party_routing_type">Third-party routing</string>
    <string name="application_profiles_descr">Select the profiles to be visible in the app.</string>
    <string name="application_profiles">App profiles</string>
    <string name="searching_gps">Searching GPS</string>
    <string name="coordinates_widget">Coordinates widget</string>
    <string name="files_moved">Moved %1$d files (%2$s).</string>
    <string name="files_copied">Copied %1$d files (%2$s).</string>
    <string name="files_failed">Could not copy %1$d files (%2$s).</string>
    <string name="files_present">%1$d files (%2$s) are present in the previous location \'%3$s\'.</string>
    <string name="move_maps">Move maps</string>
    <string name="dont_move_maps">Don\'t move</string>
    <string name="public_transport_ped_route_title">The route on foot is approximately %1$s, and may be faster than public transport</string>
    <string name="public_transport_no_route_title">Unfortunately, OsmAnd could not find a route suitable for your settings.</string>
    <string name="public_transport_try_ped">Try navigation on foot.</string>
    <string name="public_transport_try_change_settings">Try changing the settings.</string>
    <string name="public_transport_calc_pedestrian">Calculate route on foot</string>
    <string name="public_transport_type">Transport type</string>
    <string name="send_log">Send log</string>

    <string name="routing_attr_avoid_tram_name">No trams</string>
    <string name="routing_attr_avoid_tram_description">Avoids trams</string>
    <string name="routing_attr_avoid_bus_name">No buses</string>
    <string name="routing_attr_avoid_bus_description">Avoids buses and trolleybuses</string>
    <string name="routing_attr_avoid_share_taxi_name">No share taxi</string>
    <string name="routing_attr_avoid_share_taxi_description">Avoids share taxi</string>
    <string name="routing_attr_avoid_train_name">No trains</string>
    <string name="routing_attr_avoid_train_description">Avoids trains</string>
    <string name="routing_attr_avoid_subway_name">No subways</string>
    <string name="routing_attr_avoid_subway_description">Avoids subways and lightweight rail transport</string>
    <string name="routing_attr_avoid_ferry_name">No ferries</string>
    <string name="routing_attr_avoid_ferry_description">Avoids ferries</string>
    <!-- string name="release_3_3_7">
        • Display the time between transfers in public transport\n\n
        • Corrected UI for the Route Details\n\n
        • Fixed dark theme in the \'Direction menu\' and \'Route Details\'\n\n
        • Display azimuth in \'Measure Distance\'\n\n
    </string -->
    <string name="shared_string_degrees">Degrees</string>
    <string name="shared_string_milliradians">Milliradians</string>
    <string name="angular_measeurement">Angular unit</string>
    <string name="angular_measeurement_descr">Change what azimuth is measured in.</string>
    <string name="avoid_pt_types_descr">Select public transport types to avoid for navigation:</string>
    <string name="quick_action_day_night_mode">%s mode</string>
    <string name="avoid_pt_types">Avoid transport types…</string>
    <string name="shared_string_walk">Walk</string>
    <string name="save_poi_value_exceed_length">Shorten the length of the \"%s\" tag to less than 255 characters.</string>
    <string name="save_poi_value_exceed_length_title">Length of \"%s\" value</string>
    <string name="public_transport_warning_descr_blog">Read more about OsmAnd routing on our blog.</string>
    <string name="public_transport_warning_title">Public transport navigation is currently in beta testing, expect errors and inaccuracies.</string>
    <string name="add_intermediate">Add intermediate point</string>
    <string name="transfers_size">%1$d transfers</string>
    <string name="add_start_and_end_points">Add departure and destination</string>
    <string name="route_add_start_point">Add point of departure</string>
    <string name="route_descr_select_start_point">Select point of departure</string>
    <string name="rendering_attr_surface_unpaved_name">Unpaved</string>
    <string name="rendering_attr_surface_sand_name">Sand</string>
    <string name="rendering_attr_surface_grass_name">Grass</string>
    <string name="rendering_attr_surface_grass_paver_name">Grass paver</string>
    <string name="rendering_attr_surface_ground_name">Ground</string>
    <string name="rendering_attr_surface_dirt_name">Dirt</string>
    <string name="rendering_attr_surface_mud_name">Mud</string>
    <string name="rendering_attr_surface_ice_name">Ice</string>
    <string name="rendering_attr_surface_salt_name">Salt</string>
    <string name="rendering_attr_surface_snow_name">Snow</string>
    <string name="rendering_attr_surface_asphalt_name">Asphalt</string>
    <string name="rendering_attr_surface_paved_name">Paved</string>
    <string name="rendering_attr_surface_concrete_name">Concrete</string>
    <string name="rendering_attr_surface_sett_name">Sett</string>
    <string name="rendering_attr_surface_cobblestone_name">Cobblestone</string>
    <string name="rendering_attr_surface_paving_stones_name">Paving stones</string>
    <string name="rendering_attr_surface_pebblestone_name">Pebblestone</string>
    <string name="rendering_attr_surface_stone_name">Stone</string>
    <string name="rendering_attr_surface_metal_name">Metal</string>
    <string name="rendering_attr_surface_wood_name">Wood</string>
    <string name="rendering_attr_surface_gravel_name">Gravel</string>
    <string name="rendering_attr_surface_fine_gravel_name">Fine gravel</string>
    <string name="rendering_attr_surface_compacted_name">Compacted</string>
    <string name="rendering_attr_smoothness_excellent_name">Excellent</string>
    <string name="rendering_attr_smoothness_good_name">Good</string>
    <string name="rendering_attr_smoothness_intermediate_name">Intermediate</string>
    <string name="rendering_attr_smoothness_bad_name">Bad</string>
    <string name="rendering_attr_smoothness_very_bad_name">Very bad</string>
    <string name="rendering_attr_smoothness_horrible_name">Horrible</string>
    <string name="rendering_attr_smoothness_very_horrible_name">Very horrible</string>
    <string name="rendering_attr_smoothness_impassable_name">Impassable</string>
    <string name="rendering_attr_highway_class_motorway_name">Motorway</string>
    <string name="rendering_attr_highway_class_state_road_name">State road</string>
    <string name="rendering_attr_highway_class_road_name">Road</string>
    <string name="rendering_attr_highway_class_street_name">Street</string>
    <string name="rendering_attr_highway_class_service_name">Service</string>
    <string name="rendering_attr_highway_class_footway_name">Footway</string>
    <string name="rendering_attr_highway_class_track_name">Track</string>
    <string name="rendering_attr_highway_class_bridleway_name">Bridleway</string>
    <string name="rendering_attr_highway_class_steps_name">Steps</string>
    <string name="rendering_attr_highway_class_path_name">Path</string>
    <string name="rendering_attr_highway_class_cycleway_name">Cycleway</string>
    <string name="rendering_attr_undefined_name">Undefined</string>
	<string name="rendering_attr_highway_class_track_grade1_name">Grade 1</string>
	<string name="rendering_attr_highway_class_track_grade2_name">Grade 2</string>
	<string name="rendering_attr_highway_class_track_grade3_name">Grade 3</string>
	<string name="rendering_attr_highway_class_track_grade4_name">Grade 4</string>
	<string name="rendering_attr_highway_class_track_grade5_name">Grade 5</string>
    <!-- string name="release_3_3">
        • New \'Directions\' screen: Displays Home and Work destination buttons, \'previous route\' shortcut, list of active GPX tracks and markers, search history\n\n
        • Additional info under \'Route details\': road types, surface, steepness, smoothness\n\n
        • Public transport navigation supporting all kinds of transportation: metro, bus, tram, etc.\n\n
        • New Quick action for show/hide tracks and day/night modes\n\n
        • Fixed areas displayed as flooded in Germany, South Africa, Quebec\n\n
        • Additional support for KML and KMZ import\n\n
        • Fixed crashes on opening some public transport stops\n\n
        • Removed Facebook and Firebase analytics from the free version (OsmAnd+ doesn\'t include it)\n\n
    </string -->
    <string name="use_osm_live_public_transport_description">Enable public transport for OsmAnd Live changes.</string>
    <string name="use_osm_live_public_transport">OsmAnd Live public transport</string>
    <string name="time_of_day">Time of day</string>
    <string name="by_transport_type">By %1$s</string>
    <string name="step_by_step">Turn-by-turn</string>
    <string name="routeInfo_road_types_name">Road types</string>
    <string name="exit_at">Exit at</string>
    <string name="sit_on_the_stop">Board at stop</string>
    <string name="shared_string_swap">Swap</string>
    <string name="show_more">Show more</string>
    <string name="tracks_on_map">Displayed tracks</string>
    <string name="quick_action_show_hide_gpx_tracks">Show/hide GPX tracks</string>
    <string name="quick_action_show_hide_gpx_tracks_descr">A toggle to show or hide selected GPX tracks on the map.</string>
    <string name="quick_action_gpx_tracks_hide">Hide GPX Tracks</string>
    <string name="quick_action_gpx_tracks_show">Show GPX Tracks</string>
    <string name="add_destination_query">Please set the destination first</string>
    <string name="previous_route">Previous route</string>
    <string name="add_home">Add home</string>
    <string name="add_work">Add work</string>
    <string name="work_button">Work</string>
    <string name="cubic_m">m³</string>
    <string name="metric_ton">t</string>
    <string name="shared_string_capacity">Сapacity</string>
    <string name="shared_string_width">Width</string>
    <string name="shared_string_height">Height</string>
    <string name="add_destination_point">Set destination</string>
    <string name="add_intermediate_point">Add intermediate</string>
    <string name="add_start_point">Set starting point</string>
    <string name="intermediate_waypoint">Intermediate point</string>
    <string name="transfers">Transfers</string>
    <string name="on_foot">On foot</string>
    <string name="route_way">Way</string>
    <string name="points_of_interests">Points of interest (POI)</string>
    <string name="waiting_for_route_calculation">Calculating route…</string>
    <string name="app_mode_public_transport">Public transport</string>
    <string name="avoid_roads_descr">Select a road you want to avoid during navigation, either on the map, or from the list below:</string>
    <string name="show_along_the_route">Show along the route</string>
    <string name="simulate_navigation">Simulate navigation</string>
    <string name="choose_track_file_to_follow">Select track file to follow</string>
    <string name="voice_announcements">Voice prompts</string>
    <string name="intermediate_destinations">Intermediate destinations</string>
    <string name="arrive_at_time">Arrive at %1$s</string>
    <string name="osm_live_subscriptions">Subscriptions</string>
    <string name="powered_by_osmand">By OsmAnd</string>
    <string name="osm_live_plan_pricing">Plan &amp; Pricing</string>
    <string name="osm_live_payment_monthly_title">Monthly</string>
    <string name="osm_live_payment_3_months_title">Every three months</string>
    <string name="osm_live_payment_annual_title">Annually</string>
    <string name="osm_live_payment_month_cost_descr">%1$s / month</string>
    <string name="osm_live_payment_month_cost_descr_ex">%1$.2f %2$s / month</string>
    <string name="osm_live_payment_discount_descr">Save %1$s.</string>
    <string name="osm_live_payment_current_subscription">Current subscription</string>
    <string name="osm_live_payment_renews_monthly">Renews monthly</string>
    <string name="osm_live_payment_renews_quarterly">Renews quarterly</string>
    <string name="osm_live_payment_renews_annually">Renews annually</string>
    <string name="default_price_currency_format">%1$.2f %2$s</string>
    <string name="osm_live_payment_header">Payment interval:</string>
    <string name="osm_live_payment_contribute_descr">Donations help fund OpenStreetMap cartography.</string>
    <string name="markers_remove_dialog_msg">Delete map marker \'%s\'?</string>
    <string name="edit_map_marker">Edit map marker</string>
    <string name="third_party_application">Third-party app</string>
    <string name="search_street">Search street</string>
    <string name="start_search_from_city">First specify city/town/locality</string>
    <string name="shared_string_restore">Restore</string>
    <string name="keep_passed_markers_descr">Markers added as a group of Favorites or GPX waypoints marked "Passed" will remain on the map. If the group is not active, the markers will disappear from the map.</string>
    <string name="keep_passed_markers">Keep passed markers on the map</string>
    <string name="more_transport_on_stop_hint">More transport available from this stop.</string>
    <string name="ask_for_location_permission">Please grant OsmAnd location access to continue.</string>
    <string name="thank_you_for_feedback">Thank you for your feedback</string>
    <string name="poi_cannot_be_found">Could not find node or way.</string>
    <string name="search_no_results_feedback">No search results?\nProvide feedback</string>
    <!-- string name="release_3_2_pre">
    • Fixed crash on startup that occurred on some devices\n\n
    • New Markers feature: Display already traversed markers\n\n 
    • Search history now shows previously searched categories\n\n
    • Fixed crash on startup that occurred with non-latin maps\n\n
    • Improved rendering speed issues on Android 8.0 devices\n\n
    • Support for polygon (non-amenity) objects editing\n\n
    • Measure distance: Add \"Measure\" button to Actions in the context menu\n\n
    </string -->
    <!-- string name="release_3_1">
    • Navigation: Fix progress bar, fast swapping of the start and end point of the route\n\n
    • Map markers: Fix turning on/off groups, ability to hide markers from the map\n\n
    • OSM Edit: Ability to edit tags for non-point objects and ways, fix missing comments on notes, backup of edits\n\n
    • Improved Wikipedia and Wikivoyage parsing, updated files are already available\n\n
    • Context menu: Fix transport shields color in the night mode, fix additional menu sizes\n\n
    • Boat navigation: Support for waterway fairway\n\n
    • Other bugfixes\n\n
    </string -->
    <string name="increase_search_radius_to">Extend search radius to %1$s</string>
    <string name="send_search_query_description">Your search query will be sent to: \"%1$s\", along with your location.\n\n
        Personal info is not collected, only search data needed to improve the search.</string>
    <string name="send_search_query">Send search query?</string>
    <string name="shared_string_world">World</string>
    <string name="point_deleted">Point %1$s deleted</string>
    <string name="coord_input_edit_point">Edit point</string>
    <string name="coord_input_add_point">Add point</string>
    <string name="coord_input_save_as_track">Save as track</string>
    <string name="coord_input_save_as_track_descr">You added %1$s points. Type a filename and tap \"Save\".</string>
    <string name="error_notification_desc">Please send a screenshot of this notification to support@osmand.net</string>
    <string name="quick_action_edit_actions">Edit actions</string>
    <string name="get_osmand_live">Get OsmAnd Live to unlock all features: Daily map updates with unlimited downloads, all paid and free plugins, Wikipedia, Wikivoyage and much more.</string>
    <string name="unirs_render_descr">Modification of the default style to increase contrast of pedestrian and bicycle roads. Uses legacy Mapnik colors.</string>
    <string name="shared_string_bookmark">Bookmark</string>
    <string name="hide_full_description">Hide full description</string>
    <string name="show_full_description">Show full description</string>
    <string name="off_road_render_descr">For off-road driving based on \'Topo\' style and for use with green satellite images as an underlay. Reduced main road thickness, increased thickness of tracks, paths, bicycle and other routes.</string>
    <string name="nautical_render_descr">For nautical navigation. Features buoys, lighthouses, riverways, sea lanes and marks, harbors, seamark services, and depth contours.</string>
    <string name="ski_map_render_descr">For skiing. Features pistes, ski-lifts, cross country tracks, etc. Dims secondary map objects.</string>
    <string name="light_rs_render_descr">Simple driving style. Gentle night mode, contour lines, contrasting orange styled roads, dims secondary map objects.</string>
    <string name="topo_render_descr">For hiking, trekking, and nature cycling. Readable outdoors. Contrasting roads and natural objects, different route types, advanced contour line options, extra details. Adjusting "Surface integrity" distinguishes road quality. No night mode.</string>
    <string name="mapnik_render_descr">Old default \'Mapnik\'-style. Similar colors to \'Mapnik\'.</string>
    <string name="touring_view_render_descr">Touring style with high contrast and maximum detail. Includes all options of the OsmAnd default style, while displaying as much detail as possible, in particular roads, paths, and other ways to travel. Clear \"touring atlas\" distinction between road types. Suitable for day, night, and outdoor use.</string>
    <string name="default_render_descr">General purpose style. Dense cities shown cleanly. Features contour lines, routes, surface quality, access restrictions, road shields, paths rendering according to SAC scale, whitewater sports items.</string>
    <string name="open_wikipedia_link_online">Open Wikipedia link online</string>
    <string name="open_wikipedia_link_online_description">The link will be opened in a web browser.</string>
    <string name="read_wikipedia_offline_description">Get OsmAnd Live subscription to read Wikipedia and Wikivoyage articles offline.</string>
    <string name="how_to_open_link">How to open the link?</string>
    <string name="read_wikipedia_offline">Read Wikipedia offline</string>
    <string name="download_all">Download all</string>
    <string name="shared_string_restart">App restart</string>
    <string name="show_images">Show images</string>
    <string name="purchase_cancelled_dialog_title">You have canceled your OsmAnd Live subscription</string>
    <string name="purchase_cancelled_dialog_descr">Renew subscription to continue using all the features:</string>

    <string name="maps_you_need_descr">Based on the articles you bookmarked, the following maps are recommended for you to download:</string>
    <string name="maps_you_need">Maps you need</string>
    <string name="osmand_team">OsmAnd team</string>
    <string name="popular_destinations">Popular destinations</string>
    <string name="paid_app">Paid app</string>
    <string name="paid_plugin">Paid plugin</string>
    <string name="travel_card_update_descr">New Wikivoyage data available, update it to enjoy.</string>
	<string name="travel_card_download_descr">Download Wikivoyage travel guides to view articles about places around the world without a connection to the Internet.</string>
	<string name="update_is_available">Update available</string>
	<string name="download_file">Download file</string>
    <string name="start_editing_card_image_text">The free worldwide travel guide anyone can edit.</string>
    <string name="welcome_to_open_beta_description">Travel guides are currently based on Wikivoyage. Test all features during open beta testing for free. Afterwards, travel guides will be available to subscribers of OsmAnd Unlimited and owners of OsmAnd+.</string>
    <string name="start_editing_card_description">You can and should edit any article on Wikivoyage. Share knowledge, experience, talent, and your attention.</string>
    <string name="start_editing">Start editing</string>
    <string name="get_unlimited_access">Get unlimited access</string>
    <string name="welcome_to_open_beta">Welcome to the open beta</string>
    <string name="wikivoyage_travel_guide">Travel Guides</string>
    <string name="wikivoyage_travel_guide_descr">Guides to the most interesting places on the planet, inside OsmAnd, without a connection to the Internet.</string>
    <string name="monthly_map_updates">Monthly map updates</string>
    <string name="daily_map_updates">Hourly map updates</string>
    <string name="in_app_purchase">In-app purchase</string>
    <string name="in_app_purchase_desc">One-time payment</string>
    <string name="in_app_purchase_desc_ex">Once purchased, it will be permanently available to you.</string>
    <string name="purchase_unlim_title">Buy - %1$s</string>
    <string name="wikivoyage_offline">Wikivoyage offline</string>
    <string name="unlimited_downloads">Unlimited downloads</string>
    <string name="wikipedia_offline">Wikipedia offline</string>
    <string name="contour_lines_hillshade_maps">Contour lines &amp; Hillshade maps</string>
    <string name="unlock_all_features">Unlock all OsmAnd features</string>
    <string name="purchase_dialog_title">Choose plan</string>
    <string name="purchase_dialog_travel_description">Purchase one of the following to receive the offline travel guide functionality:</string>
    <string name="purchase_dialog_subtitle">Choose suitable item</string>
    <string name="shared_string_dont">Don\'t</string>
    <string name="shared_string_do">Do</string>
    <string name="shared_string_only_with_wifi">Only on Wi-Fi</string>
    <string name="wikivoyage_download_pics">Download images</string>
    <!-- Use ← for RTL languages -->
    <string name="wikivoyage_download_pics_descr">Article images can be downloaded for offline use.\nAlways available in \'Explore\' → \'Options\'.</string>
    <string name="shared_string_wifi_only">Only on Wi-Fi</string>
    <string name="select_travel_book">Select a travel book</string>
    <string name="shared_string_travel_book">Travel book</string>
    <string name="online_webpage_warning">Page only available online. Open in web browser?</string>
    <string name="images_cache">Image cache</string>
    <string name="delete_search_history">Delete search history</string>
    <string name="download_images">Download images</string>
    <string name="download_maps_travel">Travel guides</string>
    <string name="shared_string_wikivoyage">Wikivoyage</string>
    <string name="article_removed">Article removed</string>
    <string name="wikivoyage_search_hint">Search for country, city, or province</string>
    <string name="shared_string_read">Read</string>
    <string name="saved_articles">Bookmarked articles</string>
    <string name="shared_string_explore">Explore</string>
    <string name="shared_string_contents">Contents</string>
    <string name="shared_string_result">Result</string>
    <string name="use_two_digits_longitude">Use double digit longitude</string>
    <string name="shared_string_travel_guides">Travel guides</string>
    <string name="waypoints_removed_from_map_markers">Waypoints removed from map markers</string>
    <string name="nothing_found_in_radius">Could not find anything:</string>
    <string name="select_waypoints_category_description">Add all of the track\'s waypoints, or select separate categories.</string>
    <string name="shared_string_total">Total</string>
    <string name="clear_all_intermediates">Clear all intermediate points</string>
    <string name="group_deleted">Group deleted</string>
    <string name="rendering_attr_whiteWaterSports_name">Whitewater sports</string>
    <string name="distance_farthest">Farthest first</string>
    <string name="distance_nearest">Nearest first</string>
    <string name="enter_lon">Enter longitude</string>
    <string name="enter_lat">Enter latitude</string>
    <string name="enter_lat_and_lon">Enter latitude and longitude</string>
	<string name="dd_mm_ss_format">DD°MM′SS″</string>
	<string name="dd_dddddd_format">DD.DDDDDD°</string>
	<string name="dd_ddddd_format">DD.DDDDD°</string>
	<string name="dd_mm_mmmm_format">DD°MM.MMMM′</string>
	<string name="dd_mm_mmm_format">DD°MM.MMM′</string>
	<string name="east_abbreviation">E</string>
	<string name="west_abbreviation">W</string>
	<string name="south_abbreviation">S</string>
	<string name="north_abbreviation">N</string>
	<string name="optional_point_name">Optional point name</string>
    <string name="transport_nearby_routes_within">Nearby routes within</string>
    <string name="transport_nearby_routes">Within</string>
    <string name="enter_the_file_name">Type the filename.</string>
    <string name="map_import_error">Map import error</string>
    <string name="map_imported_successfully">Map imported</string>
    <string name="make_as_start_point">Make this the point of departure</string>
    <string name="shared_string_current">Current</string>
    <string name="last_intermediate_dest_description">Adds intermediate stop</string>
    <string name="first_intermediate_dest_description">Adds initial stop</string>
    <string name="subsequent_dest_description">Move destination up, and create it</string>
    <string name="show_closed_notes">Show closed notes</string>
    <string name="switch_osm_notes_visibility_desc">Show/hide OSM notes on the map.</string>
    <string name="gpx_file_desc">GPX - suitable for export to JOSM or other OSM editors.</string>
    <string name="osc_file_desc">OSC - suitable for export to OpenStreetMap.</string>
    <string name="shared_string_gpx_file">GPX file</string>
    <string name="osc_file">OSC file</string>
    <string name="choose_file_type">Select filetype</string>
    <string name="osm_edits_export_desc">Select the export type: OSM notes, POIs, or both.</string>
    <string name="all_data">All data</string>
    <string name="osm_notes">OSM Notes</string>
    <string name="will_open_tomorrow_at">Opens tomorrow at</string>
    <string name="rendering_attr_hidePOILabels_name">POI labels</string>
    <string name="shared_string_without_name">Without name</string>
    <string name="what_is_here">What\'s here:</string>
    <string name="parked_at">parked at</string>
    <string name="pick_up_till">Pick up until</string>
    <string name="without_time_limit">Without time limit</string>
    <string name="context_menu_read_full_article">Read full article</string>
    <string name="context_menu_read_article">Read article</string>
    <string name="context_menu_points_of_group">All points of the group</string>
    <string name="open_from">Open from</string>
    <string name="open_till">Open till</string>
    <string name="will_close_at">Closes at</string>
    <string name="will_open_at">Opens at</string>
    <string name="will_open_on">Opens at</string>
    <string name="additional_actions">Additional actions</string>
    <string name="av_locations_selected_desc">GPX file with coordinates and data of the selected notes.</string>
    <string name="av_locations_all_desc">GPX file with coordinates and data of all notes.</string>
    <!-- string name="release_3_0">
• New: Support for global offline travel guides. Referenced locations are linked to the map. Initial data from Wikivoyage.\n\n
• Wikipedia: New look, active links, images now supported\n\n
• Open Track UI: Support for waypoint groups\n\n
• Map markers: Import of selected groups from GPX files, coordinate input, new look\n\n
• OsmAnd Live subscription now supports all OsmAnd features\n\n
    </string -->
    <string name="modify_the_search_query">Change your search.</string>
    <string name="shared_string_actions">Actions</string>
    <string name="shared_string_marker">Marker</string>
    <string name="empty_state_osm_edits">Create or modify OSM objects</string>
    <string name="empty_state_osm_edits_descr">Create or modify OSM POIs, open or comment OSM Notes, and contribute recorded GPX files.</string>
    <string name="shared_string_deleted">Deleted</string>
    <string name="shared_string_edited">Edited</string>
    <string name="shared_string_added">Added</string>
    <string name="marker_activated">Marker %s activated.</string>
    <string name="one_tap_active_descr">Tap a marker on the map to move it to the top of the active markers without opening the context menu.</string>
    <string name="one_tap_active">\'One tap\' active</string>
    <string name="empty_state_av_notes">Take notes!</string>
    <string name="empty_state_av_notes_desc">Add audio, video or photo note to every point on the map, using widget or context menu.</string>
    <string name="notes_by_date">Notes by date</string>
    <string name="by_date">By date</string>
    <string name="by_type">By type</string>
    <string name="looking_for_tracks_with_waypoints">Looking for tracks with waypoints</string>
    <string name="shared_string_more_without_dots">More</string>
    <string name="appearance_on_the_map">Appearance on the map</string>
    <string name="add_track_to_markers_descr">Select a track to add its waypoints to the markers.</string>
    <string name="add_favourites_group_to_markers_descr">Select a category of Favorites to add to the markers.</string>
    <string name="shared_string_gpx_waypoints">Track waypoints</string>
    <string name="favourites_group">Favorites category</string>
    <string name="add_group">Add a group</string>
    <string name="add_group_descr">Import groups from Favorites or GPX waypoints.</string>
    <string name="empty_state_markers_active">Create map markers!</string>
    <string name="empty_state_markers_active_desc">Long or short tap \'Places\', then tap the marker flag button.</string>
    <string name="empty_state_markers_groups">Import groups</string>
    <string name="empty_state_markers_groups_desc">Import Favorite groups or waypoints as markers.</string>
    <string name="empty_state_markers_history_desc">Markers marked as passed will appear on this screen.</string>
    <string name="shared_string_two">Two</string>
    <string name="shared_string_one">One</string>
    <string name="show_guide_line_descr">Show directional line from your position to the active marker locations.</string>
    <string name="show_arrows_descr">Show one or two arrows indicating the direction to the active markers.</string>
    <string name="distance_indication_descr">Choose how to display the distance to active markers.</string>
    <string name="active_markers_descr">Specify number of direction indicators:</string>
    <string name="digits_quantity">Number of decimal digits</string>
    <string name="shared_string_right">Right</string>
    <string name="shared_string_left">Left</string>
    <string name="show_number_pad">Show number pad</string>
    <string name="shared_string_paste">Paste</string>
    <string name="go_to_next_field">Next field</string>
    <string name="rename_marker">Rename marker</string>
    <string name="tap_on_map_to_hide_interface_descr">A tap on the map toggles the control buttons and widgets.</string>
    <string name="tap_on_map_to_hide_interface">Fullscreen mode</string>
    <string name="mark_passed">Mark passed</string>
    <string name="import_gpx_file_description">can be imported as Favorites or a GPX file.</string>
    <string name="import_as_gpx">Import as GPX file</string>
    <string name="import_as_favorites">Import as Favorites</string>
    <string name="import_file">Import file</string>
	<string name="wrong_input">Wrong input</string>
	<string name="enter_new_name">Enter new name</string>
	<string name="shared_string_back">Back</string>
	<string name="shared_string_view">View</string>
	<string name="waypoints_added_to_map_markers">Waypoints added to map markers</string>
	<string name="wrong_format">Wrong format</string>
    <string name="shared_string_road">Road</string>
    <string name="show_map">Show map</string>
    <string name="route_is_calculated">Route calculated</string>
    <string name="round_trip">Round trip</string>
    <string name="plan_route_no_markers_toast">You must add at least one marker to use this function.</string>
    <string name="osn_modify_dialog_error">Could not modify note.</string>
    <string name="osn_modify_dialog_title">Modify note</string>
    <string name="context_menu_item_modify_note">Modify OSM note</string>
    <string name="make_round_trip_descr">Add copy of point of departure as destination.</string>
    <string name="make_round_trip">Make round trip</string>
    <!-- string name="shared_string_navigate">Navigate</string-->
    <string name="shared_string_markers">Markers</string>
    <string name="coordinates_format">Coordinate format</string>
    <string name="use_system_keyboard">Use system keyboard</string>
    <string name="fast_coordinates_input_descr">Select coordinate input format. You can always change it by tapping \'Options\'.</string>
    <string name="fast_coordinates_input">Quick coordinate input</string>
    <string name="routing_attr_avoid_ice_roads_fords_name">No ice roads or fords</string>
    <string name="routing_attr_avoid_ice_roads_fords_description">Avoids ice roads and fords.</string>
    <string name="use_location">Use position</string>
    <string name="add_location_as_first_point_descr">Add your position as point of departure to plan the perfect route.</string>
    <string name="my_location">My position</string>
    <string name="shared_string_finish">Finish</string>
    <string name="plan_route">Plan route</string>
    <string name="shared_string_sort">Sort</string>
    <string name="coordinate_input">Coordinate input</string>
    <string name="marker_save_as_track_descr">Export your markers to the following GPX file:</string>
    <string name="marker_save_as_track">Save as GPX file</string>
    <string name="move_to_history">Move to history</string>
    <string name="group_will_be_removed_after_restart">The group will be gone the next time you start the app.</string>
    <string name="show_guide_line">Show directional lines</string>
    <string name="show_arrows_on_the_map">Show arrows on the map</string>
    <string name="show_passed">Show passed</string>
    <string name="hide_passed">Hide passed</string>
    <string name="remove_from_map_markers">Remove from \'Map markers\'</string>
    <string name="descendingly">Z-A</string>
    <string name="ascendingly">A-Z</string>
    <string name="date_added">Added</string>
    <string name="order_by">Order by:</string>
    <string name="marker_show_distance_descr">Select how to indicate distance and direction to map markers on the map screen:</string>
    <string name="map_orientation_change_in_accordance_with_speed">Map orientation threshold</string>
    <string name="map_orientation_change_in_accordance_with_speed_descr">Select speed of switching orientation from \'Movement direction\' to \'Compass directon\' below.</string>
    <string name="all_markers_moved_to_history">All map markers moved to history</string>
    <string name="marker_moved_to_history">Map marker moved to history</string>
    <string name="marker_moved_to_active">Map marker moved to active</string>
    <string name="shared_string_list">List</string>
    <string name="shared_string_groups">Groups</string>
    <string name="passed">Last used: %1$s</string>
    <string name="make_active">Make active</string>
    <string name="today">Today</string>
    <string name="yesterday">Yesterday</string>
    <string name="last_seven_days">Last 7 days</string>
    <string name="this_year">This year</string>
    <!-- string name="widget">Widget</string if needed should be shared_string_widget -->
    <!-- string name="top_bar">Top bar</string use shared_string_topbar -->
    <string name="move_all_to_history">Move all to history</string>
    <string name="show_direction">Distance indication</string>
    <string name="sort_by">Sort by</string>
    <string name="do_not_use_animations">No animations</string>
    <string name="do_not_use_animations_descr">Disables animations in the app.</string>
    <string name="keep_showing_on_map">Keep showing on map</string>
    <string name="exit_without_saving">Exit without saving?</string>
    <string name="line">Line</string>
    <string name="save_as_route_point">Save as route points</string>
    <string name="save_as_line">Save as line</string>
    <string name="route_point">Route point</string>
    <string name="edit_line">Edit line</string>
    <string name="add_point_before">Add point before</string>
    <string name="add_point_after">Add point after</string>
    <string name="shared_string_options">Options</string>
    <string name="measurement_tool_snap_to_road_descr">OsmAnd will connect the points with routes for the selected profile.</string>
    <string name="measurement_tool_save_as_new_track_descr">Save the points either as route points or as a line.</string>
    <string name="choose_navigation_type">Select navigation profile</string>
    <string name="none_point_error">Please add at least one point.</string>
    <string name="enter_gpx_name">GPX file name:</string>
    <string name="show_on_map_after_saving">Show on map after saving</string>
    <string name="measurement_tool_action_bar">Browse the map and add points</string>
    <string name="measurement_tool">Measure distance</string>
    <string name="quick_action_resume_pause_navigation">Pause/resume navigation</string>
    <string name="quick_action_resume_pause_navigation_descr">Tap this button to pause or resume the navigation.</string>
    <string name="quick_action_show_navigation_finish_dialog">Show \'Navigation finished\' dialog</string>
    <string name="quick_action_start_stop_navigation">Start/stop navigation</string>
    <string name="quick_action_start_stop_navigation_descr">Tap this button to start or end the navigation.</string>
    <string name="store_tracks_in_monthly_directories">Store recorded tracks in monthly folders</string>
    <string name="store_tracks_in_monthly_directories_descrp">Store recorded tracks in sub-folders per recording month (like 2018-01).</string>
    <string name="shared_string_reset">Reset</string>
    <string name="shared_string_reload">Reload</string>
    <string name="mapillary_menu_descr_tile_cache">Reload tiles to see up to date data.</string>
    <string name="mapillary_menu_title_tile_cache">Tile cache</string>
    <string name="wrong_user_name">Wrong username</string>
    <string name="shared_string_to">To</string>
    <string name="mapillary_menu_date_from">From</string>
    <string name="mapillary_menu_descr_dates">Only view added images</string>
    <string name="mapillary_menu_title_dates">Date</string>
    <string name="mapillary_menu_edit_text_hint">Type username</string>
    <string name="mapillary_menu_descr_username">View only images added by</string>
    <string name="mapillary_menu_title_username">Username</string>
    <string name="mapillary_menu_filter_description">Filter images by submitter, by date or by type. Only active in closeup zoom.</string>
    <string name="mapillary_menu_title_pano">Display only 360° images</string>
    <string name="map_widget_ruler_control">Radius ruler</string>
    <string name="shared_string_permissions">Permissions</string>
    <string name="import_gpx_failed_descr">Could not import file. Please ensure OsmAnd has permission to read it.</string>
    <string name="distance_moving">Distance corrected</string>
    <string name="mapillary_image">Mapillary image</string>
    <string name="open_mapillary">Open Mapillary</string>
    <string name="shared_string_install">Install</string>
    <string name="improve_coverage_mapillary">Improve photo coverage with Mapillary</string>
    <string name="improve_coverage_install_mapillary_desc">Install Mapillary to add one or more photos to this map location.</string>
    <string name="online_photos">Online photos</string>
    <string name="shared_string_add_photos">Add photos</string>
    <string name="no_photos_descr">No photos here.</string>
    <string name="mapillary_action_descr">Share your street-level view via Mapillary.</string>
    <string name="mapillary_widget">Mapillary widget</string>
    <string name="mapillary_widget_descr">Allows quick contributions to Mapillary.</string>
    <string name="mapillary_descr">Online street-level photos for everyone. Discover places, collaborate, capture the world.</string>
    <string name="mapillary">Mapillary</string>
    <string name="plugin_mapillary_descr">Street-level photos for everyone. Discover places, collaborate, capture the world.</string>
    <string name="private_access_routing_req">Your destination is located in an area with private access. Allow using private roads for this trip?</string>
    <string name="restart_search">Restart search</string>
    <string name="increase_search_radius">Increase search radius</string>
    <string name="nothing_found">Nothing found</string>
    <string name="nothing_found_descr">Change the search or increase its radius.</string>
    <string name="quick_action_showhide_osmbugs_title">Toggle OSM Notes</string>
    <string name="quick_action_osmbugs_show">Show OSM Notes</string>
    <string name="quick_action_osmbugs_hide">Hide OSM Notes</string>
    <string name="quick_action_showhide_osmbugs_descr">A toggle to show or hide OSM Notes on the map.</string>
    <string name="sorted_by_distance">Sorted by distance</string>
    <string name="search_favorites">Search in Favorites</string>
    <string name="hillshade_menu_download_descr">Download the \'Hillshade Overlay\' map to show vertical shading.</string>
    <string name="hillshade_purchase_header">Install the \'Contour lines\' plugin to show graded vertical areas.</string>
    <string name="hide_from_zoom_level">Hide starting from zoom level</string>
    <string name="srtm_menu_download_descr">Download the \'Contour line\' map for use in this region.</string>
    <string name="shared_string_plugin">Plugin</string>
    <string name="srtm_purchase_header">Buy and install the \'Contour lines\' plugin to show graded vertical areas.</string>
    <string name="srtm_color_scheme">Color scheme</string>
    <string name="show_from_zoom_level">Display starting at zoom level</string>
    <string name="routing_attr_allow_private_name">Allow private access</string>
    <string name="routing_attr_allow_private_description">Allow access to private areas.</string>
    <string name="display_zoom_level">Display zoom level: %1$s</string>
    <string name="favorite_group_name">Group name</string>
    <string name="change_color">Change color</string>
    <string name="edit_name">Edit name</string>
    <string name="animate_my_location">Animate own position</string>
    <string name="animate_my_location_desc">Turn on animated map panning of \'My position\' during navigation.</string>
    <string name="shared_string_overview">Overview</string>
    <string name="select_street">Select street</string>
    <string name="shared_string_in_name">in %1$s</string>
    <string name="type_address">Type address</string>
    <string name="type_city_town">Type city/town/locality</string>
    <string name="type_postcode">Type postcode</string>
    <string name="nearest_cities">Nearest cities</string>
    <string name="select_city">Select city</string>
    <string name="select_postcode">Postcode search</string>
    <string name="quick_action_auto_zoom">Auto zoom map on/off</string>
    <string name="quick_action_auto_zoom_desc">A toggle to turn on/off auto map zoom according to your speed.</string>
    <string name="quick_action_auto_zoom_on">Enable auto zoom map</string>
    <string name="quick_action_auto_zoom_off">Disable auto zoom map</string>
    <string name="quick_action_add_destination">Set destination</string>
    <string name="quick_action_replace_destination">Replace destination</string>
    <string name="quick_action_add_first_intermediate">Add first intermediate</string>
    <string name="quick_action_add_destination_desc">A button to make the screen center the route destination, any previously selected destination becomes the last intermediate destination.</string>
    <string name="quick_action_directions_from_desc">A button to make the screen center the point of departure and calculate route to the destination or open a dialog to select destination if the destination marker is not on the map.</string>
    <string name="quick_action_replace_destination_desc">Tapping this action button makes the screen center the new route destination, replacing the previously selected destination (if any).</string>
    <string name="quick_action_add_first_intermediate_desc">A button to make the screen center the first intermediate destination.</string>
    <string name="no_overlay">No overlay</string>
    <string name="no_underlay">No underlay</string>
    <string name="subscribe_email_error">Error</string>
    <string name="subscribe_email_desc">Subscribe to our mailing list about app discounts and get 3 more map downloads!</string>
    <string name="depth_contour_descr">Sea depth contour lines and seamarks.</string>
    <string name="sea_depth_thanks">Thank you for purchasing \'Nautical depth contours\'</string>
    <string name="index_item_depth_contours_osmand_ext">Nautical depth contours</string>

    <string name="index_item_world_wikivoyage">Worldwide Wikivoyage articles</string>
    <string name="index_item_depth_points_southern_hemisphere">Southern hemisphere nautical depth points</string>
    <string name="index_item_depth_points_northern_hemisphere">Northern hemisphere nautical depth points</string>
    <string name="download_depth_countours">Nautical depth contours</string>
    <string name="nautical_maps">Nautical maps</string>
    <string name="analyze_on_map">Analyze on map</string>
    <string name="shared_string_visible">Visible</string>
    <string name="restore_purchases">Restore purchases</string>
    <string name="fonts_header">Map fonts</string>
    <string name="right_side_navigation">Right-hand traffic</string>
    <string name="driving_region_automatic">Automatic</string>
    <string name="do_not_send_anonymous_app_usage">Don\'t send anonymous app usage statistics</string>
    <string name="do_not_send_anonymous_app_usage_desc">OsmAnd collects info about which parts of the app you open. Your location is never sent, nor is anything you enter into the app or details of areas you view, search, or download.</string>
    <string name="do_not_show_startup_messages">Don\'t show startup messages</string>
    <string name="do_not_show_startup_messages_desc">Don\'t show app discounts &amp; special local event messages.</string>
    <string name="parking_options">Parking options</string>
    <string name="full_version_thanks">Thank you for purchasing the paid version of OsmAnd.</string>
    <string name="routing_attr_relief_smoothness_factor_hills_name">Hilly</string>
    <string name="routing_attr_relief_smoothness_factor_plains_name">Less hilly</string>
    <string name="routing_attr_relief_smoothness_factor_more_plains_name">Flat</string>
    <string name="routing_attr_driving_style_speed_name">Shorter routes</string>
    <string name="routing_attr_driving_style_balance_name">Balanced</string>
    <string name="routing_attr_driving_style_safety_name">Prefer byways</string>
    <string name="relief_smoothness_factor_descr">Preferred terrain: flat or hilly.</string>
    <string name="shared_string_slope">Slope</string>
    <string name="add_new_folder">Add new folder</string>
    <string name="points_delete_multiple_succesful">Point(s) deleted.</string>
    <string name="points_delete_multiple">Are you sure you want to delete %1$d point(s)?</string>
    <string name="route_points_category_name">Turns to pass on this route</string>
    <string name="track_points_category_name">Waypoints, points of interest, named features</string>
    <string name="shared_string_gpx_track">Track</string>
    <string name="max_speed">Maximum speed</string>
    <string name="average_speed">Average speed</string>
    <string name="shared_string_time_moving">Time moving</string>
    <string name="shared_string_time_span">Time span</string>
    <string name="shared_string_max">Max</string>
    <string name="shared_string_start_time">Start time</string>
    <string name="shared_string_end_time">End time</string>
    <string name="shared_string_color">Color</string>
    <string name="select_gpx_folder">Select GPX file folder</string>
    <string name="file_can_not_be_moved">Could not move file.</string>
    <string name="shared_string_move">Move</string>
    <string name="shared_string_gpx_tracks">Tracks</string>
    <string name="routing_attr_driving_style_name">Driving style</string>
    <string name="route_altitude">Route elevation</string>
    <string name="altitude_descent">Descent</string>
    <string name="altitude_ascent">Ascent</string>
    <string name="altitude_range">Altitude range</string>
    <string name="average_altitude">Average altitude</string>
    <string name="shared_string_time">Time</string>
    <string name="total_distance">Total distance</string>
    <string name="routing_attr_relief_smoothness_factor_name">Select elevation fluctuation</string>
    <string name="routing_attr_height_obstacles_name">Use elevation data</string>
    <string name="routing_attr_height_obstacles_description">Factor in terrain elevation (via SRTM, ASTER, and EU-DEM data).</string>
    <string name="rendering_attr_depthContours_description">Show depth contours and points.</string>
    <string name="rendering_attr_depthContours_name">Nautical depth contours</string>
    <!-- string name="release_2_6">
	\u2022 New feature: Quick action button\n\n
	\u2022 Improved touch screen gesture response (e.g. concurrent panning and zooming)\n\n
	\u2022 New map fonts covering more locales\n\n
	\u2022 Support text-to-speech for regional language variants (and accents)\n\n
	\u2022 Visibility enhancements in several map styles and Wikipedia\n\n
	\u2022 Support Open Location Code (OLC)\n\n
	\u2022 Display elevation, slope, and speed profile for recorded GPX tracks and calculated routes\n\n
	\u2022 \"Driving style\" setting and logic improvements for bicycle routing\n\n
	\u2022 Altitude data settings for bicycle routing\n\n
	\u2022 Several other improvements and bug fixes\n\n
	and more…
	</string -->
    <!-- string name="release_2_7">
	\u2022 Mapillary plugin with street-level imagery\n\n
	\u2022 Ruler widget for distance measurement\n\n
	\u2022 GPX split intervals with detailed info about your track\n\n
	\u2022 Other improvements and bug fixes\n\n
	</string -->
    <!-- string name="release_2_8">
	\u2022 Completely reworked map markers with directional lines and route planning\n\n
	\u2022 Measure distance tool offering snap to road feature and saving points as track\n\n
	\u2022 OsmAnd Live: Bug fixes, fresh data on the server every 30 minutes, updates implemented into the navigation\n\n
	</string -->
    <!-- string name="release_2_9">
	\u2022 Updated the context menu: Show when the POI opens / closes\n\n
	\u2022 Transport menu: all available routes are now at the top\n\n
	\u2022 Wikipedia: added the button to open the original article, updated the appearance of articles\n\n
	\u2022 Route: added possibility to swap start and end points in one tap\n\n
	\u2022 Notes: added sorting by type and date\n\n
	\u2022 OSM edits: Show an icon and a name of the POI category, display completed actions\n\n
	\u2022 New quick coordinate input screen for quick markers creation\n\n
    \u2022 Detection of stop signs now considers driving direction\n\n
	\u2022 New algorithm providing meaningful ascent/descent values for GPX tracks\n\n
	\u2022 Terrain (ascent) aware hiking time (Naismith\'s rule)\n\n
	</string -->
    <string name="auto_split_recording_title">Auto-split recordings after gap</string>
    <string name="auto_split_recording_descr">Start new segment after gap of 6 min, new track after gap of 2 h, or new file after a longer gap if the date has changed.</string>
    <string name="rendering_attr_contourDensity_description">Contour line density</string>
    <string name="rendering_attr_contourDensity_name">Contour line density</string>
    <string name="rendering_value_high_name">High</string>
    <string name="rendering_value_medium_w_name">Medium</string>
    <string name="rendering_value_low_name">Low</string>
    <string name="rendering_attr_contourWidth_description">Contour line width</string>
    <string name="rendering_attr_contourWidth_name">Contour line width</string>
    <string name="rendering_attr_hideWaterPolygons_description">Water</string>
    <string name="rendering_attr_hideWaterPolygons_name">Hide water</string>
    <string name="routing_attr_allow_motorway_name">Use motorways</string>
    <string name="routing_attr_allow_motorway_description">Allows motorways.</string>
    <string name="upload_osm_note_description">Upload your OSM Note anonymously or by using your OpenStreetMap.org profile.</string>
    <string name="wiki_around">Nearby Wikipedia articles</string>
    <string name="search_map_hint">City or region</string>
    <string name="route_roundabout_short">Take %1$d exit and go</string>
    <string name="upload_poi">Upload POI</string>
    <string name="route_calculation">Route calculation</string>
    <string name="gpx_no_tracks_title">You do not have any GPX files yet</string>
    <string name="gpx_no_tracks_title_folder">You may also add GPX files to the folder</string>
    <string name="gpx_add_track">Add more…</string>
    <string name="gpx_appearance">Appearance</string>
    <string name="trip_rec_notification_settings">Turn on quick recording</string>
    <string name="trip_rec_notification_settings_desc">Display a system notification allowing trip recording.</string>
    <string name="shared_string_notifications">Notifications</string>
    <string name="shared_string_continue">Continue</string>
    <string name="shared_string_pause">Pause</string>
    <string name="shared_string_paused">Paused</string>
    <string name="shared_string_trip">Trip</string>
    <string name="shared_string_recorded">Recorded</string>
    <string name="shared_string_record">Record</string>
    <string name="gpx_logging_no_data">No data</string>
    <!-- string name="release_2_5">
	\u2022 Tappable icons on the map\n\n
	\u2022 Powerful POI filter search: Search, e.g. restaurants by cuisine, or campgrounds with specific facilities\n\n
	\u2022 New Topo Map style for cyclists and hikers\n\n
	\u2022 Enhanced trip recording\n\n
	\u2022 Improved navigation notifications (Android Wear)\n\n
	\u2022 Many other improvements and bug fixes\n\n
	and more…
    </string -->
    <string name="rendering_attr_contourColorScheme_description">Contour lines color scheme</string>
    <string name="save_track_min_speed">Logging minimum speed</string>
    <string name="save_track_min_speed_descr">Filter: No logging of points below this speed.</string>
    <string name="save_track_min_distance">Logging minimum displacement</string>
    <string name="save_track_min_distance_descr">Filter: Set minimum distance from a point to log a new one.</string>
    <string name="save_track_precision">Logging minimum accuracy</string>
    <string name="save_track_precision_descr">Filter: No logging unless this accuracy is reached.</string>
    <string name="christmas_poi">Christmas POI</string>
    <string name="christmas_desc">Anticipating Christmas and New Year holidays, you can choose to display associated POIs like Christmas trees and markets, etc.</string>
    <string name="christmas_desc_q">Show Christmas holiday POIs?</string>
    <string name="rendering_value_light_brown_name">Light brown</string>
    <string name="rendering_value_dark_brown_name">Dark brown</string>
    <string name="rendering_attr_contourColorScheme_name">Contour lines color scheme</string>
    <string name="rendering_attr_surfaceIntegrity_name">Road surface integrity</string>
    <string name="search_hint">Type city, address, POI name</string>
    <string name="translit_name_if_miss">Transliterate if %1$s name is missing</string>
    <string name="translit_names">Transliterate names</string>
    <string name="edit_filter">Edit categories</string>
    <string name="subcategories">Subcategories</string>
    <string name="selected_categories">Selected categories</string>
    <string name="create_custom_poi">Create custom filter</string>
    <string name="custom_search">Custom search</string>
    <string name="shared_string_filters">Filters</string>
    <string name="apply_filters">Apply filters</string>
    <string name="save_filter">Save filter</string>
    <string name="delete_filter">Delete filter</string>
    <string name="new_filter">New filter</string>
    <string name="new_filter_desc">Please enter a name for the new filter, this will be added to your \'Categories\' tab.</string>
    <string name="osm_live_payment_desc">Subscription charged per month. Cancel it on Google Play at any time.</string>
    <string name="donation_to_osm">Donation to OpenStreetMap community</string>
    <string name="donation_to_osm_desc">Part of your donation is sent to the OSM users who submit changes to OpenStreetMap. The cost of the subscription remains the same.</string>
    <string name="osm_live_subscription_desc">Subscription enables hourly, daily, weekly updates, and unlimited downloads for all maps globally.</string>
    <string name="get_it">Get it</string>
    <string name="get_for">Get for %1$s</string>
    <string name="osm_live_banner_desc">Get unlimited map downloads, adding weekly, daily, or even hourly updates.</string>
    <string name="osmand_plus_banner_desc">Unlimited map downloads, updates, and Wikipedia plugin.</string>
    <string name="si_mi_meters">Miles/meters</string>
    <string name="skip_map_downloading">Skip downloading maps</string>
    <string name="skip_map_downloading_desc">You have no offline map installed. You may select a map from the list or download maps later via \'Menu - %1$s\'.</string>
    <string name="search_another_country">Select another region</string>
    <string name="search_map">Searching maps…</string>
    <string name="first_usage_wizard_desc">Let OsmAnd determine your location and suggest maps to download for that region.</string>
    <string name="location_not_found">Location not found</string>
    <string name="no_inet_connection">No Internet connection</string>
    <string name="no_inet_connection_desc_map">Required to download maps.</string>
    <string name="search_location">Searching for location…</string>
    <string name="storage_free_space">Free space</string>
    <string name="storage_place_description">OsmAnd\'s data storage (for maps, GPX files, etc.): %1$s.</string>
    <string name="give_permission">Grant permission</string>
    <string name="allow_access_location">Allow location access</string>
    <string name="first_usage_greeting">Get directions and discover new places without an Internet connection</string>
    <string name="search_my_location">Find my position</string>
    <string name="update_all_maps_now">Update all maps now?</string>
    <string name="clear_tile_data">Clear all tiles</string>
    <string name="routing_attr_short_way_name">Fuel-efficient way</string>
    <string name="routing_attr_short_way_description">Use fuel-efficient way (usually shorter).</string>
    <string name="replace_favorite_confirmation">Are you sure you want to replace Favorite %1$s?</string>
    <string name="rendering_attr_hideOverground_name">Overground objects</string>
    <string name="shared_string_change">Change</string>
    <string name="get_started">Get started</string>
    <string name="route_stops_before">%1$s stops before</string>
    <string name="coords_search">Coordinates search</string>
    <string name="advanced_coords_search">Advanced coordinates search</string>
    <string name="back_to_search">Back to search</string>
    <string name="confirmation_to_delete_history_items">Remove selected items from \'History\'?</string>
    <string name="show_something_on_map">Show %1$s on the map</string>
    <!-- string name="release_2_4">
	\u2022 New very powerful free text search\n\n
	\u2022 Car audio system / speaker phone integration via Bluetooth\n\n
	\u2022 Improved route guidance, voice prompting, and turn lane indication\n\n
	\u2022 Improved transport layer with route rendering\n\n
	\u2022 Added more locales and now support regional locales\n\n
	\u2022 Many other improvements and bugfixes\n\n
	and more…
    </string -->
    <string name="dist_away_from_my_location">Search %1$s away</string>
    <string name="share_history_subject"> shared via OsmAnd</string>
    <string name="search_categories">Categories</string>
    <string name="postcode">Postcode</string>
    <string name="shared_string_from">from</string>
    <string name="city_type_district">District</string>
    <string name="city_type_neighbourhood">Neighbourhood</string>
    <string name="map_widget_search">Search</string>
    <string name="shared_string_is_open_24_7">Open 24/7</string>
    <string name="storage_directory_card">Memory card</string>
    <string name="coords_format">Coordinate format</string>
    <string name="coords_format_descr">Format for geographical coordinates.</string>
    <string name="app_mode_bus">Bus</string>
    <string name="app_mode_train">Train</string>
    <string name="current_track">Current track</string>
    <string name="map_widget_battery">Battery level</string>
    <string name="change_markers_position">Change marker position</string>
    <string name="move_marker_bottom_sheet_title">Move the map to change marker position</string>
    <!-- string name="lat_lon_pattern">Lat: %1$.5f Lon: %2$.5f</string -->
    <string name="follow_us">Follow us</string>
    <string name="access_direction_audio_feedback">Audio directions</string>
    <string name="access_direction_audio_feedback_descr">Indicate target point direction by sound.</string>
    <string name="access_direction_haptic_feedback">Haptic directions</string>
    <string name="access_direction_haptic_feedback_descr">Indicate target point direction by vibration.</string>
    <string name="use_osm_live_routing_description">Enable navigation for OsmAnd Live changes.</string>
    <string name="use_osm_live_routing">OsmAnd Live navigation</string>
    <string name="access_no_destination">Destination not set</string>
    <string name="map_widget_magnetic_bearing">Magnetic bearing</string>
    <string name="map_widget_bearing">Relative bearing</string>
    <string name="access_disable_offroute_recalc">No route recalculation after leaving it</string>
    <string name="access_disable_offroute_recalc_descr">No route recalculation after going off route.</string>
    <string name="access_disable_wrong_direction_recalc">No route recalculation for opposite direction</string>
    <string name="access_disable_wrong_direction_recalc_descr">No route recalculation while just moving in the opposite direction.</string>
    <string name="access_smart_autoannounce">Smart autoannounce</string>
    <string name="access_smart_autoannounce_descr">Notify only when direction to the target point changes.</string>
    <string name="access_autoannounce_period">Autoannounce period</string>
    <string name="access_autoannounce_period_descr">Minimal time interval between announcements.</string>
    <string name="access_default_color">Default color</string>
    <string name="access_category_choice">Choose category</string>
    <string name="access_hint_enter_name">Enter name</string>
    <string name="access_hint_enter_category">Enter category</string>
    <string name="access_hint_enter_description">Enter description.</string>
    <string name="access_map_linked_to_location">Map linked to location</string>
    <string name="access_collapsed_list">Collapsed list</string>
    <string name="access_expanded_list">Expanded list</string>
    <string name="access_empty_list">Empty list</string>
    <string name="access_tree_list">Tree list</string>
    <string name="access_shared_string_not_installed">Not installed</string>
    <string name="access_widget_expand">Expand</string>
    <string name="access_shared_string_navigate_up">Navigate up</string>
    <string name="access_sort">Sort</string>
    <string name="map_mode">Map mode</string>
    <string name="number_of_gpx_files_selected_pattern">%s GPX files selected</string>
    <string name="rendering_value_fine_name">Fine</string>
    <string name="rendering_value_thin_name">Thin</string>
    <string name="rendering_value_medium_name">Medium</string>
    <string name="rendering_value_bold_name">Bold</string>
    <string name="no_map_markers_found">Please add map markers via map</string>
    <string name="no_waypoints_found">No waypoints found</string>
    <string name="anonymous_user_hint">Anonymous users cannot:\n- Create groups;\n- Sync groups and devices with the server;\n- Manage groups and devices in a personal dashboard on the website.</string>
    <string name="report">Report</string>
    
    <string name="storage_permission_restart_is_required">The app is now allowed to write to external storage, but needs to be started again to do so.</string>
    <!-- string name="release_2_3">
	\u2022 OSM Live. Support map contributors and developers and get hourly map updates. \n\n
	\u2022 Map markers. A new way to quickly select places on the map.\n\n
	\u2022 More detailed OSM maps with country specific road shields and lots of new map features.\n\n
	\u2022 Improved Look and Feel of Route preparation. \n\n
	\u2022 Many improvements in the map context menu such as contextual address lookup.\n\n
	and more…
        </string -->
    <string name="shared_string_move_up">Move ↑</string>
    <string name="shared_string_move_down">Move ↓</string>
    <string name="finish_navigation">Finish navigation</string>
    <string name="avoid_road">Avoid road</string>
    <string name="storage_directory_readonly_desc">Switched to internal memory since the selected data storage folder is read only. Please select a writable storage directory.</string>
    <string name="storage_directory_shared">Shared memory</string>
    <string name="shared_string_topbar">Top bar</string>
    <string name="full_report">Full report</string>
    <string name="recalculate_route">Recalculate route</string>
    <string name="open_street_map_login_and_pass">OpenStreetMap username and password</string>
    <string name="donations">Donations</string>
    <string name="number_of_recipients">Number of recipients</string>
    <string name="osm_user_stat">Edits %1$s, rank %2$s, total edits %3$s</string>
    <string name="osm_recipient_stat">Edits %1$s, sum %2$s mBTC</string>
    <string name="osm_editors_ranking">OSM Editor ranking</string>
    <string name="osm_live_subscription">OsmAnd Live subscription</string>
    <string name="osm_live_subscribe_btn">Subscribe</string>
    <string name="osm_live_email_desc">Needed to update you about your contributions.</string>
    <string name="osm_live_user_public_name">Public name</string>
    <string name="osm_live_hide_user_name">Do not show my name in reports</string>
    <string name="osm_live_support_region">Support region</string>
    <string name="osm_live_month_cost">Cost per month</string>
    <string name="osm_live_month_cost_desc">Monthly payment</string>
    <string name="osm_live_active">Active</string>
    <string name="osm_live_not_active">Inactive</string>
    <string name="osm_live_enter_email">Please enter a valid e-mail address</string>
    <string name="osm_live_enter_user_name">Please enter a public name</string>
    <string name="osm_live_thanks">Thank you for supporting OsmAnd!\nTo activate all new features you need to restart OsmAnd.</string>
    <string name="osm_live_region_desc">Part of your donation will be sent to OSM users who submit changes to the map in that region.</string>
    <string name="osm_live_subscription_settings">Subscription settings</string>
    <string name="osm_live_ask_for_purchase">Please purchase a subscription to OsmAnd Live first</string>
    <string name="osm_live_header">This subscription enables hourly updates for all maps around the world.
        Part of the income goes back to the OSM community and is paid out for each OSM contribution. 
        If you love OsmAnd and OSM and want to support and be supported by them, this is the perfect way to do it.</string>
    <string name="select_map_marker">Select map marker</string>
    <string name="map_markers_other">Other markers</string>
    <string name="upload_anonymously">Upload anonymously</string>
    <string name="show_transparency_seekbar">Show transparency seekbar</string>
    <string name="download_files_error_not_enough_space">Not enough space!
        {3} MB is needed temporarily, {1} MB permanently.
        (Only {2} MB available.)</string>
    <string name="download_files_question_space_with_temp">Download {0} file(s)?
        {3} MB is used temporarily, {1} MB permanently. (Of {2} MB.)</string>
    <string name="download_files_question_space">Download {0} file(s)?
        {1} MB (of {2} MB) will be used.</string>
    <string name="upload_osm_note">Upload OSM Note</string>
    <string name="map_marker_1st">First map marker</string>
    <string name="map_marker_2nd">Second map marker</string>
    <string name="shared_string_toolbar">Toolbar</string>
    <string name="shared_string_widgets">Widgets</string>
    <string name="add_points_to_map_markers_q">Add all points as map markers?</string>
    <string name="shared_string_add_to_map_markers">Add to map markers</string>
    <string name="select_map_markers">Select map markers</string>
    <string name="shared_string_reverse_order">Reverse order</string>
    <string name="show_map_markers_description">Activate the map markers feature.</string>
    <string name="clear_active_markers_q">Remove all active markers?</string>
    <string name="clear_markers_history_q">Clear map marker history?</string>
    <string name="active_markers">Active markers</string>
    <string name="map_markers">Map markers</string>
    <string name="map_marker">Map marker</string>
    <string name="consider_turning_polygons_off">It is recommended to turn off polygon rendering.</string>
    <string name="rendering_attr_showMtbRoutes_name">Show mountain bike trails</string>
    <string name="show_polygons">Show polygons</string>
    <!-- string name="underlay_transparency">Underlay transparency</string -->
    <string name="find_parking">Find parking</string>
    <string name="shared_string_status">Status</string>
    <string name="shared_string_save_changes">Save changes</string>
    <string name="shared_string_email_address">E-mail address</string>
    <string name="rendering_attr_hideUnderground_name">Underground objects</string>
    <string name="data_is_not_available">Data not available</string>
    <string name="shared_string_remove">Remove</string>
    <string name="shared_string_read_more">Read more</string>
    <string name="clear_updates_proposition_message">"Remove downloaded updates and get back to the original map edition"</string>
    <string name="add_time_span">Add time span</string>
    <string name="road_blocked">Road blocked</string>
    <string name="shared_string_select">Select</string>
    <string name="switch_start_finish">Reverse starting point &amp; destination</string>
    <string name="rendering_attr_hideIcons_name">POI icons</string>
    <string name="item_removed">Item removed</string>
    <string name="n_items_removed">items removed</string>
    <string name="shared_string_undo_all">Undo all</string>
    <string name="shared_string_type">Type</string>
    <string name="starting_point">Starting point</string>
    <string name="shared_string_not_selected">Not selected</string>
    <string name="rec_split">Recorder Split</string>
    <string name="rec_split_title">Use Recorder Split</string>
    <string name="rec_split_desc">Rewrite clips when used space exceeds the storage size.</string>
    <string name="rec_split_clip_length">Clip length</string>
    <string name="rec_split_clip_length_desc">Upper time limit for recorded clips.</string>
    <string name="rec_split_storage_size">Storage size</string>
    <string name="rec_split_storage_size_desc">Amount of space that can be occupied by all recorded clips.</string>
    <string name="live_updates">Live updates</string>
    <string name="available_maps">Available maps</string>
    <string name="select_voice_provider">Select voice guidance</string>
    <string name="select_voice_provider_descr">Select or download voice guidance for your language.</string>
    <string name="impassable_road_desc">Select roads you want to avoid during navigation.</string>
    <string name="shared_string_sound">Sound</string>
    <string name="no_location_permission">Grant location data access.</string>
    <string name="no_camera_permission">Grant camera access.</string>
    <string name="no_microphone_permission">Grant mic access.</string>
    <string name="route_distance">Distance:</string>
    <string name="route_duration">Time:</string>
    <string name="rendering_attr_horseRoutes_name">Horse routes</string>
    <string name="no_address_found">No address determined</string>
    <string name="shared_string_near">Near</string>
    <string name="shared_string_hide">Hide</string>
    <string name="av_video_quality_low">Lowest quality</string>
    <string name="av_video_quality_high">Highest quality</string>
    <string name="av_video_quality">Video output quality</string>
    <string name="av_video_quality_descr">Select video quality.</string>
    <string name="av_audio_format">Audio output format</string>
    <string name="av_audio_format_descr">Select audio output format.</string>
    <string name="av_audio_bitrate">Audio bitrate</string>
    <string name="av_audio_bitrate_descr">Select audio bitrate.</string>
    <string name="please_specify_poi_type_only_from_list">Please specify the correct POI type or skip it.</string>
    <string name="access_from_map_description">Menu button launches the dashboard rather than the menu</string>
    <string name="access_from_map">Access from map</string>
    <string name="show_on_start_description">\'Off\' launches the map directly.</string>
    <string name="show_on_start">Show on start</string>
    <string name="copied_to_clipboard">Copied to clipboard</string>
    <!-- string name="release_2_2">
	\u2022 New context-sensitive UI for tapping locations on the map and on other screens\n\n
	\u2022 Map screen is now launched directly unless \'Show dashboard on app start\' is selected\n\n
	\u2022 Set up which and how cards are displayed on the dashboard\n\n
	\u2022 Bypass the dashboard if you like menu-based app control\n\n
	\u2022 To download maps, regions can be directly selected by tapping on the world map\n\n
	\u2022 POI Search now supports more specific queries\n\n
	\u2022 Improved POI and OSM editing functionality\n\n
	\u2022 Map data download structure and interface reworked\n\n
	and more…
        </string -->
    <string name="osm_save_offline">Save offline</string>
    <string name="osm_edit_modified_poi">Modified OSM POI</string>
    <string name="osm_edit_deleted_poi">Deleted OSM POI</string>
    <string name="context_menu_item_open_note">Open OSM Note</string>
    <string name="osm_edit_reopened_note">Reopened OSM Note</string>
    <string name="osm_edit_commented_note">Commented OSM Note</string>
    <string name="osm_edit_removed_note">Deleted OSM Note</string>
    <string name="osm_edit_created_note">Created OSM Note</string>
    <string name="osn_bug_name">OSM Note</string>
    <string name="osn_add_dialog_title">Create note</string>
    <string name="osn_comment_dialog_title">Add comment</string>
    <string name="osn_reopen_dialog_title">Reopen note</string>
    <string name="osn_close_dialog_title">Close note</string>
    <string name="osn_add_dialog_success">Note created</string>
    <string name="osn_add_dialog_error">Could not create note.</string>
    <string name="osn_close_dialog_success">Note closed</string>
    <string name="osn_close_dialog_error">Could not close note.</string>
    <string name="osb_author_dialog_password">OSM password (optional)</string>
    <string name="osb_comment_dialog_message">Message</string>
    <string name="osb_comment_dialog_author">Author name</string>
    <string name="osb_comment_dialog_error">Could not add comment.</string>
    <string name="osb_comment_dialog_success">Comment added</string>
    <string name="shared_string_commit">Commit</string>
    <string name="context_menu_item_delete_waypoint">Delete GPX waypoint?</string>
    <string name="context_menu_item_edit_waypoint">Edit GPX waypoint</string>
    <string name="shared_string_location">Location</string>
    <string name="share_osm_edits_subject">OSM edits shared via OsmAnd</string>
    <string name="lang_nds">Low German</string>
    <string name="lang_mk">Macedonian</string>
    <string name="lang_fy">Frysk</string>
    <string name="lang_als">Albanian (Tosk)</string>
    <string name="read_more">Read more</string>
    <string name="whats_new">What\'s new in</string>
    <string name="rendering_attr_hideProposed_name">Proposed objects</string>
    <string name="shared_string_update">Update</string>
    <string name="shared_string_upload">Upload</string>
    <string name="osm_edit_created_poi">Created OSM POI</string>
    <string name="world_map_download_descr">World basemap (covering the whole world at low zoom level) missing or outdated. Please consider downloading it for a global overview.</string>
    <string name="shared_string_qr_code">QR code</string>
    <string name="map_downloaded">Map downloaded</string>
    <string name="map_downloaded_descr">The %1$s map is ready for use.</string>
    <string name="go_to_map">Show map</string>
    <string name="simulate_initial_startup_descr">"Sets the flag indicating first app startup, keeps all other settings unchanged."</string>
    <string name="simulate_initial_startup">Simulate first app start</string>
    <string name="share_geo">geo:</string>
    <string name="share_menu_location">Share location</string>
    <string name="shared_string_send">Send</string>
    <string name="favorite_category_dublicate_message">Please use a category name that doesn\'t already exist.</string>
    <string name="favorite_category_name">Category name</string>
    <string name="favorite_category_add_new_title">Add new category</string>
    <string name="regions">Regions</string>
    <string name="region_maps">Regionwide maps</string>
    <string name="world_maps">World maps</string>
    <string name="hillshade_layer_disabled">Hillshade layer disabled</string>
    <string name="srtm_plugin_disabled">Contour lines disabled</string>
    <string name="favorite_category_add_new">Add new</string>
    <string name="favorite_category_select">Choose category</string>
    <string name="default_speed_system_descr">Define unit of speed.</string>
    <string name="default_speed_system">Unit of speed</string>
    <string name="nm">nmi</string>
    <string name="si_nm">Nautical miles</string>
    <string name="si_kmh">Kilometers per hour</string>
    <string name="si_mph">Miles per hour</string>
    <string name="si_m_s">Meters per second</string>
    <string name="si_min_km">Minutes per kilometer</string>
    <string name="si_min_m">Minutes per mile</string>
    <string name="si_nm_h">Nautical miles per hour (knots)</string>
    <string name="nm_h">kn</string>
    <string name="min_mile">min/m</string>
    <string name="min_km">min/km</string>
    <string name="m_s">m/s</string>
    <string name="shared_string_trip_recording">Trip recording</string>
    <string name="shared_string_navigation">Navigation</string>
    <string name="osmand_running_in_background">Run in background</string>
    <string name="gps_wake_up_timer">GPS wake-up interval</string>
    <string name="favourites_edit_dialog_title">Favorite info</string>
    <string name="simulate_your_location_stop_descr">Stop simulating your position.</string>
    <string name="simulate_your_location_descr">Simulate your position using a calculated route or a recorded GPX track.</string>
    <string name="simulate_your_location_gpx_descr">Simulate your position using a recorded GPX track.</string>
    <string name="looking_up_address">Looking up address</string>
    <string name="av_locations_descr">GPX file with locations.</string>
    <string name="av_locations">Locations</string>
    <string name="plugin_settings">Plugins</string>
    <string name="routing_attr_avoid_shuttle_train_name">No shuttle train</string>
    <string name="routing_attr_avoid_shuttle_train_description">Avoids using shuttle trains</string>
    <string name="traffic_warning_hazard">Hazard</string>
    <string name="rendering_value_boldOutline_name">Bold outline</string>
    <string name="no_updates_available">No updates available</string>
    <string name="download_live_updates">Live updates</string>
    <string name="rendering_value_default13_name">Default (13)</string>
    <string name="rendering_value_defaultTranslucentCyan_name">Default (translucent cyan)</string>
    <string name="rendering_attr_currentTrackColor_name">GPX color</string>
    <string name="rendering_attr_currentTrackColor_description">GPX color</string>
    <string name="rendering_attr_currentTrackWidth_name">GPX width</string>
    <string name="rendering_attr_currentTrackWidth_description">GPX width</string>
    <string name="rendering_value_darkyellow_name">Dark yellow</string>
    <string name="rendering_value_red_name">Red</string>
    <string name="rendering_value_translucent_red_name">Translucent red</string>
    <string name="rendering_value_orange_name">Orange</string>
    <string name="rendering_value_translucent_orange_name">Translucent orange</string>
    <string name="rendering_value_yellow_name">Yellow</string>
    <string name="rendering_value_translucent_yellow_name">Translucent yellow</string>
    <string name="rendering_value_lightgreen_name">Light green</string>
    <string name="rendering_value_translucent_lightgreen_name">Translucent light green</string>
    <string name="rendering_value_green_name">Green</string>
    <string name="rendering_value_translucent_green_name">Translucent green</string>
    <string name="rendering_value_lightblue_name">Light blue</string>
    <string name="rendering_value_translucent_lightblue_name">Translucent light blue</string>
    <string name="rendering_value_blue_name">Blue</string>
    <string name="rendering_value_translucent_blue_name">Translucent blue</string>
    <string name="rendering_value_purple_name">Purple</string>
    <string name="rendering_value_pink_name">Pink</string>
    <string name="rendering_value_translucent_pink_name">Translucent pink</string>
    <string name="rendering_value_brown_name">Brown</string>
    <string name="rendering_value_black_name">Black</string>
    <string name="rendering_value_translucent_purple_name">Translucent purple</string>
    <string name="restart_is_required">A restart is required to apply the change.</string>
    <string name="light_theme">Light</string>
    <string name="dark_theme">Dark</string>
    <string name="lang_pms">Piedmontese</string>
    <string name="lang_bn">Bengali</string>
    <string name="lang_tl">Tagalog</string>
    <string name="lang_sh">Serbo-Croatian</string>
    <string name="lang_az">Azerbaijani</string>
    <string name="lang_br">Breton</string>
    <string name="lang_sq">Albanian</string>
    <string name="lang_is">Icelandic</string>
    <string name="lang_bpy">Bishnupriya</string>
    <string name="lang_nv">Navajo</string>
    <string name="lang_ga">Irish</string>
    <string name="lang_la">Latin</string>
    <string name="lang_ku">Kurdish</string>
    <string name="lang_ta">Tamil</string>
    <string name="lang_ml">Malayalam</string>
    <string name="lang_lb">Luxembourgish</string>
    <string name="lang_lo">Lao</string>
    <string name="lang_os">Ossetian</string>
    <string name="lang_eo">Esperanto</string>
    <string name="lang_es_us">Spanish (American)</string>
    <string name="lang_es_ar">Spanish (Argentina)</string>
    <string name="lang_nb">Norwegian Bokmål</string>
    <string name="lang_vo">Volapuk</string>
    <string name="lang_th">Thai</string>
    <string name="lang_te">Telugu</string>
    <string name="lang_nn">Norwegian Nynorsk</string>
    <string name="lang_oc">Occitan</string>
    <string name="lang_new">Newar / Nepal Bhasa</string>
    <string name="lang_ms">Malaysian</string>
    <string name="lang_ht">Haitian</string>
    <string name="lang_gl">Galician</string>
    <string name="lang_et">Estonian</string>
    <string name="lang_ceb">Cebuano</string>
    <string name="lang_ast">Asturian</string>
    <string name="lang_hsb">Sorbian (Upper)</string>
    <string name="lang_kab">Kabyle</string>
    <string name="lang_ber">Berber</string>
    <string name="archive_wikipedia_data">You have old incompatible Wikipedia data. Archive it?</string>
    <string name="download_wikipedia_files">Download additional Wikipedia data (%1$s MB)?</string>
    <string name="gps_network_not_enabled">Location service is off. Turn it on?</string>
    <string name="disable_recording_once_app_killed">Prevent standalone logging</string>
    <string name="disable_recording_once_app_killed_descrp">Will pause GPX logging when the app is killed (via recent apps). (OsmAnd background indication disappears from the Android notification bar.)</string>
    <string name="shared_string_import2osmand">Import to OsmAnd</string>
    <string name="read_full_article">Read full article (online)</string>
    <string name="shared_string_wikipedia">Wikipedia</string>
    <string name="local_indexes_cat_wiki">Wikipedia</string>
    <string name="shared_string_show_details">Show details</string>
    <string name="osm_edit_context_menu_delete">Delete OSM edit</string>
    <string name="rendering_value_disabled_name">Disabled</string>
    <string name="rendering_value_walkingRoutesScopeOSMC_name">Color by network affiliation</string>
    <string name="rendering_value_walkingRoutesOSMC_name">Color by OSMC hiking symbol</string>
    <string name="shared_string_logoff">Log Off</string>
    <string name="rendering_attr_hideHouseNumbers_name">House numbers</string>
    <string name="application_dir_change_warning3">Move OsmAnd data files to the new destination?</string>
    <string name="specified_directiory_not_writeable">Maps could not be created in specified directory</string>
    <string name="copying_osmand_file_failed">Moving files failed</string>
    <string name="storage_directory_external">External storage</string>
    <string name="storage_directory_multiuser">Multiuser storage</string>
    <string name="storage_directory_internal_app">Internal app memory</string>
    <string name="storage_directory_manual">Manually specified</string>
    <string name="storage_directory_default">Internal memory</string>
    <string name="application_dir">Data storage folder</string>
    <string name="storage_directory">Map Storage</string>
    <string name="shared_string_copy">Copy</string>
    <string name="filter_poi_hint">Filter by name</string>
    <string name="search_poi_category_hint">Type to search all</string>
    <string name="shared_string_is_open">Open now</string>
    <string name="rendering_attr_OSMMapperAssistant_name">OSM mapper assistant</string>
    <string name="agps_info">A-GPS info</string>
    <string name="shared_string_manage">Manage</string>
    <string name="shared_string_edit">Edit</string>
    <string name="shared_string_places">Places</string>
    <string name="shared_string_search">Search</string>
    <string name="shared_string_show_description">Show description.</string>
    <string name="shared_string_message">Message</string>
    <string name="agps_data_last_downloaded">A-GPS data downloaded: %1$s</string>
    <string name="confirm_usage_speed_cameras">In many countries (Germany, France, Italy, and others) the use of speed camera warnings is illegal. OsmAnd does not assume any liability if you violate the law. Please tap \'Yes\' only if you are eligible to use this feature.</string>
    <string name="welmode_download_maps">Download maps</string>
    <string name="welcome_select_region">To correctly reflect your traffic signs and regulations, please select your driving region:</string>
    <string name="welcome_text">OsmAnd provides global offline map browsing and offline navigation.</string>
    <string name="welcome_header">Welcome</string>
    <string name="current_route">Current route</string>
    <string name="osm_changes_added_to_local_edits">OSM changes added to local changeset</string>
    <string name="mark_to_delete">Mark to delete</string>
    <string name="local_recordings_delete_all_confirm">Are you sure you want to delete %1$d notes?</string>
    <string name="local_osm_changes_upload_all_confirm">Are you sure you want to upload %1$d change(s) to OSM?</string>
    <string name="confirmation_to_clear_history">Clear history?</string>
    <string name="delay_to_start_navigation_descr">Specify wait time to remain on the route planning screen.</string>
    <string name="delay_to_start_navigation">Start turn-by-turn guidance after…</string>
    <string name="shared_string_go">Go</string>
    <string name="osmand_parking_overdue">overdue</string>
    <string name="action_create">Action create</string>
    <string name="action_modify">Action modify</string>
    <string name="action_delete">Action delete</string>
    <string name="osm_edits">OSM edits</string>
    <!-- means first letter of word *hour* -->
    <string name="osmand_parking_hour">h</string>
    <!-- means first letter of word *minute*-->
    <string name="osmand_parking_minute">min</string>
    <string name="parking_place_limited">Parking time limited to</string>
    <!-- used to describe time left, not left direction -->
    <string name="osmand_parking_time_left">left</string>
    <string name="your_edits">Your edits</string>
    <string name="waypoint_visit_after">Visit after</string>
    <string name="waypoint_visit_before">Visit before</string>
    <string name="simulate_your_location">Simulate your position</string>
    <string name="drawer">Flat list</string>
    <string name="short_location_on_map">Lat %1$s\nLon %2$s</string>
    <string name="tips_and_tricks_descr">Frequently asked questions, recent changes, and others.</string>
    <string name="routing_settings_2">Navigation settings</string>
    <string name="general_settings_2">General settings</string>
    <string name="shared_string_ellipsis">…</string>
    <string name="shared_string_ok">OK</string>
    <string name="shared_string_cancel">Cancel</string>
    <string name="shared_string_dismiss">Dismiss</string>
    <string name="shared_string_yes">Yes</string>
    <string name="shared_string_do_not_use">Don\'t use</string>
    <string name="shared_string_no">No</string>
    <string name="shared_string_on">On</string>
    <string name="shared_string_off">Off</string>
    <string name="shared_string_previous">Previous</string>
    <string name="shared_string_next">Next</string>
    <string name="shared_string_enable">Enable</string>
    <string name="shared_string_disable">Disable</string>
    <string name="shared_string_enabled">Enabled</string>
    <string name="shared_string_disabled">Disabled</string>
    <string name="shared_string_selected">Selected</string>
    <string name="shared_string_selected_lowercase">selected</string>
    <string name="shared_string_never">Never</string>
    <string name="shared_string_none">None</string>
    <string name="shared_string_and">and</string>
    <string name="shared_string_or">or</string>
    <string name="shared_string_help">Help</string>
    <string name="shared_string_settings">Settings</string>
    <string name="shared_string_history">History</string>
    <string name="shared_string_select_on_map">Select on map</string>
    <string name="shared_string_select_all">Select all</string>
    <string name="shared_string_deselect">Deselect</string>
    <string name="shared_string_deselect_all">Deselect all</string>
    <string name="shared_string_clear">Clear</string>
    <string name="shared_string_clear_all">Clear all</string>
    <string name="shared_string_save">Save</string>
    <string name="shared_string_save_as_gpx">Save as new GPX file</string>
    <string name="shared_string_rename">Rename</string>
    <string name="shared_string_delete">Delete</string>
    <string name="shared_string_delete_all">Delete all</string>
    <string name="shared_string_share">Share</string>
    <string name="shared_string_apply">Apply</string>
    <string name="shared_string_control_start">Start</string>
    <string name="shared_string_control_stop">Stop</string>
    <string name="shared_string_import">Import</string>
    <string name="shared_string_export">Export</string>
    <string name="shared_string_more">More…</string>
    <string name="shared_string_more_actions">More actions</string>
    <string name="shared_string_do_not_show_again">Do not show again</string>
    <string name="shared_string_remember_my_choice">Remember choice</string>
    <string name="shared_string_refresh">Refresh</string>
    <string name="shared_string_download">Download</string>
    <string name="shared_string_downloading">Downloading…</string>
    <string name="shared_string_download_successful">Downloaded</string>
    <string name="shared_string_io_error">I/O error</string>
    <string name="shared_string_unexpected_error">Unexpected error</string>
    <string name="shared_string_action_template">Action {0}</string>
    <string name="shared_string_close">Close</string>
    <string name="shared_string_exit">Exit</string>
    <string name="shared_string_show">Show</string>
    <string name="shared_string_show_all">Show all</string>
    <string name="shared_string_collapse">Collapse</string>
    <string name="shared_string_show_on_map">Show on map</string>
    <string name="shared_string_map">Map</string>
    <string name="shared_string_favorite">Favorite</string>
    <string name="shared_string_favorites">Favorites</string>
    <string name="shared_string_address">Address</string>
    <string name="shared_string_add">Add</string>
    <string name="shared_string_add_to_favorites">Add to \'Favorites\'</string>
    <string name="shared_string_my_location">My Position</string>
    <string name="shared_string_my_places">My Places</string>
    <string name="shared_string_my_favorites">Favorites</string>
    <string name="shared_string_tracks">Tracks</string>
    <string name="shared_string_gpx_files">GPX files</string>
    <string name="shared_string_currently_recording_track">Currently recording track</string>
    <string name="shared_string_audio">Audio</string>
    <string name="shared_string_video">Video</string>
    <string name="shared_string_photo">Photo</string>
    <string name="shared_string_launch">Launch</string>
    <string name="route_points">Route points</string>
    <string name="track_segments">Track segments</string>
    <string name="track_points">Track points</string>
    <string name="shared_string_online_maps">Online maps</string>
    <string name="osmand_rastermaps_plugin_description">With this plugin you can access many types of online (so called tile or raster) maps, from predefined OpenStreetMap tiles (like Mapnik) to satellite images and special purpose layers like weather maps, climate maps, geological maps, hillshade layers, etc.
		\n\nAny of these maps can either be used as the main (base) map to be displayed on the OsmAnd map, or as an overlay or underlay to another base map (like OsmAnd\'s standard offline maps). In order to make any underlay map more visible, certain elements of the OsmAnd vector maps can easily be hidden via the \'Configure map\' menu as desired.
		\n\nTile maps can be obtained directly via online sources, or can be prepared for offline use (and manually copied to OsmAnd\'s data folder) as an SQLite database which can be produced by a variety of 3rd party map preparation tools.
	</string>
    <string name="record_plugin_name">Trip recording</string>
    <string name="record_plugin_description">This plugin activates the functionality to record and save your tracks by manually touching the GPX logging widget on the map, or also to automatically log all of your navigation routes to a GPX file.
		\n\nRecorded tracks can be shared with your friends or be used for OSM contributions. Athletes can use recorded tracks to monitor their trainings. Some basic track analysis can be performed directly in OsmAnd, like lap times, average speed etc., and tracks can of course also later be analyzed in special 3rd party analysis tools.
	</string>
    <string name="srtm_paid_version_title">Contour lines plugin</string>
    <string name="osmand_srtm_short_description_80_chars">OsmAnd plugin for offline contour lines</string>
    <string name="osmand_srtm_long_description_1000_chars">This plugin provides both a contour line overlay and a (relief) hillshade layer to be displayed on top of OsmAnd\'s standard maps. This functionality will be much appreciated by athletes, hikers, trekkers, and anybody interested in the relief structure of a landscape.
		\n\nThe global data (between 70 ° north and 70 ° south) is based on measurements by SRTM (Shuttle Radar Topography Mission) and ASTER (Advanced Spaceborne Thermal Emission and Reflection Radiometer), an imaging instrument onboard Terra, the flagship satellite of NASA\'s Earth Observing System. ASTER is a cooperative effort between NASA, Japan\'s Ministry of Economy, Trade and Industry (METI), and Japan Space Systems (J-spacesystems).
	</string>
    <string name="srtm_plugin_name">Contour lines</string>
    <string name="srtm_plugin_description">This plugin provides both a contour line overlay and a (relief) hillshade layer to be displayed on top of OsmAnd\'s standard maps. This functionality will be much appreciated by athletes, hikers, trekkers, and anybody interested in the relief structure of a landscape. (Please note that contour line and/or relief data are separate, additional downloads available after activating the plugin.)
		\n\nThe global data (between 70 ° north and 70 ° south) is based on measurements by SRTM (Shuttle Radar Topography Mission) and ASTER (Advanced Spaceborne Thermal Emission and Reflection Radiometer), an imaging instrument onboard Terra, the flagship satellite of NASA\'s Earth Observing System. ASTER is a cooperative effort between NASA, Japan\'s Ministry of Economy, Trade and Industry (METI), and Japan Space Systems (J-spacesystems).
	</string>
    <string name="plugin_touringview_name">Touring map view</string>
    <string name="plugin_touringview_descr">Activating this view changes OsmAnd\'s map style to \'Touring view\', this is a special high-detail view for travelers and professional drivers.
		\n\nThis view provides, at any given map zoom, the maximum amount of travel details available in the map data (particularly roads, tracks, paths, and orientation marks).
		\n\nIt also clearly depicts all types of roads unambiguously by color coding, which is useful when e.g. driving large vehicles.
		\n\nAnd it provides special touring options like showing bicycle routes or Alpine mountain routes.
		\n\nA special map download is not needed, the view is created from our standard maps.
		\n\nThis view can be reverted by either de-activating it again here, or by changing the \'Map style\' under \'Configure map\' as desired.
	</string>
    <string name="plugin_nautical_name">Nautical map view</string>
    <string name="plugin_nautical_descr">This plugin enriches the OsmAnd map and navigation app to also produce nautical maps for boating, sailing, and other types of watersports.
		\n\nA special map add-on for OsmAnd will provide all nautical navigation marks and chart symbols, for inland as well as for nearshore navigation. The description of each navigation mark provides the details needed to identify them and their meaning (category, shape, color, sequence, reference, etc.).
		\n\nTo return to one of OsmAnd\'s conventional map styles, simply either de-activate this plugin again, or change the \'Map style\' under \'Configure map\' as desired.
	</string>
    <string name="plugin_ski_name">Ski map view</string>
    <string name="plugin_ski_descr">This plugin for OsmAnd puts at your fingertips details of global downhill ski slopes, cross country ski runs, Alpine ski routes, cable cars and ski lifts. Routes and pistes are shown color-coded by difficulty, and depicted in a special \'Winter\' map style which assimilates a snow-colored winter landscape.
		\n\nActivating this view changes the map style to \'Winter and ski\', showing all landscape features under wintry conditions. This view can be reverted by either de-activating it again here, or by changing the \'Map style\' under \'Configure map\' as desired.
	</string>
    <string name="audionotes_plugin_name">Audio/video notes</string>
    <string name="audionotes_plugin_description">The Audio/video notes plugin provides the functionality to take audio/photography/video notes during a trip, using either a button on the map, or directly the context menu for any position on the map.</string>
    <string name="osmand_parking_plugin_name">Parking position</string>
    <string name="osmand_parking_plugin_description">The parking position plugin lets you record where your car is parked and how much parking time is left (if there is a time limit).
	\nBoth the location and time are visible on the OsmAnd dashboard as well as in a widget on the map. An alarm can be added to the Android calendar as a reminder.</string>
    <string name="osmand_distance_planning_plugin_name">Distance calculator &amp; planning tool</string>
    <string name="osmand_distance_planning_plugin_description">This plugin provides a map widget allowing creation of paths by tapping the map, or by using or modifying existing GPX files, to plan a trip and measure the distance between points. The results can be saved as a GPX file, which can later be used for guidance.</string>
    <string name="shared_string_accessibility">Accessibility</string>
    <string name="osmand_accessibility_description">This plugin makes the device\'s accessibility features available directly in OsmAnd. It facilitates e.g. adjusting the speech rate for text-to-speech voices, configuring directional-pad screen navigation, using a trackball for zoom control, or text-to-speech feedback, for example to auto announcing your position.</string>
    <string name="osm_settings">OSM editing</string>
    <string name="osm_editing_plugin_description">Via this plugin OsmAnd can be used to make OSM contributions like creating or modifying OSM POI objects, opening or commenting OSM Notes, and contributing recorded GPX files. OSM is a community driven, global public domain mapping project. For details please refer to https://openstreetmap.org. Active participation is appreciated, and contributions can be made directly from OsmAnd, if you specify your personal OSM credentials in the app.</string>
    <string name="osmand_development_plugin_description">This plugin displays settings for development and debugging features like to test or simulate routing, the rendering performance, or voice prompting. These settings are intended for developers and are not needed for the general user.</string>
    <string name="debugging_and_development">OsmAnd development</string>
    <string name="rename_failed">Renaming failed.</string>
    <string name="days_behind">days behind</string>
    <string name="back_to_map">Back to map</string>
    <string name="share_note">Share note</string>
    <string name="location_on_map">Location:\n Lat %1$s\n Lon %2$s</string>
    <string name="watch">Watch</string>
    <string name="notes">Notes</string>
    <string name="online_map">Online map</string>
    <string name="roads_only">Roads only</string>
    <string name="rendering_attr_pisteRoutes_name">Ski slopes</string>
    <string name="free">Free %1$s </string>
    <string name="device_memory">Device memory</string>
    <string name="rendering_attr_pisteGrooming_name">Piste grooming</string>
    <string name="world_ski_missing">In order to display ski maps, the special offline map needs to be downloaded</string>
    <string name="nautical_maps_missing">In order to display nautical maps, the special offline map needs to be downloaded</string>
    <string name="edit_group">Edit group</string>
    <string name="parking_place">Parking spot</string>
    <string name="remove_the_tag">REMOVE THE TAG</string>
    <string name="gps_status">GPS status</string>
    <string name="version_settings_descr">Download nightly builds.</string>
    <string name="version_settings">Builds</string>
    <string name="rendering_attr_streetLighting_name">Street lighting</string>
    <string name="proxy_pref_title">Proxy</string>
    <string name="proxy_pref_descr">Specify a proxy server.</string>
    <string name="settings_privacy">Privacy</string>
    <string name="shared_string_gpx_points">Points</string>
    <string name="navigation_over_track">Start navigation along track?</string>
    <string name="avoid_roads_msg">Trigger an alternative route by selecting roads to avoid</string>
    <string name="speak_pedestrian">Pedestrian crosswalks</string>
    <string name="rendering_attr_roadStyle_name">Road style</string>
    <string name="rendering_attr_roadStyle_description">Road style</string>
    <string name="rendering_value__name">Default</string>
    <string name="rendering_value_default_name">Default</string>
    <string name="rendering_value_germanRoadAtlas_name">German road atlas</string>
    <string name="rendering_value_highContrastRoads_name">High contrast roads</string>
    <string name="traffic_warning_railways">Railroad crossing</string>
    <string name="traffic_warning_pedestrian">Pedestrian crosswalk</string>
    <string name="show_railway_warnings">Railroad crossings</string>
    <string name="show_pedestrian_warnings">Pedestrian crosswalks</string>
    <string name="rendering_value_americanRoadAtlas_name">American road atlas</string>
    <string name="routing_attr_no_new_routing_name">No v1.9 routing rules</string>
    <string name="routing_attr_no_new_routing_description">Do not use routing rules introduced in v1.9.</string>
    <string name="dash_download_msg_none">Download offline maps?</string>
    <string name="dash_download_msg">You have downloaded %1$s maps</string>
    <string name="dash_download_new_one">Download new map</string>
    <string name="dash_download_manage">Manage</string>
    <string name="map_locale">Map language</string>
    <string name="rendering_attr_transportStops_name">Transport stops</string>
    <string name="navigate_point_zone">Zone</string>
    <!-- (OLC) is a geocode system -->
    <string name="navigate_point_olc">Open Location Code</string>
    <string name="navigate_point_olc_info_invalid">Invalid OLC\n</string>
    <string name="navigate_point_olc_info_short">Short OLC\nPlease provide a full code</string>
    <string name="navigate_point_olc_info_area">Valid full OLC\nRepresents area: %1$s x %2$s</string>
    <string name="navigate_point_northing">Northing</string>
    <string name="navigate_point_easting">Easting</string>
    <string name="download_tab_downloads">All Downloads</string>
    <string name="download_tab_updates">Updates</string>
    <string name="download_tab_local">Local</string>
    <string name="no_internet_connection">Unable to download, please check your Internet connection.</string>
    <string name="everything_up_to_date">All files up to date</string>
    <string name="use_opengl_render">Use OpenGL rendering</string>
    <string name="use_opengl_render_descr">Use hardware accelerated OpenGL rendering (may use more battery, or not work on very old devices).</string>
    <string name="error_avoid_specific_road">No bypass found</string>
    <string name="home_button">Home</string>
    <string name="map_update">Updates available for %1$s maps</string>
    <string name="search_for">Search for</string>
    <string name="coordinates">Coordinates</string>
    <string name="rendering_attr_publicTransportMode_name">Bus, trolleybus, shuttle routes</string>
    <string name="rendering_attr_tramTrainRoutes_name">Tram and train routes</string>
    <string name="rendering_attr_subwayMode_name">Subway routes</string>
    <string name="lock_screen_request_explanation">%1$s needs this permission to turn off the screen for the power saving feature.</string>
    <string name="wake_on_voice">Turn screen on</string>
    <string name="wake_on_voice_descr">Turn on device screen (if off) when approaching a turn.</string>
    <string name="impassable_road">Avoid roads…</string>
    <string name="rendering_attr_trainLightrailRoutes_name">Train routes</string>
    <string name="rendering_attr_tramRoutes_name">Tram routes</string>
    <string name="rendering_attr_shareTaxiRoutes_name">Share taxi routes</string>
    <string name="rendering_attr_trolleybusRoutes_name">Trolleybus routes</string>
    <string name="rendering_attr_busRoutes_name">Bus routes</string>
    <string name="rendering_category_hide">Hide</string>
    <string name="rendering_category_routes">Routes</string>
    <!--string name="shared_string_details">Details</string> use rendering_category_details -->
    <string name="rendering_category_details">Details</string>
    <string name="rendering_category_transport">Transport</string>
    <string name="rendering_category_others">Other map attributes</string>
    <string name="map_widget_appearance_rem">Remaining elements</string>
    <string name="map_widget_vector_attributes">Rendering attributes</string>
    <string name="map_widget_top">Status bar</string>
    <string name="map_widget_right">Right panel</string>
    <string name="map_widget_left">Left panel</string>
    <string name="configure_map">Configure map</string>
    <string name="search_radius_proximity">Within</string>
    <string name="anonymous_user">Anonymous user</string>
    <string name="logged_as">Logged in as %1$s</string>
    <string name="speed_limit_exceed">Speed limit tolerance</string>
    <string name="speed_limit_exceed_message">Choose speed limit tolerance margin, above which you will receive a voice warning.</string>
    <string name="fav_point_emoticons_message">Favorite renamed to \'%1$s\' to save the string containing emoticons to a file.</string>
    <string name="print_route">Print route</string>
    <string name="fav_point_dublicate">Duplicate Favorite name specified</string>
    <string name="fav_point_dublicate_message">Favorite renamed to %1$s to avoid duplication.</string>
    <string name="text_size_descr">Set the text size on the map.</string>
    <string name="text_size">Text size</string>
    <string name="traffic_warning_speed_limit">Speed limit</string>
    <string name="traffic_warning_border_control">Border control</string>
    <string name="traffic_warning_payment">Toll booth</string>
    <string name="traffic_warning_stop">Stop sign</string>
    <string name="traffic_warning_calming">Traffic calming</string>
    <string name="traffic_warning_speed_camera">Speed camera</string>
    <string name="traffic_warning">Traffic warning</string>
    <string name="speak_favorites">Favorites nearby</string>
    <string name="speak_poi">Nearby POI</string>
    <string name="way_alarms">Traffic warnings</string>
    <string name="background_service_is_enabled_question">OsmAnd background service still running. Stop it, too?</string>
    <string name="sleep_mode_stop_dialog">Stop GPS background mode?</string>
    <string name="stop_navigation_service">Stop</string>
    <string name="confirm_every_run">Always ask</string>
    <string name="save_global_track_interval_descr">Specify the logging interval for the general track recording (enabled via the GPX logging widget on the map).</string>
    <string name="save_global_track_interval">General logging interval</string>
    <string name="background_service_int">GPS Wake-up interval</string>
    <string name="enable_sleep_mode">Enable GPS background mode</string>
    <string name="save_track_to_gpx_globally">Log track to GPX file</string>
    <string name="save_track_to_gpx_globally_headline">On demand track logging</string>
    <string name="save_track_to_gpx_globally_descr">General position logging to a GPX file can be turned on or off using the GPX logging widget on the map.</string>
    <string name="save_current_track_descr">Save current track as GPX file now.</string>
    <string name="save_current_track">Save current track</string>
    <string name="save_track_to_gpx">Auto-record track during navigation</string>
    <string name="save_track_to_gpx_descrp">A GPX track is automatically saved to the tracks folder during navigation.</string>
    <string name="save_track_interval_globally">Logging interval</string>
    <string name="save_track_interval">Logging interval during navigation</string>
    <string name="save_track_interval_descr">Specify the logging interval for track recording during navigation</string>
    <string name="voice_provider_descr">Select the voice guidance for navigation.</string>
    <string name="voice_provider">Voice guidance</string>
    <string name="enable_proxy_title">Enable HTTP proxy</string>
    <string name="enable_proxy_descr">Configure an HTTP proxy for all network requests.</string>
    <string name="proxy_host_title">Proxy Host</string>
    <string name="proxy_host_descr">Specify your proxy\'s hostname (e.g. 127.0.0.1).</string>
    <string name="proxy_port_title">Proxy Port</string>
    <string name="proxy_port_descr">Specify your proxy\'s port number (e.g. 8118).</string>
    <string name="monitoring_settings">Trip recording</string>
    <string name="monitoring_settings_descr">Set up how to record your trips.</string>
    <string name="int_hour">h</string>
    <string name="duration">Duration</string>
    <string name="distance">Distance</string>
    <string name="average">Average</string>
    <string name="of">%1$d of %2$d</string>
    <string name="ascent_descent">Ascent/Descent</string>
    <string name="moving_time">Moving time</string>
    <string name="max_min">Max/Min</string>
    <string name="min_max">Min/Max</string>
    <string name="index_tours">Tours</string>
    <string name="shared_string_all">All</string>
    <string name="shared_string_waypoints">Waypoints</string>
    <string name="download_additional_maps">Download missing maps %1$s (%2$d MB)?</string>
    <string name="rendering_value_browse_map_name">Browse map</string>
    <string name="rendering_value_car_name">Car</string>
    <string name="rendering_value_bicycle_name">Bicycle</string>
    <string name="rendering_value_pedestrian_name">On foot</string>
    <string name="rendering_attr_coloredBuildings_name">Color-code buildings by type</string>
    <string name="continue_navigation">Continue Navigation</string>
    <string name="pause_navigation">Pause Navigation</string>
    <string name="keep_navigation_service">Keep</string>
    <string name="map_preferred_locale_descr">Preferred language for labels on the map (if unavailable, English or local names will be used).</string>
    <string name="map_preferred_locale">Preferred map language</string>
    <string name="local_map_names">Local names</string>
    <string name="lang_sw">Swahili</string>
    <string name="lang_he">Hebrew</string>
    <string name="forward">Forward</string>
    <string name="home">Dashboard</string>
    <string name="live_monitoring_m_descr">Send tracking data to a specified web service if GPX logging is on.</string>
    <string name="live_monitoring_m">Online tracking (GPX required)</string>
    <string name="live_monitoring_start">Start online tracking</string>
    <string name="live_monitoring_stop">Stop online tracking</string>
    <string name="gpx_monitoring_start">Start GPX logging</string>
    <string name="gpx_monitoring_stop">Stop GPX logging</string>
    <string name="gpx_start_new_segment">Start new segment</string>
    <string name="rendering_attr_hideBuildings_name">Buildings</string>
    <string name="rendering_attr_hideNonVehicleHighways_name">Non-vehicle highways</string>
    <string name="rendering_attr_hideText_name">Text</string>
    <string name="rendering_attr_hideWoodScrubs_name">Wood and scrubs</string>
    <string name="rendering_attr_buildings15zoom_name">Buildings on zoom 15</string>
    <string name="rendering_attr_moreDetailed_name">More details</string>
    <string name="rendering_attr_lessDetailed_name">Fewer details</string>
    <string name="rendering_attr_hideAccess_name">Access restrictions</string>
    <string name="rendering_attr_showAccess_name">Show access restrictions and toll</string>
    <string name="rendering_attr_showSurfaceGrade_name">Show road quality</string>
    <string name="rendering_attr_showSurfaces_name">Show road surface</string>
    <string name="rendering_attr_showCycleRoutes_name">Show cycle routes</string>
    <string name="no_index_file_to_download">Downloads not found, please check your connection to the Internet.</string>
    <string name="select_index_file_to_download">Nothing was found. If you can\'t find your region, you can make it yourself (see https://osmand.net).</string>
    <string name="none_selected_gpx">Specify a GPX file by long-tapping first.</string>
    <string name="local_index_select_gpx_file">Select a track</string>
    <string name="gpx_split_interval">Split interval</string>
    <string name="sort_by_distance">Sort by distance</string>
    <string name="sort_by_name">Sort by name</string>
    <string name="show_zoom_buttons_navigation_descr">Show zoom buttons during navigation.</string>
    <string name="show_zoom_buttons_navigation">Show zoom buttons</string>
    <string name="save_as_favorites_points">Save as group of Favorites</string>
    <string name="select_destination_and_intermediate_points">Set destinations</string>
    <string name="layer_amenity_label">POI overlay labels</string>
    <string name="loading_smth">Loading %1$s…</string>
    <string name="map_widget_plain_time">Current time</string>
    <string name="shared_string_waypoint">Waypoint</string>
    <string name="selected_gpx_info_show">\n\nLong-tap to view on the map</string>
    <string name="delay_navigation_start">Start turn-by-turn guidance automatically</string>
    <string name="local_index_gpx_info_show">\n\nLong-tap for options</string>
    <string name="gpx_info_subtracks">Subtracks: %1$s </string>
    <string name="gpx_info_waypoints">Waypoints: %1$s </string>
    <string name="gpx_info_distance">Distance: %1$s (%2$s points) </string>
    <string name="gpx_info_start_time">Start time: %1$tF, %1$tT </string>
    <string name="gpx_info_end_time">End time: %1$tF, %1$tT </string>
    <string name="gpx_info_average_speed">Average speed: %1$s </string>
    <string name="gpx_info_maximum_speed">Maximum speed: %1$s </string>
    <string name="gpx_info_avg_altitude">Average altitude: %1$s</string>
    <string name="gpx_info_diff_altitude">Altitude range: %1$s</string>
    <string name="gpx_info_asc_altitude">Descent/ascent: %1$s</string>
    <string name="gpx_timespan">Time span: %1$s</string>
    <string name="gpx_timemoving">Time moving: %1$s</string>
    <string name="gpx_selection_segment_title">Segment</string>
    <string name="gpx_selection_number_of_points"> %1$s points</string>
    <string name="gpx_selection_point">Point %1$s</string>
    <!-- string name="gpx_selection_current_track">recording</string -->
    <string name="gpx_selection_route_points">%1$s \nRoute points %2$s</string>
    <string name="gpx_selection_points">%1$s \nPoints</string>
    <string name="gpx_selection_track">%1$s \nTrack %2$s</string>
    <string name="gpx_file_is_empty">Empty GPX file</string>
    <string name="osmo_edit_color">Display color</string>
    <string name="osmo_connect_menu">Connect</string>
    <string name="int_days">days</string>
    <string name="use_points_as_intermediates">Calculate route between points</string>
    <string name="always_center_position_on_map">Display position always in center</string>
    <string name="voice_pref_title">Voice</string>
    <string name="misc_pref_title">Misc</string>
    <string name="localization_pref_title">Localization</string>
    <string name="index_item_nation_addresses">addresses nationwide</string>
    <string name="index_item_world_altitude_correction">World altitude correction</string>
    <string name="index_item_world_seamarks">World seamarks</string>
    <string name="index_item_world_bitcoin_payments">World bitcoin payments</string>
    <string name="index_item_world_basemap">World overview map</string>
    <string name="index_item_world_ski">World ski map</string>
    <string name="lang_zh">Chinese</string>
    <string name="lang_pt_br">Portuguese (Brazil)</string>
    <string name="lang_en">English</string>
    <string name="lang_en_gb">English (United Kingdom)</string>
    <string name="lang_af">Afrikaans</string>
    <string name="lang_al">Albanian</string>
    <string name="lang_ar">Arabic</string>
    <string name="lang_hy">Armenian</string>
    <string name="lang_eu">Basque</string>
    <string name="lang_be">Belarusian</string>
    <string name="lang_be_by">Belarusian (Latin)</string>
    <string name="lang_bs">Bosnian</string>
    <string name="lang_bg">Bulgarian</string>
    <string name="lang_ca">Catalan</string>
    <string name="lang_hr">Croatian</string>
    <string name="lang_cs">Czech</string>
    <string name="lang_da">Danish</string>
    <string name="lang_nl">Dutch</string>
    <string name="lang_fi">Finnish</string>
    <string name="lang_fr">French</string>
    <string name="lang_ka">Georgian</string>
    <string name="lang_de">German</string>
    <string name="lang_el">Greek</string>
    <string name="lang_iw">Hebrew</string>
    <string name="lang_hi">Hindi</string>
    <string name="lang_hu">Hungarian</string>
    <string name="lang_hu_formal">Hungarian (formal)</string>
    <string name="lang_id">Indonesian</string>
    <string name="lang_it">Italian</string>
    <string name="lang_ja">Japanese</string>
    <string name="lang_kn">Kannada</string>
    <string name="lang_ko">Korean</string>
    <string name="lang_lv">Latvian</string>
    <string name="lang_lt">Lithuanian</string>
    <string name="lang_mr">Marathi</string>
    <string name="lang_no">Norwegian Bokmål</string>
    <string name="lang_fa">Persian</string>
    <string name="lang_pl">Polish</string>
    <string name="lang_pt">Portuguese</string>
    <string name="lang_ro">Romanian</string>
    <string name="lang_ru">Russian</string>
    <string name="lang_sc">Sardinian</string>
    <string name="lang_sr">Serbian (cyrillic)</string>
    <string name="lang_sr_latn">Serbian (latin)</string>
    <string name="lang_zh_cn">Chinese (Simplified)</string>
    <string name="lang_zh_hk">Chinese (Hong Kong)</string>
    <string name="lang_sk">Slovak</string>
    <string name="lang_sl">Slovenian</string>
    <string name="lang_es">Spanish</string>
    <string name="lang_sv">Swedish</string>
    <string name="lang_zh_tw">Chinese (Traditional)</string>
    <string name="lang_tr">Turkish</string>
    <string name="lang_uk">Ukrainian</string>
    <string name="lang_vi">Vietnamese</string>
    <string name="lang_cy">Welsh</string>
    <string name="lang_gn_py">Guaraní</string>
    <string name="index_name_canada">North America - Canada</string>
    <string name="index_name_italy">Europe - Italy</string>
    <string name="index_name_gb">Europe - Great Britain</string>
    <string name="calculate_osmand_route_without_internet">Offline calculation of OsmAnd route segment</string>
    <string name="gpx_option_calculate_first_last_segment">Calculate OsmAnd route for first and last route segment</string>
    <string name="use_displayed_track_for_navigation">Use shown track for navigation?</string>
    <string name="keep_and_add_destination_point">Add as subsequent destination</string>
    <string name="select_gpx">Select GPX…</string>
    <string name="route_descr_select_destination">Set destination</string>
    <string name="route_preferences">Route preferences</string>
    <string name="route_info">Route info</string>
    <string name="routing_attr_prefer_motorway_name">Prefer motorways</string>
    <string name="routing_attr_prefer_motorway_description">Prefer motorways</string>
    <string name="routing_attr_avoid_toll_name">No toll roads</string>
    <string name="routing_attr_avoid_toll_description">Avoids toll roads</string>
    <string name="routing_attr_avoid_unpaved_name">No unpaved roads</string>
    <string name="routing_attr_avoid_unpaved_description">Avoids unpaved roads</string>
    <string name="routing_attr_avoid_ferries_name">No ferries</string>
    <string name="routing_attr_avoid_ferries_description">Avoids ferries</string>
    <string name="routing_attr_avoid_motorway_name">No motorways</string>
    <string name="routing_attr_avoid_motorway_description">Avoids motorways</string>
    <string name="routing_attr_avoid_stairs_name">No stairs</string>
    <string name="routing_attr_avoid_stairs_description">Avoids stairs</string>
    <string name="routing_attr_avoid_borders_name">No border crossings</string>
    <string name="routing_attr_avoid_borders_description">Avoids crossing national borders</string>
    <string name="routing_attr_weight_name">Weight limit</string>
    <string name="routing_attr_weight_description">Specify permitted vehicle weight limit on routes.</string>
    <string name="routing_attr_width_name">Width limit</string>
    <string name="routing_attr_width_description">Specify permitted vehicle width limit on routes.</string>
    <string name="routing_attr_height_name">Height limit</string>
    <string name="routing_attr_height_description">Specify vehicle height to be permitted on routes.</string>
    <string name="android_19_location_disabled">On Android 4.4 (KitKat) onwards, the old storage folder (%s) is deprecated. Copy all OsmAnd files to new storage location?
        \n Note 1: Your old files will remain untouched (but can be deleted manually).
        \n Note 2: In the new storage location it will not be possible to share files between OsmAnd and OsmAnd+.</string>
    <string name="copying_osmand_one_file_descr">Copying file (%s) to the new destination…</string>
    <string name="copying_osmand_files_descr">Copying OsmAnd data files to the new destination (%s)…</string>
    <string name="copying_osmand_files">Copying OsmAnd data files…</string>
    <string name="calculate_osmand_route_gpx">Offline OsmAnd route calculation</string>
    <string name="app_mode_truck">Truck</string>
    <string name="guidance_preferences_descr">Navigation preferences</string>
    <string name="routing_preferences_descr">Routing preferences</string>
    <string name="speech_rate_descr">Specify the speech rate for text-to-speech.</string>
    <string name="speech_rate">Speech Rate</string>
    <string name="complex_route_calculation_failed">Fast route calculation failed (%s), fallback to slow calculation.</string>
    <string name="disable_complex_routing_descr">Disable two-phase routing for car navigation.</string>
    <string name="disable_complex_routing">Disable complex routing</string>
    <string name="amenity_type_seamark">Seamark</string>
    <string name="app_modes_choose_descr">Select shown profiles.</string>
    <string name="app_modes_choose">App profiles</string>
    <string name="map_widget_map_rendering">Map rendering</string>
    <string name="app_mode_hiking">Hiking</string>
    <string name="app_mode_motorcycle">Motorcycle</string>
    <string name="app_mode_boat">Boat</string>
    <string name="app_mode_aircraft">Aircraft</string>
    <string name="local_osm_changes_delete_all_confirm">Are you sure you want to delete %1$d OSM changes?</string>
    <string name="animate_routing_route_not_calculated">Please calculate the route first</string>
    <string name="animate_routing_route">Simulate using calculated route</string>
    <string name="animate_routing_gpx">Simulate using GPX track</string>
    <string name="route_is_too_long_v2">For long distances: Please add intermediate destinations if no route is found within 10 minutes.</string>
    <string name="auto_zoom_none">No auto zoom</string>
    <string name="auto_zoom_close">To close-up</string>
    <string name="auto_zoom_far">To mid-range</string>
    <string name="auto_zoom_farthest">To long-range</string>
    <string name="map_magnifier">Map magnifier</string>
    <string name="base_world_map">World basemap</string>
    <string name="about_version">Version:</string>
    <string name="shared_string_about">About</string>
    <string name="about_settings_descr">Version info, licenses, project members</string>
    <string name="local_index_tile_data_zooms">Zooms downloaded: %1$s</string>
    <string name="local_index_tile_data_expire">Expire (minutes): %1$s</string>
    <string name="local_index_tile_data_downloadable">Downloadable: %1$s</string>
    <string name="local_index_tile_data_maxzoom">Maximum zoom: %1$s</string>
    <string name="local_index_tile_data_minzoom">Minimum zoom: %1$s</string>
    <string name="local_index_tile_data_name">Tile data: %1$s</string>
    <string name="edit_tilesource_successfully">Tilesource %1$s was saved</string>
    <string name="edit_tilesource_elliptic_tile">Elliptic mercator</string>
    <string name="edit_tilesource_maxzoom">Maximum zoom</string>
    <string name="edit_tilesource_expiration_time">Expire (minutes)</string>
    <string name="edit_tilesource_minzoom">Minimum zoom</string>
    <string name="edit_tilesource_url_to_load">URL</string>
    <string name="edit_tilesource_choose_existing">Select existing…</string>
    <string name="maps_define_edit">Define/Edit…</string>
    <string name="map_widget_fps_info">FPS debug info</string>
    <string name="driving_region_descr">Select driving region: US, Europe, UK, Asia, and others.</string>
    <string name="driving_region">Driving region</string>
    <string name="driving_region_japan">Japan</string>
    <string name="driving_region_us">United States</string>
    <string name="driving_region_canada">Canada</string>
    <string name="driving_region_europe_asia">Europe, Asia, Latin America, &amp; similar</string>
    <string name="driving_region_uk">UK, India, &amp; similar</string>
    <string name="driving_region_australia">Australia</string>
    <string name="speak_title">Announce…</string>
    <string name="speak_descr">Set up announcement of street names, traffic warnings (forced stops, speed bumps), speed camera warnings, speed limits.</string>
    <string name="speak_street_names">Street names (TTS)</string>
    <string name="speak_speed_limit">Speed limit</string>
    <string name="speak_cameras">Speed cameras</string>
    <string name="speak_traffic_warnings">Traffic warnings</string>
    <string name="osb_author_or_password_not_specified">Please specify OSM user and password in \'Settings\'</string>
    <string name="clear_intermediate_points">Clear intermediate destinations</string>
    <string name="keep_intermediate_points">Keep intermediate destinations</string>
    <string name="new_directions_point_dialog">You already have intermediate destinations set.</string>
    <string name="context_menu_item_directions_to">Directions to</string>
    <string name="context_menu_item_directions_from">Directions from</string>
    <string name="route_descr_map_location">Map: </string>
    <string name="route_descr_lat_lon">Lat %1$.3f, lon %2$.3f</string>
    <!-- string name="route_descr_current_location">Current position</string -->
    <string name="route_descr_destination">Destination</string>
    <string name="route_to">To:</string>
    <string name="route_via">Via:</string>
    <string name="route_from">From:</string>
    <string name="app_mode_default">Browse map</string>
    <string name="settings_preset">Default profile</string>
    <string name="settings_preset_descr">Map view and navigation settings are remembered per use profile. Set your default profile here.</string>
    <string name="destination_point">Destination %1$s</string>
    <string name="context_menu_item_destination_point">Set as destination</string>
    <string name="please_select_address">Set city or street first</string>
    <string name="search_street_in_neighborhood_cities">Search for street in neighborhood cities</string>
    <string name="intermediate_items_sort_return">Optimized order of intermediate destinations en-route to the destination.</string>
    <string name="intermediate_items_sort_by_distance">Sort door-to-door</string>
    <string name="local_osm_changes_backup_successful">OSM change file was generated %1$s</string>
    <string name="local_osm_changes_backup_failed">Could not back up OSM changes.</string>
    <string name="local_osm_changes_backup">Back up as OSM change</string>
    <string name="delete_point">Delete Point</string>
    <string name="plugin_distance_point_time">time</string>
    <string name="plugin_distance_point_hdop">accuracy</string>
    <string name="plugin_distance_point_speed">speed</string>
    <string name="plugin_distance_point_ele">elevation</string>
    <string name="plugin_distance_point">Point</string>
    <string name="gpx_file_name">GPX filename</string>
    <string name="gpx_saved_sucessfully">GPX file saved to {0}</string>
    <string name="use_distance_measurement_help">* Tap to mark a point.\n
        * Long-tap the map to delete previous point.\n
        * Long-tap on a point to view and attach description.\n
        * Tap the measurement widget to see more actions.</string>
    <string name="distance_measurement_start_editing">Start editing</string>
    <string name="distance_measurement_finish_editing">Finish editing</string>
    <string name="distance_measurement_finish_subtrack">Begin a new subtrack</string>
    <string name="distance_measurement_clear_route">Clear all points</string>
    <string name="distance_measurement_load_gpx">Open existing GPX file</string>
    <string name="wait_current_task_finished">Please wait until current task is finished</string>
    <string name="use_kalman_filter_compass_descr">Reduces noise in compass readings but adds inertia.</string>
    <string name="use_kalman_filter_compass">Use Kalman filter</string>
    <string name="use_magnetic_sensor_descr">For the compass reading, use the magnetic sensor instead of the orientation sensor.</string>
    <string name="use_magnetic_sensor">Use magnetic sensor</string>
    <string name="other_location">Other</string>
    <string name="files_limit">%1$d files left</string>
    <string name="available_downloads_left">%1$d files left to download</string>
    <string name="install_paid">Full version</string>
    <string name="cancel_route">Dismiss route</string>
    <string name="cancel_navigation">Stop navigation</string>
    <string name="clear_destination">Clear destination</string>
    <string name="download_using_mobile_internet">Not connected to Wi-Fi. Use current connection to the Internet to download?</string>
    <string name="street_name">Street name</string>
    <string name="hno">House number</string>
    <string name="website">Website</string>
    <string name="phone">Phone</string>
    <string name="osmand_background_plugin_description">Shows settings for turning on background tracking and navigation by periodically waking up the GPS device (with the screen off).</string>
    <string name="contribution_activity">Install version</string>
    <string name="choose_osmand_theme_descr">Customize app appearance.</string>
    <string name="choose_osmand_theme">App theme</string>
    <string name="external_input_device">External input devices</string>
    <string name="external_input_device_descr">Select an external control device, such as a keyboard or WunderLINQ.</string>
    <string name="sett_no_ext_input">None</string>
    <string name="sett_generic_ext_input">Keyboard</string>
    <string name="sett_wunderlinq_ext_input">WunderLINQ</string>
    <string name="sett_parrot_ext_input">Parrot</string>
    <string name="accessibility_options">Accessibility options</string>
    <string name="select_address_activity">Specify address</string>
    <string name="favourites_list_activity">Select Favorite</string>
    <string name="local_openstreetmap_act_title">OSM modifications</string>
    <string name="layer_hillshade">Hillshade layer</string>
    <string name="map_widget_gps_info">GPS info</string>
    <string name="access_arrival_time">Arrival time</string>
    <string name="access_intermediate_arrival_time">Intermediate arrival time</string>
    <string name="item_checked">checked</string>
    <string name="item_unchecked">unchecked</string>
    <string name="prefer_motorways">Prefer motorways</string>
    <string name="prefer_in_routing_title">Prefer…</string>
    <string name="prefer_in_routing_descr">Prefer motorways.</string>
    <string name="max_speed_none">none</string>
    <string name="index_name_openmaps">OpenMaps EU</string>
    <string name="download_wikipedia_maps">Wikipedia</string>
    <string name="download_hillshade_maps">Hillshades</string>
    <string name="local_indexes_cat_srtm">Contour lines</string>
    <string name="local_indexes_cat_av">Audio/Video data</string>
    <string name="stop_routing_confirm">Are you sure you want to stop the navigation?</string>
    <string name="clear_dest_confirm">Are you sure you want to clear your destination (and intermediate destinations)?</string>
    <string name="precise_routing_mode_descr">Calculate precise routes without glitches. Still distance-limited and slow.</string>
    <string name="precise_routing_mode">Precise routing (alpha)</string>
    <string name="recording_context_menu_show">Show</string>
    <string name="recording_photo_description">Photo %1$s %2$s</string>
    <string name="av_def_action_picture">Take a photo</string>
    <string name="recording_context_menu_precord">Take a photo</string>
    <string name="dropbox_plugin_description">The Dropbox plugin allows you to sync tracks and audio/video notes with your Dropbox account.</string>
    <string name="dropbox_plugin_name">Dropbox plugin</string>
    <string name="intermediate_points_change_order">Change order</string>
    <string name="srtm_paid_version_msg">Please consider paying for the \'Contour lines\' plugin to support further development.</string>
    <string name="av_def_action_choose">On request?</string>
    <string name="av_def_action_video">Record video</string>
    <string name="av_def_action_audio">Record audio</string>
    <string name="av_widget_action_descr">Default widget action:</string>
    <string name="av_widget_action">Default widget action</string>
    <string name="av_video_format_descr">Video output format:</string>
    <string name="av_video_format">Video output format</string>
    <string name="av_use_external_recorder_descr">Use system recorder for video.</string>
    <string name="av_use_external_recorder">Use system recorder</string>
    <string name="av_use_external_camera_descr">Use the system app for photos.</string>
    <string name="av_use_external_camera">Use camera app</string>
    <string name="av_settings_descr">Set up audio and video settings.</string>
    <string name="av_settings">Audio/video settings</string>
    <string name="recording_error">Recording failed</string>
    <string name="recording_camera_not_available">Camera not available</string>
    <string name="recording_is_recorded">Recording audio/video. Stop by tapping the AV widget.</string>
    <string name="recording_playing">An audio from the specified recording is being played.\n%1$s</string>
    <string name="recording_open_external_player">Open external player</string>
    <string name="recording_delete_confirm">Delete this item?</string>
    <string name="recording_unavailable">unavailable</string>
    <string name="recording_context_menu_arecord">Take an audio note</string>
    <string name="recording_context_menu_vrecord">Take a video note</string>
    <string name="layer_recordings">Recording layer</string>
    <string name="recording_can_not_be_played">Could not play recording.</string>
    <string name="recording_context_menu_delete">Delete recording</string>
    <string name="recording_context_menu_play">Play</string>
    <string name="recording_description">Recording %1$s %3$s %2$s</string>
    <string name="recording_default_name">Recording</string>
    <string name="map_widget_av_notes">Audio/video notes</string>
    <string name="map_widget_distancemeasurement">Distance measurement</string>
    <string name="audionotes_location_not_defined">Tap \'Use location…\' to add a note to the location.</string>
    <string name="map_widget_audionotes">Audio notes</string>
    <string name="index_srtm_parts">parts</string>
    <string name="index_srtm_ele">Contour lines</string>
    <string name="download_select_map_types">Other maps</string>
    <string name="download_roads_only_item">Roads only</string>
    <string name="download_srtm_maps">Contour lines</string>
    <string name="download_regular_maps">Standard map</string>
    <string name="download_roads_only_maps">Roads-only map</string>
    <string name="rendering_attr_alpineHiking_name">Alpine hiking scale (SAC)</string>
    <string name="rendering_attr_alpineHiking_description">Render paths according to the SAC scale.</string>
    <string name="rendering_attr_hikingRoutesOSMC_name">Hiking symbol overlay</string>
    <string name="rendering_attr_hikingRoutesOSMC_description">Render paths according to OSMC traces.</string>
    <string name="rendering_attr_noAdminboundaries_name">Boundaries</string>
    <string name="rendering_attr_noAdminboundaries_description">Suppress display of regional boundaries (admin levels 5–9).</string>
    <string name="map_widget_max_speed">Speed limit</string>
    <string name="monitoring_control_start">GPX</string>
    <string name="no_buildings_found">No buildings found.</string>
    <string name="incremental_search_city">Search city incrementally</string>
    <string name="search_villages_and_postcodes">Search for more villages/postcodes</string>
    <string name="rendering_attr_showRoadMaps_description">Choose when to display roads-only maps:</string>
    <string name="rendering_attr_showRoadMaps_name">Roads-only maps</string>
    <string name="safe_mode_description">Run the app in safe mode (using slower Android instead of native code).</string>
    <string name="safe_mode">Safe mode</string>
    <string name="native_library_not_running">The app is running in safe mode (turn it off in \'Settings\').</string>
    <string name="close_changeset">Close changeset</string>
    <string name="zxing_barcode_scanner_not_found">ZXing Barcode Scanner app not installed. Search in Google Play?</string>
    <string name="rendering_attr_roadColors_description">Select a road color scheme:</string>
    <string name="rendering_attr_roadColors_name">Road color scheme</string>
    <string name="map_widget_show_destination_arrow">Show destination direction</string>
    <string name="enable_plugin_monitoring_services">Enable the \"Trip recording\" plugin to use position logging services (GPX logging, online tracking)</string>
    <string name="non_optimal_route_calculation">Calculate possibly non-optimal route over long distances</string>
    <string name="gps_not_available">Please enable GPS in the settings</string>
    <string name="map_widget_monitoring_services">Logging services</string>
    <string name="no_route">No route</string>
    <string name="delete_target_point">Remove destination</string>
    <string name="target_point">Destination %1$s</string>
    <string name="intermediate_point">Intermediate destination %1$s</string>
    <string name="context_menu_item_last_intermediate_point">Add as last intermediate destination</string>
    <string name="context_menu_item_first_intermediate_point">Add as first intermediate destination</string>
    <string name="add_as_last_destination_point">Add as last intermediate destination</string>
    <string name="add_as_first_destination_point">Add as first intermediate destination</string>
    <string name="replace_destination_point">Replace the destination</string>
    <string name="new_destination_point_dialog">You have already set a destination:</string>
    <string name="shared_string_target_points">Destinations</string>
    <string name="intermediate_point_too_far">Intermediate destination %1$s is too far from the nearest road.</string>
    <string name="arrived_at_intermediate_point">Intermediate destination reached</string>
    <string name="context_menu_item_intermediate_point">Add as intermediate destination</string>
    <string name="map_widget_intermediate_distance">Intermediate destination</string>
    <string name="map_widget_intermediate_time">Intermediate time</string>
    <string name="ending_point_too_far">Ending point too far from nearest road.</string>
    <string name="add_tag">Add Tag</string>
    <string name="btn_advanced_mode">Advanced Mode…</string>
    <string name="poi_filter_parking">Parking</string>
    <string name="poi_filter_emergency">Emergency</string>
    <string name="poi_filter_public_transport">Public transport</string>
    <string name="poi_filter_entertainment">Entertainment</string>
    <string name="poi_filter_accomodation">Accommodation</string>
    <string name="poi_filter_restaurants">Restaurants</string>
    <string name="poi_filter_sightseeing">Sightseeing</string>
    <string name="poi_filter_car_aid">Car aid</string>
    <string name="poi_filter_food_shop">Food shop</string>
    <string name="poi_filter_for_tourists">For tourists</string>
    <string name="poi_filter_fuel">Fuel</string>
    <string name="show_warnings_title">Show alerts…</string>
    <string name="show_warnings_descr">Set up traffic warnings (speed limits, forced stops, speed bumps, tunnels), speed camera warnings, and lane info.</string>
    <string name="use_compass_navigation_descr">Use the compass when no heading is detected otherwise.</string>
    <string name="use_compass_navigation">Use compass</string>
    <string name="avoid_motorway">No motorways</string>
    <string name="auto_zoom_map_descr">Zoom level according to your speed (while map is synchronized with current position).</string>
    <string name="auto_zoom_map">Auto zoom map</string>
    <string name="snap_to_road_descr">Snap position to roads during navigation.</string>
    <string name="snap_to_road">Snap to road</string>
    <string name="interrupt_music_descr">Voice prompts pause music playback.</string>
    <string name="interrupt_music">Pause music</string>
    <string name="osmand_play_title_30_chars">OsmAnd Maps &amp; Navigation</string>
    <string name="osmand_short_description_80_chars">Global mobile map viewing and navigation for offline and online OSM maps</string>
    <string name="osmand_long_description_1000_chars">
		OsmAnd (OSM Automated Navigation Directions)\n\n

		OsmAnd is an open source software navigation app with access to a wide variety of global OpenStreetMap (OSM) data. All map data (vector or tile maps) can be stored on the phone memory card for offline usage. Offline and online routing functionality is also offered, including turn-by-turn voice guidance.\n\n

		Some of the core features:\n
		- Complete offline functionality (store downloaded vector or tile maps in the device storage)\n
		- Compact offline vector maps for the whole world available\n
		- Download country or region maps directly from the app\n
		- Overlay of several map layers possible, like GPX or navigation tracks, points of interest, Favorites, contour lines, public transport stops, additional maps with customizable transparency\n
		- Offline search for addresses and places (POIs)\n
		- Offline routing for medium-range distances\n
		- Car, bicycle, and pedestrian modes with optional:\n
		-  Automated day/night view switching\n
		-  Speed-dependent map zooming\n
		-  Map alignment according to compass or direction of motion\n
		-  Lane guidance, speed limit display, recorded and text-to-speech voices\n\n

		Limitations of this free version of OsmAnd:\n
		- Number of map downloads limited\n
		- No offline access to Wikipedia POIs\n\n

		OsmAnd is actively being developed and our project and its continued progress relies on financial contributions for development and testing of new functionality. Please consider buying OsmAnd+, or funding specific new features or making a general donation on https://osmand.net.
	</string>
    <string name="osmand_extended_description_part1">
    OsmAnd (OSM Automated Navigation Directions) is a map and navigation app with access to the free, worldwide, and high-quality OpenStreetMap (OSM) data.\n\n

    Enjoy voice and optical navigator, viewing POIs (points of interest), creating and managing GPX tracks, using contour lines visualization and altitude info (through plugin), a choice between driving, cycling, pedestrian modes, OSM editing and much more.
    </string>
    <string name="osmand_extended_description_part2">
        GPS navigation\n
        • Choose between offline (no roaming charges when you are abroad) or online (faster) mode\n
        • Turn-by-turn voice guidance leads you along the way (recorded and synthesized voices)\n
        • The route gets rebuilt whenever you deviate from it\n
        • Lane guidance, street names, and estimated time of arrival will help along the way\n
        • To make your trip safer, day/night mode switches automatically\n
        • Show speed limits, and get reminders if you exceed it\n
        • Map zoom adjusts to your speed\n
        • Search for destinations by address, type (e.g: Parking, restaurant, hotel, gas station, museum), or geographical coordinates\n
        • Supports intermediate points on your itinerary\n
        • Record your own or upload a GPX track and follow it\n
    </string>
    <string name="osmand_extended_description_part3">
        Map\n
        • Displays POIs (point of interests) around you\n
        • Adjusts the map to your direction of motion (or compass)\n
        • Shows your location and the direction you are looking in\n
        • Share your location so that your friends can find you\n
        • Keeps your most important places in \'Favorites\'\n
        • Allows you to choose how to display names on the map: In English, local, or phonetic spelling\n
        • Displays specialized online tiles, satellite view (from Bing), different overlays like touring/navigation GPX tracks and additional layers with customizable transparency\n
    </string>
    <string name="osmand_extended_description_part4">
        Skiing\n
        OsmAnd ski maps plugin enables you to see ski tracks with level of complexity and some additional info, like location of lifts and other facilities.
    </string>
    <string name="osmand_extended_description_part5">
        Cycling\n
        • Find cycle paths on the map\n
        • GPS navigation in cycling mode builds your route using cycle paths\n
        • See your speed and altitude\n
        • GPX recording option enables you to record your trip and share it\n
        • Via an additional plugin you can enable contour lines and hillshading
    </string>
    <string name="osmand_extended_description_part6">
        Walking, hiking, city tour\n
        • The map shows you walking and hiking paths\n
        • Wikipedia in your preferred language can tell you a lot during a city tour\n
        • Public transport stops (bus, tram, train), including line names, help to navigate in a new city\n
        • GPS navigation in pedestrian mode builds your route using walking paths\n
        • Upload and follow a GPX route or record and share your own\n
    </string>
    <string name="osmand_extended_description_part7">
        Contribute to OSM\n
        • Report data bugs\n
        • Upload GPX tracks to OSM directly from the app\n
        • Add POIs and directly upload them to OSM (or later if offline)\n
    </string>
    <string name="osmand_extended_description_part8">
        OsmAnd is actively developed open source software. Everyone can contribute to the app by reporting bugs, improving translations or coding new features. Additionally the project relies on financial contributions to fund coding and testing of new functionalities.\n
        Approximate map coverage and quality:\n
        • Western Europe: ****\n
        • Eastern Europe: ***\n
        • Russia: ***\n
        • North America: ***\n
        • South America: **\n
        • Asia: **\n
        • Japan &amp; Korea: ***\n
        • Middle East: **\n
        • Africa: **\n
        • Antarctica: *\n
        Most countries around the globe are available for download!\n
        Get a reliable navigator in your country - be it France, Germany, Mexico, UK, Spain, Netherlands, USA, Russia, Brazil or any other.
    </string>
    <string name="osmand_plus_play_title_30_chars">OsmAnd+ Maps &amp; Navigation</string>
    <string name="osmand_plus_short_description_80_chars">Global Mobile Map Viewing &amp; Navigation for Offline and Online OSM Maps</string>
    <string name="osmand_plus_long_description_1000_chars">
		OsmAnd+ (OSM Automated Navigation Directions)\n\n

		OsmAnd+ is an open source software navigation app with access to a wide variety of global OpenStreetMap (OSM) data. All map data (vector or tile maps) can be stored on the phone memory card for offline use. Offline and online routing functionality is also offered, including turn-by-turn voice guidance.\n\n

		OsmAnd+ is the paid app version, by buying it you support the project, fund the development of new features, and receive the latest updates.\n\n

		Some of the core features:\n
		- Complete offline functionality (store downloaded vector or tile maps in the device storage)\n
		- Compact offline vector maps for the whole world available\n
		- Unlimited downloading of country or region maps directly from the app\n
		- Offline Wikipedia feature (download Wikipedia POIs), great for sightseeing\n
		- Overlay of several map layers possible, like GPX or navigation tracks, points of interest, Favorites, contour lines, public transport stops, additional maps with customizable transparency\n\n
		- Offline search for addresses and places (POIs)\n
		- Offline routing for medium-range distances\n
		- Car, bicycle, and pedestrian modes with optional:\n
		-  Automated day/night view switching\n
		-  Speed-dependent map zooming\n
		-  Map alignment according to compass or direction of motion\n
		-  Lane guidance, speed limit display, recorded and text-to-speech voices\n
	</string>
    <string name="osmand_plus_extended_description_part1">
        OsmAnd+ (OSM Automated Navigation Directions) is a map and navigation app with access to the free, worldwide, and high-quality OpenStreetMap (OSM) data.\n
        Enjoy voice and optical navigation, viewing POIs (points of interest), creating and managing GPX tracks, using contour lines visualization and altitude info, a choice between driving, cycling, pedestrian modes, OSM editing and much more.\n\n

        OsmAnd+ is the paid app version. By buying it, you support the project, fund the development of new features, and receive the latest updates.\n\n

        Some of the main features:
    </string>
    <string name="osmand_plus_extended_description_part2">
        Navigation\n
        • Works online (fast) or offline (no roaming charges when you are abroad)\n
        • Turn-by-turn voice guidance (recorded and synthesized voices)\n
        • Optional lane guidance, street name display, and estimated time of arrival\n
        • Supports intermediate points on your itinerary\n
        • Automatic re-routing whenever you deviate from the route\n
        • Search for places by address, by type (e.g: Restaurant, hotel, gas station, museum), or by geographical coordinates\n
    </string>
    <string name="osmand_plus_extended_description_part3">
        Map Viewing\n
        • Display your position and orientation\n
        • Optionally align the picture according to compass or your direction of motion\n
        • Save your most important places as Favorites\n
        • Display POIs (points of interest) around you\n
        • Display specialized online tiles, satellite view (from Bing), different overlays like touring/navigation GPX tracks and additional layers with customizable transparency\n
        • Optionally display place names in English, local, or phonetic spelling\n
    </string>
    <string name="osmand_plus_extended_description_part4">
        Use OSM and Wikipedia Data\n
        • High-quality info from the best collaborative projects of the world\n
        • OSM data available per country or region\n
        • Wikipedia POIs, great for sightseeing\n
        • Unlimited free downloads, directly from the app\n
        • Compact offline vector maps updated at least once a month\n\n

        • Choice between complete region data and just road network (Example: All of Japan is 700 MB or 200 MB for the road network part thereof)
    </string>
    <string name="osmand_plus_extended_description_part5">
        Safety Features\n
        • Optional automated day/night view switching\n
        • Optional speed limit display, with reminder if you exceed it\n
        • Optional speed-dependent zooming\n
        • Share your location so that your friends can find you\n
    </string>
    <string name="osmand_plus_extended_description_part6">
        Bicycle and Pedestrian Features\n
        • Viewing foot, hiking, and bike paths, great for outdoor activities\n
        • Special routing and display modes for bike and pedestrian\n
        • Optional public transport stops (bus, tram, train) including line names\n
        • Optional trip recording to local GPX file or online service\n
        • Optional speed and altitude display\n
        • Display of contour lines and hillshading (via additional plugin)
    </string>
    <string name="osmand_plus_extended_description_part7">
        Contribute directly to OSM\n
        • Report data bugs\n
        • Upload GPX tracks to OSM directly from the app\n
        • Add POIs and directly upload them to OSM (or later if offline)\n
        • Optional trip recording also in background mode (while device is in sleep mode)\n
        OsmAnd is actively developed open source software. Everyone can contribute to the app by reporting bugs, improving translations or coding new features. Additionally the project relies on financial contributions to fund coding and testing of new functionalities.\n
    </string>
    <string name="osmand_plus_extended_description_part8">
        Approximate map coverage and quality:\n
        • Western Europe: ****\n
        • Eastern Europe: ***\n
        • Russia: ***\n
        • North America: ***\n
        • South America: **\n
        • Asia: **\n
        • Japan &amp; Korea: ***\n
        • Middle East: **\n
        • Africa: **\n
        • Antarctica: *\n
        Most countries around the globe available as downloads\n
        From Afghanistan to Zimbabwe, from Australia to the USA. Argentina, Brazil, Canada, France, Germany, Mexico, UK, Spain, …\n
    </string>
    <string name="filterpoi_activity">Create POI filter</string>
    <string name="recalculate_route_to_your_location">Transport mode:</string>
    <string name="select_navigation_mode">Transport mode:</string>
    <string name="day_night_info_description">Sunrise: %1$s \nSunset: %2$s</string>
    <string name="day_night_info">Day/night info</string>
    <string name="map_widget_renderer">Map style</string>
    <string name="layer_map_appearance">Configure screen</string>
    <string name="show_lanes">Lanes</string>
    <string name="avoid_unpaved">No unpaved roads</string>
    <string name="avoid_ferries">No ferries</string>
    <string name="avoid_in_routing_title">Avoid…</string>
    <string name="map_widget_fluorescent">Fluorescent routes</string>
    <string name="map_widget_show_ruler">Ruler</string>
    <string name="map_widget_view_direction">Viewing direction</string>
    <string name="map_widget_transparent">Transparent widgets</string>
    <string name="bg_service_sleep_mode_off">Run\n app in background</string>
    <string name="bg_service_sleep_mode_on">Stop\n running in background</string>
    <string name="int_continuosly">Continuous</string>
    <string name="screen_is_locked">Tap the lock icon to unlock</string>
    <string name="map_widget_top_text">Street name</string>
    <string name="map_widget_config">Configure screen</string>
    <string name="map_widget_back_to_loc">Where am I</string>
    <string name="map_widget_lock_screen">Lock</string>
    <string name="map_widget_compass">Compass</string>
    <string name="map_widget_reset">Reset to default</string>
    <string name="map_widget_parking">Parking</string>
    <string name="map_widget_monitoring">GPX logging</string>
    <string name="map_widget_speed">Speed</string>
    <string name="map_widget_distance">Destination</string>
    <string name="map_widget_altitude">Altitude</string>
    <string name="map_widget_time">Time to go</string>
    <string name="map_widget_next_turn">Next turn</string>
    <string name="map_widget_next_turn_small">Next turn (small)</string>
    <string name="map_widget_next_next_turn">Second next turn</string>
    <string name="map_widget_mini_route">Mini route map</string>
    <string name="bg_service_screen_lock">Lock</string>
    <string name="bg_service_screen_unlock">Unlock</string>
    <string name="bg_service_screen_lock_toast">The screen is locked</string>
    <string name="bg_service_interval">Set wake-up interval:</string>
    <string name="show_cameras">Speed cameras</string>
    <string name="show_traffic_warnings">Traffic warnings</string>
    <string name="avoid_toll_roads">No toll roads</string>
    <string name="continue_follow_previous_route_auto">Continue following previous unfinished navigation? (%1$s seconds)</string>
    <string name="route_updated_loc_found">Awaiting position to calculate route</string>
    <string name="osmand_parking_hours">Hours</string>
    <string name="osmand_parking_minutes">Minutes</string>
    <string name="osmand_parking_position_description_add_time">The car is parked at</string>
    <string name="select_animate_speedup">Route simulation speed:</string>
    <string name="global_app_allocated_memory_descr">Allocated memory %1$s MB (Android limit %2$s MB, Dalvik %3$s MB).</string>
    <string name="global_app_allocated_memory">Allocated memory</string>
    <string name="native_app_allocated_memory_descr">Total native memory allocated by app %1$s MB (Dalvik %2$s MB, other %3$s MB).
		Proportional memory %4$s MB (Android limit %5$s MB, Dalvik %6$s MB).</string>
    <string name="native_app_allocated_memory">Total native memory</string>
    <string name="starting_point_too_far">Point of departure too far from nearest road.</string>
    <string name="shared_location">Shared location</string>
    <string name="osmand_parking_event">Pick up the car from parking</string>
    <string name="osmand_parking_warning">Warning</string>
    <string name="osmand_parking_warning_text">A notification to pick up your car has been added to your calendar and can be edited or removed there.</string>
    <string name="osmand_parking_time_limit_title">Set parking time limit</string>
    <string name="osmand_parking_delete_confirm">Delete the parking location marker?</string>
    <string name="osmand_parking_delete">Delete a parking marker</string>
    <string name="osmand_parking_choose_type">Select parking type</string>
    <string name="osmand_parking_lim_text">Time-limited</string>
    <string name="osmand_parking_no_lim_text">Time-unlimited</string>
    <string name="osmand_parking_add_event">Add a notification to the Calendar app</string>
    <string name="osmand_parking_time_limit">Time-limited parking</string>
    <string name="osmand_parking_time_no_limit">Time-unlimited parking</string>
    <string name="osmand_parking_position_description">The location of your parked vehicle. %1$s</string>
    <string name="osmand_parking_position_description_add">To pick up the vehicle at:</string>
    <string name="osmand_parking_pm">PM</string>
    <string name="osmand_parking_am">AM</string>
    <string name="osmand_parking_position_name">Parking spot</string>
    <string name="context_menu_item_add_parking_point">Mark as parking location</string>
    <string name="context_menu_item_delete_parking_point">Delete parking marker</string>
    <string name="gpxup_public">Public</string>
    <string name="gpxup_identifiable">Identifiable</string>
    <string name="gpxup_trackable">Trackable</string>
    <string name="gpxup_private">Private</string>
    <string name="asap">ASAP</string>
    <string name="share_route_as_gpx">Share route as GPX file</string>
    <string name="share_route_subject">Route shared via OsmAnd</string>
    <string name="route_roundabout">Roundabout: Take %1$d exit and go</string>
    <string name="route_kl">Keep left and go</string>
    <string name="route_kr">Keep right and go</string>
    <string name="rendering_attr_noPolygons_description">Make all areal land features on map transparent.</string>
    <string name="rendering_attr_noPolygons_name">Polygons</string>
    <string name="rendering_attr_appMode_name">Rendering mode</string>
    <string name="rendering_attr_appMode_description">Optimize map for</string>
    <!-- string name="rendering_attr_contourLines_description">Select minimum zoom level to display in map if available. Separate contour data needed.</string -->
    <string name="rendering_attr_contourLines_description">Display from zoom level (requires contour data):</string>
    <string name="rendering_attr_contourLines_name">Show contour lines</string>
    <string name="rendering_attr_hmRendered_description">Increase amount of map detail shown.</string>
    <string name="rendering_attr_hmRendered_name">Show more map detail</string>
    <string name="local_index_routing_data">Routing data</string>
    <string name="navigate_point_format">Format</string>
    <string name="poi_search_desc">POI (Point of interest) search</string>
    <string name="address_search_desc">Address search</string>
    <string name="navpoint_search_desc">Coordinates</string>
    <string name="transport_search_desc">Search for public transport</string>
    <string name="favourites_search_desc">A way to search for Favorites</string>
    <string name="offline_navigation_not_available">OsmAnd offline navigation is temporarily not available.</string>
    <string name="left_side_navigation">Left-hand traffic</string>
    <string name="left_side_navigation_descr">For countries where people drive on the left side of the road.</string>
    <string name="local_index_description">Tap any existing item to see more details, long-tap to deactivate or delete. Current data on device (%1$s free):</string>
    <string name="unknown_from_location">Point of departure not yet determined.</string>
    <string name="unknown_location">Position not yet known.</string>
    <string name="modify_transparency">Set transparency (0 - transparent, 255 - opaque)</string>
    <!-- A file is downloaded -->
    <string name="confirm_interrupt_download">Cancel download?</string>
    <!-- Use ← for RTL languages -->
    <string name="first_time_msg">Thank you for using OsmAnd. Download regional data for offline use via \'Settings\' → \'Manage map files\' to view maps, locate addresses, look up POIs, find public transport and more.</string>
    <string name="basemap_was_selected_to_download">The basemap needed to provide basic functionality is in the download queue.</string>
    <string name="local_indexes_cat_tile">Online and cached tile maps</string>
    <string name="local_indexes_cat_map">Standard maps (vector)</string>
    <string name="index_settings_descr">Download and manage offline map files stored on your device.</string>
    <string name="map_online_plugin_is_not_installed">Enable the \'Online maps\' plugin to select different map sources</string>
    <string name="map_online_data">Online and tile maps</string>
    <string name="map_online_data_descr">Use online maps (download and cache tiles on memory card).</string>
    <string name="online_map_settings_descr">Select online or cached tile map sources.</string>
    <string name="plugins_screen">Plugins</string>
    <string name="prefs_plugins_descr">Plugins activate advanced settings and additional functionality.</string>
    <string name="prefs_plugins">Plugins</string>
    <string name="vector_maps_may_display_faster_on_some_devices">Vector maps likely display faster. May not work well on some devices.</string>
    <string name="play_commands_of_currently_selected_voice">Select a voice and test by playing announcements:</string>
    <string name="native_rendering">Native rendering</string>
    <string name="test_voice_prompts">Test voice prompts</string>
    <string name="switch_to_raster_map_to_see">Download an offline vector map for this location in \'Settings\' (\'Manage map files\'), or switch to the \'Online maps\' plugin.</string>
    <string name="send_files_to_osm">Send GPX files to OSM?</string>
    <string name="gpx_visibility_txt">Visibility</string>
    <string name="gpx_tags_txt">Tags</string>
    <string name="shared_string_description">Description</string>
    <string name="validate_gpx_upload_name_pwd">Please specify your OSM username and password to upload GPX files.</string>
    <string name="default_buttons_support">Support</string>
    <string name="support_new_features">Support new features</string>
    <string name="support_new_features_descr">Donate to see new features implemented in the app.</string>
    <string name="show_ruler_level">Display ruler</string>
    <string name="info_button">Info</string>
    <string name="back_to_location">Return to position</string>
    <string name="accessibility_mode">Accessibility mode</string>
    <string name="accessibility_mode_descr">Turns on the features for impaired users.</string>
    <string name="accessibility_default">According to the Android system setting</string>
    <string name="backToMenu">Back to menu</string>
    <string name="zoomOut">Zoom out</string>
    <string name="zoomIn">Zoom in</string>
    <string name="zoomIs">Zoom level is</string>
    <string name="north">north</string>
    <string name="north_north_east">north-northeast</string>
    <string name="north_east">northeast</string>
    <string name="east_north_east">east-northeast</string>
    <string name="east">east</string>
    <string name="east_south_east">east-southeast</string>
    <string name="south_east">south-east</string>
    <string name="south_south_east">south-southeast</string>
    <string name="south">south</string>
    <string name="south_south_west">south-southwest</string>
    <string name="south_west">southwest</string>
    <string name="west_south_west">west-southwest</string>
    <string name="west">west</string>
    <string name="west_north_west">west-northwest</string>
    <string name="north_west">northwest</string>
    <string name="north_north_west">north-northwest</string>
    <string name="front">forward</string>
    <string name="front_right">right-forward</string>
    <string name="right">to the right</string>
    <string name="back_right">right-backward</string>
    <string name="back">backward</string>
    <string name="back_left">left-backward</string>
    <string name="left">to the left</string>
    <string name="front_left">left-forward</string>
    <string name="oclock">o\'clock</string>
    <string name="towards">toward</string>
    <string name="accuracy">Accuracy</string>
    <string name="altitude">Altitude</string>
    <string name="no_info">No info</string>
    <string name="direction_style_sidewise">Sidewise (8 sectors)</string>
    <string name="direction_style_clockwise">Clockwise (12 sectors)</string>
    <string name="settings_direction_style">Direction style</string>
    <string name="settings_direction_style_descr">Choose style to express relative directions while moving</string>
    <string name="auto_announce_on">Start auto announcing</string>
    <string name="auto_announce_off">Stop auto announcing</string>
    <string name="i_am_here">I am here</string>
    <string name="zoom_by_trackball_descr">Change map zooming by horizontal trackball movement.</string>
    <string name="zoom_by_trackball">Use trackball for zoom control</string>
    <string name="accessibility_preferences_descr">Accessibility related preferences.</string>
    <string name="arrival_distance_factor_early">Early</string>
    <string name="arrival_distance_factor_normally">Normal</string>
    <string name="arrival_distance_factor_late">Late</string>
    <string name="arrival_distance_factor_at_last">In the last meters</string>
    <string name="arrival_distance">Arrival announcement</string>
    <string name="arrival_distance_descr">How soon do you want the arrival announcement?</string>
    <string name="rendering_out_of_memory">Not enough process memory to display selected area</string>
    <string name="use_fluorescent_overlays">Fluorescent overlays</string>
    <string name="use_fluorescent_overlays_descr">Use fluorescent colors to display tracks and routes.</string>
    <string name="offline_edition">Offline editing</string>
    <string name="offline_edition_descr">Always use offline editing.</string>
    <string name="update_poi_does_not_change_indexes">POI changes inside app do not affect downloaded map files, changes are saved as a file on your device instead.</string>
    <string name="local_openstreetmap_uploading">Uploading…</string>
    <string name="local_openstreetmap_were_uploaded">{0} POI/Notes were uploaded</string>
    <string name="local_openstreetmap_uploadall">Upload all</string>
    <string name="local_openstreetmap_upload">Upload edit to OSM</string>
    <string name="local_openstreetmap_delete">Delete edit</string>
    <string name="local_openstreetmap_descr_title">Asynchronous OSM editing:</string>
    <string name="local_openstreetmap_settings">OSM POIs/Notes saved on device</string>
    <string name="local_openstreetmap_settings_descr">Show and manage OSM POIs/Notes noted in database on device.</string>
    <string name="live_monitoring_interval_descr">Specify the online tracking interval.</string>
    <string name="live_monitoring_interval">Online tracking interval</string>
    <string name="live_monitoring_url_descr">Specify the web address with parameter syntax: lat={0}, lon={1}, timestamp={2}, hdop={3}, altitude={4}, speed={5}, bearing={6}.</string>
    <string name="live_monitoring_url">Online tracking web address</string>
    <string name="live_monitoring_max_interval_to_send">Time buffer for online tracking</string>
    <string name="live_monitoring_max_interval_to_send_desrc">Specify a time buffer to keep locations to send without connection</string>
    <string name="gpx_monitoring_disabled_warn">Log track using GPX widget or via \'Trip recording\' settings.</string>
    <string name="show_current_gpx_title">Show current track</string>
    <string name="free_version_message">You can download or update %1$s maps.</string>
    <string name="free_version_title">Free version</string>
    <string name="poi_context_menu_showdescription">Show POI description.</string>
    <string name="index_name_north_america">North America</string>
    <string name="index_name_netherlands">Europe - Netherlands</string>
    <string name="index_name_us">North America - United States</string>
    <string name="index_name_central_america">Central America</string>
    <string name="index_name_south_america">South America</string>
    <string name="index_name_europe">Europe</string>
    <string name="index_name_france">Europe - France</string>
    <string name="index_name_germany">Europe - Germany</string>
    <string name="index_name_russia">Russia</string>
    <string name="index_name_africa">Africa</string>
    <string name="index_name_asia">Asia</string>
    <string name="index_name_oceania">Australia and Oceania</string>
    <string name="index_name_other">Worldwide and topic maps</string>
    <string name="index_name_wiki">Worldwide Wikipedia POIs</string>
    <string name="index_name_voice">Voice prompts (recorded, limited features)</string>
    <string name="index_name_tts_voice">Voice prompts (TTS, preferred)</string>
    <string name="amenity_type_osmwiki">Wikipedia (offline)</string>
    <string name="amenity_type_user_defined">User defined</string>
    <string name="fav_export_confirmation">File containing previously exported Favorites already exists. Replace it?</string>
    <string name="profile_settings">Profile Specific Settings</string>
    <string name="routing_settings">Navigation</string>
    <string name="routing_settings_descr">Specify options for navigation.</string>
    <string name="global_settings">Global Settings</string>
    <string name="index_settings">Manage map files</string>
    <string name="general_settings">General</string>
    <string name="general_settings_descr">Set up display and common settings for the app.</string>
    <string name="global_app_settings">Global app settings</string>
    <string name="user_name">Your OSM username</string>
    <string name="open_street_map_login_descr">Needed for openstreetmap.org submissions.</string>
    <string name="user_password">Your OSM password</string>
    <string name="osmand_service">Background mode</string>
    <string name="osmand_service_descr">OsmAnd runs in the background with the screen off.</string>
    <string name="download_files_not_enough_space">There is not enough free space to download %1$s MB (free: %2$s).</string>
    <string name="use_transparent_map_theme">Transparent theme</string>
    <string name="native_library_not_supported">Native library not supported on this device.</string>
    <string name="init_native_library">Initializing native library…</string>
    <string name="choose_auto_follow_route">Auto-center map view</string>
    <string name="choose_auto_follow_route_descr">Time until the map view synchronizes with the current position.</string>
    <!-- string name="auto_follow_route_never">Never (tap \'Go\' to start guidance manually)</string -->
    <string name="keep_informing_never">Only manually (tap arrow)</string>
    <string name="keep_informing_descr">Re-announce navigation instructions at regular intervals.</string>
    <string name="keep_informing">Repeat navigation instructions</string>
    <string name="auto_follow_route_navigation">Auto-center nav only</string>
    <string name="auto_follow_route_navigation_descr">Auto-center map view only while navigating.</string>
    <string name="auto_follow_location_enabled">Auto-center map view in use.</string>
    <string name="pref_vector_rendering">Vector renderer specific options</string>
    <string name="pref_overlay">Overlay / underlay</string>
    <string name="pref_raster_map">Map source settings</string>
    <string name="pref_vector_map">Vector map settings</string>
    <string name="delete_confirmation_msg">Delete %1$s?</string>
    <string name="city_type_suburb">Suburb</string>
    <string name="city_type_hamlet">Hamlet</string>
    <string name="city_type_village">Village</string>
    <string name="city_type_town">Town</string>
    <string name="city_type_city">City</string>
    <string name="animate_route_off">Stop simulation</string>
    <string name="animate_route">Start simulation</string>
    <string name="file_can_not_be_renamed">Could not rename file.</string>
    <string name="file_with_name_already_exists">A file with that name already exists.</string>
    <string name="shared_string_gpx_route">GPX route</string>
    <string name="poi_query_by_name_matches_categories">Found several related POI categories.</string>
    <string name="data_to_search_poi_not_available">Download offline data to search for POIs.</string>
    <string name="poi_filter_by_name">Search by name</string>
    <string name="old_poi_file_should_be_deleted">The POI data file \'%1$s\' is redundant and can be deleted.</string>
    <string name="update_poi_file_not_found">Local file to maintain POI changes not found and could not be created.</string>
    <string name="button_upgrade_osmandplus">Upgrade OsmAnd+</string>
    <string name="map_version_changed_info">Download the new version of the app to be able to use the new map files.</string>
    <string name="poi_filter_nominatim">Online Nominatim</string>
    <string name="search_position_current_location_search">Searching position…</string>
    <string name="search_position_current_location_found">My Position (found)</string>
    <string name="search_position_address">Address…</string>
    <string name="search_position_favorites">Favorites…</string>
    <string name="search_position_undefined">Undefined</string>
    <!-- string name="search_position_current_location">Current position…</string -->
    <string name="search_position_map_view">Current map center</string>
    <string name="select_search_position">Origin:</string>
    <string name="context_menu_item_search">Search nearby</string>
    <string name="route_successfully_saved_at">Route saved as \'%1$s\'.</string>
    <string name="filename_input">Filename: </string>
    <string name="file_with_name_already_exist">File with same name already exists.</string>
    <string name="local_index_upload_gpx_description">Upload GPX files to the OSM community, improving the maps.</string>
    <string name="local_index_items_uploaded">%1$d of %2$d item(s) uploaded.</string>
    <string name="local_index_mi_upload_gpx">Send to OSM</string>
    <string name="show_more_map_detail">Show more map detail</string>
    <string name="show_more_map_detail_descr">Show some vector map detail (roads etc.) at lower zoom levels already.</string>
    <string name="favourites_delete_multiple_succesful">Favorite points deleted.</string>
    <string name="favorite_delete_multiple">Are you sure you want to delete %1$d Favorites and %2$d Favorite groups?</string>
    <string name="favorite_home_category">Home</string>
    <string name="favorite_friends_category">Friends</string>
    <string name="favorite_places_category">Places</string>
    <string name="shared_string_others">Others</string>
    <string name="shared_string_name">Name</string>
    <string name="favourites_edit_dialog_category">Category</string>
    <string name="shared_string_no_thanks">No, thanks</string>
    <string name="basemap_missing">Download the base world map to get an overview covering the whole world at low zoom levels.</string>
    <string name="vector_data_missing">Download (\'offline\') data to use maps offline.</string>
    <string name="shared_string_release">Released</string>
    <string name="local_index_installed">Local version</string>
    <string name="local_index_items_backuped">%1$d of %2$d item(s) deactivated.</string>
    <string name="local_index_items_deleted">%1$d of %2$d item(s) deleted.</string>
    <string name="local_index_items_restored">%1$d of %2$d item(s) activated.</string>
    <string name="local_index_no_items_to_do">No items to %1$s</string>
    <string name="local_index_action_do">You are about to %1$s %2$s item(s). Continue?</string>
    <string name="local_index_descr_title">Manage map files.</string>
    <string name="local_index_mi_restore">Activate</string>
    <string name="local_index_mi_backup">Deactivate</string>
    <string name="local_index_poi_data">POI data</string>
    <string name="local_index_address_data">Address data</string>
    <string name="local_index_transport_data">Public transport data</string>
    <string name="local_index_map_data">Map data</string>
    <string name="local_indexes_cat_backup">Deactivated</string>
    <string name="local_indexes_cat_tts">Voice prompts (TTS)</string>
    <string name="local_indexes_cat_voice">Voice prompts (recorded)</string>
    <!-- string name="local_indexes_cat_gpx">GPX data</string -->
    <string name="local_indexes_cat_poi">POI data</string>
    <string name="ttsvoice">TTS voice</string>
    <string name="search_offline_clear_search">New Search</string>
    <string name="map_text_size_descr">Text size for names on the map:</string>
    <string name="map_text_size">Map font size</string>
    <string name="trace_rendering">Rendering debug info</string>
    <string name="trace_rendering_descr">Display the rendering performance.</string>
    <string name="installing_new_resources">Unpacking new data…</string>
    <string name="internet_connection_required_for_online_route">Online navigation does not work offline.</string>
    <string name="tts_language_not_supported_title">Unsupported language</string>
    <string name="tts_language_not_supported">The selected language is not supported by the Android TTS (text-to-speech) engine installed, its preset TTS language will be used instead. Look for another TTS engine in the market?</string>
    <string name="tts_missing_language_data_title">Missing data</string>
    <string name="tts_missing_language_data">Go to the market to download selected language?</string>
    <string name="gpx_option_reverse_route">Reverse GPX direction</string>
    <string name="gpx_option_destination_point">Use current destination</string>
    <string name="gpx_option_from_start_point">Pass along entire track</string>
    <!-- Use ← for RTL languages -->
    <string name="switch_to_vector_map_to_see">Offline vector map present for this location. \n\t\n\tTo use activate \'Menu\' → \'Configure map\' → \'Map Source…\' → \'Offline vector maps\'.</string>
    <string name="choose_audio_stream">Voice guidance output</string>
    <string name="choose_audio_stream_descr">Select loudspeaker for voice guidance.</string>
    <string name="voice_stream_voice_call">Phone call audio (to interrupt car Bluetooth stereos)</string>
    <string name="voice_stream_notification">Notification audio</string>
    <string name="voice_stream_music">Media/navigation audio</string>
    <string name="warning_tile_layer_not_downloadable">The app cannot download the map layer %1$s, reinstalling it might help.</string>
    <string name="overlay_transparency_descr">Adjust overlay transparency.</string>
    <string name="overlay_transparency">Overlay transparency</string>
    <string name="map_transparency_descr">Adjust base map transparency.</string>
    <string name="map_transparency">Base map transparency</string>
    <string name="layer_underlay">Underlay map…</string>
    <string name="map_underlay">Underlay map</string>
    <string name="map_underlay_descr">Choose underlay map</string>
    <string name="layer_overlay">Overlay map…</string>
    <string name="map_overlay">Overlay map</string>
    <string name="map_overlay_descr">Choose the overlay map</string>
    <string name="tile_source_already_installed">Map already installed, \'Settings\' will be updated.</string>
    <string name="select_tile_source_to_install">Choose (tile) maps to install or update.</string>
    <string name="internet_not_available">Unable to perform operation without a connection to the Internet.</string>
    <string name="install_more">Install more…</string>
    <string name="level_to_switch_vector_raster_descr">Use raster maps for anything beyond this level.</string>
    <string name="level_to_switch_vector_raster">Minimum vector zoom level</string>
    <string name="create_poi_link_to_osm_doc"><u>Online OSM</u> map classification with images.</string>
    <string name="error_doing_search">Could not perform offline search.</string>
    <string name="search_osm_offline">Search by geo location</string>
    <string name="system_locale">System</string>
    <string name="preferred_locale_descr">App display language (used after OsmAnd is restarted).</string>
    <string name="preferred_locale">Display language</string>
    <string name="incomplete_locale">incomplete</string>
    <string name="unit_of_length_descr">Change what distance is measured in.</string>
    <string name="unit_of_length">Units of length</string>
    <string name="si_mi_feet">Miles/feet</string>
    <string name="si_mi_yard">Miles/yards</string>
    <string name="si_km_m">Kilometers/meters</string>
    <string name="yard">yd</string>
    <string name="foot">ft</string>
    <string name="mile_per_hour">mph</string>
    <string name="mile">mi</string>
    <string name="send_location_way_choose_title">Share location using</string>
    <string name="send_location_sms_pattern">Location: %1$s\n%2$s</string>
    <string name="send_location_email_pattern">To see location follow the web link %1$s or Android intent link %2$s</string>
    <string name="send_location">Send location</string>
    <string name="context_menu_item_share_location">Share location</string>
    <string name="add_waypoint_dialog_added">GPX waypoint \'\'{0}\'\' added</string>
    <string name="add_waypoint_dialog_title">Add waypoint to recorded GPX track</string>
    <string name="context_menu_item_add_waypoint">Add GPX waypoint</string>
    <string name="amenity_type_administrative">Administrative</string>
    <string name="amenity_type_barrier">Barrier</string>
    <string name="amenity_type_education">Education</string>
    <string name="amenity_type_emergency">Emergency</string>
    <string name="amenity_type_entertainment">Entertainment</string>
    <string name="amenity_type_finance">Finance</string>
    <string name="amenity_type_geocache">Geocache</string>
    <string name="amenity_type_healthcare">Healthcare</string>
    <string name="amenity_type_historic">Historic</string>
    <string name="amenity_type_landuse">Landuse</string>
    <string name="amenity_type_leisure">Leisure</string>
    <string name="amenity_type_man_made">Man made</string>
    <string name="amenity_type_military">Military</string>
    <string name="amenity_type_natural">Natural</string>
    <string name="amenity_type_office">Office</string>
    <string name="amenity_type_other">Other</string>
    <string name="amenity_type_shop">Shop</string>
    <string name="amenity_type_sport">Sport</string>
    <string name="amenity_type_sustenance">Sustenance</string>
    <string name="amenity_type_tourism">Tourism</string>
    <string name="amenity_type_transportation">Transport</string>
    <string name="indexing_address">Indexing address…</string>
    <string name="indexing_map">Indexing map…</string>
    <string name="indexing_poi">Indexing POI…</string>
    <string name="indexing_transport">Indexing transport…</string>
    <string name="km">km</string>
    <string name="km_h">km/h</string>
    <string name="m">m</string>
    <string name="old_map_index_is_not_supported">Deprecated map data format \'\'{0}\'\', not supported</string>
    <string name="poi_filter_closest_poi">Nearest POIs</string>
    <string name="poi_filter_custom_filter">Custom filter</string>
    <string name="poi_filter_namefinder">Online NameFinder</string>
    <string name="reading_cached_tiles">Reading cached tiles…</string>
    <string name="version_index_is_big_for_memory">The index \'\'{0}\'\' did not fit into memory</string>
    <string name="version_index_is_not_supported">The version of index \'\'{0}\'\' is not supported</string>
    <string name="osmand_routing_experimental">OsmAnd offline navigation is an experimental feature and it does not work for longer distances than about 20 km.\n\nNavigation temporarily switched to online CloudMade service.</string>
    <string name="specified_dir_doesnt_exist">Could not find the specified folder.</string>
    <string name="osmand_net_previously_installed">All offline data in the old installed app will be supported by the new one, but Favorite points must be exported from the old app and then imported in the new one.</string>
    <string name="build_installed">Build {0} was installed ({1}).</string>
    <string name="downloading_build">Downloading build…</string>
    <string name="install_selected_build">Install OsmAnd - {0} of {1} {2} MB ?</string>
    <string name="loading_builds_failed">Retrieving the list of OsmAnd builds failed</string>
    <string name="loading_builds">Loading OsmAnd builds…</string>
    <string name="select_build_to_install">Select the OsmAnd build to install</string>
    <string name="gps_status_app_not_found">GPS status app not installed. Search in market?</string>
    <!-- Use ← for RTL languages -->
    <string name="voice_is_not_available_msg">No voice guidance available, please go to \'Settings\' → \'Navigation settings\', select the profile → \'Voice guidance\' and select or download a voice prompt package.</string>
    <string name="voice_is_not_available_title">Select a voice prompt package</string>
    <string name="daynight_mode_day">Day</string>
    <string name="daynight_mode_night">Night</string>
    <string name="daynight_mode_auto">Sunrise/sunset</string>
    <string name="daynight_mode_sensor">Light sensor</string>
    <string name="daynight_descr">Adjust switching between night and day mode.</string>
    <string name="daynight">Day/night mode</string>
    <string name="download_files_question">Download {0} file(s) ({1} MB)?</string>
    <string name="items_were_selected">{0} item(s) selected</string>
    <string name="filter_existing_indexes">Downloaded</string>
    <string name="fast_route_mode">Fastest route</string>
    <string name="fast_route_mode_descr">Enable to calculate fastest route or disable for fuel-saving route.</string>
    <string name="tiles_to_download_estimated_size">At zoom {0} download {1} tiles ({2} MB)</string>
    <string name="shared_string_download_map">Download map</string>
    <string name="select_max_zoom_preload_area">Maximum zoom to preload</string>
    <string name="maps_could_not_be_downloaded">This map could not be downloaded</string>
    <string name="continuous_rendering">Continuous rendering</string>
    <string name="continuous_rendering_descr">Display continuous rendering instead of image-at-once.</string>
    <string name="rendering_exception">Could not draw chosen area.</string>
    <string name="show_point_options">Use location…</string>
    <string name="renderer_load_sucess">Renderer loaded</string>
    <string name="renderer_load_exception">Could not load renderer.</string>
    <string name="renderers">Vector renderer</string>
    <string name="renderers_descr">Choose rendering appearance</string>
    <string name="poi_context_menu_website">Show POI website</string>
    <string name="poi_context_menu_call">Show POI phone</string>
    <string name="download_type_to_filter">type to filter</string>
    <string name="use_high_res_maps">High resolution display</string>
    <string name="use_high_res_maps_descr">Do not stretch (and blur) map tiles on high density displays.</string>
    <string name="context_menu_item_search_transport">Search public transport</string>
    <string name="transport_searching_transport">Transport results (no destination):</string>
    <string name="transport_searching_route">Transport results ({0} to destination):</string>
    <string name="transport_search_again">Reset transport search</string>
    <string name="voice">Recorded voice</string>
    <string name="voices">Voice prompts</string>
    <string name="no_vector_map_loaded">Vector maps were not loaded</string>
    <!-- string name="map_route_by_gpx">Navigate using GPX</string-->
    <string name="gpx_files_not_found">No GPX files found in the tracks folder</string>
    <string name="layer_gpx_layer">GPX files…</string>
    <string name="error_reading_gpx">Could not read GPX data.</string>
    <string name="vector_data">Offline vector maps</string>
    <string name="transport_context_menu">Search for transport at stop</string>
    <string name="poi_context_menu_modify">Modify POI</string>
    <string name="poi_context_menu_delete">Delete POI</string>
    <string name="rotate_map_compass_opt">Compass direction</string>
    <string name="rotate_map_bearing_opt">Movement direction</string>
    <string name="rotate_map_none_opt">No rotation (north always upwards)</string>
    <string name="rotate_map_to_bearing_descr">Map alignment:</string>
    <string name="rotate_map_to_bearing">Map orientation</string>
    <string name="show_route">Route details</string>
    <string name="fav_imported_sucessfully">Favorites imported</string>
    <string name="import_file_favourites">Save data as GPX file or import waypoints to \'Favorites\'?</string>
    <string name="fav_file_to_load_not_found">GPX file containing Favorites not found at {0}</string>
    <string name="fav_saved_sucessfully">Favorites saved to {0}</string>
    <string name="no_fav_to_save">No Favorite points to save</string>
    <string name="share_fav_subject">Favorites shared via OsmAnd</string>
    <string name="error_occurred_loading_gpx">Could not load GPX.</string>
    <string name="send_report">Send report</string>
    <string name="none_region_found">Could not find any downloaded maps on memory card.</string>
    <string name="poi_namefinder_query_empty">Type to find a POI</string>
    <string name="any_poi">Any</string>
    <string name="thanks_yandex_traffic">Thanks to Yandex for traffic info.</string>
    <string name="layer_yandex_traffic">Yandex traffic</string>
    <string name="layer_route">Route</string>
    <string name="layer_osm_bugs">OSM Notes (online)</string>
    <string name="layer_poi">POI overlay…</string>
    <string name="layer_map">Map source…</string>
    <string name="menu_layers">Map layers</string>
    <string name="context_menu_item_search_poi">Search for POI</string>
    <string name="use_trackball_descr">Use a trackball device to move the map.</string>
    <string name="use_trackball">Use trackball</string>
    <string name="background_service_wait_int_descr">Sets highest waiting time allowed for each background position fix.</string>
    <string name="background_service_wait_int">Maximum wait for fix</string>
    <string name="where_am_i">Where am I?</string>
    <string name="process_navigation_service">OsmAnd navigation service</string>
    <string name="network_provider">Network</string>
    <string name="gps_provider">GPS</string>
    <string name="int_seconds">seconds</string>
    <string name="int_min">min.</string>
    <string name="background_service_int_descr">Wake-up interval used by the background service:</string>
    <string name="background_service_provider_descr">Location method used by the background service:</string>
    <string name="background_service_provider">Location provider</string>
    <string name="background_router_service_descr">Tracks your position while the screen is off.</string>
    <string name="background_router_service">Run OsmAnd in background</string>
    <string name="off_router_service_no_gps_available">The background navigation service requires a location provider to be turned on.</string>
    <string name="hide_poi_filter">Hide filter</string>
    <string name="show_poi_filter">Show filter</string>
    <string name="search_poi_filter">Filter</string>
    <string name="menu_mute_off">Sound is on</string>
    <string name="menu_mute_on">Sound is off</string>
    <string name="voice_data_initializing">Initializing voice data…</string>
    <string name="voice_data_not_supported">Unsupported version of voice data</string>
    <string name="voice_data_corrupted">Specified voice data is corrupted</string>
    <string name="voice_data_unavailable">Selected voice prompt package is not available</string>
    <string name="sd_unmounted">Memory card not accessible.\nYou won\'t be able to see maps or find things.</string>
    <string name="sd_mounted_ro">Memory card read-only.\nIt is now only possible to see the preloaded map, not download new areas.</string>
    <string name="unzipping_file">Unzipping file…</string>
    <string name="route_tr">Turn right and go</string>
    <string name="route_tshr">Turn sharply right and go</string>
    <string name="route_tslr">Turn slightly right and go</string>
    <string name="route_tl">Turn left and go</string>
    <string name="route_tshl">Turn sharply left and go</string>
    <string name="route_tsll">Turn slightly left and go</string>
    <string name="route_tu">Make U-turn and go</string>
    <string name="route_head">Head</string>
    <string name="first_time_continue">Later</string>
    <string name="first_time_download">Download regions</string>
    <string name="search_poi_location">Awaiting signal…</string>
    <string name="search_near_map">Search near current map center</string>
    <string name="search_nearby">Search nearby</string>
    <string name="map_orientation_default">Same as device</string>
    <string name="map_orientation_portrait">Portrait</string>
    <string name="map_orientation_landscape">Landscape</string>
    <string name="map_screen_orientation">Screen orientation</string>
    <string name="map_screen_orientation_descr">Portrait, landscape, or device.</string>
    <string name="opening_hours_not_supported">Cannot change opening hours format.</string>
    <string name="add_new_rule">Add new rule</string>
    <string name="transport_Routes">Routes</string>
    <string name="transport_Stop">Stop</string>
    <string name="transport_stops">stops</string>
    <string name="transport_search_after">Subsequent itinerary</string>
    <string name="transport_search_before">Prior itinerary</string>
    <string name="transport_finish_search">Finish search</string>
    <string name="transport_stop_to_go_out">Choose stop to get off</string>
    <string name="transport_to_go_after">prior distance</string>
    <string name="transport_to_go_before">subsequent distance</string>
    <string name="transport_stops_to_pass">stops to pass</string>
    <string name="transport_route_distance">Itinerary distance</string>
    <string name="transport">Transport</string>
    <string name="show_transport_over_map_description">Show public transport stops on the map.</string>
    <string name="show_transport_over_map">Show transport stops</string>
    <string name="hello">OsmAnd navigation app</string>
    <string name="update_poi_success">POI data was updated ({0} were loaded)</string>
    <string name="update_poi_error_local">Could not update local POI list.</string>
    <string name="update_poi_error_loading">Could not load data from server.</string>
    <string name="update_poi_no_offline_poi_index">No offline POI data available for this area</string>
    <string name="update_poi_is_not_available_for_zoom">Zooming in lets you update POIs</string>
    <string name="context_menu_item_update_poi">Update POI</string>
    <string name="context_menu_item_update_map_confirm">Update local data from the Internet?</string>
    <string name="search_history_city">City: {0}</string>
    <string name="search_history_street">Street: {0}, {1}</string>
    <string name="search_history_int_streets">Intersection: {0} x {1} in {2}</string>
    <string name="search_history_building">Building: {0}, {1}, {2}</string>
    <string name="favorite">Favorite</string>
    <string name="uploading_data">Uploading data…</string>
    <string name="uploading">Uploading…</string>
    <string name="search_nothing_found">Nothing found</string>
    <string name="searching">Searching…</string>
    <string name="searching_address">Searching address…</string>
    <string name="search_osm_nominatim">Online search using OSM Nominatim</string>
    <string name="hint_search_online">Online search: House number, street, city</string>
    <string name="search_offline_address">Offline search</string>
    <string name="search_online_address">Online search</string>
    <string name="max_level_download_tile">Max. online zoom</string>
    <string name="max_level_download_tile_descr">Do not browse online map tiles for zoom levels beyond this.</string>
    <string name="route_general_information">Total distance %1$s, traveling time %2$d h %3$d min.</string>
    <string name="router_service_descr">Online or offline navigation service.</string>
    <string name="router_service">Navigation service</string>
    <string name="sd_dir_not_accessible">The data storage folder on the memory card is not accessible!</string>
    <string name="download_question">Download {0} - {1} ?</string>
    <string name="download_question_exist">Offline data for {0} already exists ({1}). Update it ({2})?</string>
    <string name="address">Address</string>
    <string name="downloading_list_indexes">Downloading list of available regions…</string>
    <string name="list_index_files_was_not_loaded">Could not fetch list of regions from https://osmand.net.</string>
    <string name="fav_points_edited">Favorite point was edited</string>
    <string name="fav_points_not_exist">No Favorite points exist</string>
    <string name="update_existing">Replace</string>
    <string name="only_show">Display route</string>
    <string name="follow">Start guidance</string>
    <string name="mark_final_location_first">Please set the destination first</string>
    <string name="get_directions">Directions</string>
    <string name="opening_hours">Opening hours</string>
    <string name="opening_changeset">Opening changeset…</string>
    <string name="closing_changeset">Closing changeset…</string>
    <string name="commiting_node">Committing node…</string>
    <string name="loading_poi_obj">Loading POI…</string>
    <string name="auth_failed">Authorization failed</string>
    <string name="failed_op">failed</string>
    <string name="converting_names">Converting local/English names…</string>
    <string name="loading_streets_buildings">Loading streets/buildings…</string>
    <string name="loading_postcodes">Loading postcodes…</string>
    <string name="loading_streets">Loading streets…</string>
    <string name="loading_cities">Loading cities…</string>
    <string name="poi">POI</string>
    <string name="error_occurred_saving_gpx">Could not save GPX file.</string>
    <string name="error_calculating_route">Could not calculate route.</string>
    <string name="error_calculating_route_occured">Could not calculate route.</string>
    <string name="empty_route_calculated">The calculated route is empty.</string>
    <string name="new_route_calculated_dist_dbg">Route: distance %s, router time %s \nCalculation: %.1f sec, %d roads, %d tiles)</string>
    <string name="arrived_at_destination">You have arrived.</string>
    <string name="invalid_locations">Invalid coordinates</string>
    <string name="go_back_to_osmand">Go back to map</string>
    <string name="loading_data">Loading data…</string>
    <string name="reading_indexes">Reading local data…</string>
    <string name="previous_run_crashed">Last OsmAnd run crashed. Log file is at {0}. Please report the issue and attach the log file.</string>
    <string name="saving_gpx_tracks">Saving GPX file…</string>
    <string name="finished_task">Finished</string>
    <string name="use_online_routing_descr">Use the Internet to calculate a route.</string>
    <string name="use_online_routing">Use online navigation</string>
    <string name="osm_settings_descr">Specify OpenStreetMap.org (OSM) settings needed for OSM submissions.</string>
    <string name="data_settings_descr">Specify language, download/reload data.</string>
    <string name="data_settings">Data</string>
    <string name="additional_settings">Additional settings</string>
    <string name="update_tile">Update map</string>
    <string name="reload_tile">Reload tile</string>
    <string name="mark_point">Target</string>
    <string name="use_english_names_descr">Select between local and English names.</string>
    <string name="use_english_names">Use English names on maps</string>
    <string name="app_settings">App settings</string>
    <string name="search_address">Search address</string>
    <string name="choose_building">Choose building</string>
    <string name="choose_street">Choose street</string>
    <string name="choose_city">Choose city or postcode</string>
    <string name="ChooseCountry">Choose country</string>
    <string name="show_view_angle">Display viewing direction</string>
    <string name="map_view_3d_descr">Enable 3D view of the map.</string>
    <string name="map_view_3d">Map View 3D</string>
    <string name="show_poi_over_map_description">Show the last used POI overlay.</string>
    <string name="show_poi_over_map">Show POI overlay</string>
    <string name="map_tile_source_descr">Choose source of online or cached map tiles</string>
    <string name="map_tile_source">Tile map source</string>
    <string name="map_source">Map source</string>
    <string name="use_internet">Use the Internet</string>
    <string name="show_location">Show your position</string>
    <string name="show_gps_coordinates_text">Show GPS coordinates on the map</string>
    <string name="use_internet_to_download_tile">Download missing map tiles</string>
    <string name="app_description">Navigation app</string>
    <string name="search_button">Search</string>
    <string name="search_activity">Search</string>
    <string name="searchpoi_activity">Choose POI</string>
    <string name="search_POI_level_btn">Find more</string>
    <string name="incremental_search_street">Search street incrementally</string>
    <string name="incremental_search_building">Search building incrementally</string>
    <string name="choose_available_region">Select region from list</string>
    <string name="choose_intersected_street">Select intersecting street</string>
    <string name="Closest_Amenities">Nearest amenities</string>
    <string name="app_mode_car">Driving</string>
    <string name="app_mode_bicycle">Cycling</string>
    <string name="app_mode_pedestrian">Walking</string>
    <string name="position_on_map_center">Center</string>
    <string name="position_on_map_bottom">Bottom</string>
    <string name="navigate_point_top_text">Input latitude &amp; longitude in the selected format (D - degrees, M - minutes, S - seconds)</string>
    <string name="navigate_point_latitude">Latitude</string>
    <string name="navigate_point_longitude">Longitude</string>
    <string name="navigate_point_format_D">DDD.DDDDD</string>
    <string name="navigate_point_format_DM">DDD MM.MMM</string>
    <string name="navigate_point_format_DMS">DDD MM SS.S</string>
    <string name="search_address_top_text">Address</string>
    <string name="search_address_region">Region</string>
    <string name="search_address_city">City</string>
    <string name="search_address_street">Street</string>
    <string name="search_address_building">Building</string>
    <string name="search_address_building_option">Building</string>
    <string name="search_address_street_option">Intersecting street</string>
    <!-- string name="search_tabs_location">Location</string -->
    <string name="context_menu_item_update_map">Update map</string>
    <string name="context_menu_item_create_poi">Create POI</string>
    <string name="add_favorite_dialog_top_text">Enter Favorite name</string>
    <string name="add_favorite_dialog_default_favourite_name">Favorite</string>
    <string name="add_favorite_dialog_favourite_added_template">Favorite point \'\'{0}\'\' added.</string>
    <string name="favourites_context_menu_add">Add Favorite</string>
    <string name="favourites_context_menu_edit">Edit Favorite</string>
    <string name="favourites_context_menu_delete">Delete Favorite</string>
    <string name="favourites_remove_dialog_msg">Delete Favorite point \'%s\'?</string>
    <string name="favourites_remove_dialog_success">Favorite point {0} deleted.</string>
    <string name="poi_edit_title">Edit POI</string>
    <string name="poi_create_title">Create POI</string>
    <string name="poi_remove_confirm_template">Delete {0} (comment)?</string>
    <string name="poi_remove_title">Delete POI</string>
    <string name="poi_remove_success">Deleted</string>
    <string name="poi_action_add">add</string>
    <string name="poi_action_change">change</string>
    <string name="poi_action_delete">delete</string>
    <string name="poi_action_succeded_template">Action {0} completed.</string>
    <string name="poi_error_unexpected_template">Could not perform action {0}.</string>
    <string name="poi_error_io_error_template">I/O error while performing action {0}.</string>
    <string name="poi_error_info_not_loaded">Info about node was not loaded</string>
    <string name="poi_dialog_opening_hours">Open</string>
    <string name="poi_dialog_comment">Comment</string>
    <string name="poi_dialog_reopen">Reopen</string>
    <string name="poi_dialog_comment_default">POI changing</string>
    <string name="poi_dialog_other_tags_message">All other tags are preserved</string>
    <string name="default_buttons_commit">Commit</string>
    <string name="filter_current_poiButton">Filter</string>
    <string name="edit_filter_save_as_menu_item">Save As</string>
    <string name="edit_filter_delete_dialog_title">Delete this filter?</string>
    <string name="edit_filter_delete_message">\'{0}\' filter deleted</string>
    <string name="edit_filter_create_message">\'{0}\' filter created</string>
    <string name="email">e-mail</string>
    <string name="av_camera_focus">Camera focus type</string>
    <string name="av_camera_focus_descr">Camera focus mode:</string>
    <string name="av_camera_focus_auto">Autofocus</string>
    <string name="av_camera_focus_hiperfocal">Hyperfocal focus</string>
    <string name="av_camera_focus_edof">Extended depth of field (EDOF)</string>
    <string name="av_camera_focus_infinity">Focus is set to infinity</string>
    <string name="av_camera_focus_macro">Macro (close-up) focus mode</string>
    <string name="av_camera_focus_continuous">The camera continuously tries to focus</string>
    <string name="av_photo_play_sound">Play camera shutter sound</string>
    <string name="av_photo_play_sound_descr">Set sound or silence for photo shutter.</string>
    <string name="av_camera_pic_size">Camera picture size</string>
    <string name="av_camera_pic_size_descr">Set camera picture size</string>
    <string name="navigation_intent_invalid">Invalid format: %s</string>
    <string name="plugin_install_needs_network">You need to be online to install this plugin.</string>
    <string name="get_plugin">Get</string>
    <string name="use_fast_recalculation">Smart route recalculation</string>
    <string name="use_fast_recalculation_desc">For long trips, only recalculate the initial part of the route.</string>
    <string name="do_you_like_osmand">Do you like OsmAnd?</string>
    <string name="we_really_care_about_your_opinion">Your opinion and feedback is valued.</string>
    <string name="rate_this_app">Rate this app</string>
    <string name="rate_this_app_long">Please give OsmAnd a score on Google Play</string>
    <string name="user_hates_app_get_feedback">Tell us why.</string>
    <string name="user_hates_app_get_feedback_long">Please let us know any suggestions.</string>
    <string name="failed_to_upload">Could not upload</string>
    <string name="delete_change">Delete change</string>
    <string name="successfully_uploaded_pattern">Uploaded {0}/{1}</string>
    <string name="try_again">Try again</string>
    <string name="error_message_pattern">Error: {0}</string>
    <string name="dahboard_options_dialog_title">Configure dashboard</string>
    <string name="shared_string_card_was_hidden">Card was hidden</string>
    <string name="shared_string_undo">Undo</string>
    <string name="shared_string_skip">Skip</string>
    <string name="app_name_osmand">OsmAnd</string>
    <string name="offline_maps_and_navigation">Offline Maps\n&amp; Navigation</string>
    <string name="commit_poi">Commit POI</string>
    <string name="tab_title_basic">Basic</string>
    <string name="tab_title_advanced">Advanced</string>
    <string name="building_number">Building Number</string>
    <string name="next_proceed">Next</string>
    <string name="opening_at">Opening at</string>
    <string name="closing_at">Closing at</string>
    <string name="contact_info">Contact info</string>
    <string name="add_opening_hours">Add opening hours</string>
    <string name="poi_dialog_poi_type">POI Type</string>
    <string name="number_of_rows_in_dash">Number of rows in dash %1$s</string>
    <string name="please_specify_poi_type">Please specify POI type.</string>
    <string name="working_days">Working days</string>
    <string name="recent_places">Recent places</string>
    <string name="favourites">Favorites</string>
    <string name="saved_at_time">Now saved at: %1$s</string>
    <string name="poi_deleted_localy">POI will be deleted once you upload your changes</string>
    <string name="show_gpx">Show GPX data</string>
    <string name="count_of_lines">Count of lines</string>
    <string name="are_you_sure">Are you sure?</string>
    <string name="unsaved_changes_will_be_lost">Any unsaved changes will be lost. Continue?</string>
    <string name="downloads_left_template">%1$s downloads left</string>
    <string name="roads">Roads</string>
    <string name="downloading_number_of_files">Downloading - %1$d file</string>
    <string name="show_free_version_banner">Show free version banner</string>
    <string name="show_free_version_banner_description">Display the free version banner even in the paid version.</string>
    <string name="buy">Buy</string>
    <string name="activate_seamarks_plugin">Please activate the \'Nautical map view\' plugin</string>
    <string name="activate_srtm_plugin">Please activate the \'Contour lines\' plugin</string>
    <string name="later">Later</string>
    <string name="get_full_version">Full version</string>
    <string name="downloads">Downloads</string>
    <string name="confirm_download_roadmaps">The roads-only map is not needed, since you have the standard (full) map. Download it anyway?</string>
    <string name="value_downloaded_of_max">%1$.1f of %2$.1f MB</string>
    <string name="file_size_in_mb">%.1f MB</string>
    <string name="update_all">Update all (%1$s MB)</string>
    <string name="free_downloads_used">Free downloads used</string>
    <string name="free_downloads_used_description">Displays the amount of free downloads left.</string>
    <string name="application_dir_description">Choose where you want to store maps and other data files.</string>
    <string name="enter_country_name">Enter country name</string>
    <string name="new_version">New version</string>
    <string name="begin_with_osmand_menu_group">First steps with OsmAnd</string>
    <string name="features_menu_group">Features</string>
    <string name="help_us_to_improve_menu_group">Help improve OsmAnd</string>
    <string name="other_menu_group">Other</string>
    <string name="plugins_menu_group">Plugins</string>
    <string name="first_usage_item">First use</string>
    <string name="first_usage_item_description">How to download maps, set basic settings.</string>
    <string name="navigation_item_description">Set up navigation.</string>
    <string name="planning_trip_item">Planning a trip</string>
    <string name="faq_item">FAQ</string>
    <string name="faq_item_description">Frequently asked questions</string>
    <string name="map_viewing_item">Map viewing</string>
    <string name="search_on_the_map_item">Searching the map</string>
    <string name="instalation_troubleshooting_item">Installation and troubleshooting</string>
    <string name="techical_articles_item">Technical articles</string>
    <string name="versions_item">Versions</string>
    <string name="feedback">Feedback</string>
    <string name="contact_us">Contact</string>
    <string name="map_legend">Map legend</string>
    <string name="save_poi_too_many_uppercase">The name contains too many capital letters. Continue?</string>
    <string name="save_poi_without_poi_type_message">Do you really want to save POI without type?</string>
    <string name="poi_context_menu_modify_osm_change">Modify OSM change</string>
    <string name="use_dashboard_btn">Use dashboard</string>
    <string name="use_drawer_btn">Use menu</string>
    <string name="dashboard_or_drawer_title">Dashboard or menu control</string>
    <string name="dashboard_or_drawer_description">A choice is offered to primarily control the app via the flexible dashboard or a static menu. Your choice can always be changed in the dashboard settings.</string>
    <string name="update">Update</string>
    <string name="only_download_over_wifi">Only download on Wi-Fi</string>
    <string name="live_update">Live update</string>
    <string name="update_now">Update now</string>
    <string name="missing_write_external_storage_permission">OsmAnd lacks permission to use the memory card</string>
    <string name="last_update">Last update: %s</string>
    <string name="update_time">Update time</string>
    <string name="updates_size">Update size</string>
    <string name="last_map_change">"Last map change: %s"</string>
    <string name="hourly">Hourly</string>
    <string name="daily">Daily</string>
    <string name="weekly">Weekly</string>
    <string name="morning">Morning</string>
    <string name="night">Night</string>
    <string name="select_month_and_country">Month and country:</string>
    <string name="number_of_contributors">Number of contributors</string>
    <string name="number_of_edits">Number of edits</string>
    <string name="reports_for">Report for</string>
    <string name="file_name_containes_illegal_char">File name contains illegal character</string>
    <string name="configure_screen_quick_action">Quick action</string>
    <string name="quick_action_item_action">Action %d</string>
    <string name="quick_action_item_screen">Screen %d</string>
    <string name="quick_action_add_marker">Add map marker</string>
    <string name="quick_action_add_poi">Add POI</string>
    <string name="quick_action_map_style">Change map style</string>
    <string name="quick_action_map_style_switch">Map style changed to \"%s\".</string>
    <string name="quick_action_take_audio_note">New audio note</string>
    <string name="quick_action_take_video_note">New video note</string>
    <string name="quick_action_take_photo_note">New photo note</string>
    <string name="quick_action_add_osm_bug">Add OSM Note</string>
    <string name="quick_action_navigation_voice">Voice on/off</string>
    <string name="quick_action_navigation_voice_off">Unmute Voice</string>
    <string name="quick_action_navigation_voice_on">Mute Voice</string>
    <string name="quick_action_add_gpx">Add GPX waypoint</string>
    <string name="quick_action_add_parking">Add parking place</string>
    <string name="quick_action_new_action">Add action</string>
    <string name="quick_action_edit_action">Edit action</string>
    <string name="quick_action_add_favorite">Add Favorite</string>
    <string name="dialog_add_action_title">Add action</string>
    <string name="quick_actions_delete">Delete action</string>
    <string name="quick_actions_delete_text">Are you sure you want to delete the action \"%s\"?</string>
    <string name="quick_favorites_show_favorites_dialog">Show Favorites dialog</string>
    <string name="quick_favorites_name_preset">Name preset</string>
    <string name="quick_action_add_marker_descr">A button to add a map marker at the screen center location.</string>
    <string name="quick_action_add_gpx_descr">A button to add a GPX waypoint in the middle of the screen.</string>
    <string name="quick_action_take_audio_note_descr">A button to add an audio note in the middle of the screen.</string>
    <string name="quick_action_take_video_note_descr">A button to add a video note in the middle of the screen.</string>
    <string name="quick_action_take_photo_note_descr">A button to add a photo note in the middle of the screen.</string>
    <string name="quick_action_add_osm_bug_descr">A button to add an OSM note in the middle of the screen.</string>
    <string name="quick_action_add_poi_descr">A button to add a POI in the middle of the screen.</string>
    <string name="quick_action_navigation_voice_descr">A toggle to disable or enable voice guidance during navigation.</string>
    <string name="quick_action_add_parking_descr">A button to add a parking location in the middle of the screen.</string>
    <string name="quick_action_switch_day_night_descr">A toggle to switch between day and night modes for OsmAnd.</string>
    <string name="quick_action_switch_day_mode">Day mode</string>
    <string name="quick_action_switch_night_mode">Night mode</string>
    <string name="quick_action_day_night_switch_mode">Switch day/night mode</string>
    <string name="quick_action_interim_dialog">Show an interim dialog</string>
    <string name="favorite_autofill_toast_text">" saved to "</string>
    <string name="favorite_empty_place_name">Place</string>
    <string name="quick_action_duplicates">Quick action renamed to %1$s to avoid duplication.</string>
    <string name="quick_action_duplicate">Quick action name duplicate</string>
    <string name="quick_action_showhide_favorites_descr">A toggle to show or hide the Favorite points on the map.</string>
    <string name="quick_action_showhide_poi_descr">A toggle to show or hide POIs on the map.</string>
    <string name="quick_action_showhide_favorites_title">Show/hide Favorites</string>
    <string name="quick_action_favorites_show">Show Favorites</string>
    <string name="quick_action_favorites_hide">Hide Favorites</string>
    <string name="quick_action_showhide_poi_title">Show/hide POI</string>
    <string name="quick_action_poi_show">Show %1$s</string>
    <string name="quick_action_poi_hide">Hide %1$s</string>
    <string name="quick_action_add_category">Add a category</string>
    <string name="quick_action_add_create_items">Create items</string>
    <string name="quick_action_add_configure_map">Configure map</string>
    <string name="quick_action_add_navigation">Navigation</string>
    <string name="quick_action_fav_name_descr">Leave blank to use the address or place name.</string>
    <string name="quick_action_bug_descr">This message is included in the comment field.</string>
    <string name="quick_action_bug_message">Message</string>
    <string name="quick_action_category_descr">Category to save the Favorite in:</string>
    <string name="quick_action_gpx_category_descr">Choose an optional category.</string>
    <string name="quick_action_poi_list">POI list</string>
    <string name="quick_action_sh_poi_descr">Add one or more POI categories to display on the map.</string>
    <string name="quick_action_page_list_descr">A button to page through the list below.</string>
    <string name="quick_action_map_style_action">Add a map style</string>
    <string name="quick_action_empty_param_error">Fill out all parameters</string>
    <string name="quick_action_map_styles">Map styles</string>
    <string name="quick_action_map_overlay">Change map overlay</string>
    <string name="quick_action_map_overlay_title">Map overlays</string>
    <string name="quick_action_map_overlay_action">Add overlay</string>
    <string name="quick_action_map_overlay_switch">Map overlay changed to \"%s\".</string>
    <string name="quick_action_map_underlay_switch">Map underlay changed to \"%s\".</string>
    <string name="quick_action_map_underlay">Change map underlay</string>
    <string name="quick_action_map_underlay_title">Map underlays</string>
    <string name="quick_action_map_underlay_action">Add underlay</string>
    <string name="quick_action_map_source">Change map source</string>
    <string name="quick_action_map_source_title">Map sources</string>
    <string name="quick_action_map_source_action">Add map source</string>
    <string name="quick_action_map_source_switch">Map source changed to \"%s\".</string>
    <string name="quick_action_btn_tutorial_title">Change button position</string>
    <string name="quick_action_btn_tutorial_descr">Long-tapping and dragging the button changes its position on the screen.</string>
    <string name="shared_string_action_name">Action name</string>
    <string name="mappilary_no_internet_desc">Photos from Mapillary are only available online.</string>
    <string name="retry">Retry</string>
    <string name="add_route_points">Add Route Points</string>
    <string name="add_waypoint">Add Waypoint</string>
    <string name="add_line">Add Line</string>
    <string name="save_gpx_waypoint">Save GPX waypoint</string>
    <string name="save_route_point">Save route point</string>
    <string name="waypoint_one">Waypoint 1</string>
    <string name="route_point_one">Route Point 1</string>
    <string name="empty_state_my_tracks">Add GPX files</string>
    <string name="empty_state_my_tracks_desc">Import GPX files, or record tracks.</string>
    <string name="empty_state_favourites">Add Favorites</string>
    <string name="empty_state_favourites_desc">Import Favorites, or add by marking points on the map.</string>
    <string name="import_track">Import GPX file</string>
    <string name="import_track_desc">File %1$s does not contain waypoints, import it as a track?</string>
    <string name="move_point">Move Point</string>
    <string name="add_segment_to_the_track">Add to a GPX file</string>
    <string name="osm_recipients_label">OSM recipients</string>
    <string name="total_donations">Total donations</string>
    <string name="day_off_label">off</string>
    <string name="winter_and_ski_renderer">Winter and ski</string>
    <string name="touring_view_renderer">Touring view</string>
    <string name="nautical_renderer">Nautical</string>
    <string name="copy_location_name">Copy location/POI name</string>
    <string name="toast_empty_name_error">Unnamed location</string>
    <string name="tunnel_warning">Tunnel ahead</string>
    <string name="show_tunnels">Tunnels</string>
    <string name="download_wikipedia_description">Download the Wikipedia articles for %1$s to read them offline.</string>
    <string name="download_wikipedia_label">Download Wikipedia data</string>
    <string name="open_in_browser_wiki">Open article online</string>
    <string name="open_in_browser_wiki_description">View article in a web browser.</string>
    <string name="download_wiki_region_placeholder">this region</string>
    <string name="wiki_article_search_text">Searching for the corresponding wiki article</string>
    <string name="wiki_article_not_found">Article not found</string>
    <string name="how_to_open_wiki_title">How to open Wikipedia articles?</string>
    <string name="test_voice_desrc">Tap a button and listen to its corresponding voice prompt to hear if it is missing or faulty</string>
    <string name="routeInfo_roadClass_name">Road type</string>
    <string name="routeInfo_surface_name">Surface</string>
    <string name="routeInfo_smoothness_name">Smoothness</string>
    <string name="routeInfo_steepness_name">Steepness</string>
    <string name="run_full_osmand_msg">You are using {0} Map which is powered by OsmAnd. Do you want to launch OsmAnd full version?</string>
    <string name="run_full_osmand_header">Launch OsmAnd?</string>
    <string name="routing_attr_avoid_sett_name">No cobblestone or sett</string>
    <string name="routing_attr_avoid_sett_description">Avoids cobblestone and sett</string>
    <string name="quick_action_need_to_add_item_to_list">Add at least one item to the list in the \'Quick action\' settings</string>
    <string name="routing_attr_piste_type_downhill_name">Alpine/downhill ski</string>
    <string name="routing_attr_piste_type_downhill_description">Slopes for alpine or downhill skiing and access to ski lifts.</string>
    <string name="routing_attr_piste_type_nordic_name">Cross country/nordic ski</string>
    <string name="routing_attr_piste_type_nordic_description">Trails for nordic or cross-country skiing.</string>
    <string name="routing_attr_piste_type_skitour_name">Ski touring</string>
    <string name="routing_attr_piste_type_skitour_description">Routes for ski touring.</string>
    <string name="routing_attr_piste_type_sled_name">Sled</string>
    <string name="routing_attr_piste_type_sled_description">Slopes for sled usage.</string>
    <string name="routing_attr_allow_intermediate_name">Allow intermediate routes</string>
    <string name="routing_attr_allow_intermediate_description">More difficult routes with steeper sections. Generally some obstacles that should be avoided.</string>
    <string name="routing_attr_allow_advanced_name">Allow advanced routes</string>
    <string name="routing_attr_allow_advanced_description">Difficult routes, with dangerous obstacles and steep sections.</string>
    <string name="routing_attr_allow_expert_name">Allow expert routes</string>
    <string name="routing_attr_allow_expert_description">Extremely difficult routes, with dangerous obstacles and surroundings.</string>
    <string name="routing_attr_allow_skating_only_name">Allow skating only routes</string>
    <string name="routing_attr_allow_skating_only_description">Routes groomed for freestyle or skating only without classic tracks.</string>
    <string name="routing_attr_allow_classic_only_name">Allow classic only routes</string>
    <string name="routing_attr_allow_classic_only_description">Routes groomed for classic style only without skating trails. This includes routes groomed by a smaller snowmobile with looser piste and tracks made manually by skiers.</string>
    <string name="routing_attr_difficulty_preference_name">Prefered difficulty</string>
    <string name="routing_attr_difficulty_preference_description">Prefer routes of this difficulty, although routing over harder or easier pistes is still possible if shorter.</string>
    <string name="routing_attr_freeride_policy_name">Off-piste</string>
    <string name="routing_attr_freeride_policy_description">Freeride and offpiste are unofficial routes and passages. Typically ungroomed, unmaintained by the officials and not checked in the evening. Enter at your own risk.</string>


</resources><|MERGE_RESOLUTION|>--- conflicted
+++ resolved
@@ -11,14 +11,10 @@
 	Thx - Hardy
 
 -->
-<<<<<<< HEAD
     <string name="select_nav_icon_descr">You will see the icon only while navigation or while moving.</string>
     <string name="select_map_icon_descr">Map icon appears only on the map, and changing while navigation to navigation icon.</string>
-    <string name="ltr_or_rtl_combine">%1$s: %2$s</string>
-=======
     <string name="ltr_or_rtl_combine_via_space">%1$s %2$s</string>
     <string name="ltr_or_rtl_combine_via_colon">%1$s: %2$s</string>
->>>>>>> b8726913
     <string name="reset_confirmation_descr">By clicking %1$s, you will lose all your changes.</string>
     <string name="reset_all_profile_settings_descr">All profile settings will be reset to the state after installation.</string>
     <string name="reset_all_profile_settings">Reset all profile settings to default?</string>
