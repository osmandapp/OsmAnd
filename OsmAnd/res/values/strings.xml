--- conflicted
+++ resolved
@@ -9,21 +9,18 @@
          3. All your modified/created strings are in the top of the file (to make easier find what\'s translated).
     PLEASE: Have a look at http://code.google.com/p/osmand/wiki/UIConsistency, it may really improve your and our work  :-)  Thx - Hardy
     -->
-<<<<<<< HEAD
-    <string name="dd_mm_ss_format">DD°MM′SS″</string>
-    <string name="dd_dddddd_format">DD.DDDDDD°</string>
-    <string name="dd_ddddd_format">DD.DDDDD°</string>
-    <string name="dd_mm_mmmm_format">DD°MM.MMMM′</string>
-    <string name="dd_mm_mmm_format">DD°MM.MMM′</string>
-    <string name="east_abbreviation">E</string>
-    <string name="west_abbreviation">W</string>
-    <string name="south_abbreviation">S</string>
-    <string name="north_abbreviation">N</string>
-    <string name="optional_point_name">Optional point name</string>
-=======
+	<string name="dd_mm_ss_format">DD°MM′SS″</string>
+	<string name="dd_dddddd_format">DD.DDDDDD°</string>
+	<string name="dd_ddddd_format">DD.DDDDD°</string>
+	<string name="dd_mm_mmmm_format">DD°MM.MMMM′</string>
+	<string name="dd_mm_mmm_format">DD°MM.MMM′</string>
+	<string name="east_abbreviation">E</string>
+	<string name="west_abbreviation">W</string>
+	<string name="south_abbreviation">S</string>
+	<string name="north_abbreviation">N</string>
+	<string name="optional_point_name">Optional point name</string>
     <string name="transport_nearby_routes_within">Routes near in</string>
     <string name="transport_nearby_routes">NEAR</string>
->>>>>>> e952717c
     <string name="enter_the_file_name">Enter the file name.</string>
     <string name="map_import_error">Map import error</string>
     <string name="map_imported_successfully">Map imported successfully</string>
