<?xml version="1.0" encoding="utf-8" standalone="no"?>
<resources>
<!--
	README:
	- The preferred way to help with translations is via https://hosted.weblate.org/engage/osmand/
	- If you edit a strings.xml file directly, please make sure:
	   1. To not produce duplicate strings (check by name if a string already exists)
	   2. Every apostrophe (quote) is preceded by a backslash.
	   3. If you modify the English strings file, please add new strings at the top of the file, this makes periodic reviews before releases easier.
	- For wording and consistency, please note https://osmand.net/help-online?id=technical-articles#Creating_a_Consistent_User_Experience
	Thx - Hardy

-->
<<<<<<< HEAD
    <string name="divider_descr">Elements below this point separated by a divider.</string>
    <string name="shared_string_divider">Divider</string>
    <string name="reorder_or_hide_from">Reorder or hide items from the %1$s.</string>
    <string name="context_menu_actions">Context menu actions</string>
    <string name="shared_string_drawer">Drawer</string>
    <string name="ui_customization">UI Customization</string>
    <string name="ui_customization_description">Customize the quantity of items in Drawer, Configure map and context menu.\n\nYou can disable unused plugins, to hide all its controls from the application.</string>
=======
    <string name="shared_string_min">Min</string>
    <string name="shared_string_square">Square</string>
    <string name="shared_string_rhomb">Rhomb</string>
    <string name="shared_string_circle">Circle</string>
    <string name="select_shape">Select shape</string>
    <string name="select_group">Select group</string>
    <string name="add_description">Add description</string>
    <string name="delete_description">Delete description</string>
>>>>>>> 35a4c3fc
    <string name="quick_action_terrain_descr">A button to show or hide terrain layer on the map.</string>
    <string name="quick_action_terrain_show">Show terrain</string>
    <string name="quick_action_terrain_hide">Hide terrain</string>
    <string name="quick_action_show_hide_terrain">Show/hide terrain</string>
    <string name="download_slope_maps">Slopes</string>
    <string name="n_items_of_z">%1$s of %2$s</string>
    <string name="recalculate_route_distance_promo">The route will be recalculated if the distance from the route to the current location is more than selected value.</string>
    <string name="select_distance_route_will_recalc">Select the distance after which the route will be recalculated.</string>
    <string name="recalculate_route_in_deviation">Recalculate route in case of deviation</string>
    <string name="clear_recorded_data_warning">Are you sure you want to clear recorded data?</string>
    <string name="restore_all_profile_settings_descr">All profile settings will be restored to their original state after creating/importing this profile.</string>
    <string name="restore_all_profile_settings">Restore all profile settings?</string>
    <string name="saving_new_profile">Saving new profile</string>
    <string name="profile_backup_failed">Could not back up profile.</string>
    <string name="importing_from">Importing data from %1$s</string>
    <string name="shared_string_importing">Importing</string>
    <string name="checking_for_duplicate_description">OsmAnd check %1$s for duplicates with existing items in the application.\n\nIt may take some time.</string>
    <string name="items_added">Items added</string>
    <string name="shared_string_import_complete">Import complete</string>
    <string name="import_complete_description">All data from the %1$s is imported, you can use buttons below to open needed part of the application to manage it.</string>
    <string name="shared_string_hillshade">Hillshade</string>
    <string name="terrain_empty_state_text">Enable to view hillshade or slope map. You can read more about this map types on our site</string>
    <string name="shared_string_legend">Legend</string>
    <string name="shared_string_zoom_levels">Zoom levels</string>
    <string name="shared_string_transparency">Transparency</string>
    <string name="slope_read_more">You can read more about Slopes in %1$s.</string>
    <string name="slope_download_description">Additional maps are needed to view Slopes on the map.</string>
    <string name="hillshade_download_description">Additional maps are needed to view Hillshade on the map.</string>
    <string name="terrain_slider_description">Set the minimum and maximum zoom levels at which the layer will be displayed.</string>
    <string name="slope_description">Slope is colorized visualisations on terrain.</string>
    <string name="hillshade_description">Hillshade map using dark shades to show slopes, peaks and lowlands.</string>
    <string name="shared_string_terrain">Terrain</string>
    <string name="import_rendering_file">Import rendering file</string>
    <string name="profile_type_custom_string">Custom profile</string>
    <string name="shared_string_angle_param">Angle: %s°</string>
    <string name="shared_string_angle">Angle</string>
    <string name="recalc_angle_dialog_descr">Extra straight segment between my location and calculated route will be displayed until the route is recalculated</string>
    <string name="recalc_angle_dialog_title">Minimum angle between my location and route</string>
    <string name="shared_string_app_default_w_val">App Default (%s)</string>
    <string name="shared_string_preparing">Preparing</string>
    <string name="shared_string_poi_types">POI types</string>
    <string name="shared_string_nothing_selected">Nothing selected</string>
    <string name="shared_string_quick_actions">Quick actions</string>
    <string name="shared_string_profiles">Profiles</string>
    <string name="listed_exist">Listed %1$s, already exist in OsmAnd.</string>
    <string name="replace_all_desc">Current items will be replaced with items from the file</string>
    <string name="replace_all">Replace all</string>
    <string name="keep_both">Keep both</string>
    <string name="keep_both_desc">Imported items will be added with prefix</string>
    <string name="import_duplicates_description">OsmAnd already has elements with the same names as those imported.\n\nSelect an action.</string>
    <string name="import_duplicates_title">Some items already exist</string>
    <string name="select_data_to_import">Select the data to be imported.</string>
    <string name="please_provide_profile_name_message">Please provide a name for the profile</string>
    <string name="no_recalculation_setting">Disable recalculation</string>
    <string name="open_settings">Open settings</string>
    <string name="plugin_disabled">Plugin disabled</string>
    <string name="plugin_disabled_descr">This plugin is a separate application, you will need to remove it separately if you no longer plan to use it.\n\nThe plugin will remain on the device after removing OsmAnd.</string>
    <string name="shared_string_menu">Menu</string>
    <string name="ltr_or_rtl_triple_combine_via_dash">%1$s — %2$s — %3$s</string>
    <string name="route_recalculation_dist_title">Minimal distance to recalculate route</string>
    <string name="route_recalculation_dist_descr">The route will be recalculated if the distance to the route is longer than specified parameter</string>
    <string name="routing_profile_direct_to">Direct-to-point</string>
    <string name="clear_recorded_data">Clear recorded data</string>
    <string name="release_3_6">
    • Profiles: now you can change order, set icon for map, change all setting for base profiles and restore them back to defaults\n\n
    • Added exit number in the navigation\n\n
    • Reworked plugin settings\n\n
    • Reworked Settings screen for quick access to all profiles\n\n
    • Added option to copy settings from another profile\n\n
    • Added ability to change an order or hide POI categories in Search\n\n
    • Correctly aligned POI icons on the map\n\n
    • Added Sunset / Sunrise data to Configure Map\n\n
    • Added Home/Work icons on the map\n\n
    • Added support for multiline description in Settings\n\n
    • Added correct transliteration into the map of Japan\n\n
    • Added Antarctica map\n\n
    </string>
    <string name="copy_coordinates">Copy coordinates</string>
    <string name="reset_to_default_category_button_promo">Reset to default will reset sort order to the default state after installation.</string>
    <string name="use_system_screen_timeout">Use system screen timeout</string>
    <string name="use_system_screen_timeout_promo">Disabled by default, if OsmAnd running on foreground, the screen doesn’t time out.\n\nIf enabled OsmAnd will use system timeout settings.</string>
    <string name="accessibility_mode_disabled">Accessibility mode disabled in your system.</string>
    <string name="rearrange_categories">Rearrange categories</string>
    <string name="create_custom_categories_list_promo">Change the sort order of the list, hide unnecessary categories. You can import or export all changes with profiles.</string>
    <string name="add_new_custom_category_button_promo">You can add a new custom category by selecting one or a few needed categories.</string>
    <string name="shared_string_available">Available</string>
    <string name="add_custom_category">Add custom category</string>
    <string name="rendering_attr_streetLightingNight_name">Show only at night</string>
    <string name="plugin_prefs_reset_successful">All plugin settings restored to default state.</string>
    <string name="profile_prefs_reset_successful">All profile settings restored to default state.</string>
    <string name="ltr_or_rtl_combine_via_slash">%1$s/%2$s</string>
    <string name="sunset_at">Sunset at %1$s</string>
    <string name="sunrise_at">Sunrise at %1$s</string>
    <string name="shared_string_routing">Routing</string>
    <string name="shared_string_rendering_style">Rendering style</string>
    <string name="shared_string_include_data">Include additional data</string>
    <string name="import_profile_dialog_description">The imported profile contains additional data. Click Import to import only profile data or select additional data to import.</string>
    <string name="export_profile_dialog_description">You can select additional data to export along with the profile.</string>
    <string name="permission_is_required">Permission is required to use this option.</string>
    <string name="logcat_buffer_descr">Check and share detailed logs of the application</string>
    <string name="file_does_not_contain_routing_rules">No routing rules in \'%1$s\'. Please choose another file.</string>
    <string name="not_support_file_type_with_ext">Select a supported %1$s extension file instead.</string>
    <string name="monitoring_min_speed_descr">This is a low-speed cut-off filter to not record points below a certain speed. This may make recorded tracks look "smoother" when viewed on the map.</string>
    <string name="monitoring_min_speed_descr_side_effect">Side effect: Your track will be missing all sections where the minimum speed criterion was not met (e.g. where you push your bike up a steep hill). Also, there will be no information about periods at rest, like breaks. This has effects on any analysis or post-processing, like when trying to determine the total length of your trip, time in motion, or your average speed.</string>
    <string name="monitoring_min_speed_descr_recommendation">Recommendation: Try using the motion detection via the "logging minimum displacement" filter (B) first, it may produce better results, and you will lose less data. If your tracks remain noisy at low speeds, try non-zero values here. Please note that some measurements may not report any speed value at all (some network-based methods), in which case you would not record anything.</string>
    <string name="monitoring_min_speed_descr_remark">Remark: "speed > 0" check: Most GPS chipsets report a speed value only if the algorithm determines you are in motion, and none if you are not. Hence using the "> 0" setting in this filter in a sense uses the motion detection of the GPS chipset. But even if not filtered here at recording time, we still use this feature in our GPX analysis to determine the "Distance corrected", i.e. the value displayed in that field is the "distance recorded while in motion".</string>
    <string name="monitoring_min_accuracy_descr">This will record only points measured with a minimum "accuracy" indication (in meters/feet, as reported by Android for your chipset). Accuracy refers to the scatter of repeated measurements, and is not directly related to precision, which defines how close your measurements are to your "true" position.</string>
    <string name="monitoring_min_accuracy_descr_side_effect">Side effect: As a result of filtering by accuracy, points may be entirely missing for e.g. below bridges, under trees, between high buildings, or with certain weather conditions.</string>
    <string name="monitoring_min_accuracy_descr_recommendation">Recommendation: It is hard to predict what will be recorded and what not, it may be best to turn this filter off.</string>
    <string name="monitoring_min_accuracy_descr_remark">Remark: If GPS had been off immediately before a recording, the first point measured may have a decreased accuracy,so in our code we may want to wait a second or so before recording a point (or record the best of 3 consecutive points, etc.), but this is not yet implemented.</string>
    <string name="monitoring_min_distance_descr">This filter avoids duplicate points being recorded where too little actual motion may have occurred, makes a nicer spatial appearance of tracks not post-processed later.</string>
    <string name="monitoring_min_distance_descr_side_effect">Side effects: Periods at rest are not recorded at all or by just one point each. Small (real world) movements (e.g. sideways, to mark a possible turnoff on your trip) may be filtered out. Your file contains less information for post-processing, and has worse stats by filtering out obviously redundant points at recording time, while potentially keeping artifacts caused by bad reception or GPS chipset effects.</string>
    <string name="monitoring_min_distance_descr_recommendation">Recommendation: A setting of 5 meters may work well for you if you do not require to capture details finer than that, and do not want to explicitly capture data while at rest.</string>
    <string name="live_monitoring_time_buffer">Time buffer</string>
    <string name="live_monitoring_tracking_interval">Tracking interval</string>
    <string name="live_monitoring_adress">Web address</string>
    <string name="live_monitoring_adress_descr">Specify the web address with parameter syntax: lat={0}, lon={1}, timestamp={2}, hdop={3}, altitude={4}, speed={5}, bearing={6}.</string>
    <string name="monitoring_notification">Notification</string>
    <string name="monitoring_min_speed">Minimum speed</string>
    <string name="monitoring_min_accuracy">Minimum accuracy</string>
    <string name="monitoring_min_distance">Minimum displacement</string>
    <string name="reset_plugin_to_default">Reset plugin settings to default</string>
    <string name="multimedia_rec_split_title">Recorder split</string>
    <string name="multimedia_use_system_camera">Use system app</string>
    <string name="multimedia_photo_play_sound">Camera shutter sound</string>
    <string name="osm_authorization_success">Authorization is successful</string>
    <string name="import_from_file">Import from file</string>
    <string name="import_routing_file">Import routing file</string>
    <string name="import_profile">Import profile</string>
    <string name="monitoring_prefs_descr">Navigation, logging accuracy</string>
    <string name="multimedia_notes_prefs_descr">Picture size, audio and video quality</string>
    <string name="osm_editing_prefs_descr">Login, password, offline editing</string>
    <string name="accessibility_prefs_descr">Choose icon, color and name</string>
    <string name="live_monitoring_descr">Allows sharing current location using trip recording.</string>
    <string name="live_monitoring">Online tracking</string>
    <string name="save_track_logging_accuracy">Logging accuracy</string>
    <string name="tracks_view_descr">Your recorded tracks are in %1$s, or the OsmAnd folder.</string>
    <string name="multimedia_notes_view_descr">Your OSM notes are in %1$s.</string>
    <string name="video_notes">Video notes</string>
    <string name="photo_notes">Photo notes</string>
    <string name="route_recalculation">Route recalculation</string>
    <string name="accessibility_announce">Announce</string>
    <string name="login_and_pass">Username and password</string>
    <string name="plugin_global_prefs_info">These settings apply to all profiles.</string>
    <string name="osm_editing">OSM editing</string>
    <string name="osm_edits_view_descr">View your edits or OSM bugs not yet uploaded in %1$s. Uploaded points will not show any more.</string>
    <string name="app_mode_osm">OSM</string>
    <string name="select_nav_icon_descr">Icon shown while navigating or moving.</string>
    <string name="select_map_icon_descr">Icon shown at rest.</string>
    <string name="ltr_or_rtl_combine_via_space">%1$s %2$s</string>
    <string name="ltr_or_rtl_combine_via_colon">%1$s: %2$s</string>
    <string name="reset_confirmation_descr">Tapping %1$s will discard all your changes.</string>
    <string name="reset_all_profile_settings_descr">Reset all profile settings to installation defaults.</string>
    <string name="reset_all_profile_settings">Reset all profile settings?</string>
    <string name="select_navigation_icon">Position icon while moving</string>
    <string name="select_map_icon">Position icon at rest</string>
    <string name="delete_profiles_descr">Tapping \'Apply\' deletes removed profiles permanently.</string>
    <string name="master_profile">Master profile</string>
    <string name="select_color">Select color</string>
    <string name="rendering_value_thick_name">Thick</string>
    <string name="desert_render_descr">For deserts and other sparsely populated areas. More detailed.</string>
    <string name="shared_string_downloading_formatted">Downloading %s</string>
    <string name="edit_profiles_descr">OsmAnd default profiles cannot be deleted, but disabled (on the previous screen), or be sorted to the bottom.</string>
    <string name="edit_profiles">Edit profiles</string>
    <string name="select_nav_profile_dialog_message">The \'Navigation type\' governs how routes are calculated.</string>
    <string name="ltr_or_rtl_combine_via_bold_point">%1$s • %2$s</string>
    <string name="street_city">%1$s, %2$s</string>
    <string name="personal_category_name">Personal</string>
    <string name="add_new_profile_q">Add the new profile \'%1$s\'?</string>
    <string name="save_heading">Include heading</string>
    <string name="save_heading_descr">Save heading to each track point while recording.</string>
    <string name="profile_appearance">Profile appearance</string>
    <string name="choose_icon_color_name">Icon, color and name</string>
    <string name="reorder_profiles">Edit profile list</string>
    <string name="selected_profile">Selected profile</string>
    <string name="rendering_value_walkingRoutesOSMCNodes_name">Node networks</string>
    <string name="rendering_attr_showCycleNodeNetworkRoutes_name">Show node network cycle routes</string>
    <string name="join_segments">Join segments</string>
    <string name="download_map_dialog">Download map dialog</string>
    <string name="dialogs_and_notifications_title">Dialogs and notifications</string>
    <string name="dialogs_and_notifications_descr">Control popups, dialogs and notifications.</string>
    <string name="suggested_maps">Suggested maps</string>
    <string name="suggested_maps_descr">These maps are required for the plugin.</string>
    <string name="added_profiles">Added profiles</string>
    <string name="added_profiles_descr">Profiles added by plugin</string>
    <string name="shared_string_turn_off">Turn off</string>
    <string name="new_plugin_added">New plugin added</string>
    <string name="clear_confirmation_msg">Clear %1$s?</string>
    <string name="shared_string_revert">Revert</string>
    <string name="track_saved">Track saved</string>
    <string name="empty_filename">File name is empty</string>
    <string name="default_speed_dialog_msg">Estimates arrival time for unknown road types, and limits speed for all roads (may affect routing)</string>
    <string name="rendering_value_white_name">White</string>
    <string name="swap_two_places">Swap %1$s and %2$s</string>
    <string name="route_start_point">Starting point</string>
    <string name="export_profile">Export profile</string>
    <string name="exported_osmand_profile">OsmAnd profile: %1$s</string>
    <string name="overwrite_profile_q">\'%1$s\' already exists. Overwrite?</string>
    <string name="export_profile_failed">Could not export profile.</string>
    <string name="profile_import">Import profile</string>
    <string name="profile_import_descr">Add a profile by opening its file with OsmAnd.</string>
    <string name="file_import_error">%1$s import error: %2$s</string>
    <string name="file_imported_successfully">%1$s imported.</string>
    <string name="tts_initialization_error">Cannot start text-to-speech engine.</string>
    <string name="layer_osm_edits">OSM edits</string>
    <string name="quick_action_contour_lines_descr">Button showing or hiding contour lines on the map.</string>
    <string name="quick_action_contour_lines_show">Show contour lines</string>
    <string name="quick_action_contour_lines_hide">Hide contour lines</string>
    <string name="quick_action_show_hide_contour_lines">Show/hide contour lines</string>
    <string name="quick_action_hillshade_descr">A button to show or hide hillshades on the map.</string>
    <string name="quick_action_hillshade_show">Show hillshade</string>
    <string name="quick_action_hillshade_hide">Hide hillshade</string>
    <string name="quick_action_show_hide_hillshade">Show/hide hillshade</string>
    <string name="apply_preference_to_all_profiles">You can apply this change to all or only the selected profile.</string>
    <string name="shared_preference">Shared</string>
    <string name="routing_attr_driving_style_prefer_unpaved_name">Prefer unpaved roads</string>
    <string name="routing_attr_driving_style_prefer_unpaved_description">Prefer unpaved over paved roads for routing.</string>
    <string name="release_3_5">
    • Updated app and profile settings: Settings are now arranged by type. Each profile can be customized separately.\n\n
    • New map download dialog suggesting a map to download while browsing\n\n
    • Dark theme fixes\n\n
    • Fixed several routing issues around the world\n\n
    • Updated basemap with more detailed road network\n\n
    • Fixed flooded areas around the world\n\n
    • Ski routing: Added elevation profile and route complexity to the route details\n\n
    • Other bugfixes\n\n
    </string>
    <string name="shared_string_memory_used_tb_desc">Used %1$s TB</string>
    <string name="shared_string_memory_used_gb_desc">Used %1$s GB</string>
    <string name="shared_string_memory_used_mb_desc">Used %1$s MB</string>
    <string name="shared_string_memory_used_kb_desc">Used %1$s kB</string>
    <string name="contour_lines_and_hillshade">Contour lines and hillshade</string>
    <string name="routing_attr_prefer_unpaved_name">Prefer unpaved roads</string>
    <string name="routing_attr_prefer_unpaved_description">Prefer unpaved roads.</string>
    <string name="update_all_maps">Update all maps</string>
    <string name="update_all_maps_q">Are you sure you want to update all (%1$d) maps?</string>
    <string name="track_storage_directory">Track storage folder</string>
    <string name="track_storage_directory_descrp">Tracks can be stored in the \'rec\' folder, monthly, or daily folders.</string>
    <string name="store_tracks_in_rec_directory">Record tracks to \'rec\' folder</string>
    <string name="store_tracks_in_daily_directories">Record tracks in daily folders</string>
    <string name="store_tracks_in_daily_directories_descrp">Record tracks in sub-folders per recording day (like 2018-01-01).</string>
    <string name="shared_string_calculate">Calculate</string>
    <string name="shared_string_osmand_usage">OsmAnd usage</string>
    <string name="shared_sting_tiles">Tiles</string>
    <string name="shared_string_maps">Maps</string>
    <string name="shared_string_memory_tb_desc">%1$s TB</string>
    <string name="shared_string_memory_gb_desc">%1$s GB</string>
    <string name="shared_string_memory_mb_desc">%1$s MB</string>
    <string name="shared_string_memory_kb_desc">%1$s kB</string>
    <string name="app_mode_utv">Side by Side</string>
    <string name="rendering_attr_piste_difficulty_aerialway_name">Aerialway</string>
    <string name="rendering_attr_piste_difficulty_connection_name">Connection</string>
    <string name="avoid_in_routing_descr_">Avoid certain routes and road types</string>
    <string name="change_data_storage_full_description">Move OsmAnd data files to the new destination?\n%1$s > %2$s</string>
    <string name="data_storage_preference_summary">%1$s • %2$s</string>
    <string name="data_storage_space_description">%1$s GB free (of %2$s GB)</string>
    <string name="enter_path_to_folder">Enter path to the folder</string>
    <string name="shared_string_select_folder">Folder…</string>
    <string name="paste_Osmand_data_folder_path">Paste path to the folder with OsmAnd data</string>
    <string name="change_osmand_data_folder_question">Change OsmAnd data folder?</string>
    <string name="move_maps_to_new_destination">Move to the new destination</string>
    <string name="internal_app_storage_description">Internal storage for OsmAnd, (hidden from users and other apps).</string>
    <string name="change_data_storage_folder">Change storage folder</string>
    <string name="rendering_attr_piste_type_snow_park_name">Terrain park</string>
    <string name="rendering_attr_piste_type_sleigh_name">Sleigh</string>
    <string name="rendering_attr_piste_type_sled_name">Sled</string>
    <string name="rendering_attr_piste_type_hike_name">Hike</string>
    <string name="rendering_attr_piste_type_connection_name">Connection</string>
    <string name="rendering_attr_piste_type_skitour_name">Skitour</string>
    <string name="rendering_attr_piste_type_downhill_name">Downhill</string>
    <string name="rendering_attr_piste_type_nordic_name">Nordic</string>
    <string name="routeInfo_piste_type_name">Piste type</string>
    <string name="rendering_attr_piste_difficulty_novice_name">Novice</string>
    <string name="rendering_attr_piste_difficulty_easy_name">Easy</string>
    <string name="rendering_attr_piste_difficulty_intermediate_name">Intermediate</string>
    <string name="rendering_attr_piste_difficulty_advanced_name">Advanced</string>
    <string name="rendering_attr_piste_difficulty_expert_name">Expert</string>
    <string name="rendering_attr_piste_difficulty_freeride_name">Freeride</string>
    <string name="rendering_attr_piste_difficulty_extreme_name">Extreme</string>
    <string name="rendering_attr_piste_difficulty_undefined_name">Undefined</string>
    <string name="routeInfo_piste_difficulty_name">Piste difficulty</string>
    <string name="download_detailed_map">Download detailed %s map, to view this area.</string>
    <string name="shared_string_by_default">By default</string>
    <string name="plugins_settings">Plugin settings</string>
    <string name="logcat_buffer">Logcat buffer</string>
    <string name="application_profile_changed">App profile changed to \"%s\"</string>
    <string name="switch_profile">Switch profile</string>
    <string name="configure_profile">Configure profile</string>
    <string name="configure_profile_info">Settings for profile:</string>
    <string name="utm_format_descr">OsmAnd uses the UTM Standard, which is similar but not identical to the UTM NATO format.</string>
    <string name="shared_string_example">Example</string>
    <string name="navigate_point_format_utm">UTM Standard</string>
    <string name="navigate_point_format_olc">Open Location Code</string>
    <string name="coordinates_format_info">The selected format will be applied throughout the app.</string>
    <string name="pref_selected_by_default_for_profiles">This setting is selected by default for profiles: %s</string>
    <string name="change_default_settings">Change setting</string>
    <string name="discard_changes">Discard change</string>
    <string name="apply_to_current_profile">Apply only to \"%1$s\"</string>
    <string name="apply_to_all_profiles">Apply to all profiles</string>
    <string name="start_up_message_pref">Start-up message</string>
    <string name="analytics_pref_title">Analytics</string>
    <string name="turn_screen_on_info">Show map on the lock screen during navigation.</string>
    <string name="route_parameters_info">Settings for routing in the selected profile \"%1$s\".</string>
    <string name="wake_time">Wake time</string>
    <string name="units_and_formats">Units &amp; formats</string>
    <string name="map_look_descr">Map appearance</string>
    <string name="map_look">Map look</string>
    <string name="list_of_installed_plugins">Installed plugins</string>
    <string name="configure_navigation">Configure navigation</string>
    <string name="general_settings_profile_descr">App theme, units, region</string>
    <string name="screen_alerts_descr">Alerts shown bottom left during navigation.</string>
    <string name="language_and_output">Language and output</string>
    <string name="reset_to_default">Reset to default</string>
    <string name="manage_profiles_descr">Create, import, edit profiles</string>
    <string name="manage_profiles">Manage app profiles…</string>
    <string name="osmand_settings_descr">Effective for the entire app</string>
    <string name="osmand_settings">OsmAnd settings</string>
    <string name="copy_from_other_profile">Copy from another profile</string>
    <string name="turn_screen_on">Turn screen on</string>
    <string name="map_during_navigation_info">Map during navigation</string>
    <string name="map_during_navigation">Map during navigation</string>
    <string name="shared_string_other">Other</string>
    <string name="vehicle_parameters_descr">Weight, height, speed</string>
    <string name="vehicle_parameters">Vehicle parameters</string>
    <string name="voice_announces_info">Voice announcements only occur during navigation.</string>
    <string name="voice_announces_descr">Navigation instructions and announcements</string>
    <string name="voice_announces">Voice prompts</string>
    <string name="screen_alerts">Screen alerts</string>
    <string name="route_parameters_descr">Configure route parameters</string>
    <string name="route_parameters">Route parameters</string>
    <string name="day">Day</string>
    <string name="days_2_4">Days</string>
    <string name="days_5">Days</string>
    <string name="week">Week</string>
    <string name="weeks_2_4">Weeks</string>
    <string name="weeks_5">Weeks</string>
    <string name="month">Month</string>
    <string name="months_2_4">Months</string>
    <string name="months_5">Months</string>
    <string name="year">Year</string>
    <string name="years_2_4">Years</string>
    <string name="years_5">Years</string>
    <string name="months_3">Three months</string>
    <string name="price_free">Free</string>
    <string name="get_discount_title">Get %1$d %2$s at %3$s off.</string>
    <string name="get_discount_first_part">%1$s for the first %2$s</string>
    <string name="get_discount_first_few_part">%1$s for the first %2$s</string>
    <string name="get_discount_second_part">then %1$s</string>
    <string name="cancel_subscription">Cancel subscription</string>
    <string name="price_and_discount">%1$s • Save %2$s</string>
    <string name="app_mode_wagon">Wagon</string>
    <string name="app_mode_pickup_truck">Pickup truck</string>
    <string name="shared_string_default">Default</string>
    <string name="gpx_join_gaps">Join gaps</string>
    <string name="app_mode_camper">Camper</string>
    <string name="app_mode_campervan">Campervan (RV)</string>
    <string name="rendering_attr_showLez_description">Show Low Emission Zones on the map. Does not affect routing.</string>
    <string name="rendering_attr_showLez_name">Show Low Emission Zones</string>
    <string name="temporary_conditional_routing">Consider temporary limitations</string>
    <string name="turn_on_profile_desc">Please turn on at least one app profile to use this setting.</string>
    <string name="rendering_attr_winter_road_name">Winter road</string>
    <string name="rendering_attr_ice_road_name">Ice road</string>
    <string name="routeInfo_winter_ice_road_name">Winter and ice roads</string>
    <string name="rendering_attr_tracktype_grade1_name">Solid (paved)</string>
    <string name="rendering_attr_tracktype_grade2_name">Solid (unpaved)</string>
    <string name="rendering_attr_tracktype_grade3_name">Mostly solid</string>
    <string name="rendering_attr_tracktype_grade4_name">Mostly soft</string>
    <string name="rendering_attr_tracktype_grade5_name">Soft</string>
    <string name="routeInfo_tracktype_name">Surface firmness</string>
    <string name="shared_string_file_is_saved">%s is saved</string>
    <string name="shared_string_open_track">Open track</string>
    <string name="shared_string_track_is_saved">Track %s is saved</string>
    <string name="turn_screen_on_router">Wake on turn</string>
    <string name="turn_screen_on_time_descr">Adjust how long the screen should be on for.</string>
    <string name="turn_screen_on_sensor">Use proximity sensor</string>
    <string name="turn_screen_on_sensor_descr">Wave your hand over the top of the screen to turn it on while navigating.</string>
    <string name="app_mode_offroad">Offroad</string>
    <string name="edit_profile_setup_title">Set up profile</string>
    <string name="edit_profile_setup_subtitle">The profile keeps its own settings</string>
    <string name="edit_profile_setup_map_subtitle">Select map options for the profile</string>
    <string name="edit_profile_screen_options_subtitle">Select screen options for the profile</string>
    <string name="edit_profile_nav_settings_subtitle">Select navigation settings for the profile</string>
    <string name="routing_attr_max_num_changes_description">Specify upper limit of changes</string>
    <string name="routing_attr_max_num_changes_name">Number of changes</string>
    <string name="app_mode_ufo">UFO</string>
    <string name="release_3_4">
    • App profiles: Create a custom profile for your own needs, with a custom icon and color\n\n
    • Now customize any profile\'s default and min/max speeds\n\n
    • Added a widget for the current coordinates\n\n
    • Added options to show the compass and a radius ruler on the map\n\n
    • Fix background track logging\n\n
    • Improved background map downloads\n\n
    • Returned \'Turn screen on\' option\n\n
    • Fixed Wikipedia language selection\n\n
    • Fixed compass button behavior during navigation\n\n
    • Other bugfixes\n\n
    </string>
    <string name="precision_hdop_and_vdop">Horizontal precision: %1$s, vertical: %2$s</string>
    <string name="precision_hdop">Horizontal precision: %s</string>
    <string name="app_mode_personal_transporter">Personal transporter</string>
    <string name="app_mode_monowheel">Monowheel</string>
    <string name="app_mode_scooter">Scooter</string>
    <string name="shared_string_min_speed">Min. speed</string>
    <string name="shared_string_max_speed">Max. speed</string>
    <string name="default_speed_setting_title">Default speed</string>
    <string name="default_speed_setting_descr">Change default speed settings</string>
    <string name="minmax_speed_dialog_title">Set min/max speed</string>
    <string name="new_profile">New profile</string>
    <string name="shared_string_crash">Crash</string>
    <string name="last_launch_crashed">Last OsmAnd run crashed. Please help us improve OsmAnd by sharing the error message.</string>
    <string name="press_again_to_change_the_map_orientation">Tap again to change map orientation</string>
    <string name="process_downloading_service">OsmAnd downloading service</string>
    <string name="shared_string_color_magenta">Magenta</string>
    <string name="shared_string_icon">Icon</string>
    <string name="rate_dialog_descr">Please share your feedback and rate our work on Google Play.</string>
    <string name="button_rate">Rate</string>
    <string name="shared_string_privacy_policy">Privacy Policy</string>
    <string name="help_us_make_osmand_better">Help us make OsmAnd better</string>
    <string name="make_osmand_better_descr">Allow OsmAnd to collect and process anonymous app usage data. No data about your position or locations you view on the map are collected.\n\nConfigure any time in \'Settings\' → \'Privacy and Security\'.</string>
    <string name="choose_data_to_share">Choose the type of data you want to share:</string>
    <string name="downloaded_maps">Maps downloaded</string>
    <string name="visited_screens">Screens visited</string>
    <string name="collected_data">Data collected</string>
    <string name="collected_data_descr">Define which data you allow OsmAnd to share.</string>
    <string name="downloaded_maps_collect_descr">Helps us understand country and region map popularity.</string>
    <string name="visited_screens_collect_descr">Helps us understand OsmAnd feature popularity.</string>
    <string name="privacy_and_security_change_descr">Tap \"Allow\" if you agree with our %1$s</string>
    <string name="settings_privacy_and_security">Privacy and security</string>
    <string name="settings_privacy_and_security_desc">Pick what data you share</string>
    <string name="shared_string_no_thank_you">No, thanks</string>
    <string name="shared_string_allow">Allow</string>
    <string name="profile_name_hint">Profile name</string>
    <string name="nav_type_hint">Navigation type</string>
    <string name="app_mode_taxi">Taxi</string>
    <string name="app_mode_shuttle_bus">Shuttle bus</string>
    <string name="app_mode_subway">Subway</string>
    <string name="app_mode_horse">Horse</string>
    <string name="app_mode_helicopter">Helicopter</string>
    <string name="osmand_routing_promo">You can add your own modified version of the file routing.xml in ..osmand/routing</string>
    <string name="app_mode_skiing">Skiing</string>
    <string name="base_profile_descr_ski">Skiing</string>
    <string name="show_compass_ruler">Show compass ruler</string>
    <string name="hide_compass_ruler">Hide compass ruler</string>
    <string name="select_icon_profile_dialog_title">Select icon</string>
    <string name="settings_routing_mode_string">Mode: %s</string>
    <string name="settings_derived_routing_mode_string">User-mode, derived from: %s</string>
    <string name="routing_profile_ski">Ski</string>
    <string name="profile_type_descr_string">Type: %s</string>
    <string name="profile_type_base_string">Base profile</string>
    <string name="profile_alert_need_routing_type_title">Select navigation type</string>
    <string name="profile_alert_need_routing_type_msg">Please select a navigation type for the new app profile</string>
    <string name="profile_alert_need_profile_name_title">Enter profile name</string>
    <string name="profile_alert_need_profile_name_msg">You must specify a profile name first.</string>
    <string name="profile_alert_duplicate_name_title">Duplicate name</string>
    <string name="profile_alert_duplicate_name_msg">There is already profile with that name</string>
    <string name="profile_alert_cant_delete_base">You cannot delete OsmAnd\'s base profiles</string>
    <string name="profile_alert_need_save_title">Save changes</string>
    <string name="profile_alert_need_save_msg">Save changes to the profile first</string>
    <string name="profile_alert_delete_title">Delete profile</string>
    <string name="profile_alert_delete_msg">Are you sure you want to delete the \"%s\" profile</string>
    <string name="select_base_profile_dialog_title">Select profile to start with</string>
    <string name="select_base_profile_dialog_message">Base your custom profile on one of the default app profiles, this defines the basic setup like default visibility of widgets and units of speed and distance. These are the default app profiles, together with examples of custom profiles they may be extended to:</string>
    <string name="select_nav_profile_dialog_title">Select navigation type</string>
    <string name="base_profile_descr_car">Car, truck, motorcycle</string>
    <string name="base_profile_descr_bicycle">Mountain bike, moped, horse</string>
    <string name="base_profile_descr_pedestrian">Walking, hiking, running</string>
    <string name="base_profile_descr_public_transport">Public transport types</string>
    <string name="base_profile_descr_boat">Ship, rowing, sailing</string>
    <string name="base_profile_descr_aircraft">Airplane, gliding</string>
    <string name="routing_profile_geocoding">Geocoding</string>
    <string name="routing_profile_straightline">Straight line</string>
    <string name="routing_profile_broutrer">BRouter (offline)</string>
    <string name="osmand_default_routing">OsmAnd routing</string>
    <string name="custom_routing">Custom routing profile</string>
    <string name="special_routing_type">Special routing</string>
    <string name="third_party_routing_type">Third-party routing</string>
    <string name="application_profiles_descr">Select the profiles to be visible in the app.</string>
    <string name="application_profiles">App profiles</string>
    <string name="searching_gps">Searching GPS</string>
    <string name="coordinates_widget">Coordinates widget</string>
    <string name="files_moved">Moved %1$d files (%2$s).</string>
    <string name="files_copied">Copied %1$d files (%2$s).</string>
    <string name="files_failed">Could not copy %1$d files (%2$s).</string>
    <string name="files_present">%1$d files (%2$s) are present in the previous location \'%3$s\'.</string>
    <string name="move_maps">Move maps</string>
    <string name="dont_move_maps">Don\'t move</string>
    <string name="public_transport_ped_route_title">The route on foot is approximately %1$s, and may be faster than public transport</string>
    <string name="public_transport_no_route_title">Unfortunately, OsmAnd could not find a route suitable for your settings.</string>
    <string name="public_transport_try_ped">Try navigation on foot.</string>
    <string name="public_transport_try_change_settings">Try changing the settings.</string>
    <string name="public_transport_calc_pedestrian">Calculate route on foot</string>
    <string name="public_transport_type">Transport type</string>
    <string name="send_log">Send log</string>
    <string name="routing_attr_avoid_tram_name">No trams</string>
    <string name="routing_attr_avoid_tram_description">Avoids trams</string>
    <string name="routing_attr_avoid_bus_name">No buses</string>
    <string name="routing_attr_avoid_bus_description">Avoids buses and trolleybuses</string>
    <string name="routing_attr_avoid_share_taxi_name">No share taxi</string>
    <string name="routing_attr_avoid_share_taxi_description">Avoids share taxi</string>
    <string name="routing_attr_avoid_train_name">No trains</string>
    <string name="routing_attr_avoid_train_description">Avoids trains</string>
    <string name="routing_attr_avoid_subway_name">No subways</string>
    <string name="routing_attr_avoid_subway_description">Avoids subways and lightweight rail transport</string>
    <string name="routing_attr_avoid_ferry_name">No ferries</string>
    <string name="routing_attr_avoid_ferry_description">Avoids ferries</string>
    <!-- string name="release_3_3_7">
    • Display the time between transfers in public transport\n\n
    • Corrected UI for the Route Details\n\n
    • Fixed dark theme in the \'Direction menu\' and \'Route Details\'\n\n
    • Display azimuth in \'Measure Distance\'\n\n
    </string -->
    <string name="shared_string_degrees">Degrees</string>
    <string name="shared_string_milliradians">Milliradians</string>
    <string name="angular_measeurement">Angular unit</string>
    <string name="angular_measeurement_descr">Change what azimuth is measured in.</string>
    <string name="avoid_pt_types_descr">Select public transport types to avoid for navigation:</string>
    <string name="quick_action_day_night_mode">%s mode</string>
    <string name="avoid_pt_types">Avoid transport types…</string>
    <string name="shared_string_walk">Walk</string>
    <string name="save_poi_value_exceed_length">Shorten the length of the \"%s\" tag to less than 255 characters.</string>
    <string name="save_poi_value_exceed_length_title">Length of \"%s\" value</string>
    <string name="public_transport_warning_descr_blog">Read more about OsmAnd routing on our blog.</string>
    <string name="public_transport_warning_title">Public transport navigation is currently in beta testing, expect errors and inaccuracies.</string>
    <string name="add_intermediate">Add intermediate point</string>
    <string name="transfers_size">%1$d transfers</string>
    <string name="add_start_and_end_points">Add departure and destination</string>
    <string name="route_add_start_point">Add point of departure</string>
    <string name="route_descr_select_start_point">Select point of departure</string>
    <string name="rendering_attr_surface_unpaved_name">Unpaved</string>
    <string name="rendering_attr_surface_sand_name">Sand</string>
    <string name="rendering_attr_surface_grass_name">Grass</string>
    <string name="rendering_attr_surface_grass_paver_name">Grass paver</string>
    <string name="rendering_attr_surface_ground_name">Ground</string>
    <string name="rendering_attr_surface_dirt_name">Dirt</string>
    <string name="rendering_attr_surface_mud_name">Mud</string>
    <string name="rendering_attr_surface_ice_name">Ice</string>
    <string name="rendering_attr_surface_salt_name">Salt</string>
    <string name="rendering_attr_surface_snow_name">Snow</string>
    <string name="rendering_attr_surface_asphalt_name">Asphalt</string>
    <string name="rendering_attr_surface_paved_name">Paved</string>
    <string name="rendering_attr_surface_concrete_name">Concrete</string>
    <string name="rendering_attr_surface_sett_name">Sett</string>
    <string name="rendering_attr_surface_cobblestone_name">Cobblestone</string>
    <string name="rendering_attr_surface_paving_stones_name">Paving stones</string>
    <string name="rendering_attr_surface_pebblestone_name">Pebblestone</string>
    <string name="rendering_attr_surface_stone_name">Stone</string>
    <string name="rendering_attr_surface_metal_name">Metal</string>
    <string name="rendering_attr_surface_wood_name">Wood</string>
    <string name="rendering_attr_surface_gravel_name">Gravel</string>
    <string name="rendering_attr_surface_fine_gravel_name">Fine gravel</string>
    <string name="rendering_attr_surface_compacted_name">Compacted</string>
    <string name="rendering_attr_smoothness_excellent_name">Excellent</string>
    <string name="rendering_attr_smoothness_good_name">Good</string>
    <string name="rendering_attr_smoothness_intermediate_name">Intermediate</string>
    <string name="rendering_attr_smoothness_bad_name">Bad</string>
    <string name="rendering_attr_smoothness_very_bad_name">Very bad</string>
    <string name="rendering_attr_smoothness_horrible_name">Horrible</string>
    <string name="rendering_attr_smoothness_very_horrible_name">Very horrible</string>
    <string name="rendering_attr_smoothness_impassable_name">Impassable</string>
    <string name="rendering_attr_highway_class_motorway_name">Motorway</string>
    <string name="rendering_attr_highway_class_state_road_name">State road</string>
    <string name="rendering_attr_highway_class_road_name">Road</string>
    <string name="rendering_attr_highway_class_street_name">Street</string>
    <string name="rendering_attr_highway_class_service_name">Service</string>
    <string name="rendering_attr_highway_class_footway_name">Footway</string>
    <string name="rendering_attr_highway_class_track_name">Track</string>
    <string name="rendering_attr_highway_class_bridleway_name">Bridleway</string>
    <string name="rendering_attr_highway_class_steps_name">Steps</string>
    <string name="rendering_attr_highway_class_path_name">Path</string>
    <string name="rendering_attr_highway_class_cycleway_name">Cycleway</string>
    <string name="rendering_attr_undefined_name">Undefined</string>
	<string name="rendering_attr_highway_class_track_grade1_name">Grade 1</string>
	<string name="rendering_attr_highway_class_track_grade2_name">Grade 2</string>
	<string name="rendering_attr_highway_class_track_grade3_name">Grade 3</string>
	<string name="rendering_attr_highway_class_track_grade4_name">Grade 4</string>
	<string name="rendering_attr_highway_class_track_grade5_name">Grade 5</string>
    <!-- string name="release_3_3">
    • New \'Directions\' screen: Displays Home and Work destination buttons, \'previous route\' shortcut, list of active GPX tracks and markers, search history\n\n
    • Additional info under \'Route details\': road types, surface, steepness, smoothness\n\n
    • Public transport navigation supporting all kinds of transportation: metro, bus, tram, etc.\n\n
    • New Quick action for show/hide tracks and day/night modes\n\n
    • Fixed areas displayed as flooded in Germany, South Africa, Quebec\n\n
    • Additional support for KML and KMZ import\n\n
    • Fixed crashes on opening some public transport stops\n\n
    • Removed Facebook and Firebase analytics from the free version (OsmAnd+ doesn\'t include it)\n\n
    </string -->
    <string name="use_osm_live_public_transport_description">Enable public transport for OsmAnd Live changes.</string>
    <string name="use_osm_live_public_transport">OsmAnd Live public transport</string>
    <string name="time_of_day">Time of day</string>
    <string name="by_transport_type">By %1$s</string>
    <string name="step_by_step">Turn-by-turn</string>
    <string name="routeInfo_road_types_name">Road types</string>
    <string name="exit_at">Exit at</string>
    <string name="sit_on_the_stop">Board at stop</string>
    <string name="shared_string_swap">Swap</string>
    <string name="show_more">Show more</string>
    <string name="tracks_on_map">Displayed tracks</string>
    <string name="quick_action_show_hide_gpx_tracks">Show/hide GPX tracks</string>
    <string name="quick_action_show_hide_gpx_tracks_descr">A button to show or hide selected GPX tracks on the map.</string>
    <string name="quick_action_gpx_tracks_hide">Hide GPX Tracks</string>
    <string name="quick_action_gpx_tracks_show">Show GPX Tracks</string>
    <string name="add_destination_query">Please set the destination first</string>
    <string name="previous_route">Previous route</string>
    <string name="add_home">Add home</string>
    <string name="add_work">Add work</string>
    <string name="work_button">Work</string>
    <string name="cubic_m">m³</string>
    <string name="metric_ton">t</string>
    <string name="shared_string_capacity">Сapacity</string>
    <string name="shared_string_width">Width</string>
    <string name="shared_string_height">Height</string>
    <string name="add_destination_point">Set destination</string>
    <string name="add_intermediate_point">Add intermediate</string>
    <string name="add_start_point">Set starting point</string>
    <string name="intermediate_waypoint">Intermediate point</string>
    <string name="transfers">Transfers</string>
    <string name="on_foot">On foot</string>
    <string name="route_way">Way</string>
    <string name="points_of_interests">Points of interest (POI)</string>
    <string name="waiting_for_route_calculation">Calculating route…</string>
    <string name="app_mode_public_transport">Public transport</string>
    <string name="avoid_roads_descr">Select a road you want to avoid during navigation, either on the map, or from the list below:</string>
    <string name="show_along_the_route">Show along the route</string>
    <string name="simulate_navigation">Simulate navigation</string>
    <string name="choose_track_file_to_follow">Select track file to follow</string>
    <string name="voice_announcements">Voice prompts</string>
    <string name="intermediate_destinations">Intermediate destinations</string>
    <string name="arrive_at_time">Arrive at %1$s</string>
    <string name="osm_live_subscriptions">Subscriptions</string>
    <string name="powered_by_osmand">By OsmAnd</string>
    <string name="osm_live_plan_pricing">Plan &amp; Pricing</string>
    <string name="osm_live_payment_monthly_title">Monthly</string>
    <string name="osm_live_payment_3_months_title">Every three months</string>
    <string name="osm_live_payment_annual_title">Annually</string>
    <string name="osm_live_payment_month_cost_descr">%1$s / month</string>
    <string name="osm_live_payment_month_cost_descr_ex">%1$.2f %2$s / month</string>
    <string name="osm_live_payment_discount_descr">Save %1$s.</string>
    <string name="osm_live_payment_current_subscription">Current subscription</string>
    <string name="osm_live_payment_renews_monthly">Renews monthly</string>
    <string name="osm_live_payment_renews_quarterly">Renews quarterly</string>
    <string name="osm_live_payment_renews_annually">Renews annually</string>
    <string name="default_price_currency_format">%1$.2f %2$s</string>
    <string name="osm_live_payment_header">Payment interval:</string>
    <string name="osm_live_payment_contribute_descr">Donations help fund OSM cartography.</string>
    <string name="markers_remove_dialog_msg">Delete map marker \'%s\'?</string>
    <string name="edit_map_marker">Edit map marker</string>
    <string name="third_party_application">Third-party app</string>
    <string name="search_street">Search street</string>
    <string name="start_search_from_city">First specify city/town/locality</string>
    <string name="shared_string_restore">Restore</string>
    <string name="keep_passed_markers_descr">Markers added as a group of Favorites or GPX waypoints marked "Passed" will remain on the map. If the group is not active, the markers will disappear from the map.</string>
    <string name="keep_passed_markers">Keep passed markers on the map</string>
    <string name="more_transport_on_stop_hint">More transport available from this stop.</string>
    <string name="ask_for_location_permission">Please grant OsmAnd location access to continue.</string>
    <string name="thank_you_for_feedback">Thank you for your feedback</string>
    <string name="poi_cannot_be_found">Could not find node or way.</string>
    <string name="search_no_results_feedback">No search results?\nProvide feedback</string>
    <!-- string name="release_3_2_pre">
    • Fixed crash on startup that occurred on some devices\n\n
    • New Markers feature: Display already traversed markers\n\n 
    • Search history now shows previously searched categories\n\n
    • Fixed crash on startup that occurred with non-latin maps\n\n
    • Improved rendering speed issues on Android 8.0 devices\n\n
    • Support for polygon (non-amenity) objects editing\n\n
    • Measure distance: Add \"Measure\" button to Actions in the context menu\n\n
    </string -->
    <!-- string name="release_3_1">
    • Navigation: Fix progress bar, fast swapping of the start and end point of the route\n\n
    • Map markers: Fix turning on/off groups, ability to hide markers from the map\n\n
    • OSM Edit: Ability to edit tags for non-point objects and ways, fix missing comments on notes, backup of edits\n\n
    • Improved Wikipedia and Wikivoyage parsing, updated files are already available\n\n
    • Context menu: Fix transport shields color in the night mode, fix additional menu sizes\n\n
    • Boat navigation: Support for waterway fairway\n\n
    • Other bugfixes\n\n
    </string -->
    <string name="increase_search_radius_to">Extend search radius to %1$s</string>
    <string name="send_search_query_description">Your search query will be sent to: \"%1$s\", along with your location.\n\n
        Personal info is not collected, only search data needed to improve the search.</string>
    <string name="send_search_query">Send search query?</string>
    <string name="shared_string_world">World</string>
    <string name="point_deleted">Point %1$s deleted</string>
    <string name="coord_input_edit_point">Edit point</string>
    <string name="coord_input_add_point">Add point</string>
    <string name="coord_input_save_as_track">Save as track</string>
    <string name="coord_input_save_as_track_descr">You added %1$s points. Type a filename and tap \"Save\".</string>
    <string name="error_notification_desc">Please send a screenshot of this notification to support@osmand.net</string>
    <string name="quick_action_edit_actions">Edit actions</string>
    <string name="get_osmand_live">Get OsmAnd Live to unlock all features: Daily map updates with unlimited downloads, all paid and free plugins, Wikipedia, Wikivoyage and much more.</string>
    <string name="unirs_render_descr">Modification of the default style to increase contrast of pedestrian and bicycle roads. Uses legacy Mapnik colors.</string>
    <string name="shared_string_bookmark">Bookmark</string>
    <string name="hide_full_description">Hide full description</string>
    <string name="show_full_description">Show full description</string>
    <string name="off_road_render_descr">For off-road driving based on \'Topo\' style and for use with green satellite images as an underlay. Reduced main road thickness, increased thickness of tracks, paths, bicycle and other routes.</string>
    <string name="nautical_render_descr">For nautical navigation. Features buoys, lighthouses, riverways, sea lanes and marks, harbors, seamark services, and depth contours.</string>
    <string name="ski_map_render_descr">For skiing. Features pistes, ski-lifts, cross country tracks, etc. Dims secondary map objects.</string>
    <string name="light_rs_render_descr">Simple driving style. Gentle night mode, contour lines, contrasting orange styled roads, dims secondary map objects.</string>
    <string name="topo_render_descr">For hiking, trekking, and nature cycling. Readable outdoors. Contrasting roads and natural objects, different route types, advanced contour line options, extra details. Adjusting "Surface integrity" distinguishes road quality. No night mode.</string>
    <string name="mapnik_render_descr">Old default \'Mapnik\'-style. Similar colors to \'Mapnik\'.</string>
    <string name="touring_view_render_descr">Touring style with high contrast and maximum detail. Includes all options of the OsmAnd default style, while displaying as much detail as possible, in particular roads, paths, and other ways to travel. Clear \"touring atlas\" distinction between road types. Suitable for day, night, and outdoor use.</string>
    <string name="default_render_descr">General purpose style. Dense cities shown cleanly. Features contour lines, routes, surface quality, access restrictions, road shields, paths rendering according to SAC scale, whitewater sports items.</string>
    <string name="open_wikipedia_link_online">Open Wikipedia link online</string>
    <string name="open_wikipedia_link_online_description">The link will be opened in a web browser.</string>
    <string name="read_wikipedia_offline_description">Get OsmAnd Live subscription to read Wikipedia and Wikivoyage articles offline.</string>
    <string name="how_to_open_link">How to open the link?</string>
    <string name="read_wikipedia_offline">Read Wikipedia offline</string>
    <string name="download_all">Download all</string>
    <string name="shared_string_restart">App restart</string>
    <string name="show_images">Show images</string>
    <string name="purchase_cancelled_dialog_title">You have canceled your OsmAnd Live subscription</string>
    <string name="purchase_cancelled_dialog_descr">Renew subscription to continue using all the features:</string>
    <string name="maps_you_need_descr">Based on the articles you bookmarked, the following maps are recommended for you to download:</string>
    <string name="maps_you_need">Maps you need</string>
    <string name="osmand_team">OsmAnd team</string>
    <string name="popular_destinations">Popular destinations</string>
    <string name="paid_app">Paid app</string>
    <string name="paid_plugin">Paid plugin</string>
    <string name="travel_card_update_descr">New Wikivoyage data available, update it to enjoy.</string>
	<string name="travel_card_download_descr">Download Wikivoyage travel guides to view articles about places around the world without a connection to the Internet.</string>
	<string name="update_is_available">Update available</string>
	<string name="download_file">Download file</string>
    <string name="start_editing_card_image_text">The free worldwide travel guide anyone can edit.</string>
    <string name="welcome_to_open_beta_description">Travel guides are currently based on Wikivoyage. Test all features during open beta testing for free. Afterwards, travel guides will be available to subscribers of OsmAnd Unlimited and owners of OsmAnd+.</string>
    <string name="start_editing_card_description">You can and should edit any article on Wikivoyage. Share knowledge, experience, talent, and your attention.</string>
    <string name="start_editing">Start editing</string>
    <string name="get_unlimited_access">Get unlimited access</string>
    <string name="welcome_to_open_beta">Welcome to the open beta</string>
    <string name="wikivoyage_travel_guide">Travel Guides</string>
    <string name="wikivoyage_travel_guide_descr">Guides to the most interesting places on the planet, inside OsmAnd, without a connection to the Internet.</string>
    <string name="monthly_map_updates">Monthly map updates</string>
    <string name="daily_map_updates">Hourly map updates</string>
    <string name="in_app_purchase">In-app purchase</string>
    <string name="in_app_purchase_desc">One-time payment</string>
    <string name="in_app_purchase_desc_ex">Once purchased, it will be permanently available to you.</string>
    <string name="purchase_unlim_title">Buy - %1$s</string>
    <string name="wikivoyage_offline">Wikivoyage offline</string>
    <string name="unlimited_downloads">Unlimited downloads</string>
    <string name="wikipedia_offline">Wikipedia offline</string>
    <string name="contour_lines_hillshade_maps">Contour lines &amp; Hillshade maps</string>
    <string name="unlock_all_features">Unlock all OsmAnd features</string>
    <string name="purchase_dialog_title">Choose plan</string>
    <string name="purchase_dialog_travel_description">Purchase one of the following to receive the offline travel guide functionality:</string>
    <string name="purchase_dialog_subtitle">Choose suitable item</string>
    <string name="shared_string_dont">Don\'t</string>
    <string name="shared_string_do">Do</string>
    <string name="shared_string_only_with_wifi">Only on Wi-Fi</string>
    <string name="wikivoyage_download_pics">Download images</string>
    <!-- Use ← for RTL languages -->
    <string name="wikivoyage_download_pics_descr">Article images can be downloaded for offline use.\nAlways available in \'Explore\' → \'Options\'.</string>
    <string name="shared_string_wifi_only">Only on Wi-Fi</string>
    <string name="select_travel_book">Select a travel book</string>
    <string name="shared_string_travel_book">Travel book</string>
    <string name="online_webpage_warning">Page only available online. Open in web browser?</string>
    <string name="images_cache">Image cache</string>
    <string name="delete_search_history">Delete search history</string>
    <string name="download_images">Download images</string>
    <string name="download_maps_travel">Travel guides</string>
    <string name="shared_string_wikivoyage">Wikivoyage</string>
    <string name="article_removed">Article removed</string>
    <string name="wikivoyage_search_hint">Search for country, city, or province</string>
    <string name="shared_string_read">Read</string>
    <string name="saved_articles">Bookmarked articles</string>
    <string name="shared_string_explore">Explore</string>
    <string name="shared_string_contents">Contents</string>
    <string name="shared_string_result">Result</string>
    <string name="use_two_digits_longitude">Use double digit longitude</string>
    <string name="shared_string_travel_guides">Travel guides</string>
    <string name="waypoints_removed_from_map_markers">Waypoints removed from map markers</string>
    <string name="nothing_found_in_radius">Could not find anything:</string>
    <string name="select_waypoints_category_description">Add all of the track\'s waypoints, or select separate categories.</string>
    <string name="shared_string_total">Total</string>
    <string name="clear_all_intermediates">Clear all intermediate points</string>
    <string name="group_deleted">Group deleted</string>
    <string name="rendering_attr_whiteWaterSports_name">Whitewater sports</string>
    <string name="distance_farthest">Farthest first</string>
    <string name="distance_nearest">Nearest first</string>
    <string name="enter_lon">Enter longitude</string>
    <string name="enter_lat">Enter latitude</string>
    <string name="enter_lat_and_lon">Enter latitude and longitude</string>
	<string name="dd_mm_ss_format">DD°MM′SS″</string>
	<string name="dd_dddddd_format">DD.DDDDDD°</string>
	<string name="dd_ddddd_format">DD.DDDDD°</string>
	<string name="dd_mm_mmmm_format">DD°MM.MMMM′</string>
	<string name="dd_mm_mmm_format">DD°MM.MMM′</string>
	<string name="east_abbreviation">E</string>
	<string name="west_abbreviation">W</string>
	<string name="south_abbreviation">S</string>
	<string name="north_abbreviation">N</string>
	<string name="optional_point_name">Optional point name</string>
    <string name="transport_nearby_routes_within">Nearby routes within</string>
    <string name="transport_nearby_routes">Within</string>
    <string name="enter_the_file_name">Type the filename.</string>
    <string name="map_import_error">Map import error</string>
    <string name="map_imported_successfully">Map imported</string>
    <string name="make_as_start_point">Make this the point of departure</string>
    <string name="shared_string_current">Current</string>
    <string name="last_intermediate_dest_description">Adds intermediate stop</string>
    <string name="first_intermediate_dest_description">Adds initial stop</string>
    <string name="subsequent_dest_description">Move destination up, and create it</string>
    <string name="show_closed_notes">Show closed notes</string>
    <string name="switch_osm_notes_visibility_desc">Show/hide OSM notes on the map.</string>
    <string name="gpx_file_desc">GPX - suitable for export to JOSM or other OSM editors.</string>
    <string name="osc_file_desc">OSC - suitable for export to OSM.</string>
    <string name="shared_string_gpx_file">GPX file</string>
    <string name="osc_file">OSC file</string>
    <string name="choose_file_type">Select filetype</string>
    <string name="osm_edits_export_desc">Export as OSM notes, POIs, or both.</string>
    <string name="all_data">All data</string>
    <string name="osm_notes">OSM notes</string>
    <string name="will_open_tomorrow_at">Opens tomorrow at</string>
    <string name="rendering_attr_hidePOILabels_name">POI labels</string>
    <string name="shared_string_without_name">Without name</string>
    <string name="what_is_here">What\'s here:</string>
    <string name="parked_at">parked at</string>
    <string name="pick_up_till">Pick up until</string>
    <string name="without_time_limit">Without time limit</string>
    <string name="context_menu_read_full_article">Read full article</string>
    <string name="context_menu_read_article">Read article</string>
    <string name="context_menu_points_of_group">All points of the group</string>
    <string name="open_from">Open from</string>
    <string name="open_till">Open till</string>
    <string name="will_close_at">Closes at</string>
    <string name="will_open_at">Opens at</string>
    <string name="will_open_on">Opens at</string>
    <string name="additional_actions">Additional actions</string>
    <string name="av_locations_selected_desc">GPX file with coordinates and data of the selected notes.</string>
    <string name="av_locations_all_desc">GPX file with coordinates and data of all notes.</string>
    <!-- string name="release_3_0">
• New: Support for global offline travel guides. Referenced locations are linked to the map. Initial data from Wikivoyage.\n\n
• Wikipedia: New look, active links, images now supported\n\n
• Open Track UI: Support for waypoint groups\n\n
• Map markers: Import of selected groups from GPX files, coordinate input, new look\n\n
• OsmAnd Live subscription now supports all OsmAnd features\n\n
    </string -->
    <string name="modify_the_search_query">Change your search.</string>
    <string name="shared_string_actions">Actions</string>
    <string name="shared_string_marker">Marker</string>
    <string name="empty_state_osm_edits">Create or modify OSM objects</string>
    <string name="empty_state_osm_edits_descr">Create or modify OSM POIs, open or comment OSM notes, and contribute recorded GPX files.</string>
    <string name="shared_string_deleted">Deleted</string>
    <string name="shared_string_edited">Edited</string>
    <string name="shared_string_added">Added</string>
    <string name="marker_activated">Marker %s activated.</string>
    <string name="one_tap_active_descr">Tap a marker on the map to move it to the top of the active markers without opening the context menu.</string>
    <string name="one_tap_active">\'One tap\' active</string>
    <string name="empty_state_av_notes">Make notes!</string>
    <string name="empty_state_av_notes_desc">Add audio, video or photo note to every point on the map, using widget or context menu.</string>
    <string name="notes_by_date">OSM notes by date</string>
    <string name="by_date">By date</string>
    <string name="by_type">By type</string>
    <string name="looking_for_tracks_with_waypoints">Looking for tracks with waypoints</string>
    <string name="shared_string_more_without_dots">More</string>
    <string name="appearance_on_the_map">Appearance on the map</string>
    <string name="add_track_to_markers_descr">Select a track to add its waypoints to the markers.</string>
    <string name="add_favourites_group_to_markers_descr">Select a category of Favorites to add to the markers.</string>
    <string name="shared_string_gpx_waypoints">Track waypoints</string>
    <string name="favourites_group">Favorites category</string>
    <string name="add_group">Add a group</string>
    <string name="add_group_descr">Import groups from Favorites or GPX waypoints.</string>
    <string name="empty_state_markers_active">Create map markers!</string>
    <string name="empty_state_markers_active_desc">Long or short tap \'Places\', then tap the marker flag button.</string>
    <string name="empty_state_markers_groups">Import groups</string>
    <string name="empty_state_markers_groups_desc">Import Favorite groups or waypoints as markers.</string>
    <string name="empty_state_markers_history_desc">Markers marked as passed will appear on this screen.</string>
    <string name="shared_string_two">Two</string>
    <string name="shared_string_one">One</string>
    <string name="show_guide_line_descr">Show directional line from your position to the active marker locations.</string>
    <string name="show_arrows_descr">Show one or two arrows indicating the direction to the active markers.</string>
    <string name="distance_indication_descr">Choose how to display the distance to active markers.</string>
    <string name="active_markers_descr">Specify number of direction indicators:</string>
    <string name="digits_quantity">Number of decimal digits</string>
    <string name="shared_string_right">Right</string>
    <string name="shared_string_left">Left</string>
    <string name="show_number_pad">Show number pad</string>
    <string name="shared_string_paste">Paste</string>
    <string name="go_to_next_field">Next field</string>
    <string name="rename_marker">Rename marker</string>
    <string name="tap_on_map_to_hide_interface_descr">A tap on the map toggles the control buttons and widgets.</string>
    <string name="tap_on_map_to_hide_interface">Fullscreen mode</string>
    <string name="mark_passed">Mark passed</string>
    <string name="import_gpx_file_description">can be imported as Favorites or a GPX file.</string>
    <string name="import_as_gpx">Import as GPX file</string>
    <string name="import_as_favorites">Import as Favorites</string>
    <string name="import_file">Import file</string>
	<string name="wrong_input">Wrong input</string>
	<string name="enter_new_name">Enter new name</string>
	<string name="shared_string_back">Back</string>
	<string name="shared_string_view">View</string>
	<string name="waypoints_added_to_map_markers">Waypoints added to map markers</string>
	<string name="wrong_format">Wrong format</string>
    <string name="shared_string_road">Road</string>
    <string name="show_map">Show map</string>
    <string name="route_is_calculated">Route calculated</string>
    <string name="round_trip">Round trip</string>
    <string name="plan_route_no_markers_toast">You must add at least one marker to use this function.</string>
    <string name="osn_modify_dialog_error">Could not modify note.</string>
    <string name="osn_modify_dialog_title">Modify note</string>
    <string name="context_menu_item_modify_note">Modify OSM note</string>
    <string name="make_round_trip_descr">Add copy of point of departure as destination.</string>
    <string name="make_round_trip">Make round trip</string>
    <!-- string name="shared_string_navigate">Navigate</string-->
    <string name="shared_string_markers">Markers</string>
    <string name="coordinates_format">Coordinate format</string>
    <string name="use_system_keyboard">Use system keyboard</string>
    <string name="fast_coordinates_input_descr">Select coordinate input format. You can always change it by tapping \'Options\'.</string>
    <string name="fast_coordinates_input">Quick coordinate input</string>
    <string name="routing_attr_avoid_ice_roads_fords_name">No ice roads or fords</string>
    <string name="routing_attr_avoid_ice_roads_fords_description">Avoids ice roads and fords.</string>
    <string name="use_location">Use position</string>
    <string name="add_location_as_first_point_descr">Add your position as point of departure to plan the perfect route.</string>
    <string name="my_location">My position</string>
    <string name="shared_string_finish">Finish</string>
    <string name="plan_route">Plan route</string>
    <string name="shared_string_sort">Sort</string>
    <string name="coordinate_input">Coordinate input</string>
    <string name="marker_save_as_track_descr">Export your markers to the following GPX file:</string>
    <string name="marker_save_as_track">Save as GPX file</string>
    <string name="move_to_history">Move to history</string>
    <string name="group_will_be_removed_after_restart">The group will be gone the next time you start the app.</string>
    <string name="show_guide_line">Show directional lines</string>
    <string name="show_arrows_on_the_map">Show arrows on the map</string>
    <string name="show_passed">Show passed</string>
    <string name="hide_passed">Hide passed</string>
    <string name="remove_from_map_markers">Remove from \'Map markers\'</string>
    <string name="descendingly">Z-A</string>
    <string name="ascendingly">A-Z</string>
    <string name="date_added">Added</string>
    <string name="order_by">Order by:</string>
    <string name="marker_show_distance_descr">Select how to indicate distance and direction to map markers on the map:</string>
    <string name="map_orientation_change_in_accordance_with_speed">Map orientation threshold</string>
    <string name="map_orientation_change_in_accordance_with_speed_descr">Select speed of switching orientation from \'Movement direction\' to \'Compass directon\' below.</string>
    <string name="all_markers_moved_to_history">All map markers moved to history</string>
    <string name="marker_moved_to_history">Map marker moved to history</string>
    <string name="marker_moved_to_active">Map marker moved to active</string>
    <string name="shared_string_list">List</string>
    <string name="shared_string_groups">Groups</string>
    <string name="passed">Last used: %1$s</string>
    <string name="make_active">Make active</string>
    <string name="today">Today</string>
    <string name="yesterday">Yesterday</string>
    <string name="last_seven_days">Last 7 days</string>
    <string name="this_year">This year</string>
    <!-- string name="widget">Widget</string if needed should be shared_string_widget -->
    <!-- string name="top_bar">Top bar</string use shared_string_topbar -->
    <string name="move_all_to_history">Move all to history</string>
    <string name="show_direction">Distance indication</string>
    <string name="sort_by">Sort by</string>
    <string name="do_not_use_animations">No animations</string>
    <string name="do_not_use_animations_descr">Turns off map animations.</string>
    <string name="keep_showing_on_map">Keep showing on map</string>
    <string name="exit_without_saving">Exit without saving?</string>
    <string name="line">Line</string>
    <string name="save_as_route_point">Save as route points</string>
    <string name="save_as_line">Save as line</string>
    <string name="route_point">Route point</string>
    <string name="edit_line">Edit line</string>
    <string name="add_point_before">Add point before</string>
    <string name="add_point_after">Add point after</string>
    <string name="shared_string_options">Options</string>
    <string name="measurement_tool_snap_to_road_descr">OsmAnd will connect the points with routes for the selected profile.</string>
    <string name="measurement_tool_save_as_new_track_descr">Save the points either as route points or as a line.</string>
    <string name="choose_navigation_type">Select navigation profile</string>
    <string name="none_point_error">Please add at least one point.</string>
    <string name="enter_gpx_name">GPX file name:</string>
    <string name="show_on_map_after_saving">Show on map after saving</string>
    <string name="measurement_tool_action_bar">Browse the map and add points</string>
    <string name="measurement_tool">Measure distance</string>
    <string name="quick_action_resume_pause_navigation">Pause/resume navigation</string>
    <string name="quick_action_resume_pause_navigation_descr">Button to pause or resume navigation.</string>
    <string name="quick_action_show_navigation_finish_dialog">Show \'Navigation finished\' dialog</string>
    <string name="quick_action_start_stop_navigation">Start/stop navigation</string>
    <string name="quick_action_start_stop_navigation_descr">Button to start or end navigation.</string>
    <string name="store_tracks_in_monthly_directories">Store recorded tracks in monthly folders</string>
    <string name="store_tracks_in_monthly_directories_descrp">Store recorded tracks in sub-folders per recording month (like 2018-01).</string>
    <string name="shared_string_reset">Reset</string>
    <string name="shared_string_reload">Reload</string>
    <string name="mapillary_menu_descr_tile_cache">Reload tiles to see up to date data.</string>
    <string name="mapillary_menu_title_tile_cache">Tile cache</string>
    <string name="wrong_user_name">Wrong username</string>
    <string name="shared_string_to">To</string>
    <string name="mapillary_menu_date_from">From</string>
    <string name="mapillary_menu_descr_dates">Only view added images</string>
    <string name="mapillary_menu_title_dates">Date</string>
    <string name="mapillary_menu_edit_text_hint">Type username</string>
    <string name="mapillary_menu_descr_username">View only images added by</string>
    <string name="mapillary_menu_title_username">Username</string>
    <string name="mapillary_menu_filter_description">Filter images by submitter, by date or by type. Only active in closeup zoom.</string>
    <string name="mapillary_menu_title_pano">Display only 360° images</string>
    <string name="map_widget_ruler_control">Radius ruler</string>
    <string name="shared_string_permissions">Permissions</string>
    <string name="import_gpx_failed_descr">Could not import file. Please ensure OsmAnd has permission to read it.</string>
    <string name="distance_moving">Distance corrected</string>
    <string name="mapillary_image">Mapillary image</string>
    <string name="open_mapillary">Open Mapillary</string>
    <string name="shared_string_install">Install</string>
    <string name="improve_coverage_mapillary">Improve photo coverage with Mapillary</string>
    <string name="improve_coverage_install_mapillary_desc">Install Mapillary to add one or more photos to this map location.</string>
    <string name="online_photos">Online photos</string>
    <string name="shared_string_add_photos">Add photos</string>
    <string name="no_photos_descr">No photos here.</string>
    <string name="mapillary_action_descr">Share your street-level view via Mapillary.</string>
    <string name="mapillary_widget">Mapillary widget</string>
    <string name="mapillary_widget_descr">Allows quick contributions to Mapillary.</string>
    <string name="mapillary_descr">Online street-level photos for everyone. Discover places, collaborate, capture the world.</string>
    <string name="mapillary">Mapillary</string>
    <string name="plugin_mapillary_descr">Street-level photos for everyone. Discover places, collaborate, capture the world.</string>
    <string name="private_access_routing_req">Your destination is located in an area with private access. Allow using private roads for this trip?</string>
    <string name="restart_search">Restart search</string>
    <string name="increase_search_radius">Increase search radius</string>
    <string name="nothing_found">Nothing found</string>
    <string name="nothing_found_descr">Change the search or increase its radius.</string>
    <string name="quick_action_showhide_osmbugs_title">Show or hide OSM notes</string>
    <string name="quick_action_osmbugs_show">Show OSM notes</string>
    <string name="quick_action_osmbugs_hide">Hide OSM notes</string>
    <string name="quick_action_showhide_osmbugs_descr">Button to show or hide OSM notes on the map.</string>
    <string name="sorted_by_distance">Sorted by distance</string>
    <string name="search_favorites">Search in Favorites</string>
    <string name="hillshade_menu_download_descr">Download the \'Hillshade Overlay\' map to show vertical shading.</string>
    <string name="hillshade_purchase_header">Install the \'Contour lines\' plugin to show graded vertical areas.</string>
    <string name="hide_from_zoom_level">Hide starting from zoom level</string>
    <string name="srtm_menu_download_descr">Download the \'Contour line\' map for use in this region.</string>
    <string name="shared_string_plugin">Plugin</string>
    <string name="srtm_purchase_header">Buy and install the \'Contour lines\' plugin to show graded vertical areas.</string>
    <string name="srtm_color_scheme">Color scheme</string>
    <string name="show_from_zoom_level">Display starting at zoom level</string>
    <string name="routing_attr_allow_private_name">Allow private access</string>
    <string name="routing_attr_allow_private_description">Allow access to private areas.</string>
    <string name="display_zoom_level">Display zoom level: %1$s</string>
    <string name="favorite_group_name">Group name</string>
    <string name="change_color">Change color</string>
    <string name="edit_name">Edit name</string>
    <string name="animate_my_location">Animate own position</string>
    <string name="animate_my_location_desc">Turn on animated map panning of \'My position\' during navigation.</string>
    <string name="shared_string_overview">Overview</string>
    <string name="select_street">Select street</string>
    <string name="shared_string_in_name">in %1$s</string>
    <string name="type_address">Type address</string>
    <string name="type_city_town">Type city/town/locality</string>
    <string name="type_postcode">Type postcode</string>
    <string name="nearest_cities">Nearest cities</string>
    <string name="select_city">Select city</string>
    <string name="select_postcode">Postcode search</string>
    <string name="quick_action_auto_zoom">Auto zoom map on/off</string>
    <string name="quick_action_auto_zoom_desc">Button to turn speed controlled auto zoom on or off.</string>
    <string name="quick_action_auto_zoom_on">Turn on auto zooming</string>
    <string name="quick_action_auto_zoom_off">Turn off auto zooming</string>
    <string name="quick_action_add_destination">Set destination</string>
    <string name="quick_action_replace_destination">Replace destination</string>
    <string name="quick_action_add_first_intermediate">Add first intermediate</string>
    <string name="quick_action_add_destination_desc">A button to make the screen center the route destination, a previously selected destination would become the last intermediate destination.</string>
    <string name="quick_action_directions_from_desc">A button to make the screen center the point of departure. Will then ask to set destination or trigger the route calculation.</string>
    <string name="quick_action_replace_destination_desc">A button to make the screen center the new route destination, replacing the previously selected destination (if any).</string>
    <string name="quick_action_add_first_intermediate_desc">A button to make the screen center the first intermediate destination.</string>
    <string name="no_overlay">No overlay</string>
    <string name="no_underlay">No underlay</string>
    <string name="subscribe_email_error">Error</string>
    <string name="subscribe_email_desc">Subscribe to our mailing list about app discounts and get 3 more map downloads!</string>
    <string name="depth_contour_descr">Sea depth contour lines and seamarks.</string>
    <string name="sea_depth_thanks">Thank you for purchasing \'Nautical depth contours\'</string>
    <string name="index_item_depth_contours_osmand_ext">Nautical depth contours</string>

    <string name="index_item_world_wikivoyage">Worldwide Wikivoyage articles</string>
    <string name="index_item_depth_points_southern_hemisphere">Southern hemisphere nautical depth points</string>
    <string name="index_item_depth_points_northern_hemisphere">Northern hemisphere nautical depth points</string>
    <string name="download_depth_countours">Nautical depth contours</string>
    <string name="nautical_maps">Nautical maps</string>
    <string name="analyze_on_map">Analyze on map</string>
    <string name="shared_string_visible">Visible</string>
    <string name="restore_purchases">Restore purchases</string>
    <string name="fonts_header">Map fonts</string>
    <string name="right_side_navigation">Right-hand traffic</string>
    <string name="driving_region_automatic">Automatic</string>
    <string name="do_not_send_anonymous_app_usage">Don\'t send anonymous app usage statistics</string>
    <string name="do_not_send_anonymous_app_usage_desc">OsmAnd collects info about which parts of the app you open. Your location is never sent, nor is anything you enter into the app or details of areas you view, search, or download.</string>
    <string name="do_not_show_startup_messages">Don\'t show startup messages</string>
    <string name="do_not_show_startup_messages_desc">Don\'t show app discounts &amp; special local event messages.</string>
    <string name="parking_options">Parking options</string>
    <string name="full_version_thanks">Thank you for purchasing the paid version of OsmAnd.</string>
    <string name="routing_attr_relief_smoothness_factor_hills_name">Hilly</string>
    <string name="routing_attr_relief_smoothness_factor_plains_name">Less hilly</string>
    <string name="routing_attr_relief_smoothness_factor_more_plains_name">Flat</string>
    <string name="routing_attr_driving_style_speed_name">Shorter routes</string>
    <string name="routing_attr_driving_style_balance_name">Balanced</string>
    <string name="routing_attr_driving_style_safety_name">Prefer byways</string>
    <string name="relief_smoothness_factor_descr">Preferred terrain: flat or hilly.</string>
    <string name="shared_string_slope">Slope</string>
    <string name="add_new_folder">Add new folder</string>
    <string name="points_delete_multiple_succesful">Point(s) deleted.</string>
    <string name="points_delete_multiple">Are you sure you want to delete %1$d point(s)?</string>
    <string name="route_points_category_name">Turns to pass on this route</string>
    <string name="track_points_category_name">Waypoints, points of interest, named features</string>
    <string name="shared_string_gpx_track">Track</string>
    <string name="max_speed">Maximum speed</string>
    <string name="average_speed">Average speed</string>
    <string name="shared_string_time_moving">Time moving</string>
    <string name="shared_string_time_span">Time span</string>
    <string name="shared_string_max">Max</string>
    <string name="shared_string_start_time">Start time</string>
    <string name="shared_string_end_time">End time</string>
    <string name="shared_string_color">Color</string>
    <string name="select_gpx_folder">Select GPX file folder</string>
    <string name="file_can_not_be_moved">Could not move file.</string>
    <string name="shared_string_move">Move</string>
    <string name="shared_string_gpx_tracks">Tracks</string>
    <string name="routing_attr_driving_style_name">Driving style</string>
    <string name="route_altitude">Route elevation</string>
    <string name="altitude_descent">Descent</string>
    <string name="altitude_ascent">Ascent</string>
    <string name="altitude_range">Altitude range</string>
    <string name="average_altitude">Average altitude</string>
    <string name="shared_string_time">Time</string>
    <string name="total_distance">Total distance</string>
    <string name="routing_attr_relief_smoothness_factor_name">Select elevation fluctuation</string>
    <string name="routing_attr_height_obstacles_name">Use elevation data</string>
    <string name="routing_attr_height_obstacles_description">Factor in terrain elevation (via SRTM, ASTER, and EU-DEM data).</string>
    <string name="rendering_attr_depthContours_description">Show depth contours and points.</string>
    <string name="rendering_attr_depthContours_name">Nautical depth contours</string>
    <!-- string name="release_2_6">
	\u2022 New feature: Quick action button\n\n
	\u2022 Improved touch screen gesture response (e.g. concurrent panning and zooming)\n\n
	\u2022 New map fonts covering more locales\n\n
	\u2022 Support text-to-speech for regional language variants (and accents)\n\n
	\u2022 Visibility enhancements in several map styles and Wikipedia\n\n
	\u2022 Support Open Location Code (OLC)\n\n
	\u2022 Display elevation, slope, and speed profile for recorded GPX tracks and calculated routes\n\n
	\u2022 \"Driving style\" setting and logic improvements for bicycle routing\n\n
	\u2022 Altitude data settings for bicycle routing\n\n
	\u2022 Several other improvements and bug fixes\n\n
	and more…
	</string -->
    <!-- string name="release_2_7">
	\u2022 Mapillary plugin with street-level imagery\n\n
	\u2022 Ruler widget for distance measurement\n\n
	\u2022 GPX split intervals with detailed info about your track\n\n
	\u2022 Other improvements and bug fixes\n\n
	</string -->
    <!-- string name="release_2_8">
	\u2022 Completely reworked map markers with directional lines and route planning\n\n
	\u2022 Measure distance tool offering snap to road feature and saving points as track\n\n
	\u2022 OsmAnd Live: Bug fixes, fresh data on the server every 30 minutes, updates implemented into the navigation\n\n
	</string -->
    <!-- string name="release_2_9">
	\u2022 Updated the context menu: Show when the POI opens / closes\n\n
	\u2022 Transport menu: all available routes are now at the top\n\n
	\u2022 Wikipedia: added the button to open the original article, updated the appearance of articles\n\n
	\u2022 Route: added possibility to swap start and end points in one tap\n\n
	\u2022 OSM notes: Added sorting by type and date\n\n
	\u2022 OSM edits: Show an icon and a name of the POI category, display completed actions\n\n
	\u2022 New quick coordinate input screen for quick markers creation\n\n
    \u2022 Detection of stop signs now considers driving direction\n\n
	\u2022 New algorithm providing meaningful ascent/descent values for GPX tracks\n\n
	\u2022 Terrain (ascent) aware hiking time (Naismith\'s rule)\n\n
	</string -->
    <string name="auto_split_recording_title">Auto-split recordings after gap</string>
    <string name="auto_split_recording_descr">Start new segment after gap of 6 min, new track after gap of 2 h, or new file after a longer gap if the date has changed.</string>
    <string name="rendering_attr_contourDensity_description">Contour line density</string>
    <string name="rendering_attr_contourDensity_name">Contour line density</string>
    <string name="rendering_value_high_name">High</string>
    <string name="rendering_value_medium_w_name">Medium</string>
    <string name="rendering_value_low_name">Low</string>
    <string name="rendering_attr_contourWidth_description">Contour line width</string>
    <string name="rendering_attr_contourWidth_name">Contour line width</string>
    <string name="rendering_attr_hideWaterPolygons_description">Water</string>
    <string name="rendering_attr_hideWaterPolygons_name">Hide water</string>
    <string name="routing_attr_allow_motorway_name">Use motorways</string>
    <string name="routing_attr_allow_motorway_description">Allows motorways.</string>
    <string name="upload_osm_note_description">Upload your OSM note anonymously or by using your OpenStreetMap.org profile.</string>
    <string name="wiki_around">Nearby Wikipedia articles</string>
    <string name="search_map_hint">City or region</string>
    <string name="route_roundabout_short">Take %1$d exit and go</string>
    <string name="upload_poi">Upload POI</string>
    <string name="route_calculation">Route calculation</string>
    <string name="gpx_no_tracks_title">You do not have any GPX files yet</string>
    <string name="gpx_no_tracks_title_folder">You may also add GPX files to the folder</string>
    <string name="gpx_add_track">Add more…</string>
    <string name="shared_string_appearance">Appearance</string>
    <string name="trip_rec_notification_settings">Turn on quick recording</string>
    <string name="trip_rec_notification_settings_desc">Display a system notification allowing trip recording.</string>
    <string name="shared_string_notifications">Notifications</string>
    <string name="shared_string_continue">Continue</string>
    <string name="shared_string_pause">Pause</string>
    <string name="shared_string_paused">Paused</string>
    <string name="shared_string_trip">Trip</string>
    <string name="shared_string_recorded">Recorded</string>
    <string name="shared_string_record">Record</string>
    <string name="gpx_logging_no_data">No data</string>
    <!-- string name="release_2_5">
	\u2022 Tappable icons on the map\n\n
	\u2022 Powerful POI filter search: Search, e.g. restaurants by cuisine, or campgrounds with specific facilities\n\n
	\u2022 New Topo Map style for cyclists and hikers\n\n
	\u2022 Enhanced trip recording\n\n
	\u2022 Improved navigation notifications (Android Wear)\n\n
	\u2022 Many other improvements and bug fixes\n\n
	and more…
    </string -->
    <string name="rendering_attr_contourColorScheme_description">Contour lines color scheme</string>
    <string name="save_track_min_speed">Logging minimum speed</string>
    <string name="save_track_min_speed_descr">Filter: No logging of points below this speed.</string>
    <string name="save_track_min_distance">Logging minimum displacement</string>
    <string name="save_track_min_distance_descr">Filter: Set minimum distance from a point to log a new one.</string>
    <string name="save_track_precision">Logging minimum accuracy</string>
    <string name="save_track_precision_descr">Filter: No logging unless this accuracy is reached.</string>
    <string name="christmas_poi">Christmas POI</string>
    <string name="christmas_desc">Anticipating Christmas and New Year holidays, you can choose to display associated POIs like Christmas trees and markets, etc.</string>
    <string name="christmas_desc_q">Show Christmas holiday POIs?</string>
    <string name="rendering_value_light_brown_name">Light brown</string>
    <string name="rendering_value_dark_brown_name">Dark brown</string>
    <string name="rendering_attr_contourColorScheme_name">Contour lines color scheme</string>
    <string name="rendering_attr_surfaceIntegrity_name">Road surface integrity</string>
    <string name="search_hint">Type city, address, POI name</string>
    <string name="translit_name_if_miss">Transliterate if %1$s name is missing</string>
    <string name="translit_names">Transliterate names</string>
    <string name="edit_filter">Edit categories</string>
    <string name="subcategories">Subcategories</string>
    <string name="selected_categories">Selected categories</string>
    <string name="create_custom_poi">Create custom filter</string>
    <string name="custom_search">Custom search</string>
    <string name="shared_string_filters">Filters</string>
    <string name="apply_filters">Apply filters</string>
    <string name="save_filter">Save filter</string>
    <string name="delete_filter">Delete filter</string>
    <string name="new_filter">New filter</string>
    <string name="new_filter_desc">Please enter a name for the new filter, this will be added to your \'Categories\' tab.</string>
    <string name="osm_live_payment_desc">Subscription charged per month. Cancel it on Google Play at any time.</string>
    <string name="donation_to_osm">Donation to the OSM community</string>
    <string name="donation_to_osm_desc">Part of your donation is sent to OSM contributors. The subscription cost remains the same.</string>
    <string name="osm_live_subscription_desc">Subscription enables hourly, daily, weekly updates, and unlimited downloads for all maps globally.</string>
    <string name="get_it">Get it</string>
    <string name="get_for">Get for %1$s</string>
    <string name="osm_live_banner_desc">Get unlimited map downloads, adding weekly, daily, or even hourly updates.</string>
    <string name="osmand_plus_banner_desc">Unlimited map downloads, updates, and Wikipedia plugin.</string>
    <string name="si_mi_meters">Miles/meters</string>
    <string name="skip_map_downloading">Skip downloading maps</string>
    <string name="skip_map_downloading_desc">You have no offline map installed. You may select a map from the list or download maps later via \'Menu - %1$s\'.</string>
    <string name="search_another_country">Select another region</string>
    <string name="search_map">Searching maps…</string>
    <string name="first_usage_wizard_desc">Let OsmAnd determine your location and suggest maps to download for that region.</string>
    <string name="location_not_found">Location not found</string>
    <string name="no_inet_connection">No Internet connection</string>
    <string name="no_inet_connection_desc_map">Required to download maps.</string>
    <string name="search_location">Searching for location…</string>
    <string name="storage_free_space">Free space</string>
    <string name="storage_place_description">OsmAnd\'s data storage (for maps, GPX files, etc.): %1$s.</string>
    <string name="give_permission">Grant permission</string>
    <string name="allow_access_location">Allow location access</string>
    <string name="first_usage_greeting">Get directions and discover new places without an Internet connection</string>
    <string name="search_my_location">Find my position</string>
    <string name="update_all_maps_now">Update all maps now?</string>
    <string name="clear_tile_data">Clear all tiles</string>
    <string name="routing_attr_short_way_name">Fuel-efficient way</string>
    <string name="routing_attr_short_way_description">Use fuel-efficient way (usually shorter).</string>
    <string name="replace_favorite_confirmation">Are you sure you want to replace Favorite %1$s?</string>
    <string name="rendering_attr_hideOverground_name">Overground objects</string>
    <string name="shared_string_change">Change</string>
    <string name="get_started">Get started</string>
    <string name="route_stops_before">%1$s stops before</string>
    <string name="coords_search">Coordinates search</string>
    <string name="advanced_coords_search">Advanced coordinates search</string>
    <string name="back_to_search">Back to search</string>
    <string name="confirmation_to_delete_history_items">Remove selected items from \'History\'?</string>
    <string name="show_something_on_map">Show %1$s on the map</string>
    <!-- string name="release_2_4">
	\u2022 New very powerful free text search\n\n
	\u2022 Car audio system / speaker phone integration via Bluetooth\n\n
	\u2022 Improved route guidance, voice prompting, and turn lane indication\n\n
	\u2022 Improved transport layer with route rendering\n\n
	\u2022 Added more locales and now support regional locales\n\n
	\u2022 Many other improvements and bugfixes\n\n
	and more…
    </string -->
    <string name="dist_away_from_my_location">Search %1$s away</string>
    <string name="share_history_subject"> shared via OsmAnd</string>
    <string name="search_categories">Categories</string>
    <string name="postcode">Postcode</string>
    <string name="shared_string_from">from</string>
    <string name="city_type_district">District</string>
    <string name="city_type_neighbourhood">Neighbourhood</string>
    <string name="map_widget_search">Search</string>
    <string name="shared_string_is_open_24_7">Open 24/7</string>
    <string name="storage_directory_card">Memory card</string>
    <string name="coords_format">Coordinate format</string>
    <string name="coords_format_descr">Format for geographical coordinates.</string>
    <string name="app_mode_bus">Bus</string>
    <string name="app_mode_train">Train</string>
    <string name="current_track">Current track</string>
    <string name="map_widget_battery">Battery level</string>
    <string name="change_markers_position">Change marker position</string>
    <string name="move_marker_bottom_sheet_title">Move the map to change marker position</string>
    <!-- string name="lat_lon_pattern">Lat: %1$.5f Lon: %2$.5f</string -->
    <string name="follow_us">Follow us</string>
    <string name="access_direction_audio_feedback">Audio directions</string>
    <string name="access_direction_audio_feedback_descr">Indicate target point direction by sound.</string>
    <string name="access_direction_haptic_feedback">Haptic directions</string>
    <string name="access_direction_haptic_feedback_descr">Indicate target point direction by vibration.</string>
    <string name="use_osm_live_routing_description">Enable navigation for OsmAnd Live changes.</string>
    <string name="use_osm_live_routing">OsmAnd Live navigation</string>
    <string name="access_no_destination">Destination not set</string>
    <string name="map_widget_magnetic_bearing">Magnetic bearing</string>
    <string name="map_widget_bearing">Relative bearing</string>
    <string name="access_disable_offroute_recalc">No route recalculation after leaving it</string>
    <string name="access_disable_offroute_recalc_descr">No route recalculation after going off route.</string>
    <string name="access_disable_wrong_direction_recalc">No route recalculation for opposite direction</string>
    <string name="access_disable_wrong_direction_recalc_descr">No route recalculation while just moving in the opposite direction.</string>
    <string name="access_smart_autoannounce">Smart autoannounce</string>
    <string name="access_smart_autoannounce_descr">Notify only when direction to the target point changes.</string>
    <string name="access_autoannounce_period">Autoannounce period</string>
    <string name="access_autoannounce_period_descr">Minimal time interval between announcements.</string>
    <string name="access_default_color">Default color</string>
    <string name="access_category_choice">Choose category</string>
    <string name="access_hint_enter_name">Enter name</string>
    <string name="access_hint_enter_category">Enter category</string>
    <string name="access_hint_enter_description">Enter description.</string>
    <string name="access_map_linked_to_location">Map linked to location</string>
    <string name="access_collapsed_list">Collapsed list</string>
    <string name="access_expanded_list">Expanded list</string>
    <string name="access_empty_list">Empty list</string>
    <string name="access_tree_list">Tree list</string>
    <string name="access_shared_string_not_installed">Not installed</string>
    <string name="access_widget_expand">Expand</string>
    <string name="access_shared_string_navigate_up">Navigate up</string>
    <string name="access_sort">Sort</string>
    <string name="map_mode">Map mode</string>
    <string name="number_of_gpx_files_selected_pattern">%s GPX files selected</string>
    <string name="rendering_value_fine_name">Fine</string>
    <string name="rendering_value_thin_name">Thin</string>
    <string name="rendering_value_medium_name">Medium</string>
    <string name="rendering_value_bold_name">Bold</string>
    <string name="no_map_markers_found">Please add map markers via map</string>
    <string name="no_waypoints_found">No waypoints found</string>
    <string name="anonymous_user_hint">Anonymous users cannot:\n- Create groups;\n- Sync groups and devices with the server;\n- Manage groups and devices in a personal dashboard on the website.</string>
    <string name="report">Report</string>
    <string name="storage_permission_restart_is_required">The app is now allowed to write to external storage, but needs to be started again to do so.</string>
    <!-- string name="release_2_3">
	\u2022 OSM Live. Support map contributors and developers and get hourly map updates. \n\n
	\u2022 Map markers. A new way to quickly select places on the map.\n\n
	\u2022 More detailed OSM maps with country specific road shields and lots of new map features.\n\n
	\u2022 Improved Look and Feel of Route preparation. \n\n
	\u2022 Many improvements in the map context menu such as contextual address lookup.\n\n
	and more…
        </string -->
    <string name="shared_string_move_up">Move ↑</string>
    <string name="shared_string_move_down">Move ↓</string>
    <string name="finish_navigation">Finish navigation</string>
    <string name="avoid_road">Avoid road</string>
    <string name="storage_directory_readonly_desc">Switched to internal memory since the selected data storage folder is write-protected. Please select a writable storage directory.</string>
    <string name="storage_directory_shared">Shared memory</string>
    <string name="shared_string_topbar">Top bar</string>
    <string name="full_report">Full report</string>
    <string name="recalculate_route">Recalculate route</string>
    <string name="open_street_map_login_and_pass">OSM username and password</string>
    <string name="donations">Donations</string>
    <string name="number_of_recipients">Number of recipients</string>
    <string name="osm_user_stat">Edits %1$s, rank %2$s, total edits %3$s</string>
    <string name="osm_recipient_stat">Edits %1$s, sum %2$s mBTC</string>
    <string name="osm_editors_ranking">OSM Editor ranking</string>
    <string name="osm_live_subscription">OsmAnd Live subscription</string>
    <string name="osm_live_subscribe_btn">Subscribe</string>
    <string name="osm_live_email_desc">Needed to update you about your contributions.</string>
    <string name="osm_live_user_public_name">Public name</string>
    <string name="osm_live_hide_user_name">Do not show my name in reports</string>
    <string name="osm_live_support_region">Support region</string>
    <string name="osm_live_month_cost">Cost per month</string>
    <string name="osm_live_month_cost_desc">Monthly payment</string>
    <string name="osm_live_active">Active</string>
    <string name="osm_live_not_active">Inactive</string>
    <string name="osm_live_enter_email">Please enter a valid e-mail address</string>
    <string name="osm_live_enter_user_name">Please enter a public name</string>
    <string name="osm_live_thanks">Thank you for supporting OsmAnd!\nTo activate all new features you need to restart OsmAnd.</string>
    <string name="osm_live_region_desc">Part of your donation will be sent to OSM users who submit changes to the map in that region.</string>
    <string name="osm_live_subscription_settings">Subscription settings</string>
    <string name="osm_live_ask_for_purchase">Please purchase a subscription to OsmAnd Live first</string>
    <string name="osm_live_header">This subscription enables hourly updates for all maps around the world.\n
    Part of the income goes back to the OSM community and is paid out for each OSM contribution.\n
    If you love OsmAnd and OSM and want to support and be supported by them, this is the perfect way to do it.</string>
    <string name="select_map_marker">Select map marker</string>
    <string name="map_markers_other">Other markers</string>
    <string name="upload_anonymously">Upload anonymously</string>
    <string name="show_transparency_seekbar">Show transparency seekbar</string>
    <string name="download_files_error_not_enough_space">Not enough space!\n
    {3} MB is needed temporarily, {1} MB permanently.\n
    (Only {2} MB available.)</string>
    <string name="download_files_question_space_with_temp">Download {0} file(s)?\n
    {3} MB is used temporarily, {1} MB permanently. (Of {2} MB.)</string>
    <string name="download_files_question_space">Download {0} file(s)?\n
    {1} MB (of {2} MB) will be used.</string>
    <string name="upload_osm_note">Upload OSM Note</string>
    <string name="map_marker_1st">First map marker</string>
    <string name="map_marker_2nd">Second map marker</string>
    <string name="shared_string_toolbar">Toolbar</string>
    <string name="shared_string_widgets">Widgets</string>
    <string name="add_points_to_map_markers_q">Add all points as map markers?</string>
    <string name="shared_string_add_to_map_markers">Add to map markers</string>
    <string name="select_map_markers">Select map markers</string>
    <string name="shared_string_reverse_order">Reverse order</string>
    <string name="show_map_markers_description">Activate the map markers feature.</string>
    <string name="clear_active_markers_q">Remove all active markers?</string>
    <string name="clear_markers_history_q">Clear map marker history?</string>
    <string name="active_markers">Active markers</string>
    <string name="map_markers">Map markers</string>
    <string name="map_marker">Map marker</string>
    <string name="consider_turning_polygons_off">It is recommended to turn off polygon rendering.</string>
    <string name="rendering_attr_showMtbRoutes_name">Show mountain bike trails</string>
    <string name="show_polygons">Show polygons</string>
    <!-- string name="underlay_transparency">Underlay transparency</string -->
    <string name="find_parking">Find parking</string>
    <string name="shared_string_status">Status</string>
    <string name="shared_string_save_changes">Save changes</string>
    <string name="shared_string_email_address">E-mail address</string>
    <string name="rendering_attr_hideUnderground_name">Underground objects</string>
    <string name="data_is_not_available">Data not available</string>
    <string name="shared_string_remove">Remove</string>
    <string name="shared_string_read_more">Read more</string>
    <string name="clear_updates_proposition_message">"Remove downloaded updates and get back to the original map edition"</string>
    <string name="add_time_span">Add time span</string>
    <string name="road_blocked">Road blocked</string>
    <string name="shared_string_select">Select</string>
    <string name="switch_start_finish">Reverse starting point &amp; destination</string>
    <string name="rendering_attr_hideIcons_name">POI icons</string>
    <string name="item_removed">Item removed</string>
    <string name="n_items_removed">items removed</string>
    <string name="shared_string_undo_all">Undo all</string>
    <string name="shared_string_type">Type</string>
    <string name="starting_point">Starting point</string>
    <string name="shared_string_not_selected">Not selected</string>
    <string name="rec_split">Recorder Split</string>
    <string name="rec_split_title">Use Recorder Split</string>
    <string name="rec_split_desc">Rewrite clips when used space exceeds the storage size.</string>
    <string name="rec_split_clip_length">Clip length</string>
    <string name="rec_split_clip_length_desc">Upper time limit for recorded clips.</string>
    <string name="rec_split_storage_size">Storage size</string>
    <string name="rec_split_storage_size_desc">Amount of space that can be occupied by all recorded clips.</string>
    <string name="live_updates">Live updates</string>
    <string name="available_maps">Available maps</string>
    <string name="select_voice_provider">Select voice guidance</string>
    <string name="select_voice_provider_descr">Select or download voice guidance for your language.</string>
    <string name="impassable_road_desc">Select roads you want to avoid during navigation.</string>
    <string name="shared_string_sound">Sound</string>
    <string name="no_location_permission">Grant location data access.</string>
    <string name="no_camera_permission">Grant camera access.</string>
    <string name="no_microphone_permission">Grant mic access.</string>
    <string name="route_distance">Distance:</string>
    <string name="route_duration">Time:</string>
    <string name="rendering_attr_horseRoutes_name">Horse routes</string>
    <string name="no_address_found">No address determined</string>
    <string name="shared_string_near">Near</string>
    <string name="shared_string_hide">Hide</string>
    <string name="av_video_quality_low">Lowest quality</string>
    <string name="av_video_quality_high">Highest quality</string>
    <string name="av_video_quality">Video output quality</string>
    <string name="av_video_quality_descr">Select video quality.</string>
    <string name="av_audio_format">Audio output format</string>
    <string name="av_audio_format_descr">Select audio output format.</string>
    <string name="av_audio_bitrate">Audio bitrate</string>
    <string name="av_audio_bitrate_descr">Select audio bitrate.</string>
    <string name="please_specify_poi_type_only_from_list">Please specify the correct POI type or skip it.</string>
    <string name="access_from_map_description">Menu button launches the dashboard rather than the menu</string>
    <string name="access_from_map">Access from map</string>
    <string name="show_on_start_description">\'Off\' launches the map directly.</string>
    <string name="show_on_start">Show on start</string>
    <string name="copied_to_clipboard">Copied to clipboard</string>
    <!-- string name="release_2_2">
	\u2022 New context-sensitive UI for tapping locations on the map and on other screens\n\n
	\u2022 Map screen is now launched directly unless \'Show dashboard on app start\' is selected\n\n
	\u2022 Set up which and how cards are displayed on the dashboard\n\n
	\u2022 Bypass the dashboard if you like menu-based app control\n\n
	\u2022 To download maps, regions can be directly selected by tapping on the world map\n\n
	\u2022 POI Search now supports more specific queries\n\n
	\u2022 Improved POI and OSM editing functionality\n\n
	\u2022 Map data download structure and interface reworked\n\n
	and more…
        </string -->
    <string name="osm_save_offline">Save offline</string>
    <string name="osm_edit_modified_poi">Modified OSM POI</string>
    <string name="osm_edit_deleted_poi">Deleted OSM POI</string>
    <string name="context_menu_item_open_note">Open OSM Note</string>
    <string name="osm_edit_reopened_note">Reopened OSM Note</string>
    <string name="osm_edit_commented_note">Commented OSM Note</string>
    <string name="osm_edit_removed_note">Deleted OSM Note</string>
    <string name="osm_edit_created_note">Created OSM Note</string>
    <string name="osn_bug_name">OSM Note</string>
    <string name="osn_add_dialog_title">Create note</string>
    <string name="osn_comment_dialog_title">Add comment</string>
    <string name="osn_reopen_dialog_title">Reopen note</string>
    <string name="osn_close_dialog_title">Close note</string>
    <string name="osn_add_dialog_success">Note created</string>
    <string name="osn_add_dialog_error">Could not create note.</string>
    <string name="osn_close_dialog_success">Note closed</string>
    <string name="osn_close_dialog_error">Could not close note.</string>
    <string name="osb_author_dialog_password">OSM password (optional)</string>
    <string name="osb_comment_dialog_message">Message</string>
    <string name="osb_comment_dialog_author">Author name</string>
    <string name="osb_comment_dialog_error">Could not add comment.</string>
    <string name="osb_comment_dialog_success">Comment added</string>
    <string name="shared_string_commit">Commit</string>
    <string name="context_menu_item_delete_waypoint">Delete GPX waypoint?</string>
    <string name="context_menu_item_edit_waypoint">Edit GPX waypoint</string>
    <string name="shared_string_location">Location</string>
    <string name="share_osm_edits_subject">OSM edits shared via OsmAnd</string>
    <string name="lang_nds">Low German</string>
    <string name="lang_mk">Macedonian</string>
    <string name="lang_fy">Frysk</string>
    <string name="lang_als">Albanian (Tosk)</string>
    <string name="read_more">Read more</string>
    <string name="whats_new">What\'s new in</string>
    <string name="rendering_attr_hideProposed_name">Proposed objects</string>
    <string name="shared_string_update">Update</string>
    <string name="shared_string_upload">Upload</string>
    <string name="osm_edit_created_poi">Created OSM POI</string>
    <string name="world_map_download_descr">World basemap (covering the whole world at low zoom level) missing or outdated. Please consider downloading it for a global overview.</string>
    <string name="shared_string_qr_code">QR code</string>
    <string name="map_downloaded">Map downloaded</string>
    <string name="map_downloaded_descr">The %1$s map is ready for use.</string>
    <string name="go_to_map">Show map</string>
    <string name="simulate_initial_startup_descr">"Sets the flag indicating first app startup, keeps all other settings unchanged."</string>
    <string name="simulate_initial_startup">Simulate first app start</string>
    <string name="share_geo">geo:</string>
    <string name="share_menu_location">Share location</string>
    <string name="shared_string_send">Send</string>
    <string name="favorite_category_dublicate_message">Please use a category name that doesn\'t already exist.</string>
    <string name="favorite_category_name">Category name</string>
    <string name="favorite_category_add_new_title">Add new category</string>
    <string name="regions">Regions</string>
    <string name="region_maps">Regionwide maps</string>
    <string name="world_maps">World maps</string>
    <string name="hillshade_layer_disabled">Hillshade layer disabled</string>
    <string name="srtm_plugin_disabled">Contour lines disabled</string>
    <string name="favorite_category_add_new">Add new</string>
    <string name="favorite_category_select">Choose category</string>
    <string name="default_speed_system_descr">Define unit of speed.</string>
    <string name="default_speed_system">Unit of speed</string>
    <string name="nm">nmi</string>
    <string name="si_nm">Nautical miles</string>
    <string name="si_kmh">Kilometers per hour</string>
    <string name="si_mph">Miles per hour</string>
    <string name="si_m_s">Meters per second</string>
    <string name="si_min_km">Minutes per kilometer</string>
    <string name="si_min_m">Minutes per mile</string>
    <string name="si_nm_h">Nautical miles per hour (knots)</string>
    <string name="nm_h">kn</string>
    <string name="min_mile">min/m</string>
    <string name="min_km">min/km</string>
    <string name="m_s">m/s</string>
    <string name="shared_string_trip_recording">Trip recording</string>
    <string name="shared_string_navigation">Navigation</string>
    <string name="osmand_running_in_background">Run in background</string>
    <string name="gps_wake_up_timer">GPS wake-up interval</string>
    <string name="favourites_edit_dialog_title">Favorite info</string>
    <string name="simulate_your_location_stop_descr">Stop simulating your position.</string>
    <string name="simulate_your_location_descr">Simulate your position using a calculated route or a recorded GPX track.</string>
    <string name="simulate_your_location_gpx_descr">Simulate your position using a recorded GPX track.</string>
    <string name="looking_up_address">Looking up address</string>
    <string name="av_locations_descr">GPX file with locations.</string>
    <string name="av_locations">Locations</string>
    <string name="plugin_settings">Plugins</string>
    <string name="routing_attr_avoid_shuttle_train_name">No shuttle train</string>
    <string name="routing_attr_avoid_shuttle_train_description">Avoids using shuttle trains</string>
    <string name="traffic_warning_hazard">Hazard</string>
    <string name="rendering_value_boldOutline_name">Bold outline</string>
    <string name="no_updates_available">No updates available</string>
    <string name="download_live_updates">Live updates</string>
    <string name="rendering_value_default13_name">Default (13)</string>
    <string name="rendering_value_defaultTranslucentCyan_name">Default (translucent cyan)</string>
    <string name="rendering_attr_currentTrackColor_name">GPX color</string>
    <string name="rendering_attr_currentTrackColor_description">GPX color</string>
    <string name="rendering_attr_currentTrackWidth_name">GPX width</string>
    <string name="rendering_attr_currentTrackWidth_description">GPX width</string>
    <string name="rendering_value_darkyellow_name">Dark yellow</string>
    <string name="rendering_value_red_name">Red</string>
    <string name="rendering_value_translucent_red_name">Translucent red</string>
    <string name="rendering_value_orange_name">Orange</string>
    <string name="rendering_value_translucent_orange_name">Translucent orange</string>
    <string name="rendering_value_yellow_name">Yellow</string>
    <string name="rendering_value_translucent_yellow_name">Translucent yellow</string>
    <string name="rendering_value_lightgreen_name">Light green</string>
    <string name="rendering_value_translucent_lightgreen_name">Translucent light green</string>
    <string name="rendering_value_green_name">Green</string>
    <string name="rendering_value_translucent_green_name">Translucent green</string>
    <string name="rendering_value_lightblue_name">Light blue</string>
    <string name="rendering_value_translucent_lightblue_name">Translucent light blue</string>
    <string name="rendering_value_blue_name">Blue</string>
    <string name="rendering_value_translucent_blue_name">Translucent blue</string>
    <string name="rendering_value_purple_name">Purple</string>
    <string name="rendering_value_pink_name">Pink</string>
    <string name="rendering_value_translucent_pink_name">Translucent pink</string>
    <string name="rendering_value_brown_name">Brown</string>
    <string name="rendering_value_black_name">Black</string>
    <string name="rendering_value_translucent_purple_name">Translucent purple</string>
    <string name="restart_is_required">A restart is required to apply the change.</string>
    <string name="light_theme">Light</string>
    <string name="dark_theme">Dark</string>
    <string name="lang_pms">Piedmontese</string>
    <string name="lang_bn">Bengali</string>
    <string name="lang_tl">Tagalog</string>
    <string name="lang_sh">Serbo-Croatian</string>
    <string name="lang_az">Azerbaijani</string>
    <string name="lang_br">Breton</string>
    <string name="lang_sq">Albanian</string>
    <string name="lang_is">Icelandic</string>
    <string name="lang_bpy">Bishnupriya</string>
    <string name="lang_nv">Navajo</string>
    <string name="lang_ga">Irish</string>
    <string name="lang_la">Latin</string>
    <string name="lang_ku">Kurdish</string>
    <string name="lang_ta">Tamil</string>
    <string name="lang_ml">Malayalam</string>
    <string name="lang_lb">Luxembourgish</string>
    <string name="lang_lo">Lao</string>
    <string name="lang_os">Ossetian</string>
    <string name="lang_eo">Esperanto</string>
    <string name="lang_es_us">Spanish (American)</string>
    <string name="lang_es_ar">Spanish (Argentina)</string>
    <string name="lang_nb">Norwegian Bokmål</string>
    <string name="lang_vo">Volapuk</string>
    <string name="lang_th">Thai</string>
    <string name="lang_te">Telugu</string>
    <string name="lang_nn">Norwegian Nynorsk</string>
    <string name="lang_oc">Occitan</string>
    <string name="lang_new">Newar / Nepal Bhasa</string>
    <string name="lang_ms">Malaysian</string>
    <string name="lang_ht">Haitian</string>
    <string name="lang_gl">Galician</string>
    <string name="lang_et">Estonian</string>
    <string name="lang_ceb">Cebuano</string>
    <string name="lang_ast">Asturian</string>
    <string name="lang_hsb">Sorbian (Upper)</string>
    <string name="lang_kab">Kabyle</string>
    <string name="lang_ber">Berber</string>
    <string name="archive_wikipedia_data">You have old incompatible Wikipedia data. Archive it?</string>
    <string name="download_wikipedia_files">Download additional Wikipedia data (%1$s MB)?</string>
    <string name="gps_network_not_enabled">Location service is off. Turn it on?</string>
    <string name="disable_recording_once_app_killed">Prevent standalone logging</string>
    <string name="disable_recording_once_app_killed_descrp">Will pause GPX logging when the app is killed (via recent apps). (OsmAnd background indication disappears from the Android notification bar.)</string>
    <string name="shared_string_import2osmand">Import to OsmAnd</string>
    <string name="read_full_article">Read full article (online)</string>
    <string name="shared_string_wikipedia">Wikipedia</string>
    <string name="local_indexes_cat_wiki">Wikipedia</string>
    <string name="shared_string_show_details">Show details</string>
    <string name="osm_edit_context_menu_delete">Delete OSM edit</string>
    <string name="rendering_value_disabled_name">Disabled</string>
    <string name="rendering_value_walkingRoutesScopeOSMC_name">Color by network affiliation</string>
    <string name="rendering_value_walkingRoutesOSMC_name">Color by OSMC hiking symbol</string>
    <string name="shared_string_logoff">Log Off</string>
    <string name="rendering_attr_hideHouseNumbers_name">House numbers</string>
    <string name="application_dir_change_warning3">Move OsmAnd data files to the new destination?</string>
    <string name="specified_directiory_not_writeable">Maps could not be created in specified directory</string>
    <string name="copying_osmand_file_failed">Moving files failed</string>
    <string name="storage_directory_external">External storage</string>
    <string name="storage_directory_multiuser">Multiuser storage</string>
    <string name="storage_directory_internal_app">Internal app memory</string>
    <string name="storage_directory_manual">Manually specified</string>
    <string name="storage_directory_default">Internal memory</string>
    <string name="application_dir">Data storage folder</string>
    <string name="storage_directory">Map Storage</string>
    <string name="shared_string_copy">Copy</string>
    <string name="filter_poi_hint">Filter by name</string>
    <string name="search_poi_category_hint">Type to search all</string>
    <string name="shared_string_is_open">Open now</string>
    <string name="rendering_attr_OSMMapperAssistant_name">OSM mapper assistant</string>
    <string name="agps_info">A-GPS info</string>
    <string name="shared_string_manage">Manage</string>
    <string name="shared_string_edit">Edit</string>
    <string name="shared_string_places">Places</string>
    <string name="shared_string_search">Search</string>
    <string name="shared_string_show_description">Show description.</string>
    <string name="shared_string_message">Message</string>
    <string name="agps_data_last_downloaded">A-GPS data downloaded: %1$s</string><!-- note: LAST is false now in new context -->
    <string name="confirm_usage_speed_cameras">In many countries (Germany, France, Italy, and others) the use of speed camera warnings is illegal. OsmAnd does not assume any liability if you violate the law. Please tap \'Yes\' only if you are eligible to use this feature.</string>
    <string name="welmode_download_maps">Download maps</string>
    <string name="welcome_select_region">To correctly reflect your traffic signs and regulations, please select your driving region:</string>
    <string name="welcome_text">OsmAnd provides global offline map browsing and offline navigation.</string>
    <string name="welcome_header">Welcome</string>
    <string name="current_route">Current route</string>
    <string name="osm_changes_added_to_local_edits">OSM changes added to local changeset</string>
    <string name="mark_to_delete">Mark to delete</string>
    <string name="local_recordings_delete_all_confirm">Are you sure you want to delete %1$d notes?</string>
    <string name="local_osm_changes_upload_all_confirm">Are you sure you want to upload %1$d change(s) to OSM?</string>
    <string name="confirmation_to_clear_history">Clear history?</string>
    <string name="delay_to_start_navigation_descr">Specify wait time to remain on the route planning screen.</string>
    <string name="delay_to_start_navigation">Start turn-by-turn guidance after…</string>
    <string name="shared_string_go">Go</string>
    <string name="osmand_parking_overdue">overdue</string>
    <string name="action_create">Action create</string>
    <string name="action_modify">Action modify</string>
    <string name="action_delete">Action delete</string>
    <string name="osm_edits">OSM edits</string>
    <!-- means first letter of word *hour* -->
    <string name="osmand_parking_hour">h</string>
    <!-- means first letter of word *minute*-->
    <string name="osmand_parking_minute">min</string>
    <string name="parking_place_limited">Parking time limited to</string>
    <!-- used to describe time left, not left direction -->
    <string name="osmand_parking_time_left">left</string>
    <string name="your_edits">Your edits</string>
    <string name="waypoint_visit_after">Visit after</string>
    <string name="waypoint_visit_before">Visit before</string>
    <string name="simulate_your_location">Simulate your position</string>
    <string name="drawer">Flat list</string>
    <string name="short_location_on_map">Lat %1$s\nLon %2$s</string>
    <string name="tips_and_tricks_descr">Frequently asked questions, recent changes, and others.</string>
    <string name="routing_settings_2">Navigation settings</string>
    <string name="general_settings_2">General settings</string>
    <string name="shared_string_ellipsis">…</string>
    <string name="shared_string_ok">OK</string>
    <string name="shared_string_cancel">Cancel</string>
    <string name="shared_string_dismiss">Dismiss</string>
    <string name="shared_string_yes">Yes</string>
    <string name="shared_string_do_not_use">Don\'t use</string>
    <string name="shared_string_no">No</string>
    <string name="shared_string_on">On</string>
    <string name="shared_string_off">Off</string>
    <string name="shared_string_previous">Previous</string>
    <string name="shared_string_next">Next</string>
    <string name="shared_string_enable">Enable</string>
    <string name="shared_string_disable">Disable</string>
    <string name="shared_string_enabled">Enabled</string>
    <string name="shared_string_disabled">Disabled</string>
    <string name="shared_string_selected">Selected</string>
    <string name="shared_string_selected_lowercase">selected</string>
    <string name="shared_string_never">Never</string>
    <string name="shared_string_none">None</string>
    <string name="shared_string_and">and</string>
    <string name="shared_string_or">or</string>
    <string name="shared_string_help">Help</string>
    <string name="shared_string_settings">Settings</string>
    <string name="shared_string_history">History</string>
    <string name="shared_string_select_on_map">Select on map</string>
    <string name="shared_string_select_all">Select all</string>
    <string name="shared_string_deselect">Deselect</string>
    <string name="shared_string_deselect_all">Deselect all</string>
    <string name="shared_string_clear">Clear</string>
    <string name="shared_string_clear_all">Clear all</string>
    <string name="shared_string_save">Save</string>
    <string name="shared_string_save_as_gpx">Save as new GPX file</string>
    <string name="shared_string_rename">Rename</string>
    <string name="shared_string_delete">Delete</string>
    <string name="shared_string_delete_all">Delete all</string>
    <string name="shared_string_share">Share</string>
    <string name="shared_string_apply">Apply</string>
    <string name="shared_string_control_start">Start</string>
    <string name="shared_string_control_stop">Stop</string>
    <string name="shared_string_import">Import</string>
    <string name="shared_string_export">Export</string>
    <string name="shared_string_more">More…</string>
    <string name="shared_string_more_actions">More actions</string>
    <string name="shared_string_do_not_show_again">Do not show again</string>
    <string name="shared_string_remember_my_choice">Remember choice</string>
    <string name="shared_string_refresh">Refresh</string>
    <string name="shared_string_download">Download</string>
    <string name="shared_string_downloading">Downloading…</string>
    <string name="shared_string_download_successful">Downloaded</string>
    <string name="shared_string_io_error">I/O error</string>
    <string name="shared_string_unexpected_error">Unexpected error</string>
    <string name="shared_string_action_template">Action {0}</string>
    <string name="shared_string_close">Close</string>
    <string name="shared_string_exit">Exit</string>
    <string name="shared_string_show">Show</string>
    <string name="shared_string_show_all">Show all</string>
    <string name="shared_string_collapse">Collapse</string>
    <string name="shared_string_show_on_map">Show on map</string>
    <string name="shared_string_map">Map</string>
    <string name="shared_string_favorite">Favorite</string>
    <string name="shared_string_favorites">Favorites</string>
    <string name="shared_string_address">Address</string>
    <string name="shared_string_add">Add</string>
    <string name="shared_string_add_to_favorites">Add to \'Favorites\'</string>
    <string name="shared_string_my_location">My Position</string>
    <string name="shared_string_my_places">My Places</string>
    <string name="shared_string_my_favorites">Favorites</string>
    <string name="shared_string_tracks">Tracks</string>
    <string name="shared_string_gpx_files">GPX files</string>
    <string name="shared_string_currently_recording_track">Currently recording track</string>
    <string name="shared_string_audio">Audio</string>
    <string name="shared_string_video">Video</string>
    <string name="shared_string_photo">Photo</string>
    <string name="shared_string_launch">Launch</string>
    <string name="route_points">Route points</string>
    <string name="track_segments">Track segments</string>
    <string name="track_points">Track points</string>
    <string name="shared_string_online_maps">Online maps</string>
    <string name="osmand_rastermaps_plugin_description">Access many types of online (so called tile or raster) maps, from predefined OSM tiles (like Mapnik) to satellite images, and special purpose layers like weather maps, climate maps, geological maps, hillshade layers, etc.\n\n
    Any of these maps can either be used as the main (base) map to be displayed, or as an overlay or underlay to another base map (like OsmAnd\'s standard offline maps). Certain elements of the OsmAnd vector maps can be hidden via the \'Configure map\' menu to make any underlay map more visible.\n\n
    Download tile maps directly online, or prepared them for offline use (manually copied to OsmAnd\'s data folder) as an SQLite database which can be produced by a variety of 3rd party map preparation tools.
	</string>
    <string name="record_plugin_name">Trip recording</string>
    <string name="record_plugin_description">This plugin activates the functionality to record and save your tracks by manually touching the GPX logging widget on the map, or also to automatically log all of your navigation routes to a GPX file.\n\n
    Recorded tracks can be shared with your friends or be used for OSM contributions. Athletes can use recorded tracks to monitor their trainings. Some basic track analysis can be performed directly in OsmAnd, like lap times, average speed etc., and tracks can of course also later be analyzed in special 3rd party analysis tools.
	</string>
    <string name="srtm_paid_version_title">Contour lines plugin</string>
    <string name="osmand_srtm_short_description_80_chars">OsmAnd plugin for offline contour lines</string>
    <string name="osmand_srtm_long_description_1000_chars">This plugin provides both a contour line overlay and a (relief) hillshade layer to be displayed on top of OsmAnd\'s standard maps. This functionality will be much appreciated by athletes, hikers, trekkers, and anybody interested in the relief structure of a landscape.\n\n
    The global data (between 70 ° north and 70 ° south) is based on measurements by SRTM (Shuttle Radar Topography Mission) and ASTER (Advanced Spaceborne Thermal Emission and Reflection Radiometer), an imaging instrument onboard Terra, the flagship satellite of NASA\'s Earth Observing System. ASTER is a cooperative effort between NASA, Japan\'s Ministry of Economy, Trade and Industry (METI), and Japan Space Systems (J-spacesystems).
	</string>
    <string name="srtm_plugin_name">Contour lines</string>
    <string name="srtm_plugin_description">This plugin provides both a contour line overlay and a (relief) hillshade layer to be displayed on top of OsmAnd\'s standard maps. This functionality will be much appreciated by athletes, hikers, trekkers, and anybody interested in the relief structure of a landscape. (Please note that contour line and/or relief data are separate, additional downloads available after activating the plugin.)
		\n\nThe global data (between 70 ° north and 70 ° south) is based on measurements by SRTM (Shuttle Radar Topography Mission) and ASTER (Advanced Spaceborne Thermal Emission and Reflection Radiometer), an imaging instrument onboard Terra, the flagship satellite of NASA\'s Earth Observing System. ASTER is a cooperative effort between NASA, Japan\'s Ministry of Economy, Trade and Industry (METI), and Japan Space Systems (J-spacesystems).
	</string>
    <string name="plugin_touringview_name">Touring map view</string>
    <string name="plugin_touringview_descr">Activating this view changes OsmAnd\'s map style to \'Touring view\', this is a special high-detail view for travelers and professional drivers.
		\n\nThis view provides, at any given map zoom, the maximum amount of travel details available in the map data (particularly roads, tracks, paths, and orientation marks).
		\n\nIt also clearly depicts all types of roads unambiguously by color coding, which is useful when e.g. driving large vehicles.
		\n\nAnd it provides special touring options like showing bicycle routes or Alpine mountain routes.
		\n\nA special map download is not needed, the view is created from our standard maps.
		\n\nThis view can be reverted by either de-activating it again here, or by changing the \'Map style\' under \'Configure map\' as desired.
	</string>
    <string name="plugin_nautical_name">Nautical map view</string>
    <string name="plugin_nautical_descr">This plugin enriches the OsmAnd map and navigation app to also produce nautical maps for boating, sailing, and other types of watersports.
		\n\nA special map add-on for OsmAnd will provide all nautical navigation marks and chart symbols, for inland as well as for nearshore navigation. The description of each navigation mark provides the details needed to identify them and their meaning (category, shape, color, sequence, reference, etc.).
		\n\nTo return to one of OsmAnd\'s conventional map styles, simply either de-activate this plugin again, or change the \'Map style\' under \'Configure map\' as desired.
	</string>
    <string name="plugin_ski_name">Ski map view</string>
    <string name="plugin_ski_descr">This plugin for OsmAnd puts at your fingertips details of global downhill ski slopes, cross country ski runs, Alpine ski routes, cable cars and ski lifts. Routes and pistes are shown color-coded by difficulty, and depicted in a special \'Winter\' map style which assimilates a snow-colored winter landscape.
		\n\nActivating this view changes the map style to \'Winter and ski\', showing all landscape features under wintry conditions. This view can be reverted by either de-activating it again here, or by changing the \'Map style\' under \'Configure map\' as desired.
	</string>
    <string name="audionotes_plugin_name">Audio/video notes</string>
    <string name="audionotes_plugin_description">Make audio/photo/video notes during a trip, using either a map button or location context menu.</string>
    <string name="osmand_parking_plugin_name">Parking position</string>
    <string name="osmand_parking_plugin_description">Lets you record where your car is parked, including how much parking time remains.\n
    Both location and time are visible on the dashboard as well as in a map widget. An alarm reminder can be added to the Android calendar.</string>
    <string name="osmand_distance_planning_plugin_name">Distance calculator and planning tool</string>
    <string name="osmand_distance_planning_plugin_description">Create paths by tapping the map, or by using or modifying existing GPX files, to plan a trip and measure the distance between points. The result can be saved as a GPX file to use later for guidance.</string>
    <string name="shared_string_accessibility">Accessibility</string>
    <string name="osmand_accessibility_description">Makes the device\'s accessibility features directly available in OsmAnd. It facilitates e.g. adjusting the speech rate for text-to-speech voices, configuring D-pad navigation, using a trackball for zoom control, or text-to-speech feedback, for example to auto announce your position.</string>
    <string name="osm_settings">OpenStreetMap editing</string>
    <string name="osm_editing_plugin_description">Make OSM contributions like creating or modifying OSM POI objects, opening or commenting OSM notes, and contributing recorded GPX files in OsmAnd by supplying your username and password. OpenStreetMap.org is a community driven, global public domain mapping project.</string>
    <string name="osmand_development_plugin_description">Settings for development and debugging features, like navigation simulation, rendering performance, or voice prompting. Intended for developers, not needed for normal app use.</string>
    <string name="debugging_and_development">OsmAnd development</string>
    <string name="rename_failed">Renaming failed.</string>
    <string name="days_behind">days behind</string>
    <string name="back_to_map">Back to map</string>
    <string name="share_note">Share note</string>
    <string name="location_on_map">Location:\n Lat %1$s\n Lon %2$s</string>
    <string name="watch">Watch</string>
    <string name="notes">A/V notes</string>
    <string name="online_map">Online map</string>
    <string name="roads_only">Roads only</string>
    <string name="rendering_attr_pisteRoutes_name">Ski slopes</string>
    <string name="free">Free %1$s </string>
    <string name="device_memory">Device memory</string>
    <string name="rendering_attr_pisteGrooming_name">Piste grooming</string>
    <string name="world_ski_missing">Download the special offline map to display skiing facilities.</string>
    <string name="nautical_maps_missing">Download the special offline map to display nautical details.</string>
    <string name="edit_group">Edit group</string>
    <string name="parking_place">Parking spot</string>
    <string name="remove_the_tag">REMOVE THE TAG</string>
    <string name="gps_status">GPS status</string>
    <string name="version_settings_descr">Download nightly builds.</string>
    <string name="version_settings">Builds</string>
    <string name="rendering_attr_streetLighting_name">Street lighting</string>
    <string name="proxy_pref_title">Proxy</string>
    <string name="proxy_pref_descr">Specify a proxy server.</string>
    <string name="settings_privacy">Privacy</string>
    <string name="shared_string_gpx_points">Points</string>
    <string name="navigation_over_track">Start navigation along track?</string>
    <string name="avoid_roads_msg">Trigger an alternative route by selecting roads to avoid</string>
    <string name="speak_pedestrian">Pedestrian crosswalks</string>
    <string name="rendering_attr_roadStyle_name">Road style</string>
    <string name="rendering_attr_roadStyle_description">Road style</string>
    <string name="rendering_value__name">Default</string>
    <string name="rendering_value_default_name">Default</string>
    <string name="rendering_value_germanRoadAtlas_name">German road atlas</string>
    <string name="rendering_value_highContrastRoads_name">High contrast roads</string>
    <string name="traffic_warning_railways">Railroad crossing</string>
    <string name="traffic_warning_pedestrian">Pedestrian crosswalk</string>
    <string name="show_railway_warnings">Railroad crossings</string>
    <string name="show_pedestrian_warnings">Pedestrian crosswalks</string>
    <string name="rendering_value_americanRoadAtlas_name">American road atlas</string>
    <string name="routing_attr_no_new_routing_name">No v1.9 routing rules</string>
    <string name="routing_attr_no_new_routing_description">Do not use routing rules introduced in v1.9.</string>
    <string name="dash_download_msg_none">Download offline maps?</string>
    <string name="dash_download_msg">You have downloaded %1$s maps</string>
    <string name="dash_download_new_one">Download new map</string>
    <string name="dash_download_manage">Manage</string>
    <string name="map_locale">Map language</string>
    <string name="rendering_attr_transportStops_name">Transport stops</string>
    <string name="navigate_point_zone">Zone</string>
    <!-- (OLC) is a geocode system -->
    <string name="navigate_point_olc">Open Location Code</string>
    <string name="navigate_point_olc_info_invalid">Invalid OLC\n</string>
    <string name="navigate_point_olc_info_short">Short OLC\nPlease provide a full code</string>
    <string name="navigate_point_olc_info_area">Valid full OLC\nRepresents area: %1$s x %2$s</string>
    <string name="navigate_point_northing">Northing</string>
    <string name="navigate_point_easting">Easting</string>
    <string name="download_tab_downloads">All Downloads</string>
    <string name="download_tab_updates">Updates</string>
    <string name="download_tab_local">Local</string>
    <string name="no_internet_connection">Unable to download, please check your Internet connection.</string>
    <string name="everything_up_to_date">All files up to date</string>
    <string name="use_opengl_render">Use OpenGL rendering</string>
    <string name="use_opengl_render_descr">Use hardware accelerated OpenGL rendering (may use more battery, or not work on very old devices).</string>
    <string name="error_avoid_specific_road">No bypass found</string>
    <string name="home_button">Home</string>
    <string name="map_update">Updates available for %1$s maps</string>
    <string name="search_for">Search for</string>
    <string name="coordinates">Coordinates</string>
    <string name="rendering_attr_publicTransportMode_name">Bus, trolleybus, shuttle routes</string>
    <string name="rendering_attr_tramTrainRoutes_name">Tram and train routes</string>
    <string name="rendering_attr_subwayMode_name">Subway routes</string>
    <string name="lock_screen_request_explanation">%1$s needs this permission to turn off the screen for the power saving feature.</string>
    <string name="wake_on_voice">Turn screen on</string>
    <string name="wake_on_voice_descr">Turn on device screen (if off) when approaching a turn.</string>
    <string name="impassable_road">Avoid roads…</string>
    <string name="rendering_attr_trainLightrailRoutes_name">Train routes</string>
    <string name="rendering_attr_tramRoutes_name">Tram routes</string>
    <string name="rendering_attr_shareTaxiRoutes_name">Share taxi routes</string>
    <string name="rendering_attr_trolleybusRoutes_name">Trolleybus routes</string>
    <string name="rendering_attr_busRoutes_name">Bus routes</string>
    <string name="rendering_category_hide">Hide</string>
    <string name="rendering_category_routes">Routes</string>
    <!--string name="shared_string_details">Details</string> use rendering_category_details -->
    <string name="rendering_category_details">Details</string>
    <string name="rendering_category_transport">Transport</string>
    <string name="rendering_category_others">Other map attributes</string>
    <string name="map_widget_appearance_rem">Remaining elements</string>
    <string name="map_widget_vector_attributes">Rendering attributes</string>
    <string name="map_widget_top">Status bar</string>
    <string name="map_widget_right">Right panel</string>
    <string name="map_widget_left">Left panel</string>
    <string name="configure_map">Configure map</string>
    <string name="search_radius_proximity">Within</string>
    <string name="anonymous_user">Anonymous user</string>
    <string name="logged_as">Logged in as %1$s</string>
    <string name="speed_limit_exceed">Speed limit tolerance</string>
    <string name="speed_limit_exceed_message">Choose speed limit tolerance margin, above which you will receive a voice warning.</string>
    <string name="fav_point_emoticons_message">Favorite renamed to \'%1$s\' to save the string containing emoticons to a file.</string>
    <string name="print_route">Print route</string>
    <string name="fav_point_dublicate">Duplicate Favorite name specified</string>
    <string name="fav_point_dublicate_message">Favorite renamed to %1$s to avoid duplication.</string>
    <string name="text_size_descr">Set the text size on the map.</string>
    <string name="text_size">Text size</string>
    <string name="traffic_warning_speed_limit">Speed limit</string>
    <string name="traffic_warning_border_control">Border control</string>
    <string name="traffic_warning_payment">Toll booth</string>
    <string name="traffic_warning_stop">Stop sign</string>
    <string name="traffic_warning_calming">Traffic calming</string>
    <string name="traffic_warning_speed_camera">Speed camera</string>
    <string name="traffic_warning">Traffic warning</string>
    <string name="speak_favorites">Favorites nearby</string>
    <string name="speak_poi">Nearby POI</string>
    <string name="way_alarms">Traffic warnings</string>
    <string name="background_service_is_enabled_question">OsmAnd background service still running. Stop it, too?</string>
    <string name="sleep_mode_stop_dialog">Stop GPS background mode?</string>
    <string name="stop_navigation_service">Stop</string>
    <string name="confirm_every_run">Always ask</string>
    <string name="save_global_track_interval_descr">Specify the logging interval for the general track recording (enabled via the GPX logging widget on the map).</string>
    <string name="save_global_track_interval">General logging interval</string>
    <string name="background_service_int">GPS Wake-up interval</string>
    <string name="enable_sleep_mode">Enable GPS background mode</string>
    <string name="save_track_to_gpx_globally">Log track to GPX file</string>
    <string name="save_track_to_gpx_globally_headline">On demand track logging</string>
    <string name="save_track_to_gpx_globally_descr">General position logging to a GPX file can be turned on or off using the GPX logging widget on the map.</string>
    <string name="save_current_track_descr">Save current track as GPX file now.</string>
    <string name="save_current_track">Save current track</string>
    <string name="save_track_to_gpx">Auto-record track during navigation</string>
    <string name="save_track_to_gpx_descrp">A GPX track is automatically saved to the tracks folder during navigation.</string>
    <string name="save_track_interval_globally">Logging interval</string>
    <string name="save_track_interval">Logging interval during navigation</string>
    <string name="save_track_interval_descr">Specify the logging interval for track recording during navigation</string>
    <string name="voice_provider_descr">Select the voice guidance for navigation.</string>
    <string name="voice_provider">Voice guidance</string>
    <string name="enable_proxy_title">Enable HTTP proxy</string>
    <string name="enable_proxy_descr">Configure an HTTP proxy for all network requests.</string>
    <string name="proxy_host_title">Proxy Host</string>
    <string name="proxy_host_descr">Specify your proxy\'s hostname (e.g. 127.0.0.1).</string>
    <string name="proxy_port_title">Proxy Port</string>
    <string name="proxy_port_descr">Specify your proxy\'s port number (e.g. 8118).</string>
    <string name="monitoring_settings">Trip recording</string>
    <string name="monitoring_settings_descr">Set up how to record your trips.</string>
    <string name="int_hour">h</string>
    <string name="duration">Duration</string>
    <string name="distance">Distance</string>
    <string name="average">Average</string>
    <string name="of">%1$d of %2$d</string>
    <string name="ascent_descent">Ascent/Descent</string>
    <string name="moving_time">Moving time</string>
    <string name="max_min">Max/Min</string>
    <string name="min_max">Min/Max</string>
    <string name="index_tours">Tours</string>
    <string name="shared_string_all">All</string>
    <string name="shared_string_waypoints">Waypoints</string>
    <string name="download_additional_maps">Download missing maps %1$s (%2$d MB)?</string>
    <string name="rendering_value_browse_map_name">Browse map</string>
    <string name="rendering_value_car_name">Car</string>
    <string name="rendering_value_bicycle_name">Bicycle</string>
    <string name="rendering_value_pedestrian_name">On foot</string>
    <string name="rendering_attr_coloredBuildings_name">Color-code buildings by type</string>
    <string name="continue_navigation">Continue Navigation</string>
    <string name="pause_navigation">Pause Navigation</string>
    <string name="keep_navigation_service">Keep</string>
    <string name="map_preferred_locale_descr">Preferred language for labels on the map (if unavailable, English or local names will be used).</string>
    <string name="map_preferred_locale">Preferred map language</string>
    <string name="local_map_names">Local names</string>
    <string name="forward">Forward</string>
    <string name="home">Dashboard</string>
    <string name="live_monitoring_m_descr">Send tracking data to a specified web service if GPX logging is on.</string>
    <string name="live_monitoring_m">Online tracking (GPX required)</string>
    <string name="live_monitoring_start">Start online tracking</string>
    <string name="live_monitoring_stop">Stop online tracking</string>
    <string name="gpx_monitoring_start">Start GPX logging</string>
    <string name="gpx_monitoring_stop">Stop GPX logging</string>
    <string name="gpx_start_new_segment">Start new segment</string>
    <string name="rendering_attr_hideBuildings_name">Buildings</string>
    <string name="rendering_attr_hideNonVehicleHighways_name">Non-vehicle highways</string>
    <string name="rendering_attr_hideText_name">Text</string>
    <string name="rendering_attr_hideWoodScrubs_name">Wood and scrubs</string>
    <string name="rendering_attr_buildings15zoom_name">Buildings on zoom 15</string>
    <string name="rendering_attr_moreDetailed_name">More details</string>
    <string name="rendering_attr_lessDetailed_name">Fewer details</string>
    <string name="rendering_attr_hideAccess_name">Access restrictions</string>
    <string name="rendering_attr_showAccess_name">Show access restrictions and toll</string>
    <string name="rendering_attr_showSurfaceGrade_name">Show road quality</string>
    <string name="rendering_attr_showSurfaces_name">Show road surface</string>
    <string name="rendering_attr_showCycleRoutes_name">Show cycle routes</string>
    <string name="no_index_file_to_download">Downloads not found, please check your connection to the Internet.</string>
    <string name="select_index_file_to_download">Nothing was found. If you can\'t find your region, you can make it yourself (see https://osmand.net).</string>
    <string name="none_selected_gpx">Specify a GPX file by long-tapping first.</string>
    <string name="local_index_select_gpx_file">Select a track</string>
    <string name="gpx_split_interval">Split interval</string>
    <string name="sort_by_category">Sort by category</string>
    <string name="sort_by_distance">Sort by distance</string>
    <string name="sort_by_name">Sort by name</string>
    <string name="show_zoom_buttons_navigation_descr">Show zoom buttons during navigation.</string>
    <string name="show_zoom_buttons_navigation">Show zoom buttons</string>
    <string name="save_as_favorites_points">Save as group of Favorites</string>
    <string name="select_destination_and_intermediate_points">Set destinations</string>
    <string name="layer_amenity_label">POI overlay labels</string>
    <string name="loading_smth">Loading %1$s…</string>
    <string name="map_widget_plain_time">Current time</string>
    <string name="shared_string_waypoint">Waypoint</string>
    <string name="selected_gpx_info_show">\n\nLong-tap to view on the map</string>
    <string name="delay_navigation_start">Start turn-by-turn guidance automatically</string>
    <string name="local_index_gpx_info_show">\n\nLong-tap for options</string>
    <string name="gpx_info_subtracks">Subtracks: %1$s </string>
    <string name="gpx_info_waypoints">Waypoints: %1$s </string>
    <string name="gpx_info_distance">Distance: %1$s (%2$s points) </string>
    <string name="gpx_info_start_time">Start time: %1$tF, %1$tT </string>
    <string name="gpx_info_end_time">End time: %1$tF, %1$tT </string>
    <string name="gpx_info_average_speed">Average speed: %1$s </string>
    <string name="gpx_info_maximum_speed">Maximum speed: %1$s </string>
    <string name="gpx_info_avg_altitude">Average altitude: %1$s</string>
    <string name="gpx_info_diff_altitude">Altitude range: %1$s</string>
    <string name="gpx_info_asc_altitude">Descent/ascent: %1$s</string>
    <string name="gpx_timespan">Time span: %1$s</string>
    <string name="gpx_timemoving">Time moving: %1$s</string>
    <string name="gpx_selection_segment_title">Segment</string>
    <string name="gpx_selection_number_of_points"> %1$s points</string>
    <string name="gpx_selection_point">Point %1$s</string>
    <!-- string name="gpx_selection_current_track">recording</string -->
    <string name="gpx_selection_route_points">%1$s \nRoute points %2$s</string>
    <string name="gpx_selection_points">%1$s \nPoints</string>
    <string name="gpx_selection_track">%1$s \nTrack %2$s</string>
    <string name="gpx_file_is_empty">Empty GPX file</string>
    <string name="osmo_edit_color">Display color</string>
    <string name="osmo_connect_menu">Connect</string>
    <string name="int_days">days</string>
    <string name="use_points_as_intermediates">Calculate route between points</string>
    <string name="always_center_position_on_map">Display position always in center</string>
    <string name="voice_pref_title">Voice</string>
    <string name="misc_pref_title">Misc</string>
    <string name="localization_pref_title">Localization</string>
    <string name="index_item_nation_addresses">addresses nationwide</string>
    <string name="index_item_world_altitude_correction">World altitude correction</string>
    <string name="index_item_world_seamarks">World seamarks</string>
    <string name="index_item_world_bitcoin_payments">World bitcoin payments</string>
    <string name="index_item_world_basemap">World overview map</string>
    <string name="index_item_world_ski">World ski map</string>
    <string name="lang_zh">Chinese</string>
    <string name="lang_pt_br">Portuguese (Brazil)</string>
    <string name="lang_en">English</string>
    <string name="lang_en_gb">English (United Kingdom)</string>
    <string name="lang_af">Afrikaans</string>
    <string name="lang_al">Albanian</string>
    <string name="lang_ar">Arabic</string>
    <string name="lang_hy">Armenian</string>
    <string name="lang_eu">Basque</string>
    <string name="lang_be">Belarusian</string>
    <string name="lang_be_by">Belarusian (Latin)</string>
    <string name="lang_bs">Bosnian</string>
    <string name="lang_bg">Bulgarian</string>
    <string name="lang_ca">Catalan</string>
    <string name="lang_hr">Croatian</string>
    <string name="lang_cs">Czech</string>
    <string name="lang_da">Danish</string>
    <string name="lang_nl">Dutch</string>
    <string name="lang_fi">Finnish</string>
    <string name="lang_fr">French</string>
    <string name="lang_ka">Georgian</string>
    <string name="lang_de">German</string>
    <string name="lang_el">Greek</string>
    <string name="lang_he">Hebrew</string>
    <string name="lang_iw">Hebrew</string>
    <string name="lang_hi">Hindi</string>
    <string name="lang_hu">Hungarian</string>
    <string name="lang_hu_formal">Hungarian (formal)</string>
    <string name="lang_id">Indonesian</string>
    <string name="lang_it">Italian</string>
    <string name="lang_ja">Japanese</string>
    <string name="lang_kn">Kannada</string>
    <string name="lang_ko">Korean</string>
    <string name="lang_lv">Latvian</string>
    <string name="lang_lt">Lithuanian</string>
    <string name="lang_mr">Marathi</string>
    <string name="lang_no">Norwegian Bokmål</string>
    <string name="lang_fa">Persian</string>
    <string name="lang_pl">Polish</string>
    <string name="lang_pt">Portuguese</string>
    <string name="lang_ro">Romanian</string>
    <string name="lang_ru">Russian</string>
    <string name="lang_sc">Sardinian</string>
    <string name="lang_sr">Serbian (cyrillic)</string>
    <string name="lang_sr_latn">Serbian (latin)</string>
    <string name="lang_sw">Swahili</string>
    <string name="lang_zh_cn">Chinese (Simplified)</string>
    <string name="lang_zh_hk">Chinese (Hong Kong)</string>
    <string name="lang_sk">Slovak</string>
    <string name="lang_sl">Slovenian</string>
    <string name="lang_es">Spanish</string>
    <string name="lang_sv">Swedish</string>
    <string name="lang_zh_tw">Chinese (Traditional)</string>
    <string name="lang_tr">Turkish</string>
    <string name="lang_uk">Ukrainian</string>
    <string name="lang_vi">Vietnamese</string>
    <string name="lang_cy">Welsh</string>
    <string name="lang_gn_py">Guaraní</string>
    <string name="index_name_canada">North America - Canada</string>
    <string name="index_name_italy">Europe - Italy</string>
    <string name="index_name_gb">Europe - Great Britain</string>
    <string name="calculate_osmand_route_without_internet">Offline calculation of OsmAnd route segment</string>
    <string name="gpx_option_calculate_first_last_segment">Calculate OsmAnd route for first and last route segment</string>
    <string name="use_displayed_track_for_navigation">Use shown track for navigation?</string>
    <string name="keep_and_add_destination_point">Add as subsequent destination</string>
    <string name="select_gpx">Select GPX…</string>
    <string name="route_descr_select_destination">Set destination</string>
    <string name="route_preferences">Route preferences</string>
    <string name="route_info">Route info</string>
    <string name="routing_attr_prefer_motorway_name">Prefer motorways</string>
    <string name="routing_attr_prefer_motorway_description">Prefer motorways</string>
    <string name="routing_attr_avoid_toll_name">No toll roads</string>
    <string name="routing_attr_avoid_toll_description">Avoids toll roads</string>
    <string name="routing_attr_avoid_unpaved_name">No unpaved roads</string>
    <string name="routing_attr_avoid_unpaved_description">Avoids unpaved roads</string>
    <string name="routing_attr_avoid_ferries_name">No ferries</string>
    <string name="routing_attr_avoid_ferries_description">Avoids ferries</string>
    <string name="routing_attr_avoid_motorway_name">No motorways</string>
    <string name="routing_attr_avoid_motorway_description">Avoids motorways</string>
    <string name="routing_attr_avoid_stairs_name">No stairs</string>
    <string name="routing_attr_avoid_stairs_description">Avoids stairs</string>
    <string name="routing_attr_avoid_borders_name">No border crossings</string>
    <string name="routing_attr_avoid_borders_description">Avoids crossing national borders</string>
    <string name="routing_attr_weight_name">Weight limit</string>
    <string name="routing_attr_weight_description">Specify permitted vehicle weight limit on routes.</string>
    <string name="routing_attr_width_name">Width limit</string>
    <string name="routing_attr_width_description">Specify permitted vehicle width limit on routes.</string>
    <string name="routing_attr_height_name">Height limit</string>
    <string name="routing_attr_height_description">Specify vehicle height to be permitted on routes.</string>
    <string name="android_19_location_disabled">On Android 4.4 (KitKat) onwards, the old storage folder (%s) is deprecated. Copy all OsmAnd files to new storage location?\n
    Note 1: Your old files will remain untouched (but can be deleted manually).\n
    Note 2: In the new storage location it will not be possible to share files between OsmAnd and OsmAnd+.</string>
    <string name="copying_osmand_one_file_descr">Copying file (%s) to the new destination…</string>
    <string name="copying_osmand_files_descr">Copying OsmAnd data files to the new destination (%s)…</string>
    <string name="copying_osmand_files">Copying OsmAnd data files…</string>
    <string name="calculate_osmand_route_gpx">Offline OsmAnd route calculation</string>
    <string name="app_mode_truck">Truck</string>
    <string name="guidance_preferences_descr">Navigation preferences</string>
    <string name="routing_preferences_descr">Routing preferences</string>
    <string name="speech_rate_descr">Specify the speech rate for text-to-speech.</string>
    <string name="speech_rate">Speech Rate</string>
    <string name="complex_route_calculation_failed">Fast route calculation failed (%s), fallback to slow calculation.</string>
    <string name="disable_complex_routing_descr">Disable two-phase routing for car navigation.</string>
    <string name="disable_complex_routing">Disable complex routing</string>
    <string name="amenity_type_seamark">Seamark</string>
    <string name="app_modes_choose_descr">Select shown profiles.</string>
    <string name="app_modes_choose">App profiles</string>
    <string name="map_widget_map_rendering">Map rendering</string>
    <string name="app_mode_hiking">Hiking</string>
    <string name="app_mode_motorcycle">Motorcycle</string>
    <string name="app_mode_boat">Boat</string>
    <string name="app_mode_aircraft">Aircraft</string>
    <string name="local_osm_changes_delete_all_confirm">Are you sure you want to delete %1$d OSM changes?</string>
    <string name="animate_routing_route_not_calculated">Please calculate the route first</string>
    <string name="animate_routing_route">Simulate using calculated route</string>
    <string name="animate_routing_gpx">Simulate using GPX track</string>
    <string name="route_is_too_long_v2">For long distances: Please add intermediate destinations if no route is found within 10 minutes.</string>
    <string name="auto_zoom_none">No auto zoom</string>
    <string name="auto_zoom_close">To close-up</string>
    <string name="auto_zoom_far">To mid-range</string>
    <string name="auto_zoom_farthest">To long-range</string>
    <string name="map_magnifier">Map magnifier</string>
    <string name="base_world_map">World basemap</string>
    <string name="about_version">Version:</string>
    <string name="shared_string_about">About</string>
    <string name="about_settings_descr">Version info, licenses, project members</string>
    <string name="local_index_tile_data_zooms">Zooms downloaded: %1$s</string>
    <string name="local_index_tile_data_expire">Expire (minutes): %1$s</string>
    <string name="local_index_tile_data_downloadable">Downloadable: %1$s</string>
    <string name="local_index_tile_data_maxzoom">Maximum zoom: %1$s</string>
    <string name="local_index_tile_data_minzoom">Minimum zoom: %1$s</string>
    <string name="local_index_tile_data_name">Tile data: %1$s</string>
    <string name="edit_tilesource_successfully">Tilesource %1$s was saved</string>
    <string name="edit_tilesource_elliptic_tile">Elliptic mercator</string>
    <string name="edit_tilesource_maxzoom">Maximum zoom</string>
    <string name="edit_tilesource_expiration_time">Expire (minutes)</string>
    <string name="edit_tilesource_minzoom">Minimum zoom</string>
    <string name="edit_tilesource_url_to_load">URL</string>
    <string name="edit_tilesource_choose_existing">Select existing…</string>
    <string name="maps_define_edit">Define/Edit…</string>
    <string name="map_widget_fps_info">FPS debug info</string>
    <string name="driving_region_descr">Select driving region: US, Europe, UK, Asia, and others.</string>
    <string name="driving_region">Driving region</string>
    <string name="driving_region_japan">Japan</string>
    <string name="driving_region_us">United States</string>
    <string name="driving_region_canada">Canada</string>
    <string name="driving_region_europe_asia">Europe, Asia, Latin America, &amp; similar</string>
    <string name="driving_region_uk">UK, India, &amp; similar</string>
    <string name="driving_region_australia">Australia</string>
    <string name="speak_title">Announce…</string>
    <string name="speak_descr">Set up announcement of street names, traffic warnings (forced stops, speed bumps), speed camera warnings, and speed limits.</string>
    <string name="speak_street_names">Street names (TTS)</string>
    <string name="speak_speed_limit">Speed limit</string>
    <string name="speak_cameras">Speed cameras</string>
    <string name="speak_traffic_warnings">Traffic warnings</string>
    <string name="osb_author_or_password_not_specified">Please specify OSM user and password in \'Settings\'</string>
    <string name="clear_intermediate_points">Clear intermediate destinations</string>
    <string name="keep_intermediate_points">Keep intermediate destinations</string>
    <string name="new_directions_point_dialog">You already have intermediate destinations set.</string>
    <string name="context_menu_item_directions_to">Directions to</string>
    <string name="context_menu_item_directions_from">Directions from</string>
    <string name="route_descr_map_location">Map: </string>
    <string name="route_descr_lat_lon">Lat %1$.3f, lon %2$.3f</string>
    <!-- string name="route_descr_current_location">Current position</string -->
    <string name="route_descr_destination">Destination</string>
    <string name="route_to">To:</string>
    <string name="route_via">Via:</string>
    <string name="route_from">From:</string>
    <string name="app_mode_default">Browse map</string>
    <string name="settings_preset">Default profile</string>
    <string name="settings_preset_descr">Map view and navigation settings are remembered per use profile. Set your default profile here.</string>
    <string name="destination_point">Destination %1$s</string>
    <string name="context_menu_item_destination_point">Set as destination</string>
    <string name="please_select_address">Set city or street first</string>
    <string name="search_street_in_neighborhood_cities">Search for street in neighborhood cities</string>
    <string name="intermediate_items_sort_return">Optimized order of intermediate destinations en-route to the destination.</string>
    <string name="intermediate_items_sort_by_distance">Sort door-to-door</string>
    <string name="local_osm_changes_backup_successful">OSM change file was generated %1$s</string>
    <string name="local_osm_changes_backup_failed">Could not back up OSM changes.</string>
    <string name="local_osm_changes_backup">Back up as OSM change</string>
    <string name="delete_point">Delete Point</string>
    <string name="plugin_distance_point_time">time</string>
    <string name="plugin_distance_point_hdop">accuracy</string>
    <string name="plugin_distance_point_speed">speed</string>
    <string name="plugin_distance_point_ele">elevation</string>
    <string name="plugin_distance_point">Point</string>
    <string name="gpx_file_name">GPX filename</string>
    <string name="gpx_saved_sucessfully">GPX file saved to {0}</string>
    <string name="use_distance_measurement_help">* Tap to mark a point.\n
    * Long-tap the map to delete previous point.\n
    * Long-tap on a point to view and attach description.\n
    * Tap the measurement widget to see more actions.</string>
    <string name="distance_measurement_start_editing">Start editing</string>
    <string name="distance_measurement_finish_editing">Finish editing</string>
    <string name="distance_measurement_finish_subtrack">Begin a new subtrack</string>
    <string name="distance_measurement_clear_route">Clear all points</string>
    <string name="distance_measurement_load_gpx">Open existing GPX file</string>
    <string name="wait_current_task_finished">Please wait until current task is finished</string>
    <string name="use_kalman_filter_compass_descr">Reduces noise in compass readings but adds inertia.</string>
    <string name="use_kalman_filter_compass">Use Kalman filter</string>
    <string name="use_magnetic_sensor_descr">For the compass reading, use the magnetic sensor instead of the orientation sensor.</string>
    <string name="use_magnetic_sensor">Use magnetic sensor</string>
    <string name="other_location">Other</string>
    <string name="files_limit">%1$d files left</string>
    <string name="available_downloads_left">%1$d files left to download</string>
    <string name="install_paid">Full version</string>
    <string name="cancel_route">Dismiss route</string>
    <string name="cancel_navigation">Stop navigation</string>
    <string name="clear_destination">Clear destination</string>
    <string name="download_using_mobile_internet">Not connected to Wi-Fi. Use current connection to the Internet to download?</string>
    <string name="street_name">Street name</string>
    <string name="hno">House number</string>
    <string name="website">Website</string>
    <string name="phone">Phone</string>
    <string name="osmand_background_plugin_description">Shows settings for turning on background tracking and navigation by periodically waking up the GPS device (with the screen off).</string>
    <string name="contribution_activity">Install version</string>
    <string name="choose_osmand_theme_descr">Customize app appearance.</string>
    <string name="choose_osmand_theme">App theme</string>
    <string name="external_input_device">External input devices</string>
    <string name="external_input_device_descr">Select an external control device, such as a keyboard or WunderLINQ.</string>
    <string name="sett_no_ext_input">None</string>
    <string name="sett_generic_ext_input">Keyboard</string>
    <string name="sett_wunderlinq_ext_input">WunderLINQ</string>
    <string name="sett_parrot_ext_input">Parrot</string>
    <string name="accessibility_options">Accessibility options</string>
    <string name="select_address_activity">Specify address</string>
    <string name="favourites_list_activity">Select Favorite</string>
    <string name="local_openstreetmap_act_title">OSM modifications</string>
    <string name="layer_hillshade">Hillshade layer</string>
    <string name="map_widget_gps_info">GPS info</string>
    <string name="access_arrival_time">Arrival time</string>
    <string name="access_intermediate_arrival_time">Intermediate arrival time</string>
    <string name="item_checked">checked</string>
    <string name="item_unchecked">unchecked</string>
    <string name="prefer_motorways">Prefer motorways</string>
    <string name="prefer_in_routing_title">Prefer…</string>
    <string name="prefer_in_routing_descr">Prefer motorways.</string>
    <string name="max_speed_none">none</string>
    <string name="index_name_openmaps">OpenMaps EU</string>
    <string name="download_wikipedia_maps">Wikipedia</string>
    <string name="download_hillshade_maps">Hillshades</string>
    <string name="local_indexes_cat_srtm">Contour lines</string>
    <string name="local_indexes_cat_av">Audio/Video data</string>
    <string name="stop_routing_confirm">Are you sure you want to stop the navigation?</string>
    <string name="clear_dest_confirm">Are you sure you want to clear your destination (and intermediate destinations)?</string>
    <string name="precise_routing_mode_descr">Calculate precise routes without glitches. Still distance-limited and slow.</string>
    <string name="precise_routing_mode">Precise routing (alpha)</string>
    <string name="recording_context_menu_show">Show</string>
    <string name="recording_photo_description">Photo %1$s %2$s</string>
    <string name="av_def_action_picture">Take a photo</string>
    <string name="recording_context_menu_precord">Take a photo</string>
    <string name="dropbox_plugin_description">Sync tracks and audio/video notes with your Dropbox account.</string>
    <string name="dropbox_plugin_name">Dropbox plugin</string>
    <string name="intermediate_points_change_order">Change order</string>
    <string name="srtm_paid_version_msg">Please consider paying for the \'Contour lines\' plugin to support further development.</string>
    <string name="av_def_action_choose">On request?</string>
    <string name="av_def_action_video">Record video</string>
    <string name="av_def_action_audio">Record audio</string>
    <string name="av_widget_action_descr">Default widget action:</string>
    <string name="av_widget_action">Default widget action</string>
    <string name="av_video_format_descr">Video output format:</string>
    <string name="av_video_format">Video output format</string>
    <string name="av_use_external_recorder_descr">Use system recorder for video.</string>
    <string name="av_use_external_recorder">Use system recorder</string>
    <string name="av_use_external_camera_descr">Use the system app for photos.</string>
    <string name="av_use_external_camera">Use camera app</string>
    <string name="av_settings_descr">Set up audio and video settings.</string>
    <string name="av_settings">Audio/video settings</string>
    <string name="recording_error">Recording failed</string>
    <string name="recording_camera_not_available">Camera not available</string>
    <string name="recording_is_recorded">Recording audio/video. Stop by tapping the AV widget.</string>
    <string name="recording_playing">An audio from the specified recording is being played.\n%1$s</string>
    <string name="recording_open_external_player">Open external player</string>
    <string name="recording_delete_confirm">Delete this item?</string>
    <string name="recording_unavailable">unavailable</string>
    <string name="recording_context_menu_arecord">Take an audio note</string>
    <string name="recording_context_menu_vrecord">Take a video note</string>
    <string name="layer_recordings">Recording layer</string>
    <string name="recording_can_not_be_played">Could not play recording.</string>
    <string name="recording_context_menu_delete">Delete recording</string>
    <string name="recording_context_menu_play">Play</string>
    <string name="recording_description">Recording %1$s %3$s %2$s</string>
    <string name="recording_default_name">Recording</string>
    <string name="map_widget_av_notes">Audio/video notes</string>
    <string name="map_widget_distancemeasurement">Distance measurement</string>
    <string name="audionotes_location_not_defined">Tap \'Use location…\' to add a note to the location.</string>
    <string name="map_widget_audionotes">Audio notes</string>
    <string name="index_srtm_parts">parts</string>
    <string name="index_srtm_ele">Contour lines</string>
    <string name="download_select_map_types">Other maps</string>
    <string name="download_roads_only_item">Roads only</string>
    <string name="download_srtm_maps">Contour lines</string>
    <string name="download_regular_maps">Standard map</string>
    <string name="download_roads_only_maps">Roads-only map</string>
    <string name="rendering_attr_alpineHiking_name">Alpine hiking scale (SAC)</string>
    <string name="rendering_attr_alpineHiking_description">Render paths according to the SAC scale.</string>
    <string name="rendering_attr_hikingRoutesOSMC_name">Hiking symbol overlay</string>
    <string name="rendering_attr_hikingRoutesOSMC_description">Render paths according to OSMC traces.</string>
    <string name="rendering_attr_noAdminboundaries_name">Boundaries</string>
    <string name="rendering_attr_noAdminboundaries_description">Suppress display of regional boundaries (admin levels 5–9).</string>
    <string name="map_widget_max_speed">Speed limit</string>
    <string name="monitoring_control_start">GPX</string>
    <string name="no_buildings_found">No buildings found.</string>
    <string name="incremental_search_city">Search city incrementally</string>
    <string name="search_villages_and_postcodes">Search for more villages/postcodes</string>
    <string name="rendering_attr_showRoadMaps_description">Choose when to display roads-only maps:</string>
    <string name="rendering_attr_showRoadMaps_name">Roads-only maps</string>
    <string name="safe_mode_description">Run the app in safe mode (using slower Android instead of native code).</string>
    <string name="safe_mode">Safe mode</string>
    <string name="native_library_not_running">The app is running in safe mode (turn it off in \'Settings\').</string>
    <string name="close_changeset">Close changeset</string>
    <string name="zxing_barcode_scanner_not_found">ZXing Barcode Scanner app not installed. Search in Google Play?</string>
    <string name="rendering_attr_roadColors_description">Select a road color scheme:</string>
    <string name="rendering_attr_roadColors_name">Road color scheme</string>
    <string name="map_widget_show_destination_arrow">Show destination direction</string>
    <string name="enable_plugin_monitoring_services">Enable the \"Trip recording\" plugin to use position logging services (GPX logging, online tracking)</string>
    <string name="non_optimal_route_calculation">Calculate possibly non-optimal route over long distances</string>
    <string name="gps_not_available">Please enable GPS in the settings</string>
    <string name="map_widget_monitoring_services">Logging services</string>
    <string name="no_route">No route</string>
    <string name="delete_target_point">Remove destination</string>
    <string name="target_point">Destination %1$s</string>
    <string name="intermediate_point">Intermediate destination %1$s</string>
    <string name="context_menu_item_last_intermediate_point">Add as last intermediate destination</string>
    <string name="context_menu_item_first_intermediate_point">Add as first intermediate destination</string>
    <string name="add_as_last_destination_point">Add as last intermediate destination</string>
    <string name="add_as_first_destination_point">Add as first intermediate destination</string>
    <string name="replace_destination_point">Replace the destination</string>
    <string name="new_destination_point_dialog">You have already set a destination:</string>
    <string name="shared_string_target_points">Destinations</string>
    <string name="intermediate_point_too_far">Intermediate destination %1$s is too far from the nearest road.</string>
    <string name="arrived_at_intermediate_point">Intermediate destination reached</string>
    <string name="context_menu_item_intermediate_point">Add as intermediate destination</string>
    <string name="map_widget_intermediate_distance">Intermediate destination</string>
    <string name="map_widget_intermediate_time">Intermediate time</string>
    <string name="ending_point_too_far">Ending point too far from nearest road.</string>
    <string name="add_tag">Add Tag</string>
    <string name="btn_advanced_mode">Advanced Mode…</string>
    <string name="poi_filter_parking">Parking</string>
    <string name="poi_filter_emergency">Emergency</string>
    <string name="poi_filter_public_transport">Public transport</string>
    <string name="poi_filter_entertainment">Entertainment</string>
    <string name="poi_filter_accomodation">Accommodation</string>
    <string name="poi_filter_restaurants">Restaurants</string>
    <string name="poi_filter_sightseeing">Sightseeing</string>
    <string name="poi_filter_car_aid">Car aid</string>
    <string name="poi_filter_food_shop">Food shop</string>
    <string name="poi_filter_for_tourists">For tourists</string>
    <string name="poi_filter_fuel">Fuel</string>
    <string name="show_warnings_title">Show alerts…</string>
    <string name="show_warnings_descr">Set up traffic warnings (speed limits, forced stops, speed bumps, tunnels), speed camera warnings, and lane info.</string>
    <string name="use_compass_navigation_descr">Use the compass when no heading is detected otherwise.</string>
    <string name="use_compass_navigation">Use compass</string>
    <string name="avoid_motorway">No motorways</string>
    <string name="auto_zoom_map_descr">Zoom level according to your speed (while map is synchronized with current position).</string>
    <string name="auto_zoom_map">Auto zoom map</string>
    <string name="snap_to_road_descr">Snap position to roads during navigation.</string>
    <string name="snap_to_road">Snap to road</string>
    <string name="interrupt_music_descr">Voice prompts pause music playback.</string>
    <string name="interrupt_music">Pause music</string>
    <string name="osmand_play_title_30_chars">OsmAnd Maps &amp; Navigation</string>
    <string name="osmand_short_description_80_chars">Global mobile map viewing and navigation for offline and online OSM maps</string>
    <string name="osmand_long_description_1000_chars">
		OsmAnd (OSM Automated Navigation Directions)\n\n

		OsmAnd is an open source software navigation app with access to a wide variety of global OSM data. All map data (vector or tile maps) can be stored on the phone memory card for offline usage. Offline and online routing functionality is also offered, including turn-by-turn voice guidance.\n\n

		Some of the core features:\n
		- Complete offline functionality (store downloaded vector or tile maps in the device storage)\n
		- Compact offline vector maps for the whole world available\n
		- Download country or region maps directly from the app\n
		- Overlay of several map layers possible, like GPX or navigation tracks, points of interest, Favorites, contour lines, public transport stops, additional maps with customizable transparency\n
		- Offline search for addresses and places (POIs)\n
		- Offline routing for medium-range distances\n
		- Car, bicycle, and pedestrian modes with optional:\n
		-  Automated day/night view switching\n
		-  Speed-dependent map zooming\n
		-  Map alignment according to compass or direction of motion\n
		-  Lane guidance, speed limit display, recorded and text-to-speech voices\n\n

		Limitations of this free version of OsmAnd:\n
		- Number of map downloads limited\n
		- No offline access to Wikipedia POIs\n\n

		OsmAnd is actively being developed and our project and its continued progress relies on financial contributions for development and testing of new functionality. Please consider buying OsmAnd+, or funding specific new features or making a general donation on https://osmand.net.
	</string>
    <string name="osmand_extended_description_part1">
    OsmAnd (OSM Automated Navigation Directions) is a map and navigation app with access to the free, worldwide, and high-quality OSM data.\n\n

    Enjoy voice and optical navigator, viewing POIs (points of interest), creating and managing GPX tracks, using contour lines visualization and altitude info (through plugin), a choice between driving, cycling, pedestrian modes, OSM editing and much more.
    </string>
    <string name="osmand_extended_description_part2">
        GPS navigation\n
        • Choose between offline (no roaming charges when you are abroad) or online (faster) mode\n
        • Turn-by-turn voice guidance leads you along the way (recorded and synthesized voices)\n
        • The route gets rebuilt whenever you deviate from it\n
        • Lane guidance, street names, and estimated time of arrival will help along the way\n
        • To make your trip safer, day/night mode switches automatically\n
        • Show speed limits, and get reminders if you exceed it\n
        • Map zoom adjusts to your speed\n
        • Search for destinations by address, type (e.g: Parking, restaurant, hotel, gas station, museum), or geographical coordinates\n
        • Supports intermediate points on your itinerary\n
        • Record your own or upload a GPX track and follow it\n
    </string>
    <string name="osmand_extended_description_part3">
        Map\n
        • Displays POIs (point of interests) around you\n
        • Adjusts the map to your direction of motion (or compass)\n
        • Shows your location and the direction you are looking in\n
        • Share your location so that your friends can find you\n
        • Keeps your most important places in \'Favorites\'\n
        • Allows you to choose how to display names on the map: In English, local, or phonetic spelling\n
        • Displays specialized online tiles, satellite view (from Bing), different overlays like touring/navigation GPX tracks and additional layers with customizable transparency\n
    </string>
    <string name="osmand_extended_description_part4">
        Skiing\n
        OsmAnd ski maps plugin enables you to see ski tracks with level of complexity and some additional info, like location of lifts and other facilities.
    </string>
    <string name="osmand_extended_description_part5">
        Cycling\n
        • Find cycle paths on the map\n
        • GPS navigation in cycling mode builds your route using cycle paths\n
        • See your speed and altitude\n
        • GPX recording option enables you to record your trip and share it\n
        • Via an additional plugin you can enable contour lines and hillshading
    </string>
    <string name="osmand_extended_description_part6">
        Walking, hiking, city tour\n
        • The map shows you walking and hiking paths\n
        • Wikipedia in your preferred language can tell you a lot during a city tour\n
        • Public transport stops (bus, tram, train), including line names, help to navigate in a new city\n
        • GPS navigation in pedestrian mode builds your route using walking paths\n
        • Upload and follow a GPX route or record and share your own\n
    </string>
    <string name="osmand_extended_description_part7">
        Contribute to OSM\n
        • Report data bugs\n
        • Upload GPX tracks to OSM directly from the app\n
        • Add POIs and directly upload them to OSM (or later if offline)\n
    </string>
    <string name="osmand_extended_description_part8">
        OsmAnd is actively developed open source software. Everyone can contribute to the app by reporting bugs, improving translations or coding new features. Additionally the project relies on financial contributions to fund coding and testing of new functionalities.\n
        Approximate map coverage and quality:\n
        • Western Europe: ****\n
        • Eastern Europe: ***\n
        • Russia: ***\n
        • North America: ***\n
        • South America: **\n
        • Asia: **\n
        • Japan &amp; Korea: ***\n
        • Middle East: **\n
        • Africa: **\n
        • Antarctica: *\n
        Most countries around the globe are available for download!\n
        Get a reliable navigator in your country - be it France, Germany, Mexico, UK, Spain, Netherlands, USA, Russia, Brazil or any other.
    </string>
    <string name="osmand_plus_play_title_30_chars">OsmAnd+ Maps &amp; Navigation</string>
    <string name="osmand_plus_short_description_80_chars">Global Mobile Map Viewing &amp; Navigation for Offline and Online OSM Maps</string>
    <string name="osmand_plus_long_description_1000_chars">
		OsmAnd+ (OSM Automated Navigation Directions)\n\n

		OsmAnd+ is an open source software navigation app with access to a wide variety of global OSM data. All map data (vector or tile maps) can be stored on the phone memory card for offline use. Offline and online routing functionality is also offered, including turn-by-turn voice guidance.\n\n

		OsmAnd+ is the paid app version, by buying it you support the project, fund the development of new features, and receive the latest updates.\n\n

		Some of the core features:\n
		- Complete offline functionality (store downloaded vector or tile maps in the device storage)\n
		- Compact offline vector maps for the whole world available\n
		- Unlimited downloading of country or region maps directly from the app\n
		- Offline Wikipedia feature (download Wikipedia POIs), great for sightseeing\n
		- Overlay of several map layers possible, like GPX or navigation tracks, points of interest, Favorites, contour lines, public transport stops, additional maps with customizable transparency\n\n
		- Offline search for addresses and places (POIs)\n
		- Offline routing for medium-range distances\n
		- Car, bicycle, and pedestrian modes with optional:\n
		-  Automated day/night view switching\n
		-  Speed-dependent map zooming\n
		-  Map alignment according to compass or direction of motion\n
		-  Lane guidance, speed limit display, recorded and text-to-speech voices\n
	</string>
    <string name="osmand_plus_extended_description_part1">
        OsmAnd+ (OSM Automated Navigation Directions) is a map and navigation app with access to the free, worldwide, and high-quality OSM data.\n
        Enjoy voice and optical navigation, viewing POIs (points of interest), creating and managing GPX tracks, using contour lines visualization and altitude info, a choice between driving, cycling, pedestrian modes, OSM editing and much more.\n\n

        OsmAnd+ is the paid app version. By buying it, you support the project, fund the development of new features, and receive the latest updates.\n\n

        Some of the main features:
    </string>
    <string name="osmand_plus_extended_description_part2">
        Navigation\n
        • Works online (fast) or offline (no roaming charges when you are abroad)\n
        • Turn-by-turn voice guidance (recorded and synthesized voices)\n
        • Optional lane guidance, street name display, and estimated time of arrival\n
        • Supports intermediate points on your itinerary\n
        • Automatic re-routing whenever you deviate from the route\n
        • Search for places by address, by type (e.g: Restaurant, hotel, gas station, museum), or by geographical coordinates\n
    </string>
    <string name="osmand_plus_extended_description_part3">
        Map Viewing\n
        • Display your position and orientation\n
        • Optionally align the picture according to compass or your direction of motion\n
        • Save your most important places as Favorites\n
        • Display POIs (points of interest) around you\n
        • Display specialized online tiles, satellite view (from Bing), different overlays like touring/navigation GPX tracks and additional layers with customizable transparency\n
        • Optionally display place names in English, local, or phonetic spelling\n
    </string>
    <string name="osmand_plus_extended_description_part4">
        Use OSM and Wikipedia Data\n
        • High-quality info from the best collaborative projects of the world\n
        • OSM data available per country or region\n
        • Wikipedia POIs, great for sightseeing\n
        • Unlimited free downloads, directly from the app\n
        • Compact offline vector maps updated at least once a month\n\n

        • Choice between complete region data and just road network (Example: All of Japan is 700 MB or 200 MB for the road network part thereof)
    </string>
    <string name="osmand_plus_extended_description_part5">
        Safety Features\n
        • Optional automated day/night view switching\n
        • Optional speed limit display, with reminder if you exceed it\n
        • Optional speed-dependent zooming\n
        • Share your location so that your friends can find you\n
    </string>
    <string name="osmand_plus_extended_description_part6">
        Bicycle and Pedestrian Features\n
        • Viewing foot, hiking, and bike paths, great for outdoor activities\n
        • Special routing and display modes for bike and pedestrian\n
        • Optional public transport stops (bus, tram, train) including line names\n
        • Optional trip recording to local GPX file or online service\n
        • Optional speed and altitude display\n
        • Display of contour lines and hillshading (via additional plugin)
    </string>
    <string name="osmand_plus_extended_description_part7">
        Contribute directly to OSM\n
        • Report data bugs\n
        • Upload GPX tracks to OSM directly from the app\n
        • Add POIs and directly upload them to OSM (or later if offline)\n
        • Optional trip recording also in background mode (while device is in sleep mode)\n
        OsmAnd is actively developed open source software. Everyone can contribute to the app by reporting bugs, improving translations or coding new features. Additionally the project relies on financial contributions to fund coding and testing of new functionalities.\n
    </string>
    <string name="osmand_plus_extended_description_part8">
        Approximate map coverage and quality:\n
        • Western Europe: ****\n
        • Eastern Europe: ***\n
        • Russia: ***\n
        • North America: ***\n
        • South America: **\n
        • Asia: **\n
        • Japan &amp; Korea: ***\n
        • Middle East: **\n
        • Africa: **\n
        • Antarctica: *\n
        Most countries around the globe available as downloads\n
        From Afghanistan to Zimbabwe, from Australia to the USA. Argentina, Brazil, Canada, France, Germany, Mexico, UK, Spain, …\n
    </string>
    <string name="filterpoi_activity">Create POI filter</string>
    <string name="recalculate_route_to_your_location">Transport mode:</string>
    <string name="select_navigation_mode">Transport mode:</string>
    <string name="day_night_info_description">Sunrise: %1$s \nSunset: %2$s</string>
    <string name="day_night_info">Day/night info</string>
    <string name="map_widget_renderer">Map style</string>
    <string name="layer_map_appearance">Configure screen</string>
    <string name="show_lanes">Lanes</string>
    <string name="avoid_unpaved">No unpaved roads</string>
    <string name="avoid_ferries">No ferries</string>
    <string name="avoid_in_routing_title">Avoid…</string>
    <string name="map_widget_fluorescent">Fluorescent routes</string>
    <string name="map_widget_show_ruler">Ruler</string>
    <string name="map_widget_view_direction">Viewing direction</string>
    <string name="map_widget_transparent">Transparent widgets</string>
    <string name="bg_service_sleep_mode_off">Run\n app in background</string>
    <string name="bg_service_sleep_mode_on">Stop\n running in background</string>
    <string name="int_continuosly">Continuous</string>
    <string name="screen_is_locked">Tap the lock icon to unlock</string>
    <string name="map_widget_top_text">Street name</string>
    <string name="map_widget_config">Configure screen</string>
    <string name="map_widget_back_to_loc">Where am I</string>
    <string name="map_widget_lock_screen">Lock</string>
    <string name="map_widget_compass">Compass</string>
    <string name="map_widget_reset">Reset to default</string>
    <string name="map_widget_parking">Parking</string>
    <string name="map_widget_monitoring">GPX logging</string>
    <string name="map_widget_speed">Speed</string>
    <string name="map_widget_distance">Destination</string>
    <string name="map_widget_altitude">Altitude</string>
    <string name="map_widget_time">Time to go</string>
    <string name="map_widget_next_turn">Next turn</string>
    <string name="map_widget_next_turn_small">Next turn (small)</string>
    <string name="map_widget_next_next_turn">Second next turn</string>
    <string name="map_widget_mini_route">Mini route map</string>
    <string name="bg_service_screen_lock">Lock</string>
    <string name="bg_service_screen_unlock">Unlock</string>
    <string name="bg_service_screen_lock_toast">The screen is locked</string>
    <string name="bg_service_interval">Set wake-up interval:</string>
    <string name="show_cameras">Speed cameras</string>
    <string name="show_traffic_warnings">Traffic warnings</string>
    <string name="avoid_toll_roads">No toll roads</string>
    <string name="continue_follow_previous_route_auto">Continue following previous unfinished navigation? (%1$s seconds)</string>
    <string name="route_updated_loc_found">Awaiting position to calculate route</string>
    <string name="osmand_parking_hours">Hours</string>
    <string name="osmand_parking_minutes">Minutes</string>
    <string name="osmand_parking_position_description_add_time">The car is parked at</string>
    <string name="select_animate_speedup">Route simulation speed:</string>
    <string name="global_app_allocated_memory_descr">Allocated memory %1$s MB (Android limit %2$s MB, Dalvik %3$s MB).</string>
    <string name="global_app_allocated_memory">Allocated memory</string>
    <string name="native_app_allocated_memory_descr">Total native memory allocated by app %1$s MB (Dalvik %2$s MB, other %3$s MB).\n
    Proportional memory %4$s MB (Android limit %5$s MB, Dalvik %6$s MB).</string>
    <string name="native_app_allocated_memory">Total native memory</string>
    <string name="starting_point_too_far">Point of departure too far from nearest road.</string>
    <string name="shared_location">Shared location</string>
    <string name="osmand_parking_event">Pick up the car from parking</string>
    <string name="osmand_parking_warning">Warning</string>
    <string name="osmand_parking_warning_text">A notification to pick up your car has been added to your calendar and can be edited or removed there.</string>
    <string name="osmand_parking_time_limit_title">Set parking time limit</string>
    <string name="osmand_parking_delete_confirm">Delete the parking location marker?</string>
    <string name="osmand_parking_delete">Delete a parking marker</string>
    <string name="osmand_parking_choose_type">Select parking type</string>
    <string name="osmand_parking_lim_text">Time-limited</string>
    <string name="osmand_parking_no_lim_text">Time-unlimited</string>
    <string name="osmand_parking_add_event">Add a notification to the Calendar app</string>
    <string name="osmand_parking_time_limit">Time-limited parking</string>
    <string name="osmand_parking_time_no_limit">Time-unlimited parking</string>
    <string name="osmand_parking_position_description">The location of your parked vehicle. %1$s</string>
    <string name="osmand_parking_position_description_add">To pick up the vehicle at:</string>
    <string name="osmand_parking_pm">PM</string>
    <string name="osmand_parking_am">AM</string>
    <string name="osmand_parking_position_name">Parking spot</string>
    <string name="context_menu_item_add_parking_point">Mark as parking location</string>
    <string name="context_menu_item_delete_parking_point">Delete parking marker</string>
    <string name="gpxup_public">Public</string>
    <string name="gpxup_identifiable">Identifiable</string>
    <string name="gpxup_trackable">Trackable</string>
    <string name="gpxup_private">Private</string>
    <string name="asap">ASAP</string>
    <string name="share_route_as_gpx">Share route as GPX file</string>
    <string name="share_route_subject">Route shared via OsmAnd</string>
    <string name="route_roundabout">Roundabout: Take %1$d exit and go</string>
    <string name="route_kl">Keep left and go</string>
    <string name="route_kr">Keep right and go</string>
    <string name="rendering_attr_noPolygons_description">Make all areal land features on map transparent.</string>
    <string name="rendering_attr_noPolygons_name">Polygons</string>
    <string name="rendering_attr_appMode_name">Rendering mode</string>
    <string name="rendering_attr_appMode_description">Optimize map for</string>
    <!-- string name="rendering_attr_contourLines_description">Select minimum zoom level to display in map if available. Separate contour data needed.</string -->
    <string name="rendering_attr_contourLines_description">Display from zoom level (requires contour data):</string>
    <string name="rendering_attr_contourLines_name">Show contour lines</string>
    <string name="rendering_attr_hmRendered_description">Increase amount of map detail shown.</string>
    <string name="rendering_attr_hmRendered_name">Show more map detail</string>
    <string name="local_index_routing_data">Routing data</string>
    <string name="navigate_point_format">Format</string>
    <string name="poi_search_desc">POI (Point of interest) search</string>
    <string name="address_search_desc">Address search</string>
    <string name="navpoint_search_desc">Coordinates</string>
    <string name="transport_search_desc">Search for public transport</string>
    <string name="favourites_search_desc">A way to search for Favorites</string>
    <string name="offline_navigation_not_available">OsmAnd offline navigation is temporarily not available.</string>
    <string name="left_side_navigation">Left-hand traffic</string>
    <string name="left_side_navigation_descr">For countries where people drive on the left side of the road.</string>
    <string name="local_index_description">Tap any existing item to see more details, long-tap to deactivate or delete. Current data on device (%1$s free):</string>
    <string name="unknown_from_location">Point of departure not yet determined.</string>
    <string name="unknown_location">Position not yet known.</string>
    <string name="modify_transparency">Set transparency (0 - transparent, 255 - opaque)</string>
    <!-- A file is downloaded -->
    <string name="confirm_interrupt_download">Cancel download?</string>
    <!-- Use ← for RTL languages -->
    <string name="first_time_msg">Thank you for using OsmAnd. Download regional data for offline use via \'Settings\' → \'Manage map files\' to view maps, locate addresses, look up POIs, find public transport and more.</string>
    <string name="basemap_was_selected_to_download">The basemap needed to provide basic functionality is in the download queue.</string>
    <string name="local_indexes_cat_tile">Online and cached tile maps</string>
    <string name="local_indexes_cat_map">Standard maps (vector)</string>
    <string name="index_settings_descr">Download and manage offline map files stored on your device.</string>
    <string name="map_online_plugin_is_not_installed">Enable the \'Online maps\' plugin to select different map sources</string>
    <string name="map_online_data">Online and tile maps</string>
    <string name="map_online_data_descr">Use online maps (download and cache tiles on memory card).</string>
    <string name="online_map_settings_descr">Select online or cached tile map sources.</string>
    <string name="plugins_screen">Plugins</string>
    <string name="prefs_plugins_descr">Plugins activate advanced settings and additional functionality.</string>
    <string name="prefs_plugins">Plugins</string>
    <string name="vector_maps_may_display_faster_on_some_devices">Vector maps likely display faster. May not work well on some devices.</string>
    <string name="play_commands_of_currently_selected_voice">Select a voice and test by playing announcements:</string>
    <string name="native_rendering">Native rendering</string>
    <string name="test_voice_prompts">Test voice prompts</string>
    <string name="switch_to_raster_map_to_see">Download an offline vector map for this location in \'Settings\' (\'Manage map files\'), or switch to the \'Online maps\' plugin.</string>
    <string name="send_files_to_osm">Send GPX files to OSM?</string>
    <string name="gpx_visibility_txt">Visibility</string>
    <string name="gpx_tags_txt">Tags</string>
    <string name="shared_string_description">Description</string>
    <string name="validate_gpx_upload_name_pwd">Please specify your OSM username and password to upload GPX files.</string>
    <string name="default_buttons_support">Support</string>
    <string name="support_new_features">Support new features</string>
    <string name="support_new_features_descr">Donate to see new features implemented in the app.</string>
    <string name="show_ruler_level">Display ruler</string>
    <string name="info_button">Info</string>
    <string name="back_to_location">Return to position</string>
    <string name="accessibility_mode">Accessibility mode</string>
    <string name="accessibility_mode_descr">Turns on the features for impaired users.</string>
    <string name="accessibility_default">According to the Android system setting</string>
    <string name="backToMenu">Back to menu</string>
    <string name="zoomOut">Zoom out</string>
    <string name="zoomIn">Zoom in</string>
    <string name="zoomIs">Zoom level is</string>
    <string name="north">north</string>
    <string name="north_north_east">north-northeast</string>
    <string name="north_east">northeast</string>
    <string name="east_north_east">east-northeast</string>
    <string name="east">east</string>
    <string name="east_south_east">east-southeast</string>
    <string name="south_east">south-east</string>
    <string name="south_south_east">south-southeast</string>
    <string name="south">south</string>
    <string name="south_south_west">south-southwest</string>
    <string name="south_west">southwest</string>
    <string name="west_south_west">west-southwest</string>
    <string name="west">west</string>
    <string name="west_north_west">west-northwest</string>
    <string name="north_west">northwest</string>
    <string name="north_north_west">north-northwest</string>
    <string name="front">forward</string>
    <string name="front_right">right-forward</string>
    <string name="right">to the right</string>
    <string name="back_right">right-backward</string>
    <string name="back">backward</string>
    <string name="back_left">left-backward</string>
    <string name="left">to the left</string>
    <string name="front_left">left-forward</string>
    <string name="oclock">o\'clock</string>
    <string name="towards">toward</string>
    <string name="accuracy">Accuracy</string>
    <string name="altitude">Altitude</string>
    <string name="no_info">No info</string>
    <string name="direction_style_sidewise">Sidewise (8 sectors)</string>
    <string name="direction_style_clockwise">Clockwise (12 sectors)</string>
    <string name="settings_direction_style">Direction style</string>
    <string name="settings_direction_style_descr">Choose style to express relative directions while moving</string>
    <string name="auto_announce_on">Start auto announcing</string>
    <string name="auto_announce_off">Stop auto announcing</string>
    <string name="i_am_here">I am here</string>
    <string name="zoom_by_trackball_descr">Change map zooming by horizontal trackball movement.</string>
    <string name="zoom_by_trackball">Use trackball for zoom control</string>
    <string name="accessibility_preferences_descr">Accessibility related preferences.</string>
    <string name="arrival_distance_factor_early">Early</string>
    <string name="arrival_distance_factor_normally">Normal</string>
    <string name="arrival_distance_factor_late">Late</string>
    <string name="arrival_distance_factor_at_last">In the last meters</string>
    <string name="arrival_distance">Arrival announcement</string>
    <string name="arrival_distance_descr">How soon do you want the arrival announcement?</string>
    <string name="rendering_out_of_memory">Not enough process memory to display selected area</string>
    <string name="use_fluorescent_overlays">Fluorescent overlays</string>
    <string name="use_fluorescent_overlays_descr">Use fluorescent colors to display tracks and routes.</string>
    <string name="offline_edition">Offline editing</string>
    <string name="offline_edition_descr">Always use offline editing.</string>
    <string name="update_poi_does_not_change_indexes">POI changes inside app do not affect downloaded map files, changes are saved as a file on your device instead.</string>
    <string name="local_openstreetmap_uploading">Uploading…</string>
    <string name="local_openstreetmap_were_uploaded">{0} POI/notes were uploaded</string>
    <string name="local_openstreetmap_uploadall">Upload all</string>
    <string name="local_openstreetmap_upload">Upload edit to OSM</string>
    <string name="local_openstreetmap_delete">Delete edit</string>
    <string name="local_openstreetmap_descr_title">Asynchronous OSM editing:</string>
    <string name="local_openstreetmap_settings">OSM- POIs/-notes saved on device</string>
    <string name="local_openstreetmap_settings_descr">Show and manage OSM- POIs/-notes in your device database.</string>
    <string name="live_monitoring_interval_descr">Specify the online tracking interval.</string>
    <string name="live_monitoring_interval">Online tracking interval</string>
    <string name="live_monitoring_url_descr">Specify the web address with parameter syntax: lat={0}, lon={1}, timestamp={2}, hdop={3}, altitude={4}, speed={5}, bearing={6}.</string>
    <string name="live_monitoring_url">Online tracking web address</string>
    <string name="live_monitoring_max_interval_to_send">Time buffer for online tracking</string>
    <string name="live_monitoring_max_interval_to_send_desrc">Specify a time buffer to keep locations to send without connection</string>
    <string name="gpx_monitoring_disabled_warn">Log track using GPX widget or via \'Trip recording\' settings.</string>
    <string name="show_current_gpx_title">Show current track</string>
    <string name="free_version_message">You can download or update %1$s maps.</string>
    <string name="free_version_title">Free version</string>
    <string name="poi_context_menu_showdescription">Show POI description.</string>
    <string name="index_name_north_america">North America</string>
    <string name="index_name_netherlands">Europe - Netherlands</string>
    <string name="index_name_us">North America - United States</string>
    <string name="index_name_central_america">Central America</string>
    <string name="index_name_south_america">South America</string>
    <string name="index_name_europe">Europe</string>
    <string name="index_name_france">Europe - France</string>
    <string name="index_name_germany">Europe - Germany</string>
    <string name="index_name_russia">Russia</string>
    <string name="index_name_africa">Africa</string>
    <string name="index_name_asia">Asia</string>
    <string name="index_name_oceania">Australia and Oceania</string>
    <string name="index_name_antarctica">Antarctica</string>
    <string name="index_name_other">Worldwide and topic maps</string>
    <string name="index_name_wiki">Worldwide Wikipedia POIs</string>
    <string name="index_name_voice">Voice prompts (recorded, limited features)</string>
    <string name="index_name_tts_voice">Voice prompts (TTS, preferred)</string>
    <string name="amenity_type_osmwiki">Wikipedia (offline)</string>
    <string name="amenity_type_user_defined">User defined</string>
    <string name="fav_export_confirmation">File containing previously exported Favorites already exists. Replace it?</string>
    <string name="profile_settings">Profile Specific Settings</string>
    <string name="routing_settings">Navigation</string>
    <string name="routing_settings_descr">Specify options for navigation.</string>
    <string name="global_settings">Global Settings</string>
    <string name="index_settings">Manage map files</string>
    <string name="general_settings">General</string>
    <string name="general_settings_descr">Set up display and common settings for the app.</string>
    <string name="global_app_settings">Global app settings</string>
    <string name="user_name">Your OSM username</string>
    <string name="open_street_map_login_descr">Needed for openstreetmap.org submissions.</string>
    <string name="user_password">Your OSM password</string>
    <string name="osmand_service">Background mode</string>
    <string name="osmand_service_descr">OsmAnd runs in the background with the screen off.</string>
    <string name="download_files_not_enough_space">There is not enough free space to download %1$s MB (free: %2$s).</string>
    <string name="use_transparent_map_theme">Transparent theme</string>
    <string name="native_library_not_supported">Native library not supported on this device.</string>
    <string name="init_native_library">Initializing native library…</string>
    <string name="choose_auto_follow_route">Auto-center map view</string>
    <string name="choose_auto_follow_route_descr">Time until the map view synchronizes with the current position.</string>
    <!-- string name="auto_follow_route_never">Never (tap \'Go\' to start guidance manually)</string -->
    <string name="keep_informing_never">Only manually (tap arrow)</string>
    <string name="keep_informing_descr">Re-announce navigation instructions at regular intervals.</string>
    <string name="keep_informing">Repeat navigation instructions</string>
    <string name="auto_follow_route_navigation">Auto-center nav only</string>
    <string name="auto_follow_route_navigation_descr">Auto-center map view only while navigating.</string>
    <string name="auto_follow_location_enabled">Auto-center map view in use.</string>
    <string name="pref_vector_rendering">Vector renderer specific options</string>
    <string name="pref_overlay">Overlay / underlay</string>
    <string name="pref_raster_map">Map source settings</string>
    <string name="pref_vector_map">Vector map settings</string>
    <string name="delete_confirmation_msg">Delete %1$s?</string>
    <string name="city_type_suburb">Suburb</string>
    <string name="city_type_hamlet">Hamlet</string>
    <string name="city_type_village">Village</string>
    <string name="city_type_town">Town</string>
    <string name="city_type_city">City</string>
    <string name="animate_route_off">Stop simulation</string>
    <string name="animate_route">Start simulation</string>
    <string name="file_can_not_be_renamed">Could not rename file.</string>
    <string name="file_with_name_already_exists">A file with that name already exists.</string>
    <string name="shared_string_gpx_route">GPX route</string>
    <string name="poi_query_by_name_matches_categories">Found several related POI categories.</string>
    <string name="data_to_search_poi_not_available">Download offline data to search for POIs.</string>
    <string name="poi_filter_by_name">Search by name</string>
    <string name="old_poi_file_should_be_deleted">The POI data file \'%1$s\' is redundant and can be deleted.</string>
    <string name="update_poi_file_not_found">Local file to maintain POI changes not found and could not be created.</string>
    <string name="button_upgrade_osmandplus">Upgrade OsmAnd+</string>
    <string name="map_version_changed_info">Download the new version of the app to be able to use the new map files.</string>
    <string name="poi_filter_nominatim">Online Nominatim</string>
    <string name="search_position_current_location_search">Searching position…</string>
    <string name="search_position_current_location_found">My Position (found)</string>
    <string name="search_position_address">Address…</string>
    <string name="search_position_favorites">Favorites…</string>
    <string name="search_position_undefined">Undefined</string>
    <!-- string name="search_position_current_location">Current position…</string -->
    <string name="search_position_map_view">Current map center</string>
    <string name="select_search_position">Origin:</string>
    <string name="context_menu_item_search">Search nearby</string>
    <string name="route_successfully_saved_at">Route saved as \'%1$s\'.</string>
    <string name="filename_input">Filename: </string>
    <string name="file_with_name_already_exist">File with same name already exists.</string>
    <string name="local_index_upload_gpx_description">Upload GPX files to the OSM community, improving the maps.</string>
    <string name="local_index_items_uploaded">%1$d of %2$d item(s) uploaded.</string>
    <string name="local_index_mi_upload_gpx">Send to OSM</string>
    <string name="show_more_map_detail">Show more map detail</string>
    <string name="show_more_map_detail_descr">Show some vector map detail (roads etc.) at lower zoom levels already.</string>
    <string name="favourites_delete_multiple_succesful">Favorite points deleted.</string>
    <string name="favorite_delete_multiple">Are you sure you want to delete %1$d Favorites and %2$d Favorite groups?</string>
    <string name="favorite_home_category">Home</string>
    <string name="favorite_friends_category">Friends</string>
    <string name="favorite_places_category">Places</string>
    <string name="shared_string_others">Others</string>
    <string name="shared_string_name">Name</string>
    <string name="favourites_edit_dialog_category">Category</string>
    <string name="shared_string_no_thanks">No, thanks</string>
    <string name="basemap_missing">Download the base world map to get an overview covering the whole world at low zoom levels.</string>
    <string name="vector_data_missing">Download (\'offline\') data to use maps offline.</string>
    <string name="shared_string_release">Released</string>
    <string name="local_index_installed">Local version</string>
    <string name="local_index_items_backuped">%1$d of %2$d item(s) deactivated.</string>
    <string name="local_index_items_deleted">%1$d of %2$d item(s) deleted.</string>
    <string name="local_index_items_restored">%1$d of %2$d item(s) activated.</string>
    <string name="local_index_no_items_to_do">No items to %1$s</string>
    <string name="local_index_action_do">You are about to %1$s %2$s item(s). Continue?</string>
    <string name="local_index_descr_title">Manage map files.</string>
    <string name="local_index_mi_restore">Activate</string>
    <string name="local_index_mi_backup">Deactivate</string>
    <string name="local_index_poi_data">POI data</string>
    <string name="local_index_address_data">Address data</string>
    <string name="local_index_transport_data">Public transport data</string>
    <string name="local_index_map_data">Map data</string>
    <string name="local_indexes_cat_backup">Deactivated</string>
    <string name="local_indexes_cat_tts">Voice prompts (TTS)</string>
    <string name="local_indexes_cat_voice">Voice prompts (recorded)</string>
    <!-- string name="local_indexes_cat_gpx">GPX data</string -->
    <string name="local_indexes_cat_poi">POI data</string>
    <string name="ttsvoice">TTS voice</string>
    <string name="search_offline_clear_search">New Search</string>
    <string name="map_text_size_descr">Text size for names on the map:</string>
    <string name="map_text_size">Map font size</string>
    <string name="trace_rendering">Rendering debug info</string>
    <string name="trace_rendering_descr">Display the rendering performance.</string>
    <string name="installing_new_resources">Unpacking new data…</string>
    <string name="internet_connection_required_for_online_route">Online navigation does not work offline.</string>
    <string name="tts_language_not_supported_title">Unsupported language</string>
    <string name="tts_language_not_supported">The selected language is not supported by the Android TTS (text-to-speech) engine installed, its preset TTS language will be used instead. Look for another TTS engine in the market?</string>
    <string name="tts_missing_language_data_title">Missing data</string>
    <string name="tts_missing_language_data">Go to the market to download selected language?</string>
    <string name="gpx_option_reverse_route">Reverse GPX direction</string>
    <string name="gpx_option_destination_point">Use current destination</string>
    <string name="gpx_option_from_start_point">Pass along entire track</string>
    <!-- Use ← for RTL languages -->
    <string name="switch_to_vector_map_to_see">Offline vector map present for this location. \n\t\n\tTo use activate \'Menu\' → \'Configure map\' → \'Map Source…\' → \'Offline vector maps\'.</string>
    <string name="choose_audio_stream">Voice guidance output</string>
    <string name="choose_audio_stream_descr">Select loudspeaker for voice guidance.</string>
    <string name="voice_stream_voice_call">Phone call audio (to interrupt car Bluetooth stereos)</string>
    <string name="voice_stream_notification">Notification audio</string>
    <string name="voice_stream_music">Media/navigation audio</string>
    <string name="warning_tile_layer_not_downloadable">The app cannot download the map layer %1$s, reinstalling it might help.</string>
    <string name="overlay_transparency_descr">Adjust overlay transparency.</string>
    <string name="overlay_transparency">Overlay transparency</string>
    <string name="map_transparency_descr">Adjust base map transparency.</string>
    <string name="map_transparency">Base map transparency</string>
    <string name="layer_underlay">Underlay map…</string>
    <string name="map_underlay">Underlay map</string>
    <string name="map_underlay_descr">Choose underlay map</string>
    <string name="layer_overlay">Overlay map…</string>
    <string name="map_overlay">Overlay map</string>
    <string name="map_overlay_descr">Choose the overlay map</string>
    <string name="tile_source_already_installed">Map already installed, \'Settings\' will be updated.</string>
    <string name="select_tile_source_to_install">Choose (tile) maps to install or update.</string>
    <string name="internet_not_available">Unable to perform operation without a connection to the Internet.</string>
    <string name="install_more">Install more…</string>
    <string name="level_to_switch_vector_raster_descr">Use raster maps for anything beyond this level.</string>
    <string name="level_to_switch_vector_raster">Minimum vector zoom level</string>
    <string name="create_poi_link_to_osm_doc"><u>Online OSM</u> map classification with images.</string>
    <string name="error_doing_search">Could not perform offline search.</string>
    <string name="search_offline_geo_error">Could not parse geo intent \'%s\'.</string>
    <string name="search_osm_offline">Search by geo location</string>
    <string name="system_locale">System</string>
    <string name="preferred_locale_descr">App display language (used after OsmAnd is restarted).</string>
    <string name="preferred_locale">Display language</string>
    <string name="incomplete_locale">incomplete</string>
    <string name="unit_of_length_descr">Change what distance is measured in.</string>
    <string name="unit_of_length">Units of length</string>
    <string name="si_mi_feet">Miles/feet</string>
    <string name="si_mi_yard">Miles/yards</string>
    <string name="si_km_m">Kilometers/meters</string>
    <string name="yard">yd</string>
    <string name="foot">ft</string>
    <string name="mile_per_hour">mph</string>
    <string name="mile">mi</string>
    <string name="send_location_way_choose_title">Share location using</string>
    <string name="send_location_sms_pattern">Location: %1$s\n%2$s</string>
    <string name="send_location_email_pattern">To see location follow the web link %1$s or Android intent link %2$s</string>
    <string name="send_location">Send location</string>
    <string name="context_menu_item_share_location">Share location</string>
    <string name="add_waypoint_dialog_added">GPX waypoint \'\'{0}\'\' added</string>
    <string name="add_waypoint_dialog_title">Add waypoint to recorded GPX track</string>
    <string name="context_menu_item_add_waypoint">Add GPX waypoint</string>
    <string name="amenity_type_administrative">Administrative</string>
    <string name="amenity_type_barrier">Barrier</string>
    <string name="amenity_type_education">Education</string>
    <string name="amenity_type_emergency">Emergency</string>
    <string name="amenity_type_entertainment">Entertainment</string>
    <string name="amenity_type_finance">Finance</string>
    <string name="amenity_type_geocache">Geocache</string>
    <string name="amenity_type_healthcare">Healthcare</string>
    <string name="amenity_type_historic">Historic</string>
    <string name="amenity_type_landuse">Landuse</string>
    <string name="amenity_type_leisure">Leisure</string>
    <string name="amenity_type_man_made">Man made</string>
    <string name="amenity_type_military">Military</string>
    <string name="amenity_type_natural">Natural</string>
    <string name="amenity_type_office">Office</string>
    <string name="amenity_type_other">Other</string>
    <string name="amenity_type_shop">Shop</string>
    <string name="amenity_type_sport">Sport</string>
    <string name="amenity_type_sustenance">Sustenance</string>
    <string name="amenity_type_tourism">Tourism</string>
    <string name="amenity_type_transportation">Transport</string>
    <string name="indexing_address">Indexing address…</string>
    <string name="indexing_map">Indexing map…</string>
    <string name="indexing_poi">Indexing POI…</string>
    <string name="indexing_transport">Indexing transport…</string>
    <string name="km">km</string>
    <string name="km_h">km/h</string>
    <string name="m">m</string>
    <string name="old_map_index_is_not_supported">Deprecated map data format \'\'{0}\'\', not supported</string>
    <string name="poi_filter_closest_poi">Nearest POIs</string>
    <string name="poi_filter_custom_filter">Custom filter</string>
    <string name="poi_filter_namefinder">Online NameFinder</string>
    <string name="reading_cached_tiles">Reading cached tiles…</string>
    <string name="version_index_is_big_for_memory">The index \'\'{0}\'\' did not fit into memory</string>
    <string name="version_index_is_not_supported">The version of index \'\'{0}\'\' is not supported</string>
    <string name="osmand_routing_experimental">OsmAnd offline navigation is an experimental feature and it does not work for longer distances than about 20 km.\n\nNavigation temporarily switched to online CloudMade service.</string>
    <string name="specified_dir_doesnt_exist">Could not find the specified folder.</string>
    <string name="osmand_net_previously_installed">All offline data in the old installed app will be supported by the new one, but Favorite points must be exported from the old app and then imported in the new one.</string>
    <string name="build_installed">Build {0} was installed ({1}).</string>
    <string name="downloading_build">Downloading build…</string>
    <string name="install_selected_build">Install OsmAnd - {0} of {1} {2} MB ?</string>
    <string name="loading_builds_failed">Retrieving the list of OsmAnd builds failed</string>
    <string name="loading_builds">Loading OsmAnd builds…</string>
    <string name="select_build_to_install">Select the OsmAnd build to install</string>
    <string name="gps_status_app_not_found">GPS status app not installed. Search in market?</string>
    <!-- Use ← for RTL languages -->
    <string name="voice_is_not_available_msg">No voice guidance available, please go to \'Settings\' → \'Navigation settings\', select the profile → \'Voice guidance\' and select or download a voice prompt package.</string>
    <string name="voice_is_not_available_title">Select a voice prompt package</string>
    <string name="daynight_mode_day">Day</string>
    <string name="daynight_mode_night">Night</string>
    <string name="daynight_mode_auto">Sunrise/sunset</string>
    <string name="daynight_mode_sensor">Light sensor</string>
    <string name="daynight_descr">Adjust switching between night and day mode.</string>
    <string name="daynight">Day/night mode</string>
    <string name="download_files_question">Download {0} file(s) ({1} MB)?</string>
    <string name="items_were_selected">{0} item(s) selected</string>
    <string name="filter_existing_indexes">Downloaded</string>
    <string name="fast_route_mode">Fastest route</string>
    <string name="fast_route_mode_descr">Enable to calculate fastest route or disable for fuel-saving route.</string>
    <string name="tiles_to_download_estimated_size">At zoom {0} download {1} tiles ({2} MB)</string>
    <string name="shared_string_download_map">Download map</string>
    <string name="select_max_zoom_preload_area">Maximum zoom to preload</string>
    <string name="maps_could_not_be_downloaded">This map could not be downloaded</string>
    <string name="continuous_rendering">Continuous rendering</string>
    <string name="continuous_rendering_descr">Display continuous rendering instead of image-at-once.</string>
    <string name="rendering_exception">Could not draw chosen area.</string>
    <string name="show_point_options">Use location…</string>
    <string name="renderer_load_sucess">Renderer loaded</string>
    <string name="renderer_load_exception">Could not load renderer.</string>
    <string name="renderers">Vector renderer</string>
    <string name="renderers_descr">Choose rendering appearance</string>
    <string name="poi_context_menu_website">Show POI website</string>
    <string name="poi_context_menu_call">Show POI phone</string>
    <string name="download_type_to_filter">type to filter</string>
    <string name="use_high_res_maps">High resolution display</string>
    <string name="use_high_res_maps_descr">Do not stretch (and blur) map tiles on high density displays.</string>
    <string name="context_menu_item_search_transport">Search public transport</string>
    <string name="transport_searching_transport">Transport results (no destination):</string>
    <string name="transport_searching_route">Transport results ({0} to destination):</string>
    <string name="transport_search_again">Reset transport search</string>
    <string name="voice">Recorded voice</string>
    <string name="voices">Voice prompts</string>
    <string name="no_vector_map_loaded">Vector maps were not loaded</string>
    <!-- string name="map_route_by_gpx">Navigate using GPX</string-->
    <string name="gpx_files_not_found">No GPX files found in the tracks folder</string>
    <string name="layer_gpx_layer">GPX files…</string>
    <string name="error_reading_gpx">Could not read GPX data.</string>
    <string name="vector_data">Offline vector maps</string>
    <string name="transport_context_menu">Search for transport at stop</string>
    <string name="poi_context_menu_modify">Modify POI</string>
    <string name="poi_context_menu_delete">Delete POI</string>
    <string name="rotate_map_compass_opt">Compass direction</string>
    <string name="rotate_map_bearing_opt">Movement direction</string>
    <string name="rotate_map_none_opt">No rotation (north always upwards)</string>
    <string name="rotate_map_to_bearing_descr">Map alignment:</string>
    <string name="rotate_map_to_bearing">Map orientation</string>
    <string name="show_route">Route details</string>
    <string name="fav_imported_sucessfully">Favorites imported</string>
    <string name="import_file_favourites">Save data as GPX file or import waypoints to \'Favorites\'?</string>
    <string name="fav_file_to_load_not_found">GPX file containing Favorites not found at {0}</string>
    <string name="fav_saved_sucessfully">Favorites saved to {0}</string>
    <string name="no_fav_to_save">No Favorite points to save</string>
    <string name="share_fav_subject">Favorites shared via OsmAnd</string>
    <string name="error_occurred_loading_gpx">Could not load GPX.</string>
    <string name="send_report">Send report</string>
    <string name="none_region_found">Could not find any downloaded maps on memory card.</string>
    <string name="poi_namefinder_query_empty">Type to find a POI</string>
    <string name="any_poi">Any</string>
    <string name="thanks_yandex_traffic">Thanks to Yandex for traffic info.</string>
    <string name="layer_yandex_traffic">Yandex traffic</string>
    <string name="layer_route">Route</string>
    <string name="layer_osm_bugs">OSM notes (online)</string>
    <string name="layer_poi">POI overlay…</string>
    <string name="layer_map">Map source…</string>
    <string name="menu_layers">Map layers</string>
    <string name="context_menu_item_search_poi">Search for POI</string>
    <string name="use_trackball_descr">Use a trackball device to move the map.</string>
    <string name="use_trackball">Use trackball</string>
    <string name="background_service_wait_int_descr">Sets highest waiting time allowed for each background position fix.</string>
    <string name="background_service_wait_int">Maximum wait for fix</string>
    <string name="where_am_i">Where am I?</string>
    <string name="process_navigation_service">OsmAnd navigation service</string>
    <string name="network_provider">Network</string>
    <string name="gps_provider">GPS</string>
    <string name="int_seconds">seconds</string>
    <string name="int_min">min.</string>
    <string name="background_service_int_descr">Wake-up interval used by the background service:</string>
    <string name="background_service_provider_descr">Location method used by the background service:</string>
    <string name="background_service_provider">Location provider</string>
    <string name="background_router_service_descr">Tracks your position while the screen is off.</string>
    <string name="background_router_service">Run OsmAnd in background</string>
    <string name="off_router_service_no_gps_available">The background navigation service requires a location provider to be turned on.</string>
    <string name="hide_poi_filter">Hide filter</string>
    <string name="show_poi_filter">Show filter</string>
    <string name="search_poi_filter">Filter</string>
    <string name="menu_mute_off">Sound is on</string>
    <string name="menu_mute_on">Sound is off</string>
    <string name="voice_data_initializing">Initializing voice data…</string>
    <string name="voice_data_not_supported">Unsupported version of voice data</string>
    <string name="voice_data_corrupted">Specified voice data is corrupted</string>
    <string name="voice_data_unavailable">Selected voice prompt package is not available</string>
    <string name="sd_unmounted">Memory card not accessible.\nYou won\'t be able to see maps or find things.</string>
    <string name="sd_mounted_ro">Memory card read-only.\nIt is now only possible to see the preloaded map, not download new areas.</string>
    <string name="unzipping_file">Unzipping file…</string>
    <string name="route_tr">Turn right and go</string>
    <string name="route_tshr">Turn sharply right and go</string>
    <string name="route_tslr">Turn slightly right and go</string>
    <string name="route_tl">Turn left and go</string>
    <string name="route_tshl">Turn sharply left and go</string>
    <string name="route_tsll">Turn slightly left and go</string>
    <string name="route_tu">Make U-turn and go</string>
    <string name="route_head">Head</string>
    <string name="first_time_continue">Later</string>
    <string name="first_time_download">Download regions</string>
    <string name="search_poi_location">Awaiting signal…</string>
    <string name="search_near_map">Search near current map center</string>
    <string name="search_nearby">Search nearby</string>
    <string name="map_orientation_default">Same as device</string>
    <string name="map_orientation_portrait">Portrait</string>
    <string name="map_orientation_landscape">Landscape</string>
    <string name="map_screen_orientation">Screen orientation</string>
    <string name="map_screen_orientation_descr">Portrait, landscape, or device.</string>
    <string name="opening_hours_not_supported">Cannot change opening hours format.</string>
    <string name="add_new_rule">Add new rule</string>
    <string name="transport_Routes">Routes</string>
    <string name="transport_Stop">Stop</string>
    <string name="transport_stops">stops</string>
    <string name="transport_search_after">Subsequent itinerary</string>
    <string name="transport_search_before">Prior itinerary</string>
    <string name="transport_finish_search">Finish search</string>
    <string name="transport_stop_to_go_out">Choose stop to get off</string>
    <string name="transport_to_go_after">prior distance</string>
    <string name="transport_to_go_before">subsequent distance</string>
    <string name="transport_stops_to_pass">stops to pass</string>
    <string name="transport_route_distance">Itinerary distance</string>
    <string name="transport">Transport</string>
    <string name="show_transport_over_map_description">Show public transport stops on the map.</string>
    <string name="show_transport_over_map">Show transport stops</string>
    <string name="hello">OsmAnd navigation app</string>
    <string name="update_poi_success">POI data was updated ({0} were loaded)</string>
    <string name="update_poi_error_local">Could not update local POI list.</string>
    <string name="update_poi_error_loading">Could not load data from server.</string>
    <string name="update_poi_no_offline_poi_index">No offline POI data available for this area</string>
    <string name="update_poi_is_not_available_for_zoom">Zooming in lets you update POIs</string>
    <string name="context_menu_item_update_poi">Update POI</string>
    <string name="context_menu_item_update_map_confirm">Update local data from the Internet?</string>
    <string name="search_history_city">City: {0}</string>
    <string name="search_history_street">Street: {0}, {1}</string>
    <string name="search_history_int_streets">Intersection: {0} x {1} in {2}</string>
    <string name="search_history_building">Building: {0}, {1}, {2}</string>
    <string name="favorite">Favorite</string>
    <string name="uploading_data">Uploading data…</string>
    <string name="uploading">Uploading…</string>
    <string name="search_nothing_found">Nothing found</string>
    <string name="searching">Searching…</string>
    <string name="searching_address">Searching address…</string>
    <string name="search_osm_nominatim">Online search using OSM Nominatim</string>
    <string name="hint_search_online">Online search: House number, street, city</string>
    <string name="search_offline_address">Offline search</string>
    <string name="search_online_address">Online search</string>
    <string name="max_level_download_tile">Max. online zoom</string>
    <string name="max_level_download_tile_descr">Do not browse online maps for zoom levels beyond this.</string>
    <string name="route_general_information">Total distance %1$s, traveling time %2$d h %3$d min.</string>
    <string name="router_service_descr">Online or offline navigation service.</string>
    <string name="router_service">Navigation service</string>
    <string name="sd_dir_not_accessible">The storage folder on the memory card is not accessible!</string>
    <string name="download_question">Download {0} - {1} ?</string>
    <string name="download_question_exist">Offline data for {0} already exists ({1}). Update it ({2})?</string>
    <string name="address">Address</string>
    <string name="downloading_list_indexes">Downloading list of available regions…</string>
    <string name="list_index_files_was_not_loaded">Could not fetch list of regions from https://osmand.net.</string>
    <string name="fav_points_edited">Favorite point was edited</string>
    <string name="fav_points_not_exist">No Favorite points exist</string>
    <string name="update_existing">Replace</string>
    <string name="only_show">Display route</string>
    <string name="follow">Start guidance</string>
    <string name="mark_final_location_first">Please set the destination first</string>
    <string name="get_directions">Directions</string>
    <string name="opening_hours">Opening hours</string>
    <string name="opening_changeset">Opening changeset…</string>
    <string name="closing_changeset">Closing changeset…</string>
    <string name="commiting_node">Committing node…</string>
    <string name="loading_poi_obj">Loading POI…</string>
    <string name="auth_failed">Authorization failed</string>
    <string name="failed_op">failed</string>
    <string name="converting_names">Converting local/English names…</string>
    <string name="loading_streets_buildings">Loading streets/buildings…</string>
    <string name="loading_postcodes">Loading postcodes…</string>
    <string name="loading_streets">Loading streets…</string>
    <string name="loading_cities">Loading cities…</string>
    <string name="poi">POI</string>
    <string name="error_occurred_saving_gpx">Could not save GPX file.</string>
    <string name="error_calculating_route">Could not calculate route.</string>
    <string name="error_calculating_route_occured">Could not calculate route.</string>
    <string name="empty_route_calculated">The calculated route is empty.</string>
    <string name="new_route_calculated_dist_dbg">Route: distance %s, router time %s \nCalculation: %.1f sec, %d roads, %d tiles)</string>
    <string name="arrived_at_destination">You have arrived.</string>
    <string name="invalid_locations">Invalid coordinates</string>
    <string name="go_back_to_osmand">Go back to map</string>
    <string name="loading_data">Loading data…</string>
    <string name="reading_indexes">Reading local data…</string>
    <string name="previous_run_crashed">Last OsmAnd run crashed. Log file is at {0}. Please report the issue and attach the log file.</string>
    <string name="saving_gpx_tracks">Saving GPX file…</string>
    <string name="finished_task">Finished</string>
    <string name="use_online_routing_descr">Use the Internet to calculate a route.</string>
    <string name="use_online_routing">Use online navigation</string>
    <string name="osm_settings_descr">Specify OpenStreetMap.org (OSM) settings needed for OSM submissions.</string>
    <string name="data_settings_descr">Specify language, download/reload data.</string>
    <string name="data_settings">Data</string>
    <string name="additional_settings">Additional settings</string>
    <string name="update_tile">Update map</string>
    <string name="reload_tile">Reload tile</string>
    <string name="mark_point">Target</string>
    <string name="use_english_names_descr">Select between local and English names.</string>
    <string name="use_english_names">Use English names on maps</string>
    <string name="app_settings">App settings</string>
    <string name="search_address">Search address</string>
    <string name="choose_building">Choose building</string>
    <string name="choose_street">Choose street</string>
    <string name="choose_city">Choose city or postcode</string>
    <string name="ChooseCountry">Choose country</string>
    <string name="show_view_angle">Display viewing direction</string>
    <string name="map_view_3d_descr">Enable 3D view of the map.</string>
    <string name="map_view_3d">Map View 3D</string>
    <string name="show_poi_over_map_description">Show the last used POI overlay.</string>
    <string name="show_poi_over_map">Show POI overlay</string>
    <string name="map_tile_source_descr">Choose source of online or cached map tiles.</string>
    <string name="map_tile_source">Tile map source</string>
    <string name="map_source">Map source</string>
    <string name="use_internet">Use the Internet</string>
    <string name="show_location">Show your position</string>
    <string name="show_gps_coordinates_text">Show GPS coordinates on the map</string>
    <string name="use_internet_to_download_tile">Download missing map tiles</string>
    <string name="app_description">Navigation app</string>
    <string name="search_button">Search</string>
    <string name="search_activity">Search</string>
    <string name="searchpoi_activity">Choose POI</string>
    <string name="search_POI_level_btn">Find more</string>
    <string name="incremental_search_street">Search street incrementally</string>
    <string name="incremental_search_building">Search building incrementally</string>
    <string name="choose_available_region">Select region from list</string>
    <string name="choose_intersected_street">Select intersecting street</string>
    <string name="Closest_Amenities">Nearest amenities</string>
    <string name="app_mode_car">Driving</string>
    <string name="app_mode_bicycle">Cycling</string>
    <string name="app_mode_pedestrian">Walking</string>
    <string name="position_on_map_center">Center</string>
    <string name="position_on_map_bottom">Bottom</string>
    <string name="navigate_point_top_text">Input latitude and longitude in the selected format (D - degrees, M - minutes, S - seconds)</string>
    <string name="navigate_point_latitude">Latitude</string>
    <string name="navigate_point_longitude">Longitude</string>
    <string name="navigate_point_format_D">DDD.DDDDD</string>
    <string name="navigate_point_format_DM">DDD MM.MMM</string>
    <string name="navigate_point_format_DMS">DDD MM SS.S</string>
    <string name="search_address_top_text">Address</string>
    <string name="search_address_region">Region</string>
    <string name="search_address_city">City</string>
    <string name="search_address_street">Street</string>
    <string name="search_address_building">Building</string>
    <string name="search_address_building_option">Building</string>
    <string name="search_address_street_option">Intersecting street</string>
    <!-- string name="search_tabs_location">Location</string -->
    <string name="context_menu_item_update_map">Update map</string>
    <string name="context_menu_item_create_poi">Create POI</string>
    <string name="add_favorite_dialog_top_text">Enter Favorite name</string>
    <string name="add_favorite_dialog_default_favourite_name">Favorite</string>
    <string name="add_favorite_dialog_favourite_added_template">Favorite point \'\'{0}\'\' added.</string>
    <string name="favourites_context_menu_add">Add Favorite</string>
    <string name="favourites_context_menu_edit">Edit Favorite</string>
    <string name="favourites_context_menu_delete">Delete Favorite</string>
    <string name="favourites_remove_dialog_msg">Delete Favorite point \'%s\'?</string>
    <string name="favourites_remove_dialog_success">Favorite point {0} deleted.</string>
    <string name="poi_edit_title">Edit POI</string>
    <string name="poi_create_title">Create POI</string>
    <string name="poi_remove_confirm_template">Delete {0} (comment)?</string>
    <string name="poi_remove_title">Delete POI</string>
    <string name="poi_remove_success">Deleted</string>
    <string name="poi_action_add">add</string>
    <string name="poi_action_change">change</string>
    <string name="poi_action_delete">delete</string>
    <string name="poi_action_succeded_template">Action {0} completed.</string>
    <string name="poi_error_unexpected_template">Could not perform action {0}.</string>
    <string name="poi_error_io_error_template">I/O error while performing action {0}.</string>
    <string name="poi_error_info_not_loaded">Info about node was not loaded</string>
    <string name="poi_dialog_opening_hours">Open</string>
    <string name="poi_dialog_comment">Comment</string>
    <string name="poi_dialog_reopen">Reopen</string>
    <string name="poi_dialog_comment_default">POI changing</string>
    <string name="poi_dialog_other_tags_message">All other tags are preserved</string>
    <string name="default_buttons_commit">Commit</string>
    <string name="filter_current_poiButton">Filter</string>
    <string name="edit_filter_save_as_menu_item">Save As</string>
    <string name="edit_filter_delete_dialog_title">Delete this filter?</string>
    <string name="edit_filter_delete_message">\'%1$s\' filter deleted</string>
    <string name="edit_filter_create_message">\'%1$s\' filter created</string>
    <string name="email">e-mail</string>
    <string name="av_camera_focus">Camera focus type</string>
    <string name="av_camera_focus_descr">Camera focus mode:</string>
    <string name="av_camera_focus_auto">Autofocus</string>
    <string name="av_camera_focus_hiperfocal">Hyperfocal focus</string>
    <string name="av_camera_focus_edof">Extended depth of field (EDOF)</string>
    <string name="av_camera_focus_infinity">Focus is set to infinity</string>
    <string name="av_camera_focus_macro">Macro (close-up) focus mode</string>
    <string name="av_camera_focus_continuous">The camera continuously tries to focus</string>
    <string name="av_photo_play_sound">Play camera shutter sound</string>
    <string name="av_photo_play_sound_descr">Set sound or silence for photo shutter.</string>
    <string name="av_camera_pic_size">Camera picture size</string>
    <string name="av_camera_pic_size_descr">Set camera picture size</string>
    <string name="navigation_intent_invalid">Invalid format: %s</string>
    <string name="plugin_install_needs_network">You need to be online to install this plugin.</string>
    <string name="get_plugin">Get</string>
    <string name="use_fast_recalculation">Smart route recalculation</string>
    <string name="use_fast_recalculation_desc">For long trips, only recalculate the initial part of the route.</string>
    <string name="do_you_like_osmand">Do you like OsmAnd?</string>
    <string name="we_really_care_about_your_opinion">Your opinion and feedback is valued.</string>
    <string name="rate_this_app">Rate this app</string>
    <string name="rate_this_app_long">Please give OsmAnd a score on Google Play</string>
    <string name="user_hates_app_get_feedback">Tell us why.</string>
    <string name="user_hates_app_get_feedback_long">Please let us know any suggestions.</string>
    <string name="failed_to_upload">Could not upload</string>
    <string name="delete_change">Delete change</string>
    <string name="successfully_uploaded_pattern">Uploaded {0}/{1}</string>
    <string name="try_again">Try again</string>
    <string name="error_message_pattern">Error: {0}</string>
    <string name="dahboard_options_dialog_title">Configure dashboard</string>
    <string name="shared_string_card_was_hidden">Card was hidden</string>
    <string name="shared_string_undo">Undo</string>
    <string name="shared_string_skip">Skip</string>
    <string name="app_name_osmand">OsmAnd</string>
    <string name="offline_maps_and_navigation">Offline Maps\n&amp; Navigation</string>
    <string name="commit_poi">Commit POI</string>
    <string name="tab_title_basic">Basic</string>
    <string name="tab_title_advanced">Advanced</string>
    <string name="building_number">Building Number</string>
    <string name="next_proceed">Next</string>
    <string name="opening_at">Opening at</string>
    <string name="closing_at">Closing at</string>
    <string name="contact_info">Contact info</string>
    <string name="add_opening_hours">Add opening hours</string>
    <string name="poi_dialog_poi_type">POI Type</string>
    <string name="number_of_rows_in_dash">Number of rows in dash %1$s</string>
    <string name="please_specify_poi_type">Please specify POI type.</string>
    <string name="working_days">Working days</string>
    <string name="recent_places">Recent places</string>
    <string name="favourites">Favorites</string>
    <string name="saved_at_time">Now saved at: %1$s</string>
    <string name="poi_deleted_localy">POI will be deleted once you upload your changes</string>
    <string name="show_gpx">Show GPX data</string>
    <string name="count_of_lines">Count of lines</string>
    <string name="are_you_sure">Are you sure?</string>
    <string name="unsaved_changes_will_be_lost">Any unsaved changes will be lost. Continue?</string>
    <string name="downloads_left_template">%1$s downloads left</string>
    <string name="roads">Roads</string>
    <string name="downloading_number_of_files">Downloading - %1$d file</string>
    <string name="show_free_version_banner">Show free version banner</string>
    <string name="show_free_version_banner_description">Display the free version banner even in the paid version.</string>
    <string name="buy">Buy</string>
    <string name="activate_seamarks_plugin">Please activate the \'Nautical map view\' plugin</string>
    <string name="activate_srtm_plugin">Please activate the \'Contour lines\' plugin</string>
    <string name="later">Later</string>
    <string name="get_full_version">Full version</string>
    <string name="downloads">Downloads</string>
    <string name="confirm_download_roadmaps">The roads-only map is not needed, since you have the standard (full) map. Download it anyway?</string>
    <string name="value_downloaded_of_max">%1$.1f of %2$.1f MB</string>
    <string name="file_size_in_mb">%.1f MB</string>
    <string name="update_all">Update all (%1$s MB)</string>
    <string name="free_downloads_used">Free downloads used</string>
    <string name="free_downloads_used_description">Displays the amount of free downloads left.</string>
    <string name="application_dir_description">Choose where you want to store maps and other data files.</string>
    <string name="enter_country_name">Enter country name</string>
    <string name="new_version">New version</string>
    <string name="begin_with_osmand_menu_group">First steps with OsmAnd</string>
    <string name="features_menu_group">Features</string>
    <string name="help_us_to_improve_menu_group">Help improve OsmAnd</string>
    <string name="other_menu_group">Other</string>
    <string name="plugins_menu_group">Plugins</string>
    <string name="first_usage_item">First use</string>
    <string name="first_usage_item_description">How to download maps, set basic settings.</string>
    <string name="navigation_item_description">Set up navigation.</string>
    <string name="planning_trip_item">Planning a trip</string>
    <string name="faq_item">FAQ</string>
    <string name="faq_item_description">Frequently asked questions</string>
    <string name="map_viewing_item">Map viewing</string>
    <string name="search_on_the_map_item">Searching the map</string>
    <string name="instalation_troubleshooting_item">Installation and troubleshooting</string>
    <string name="techical_articles_item">Technical articles</string>
    <string name="versions_item">Versions</string>
    <string name="feedback">Feedback</string>
    <string name="contact_us">Contact</string>
    <string name="map_legend">Map legend</string>
    <string name="save_poi_too_many_uppercase">The name contains too many capital letters. Continue?</string>
    <string name="save_poi_without_poi_type_message">Do you really want to save POI without type?</string>
    <string name="poi_context_menu_modify_osm_change">Modify OSM change</string>
    <string name="use_dashboard_btn">Use dashboard</string>
    <string name="use_drawer_btn">Use menu</string>
    <string name="dashboard_or_drawer_title">Dashboard or menu control</string>
    <string name="dashboard_or_drawer_description">A choice is offered to primarily control the app via the flexible dashboard or a static menu. Your choice can always be changed in the dashboard settings.</string>
    <string name="only_download_over_wifi">Only download on Wi-Fi</string>
    <string name="live_update">Live update</string>
    <string name="update_now">Update now</string>
    <string name="missing_write_external_storage_permission">OsmAnd lacks permission to use the memory card</string>
    <string name="last_update">Last update: %s</string>
    <string name="update_time">Update time</string>
    <string name="updates_size">Update size</string>
    <string name="last_map_change">"Last map change: %s"</string>
    <string name="hourly">Hourly</string>
    <string name="daily">Daily</string>
    <string name="weekly">Weekly</string>
    <string name="morning">Morning</string>
    <string name="night">Night</string>
    <string name="select_month_and_country">Month and country:</string>
    <string name="number_of_contributors">Number of contributors</string>
    <string name="number_of_edits">Number of edits</string>
    <string name="reports_for">Report for</string>
    <string name="file_name_containes_illegal_char">File name contains illegal character</string>
    <string name="configure_screen_quick_action">Quick action</string>
    <string name="quick_action_item_action">Action %d</string>
    <string name="quick_action_item_screen">Screen %d</string>
    <string name="quick_action_add_marker">Add map marker</string>
    <string name="quick_action_add_poi">Add POI</string>
    <string name="quick_action_map_style">Change map style</string>
    <string name="quick_action_map_style_switch">Map style changed to \"%s\".</string>
    <string name="quick_action_take_audio_note">New audio note</string>
    <string name="quick_action_take_video_note">New video note</string>
    <string name="quick_action_take_photo_note">New photo note</string>
    <string name="quick_action_add_osm_bug">Add OSM Note</string>
    <string name="quick_action_navigation_voice">Voice on/off</string>
    <string name="quick_action_navigation_voice_off">Unmute Voice</string>
    <string name="quick_action_navigation_voice_on">Mute Voice</string>
    <string name="quick_action_add_gpx">Add GPX waypoint</string>
    <string name="quick_action_add_parking">Add parking place</string>
    <string name="quick_action_new_action">Add action</string>
    <string name="quick_action_edit_action">Edit action</string>
    <string name="quick_action_add_favorite">Add Favorite</string>
    <string name="dialog_add_action_title">Add action</string>
    <string name="quick_actions_delete">Delete action</string>
    <string name="quick_actions_delete_text">Are you sure you want to delete the action \"%s\"?</string>
    <string name="quick_favorites_show_favorites_dialog">Show Favorites dialog</string>
    <string name="quick_favorites_name_preset">Name preset</string>
    <string name="quick_action_add_marker_descr">A button to add a map marker at the screen center location.</string>
    <string name="quick_action_add_gpx_descr">A button to add a GPX waypoint in the middle of the screen.</string>
    <string name="quick_action_take_audio_note_descr">A button to add an audio note in the middle of the screen.</string>
    <string name="quick_action_take_video_note_descr">A button to add a video note in the middle of the screen.</string>
    <string name="quick_action_take_photo_note_descr">A button to add a photo note in the middle of the screen.</string>
    <string name="quick_action_add_osm_bug_descr">A button to add an OSM note in the middle of the screen.</string>
    <string name="quick_action_add_poi_descr">A button to add a POI in the middle of the screen.</string>
    <string name="quick_action_navigation_voice_descr">A toggle to disable or enable voice guidance during navigation.</string>
    <string name="quick_action_add_parking_descr">A button to add a parking location in the middle of the screen.</string>
    <string name="quick_action_switch_day_night_descr">A toggle to switch between day and night modes for OsmAnd.</string>
    <string name="quick_action_switch_day_mode">Day mode</string>
    <string name="quick_action_switch_night_mode">Night mode</string>
    <string name="quick_action_day_night_switch_mode">Switch day/night mode</string>
    <string name="quick_action_interim_dialog">Show an interim dialog</string>
    <string name="favorite_autofill_toast_text">" saved to "</string>
    <string name="favorite_empty_place_name">Place</string>
    <string name="quick_action_duplicates">Quick action renamed to %1$s to avoid duplication.</string>
    <string name="quick_action_duplicate">Quick action name duplicate</string>
    <string name="quick_action_showhide_favorites_descr">A toggle to show or hide the Favorite points on the map.</string>
    <string name="quick_action_showhide_poi_descr">A toggle to show or hide POIs on the map.</string>
    <string name="quick_action_showhide_favorites_title">Show/hide Favorites</string>
    <string name="quick_action_favorites_show">Show Favorites</string>
    <string name="quick_action_favorites_hide">Hide Favorites</string>
    <string name="quick_action_showhide_poi_title">Show/hide POI</string>
    <string name="quick_action_poi_show">Show %1$s</string>
    <string name="quick_action_poi_hide">Hide %1$s</string>
    <string name="quick_action_add_category">Add a category</string>
    <string name="quick_action_add_create_items">Create items</string>
    <string name="quick_action_add_configure_map">Configure map</string>
    <string name="quick_action_add_navigation">Navigation</string>
    <string name="quick_action_fav_name_descr">Leave blank to use the address or place name.</string>
    <string name="quick_action_bug_descr">This message is included in the comment field.</string>
    <string name="quick_action_bug_message">Message</string>
    <string name="quick_action_category_descr">Category to save the Favorite in:</string>
    <string name="quick_action_gpx_category_descr">Choose an optional category.</string>
    <string name="quick_action_poi_list">POI list</string>
    <string name="quick_action_sh_poi_descr">Add one or more POI categories to display on the map.</string>
    <string name="quick_action_page_list_descr">A button to page through the list below.</string>
    <string name="quick_action_map_style_action">Add a map style</string>
    <string name="quick_action_empty_param_error">Fill out all parameters</string>
    <string name="quick_action_map_styles">Map styles</string>
    <string name="quick_action_map_overlay">Change map overlay</string>
    <string name="quick_action_map_overlay_title">Map overlays</string>
    <string name="quick_action_map_overlay_action">Add overlay</string>
    <string name="quick_action_map_overlay_switch">Map overlay changed to \"%s\".</string>
    <string name="quick_action_map_underlay_switch">Map underlay changed to \"%s\".</string>
    <string name="quick_action_map_underlay">Change map underlay</string>
    <string name="quick_action_map_underlay_title">Map underlays</string>
    <string name="quick_action_map_underlay_action">Add underlay</string>
    <string name="quick_action_map_source">Change map source</string>
    <string name="quick_action_map_source_title">Map sources</string>
    <string name="quick_action_map_source_action">Add map source</string>
    <string name="quick_action_map_source_switch">Map source changed to \"%s\".</string>
    <string name="quick_action_btn_tutorial_title">Change button position</string>
    <string name="quick_action_btn_tutorial_descr">Long-tapping and dragging the button changes its position on the screen.</string>
    <string name="shared_string_action_name">Action name</string>
    <string name="mappilary_no_internet_desc">Photos from Mapillary are only available online.</string>
    <string name="retry">Retry</string>
    <string name="add_route_points">Add Route Points</string>
    <string name="add_waypoint">Add Waypoint</string>
    <string name="add_line">Add Line</string>
    <string name="save_gpx_waypoint">Save GPX waypoint</string>
    <string name="save_route_point">Save route point</string>
    <string name="waypoint_one">Waypoint 1</string>
    <string name="route_point_one">Route Point 1</string>
    <string name="empty_state_my_tracks">Add GPX files</string>
    <string name="empty_state_my_tracks_desc">Import GPX files, or record tracks.</string>
    <string name="empty_state_favourites">Add Favorites</string>
    <string name="empty_state_favourites_desc">Import Favorites, or add by marking points on the map.</string>
    <string name="import_track">Import GPX file</string>
    <string name="import_track_desc">File %1$s does not contain waypoints, import it as a track?</string>
    <string name="move_point">Move Point</string>
    <string name="add_segment_to_the_track">Add to a GPX file</string>
    <string name="osm_recipients_label">OSM recipients</string>
    <string name="total_donations">Total donations</string>
    <string name="day_off_label">off</string>
    <string name="winter_and_ski_renderer">Winter and ski</string>
    <string name="touring_view_renderer">Touring view</string>
    <string name="nautical_renderer">Nautical</string>
    <string name="copy_location_name">Copy location/POI name</string>
    <string name="toast_empty_name_error">Unnamed location</string>
    <string name="tunnel_warning">Tunnel ahead</string>
    <string name="show_tunnels">Tunnels</string>
    <string name="download_wikipedia_description">Download the Wikipedia articles for %1$s to read them offline.</string>
    <string name="download_wikipedia_label">Download Wikipedia data</string>
    <string name="open_in_browser_wiki">Open article online</string>
    <string name="open_in_browser_wiki_description">View article in a web browser.</string>
    <string name="download_wiki_region_placeholder">this region</string>
    <string name="wiki_article_search_text">Searching for the corresponding wiki article</string>
    <string name="wiki_article_not_found">Article not found</string>
    <string name="how_to_open_wiki_title">How to open Wikipedia articles?</string>
    <string name="test_voice_desrc">Tap a button and listen to its corresponding voice prompt to hear if it is missing or faulty</string>
    <string name="routeInfo_roadClass_name">Road type</string>
    <string name="routeInfo_surface_name">Surface</string>
    <string name="routeInfo_smoothness_name">Smoothness</string>
    <string name="routeInfo_steepness_name">Steepness</string>
    <string name="run_full_osmand_msg">You are using {0} Map which is powered by OsmAnd. Do you want to launch OsmAnd full version?</string>
    <string name="run_full_osmand_header">Launch OsmAnd?</string>
    <string name="routing_attr_avoid_sett_name">No cobblestone or sett</string>
    <string name="routing_attr_avoid_sett_description">Avoids cobblestone and sett</string>
    <string name="quick_action_need_to_add_item_to_list">Add at least one item to the list in the \'Quick action\' settings</string>
    <string name="routing_attr_piste_type_downhill_name">Alpine/downhill ski</string>
    <string name="routing_attr_piste_type_downhill_description">Slopes for alpine or downhill skiing and access to ski lifts.</string>
    <string name="routing_attr_piste_type_nordic_name">Cross country/nordic ski</string>
    <string name="routing_attr_piste_type_nordic_description">Trails for nordic or cross-country skiing.</string>
    <string name="routing_attr_piste_type_skitour_name">Ski touring</string>
    <string name="routing_attr_piste_type_skitour_description">Routes for ski touring.</string>
    <string name="routing_attr_piste_type_sled_name">Sled</string>
    <string name="routing_attr_piste_type_sled_description">Slopes for sled usage.</string>
    <string name="routing_attr_allow_intermediate_name">Allow intermediate routes</string>
    <string name="routing_attr_allow_intermediate_description">More difficult routes with steeper sections. Generally some obstacles that should be avoided.</string>
    <string name="routing_attr_allow_advanced_name">Allow advanced routes</string>
    <string name="routing_attr_allow_advanced_description">Difficult routes, with dangerous obstacles and steep sections.</string>
    <string name="routing_attr_allow_expert_name">Allow expert routes</string>
    <string name="routing_attr_allow_expert_description">Extremely difficult routes, with dangerous obstacles and surroundings.</string>
    <string name="routing_attr_allow_skating_only_name">Allow skating only routes</string>
    <string name="routing_attr_allow_skating_only_description">Routes groomed for freestyle or skating only without classic tracks.</string>
    <string name="routing_attr_allow_classic_only_name">Allow classic only routes</string>
    <string name="routing_attr_allow_classic_only_description">Routes groomed for classic style only without skating trails. This includes routes groomed by a smaller snowmobile with looser piste and tracks made manually by skiers.</string>
    <string name="routing_attr_difficulty_preference_name">Preferred difficulty</string>
    <string name="routing_attr_difficulty_preference_description">Prefer routes of this difficulty, although routing over harder or easier pistes is still possible if shorter.</string>
    <string name="routing_attr_freeride_policy_name">Off-piste</string>
    <string name="routing_attr_freeride_policy_description">\'Freeride\' and \'Off-piste\' are unofficial routes and passages. Typically ungroomed, unmaintained and not checked in the evening. Enter at your own risk.</string>


</resources><|MERGE_RESOLUTION|>--- conflicted
+++ resolved
@@ -11,7 +11,6 @@
 	Thx - Hardy
 
 -->
-<<<<<<< HEAD
     <string name="divider_descr">Elements below this point separated by a divider.</string>
     <string name="shared_string_divider">Divider</string>
     <string name="reorder_or_hide_from">Reorder or hide items from the %1$s.</string>
@@ -19,7 +18,6 @@
     <string name="shared_string_drawer">Drawer</string>
     <string name="ui_customization">UI Customization</string>
     <string name="ui_customization_description">Customize the quantity of items in Drawer, Configure map and context menu.\n\nYou can disable unused plugins, to hide all its controls from the application.</string>
-=======
     <string name="shared_string_min">Min</string>
     <string name="shared_string_square">Square</string>
     <string name="shared_string_rhomb">Rhomb</string>
@@ -28,7 +26,6 @@
     <string name="select_group">Select group</string>
     <string name="add_description">Add description</string>
     <string name="delete_description">Delete description</string>
->>>>>>> 35a4c3fc
     <string name="quick_action_terrain_descr">A button to show or hide terrain layer on the map.</string>
     <string name="quick_action_terrain_show">Show terrain</string>
     <string name="quick_action_terrain_hide">Hide terrain</string>
