--- conflicted
+++ resolved
@@ -9,11 +9,8 @@
          3. All your modified/created strings are in the top of the file (to make easier find what\'s translated).
     PLEASE: Have a look at http://code.google.com/p/osmand/wiki/UIConsistency, it may really improve your and our work  :-)  Thx - Hardy
     -->
-<<<<<<< HEAD
     <string name="looking_for_tracks_with_waypoints">Looking for tracks with waypoints</string>
-=======
     <string name="shared_string_more_without_dots">More</string>
->>>>>>> c9c47c1c
     <string name="appearance_on_the_map">Appearance on the map</string>
     <string name="add_track_to_markers_descr">Select track waypoints of which OsmAnd will add to markers</string>
     <string name="add_favourites_group_to_markers_descr">Select favorite group you want to add to markers. We show only tracks with waypoints</string>
