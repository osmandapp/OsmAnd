<?xml version="1.0" encoding="utf-8" standalone="no"?>
<resources>
<<<<<<< HEAD
    <string name="warning_saved_OK">Saved as </string>
    <string name="start_point">Start Point </string>    
    <string name="warning_save_failed">Failed to save </string>
    <string name="plan_file_name_prefix">plan_</string>
    <string name="context_menu_item_load_GPX_plan">Load GPX plan file</string>
    <string name="context_menu_item_save_plan">Save track as GPX plan file</string>
    <string name="context_menu_item_start_measurement_mode">Plan/measure tracks</string>
	<string name="context_menu_item_delete_point">Remove this point</string>
	<string name="context_menu_item_clear_all_points">Remove all points</string>
	<string name="context_menu_item_insert_point">Insert point before this</string>
	<string name="context_menu_item_cancel">Cancel</string>
	<string name="context_menu_item_display_point_info">Display point lat/lon.</string>
	<string name="context_menu_item_display_distance_only">Display distance only.</string>
	<string name="context_menu_item_end_measurement">End measuring</string>
	<string name="context_menu_item_increase_point_size">Increase point size</string>
	<string name="context_menu_item_decrease_point_size">Decrease point size</string>
	<string name="context_menu_item_increase_point_selection_area">Increase selection area</string>
	<string name="context_menu_item_decrease_point_selection_area">Decrease selection area</string>
	<string name="tip_Distance_Measurement">Creating Plans and Measuring distances</string>
	<string name="tip_Distance_Measurement_t">\tPlanning tracks can be created, edited and saved to or loaded from a GPX file. 
	    The cumulative distance is displayed from the first point to any of the points that make up the track. Select "Plan/Measure Distances" from the map menu.</string>
=======
	<string name="offline_poi_edition">Offline POI editing</string>
	<string name="offline_poi_edition_descr">Always use offline POI editing</string>

	<string name="tip_recent_changes_0_7_1_t">Changes in 0.7.1 :
\n\t- Offline POI editing 
\n\t- Live Tracking option - send coordinates to web service periodically (read how to setup your own web service in HowTo Articles)
\n\t- Show currently recorded track on map
\n\t- Direction detection: \'Make U-turn\' is indicated and announced when heading in opposite direction or after missing a turn
\n\t- New voice prompt \'Route recalculated\'
\n\t- Optical indication of an imminent turn within 100m by diretion arrow changing color
\n\t- Actuality also of deactivated index files now shown on Download screen in dark green and dark blue
\n\t- Other changes
	</string>

	<string name="update_poi_does_not_change_indexes">POI changes inside application do not affect downloaded map files, changes are saved to local file instead.</string>
	<string name="local_openstreetmap_uploading_poi">Uploading POI...</string>
	<string name="local_openstreetmap_poi_were_uploaded">{0} POI were uploaded</string>
	<string name="local_openstreetmap_uploadall">Upload all POI</string>
	<string name="local_openstreetmap_items"></string>
	<string name="local_openstreetmap_show_poi">Show POI on map</string>
	<string name="local_openstreetmap_upload">Upload modification to OSM</string>
	<string name="local_openstreetmap_delete">Delete POI modification</string>
	<string name="local_openstreetmap_descr_title">Asynchronous OSM POI Editing:</string>
	<string name="local_openstreetmap_settings">Locally saved OSM points</string>
	<string name="local_openstreetmap_settings_descr">Show and manage OSM points noted in local database</string>

>>>>>>> c5fde904
	<string name="live_monitoring_descr">Enable sending HTTP requests to a specified web service</string>
	<string name="help_Distance_Measurement">A planning track can be created and saved to or loaded from a GPX file.
	    \n\t- Create a track of new points using long touches at the desired locations, as described below.
	    \n\t- Tap on the Menu button, any track point or an information text box to open a menu giving the option to save the track as as plan GPX file. 
	    The saved file will be the same as any standard GPX file but will have \"plan_\" added as a prefix to the file name.
	    \n\t- Saved gpx files can be reloaded, edited and saved as often as required.
	    \n\t- GPX files can be loaded via the various menus described above or also from the map menu \"Define view\" option. 
	    GPX Files that do not have the prefix \"plan_\" (e.g. saved GPS tracks) will not load as an editable track.
		\n\nCreate new points on the track by using a long touch at the desired location.
		\n\t- Points can be inserted before any existing point by tapping on the point and selecting \"Insert point before this\" option from the pop-up menu. Long touch 
		anywhere on the map to insert the new point.
		\n\nWhen Planning/Measurement mode is selected, the cumulative distance between points created on the map is displayed.
		\n\nPoints can be dragged to a new location and the location and distance information will automatically be adjusted.
		\n\n Various other display and control functions are available via the main menu or from the context menu opened by tapping a point or its information text box.
		\n\t- Planning/Measurement mode can be turned on/off from the pop-up menus.
		\n\t- Other editing options are also available via the menus.
		\n\t- Long touch a text box to hide it. Tap on any point to provide options for displaying information.</string>
	<string name="help_Distance_Measurement_t">Planning and Measurement</string>	
	<string name="live_monitoring">Enable Live Tracking</string>
	<string name="live_monitoring_interval_descr">Specify Live Tracking interval</string>
	<string name="live_monitoring_interval">Live Tracking interval</string>
	<string name="live_monitoring_url_descr">Specify the Live Tracking web address with parameter syntax : lat={0}, lon={1}, timestamp={2}, hdop={3}, altitude={4}, speed={5}</string>
	<string name="live_monitoring_url">Live Tracking web address</string>
	<string name="gpx_monitoring_disabled_warn">Please enable \'Log track to GPX\' Tracking settings</string>
	<string name="show_current_gpx_title">Show current track</string>
	<string name="tip_recent_changes_0_7_0_t">Changes in 0.7.0 :
	\n\t- Offline wikipedia data with articles
	\n\t- Updated maps
	\n\t- Other small features
	</string>    
	<string name="free_version_message">This free OsmAnd version is limited to %1$s downloads %2$s and does not support offline wikipedia articles.</string>
	<string name="free_version_title">Free version</string>
	<string name="poi_context_menu_showdescription">Show POI description</string>

	<string name="index_name_north_america">North America</string>
	<string name="index_name_us">North America - United States</string>
	<string name="index_name_central_america">Central America</string>
	<string name="index_name_south_america">South America</string>
	<string name="index_name_europe">Europe</string>
	<string name="index_name_france">Europe - France</string>
	<string name="index_name_germany">Europe - Germany</string>
	<string name="index_name_russia">Europe/Asia - Russia</string>
	<string name="index_name_africa">Africa</string>
	<string name="index_name_asia">Asia</string>
	<string name="index_name_oceania">Oceania</string>
	<string name="index_name_other">Worldwide and topic maps</string>
	<string name="index_name_wiki">Worldwide Wikipedia</string>
	<string name="index_name_voice">Voice packs (recorded)</string>
	<string name="index_name_tts_voice">Voice packs (TTS)</string>

	<string name="amenity_type_wikiosm">Wikipedia (offline)</string>
	<string name="amenity_type_user_defined">User defined</string>
	<string name="fav_export_confirmation">File with previously exported favorites already exists. Do you want to replace it?</string>
<!-- this block re-worked for new Preferences structure -->
	<string name="profile_settings">Profile Specific Settings</string>
	<string name="settings_preset">User Profile</string>
	<string name="settings_preset_descr">Select a use profile. (Each profiles\'s Map, Tracking, and Navigation settings can be customized below.)</string>
	<string name="rendering_settings">- Map configuration</string>
	<string name="rendering_settings_descr">Configure maps and map sources</string>
	<string name="appearance_settings">- Map appearance</string>
	<string name="appearance_settings_descr">Configure map display</string>
	<string name="monitor_preferences">- Tracking</string>
	<string name="monitor_preferences_descr">Specify tracking settings</string>
	<string name="routing_settings">- Navigation</string>
	<string name="routing_settings_descr">Specify routing options</string>
	<string name="global_settings">Global Settings</string>
	<string name="index_settings">Offline Data</string>
	<string name="index_settings_descr">Download and manage offline maps and other data like GPX tracks</string>
	<string name="general_settings">General Settings</string>
	<string name="general_settings_descr">Configure display and other global settings</string>
	<string name="global_app_settings">Global app settings</string>
	<string name="user_name">Your OSM user name</string>
	<string name="user_name_descr">Needed for openstreetmap.org submissions</string>
	<string name="user_password">Your OSM password</string>
	<string name="user_password_descr">Needed for openstreetmap.org submissions</string>
	<string name="osmand_service">Background Service</string>
	<string name="osmand_service_descr">Use to run OsmAnd while screen is off</string>

	<string name="tip_rotation_switching">Map Rotation</string>
	<string name="tip_rotation_switching_t">\tYou can choose whether and how the map display is rotated in \'Settings\' -> \'Map appearance\' -> \'Map rotation\'.
	\n\tThe choices are:
	\n\t\'Don\'t rotate\' - Map will not be rotated. North will be always up
	\n\t\'To direction of movement\' - Map will continuously be aligned with your heading
	\n\t\'To compass\' - Map will continuously be aligned with device compass reading
	\n\tHint: To quickly change between rotation by compass and the one you selected in settings, you can simply tap on the compass needle in map view.</string>

	<string name="switch_to_raster_map_to_see">No offline vector map present for this location.\n\t\n\tYou can download one in \'Settings\' -> \'Offline data\', or switch to online maps via \'Settings\' -> \'Map configuration\'.</string>
	<string name="binary_map_download_success">Download successful.\n\t\n\tTo use activate \'Settings\' -> \'Map configuration\' -> \'Offline vector maps\'.</string>

	<string name="tip_day_night_mode">Day/Night Mode</string>
	<string name="tip_day_night_mode_t">\tThe map appearance can for some vector maps be changed between day (brighter) and night (darker).
	\n\tNight colors are safer for night driving.
	\n\tYou can set a policy for day/night switching in \'Settings\' -> \'Map appearance\' ->\'Day/night mode\'.
	\n\tChoices are:
	\n\t\'Sunrise/Sunset\' - automatic mode, controlled by position of the sun (default)
	\n\t\'Day\' - always use day mode
	\n\t\'Night\' - always use night mode 
	\n\t\'Light sensor\' - map appearance is controlled by light sensor of your device (only if equipped)</string>	

	<string name="tip_osm_improve">Improving OSM Data</string>
	<string name="tip_osm_improve_t">\tOsmAnd uses maps based on Openstreetmap.org (OSM) data and -besides map viewing and routing- can be used to improve OSM data quality. You can easily create and upload new POI or OSM bug reports with just a few clicks!
	\n\tFor this you need to first provide your OSM login information in \'Settings\' -> \'General settings\' -> \'OSM\'.
	\n\tTo add a new POI use option \'Create POI\' in the map context menu. Proceed with entering the information about the new POI in \'Create POI\' dialog and finally commit it.
	\n\tErrors in maps can immediately be reported via OSM bug, and OSM community can then faster fix this problem.
	\n\tTo add a OSM bug use option \'Open OSM bug\' in the map context menu. Then enter the detailed description of the problem and finally post it using the \'Add\' button.
	\n\tPlease note that Internet connectivity is needed for OSM POI and and OSM bug contributions.</string>
<!-- end of string changes for new Preferences structure -->

	<string name="download_files_not_enough_space">There is not enough free space to download %1$s MB (free: %2$s).</string>
	<string name="download_files_question_space">Free space now {2} MB! Download {0} file(s) ({1} MB)?</string>
	<string name="show_zoom_level_descr">Permanently show zoom level instead of ruler.</string>
	<string name="show_zoom_level">Show zoom level</string>
	<string name="tip_select_destination_point">Select Destination</string>
	<string name="tip_select_destination_point_t">\tYou can select a destination directly in the map (context menu, then \'Set as destination\'), in all search activities, or via long pressing an entry in your \'List of Favorite Points\'. 
\n\tThe destination is marked as an orange disk on the map and OsmAnd displays the distance to it and the direction to it (orange triangle).</string> 

	<string name="tip_recent_changes_0_6_9_t">Changes in 0.6.9 :
\n\t- Improved offline map rendering
\n\t- Fast Native offline rendering - look in experimental features (may not work on some devices)
\n\t- Massive look and feel changes
\n\t- Altitude info
\n\t- New translations (Vienamese, Polish)
\n\t- Other small features
	</string>
	
	<string name="show_altitude_info_descr">Show current altitude information on map</string>
	<string name="show_altitude_info">Show altitude</string>
	<string name="use_transparent_map_theme_descr">Use transparent map controls</string>
	<string name="use_transparent_map_theme">Transparent theme</string>

	<string name="native_library_not_supported">Native library is not supported on this device.</string>
	<string name="init_native_library">Initializing native library&#8230;</string>
	<string name="choose_auto_follow_route">Map view auto-center</string>
	<string name="choose_auto_follow_route_descr">Time until map view returns to being synchronized with position</string>
	<string name="auto_follow_route_never">Never</string>
	<string name="auto_follow_route_navigation">Auto-center nav only</string>
	<string name="auto_follow_route_navigation_descr">Use map view auto-center only while navigating.</string>
	<string name="auto_follow_location_enabled">Map view auto-center in use.</string>
	
	<string name="sendtoOSM_confirmation_msg">Send to OSM: %1$s?</string>
	<string name="pref_vector_rendering">Vector renderer specific options</string>
	<string name="pref_overlay">Overlay / underlay</string>
	<string name="pref_raster_map">Map source settings</string>
	<string name="pref_vector_map">Vector map settings</string>
	<string name="delete_confirmation_msg">Delete %1$s?</string>
	<string name="city_type_suburb">Suburb</string>
	<string name="city_type_hamlet">Hamlet</string>
	<string name="city_type_village">Village</string>
	<string name="city_type_town">Town</string>
	<string name="city_type_city">City</string>
	<string name="layer_poi_label">POI labels</string>
	<string name="animate_route_off">Stop animation</string>
	<string name="animate_route">Start animation</string>
	
	<string name="tip_recent_changes_0_6_8_t">Changes in 0.6.8 :
\n\t- Completely redesigned search (POI, Address)! Make address search much faster and more responsive. Create one Search interface with many different options.
\n\t- Implement POI search by name in big areas (countries)  
\n\t- Fix flickering map screen for tablets (Issue 641)
\n\t- Map view auto-center option (Issue 356)
\n\t- GPX navigation moved to \'Directions\' and \'Save Directions\' moved to \'About route\'
\n\t- POI data included in .obf file (all download indexes after 01/10/11) 
\n\t- Voice prompt fixes (GPS position fix, omitting first command) 
\n\t- Small improvements
	</string>
	<string name="file_can_not_be_renamed">File can not be renamed.</string>
	<string name="file_with_name_already_exists">File with that name already exists.</string>
	<string name="gpx_navigation">GPX route</string>
	<string name="poi_query_by_name_matches_categories">Several POI categories found matching the query :</string>
	<string name="data_to_search_poi_not_available">Local data to search POI is not present.</string>
	<string name="poi_filter_by_name">Search by name</string>
	<string name="old_poi_file_should_be_deleted">The POI data file \'%1$s\' is redundant and can be deleted.</string>
	<string name="update_poi_file_not_found">Local file to maintain POI changes not found and could not be created.</string>

	<string name="button_upgrade_osmandplus">Upgrade Osmand+</string>
	<string name="map_version_changed_info">Server contains map files not compatible with your current version of the application. To download and use them, please upgrade the application to newer version.</string>
	
	<string name="local_index_mi_rename">Rename</string>
	<string name="show_gpx_route">Show on map</string>
	<string name="poi_filter_nominatim">Online Nominatim</string>
	<string name="search_select_point">Select</string>
	<string name="local_index_description">Download, activate, deactivate, or delete offline data. \nCurrent data on device (%1$s free space):</string>
	<string name="search_position_current_location_search">Searching position&#8230;</string>
	<string name="search_position_current_location_found">Position (Found)</string>
	<string name="search_position_address">Address&#8230;</string>
	<string name="search_position_favorites">Favorites&#8230;</string>
	<string name="search_position_undefined">Undefined</string>
	<string name="search_position_fixed">Fixed</string>
	<string name="search_position_current_location">Current position&#8230;</string>
	<string name="search_position_map_view">Last map view</string>
	
	<string name="select_search_position">Search near :</string>
	<string name="context_menu_item_search">Search near here</string>
	<string name="tip_recent_changes_0_6_7_t">Recent changes for 0.6.7 :
\n\t- Offline data manager (download, delete, activate / deactivate offline data directly in Osmand)
\n\t- Favorite points and groups (categorize, delete, manage favorites)
\n\t- GPX Explorer in application (view track detail, distance, average speed, elevation, etc.)
\n\t- GPX navigation (more options, continue navigation after crash, support roundabouts)
\n\t- Function to save route as GPX track for offline use
\n\t- Improve GPX monitoring  (filter some inaccurate position and save accuracy/elevation/speed)
\n\t- Upload GPX to OSM community (http://download.osmand.net/gpx/)
\n\t- Improve vector rendering
\n\t- Improvement of TTS engine (announce exact distance, enable miles)
\n\t- Bug fixes
	</string>
	<string name="save_route_dialog_title">Save route as GPX track</string>
	<string name="route_successfully_saved_at">Route successfully saved as \'%1$s\'.</string>
	<string name="filename_input">File name : </string>
	<string name="file_with_name_already_exist">File with same name already exists.</string>
	<string name="default_buttons_save">Save</string>
	<string name="menu_save_directions">Save directions</string>
	
	<string name="local_index_upload_gpx_description">Upload GPX files to OSM community. They will be used to improve maps.</string>
	<string name="local_index_items_uploaded">%1$d of %2$d item(s) successfully uploaded.</string>
	<string name="local_index_mi_upload_gpx">Send to OSM</string>
	
	<string name="show_more_map_detail">Show more map detail</string>
	<string name="show_more_map_detail_descr">Show some vector map detail (roads etc.) at lower zooms already</string>

	<string name="favourites_delete_multiple_succesful">Favorite point(s) deleted successfully.</string>
	<string name="favorite_delete_multiple">You are going to delete %1$d favorite(s) and %2$d favorite group(s). Are you sure?</string>
	<string name="favorite_home_category">Home</string>
	<string name="favorite_friends_category">Friends</string>
	<string name="favorite_places_category">Places</string>
	<string name="favorite_default_category">Others</string>
	
	<string name="favourites_edit_dialog_name">Name</string>
	<string name="favourites_edit_dialog_category">Category</string>

	<string name="vector_map_not_needed">Not needed</string>
	<string name="basemap_missing">Base world map (covering whole world at small zooms) is missing. Please consider downloading World_basemap_x.obf for a complete environment.</string>
	<string name="vector_data_missing">On board (\'offline\') data is missing on SD card. Please consider to download it in order to use maps offline.</string>
	<string name="local_index_gpx_info_show">\n\nLong click for options</string>
	<string name="local_index_gpx_info_speed">\nAverage speed : %1$s \nMaximum speed : %2$s</string>
	<string name="local_index_gpx_info_elevation">\nAverage altitude : %1$.0f m\nMinimum altitude : %2$.0f m\nMaximum altitude : %3$.0f m\nAscents : %4$.0f m\nDescents : %5$.0f m</string>
	<string name="local_index_gpx_info">Subtracks : %1$d\nTotal points : %2$d\nWay points : %3$d\nTotal distance : %4$s\nStart time : %5$tF,  %5$tR\nEnd time : %6$tF,  %6$tR</string>
	<string name="local_index_installed">Edition</string>
	<string name="local_index_items_backuped">%1$d of %2$d item(s) successfully deactivated.</string>
	<string name="local_index_items_deleted">%1$d of %2$d item(s) successfully deleted.</string>
	<string name="local_index_items_restored">%1$d of %2$d item(s) successfully activated.</string>
	<string name="local_index_no_items_to_do">No items to %1$s</string>
	<string name="local_index_action_do">You are about to %1$s %2$s item(s). Continue?</string>
	<string name="local_index_descr_title">Offline Data Manager</string>
	
	<string name="local_index_mi_restore">Activate</string>
	<string name="local_index_mi_backup">Deactivate</string>
	<string name="local_index_mi_delete">Delete</string>
	<string name="local_index_mi_reload">Refresh</string>
	<string name="local_index_download">Download&#8230;</string>
	<string name="local_index_tile_data">Tile data: %1$s \nMinimum zoom : %2$d\nMaximum zoom : %3$d\nDownloadable : %4$s \nZooms downloaded : %5$s</string>
	<string name="local_index_poi_data">POI data</string>
	<string name="local_index_address_data">Address data</string>
	<string name="local_index_transport_data">Transport data</string>
	<string name="local_index_map_data">Map data</string>
	<string name="local_index_items"></string>
	<string name="local_indexes_cat_backup">Deactivated</string>
	<string name="local_indexes_cat_tts">Voice data (TTS)</string>
	<string name="local_indexes_cat_voice">Voice data (recorded)</string>
	<string name="local_indexes_cat_gpx">GPX data</string>
	<string name="local_indexes_cat_tile">Map data (tiles)</string>
	<string name="local_indexes_cat_map">Map data (vector)</string>
	<string name="local_indexes_cat_poi">POI data</string>

	<string name="ttsvoice">TTS Voice</string>
	<string name="search_offline_clear_search">New Search</string>
	<string name="map_text_size_descr">Select text size for names on the map</string>
	<string name="map_text_size">Text size</string>
	<string name="trace_rendering">Rendering debug info</string>
	<string name="trace_rendering_descr">Display rendering performance</string>
	<string name="tip_recent_changes">Recent changes</string>
	<string name="tip_recent_changes_0_6_6_t">Recent changes for 0.6.6 : 
\n\t- Text To Speech engine for voice navigation
\n\t- Make map renderer more detailed
\n\t- Basemap for whole world packaged with app
\n\t- Tweak offline routing (still experimental)
\n\t- GPX routing options
\n\t- UI update and large bug fixing
	</string>
	<string name="voice_not_use">Do not use</string>
	<string name="voice_not_specified">None</string>
	<string name="installing_new_resources">Unpacking new data&#8230;</string>
	<string name="internet_connection_required_for_online_route">An online routing service is selected but no internet connection is available.</string>
	<string name="tts_language_not_supported_title">Language not supported</string>
	<string name="tts_language_not_supported">The selected language is not supported by the installed Android TTS (text-to-speech) engine. Do you want to go to the Market to look for another TTS engine? Otherwise the preset TTS language will be used.</string>
	<string name="tts_missing_language_data_title">Missing data</string>
	<string name="tts_missing_language_data">No data for the selected language is installed. Do you want to go to the Market to install?</string>

	<string name="gpx_option_reverse_route">Reverse GPX direction</string>
	<string name="gpx_option_destination_point">Use current destination</string>
	<string name="gpx_option_from_start_point">Pass along entire track</string>

	<string name="switch_to_vector_map_to_see">Offline vector map present for this location. \n\t\n\tTo use activate \'Menu\' -> \'Define view\' -> \'Map Source&#8230;\' -> \'Offline vector maps\'.</string>
	<string name="choose_audio_stream">Voice guidance output</string>
	<string name="choose_audio_stream_descr">Choose channel to play voice guidance (system-dependent)</string>
	<string name="voice_stream_voice_call">Voice call audio</string>
	<string name="voice_stream_notification">Notification audio</string>
	<string name="voice_stream_music">Media/music audio</string>
	<string name="warning_tile_layer_not_downloadable">Application cannot download map layer %1$s, please try to reinstall it.</string>
	<string name="overlay_transparency_descr">Modify overlay transparency</string>
	<string name="overlay_transparency">Overlay transparency</string>
	<string name="map_transparency_descr">Modify base map transparency</string>
	<string name="map_transparency">Base map transparency</string>
	<string name="modify_transparency">Modify transparency</string>
	<string name="layer_underlay">Underlay map&#8230;</string>
	<string name="map_underlay">Underlay map</string>
	<string name="map_underlay_descr">Choose underlay map</string>
	<string name="layer_overlay">Overlay map&#8230;</string>
	<string name="default_none">None</string>
	<string name="map_overlay">Overlay map</string>
	<string name="map_overlay_descr">Choose overlay map</string>
	<string name="map_vector_data">Offline vector maps</string>
	<string name="map_vector_data_descr">Use downloaded vector maps</string>
	<string name="tile_source_already_installed">Map is already installed, settings will be updated</string>
	<string name="select_tile_source_to_install">Select (tile) maps to install or update</string>
	<string name="internet_not_available">Internet connection required for operation is not available</string>
	<string name="install_more">Install more&#8230;</string>

	<string name="tip_update_index">Update of Offline Data</string>
	<string name="tip_update_index_t">\tHaving up-to-date map data is essential. Osmand provides a download manager which can check for available offline data updates.
	\n\tTo check for updates go to \'Settings\' -> \'Offline data\' -> \'Download offline data\'. After region list is retrieved from the internet, you can select option \'Menu\' -> \'Filter downloaded\' to indicate updates only for data already on your device.
	\n\tThe availability of updates  is depicted by the following colors:
	\n\t\'Green\' - indicates data files identical on device and server
	\n\t\'Blue\' - indicates available updates on server</string>

	<string name="level_to_switch_vector_raster_descr">Minimum zoom level to use vector rendering instead of map tiles</string>
	<string name="level_to_switch_vector_raster">Min. vector zoom level</string>

	<string name="tip_location_sharing">Location Sharing</string>
	<string name="tip_location_sharing_t">\tYou can share the location of interesting places on your trip  with family or friends.
	\n\tTo share any location you want:
	\n\tUse \'Map context menu\' -> \'Share location\' menu.
	\n\tThen select a way to share your location. The choices are: E-Mail, SMS(text), or just copy location coordinates to clipboard.</string>

	<string name="tip_favorites">Favorite Points</string>
	<string name="tip_favorites_t">\tFrequently used points can be saved as Favorites.
\n\tTo save a point as Favorite go to the map context menu, select option \'Add to favorites\' and then enter a name for it. After saving a Favorite, it is accessible via \'Main Menu\' -> \'Favorites\'.
\n\tLong pressing on a Favorite in the \'Favorites\' menu provides options to set it as desination, Edit or Delete it.
\n\tTo display all Favorite points directly on the map, enable layer \'Favorites\' in \'Map context menu\' ->\'Define view\'.</string>

	<string name="create_poi_link_to_osm_doc"><u>Online OSM</u> map classification with images</string>
    <string name="error_doing_search">Error occurred in offline search</string>
    <string name="search_offline_geo_error">Could not parse geo intent \'%s\'</string>
	<string name="search_osm_offline">Search address using offline maps</string>

	<string name="system_locale">System</string>
	<string name="preferred_locale_descr">Select display language</string>
	<string name="preferred_locale">Display language</string>

	<string name="tip_map_switch">Map Source</string>
	<string name="tip_map_switch_t">\tThe fastest way to change the map source and layers displayed is pressing \'Menu\' -> \'Define view\' in map view.
\n\tUnder \'Map source&#8230;\' you can choose using the pre-loaded offline vector maps, predefined (online) tile sources, or maps manually created using e.g. OsmAndMapCreator on a PC.
\n\tOsmAnd also supports custom sources.</string>

	<string name="tip_app_mode">User Profile</string>
	<string name="tip_app_mode_t">\tOsmAnd supports different (customizable) application profiles for different use cases.
\n\tYou can change profiles in \'Menu\' -> \'Settings\' -> \'User Profile\', or when creating a route.</string>

	<string name="tip_navigation">Navigation</string>
	<string name="tip_navigation_t">\tBefore starting a navigation (routing) you need to select a destination. Afterwards press \'Menu\' -> \'Directions\' on map and select the navigation type.</string>

	<string name="tip_search">Searching</string>
	<string name="tip_search_t">\tYou can search for places directly on the map, or by address, by location, as POI, or as predefined favorite.
\n\tPressing \'Search\' in the main menu opens the search activities. For all hits a context menu offers 2 options: \'Set as destination\' or \'Show on map\'.</string>

	<string name="tip_map_context_menu">Map Context Menu</string>
	<string name="tip_map_context_menu_t">\tThe map context menu is available by long pressing on the map or by pressing the trackball button.
\n\tThis produces a box with point coordinates. To open the map context menu dialog, tap on it. (Or long press on it to hide the box again.)
\n\tThe map context menu contains all actions referring to a point (location).</string>

	<string name="tip_initial">Tips and Tricks</string>
	<string name="tip_initial_t">\tOsmAnd is a navigation application with many features. 
\n\tAs an basic introduction, some usage tips and tricks are linked on the main menu screen.</string>
	<string name="next_button">Next</string>
	<string name="previous_button">Previous</string>

	<string name="unit_of_length_descr">Change units of length and speed</string>
	<string name="unit_of_length">Unit of length</string>
	<string name="si_mi_foots">Miles/feet</string>
	<string name="si_mi_yard">Miles/yards</string>
	<string name="si_km_m">Kilometers/meters</string>
	<string name="yard">yd</string>
	<string name="foot">ft</string>
	<string name="mile_per_hour">mph</string>
	<string name="mile">mi</string>
	<string name="send_location_way_choose_title">Share location using</string>
	<string name="send_location_sms_pattern">Location: %1$s\n%2$s</string>
	<string name="send_location_email_pattern">To see location follow the web browser link %1$s or android intent link %2$s</string>
	<string name="send_location">Send location</string>
	<string name="context_menu_item_share_location">Share location</string>
	<string name="add_waypoint_dialog_added">Waypoint \'\'{0}\'\' was successfully added</string>
	<string name="add_waypoint_dialog_title">Add waypoint to recorded GPX track</string>
	<string name="context_menu_item_add_waypoint">Add GPX waypoint</string>
	<string name="amenity_type_administrative">Administrative</string>
	<string name="amenity_type_barrier">Barrier</string>
	<string name="amenity_type_education">Education</string>
	<string name="amenity_type_emergency">Emergency</string>
	<string name="amenity_type_entertainment">Entertainment</string>
	<string name="amenity_type_finance">Finance</string>
	<string name="amenity_type_geocache">Geocache</string>
	<string name="amenity_type_healthcare">Healthcare</string>
	<string name="amenity_type_historic">Historic</string>
	<string name="amenity_type_landuse">Landuse</string>
	<string name="amenity_type_leisure">Leisure</string>
	<string name="amenity_type_manmade">Man made</string>
	<string name="amenity_type_military">Military</string>
	<string name="amenity_type_natural">Natural</string>
	<string name="amenity_type_office">Office</string>
	<string name="amenity_type_other">Other</string>
	<string name="amenity_type_shop">Shop</string>
	<string name="amenity_type_sport">Sport</string>
	<string name="amenity_type_sustenance">Sustenance</string>
	<string name="amenity_type_tourism">Tourism</string>
	<string name="amenity_type_transportation">Transportation</string>
	<string name="indexing_address">Indexing address&#8230;</string>
	<string name="indexing_map">Indexing map&#8230;</string>
	<string name="indexing_poi">Indexing POI&#8230;</string>
	<string name="indexing_transport">Indexing transport&#8230;</string>
	<string name="input_output_error">I/O error occurred</string>
	<string name="km">km</string>
	<string name="km_h">km/h</string>
	<string name="m">m</string>
	<string name="old_map_index_is_not_supported">Deprecated map data format \'\'{0}\'\' is not supported</string>
	<string name="poi_filter_car_aid">Car aid</string>
	<string name="poi_filter_closest_poi">Closest POI</string>
	<string name="poi_filter_custom_filter">Custom filter</string>
	<string name="poi_filter_food_shop">Food shop</string>
	<string name="poi_filter_for_tourists">For tourists</string>
	<string name="poi_filter_fuel">Fuel</string>
	<string name="poi_filter_namefinder">Online NameFinder</string>
	<string name="reading_cached_tiles">Reading cached tiles&#8230;</string>
	<string name="version_index_is_big_for_memory">The index \'\'{0}\'\' did not fit into memory</string>
	<string name="version_index_is_not_supported">The version of index \'\'{0}\'\' is not supported</string>

	<string name="use_osmand_routing_service">OsmAnd routing</string>
	<string name="use_osmand_routing_service_descr">Use OsmAnd offline routing for long distances (experimental) instead of fallback to CloudMade</string>
	<string name="osmand_routing_experimental">OsmAnd offline routing is an experimental feature and it does not work for distances of more than about 20 km.\n\nRouting service is temporarily switched to online CloudMade.</string>
	<string name="specified_dir_doesnt_exist">Can not find specified directory.</string>
	<string name="application_dir">Storage directory</string>
	<string name="application_dir_change_warning">Changing the storage directory will not move or delete the data. This must be performed separately and outside OsmAnd. Continue anyway?</string>

	<string name="osmand_net_previously_installed">A previous OsmAnd version is installed. All offline data will be supported by new the new application. But Favorite points should be exported in the old application and later imported by the new one.</string>
	<string name="build_installed">Build {0} successfully installed ({1}).</string>
	<string name="downloading_build">Downloading build&#8230;</string>
	<string name="install_selected_build">Continue to install OsmAnd - {0} from {1} {2} MB ?</string>
	<string name="loading_builds_failed">Retrieving the list of OsmAnd builds failed</string>
	<string name="loading_builds">Loading OsmAnd builds&#8230;</string>
	<string name="select_build_to_install">Select one of the OsmAnd builds to install</string>
	<string name="contribution_activity">Special activity for contribution version</string>

	<string name="gps_status_app_not_found">GPS Status application not installed. Search in Market?</string>

	<string name="voice_is_not_available_msg">Voice guidance is not available. Please go to settings, choose preferred voice data package, and download it.</string>
	<string name="voice_is_not_available_title">No voice guidance selected</string>
	<string name="daynight_mode_day">Day</string>
	<string name="daynight_mode_night">Night</string>
	<string name="daynight_mode_auto">Sunrise/sunset</string>
	<string name="daynight_mode_sensor">Light sensor</string>
	<string name="daynight_descr">Choose day/night mode switching rule</string>
	<string name="daynight">Day/night mode</string>

	<string name="download_files_question">Download {0} file(s) ({1} MB)?</string>
	<string name="items_were_selected">{0} item(s) selected</string>
	<string name="filter_existing_indexes">Filter downloaded</string>
	<string name="deselect_all">Deselect all</string>
	<string name="select_all">Select all</string>
	<string name="reload">Refresh</string>

	<string name="fast_route_mode">Fastest route</string>
	<string name="fast_route_mode_descr">Enable to calculate fastest route or disable for shortest route </string>
	<string name="tiles_to_download_estimated_size">At zoom {0} download {1} tiles ({2} MB)</string>
	<string name="context_menu_item_download_map">Download map</string>
	<string name="select_max_zoom_preload_area">Select maximum zoom to preload</string>
	<string name="maps_could_not_be_downloaded">This map could not be downloaded</string>

	<string name="continuous_rendering">Continuous rendering</string>
	<string name="continuous_rendering_descr">Display continuous rendering instead of image-at-once</string>
	<string name="rendering_exception">Error occurred while rendering selected area</string>
	<string name="rendering_out_of_memory">Not enough memory to display selected area</string>
	<string name="show_point_options">Location options</string>
	<string name="renderer_load_sucess">Renderer sucessfully loaded</string>
	<string name="renderer_load_exception">Exception occured: renderer was not loaded</string>
	<string name="renderers">Vector renderer</string>
	<string name="renderers_descr">Choose (offline) vector map appearance</string>

	<string name="poi_context_menu_website">Show POI website</string>
	<string name="poi_context_menu_call">Show POI phone</string>
	<string name="website">web site</string>
	<string name="phone">phone</string>
	<string name="download_type_to_filter">type to filter</string>
	<string name="use_high_res_maps">High resolution display</string>
	<string name="use_high_res_maps_descr">Improve map display quality for high density devices</string>
	<string name="unknown_location">Position unknown yet</string>
	<string name="download_files">Download</string>
	<string name="context_menu_item_search_transport">Search transport</string>
	<string name="transport_searching_transport">Transport results (no target):</string>
	<string name="transport_searching_route">Transport results ({0} to target):</string>
	<string name="transport_search_none">none</string>
	<string name="transport_search_again">Reset Transport search</string>

	<string name="map_index">Map</string>
	<string name="voice">Voice</string>
	<string name="no_vector_map_loaded">Vector maps were not loaded</string>
	
	<string name="map_route_by_gpx">Route using GPX</string>
	<string name="gpx_files_not_found">GPX files not found in /tracks directory</string>
	<string name="layer_gpx_layer">GPX track&#8230;</string>
	<string name="error_reading_gpx">Error reading GPX data</string>

	<string name="vector_data">Offline vector maps</string>
	<string name="transport_context_menu">Search transport at stop</string>
	<string name="point_on_map">Location:\n Lat %1$.5f\n Lon %2$.5f</string>
	<string name="osb_bug_name">Bug</string>
	<string name="poi_context_menu_modify">Modify POI</string>
	<string name="poi_context_menu_delete">Delete POI</string>
	<string name="rotate_map_compass_opt">To compass</string>
	<string name="rotate_map_bearing_opt">To direction of movement</string>
    <string name="rotate_map_none_opt">Don\'t rotate</string>
	<string name="rotate_map_to_bearing_descr">Select how to rotate map</string>
    <string name="rotate_map_to_bearing">Map rotation</string>
	<string name="show_route">Route details</string>
	<string name="fav_imported_sucessfully">Favorites succesfully imported</string>
	<string name="fav_file_to_load_not_found">GPX file containing favorites is not found at {0}</string>
	<string name="fav_saved_sucessfully">Favorites succesfully saved to {0}</string>
	<string name="no_fav_to_save">No favorite points to save</string>
	<string name="import_fav">Import</string>
	<string name="export_fav">Export</string>
	<string name="error_occurred_loading_gpx">Error occurred while loading GPX</string>
	<string name="send_report">Send report</string>
	<string name="none_region_found">No offline data for regions found on SD card. Download regions from the Internet.</string>
	<string name="poi_namefinder_query_empty">Input search query to find POI</string>
	<string name="any_poi">Any</string>

	<string name="layer_transport_route">Transport route</string>
	<string name="thanks_yandex_traffic">Thanks to Yandex for traffic information.</string>
	<string name="layer_yandex_traffic">Yandex traffic</string>
	<string name="layer_route">Route</string>
	<string name="layer_favorites">Favorites</string>
	<string name="layer_osm_bugs">OSM bugs</string>
	<string name="layer_transport">Transport stops</string>
	<string name="layer_poi">POI&#8230;</string>
	<string name="layer_map">Map source&#8230;</string>
	<string name="menu_layers">Define view</string>
	<string name="continue_follow_previous_route">Previous route was unfinished. Continue following it?</string>
	<string name="context_menu_item_search_poi">Search POI</string>
	<string name="context_menu_item_show_route">Show route from here</string>
	<string name="use_trackball_descr">Use trackball to move map</string>
	<string name="use_trackball">Use trackball</string>
	<string name="background_service_wait_int_descr">Set maximum waiting time for each background position fix</string>
	<string name="background_service_wait_int">Maximum wait for fix</string>
	<string name="service_stop_background_service">Switch off background navigation service</string>
	<string name="where_am_i">Where am I?</string>
	<string name="process_navigation_service">OsmAnd navigation service</string>
	<string name="network_provider">Network</string>
	<string name="gps_provider">GPS</string>
	<string name="int_seconds">seconds</string>
	<string name="int_min">min.</string>
	<string name="background_service_int_descr">Set interval for location determination by background service</string>
	<string name="background_service_int">Positioning interval</string>
	<string name="background_service_provider_descr">Choose location provider for background service</string>
	<string name="background_service_provider">Location provider</string>
	<string name="background_router_service_descr">Enable background service to track position over long time periods</string>
	<string name="background_router_service">Use background service</string>
	<string name="off_router_service_no_gps_available">The background routing service requires a location source to be turned on.</string>
	<string name="hide_poi_filter">Hide filter</string>
	<string name="show_poi_filter">Show filter</string>
	<string name="search_poi_filter">Filter</string>
	<string name="menu_mute_off">Sound is on</string>
	<string name="menu_mute_on">Sound is off</string>
	<string name="voice_provider_descr">Select voice guidance for routing</string>
	<string name="voice_provider">Voice guidance</string>
	<string name="voice_data_initializing">Initializing voice data&#8230;</string>
	<string name="voice_data_not_supported">Unsupported version of voice data</string>
	<string name="voice_data_corrupted">Specified voice data is corrupted</string>
	<string name="voice_data_unavailable">Selected voice data is not available</string>
	<string name="stop_routing">Stop routing</string>
	<string name="sd_unmounted">SD card is not accessible.\nYou won\'t be able to see maps or find things.</string>
	<string name="sd_mounted_ro">SD card is read-only.\nYou can only see the preloaded map and can\'t download from the Internet.</string>
	<string name="unzipping_file">Unzipping file&#8230;</string>
	<string name="route_tr">Turn right and go</string>
	<string name="route_tshr">Turn sharply right and go</string>
	<string name="route_tslr">Turn slightly right and go</string>
	<string name="route_tl">Turn left and go</string>
	<string name="route_tshl">Turn sharply left and go</string>
	<string name="route_tsll">Turn slightly left and go</string>
	<string name="route_tu">Make U-turn and go</string>
	<string name="route_head">Head</string>
	<string name="first_time_continue">Continue</string>
	<string name="first_time_download">Download regions</string>
	<string name="first_time_msg">Thank you for choosing OsmAnd. \nTo use all features of the application you need some regional offline data, which you can download (Settings, Offline Data) or prepare yourself. Afterwards, you will be able to search by address, search for POIs, and search for public transport.</string>
	<string name="search_poi_location">Searching signal&#8230;</string>
	<string name="search_near_map">Search near last map location</string>
	<string name="search_nearby">Search nearby</string>
	<string name="map_orientation_default">Same as device</string>
	<string name="map_orientation_portrait">Portrait</string>
	<string name="map_orientation_landscape">Landscape</string>
	<string name="map_screen_orientation">Map screen orientation</string>
	<string name="map_screen_orientation_descr">Choose screen orientation</string>
	<string name="opening_hours_not_supported">Opening hours format is not supported for editing</string>
	<string name="add_new_rule">Add new rule</string>
	<string name="transport_Routes">Routes</string>
	<string name="transport_Stop">Stop</string>
	<string name="transport_stops">stops</string>

	<string name="transport_search_after">Subsequent route</string>	
	<string name="transport_search_before">Prior route</string>
	<string name="transport_finish_search">Finish search</string>
	<string name="transport_stop_to_go_out">Choose stop to get off</string>
	<string name="transport_to_go_after">prior distance</string>
	<string name="transport_to_go_before">subsequent distance</string>
	<string name="transport_stops_to_pass">stops to pass</string>
	<string name="transport_route_distance">Route distance</string>
	<string name="transport">Transport</string>
	<string name="default_buttons_ok">OK</string>
	<string name="show_transport_over_map_description">Show public transport stops on map</string>
	<string name="show_transport_over_map">Show transport stops</string>
	<string name="hello">Navigation application OsmAnd</string>
	<string name="update_poi_success">POI data was updated successfully ({0} were loaded)</string>
	<string name="update_poi_error_local">Error updating local POI list</string>
	<string name="update_poi_error_loading">Error while loading data from server</string>
	<string name="update_poi_no_offline_poi_index">No offline POI data available for this area</string>
	<string name="update_poi_is_not_available_for_zoom">Updating POIs is not available for small zoom levels</string>
	<string name="context_menu_item_update_poi">Update POI</string>
	<string name="context_menu_item_update_map_confirm">Update local data via Internet?</string>
	<string name="search_history_city">City: {0}</string>
	<string name="search_history_street">Street: {0}, {1}</string>
	<string name="search_history_int_streets">Intersection: {0} x {1} in {2}</string>
	<string name="search_history_building">Building: {0}, {1}, {2}</string>
	<string name="favorite">Favorite</string>
	<string name="clear_all">Clear all</string>
	<string name="history">History</string>
	<string name="uploading_data">Uploading data&#8230;</string>
	<string name="uploading">Uploading&#8230;</string>
	<string name="search_nothing_found">Nothing found</string>
	<string name="searching">Searching&#8230;</string>
	<string name="searching_address">Searching address&#8230;</string>
	<string name="search_osm_nominatim">Search address using OSM Nominatim</string>
	<string name="hint_search_online">House number, street, city</string>
	<string name="search_offline_address">Offline</string>
	<string name="search_online_address">Internet</string>
	<string name="max_level_download_tile">Max. online zoom</string>
	<string name="max_level_download_tile_descr">Choose maximum zoom level to download for online map tiles</string>
	<string name="route_general_information">Total distance %1$s, travelling time %2$d h %3$d m.</string>
	<string name="router_service_descr">Choose online or offline routing services</string>
	<string name="router_service">Routing service</string>
	<string name="sd_dir_not_accessible">Save directory on SD card not accessible</string>
	<string name="download_question">Download {0} - {1} ?</string>
	<string name="download_question_exist">Offline data for {0} already exists ({1}). Do you want to update it ({2}) ?</string>
	<string name="address">Address</string>
	<string name="download_index_success">Download successful</string>
	<string name="error_io_error">I/O error occured</string>
	<string name="downloading_file">Downloading file&#8230;</string>
	<string name="downloading">Downloading&#8230;</string>
	<string name="downloading_list_indexes">Downloading list of available regions&#8230;</string>
	<string name="list_index_files_was_not_loaded">The list of regions was not retrieved from osmand.net.</string>
    <string name="select_index_file_to_download">If you can\'t find your region, you can make it yourself. See osmand.net</string>
	<string name="show_poi_on_map">Show on map</string>
	<string name="fav_points_edited">Favorite point was edited</string>
	<string name="fav_points_not_exist">No favorite points exist</string>
	<string name="update_existing">Replace</string>
	<string name="only_show">Only show</string>
	<string name="follow">Follow</string>
	<string name="recalculate_route_to_your_location">Select mode of transportation (optional):</string>
	<string name="mark_final_location_first">Please select destination first</string>
	<string name="get_directions">Directions</string>
    <string name="show_gps_status">Show GPS Status</string>
	<string name="opening_hours">Opening hours</string>
	<string name="opening_changeset">Opening changeset&#8230;</string>
	<string name="closing_changeset">Closing changeset&#8230;</string>
	<string name="commiting_node">Committing node&#8230;</string>
	<string name="loading_poi_obj">Loading POI&#8230;</string>
	<string name="auth_failed">Authorization failed</string>
	<string name="failed_op">failed</string>
	<string name="converting_names">Converting native/English names&#8230;</string>
	<string name="loading_streets_buildings">Loading streets/buildings&#8230;</string>
	<string name="loading_postcodes">Loading postcodes&#8230;</string>
	<string name="loading_streets">Loading streets&#8230;</string>
	<string name="loading_cities">Loading cities&#8230;</string>
	<string name="loading">Loading&#8230;</string>
	<string name="poi">POI</string>
	<string name="error_occurred_saving_gpx">Error while saving GPX</string>
	<string name="error_calculating_route">Error calculating route</string>
	<string name="error_calculating_route_occured">Error occurred while calculating route</string>
	<string name="empty_route_calculated">Error: Calculated route is empty</string>					
	<string name="new_route_calculated_dist">New route calculated, distance</string>
	<string name="arrived_at_destination">You have arrived at your destination</string>
	<string name="invalid_locations">Coordinates are invalid!</string>
	<string name="go_back_to_osmand">Go back to OsmAnd map</string>
	<string name="close">Close</string>
	<string name="loading_data">Loading data&#8230;</string>
	<string name="reading_indexes">Reading local data&#8230;</string>
	<string name="previous_run_crashed">Previous application run crashed. Log file is at {0}. Please report the issue and attach log file.</string>
	<string name="saving_gpx_tracks">Saving GPX tracks to SD&#8230;</string>
	<string name="finished_task">Finished</string>
    <string name="reload_indexes_descr">Re-read offline vector maps and data from SD card</string>
    <string name="reload_indexes">Re-read offline data</string>
    <string name="download_indexes_descr">Download or update data for offline use from the Internet</string>
    <string name="download_indexes">Download offline data</string>
    <string name="use_online_routing_descr">Use Internet to calculate route</string>
    <string name="use_online_routing">Use online routing</string>
    <string name="osm_settings_descr">Specify Openstreetmap.org (OSM) settings needed for OSM submissions</string>
    <string name="data_settings_descr">Specify language, download/reload data</string>
    <string name="data_settings">Data</string>
    <string name="map_preferences_descr">Specify map settings: map source, rotation, marker position, screen orientation</string>
    <string name="osm_settings">OSM</string>
    <string name="auto_zoom_map_descr">Auto zoom map according to your speed</string>
    <string name="auto_zoom_map">Auto zoom map</string>
    <string name="additional_settings">Additional settings</string>
    <string name="settings">Settings</string>
    <string name="save_current_track_descr">Save current track to SD now</string>
    <string name="save_current_track">Save current track</string>
    <string name="save_track_interval">Logging interval</string>
    <string name="save_track_interval_descr">Choose positioning interval for tracks</string>
    <string name="save_track_to_gpx_descrp">Tracks will be saved to track directory grouped by days</string>
    <string name="save_track_to_gpx">Log track to GPX</string>
    <string name="navigate_to">Set as destination</string>
    <string name="update_tile">Update map</string>
    <string name="reload_tile">Reload tile</string>
    <string name="mark_point">Target</string>
    <string name="show_osm_bugs_descr">Show OpenStreetBugs on map</string>
    <string name="show_osm_bugs">Show OpenStreetBugs</string>
    <string name="favourites_activity">Favorites</string>
    <string name="add_to_favourite">Add to Favorites</string>
    <string name="use_english_names_descr">Select between native and English names</string>
    <string name="use_english_names">Use english names</string>
    <string name="app_settings">Application settings</string>
    <string name="search_address">Search address</string>
    <string name="choose_building">Choose building</string>
    <string name="choose_street">Choose street</string>
    <string name="choose_city">Choose city</string>
    <string name="ChooseCountry">Choose country</string>
    <string name="position_on_map_descr">Choose location of position marker on the map</string>
    <string name="position_on_map">Position marker</string>
    <string name="map_specify_point">Set as destination</string>
    <string name="show_view_angle_descr">Display viewing direction based on compass</string>
    <string name="show_view_angle">Display viewing direction</string>
    <string name="stop_navigation">Clear destin.</string>
    <string name="navigate_to_point">Set as dest.</string>
    <string name="map_view_3d_descr">Enable 3D view of the map</string>
    <string name="map_view_3d">Map View 3D</string>
    
    <string name="show_poi_over_map_description">Show POI over map (use last chosen filter)</string>
    <string name="show_poi_over_map">Show POI</string>
    <string name="map_tile_source_descr">Choose the source of online or offline map tiles</string>
    <string name="map_tile_source">Tile map source</string>
    <string name="map_source">Map source</string>
    <string name="use_internet">Use Internet</string>
    <string name="show_location">Show location</string>
    <string name="map_preferences">Map</string>
    <string name="settings_activity">Settings</string>
    <string name="show_gps_coordinates_text">Show GPS coordinates on map</string>
    <string name="use_internet_to_download_tile">Use Internet to download missing map tiles</string>
    <string name="app_description">Navigation application</string>

<string name="exit_Button">Exit</string>
<string name="map_Button">Map</string>
<string name="settings_Button">Settings</string>
<string name="favorites_Button">Favorites</string>
<string name="search_button">Search</string>
<string name="search_activity">Search</string>

<string name="searchpoi_activity">Choose POI</string>
<string name="search_POI_level_btn">Find more</string>
<string name="incremental_search_city">Search city incrementally. To find towns/postcodes, enter the first 3 or more characters.</string>
<string name="incremental_search_street">Search street incrementally</string>
<string name="incremental_search_building">Search building incrementally</string>
<string name="choose_available_region">Choose region from list</string>
<string name="choose_intersected_street">Choose intersecting street</string>
<string name="Closest_Amenities">Closest amenities</string>
<string name="app_mode_default">Default</string>
<string name="app_mode_car">Car</string>
<string name="app_mode_bicycle">Bicycle</string>
<string name="app_mode_pedestrian">Pedestrian</string>
<string name="position_on_map_center">Center</string>
<string name="position_on_map_bottom">Bottom</string>
<string name="navigate_point_top_text">Input latitude &amp; longitude in the selected format (D - degrees, M - minutes, S - seconds)</string>
<string name="navigate_point_latitude">Latitude</string>
<string name="navigate_point_longitude">Longitude</string>
<string name="navigate_point_format_D">DDD.DDDDD</string>
<string name="navigate_point_format_DM">DDD MM.MMMMM</string>
<string name="navigate_point_format_DMS">DDD MM SS.SSSSS</string>
<string name="search_shown_on_map">Show on map</string>
<string name="navigate_point_cancel">Cancel</string>
<string name="search_address_top_text">Select address</string>
<string name="search_address_region">Region</string>
<string name="search_address_city">City</string>
<string name="search_address_street">Street</string>
<string name="search_address_building">Building</string>
<string name="search_address_building_option">Building</string>
<string name="search_address_street_option">Intersecting street</string>

<string name="search_tabs_location">Location</string>

<string name="context_menu_item_navigate_point">Set as destination</string>
<string name="context_menu_item_add_favorite">Add to favorites</string>
<string name="context_menu_item_update_map">Update map</string>
<string name="context_menu_item_open_bug">Open OSM bug</string>
<string name="context_menu_item_create_poi">Create POI</string>

<string name="default_buttons_yes">Yes</string>
<string name="default_buttons_cancel">Cancel</string>
<string name="default_buttons_apply">Apply</string>
<string name="default_buttons_add">Add</string>
<string name="default_buttons_no">No</string>
<string name="add_favorite_dialog_top_text">Enter favorite name</string>
<string name="add_favorite_dialog_default_favourite_name">Favorite</string>
<string name="add_favorite_dialog_favourite_added_template">Favorite point \'\'{0}\'\' was added successfully.</string>

<string name="favourites_context_menu_navigate">Set as destination</string>
<string name="favourites_context_menu_edit">Edit favorite</string>
<string name="favourites_context_menu_delete">Delete favorite</string>

<string name="favourites_remove_dialog_msg">Remove favorite point \'%s\'?</string>
<string name="favourites_remove_dialog_success">Favorite point {0} was succesfully deleted.</string>

<string name="osb_add_dialog_title">Enter bug text</string>
<string name="osb_add_dialog_success">Bug successfully created</string>
<string name="osb_add_dialog_error">Exception occured: bug was not created</string>

<string name="osb_comment_menu_item">Add comment</string>
<string name="osb_comment_dialog_message">Message</string>
<string name="osb_comment_dialog_author">Author name</string>
<string name="osb_comment_dialog_title">Adding comment to bug</string>
<string name="osb_comment_dialog_add_button">Add comment</string>
<string name="osb_comment_dialog_success">Comment was successfully added</string>
<string name="osb_comment_dialog_error">Exception occured: comment was not added</string>

<string name="osb_close_menu_item">Close bug</string>
<string name="osb_close_dialog_title">Closing bug</string>
<string name="osb_close_dialog_close_button">Close bug</string>
<string name="osb_close_dialog_success">Bug was successfully closed</string>
<string name="osb_close_dialog_error">Exception occured: bug was not closed</string>

<string name="poi_edit_title">Edit POI</string>
<string name="poi_create_title">Create POI</string>
<string name="poi_error_poi_not_found">Node cannot be found or amenity is not a single node</string>
<string name="poi_remove_confirm_template">Delete {0} (enter comment)?</string>
<string name="poi_remove_title">Delete POI</string>
<string name="default_buttons_delete">Delete</string>
<string name="poi_remove_success">POI was successfully deleted</string>
<string name="poi_action_add">add</string>
<string name="poi_action_change">change</string>
<string name="poi_action_succeded_template">Action {0} completed successfully.</string>
<string name="poi_error_unexpected_template">Unexpected error occured while performing action {0}.</string>
<string name="poi_error_io_error_template">I/O error occured while performing action {0}.</string>

<string name="poi_error_info_not_loaded">Info about node was not loaded</string>

<string name="poi_dialog_name">Name</string>
<string name="poi_dialog_opening_hours">Open</string>
<string name="poi_dialog_comment">Comment</string>
<string name="poi_dialog_comment_default">POI changing</string>
<string name="poi_dialog_other_tags_message">All other tags are preserved</string>
<string name="default_buttons_commit">Commit</string>
<string name="default_buttons_reset">Reset</string>
<string name="filter_current_poiButton">Filter</string>
<string name="edit_filter_delete_menu_item">Delete</string>
<string name="edit_filter_save_as_menu_item">Save As</string>
<string name="edit_filter_delete_dialog_title">Delete selected filter?</string>
<string name="edit_filter_delete_message">Filter {0} has been deleted</string>
<string name="edit_filter_create_message">Filter {0} has been created</string>
<string name="default_buttons_selectall">Select All</string>
  
</resources><|MERGE_RESOLUTION|>--- conflicted
+++ resolved
@@ -1,6 +1,5 @@
 <?xml version="1.0" encoding="utf-8" standalone="no"?>
 <resources>
-<<<<<<< HEAD
     <string name="warning_saved_OK">Saved as </string>
     <string name="start_point">Start Point </string>    
     <string name="warning_save_failed">Failed to save </string>
@@ -22,7 +21,6 @@
 	<string name="tip_Distance_Measurement">Creating Plans and Measuring distances</string>
 	<string name="tip_Distance_Measurement_t">\tPlanning tracks can be created, edited and saved to or loaded from a GPX file. 
 	    The cumulative distance is displayed from the first point to any of the points that make up the track. Select "Plan/Measure Distances" from the map menu.</string>
-=======
 	<string name="offline_poi_edition">Offline POI editing</string>
 	<string name="offline_poi_edition_descr">Always use offline POI editing</string>
 
@@ -49,7 +47,6 @@
 	<string name="local_openstreetmap_settings">Locally saved OSM points</string>
 	<string name="local_openstreetmap_settings_descr">Show and manage OSM points noted in local database</string>
 
->>>>>>> c5fde904
 	<string name="live_monitoring_descr">Enable sending HTTP requests to a specified web service</string>
 	<string name="help_Distance_Measurement">A planning track can be created and saved to or loaded from a GPX file.
 	    \n\t- Create a track of new points using long touches at the desired locations, as described below.
@@ -80,7 +77,7 @@
 	\n\t- Updated maps
 	\n\t- Other small features
 	</string>    
-	<string name="free_version_message">This free OsmAnd version is limited to %1$s downloads %2$s and does not support offline wikipedia articles.</string>
+	<string name="free_version_message">This free OsmAnd version is limited to %1$s downloads %2$s and doesn\'t support offline wikipedia articles.</string>
 	<string name="free_version_title">Free version</string>
 	<string name="poi_context_menu_showdescription">Show POI description</string>
 
@@ -274,7 +271,7 @@
 	<string name="favorite_friends_category">Friends</string>
 	<string name="favorite_places_category">Places</string>
 	<string name="favorite_default_category">Others</string>
-	
+
 	<string name="favourites_edit_dialog_name">Name</string>
 	<string name="favourites_edit_dialog_category">Category</string>
 
