--- conflicted
+++ resolved
@@ -12,17 +12,10 @@
 	<string name="no_address_found">No address determined</string> 
 	<string name="shared_string_near">Near</string>
     <string name="shared_string_hide">Hide</string>
-<<<<<<< HEAD
     <string name="av_video_quality_low">Lowest quality</string>
     <string name="av_video_quality_high">Highest quality</string>
     <string name="av_video_quality">Video output quality</string>
     <string name="av_video_quality_descr">Select video output quality</string>
-=======
-    <string name="av_video_quality_low">Lowest resolution</string>
-    <string name="av_video_quality_high">Highest resolution</string>
-    <string name="av_video_quality">Video output resolution</string>
-    <string name="av_video_quality_descr">Select video output resolution</string>
->>>>>>> 1913f247
     <string name="av_audio_format">Audio output format</string>
     <string name="av_audio_format_descr">Select audio output format</string>
     <string name="av_audio_bitrate">Audio bitrate</string>
