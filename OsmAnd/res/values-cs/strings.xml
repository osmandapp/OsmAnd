<?xml version="1.0" encoding="utf-8"?>
<resources>
    <string name="switch_to_raster_map_to_see">Stáhněte si offline vektorovou mapu pro toto místo v \"Menu\" (\"Stáhnout mapy\") nebo přepněte na modul \"Online mapy\".</string>
    <string name="send_files_to_osm">Nahrát GPX soubory do OSM?</string>
    <string name="gpx_visibility_txt">Viditelnost</string>
    <string name="gpx_tags_txt">Tagy</string>
    <string name="shared_string_description">Popis</string>
    <string name="validate_gpx_upload_name_pwd">Prosím zadejte uživatelské jméno a heslo pro přístup do OSM, aby bylo možné nahrát soubory GPX.</string>
    <string name="default_buttons_support">Podpora</string>
    <string name="support_new_features">Sponzoring nových funkcí</string>
    <string name="show_ruler_level">Měřítko</string>
    <string name="info_button">Informace</string>
    <string name="back_to_location">Návrat na pozici</string>
    <string name="shared_string_help">Nápověda</string>
    <string name="accessibility_mode">Režim usnadnění</string>
    <string name="accessibility_mode_descr">Zapne funkce pro postižené uživatele.</string>
    <string name="shared_string_on">Zapnuto</string>
    <string name="shared_string_off">Vypnuto</string>
    <string name="accessibility_default">Podle nastavení systému Android</string>
    <string name="backToMenu">Zpět do menu</string>
    <string name="zoomOut">Zmenšit</string>
    <string name="zoomIn">Zvětšit</string>
    <string name="zoomIs">Zvětšení je</string>
    <string name="north">sever</string>
    <string name="north_north_east">severoseverovýchod</string>
    <string name="north_east">severovýchod</string>
    <string name="east_north_east">východoseverovýchod</string>
    <string name="east">východ</string>
    <string name="east_south_east">východojihovýchod</string>
    <string name="south_east">jihovýchod</string>
    <string name="south_south_east">jihojihovýchod</string>
    <string name="south">jih</string>
    <string name="south_south_west">jihojihozápad</string>
    <string name="south_west">jihozápad</string>
    <string name="west_south_west">západojihozápad</string>
    <string name="west">západ</string>
    <string name="west_north_west">západoseverozápad</string>
    <string name="north_west">severozápad</string>
    <string name="north_north_west">severoseverozápad</string>
    <string name="front">vpřed</string>
    <string name="front_right">vpravo vpřed</string>
    <string name="right">vpravo</string>
    <string name="back_right">vpravo vzad</string>
    <string name="back">vzad</string>
    <string name="back_left">vlevo vzad</string>
    <string name="left">vlevo</string>
    <string name="front_left">doleva vpřed</string>
    <string name="oclock">hodin</string>
    <string name="towards">směrem k</string>
    <string name="accuracy">Přesnost</string>
    <string name="altitude">Nadmořská výška</string>
    <string name="no_info">Žádné informace</string>
    <string name="direction_style_sidewise">Podle stran (8 sektorů)</string>
    <string name="direction_style_clockwise">Podle hodin (12 sektorů)</string>
    <string name="settings_direction_style">Styl interpretace směrů</string>
    <string name="settings_direction_style_descr">Vyberte způsob vyjádření relativního směru pohybu</string>
    <string name="auto_announce_on">Spustit automatické ohlašování</string>
    <string name="auto_announce_off">Zastavit automatické ohlašování</string>
    <string name="i_am_here">Jsem zde</string>
    <string name="zoom_by_trackball_descr">Měnit zvětšení vodorovnými pohyby trackballu.</string>
    <string name="zoom_by_trackball">Ovládat zvětšení pomocí trackballu</string>
    <string name="accessibility_preferences_descr">Konfigurace usnadnění pro uživatele s omezením zraku.</string>
    <string name="shared_string_accessibility">Usnadnění</string>
    <string name="use_fluorescent_overlays">Fluorescentní barvy</string>
    <string name="use_fluorescent_overlays_descr">Použít fluorescentní barvy pro zobrazení cest a tras.</string>
    <string name="offline_edition">Off-line editace</string>
    <string name="offline_edition_descr">Pokud je povolena off-line editace, změny budou nejprve uloženy lokálně a odeslány až na žádost, jinak budou změny odeslány ihned.</string>
    <string name="update_poi_does_not_change_indexes">Změny POI bodů v aplikaci nemají vliv na zobrazení stažených map, změny se ukládají do souboru ve vašem zařízení.</string>
    <string name="local_openstreetmap_uploading">Nahrávání…</string>
    <string name="local_openstreetmap_were_uploaded">{0} POI/poznámek bylo odesláno</string>
    <string name="local_openstreetmap_uploadall">Odeslat všechny</string>
    <string name="local_openstreetmap_upload">Odeslat změnu do OSM</string>
    <string name="local_openstreetmap_delete">Smazat změnu</string>
    <string name="local_openstreetmap_descr_title">Off-line editace OSM:</string>
    <string name="local_openstreetmap_settings">OSM POI/poznámky uložené v zařízení</string>
    <string name="local_openstreetmap_settings_descr">Zobrazit a spravovat OSM POI/poznámky uložené v databázi v zařízení.</string>
    <string name="live_monitoring_interval_descr">Zadejte interval nahrávání pozice na server.</string>
    <string name="live_monitoring_interval">Interval přímého přenosu</string>
    <string name="live_monitoring_url_descr">Zadejte webovou adresu serveru pro přímý přenos pozice. Parametry: lat={0}, lon={1}, timestamp={2}, hdop={3}, altitude={4}, speed={5}, bearing={6}.</string>
    <string name="live_monitoring_url">Server pro přímý přenos</string>
    <string name="gpx_monitoring_disabled_warn">Ukládat trasu pomocí GPX nástroje nebo s nastavením \'Nahrávat výlet\'.</string>
    <string name="show_current_gpx_title">Zobrazit aktuální trasu</string>
    <string name="free_version_message">%1$s map ke stažení nebo aktualizaci.</string>
    <string name="free_version_title">Bezplatná verze</string>
    <string name="poi_context_menu_showdescription">Zobrazit popis POI.</string>
    <string name="index_name_north_america">Severní Amerika</string>
    <string name="index_name_us">Severní Amerika - Spojené státy</string>
    <string name="index_name_central_america">Střední Amerika</string>
    <string name="index_name_south_america">Jižní Amerika</string>
    <string name="index_name_europe">Evropa</string>
    <string name="index_name_france">Evropa - Francie</string>
    <string name="index_name_germany">Evropa - Německo</string>
    <string name="index_name_russia">Rusko</string>
    <string name="index_name_africa">Afrika</string>
    <string name="index_name_asia">Asie</string>
    <string name="index_name_oceania">Austrálie a Oceánie</string>
    <string name="index_name_other">Mapy celého světa a tematické mapy</string>
    <string name="index_name_wiki">Celý svět - Wikipedie</string>
    <string name="index_name_voice">Hlasové pokyny (nahrávky, omezené funkce)</string>
    <string name="index_name_tts_voice">Hlasové pokyny (TTS, doporučeno)</string>
    <string name="amenity_type_osmwiki">Wikipedie (off-line)</string>
    <string name="amenity_type_user_defined">Uživatelsky definované</string>
    <string name="fav_export_confirmation">Soubor exportu obsahující Oblíbené již existuje. Nahradit ho\?</string>
    <string name="profile_settings">Nastavení specifická pro profil</string>
    <string name="settings_preset">Uživatelský profil</string>
    <string name="settings_preset_descr">Vyberte uživatelský profil. V každém profilu je možno upravit vzhled mapy a způsob navigace.</string>
    <string name="routing_settings">Navigace</string>
    <string name="routing_settings_descr">Určit možnosti navigace.</string>
    <string name="global_settings">Obecná nastavení</string>
    <string name="index_settings_descr">Stáhnout a spravovat off-line mapy uložené ve vašem zařízení.</string>
    <string name="general_settings">Obecné</string>
    <string name="general_settings_descr">Nastavení zobrazení a dalších společných parametrů aplikace.</string>
    <string name="user_name">Vaše OSM uživatelské jméno</string>
    <string name="open_street_map_login_descr">Potřebné pro přispívání do openstreetmap.org.</string>
    <string name="user_password">Heslo</string>
    <string name="osmand_service">Služba na pozadí</string>
    <string name="osmand_service_descr">OsmAnd běží na pozadí i při vypnuté obrazovce.</string>
    <string name="download_files_not_enough_space">Nedostatek místa pro stažení %1$s MB dat (volné: %2$s).</string>
    <string name="download_files_question_space">Stáhnout {0} soubor(ů)\?
\nBude použito {1} MB (z {2} MB).</string>
    <string name="use_transparent_map_theme">Transparentní téma</string>
    <string name="native_library_not_supported">Android native library není podporovaná na tomto zařízení.</string>
    <string name="init_native_library">Probíhá inicializace Android native library…</string>
    <string name="choose_auto_follow_route">Automatické centrování</string>
    <string name="choose_auto_follow_route_descr">Zadejte interval pro automatický návrat mapy na vaši pozici.</string>
    <string name="auto_follow_route_navigation">Automatické sledování pozice</string>
    <string name="auto_follow_route_navigation_descr">Zapnout automatické sledování pozice pouze v režimu navigace.</string>
    <string name="auto_follow_location_enabled">Automatické centrování je zapnuto.</string>
    <string name="pref_vector_rendering">Nastavení vektorového vykreslovače</string>
    <string name="pref_overlay">Překryvná/podkresová vrstva</string>
    <string name="pref_raster_map">Nastavení zdroje mapy</string>
    <string name="pref_vector_map">Nastavení vektorové mapy</string>
    <string name="delete_confirmation_msg">Opravdu chcete smazat %1$s?</string>
    <string name="city_type_suburb">Předměstí</string>
    <string name="city_type_hamlet">Osada</string>
    <string name="city_type_village">Obec</string>
    <string name="city_type_town">Malé město</string>
    <string name="city_type_city">Velké město</string>
    <string name="animate_route_off">Zastavit simulaci</string>
    <string name="animate_route">Zapnout animaci</string>
    <string name="file_can_not_be_renamed">Nepodařilo se přejmenovat soubor.</string>
    <string name="file_with_name_already_exists">Soubor s tímto názvem již existuje.</string>
    <string name="poi_query_by_name_matches_categories">Bylo nalezeno několik souvisejících kategorií POI.</string>
    <string name="data_to_search_poi_not_available">Stáhněte si offline data pro vyhledávání POI.</string>
    <string name="poi_filter_by_name">Hledat podle jména</string>
    <string name="old_poi_file_should_be_deleted">Soubor s POI daty \'%1$s\' již není potřeba a může být smazán.</string>
    <string name="update_poi_file_not_found">Lokální soubor pro úpravu POI bodů nebyl nalezen a ani nemohl být vytvořen.</string>
    <string name="button_upgrade_osmandplus">Upgradovat OsmAnd+</string>
    <string name="map_version_changed_info">Stáhněte si novou verzi aplikace, abyste mohli používat nové mapové soubory.</string>
    <string name="shared_string_rename">Přejmenovat</string>
    <string name="poi_filter_nominatim">On-line POI filtr „Nominatim“</string>
    <string name="search_position_current_location_search">Hledané polohy…</string>
    <string name="search_position_current_location_found">Moje poloha [nalezeno]</string>
    <string name="search_position_address">Adresy…</string>
    <string name="search_position_favorites">Oblíbených…</string>
    <string name="shared_string_undefined">Nedefinováno</string>
    <string name="search_position_map_view">Současný střed mapy</string>
    <string name="select_search_position">Počáteční bod:</string>
    <string name="context_menu_item_search">Hledat v okolí</string>
    <string name="route_successfully_saved_at">Trasa uložena jako „%1$s“.</string>
    <string name="filename_input">Jméno souboru:</string>
    <string name="file_with_name_already_exist">Soubor s tímto jménem už existuje.</string>
    <string name="shared_string_save">Uložit</string>
    <string name="local_index_upload_gpx_description">Nahrát GPX soubory do OSM komunity k vylepšení map.</string>
    <string name="local_index_items_uploaded">%1$d z %2$d položek byla nahrána.</string>
    <string name="local_index_mi_upload_gpx">Přispět do OSM</string>
    <string name="show_more_map_detail">Více mapových detailů</string>
    <string name="show_more_map_detail_descr">Zobrazit některé detaily vektorové mapy (silnice, atd.) již při menším zvětšení.</string>
    <string name="favourites_delete_multiple_succesful">Oblíbené body smazány.</string>
    <string name="favorite_delete_multiple">Smazat %1$d Oblíbených a %2$d skupin Oblíbených\?</string>
    <string name="favorite_home_category">Doma</string>
    <string name="favorite_friends_category">Přátelé</string>
    <string name="favorite_places_category">Místa</string>
    <string name="shared_string_others">Ostatní</string>
    <string name="shared_string_no_thanks">Není potřeba</string>
    <string name="basemap_missing">Stáhněte základní mapu světa a získejte tak přehled o celém světě při nízké úrovni přiblížení.</string>
    <string name="vector_data_missing">Stáhněte (\'offline\') data, aby bylo možné používat mapy bez připojení k Internetu.</string>
    <string name="local_index_gpx_info_show">"
\n
\nStiskněte a podržte pro možnosti"</string>
    <string name="local_index_installed">Místní verze</string>
    <string name="local_index_items_backuped">Deaktivováno %1$d položek z %2$d.</string>
    <string name="local_index_items_deleted">Smazáno %1$d položek z %2$d.</string>
    <string name="local_index_items_restored">Aktivováno %1$d položek z %2$d.</string>
    <string name="local_index_no_items_to_do">Žádné položky pro akci %1$s</string>
    <string name="local_index_action_do">Chystáte se %1$s %2$s položek. Jste si jisti?</string>
    <string name="local_index_mi_restore">Obnovit</string>
    <string name="local_index_mi_backup">Zálohovat</string>
    <string name="shared_string_download">Stáhnout</string>
    <string name="local_index_poi_data">Data POI</string>
    <string name="local_index_address_data">Addresy</string>
    <string name="local_index_transport_data">Údaje veřejné dopravy</string>
    <string name="local_index_map_data">Mapová data</string>
    <string name="local_indexes_cat_backup">Záloha</string>
    <string name="local_indexes_cat_tts">Hlasové pokyny (TTS)</string>
    <string name="local_indexes_cat_voice">Hlasové pokyny (nahrané)</string>
    <string name="local_indexes_cat_tile">On-line mapy a dlaždice v mezipaměti</string>
    <string name="local_indexes_cat_map">Standardní mapy (vektorové)</string>
    <string name="local_indexes_cat_poi">Data POI</string>
    <string name="ttsvoice">TTS hlas</string>
    <string name="amenity_type_administrative">Administrativa</string>
    <string name="amenity_type_barrier">Překážky</string>
    <string name="amenity_type_education">Školství</string>
    <string name="amenity_type_emergency">Pomoc v nouzi</string>
    <string name="amenity_type_entertainment">Zábava</string>
    <string name="amenity_type_finance">Peníze</string>
    <string name="amenity_type_geocache">Geocache</string>
    <string name="amenity_type_healthcare">Zdravotnictví</string>
    <string name="amenity_type_historic">Historie</string>
    <string name="amenity_type_landuse">Využité území</string>
    <string name="amenity_type_leisure">Volný čas</string>
    <string name="amenity_type_man_made">Lidská díla</string>
    <string name="amenity_type_military">Armáda</string>
    <string name="amenity_type_natural">Příroda</string>
    <string name="amenity_type_office">Kanceláře</string>
    <string name="amenity_type_other">Jiné</string>
    <string name="amenity_type_shop">Obchod</string>
    <string name="amenity_type_sport">Sport</string>
    <string name="amenity_type_sustenance">Stravování</string>
    <string name="amenity_type_tourism">Turistika</string>
    <string name="amenity_type_transportation">Doprava</string>
    <string name="indexing_address">Indexování adresy…</string>
    <string name="indexing_map">Indexování mapy…</string>
    <string name="indexing_poi">Indexování POI…</string>
    <string name="indexing_transport">Indexování dopravy…</string>
    <string name="shared_string_io_error">Chyba vstupu/výstupu</string>
    <string name="km">km</string>
    <string name="km_h">km/h</string>
    <string name="m">m</string>
    <string name="old_map_index_is_not_supported">Zastaralý formát mapových dat \'\'{0}\'\' není podporován</string>
    <string name="poi_filter_car_aid">Autoservis</string>
    <string name="poi_filter_closest_poi">Nejbližší body zájmu</string>
    <string name="poi_filter_custom_filter">Vlastní filtr</string>
    <string name="poi_filter_food_shop">Potraviny</string>
    <string name="poi_filter_for_tourists">Pro turisty</string>
    <string name="poi_filter_fuel">Čerpací stanice</string>
    <string name="poi_filter_namefinder">On-line POI filtr „NameFinder“</string>
    <string name="reading_cached_tiles">Načítání uložených dlaždic…</string>
    <string name="version_index_is_big_for_memory">Index \'\'{0}\'\' se nevejde do paměti</string>
    <string name="version_index_is_not_supported">Verze indexu \'\'{0}\'\' není podporována</string>
    <string name="osmand_net_previously_installed">Všechna off-line data budou podporována novou aplikací, avšak Oblíbená místa musí být vyexportovaná ve staré verzi a potom naimportovaná do nové.</string>
    <string name="build_installed">Balíček {0} byl instalován ({1}).</string>
    <string name="downloading_build">Stahování balíčku…</string>
    <string name="install_selected_build">Instalovat OsmAnd - {0} z {1} {2} MB\?</string>
    <string name="loading_builds_failed">Nepodařilo se získat seznam sestavení OsmAndu</string>
    <string name="loading_builds">Načítání OsmAnd balíčků…</string>
    <string name="select_build_to_install">Vyberte jeden z balíčků OsmAnd k nainstalování</string>
    <string name="contribution_activity">Speciální aktivita pro vývojovou verzi</string>
    <string name="search_offline_clear_search">Nové hledání</string>
    <string name="map_text_size_descr">Velikost písma pro názvy na mapě:</string>
    <string name="map_text_size">Velikost písma</string>
    <string name="installing_new_resources">Rozbalování nových dat…</string>
    <string name="internet_connection_required_for_online_route">On-line navigaci nelze použít bez připojení k internetu.</string>
    <string name="tts_language_not_supported_title">Nepodporovaný jazyk</string>
    <string name="tts_language_not_supported">Vybraný jazyk není podporován nainstalovaným TTS (text-to-speech) modulem Androidu. Bude použit výchozí TTS jazyk. Najít jiný TTS modul v obchodě\?</string>
    <string name="tts_missing_language_data_title">Chybějící data</string>
    <string name="tts_missing_language_data">Přejít do obchodu pro stažení vybraného jazyka\?</string>
    <string name="gpx_option_reverse_route">Obrátit směr stopy</string>
    <string name="gpx_option_destination_point">Použít současný cíl trasy</string>
    <string name="gpx_option_from_start_point">Projet celou trasu</string>
    <string name="switch_to_vector_map_to_see">Pro tuto oblast je k dispozici offline vektorová mapa.
\n\t
\n\tPro zobrazení zvolte Menu → Nastavení mapy → Zdroj map… → Vektorové off-line mapy.</string>
    <string name="choose_audio_stream">Kanál pro navádění</string>
    <string name="choose_audio_stream_descr">Zvolte reproduktor pro hlasové navádění.</string>
    <string name="voice_stream_voice_call">Zvuk telefonního hovoru (přeruší Bluetooth autorádio)</string>
    <string name="voice_stream_notification">Upozornění</string>
    <string name="voice_stream_music">Média/zvuky navigace</string>
    <string name="warning_tile_layer_not_downloadable">Data pro mapovou vrstvu %1$s nelze stáhnout, reinstalace může pomoci.</string>
    <string name="overlay_transparency_descr">Upravit průhlednost překryvné mapy.</string>
    <string name="overlay_transparency">Průhlednost překryvu</string>
    <string name="map_transparency_descr">Upravit průhlednost základní mapy.</string>
    <string name="map_transparency">Průhlednost základní mapy</string>
    <string name="modify_transparency">Nastavte průhlednost (0 - průhledný, 255 - neprůhledný)</string>
    <string name="layer_underlay">Podkladová mapa…</string>
    <string name="map_underlay">Podkresová mapa</string>
    <string name="map_underlay_descr">Vyberte podkladovou mapu</string>
    <string name="layer_overlay">Překryvná mapa…</string>
    <string name="shared_string_none">Žádná</string>
    <string name="map_overlay">Překryvná mapa</string>
    <string name="map_overlay_descr">Vyberte překryvnou mapu</string>
    <string name="tile_source_already_installed">Mapa již nainstalována, \'Nastavení\' budou aktualizována.</string>
    <string name="select_tile_source_to_install">Vyberte zdroje dlaždicových map:</string>
    <string name="internet_not_available">Nelze provést tuto akci bez připojení k Internetu.</string>
    <string name="install_more">Přidat další…</string>
    <string name="level_to_switch_vector_raster_descr">Použít rastrové mapy pro cokoli nad tuto úroveň.</string>
    <string name="level_to_switch_vector_raster">Minimální zvětšení vektorové mapy</string>
    <string name="error_doing_search">Nelze provést offline hledání.</string>
    <string name="search_osm_offline">Hledat pomocí polohy</string>
    <string name="system_locale">Podle systému</string>
    <string name="preferred_locale_descr">Jazyk zobrazení aplikace (projeví se po restartu OsmAnd).</string>
    <string name="preferred_locale">Jazyk</string>
    <string name="shared_string_next">Další</string>
    <string name="shared_string_previous">Předchozí</string>
    <string name="unit_of_length_descr">Zvolte, v čem se měří vzdálenost.</string>
    <string name="unit_of_length">Jednotky vzdálenosti</string>
    <string name="si_mi_feet">Míle/stopy</string>
    <string name="si_mi_yard">Míle/yardy</string>
    <string name="si_km_m">Kilometry/metry</string>
    <string name="yard">yd</string>
    <string name="foot">ft</string>
    <string name="mile_per_hour">mph</string>
    <string name="mile">mi</string>
    <string name="send_location_way_choose_title">Sdílet polohu pomocí</string>
    <string name="send_location_sms_pattern">Poloha : %1$s\n%2$s</string>
    <string name="send_location_email_pattern">Pro zobrazení polohy následujte link %1$s v prohlížeči nebo Android intent link %2$s</string>
    <string name="send_location">Poslat polohu</string>
    <string name="context_menu_item_share_location">Sdílet polohu</string>
    <string name="add_waypoint_dialog_added">GPX bod na trase \'\'{0}\'\' byl přidán</string>
    <string name="add_waypoint_dialog_title">Přidat bod na zaznamenávanou GPX trasu</string>
    <string name="osmand_routing_experimental">Off-line navigace je experimentální a funguje jen pro větší vzdálenosti než 20 km.
\n
\nNavigace je dočasně přepnuta na online službu CloudMade.</string>
    <string name="specified_dir_doesnt_exist">Nepodařilo se najít zadaný adresář.</string>
    <string name="application_dir">Adresář pro data</string>
    <string name="gps_status_app_not_found">Aplikace pro zobrazení stavu GPS není nainstalovaná. Hledat v obchodě?</string>
    <string name="voice_is_not_available_msg">Hlasové navádění je nedostupné. Přejděte do „Nastavení“ → „Nastavení navigace“ → „Hlasová data“ a vyberte nebo stáhněte balíček s hlasovými pokyny.</string>
    <string name="voice_is_not_available_title">Zvolte balíček hlasových údajů</string>
    <string name="trace_rendering_descr">Zobrazení výkonu vykreslování a navigace.</string>
    <string name="trace_rendering">Informace pro ladění výkonu</string>
    <string name="daynight_mode_day">Den</string>
    <string name="daynight_mode_night">Noc</string>
    <string name="daynight_mode_auto">Východ/západ slunce</string>
    <string name="daynight_mode_sensor">Senzor osvětlení</string>
    <string name="daynight_descr">Upravte přepínání mezi denním a nočním režimem.</string>
    <string name="daynight">Denní/noční režim</string>
    <string name="download_files_question">Stáhnout {0} souborů ({1} MB)?</string>
    <string name="items_were_selected">vybráno {0} položek</string>
    <string name="filter_existing_indexes">Zobrazit jen aktualizace</string>
    <string name="shared_string_select_all">Vybrat vše</string>
    <string name="shared_string_refresh">Načíst znovu</string>
    <string name="fast_route_mode">Nejrychlejší trasa</string>
    <string name="fast_route_mode_descr">Zapněte pro výpočet nejrychlejší trasy nebo vypněte pro ekonomickou trasu.</string>
    <string name="tiles_to_download_estimated_size">Pro zvětšení {0} je třeba stáhnout {1} mapových dlaždic, celkem {2} MB</string>
    <string name="shared_string_download_map">Stáhnout mapu</string>
    <string name="select_max_zoom_preload_area">Maximální přiblížení pro přednačítání</string>
    <string name="maps_could_not_be_downloaded">Tuto mapu nelze stáhnout</string>
    <string name="continuous_rendering">Průběžné vykreslování</string>
    <string name="continuous_rendering_descr">Při zaškrtnuté volbě se mapa bude vykreslovat postupně.</string>
    <string name="rendering_exception">Nepodařilo se vykreslit vybranou oblast.</string>
    <string name="rendering_out_of_memory">Nedostatek paměti pro zobrazení vybrané oblasti</string>
    <string name="show_point_options">Možnosti bodu…</string>
    <string name="renderer_load_sucess">Vykreslovač načten</string>
    <string name="renderer_load_exception">Nepodařilo se načíst vykreslovací modul.</string>
    <string name="renderers">Vektorový vykreslovač</string>
    <string name="renderers_descr">Vyberte styl vykreslování</string>
    <string name="poi_context_menu_website">Zobrazit webovou stránku bodu</string>
    <string name="poi_context_menu_call">Zobrazit telefonní číslo bodu</string>
    <string name="website">Webová stránka</string>
    <string name="phone">telefon</string>
    <string name="download_type_to_filter">vyhledat</string>
    <string name="use_high_res_maps">Vysoké rozlišení</string>
    <string name="use_high_res_maps_descr">Neroztahovat (a nerozmazávat) mapové dlaždice na displejích s vysokou hustotou bodů.</string>
    <string name="unknown_location">Pozice ještě není známa.</string>
    <string name="context_menu_item_search_transport">Hledat veřejnou dopravu</string>
    <string name="transport_searching_transport">Hledání dopravy (žádný cíl):</string>
    <string name="transport_searching_route">Hledání dopravy (cíl vzdálen {0}):</string>
    <string name="transport_search_again">Znovu hledat dopravu</string>
    <string name="voice">Nahrávka hlasu</string>
    <string name="no_vector_map_loaded">Vektorové mapy nebyly načteny</string>
    <string name="gpx_files_not_found">Žádné GPX soubory nebyly nalezeny v adresáři tracks</string>
    <string name="error_reading_gpx">Nepodařilo se načíst GPX data.</string>
    <string name="vector_data">Vektorové off-line mapy</string>
    <string name="transport_context_menu">Hledat dopravu na zastávce</string>
    <string name="poi_context_menu_modify">Upravit POI</string>
    <string name="poi_context_menu_delete">Smazat POI</string>
    <string name="rotate_map_compass_opt">Směr kompasu</string>
    <string name="rotate_map_bearing_opt">Směr pohybu</string>
    <string name="rotate_map_north_opt">Neotáčet (sever vždy nahoře)</string>
    <string name="rotate_map_to_descr">Směr natočení mapy:</string>
    <string name="rotate_map_to">Natočení mapy</string>
    <string name="show_route">Ukázat cestu</string>
    <string name="fav_imported_sucessfully">Oblíbená místa importována</string>
    <string name="fav_file_to_load_not_found">Soubor GPX s Oblíbenými místy se v {0} nenachází</string>
    <string name="fav_saved_sucessfully">Oblíbená místa uložena do {0}</string>
    <string name="no_fav_to_save">Žádná Oblíbená místa k uložení</string>
    <string name="shared_string_import">Importovat</string>
    <string name="error_occurred_loading_gpx">Nepodařilo se načíst GPX.</string>
    <string name="send_report">Odeslat hlášení</string>
    <string name="none_region_found">Na paměťové kartě nelze najít žádné stáhnuté mapy.</string>
    <string name="poi_namefinder_query_empty">Psaním hledejte POI</string>
    <string name="any_poi">Jakýkoli</string>
    <string name="thanks_yandex_traffic">Děkujeme Yandexu za dopravní info.</string>
    <string name="layer_yandex_traffic">Yandex doprava</string>
    <string name="layer_route">Cesta</string>
    <string name="shared_string_favorites">Oblíbené</string>
    <string name="layer_osm_bugs">OSM poznámky (online)</string>
    <string name="layer_poi">Vrstva POI…</string>
    <string name="layer_map">Zdroj map…</string>
    <string name="menu_layers">Mapová data</string>
    <string name="context_menu_item_search_poi">Hledat POI</string>
    <string name="use_trackball_descr">Použít zařízení trackball k posouvání mapy.</string>
    <string name="use_trackball">Použít trackball</string>
    <string name="background_service_wait_int_descr">Zvolte nejvyšší povolenou dobu čekání pro určení polohy na pozadí.</string>
    <string name="background_service_wait_int">Čekací doba</string>
    <string name="where_am_i">Kde jsem?</string>
    <string name="process_navigation_service">Navigační služba OsmAnd</string>
    <string name="network_provider">Síť</string>
    <string name="gps_provider">GPS</string>
    <string name="int_seconds">sekund</string>
    <string name="int_min">min.</string>
    <string name="background_service_int_descr">Interval probuzení pro službu na pozadí:</string>
    <string name="background_service_int">Interval zaměřování GPS</string>
    <string name="background_service_provider_descr">Způsob získání polohy službou na pozadí:</string>
    <string name="background_service_provider">Poskytovatel polohy</string>
    <string name="background_router_service_descr">Sleduje vaši pozici i když je obrazovka vypnutá.</string>
    <string name="background_router_service">Sledování polohy na pozadí</string>
    <string name="off_router_service_no_gps_available">Služba pro navigaci na pozadí vyžaduje zapnutý zdroj polohy.</string>
    <string name="hide_poi_filter">Skrýt filtr</string>
    <string name="show_poi_filter">Zobrazit filtr</string>
    <string name="search_poi_filter">Filtr</string>
    <string name="menu_mute_off">Zvuk je zapnut</string>
    <string name="menu_mute_on">Zvuk je vypnut</string>
    <string name="voice_provider_descr">Vybrat hlasová data pro navigaci.</string>
    <string name="voice_provider">Hlasová data</string>
    <string name="voice_data_initializing">Inicializace hlasových dat…</string>
    <string name="voice_data_not_supported">Nepodporovaná verze hlasových dat</string>
    <string name="voice_data_corrupted">Zvolené hlasové údaje jsou poškozené</string>
    <string name="voice_data_unavailable">Vybraný balíček hlasových dat není dostupný</string>
    <string name="sd_unmounted">Paměťová karta není dostupná.
\nNeuvidíte mapu a nebudete moci ani nic najít.</string>
    <string name="sd_mounted_ro">Paměťová karta má zakázaný zápis. 
\nJe možné vidět jen přednačtenou mapu, nelze stahovat nové oblasti.</string>
    <string name="unzipping_file">Rozbalování souboru…</string>
    <string name="route_tr">Odbočte vpravo a pokračujte</string>
    <string name="route_tshr">Odbočte ostře vpravo a pokračujte</string>
    <string name="route_tslr">Odbočte mírně vpravo a pokračujte</string>
    <string name="route_tl">Odbočte vlevo a pokračujte</string>
    <string name="route_tshl">Odbočte ostře vlevo a pokračujte</string>
    <string name="route_tsll">Odbočte mírně vlevo a pokračujte</string>
    <string name="route_tu">Otočte se a pokračujte</string>
    <string name="route_head">Pokračujte rovně</string>
    <string name="first_time_continue">Pokračujte</string>
    <string name="first_time_download">Stáhnout regiony</string>
    <string name="first_time_msg">Děkujeme, že používáte OsmAnd. Stáhněte si regionální data pro offline použití přes \"Menu\" → \"Stáhnout mapy\" a prohlížejte si mapy, vyhledávejte adresy, body zájmu, veřejnou dopravu a další.</string>
    <string name="search_poi_location">Čekání na signál…</string>
    <string name="search_near_map">Hledat poblíž současného středu mapy</string>
    <string name="search_nearby">Hledat poblíž</string>
    <string name="map_orientation_default">Automaticky</string>
    <string name="map_orientation_portrait">Na výšku</string>
    <string name="map_orientation_landscape">Na šířku</string>
    <string name="map_screen_orientation">Orientace obrazovky</string>
    <string name="map_screen_orientation_descr">Orientace obrazovky: na výšku, na šířku, podle zařízení.</string>
    <string name="opening_hours_not_supported">Formát otevírací doby nemůže být změněn.</string>
    <string name="add_new_rule">Přidat nové pravidlo</string>
    <string name="transport_Routes">Cesty</string>
    <string name="transport_Stop">Zastávka</string>
    <string name="transport_stops">zastávky</string>
    <string name="transport_search_after">Následné pokyny</string>
    <string name="transport_search_before">Předchozí pokyny</string>
    <string name="transport_finish_search">Ukončit hledání</string>
    <string name="transport_stop_to_go_out">Vyberte zastávku kde vystoupíte</string>
    <string name="transport_to_go_after">pěší vzdálenost před</string>
    <string name="transport_to_go_before">pěší vzdálenost poté</string>
    <string name="transport_stops_to_pass">počet zastávek</string>
    <string name="transport_route_distance">Vzdálenost trasy</string>
    <string name="transport">Doprava</string>
    <string name="shared_string_ok">OK</string>
    <string name="show_transport_over_map_description">Zobrazit na mapě zastávky veřejné dopravy.</string>
    <string name="show_transport_over_map">Zobrazit zastávky</string>
    <string name="hello">Navigační aplikace OsmAnd</string>
    <string name="update_poi_success">Data POI byla aktualizována ({0} načteno)</string>
    <string name="update_poi_error_local">Nepodařilo se aktualizovat lokální seznam POI.</string>
    <string name="update_poi_error_loading">Nepodařilo se načíst data ze serveru.</string>
    <string name="update_poi_no_offline_poi_index">Pro tuto oblast nejsou dostupné žádné off-line POI</string>
    <string name="update_poi_is_not_available_for_zoom">Větší přiblížení vám umožní aktualizovat POI</string>
    <string name="context_menu_item_update_poi">Aktualizovat POI</string>
    <string name="context_menu_item_update_map_confirm">Opravdu chcete aktualizovat lokální data z internetu?</string>
    <string name="search_history_city">Město: {0}</string>
    <string name="search_history_street">Ulice: {0}, {1}</string>
    <string name="search_history_int_streets">Křižovatka ulic: {0} x {1} v {2}</string>
    <string name="search_history_building">Budova: {0}, {1}, {2}</string>
    <string name="favorite">Oblíbené</string>
    <string name="shared_string_clear_all">Vymazat vše</string>
    <string name="shared_string_history">Minulé</string>
    <string name="uploading_data">Odesílání dat…</string>
    <string name="uploading">Odesílání…</string>
    <string name="search_nothing_found">Nic nebylo nalezeno</string>
    <string name="searching">Hledání…</string>
    <string name="searching_address">Hledám adresu…</string>
    <string name="search_osm_nominatim">Hledat adresu pomocí OSM Nominatim</string>
    <string name="hint_search_online">Hledat on-line: číslo domu, ulice, město</string>
    <string name="search_offline_address">Hledání off-line</string>
    <string name="search_online_address">Hledat on-line</string>
    <string name="max_level_download_tile">Maximální zvětšení</string>
    <string name="max_level_download_tile_descr">Nepoužívat online mapy pro přiblížení nad tuto úroveň.</string>
    <string name="route_general_information">Celková vzdálenost %1$s, doba cesty %2$d h %3$d min.</string>
    <string name="router_service_descr">Online nebo offline navigační služba.</string>
    <string name="router_service">Navigace</string>
    <string name="sd_dir_not_accessible">Úložný adresář na paměťové kartě není dostupný!</string>
    <string name="download_question">Stáhnout {0} - {1} ?</string>
    <string name="download_question_exist">Offline data pro {0} již existují ({1}). Aktualizovat je ({2})\?</string>
    <string name="address">Adresa</string>
    <string name="shared_string_download_successful">Staženo</string>
    <string name="downloading_list_indexes">Stahování seznamu dostupných regionů…</string>
    <string name="list_index_files_was_not_loaded">Nelze stáhnout seznam regionů z https://osmand.net.</string>
    <string name="select_index_file_to_download">Nic nebylo nalezeno, ale oblast můžete vytvořit ručně (viz https://osmand.net).</string>
    <string name="fav_points_edited">Oblíbené místo bylo upraveno</string>
    <string name="fav_points_not_exist">Žádná Oblíbená místa nejsou zadána</string>
    <string name="update_existing">Nahradit</string>
    <string name="only_show">Pouze zobrazit</string>
    <string name="follow">Spustit navádění</string>
    <string name="recalculate_route_to_your_location">Způsob dopravy:</string>
    <string name="mark_final_location_first">Prosím nejprve zadejte cíl</string>
    <string name="get_directions">Navigace</string>
    <string name="opening_hours">Otevírací doba</string>
    <string name="opening_changeset">Otevírání sady změn…</string>
    <string name="closing_changeset">Zavírání sady změn…</string>
    <string name="commiting_node">Odesílání uzlu…</string>
    <string name="loading_poi_obj">Načítání POI…</string>
    <string name="auth_failed">Autorizace selhala</string>
    <string name="failed_op">chyba</string>
    <string name="converting_names">Převádění místních/anglických názvů…</string>
    <string name="loading_streets_buildings">Načítání ulic/budov…</string>
    <string name="loading_postcodes">Načítání PSČ…</string>
    <string name="loading_streets">Načítání ulic…</string>
    <string name="loading_cities">Načítání měst…</string>
    <string name="poi">POI</string>
    <string name="error_occurred_saving_gpx">Nepodařilo se uložit soubor GPX.</string>
    <string name="error_calculating_route">Nepodařilo se vypočítat trasu.</string>
    <string name="error_calculating_route_occured">Nepodařilo se vypočítat trasu.</string>
    <string name="empty_route_calculated">Vypočítaná trasa je prázdná.</string>
    <string name="arrived_at_destination">Dorazili jste do cíle.</string>
    <string name="invalid_locations">Neplatné souřadnice</string>
    <string name="go_back_to_osmand">Vrátit se k mapě</string>
    <string name="shared_string_close">Zavřít</string>
    <string name="loading_data">Načítání dat…</string>
    <string name="reading_indexes">Načítání místních dat…</string>
    <string name="previous_run_crashed">Aplikace při minulém běhu spadla. Soubor s hlášením je v {0}. Prosím ohlaste problém vývojářům a přiložte hlášení o chybě.</string>
    <string name="saving_gpx_tracks">Ukládání GPX souboru…</string>
    <string name="finished_task">Hotovo</string>
    <string name="use_online_routing_descr">Použít Internet k výpočtu trasy.</string>
    <string name="use_online_routing">Použít on-line navigaci</string>
    <string name="osm_settings_descr">Určete nastavení OpenStreetMap.org (OSM) potřebné pro přispívání.</string>
    <string name="data_settings_descr">Volba jazyka, stažení a aktualizace dat.</string>
    <string name="data_settings">Data</string>
    <string name="osm_editing_plugin_name">Editace OpenStreetMap</string>
    <string name="auto_zoom_map_descr">Zvětšení podle rychlosti pohybu (když je mapa synchronizována s aktuální pozicí).</string>
    <string name="auto_zoom_map">Automatické zvětšení mapy</string>
    <string name="additional_settings">Další nastavení</string>
    <string name="shared_string_settings">Nastavení</string>
    <string name="save_current_track_descr">Uložit aktuální trasu jako soubor GPX.</string>
    <string name="save_current_track">Uložit aktuální trasu</string>
    <string name="save_track_interval_descr">Zadejte interval pro ukládání trasy během navigace</string>
    <string name="save_track_interval">Interval ukládání trasy během navigace</string>
    <string name="update_tile">Aktualizovat mapu</string>
    <string name="reload_tile">Načíst znovu dlaždici</string>
    <string name="mark_point">Cíl</string>
    <string name="shared_string_add_to_favorites">Přidat k \'Oblíbeným\'</string>
    <string name="use_english_names_descr">Přepíná mezi místními a anglickými názvy.</string>
    <string name="use_english_names">Používat anglická jména v mapách</string>
    <string name="app_settings">Nastavení aplikace</string>
    <string name="search_address">Hledat adresu</string>
    <string name="choose_building">Zvolte budovu</string>
    <string name="choose_street">Zvolte ulici</string>
    <string name="choose_city">Zvolte město nebo PSČ</string>
    <string name="ChooseCountry">Zvolte zemi</string>
    <string name="show_view_angle">Zorné pole</string>
    <string name="map_view_3d_descr">Zapnout 3D pohled na mapu.</string>
    <string name="map_view_3d">3D Mapa</string>
    <string name="show_poi_over_map_description">Zobrazit naposledy použité POI jako vrstvu.</string>
    <string name="show_poi_over_map">Zobrazit vrstvu POI</string>
    <string name="map_tile_source_descr">Zvolte zdroj online mapových dlaždic nebo dlaždic v mezipaměti.</string>
    <string name="map_tile_source">Zdroj rastrových map</string>
    <string name="map_source">Zdroj map</string>
    <string name="use_internet">Používat Internet</string>
    <string name="show_location">Zobrazit mou polohu</string>
    <string name="show_gps_coordinates_text">Zobrazit GPS souřadnice na mapě</string>
    <string name="use_internet_to_download_tile">Stáhnout chybějící mapové dlaždice</string>
    <string name="app_description">Navigační aplikace</string>
    <string name="shared_string_exit">Konec</string>
    <string name="search_button">Hledat</string>
    <string name="search_activity">Hledat</string>
    <string name="searchpoi_activity">Zvolit POI</string>
    <string name="search_POI_level_btn">Najít další</string>
    <string name="incremental_search_city">Postupné hledání měst</string>
    <string name="incremental_search_street">Hledat ulici</string>
    <string name="incremental_search_building">Hledat budovu</string>
    <string name="choose_available_region">Vybrat oblast ze seznamu</string>
    <string name="choose_intersected_street">Vybrat protínající ulici</string>
    <string name="Closest_Amenities">Nejbližší body zájmu</string>
    <string name="app_mode_default">Standardní</string>
    <string name="app_mode_car">Řízení vozidla</string>
    <string name="app_mode_bicycle">Jízda na kole</string>
    <string name="app_mode_pedestrian">Chůze</string>
    <string name="position_on_map_center">Střed</string>
    <string name="position_on_map_bottom">Dole</string>
    <string name="navigate_point_top_text">Zadejte zeměpisnou šířku a délku ve vybraném formátu (D - stupně, M - minuty, S - vteřiny)</string>
    <string name="navigate_point_latitude">Šířka</string>
    <string name="navigate_point_longitude">Délka</string>
    <string name="shared_string_show_on_map">Zobrazit na mapě</string>
    <string name="search_address_top_text">Adresa</string>
    <string name="search_address_region">Oblast</string>
    <string name="search_address_city">Město</string>
    <string name="search_address_street">Ulice</string>
    <string name="search_address_building">Budova</string>
    <string name="search_address_building_option">Budova</string>
    <string name="search_address_street_option">Protínající ulice</string>
    <string name="context_menu_item_update_map">Aktualizovat mapu</string>
    <string name="context_menu_item_create_poi">Vytvořit POI</string>
    <string name="shared_string_yes">Ano</string>
    <string name="shared_string_cancel">Zrušit</string>
    <string name="shared_string_apply">Použít</string>
    <string name="shared_string_add">Přidat</string>
    <string name="shared_string_no">Ne</string>
    <string name="add_favorite_dialog_top_text">Zadejte název pro Oblíbené místo</string>
    <string name="add_favorite_dialog_default_favourite_name">Oblíbené</string>
    <string name="add_favorite_dialog_favourite_added_template">Oblíbené místo \'\'{0}\'\' bylo přidáno.</string>
    <string name="favourites_context_menu_edit">Upravit Oblíbené místo</string>
    <string name="favourites_context_menu_delete">Smazat Oblíbené místo</string>
    <string name="favourites_remove_dialog_msg">Odstranit Oblíbené místo \'%s\'\?</string>
    <string name="favourites_remove_dialog_success">Oblíbené místo {0} bylo vymazáno.</string>
    <string name="osb_comment_dialog_message">Hlášení</string>
    <string name="osb_comment_dialog_author">Jméno autora</string>
    <string name="osb_comment_dialog_success">Komentář přidán</string>
    <string name="osb_comment_dialog_error">Nepodařilo se přidat komentář.</string>
    <string name="poi_edit_title">Upravit POI</string>
    <string name="poi_create_title">Vytvořit POI</string>
    <string name="poi_remove_confirm_template">Vymazat {0} (komentář) \?</string>
    <string name="poi_remove_title">Vymazat POI</string>
    <string name="shared_string_delete">Vymazat</string>
    <string name="poi_remove_success">Smazáno</string>
    <string name="poi_action_add">Přidání</string>
    <string name="poi_action_change">Změna</string>
    <string name="poi_action_succeded_template">Akce {0} provedena.</string>
    <string name="poi_error_unexpected_template">Nelze provést akci {0}.</string>
    <string name="poi_error_io_error_template">Chyba vstupu/výstupu během akce: {0}.</string>
    <string name="poi_error_info_not_loaded">Informace o uzlu nebyly načteny</string>
    <string name="poi_dialog_opening_hours">Otevřeno</string>
    <string name="poi_dialog_comment">Komentář</string>
    <string name="poi_dialog_comment_default">Změna POI</string>
    <string name="poi_dialog_other_tags_message">Všechny ostatní tagy zůstanou zachovány</string>
    <string name="default_buttons_commit">Uložit</string>
    <string name="shared_string_clear">Vyčistit</string>
    <string name="filter_current_poiButton">Filtr</string>
    <string name="edit_filter_save_as_menu_item">Uložit jako</string>
    <string name="edit_filter_delete_dialog_title">Smazat tento filtr\?</string>
    <string name="edit_filter_delete_message">Filtr \'%1$s\' byl smazán</string>
    <string name="edit_filter_create_message">Filtr \'%1$s\' byl vytvořen</string>
    <string name="offline_navigation_not_available">Off-line navigace OsmAnd je dočasně nedostupná.</string>
    <string name="left_side_navigation">Levostranný provoz</string>
    <string name="left_side_navigation_descr">Pro země, kde se jezdí po levé straně cesty.</string>
    <string name="unknown_from_location">Výchozí bod navigace ještě nebyl zjištěn.</string>
    <string name="confirm_interrupt_download">Zrušit stahování\?</string>
    <string name="basemap_was_selected_to_download">Základní mapa byla vybrána ke stažení. Je potřeba pro správnou funkci aplikace.</string>
    <string name="map_online_plugin_is_not_installed">Pro výběr různých zdrojů map povolte modul \'Online mapy\'</string>
    <string name="map_online_data">On-line mapy a dlaždice</string>
    <string name="map_online_data_descr">Používat on-line mapy (ukládat dlaždice do mezipaměti na paměťové kartě).</string>
    <string name="shared_string_online_maps">On-line mapy</string>
    <string name="online_map_settings_descr">Zvolit online nebo uložené dlaždicové mapové zdroje.</string>
    <string name="osmand_rastermaps_plugin_description">Získejte přístup k mnoha typům online (tzv. dlaždicových nebo rastrových) map, jako jsou předrenderované dlaždice OSM, satelitní snímky a speciální vrstvy, např. mapy počasí, klimatické mapy, geologické mapy, vrstvy stínovaných svahů atd.
\n
\n Kterákoliv z těchto map může být zobrazena jako hlavní (základní) mapa nebo jako překryvná či podkladová mapa k jiné základní mapě (např. offline vektorové mapy OsmAnd). Některé prvky vektorových map OsmAnd lze skrýt prostřednictvím nabídky \"Nastavení mapy\", aby byla podkladová mapa viditelnější.
\n
\n Stáhněte si dlaždicové mapy přímo nebo je zkopírujte jako databázové soubory SQLite do datové složky aplikace OsmAnd pomocí některého z mnoha nástrojů třetích stran pro přípravu map.</string>
    <string name="osmand_background_plugin_description">Zobrazí nastavení pro zapnutí záznamu trasy a navigace na pozadí s pravidelným probouzením GPS zařízení (s vypnutou obrazovkou).</string>
    <string name="osmand_accessibility_description">Zobrazí funkce usnadnění přístupu přímo v aplikaci OsmAnd. To umožňuje např. změnit rychlost řeči generovaných hlasů, nastavení ovládání pomocí D-padu, použití trackballu pro ovládání zoomu nebo automatické hlasové oznamování polohy.</string>
    <string name="osmand_development_plugin_description">Poskytuje funkce pro testování a ladění aplikace OsmAnd: simulaci navigačních tras, sledování vykreslování obrazovky, kontrolu výkonu atd. Tento modul není pro běžné používání aplikace vyžadován.</string>
    <string name="plugins_screen">Správce modulů</string>
    <string name="prefs_plugins_descr">Moduly umožňují zapnout pokročilé nastavení a přídavné funkce.</string>
    <string name="prefs_plugins">Moduly</string>
    <string name="osm_editing_plugin_description">Přispívejte do OpenStreetMap, globální komunity, která udržuje komplexní mapu světa a poskytuje aktuální open-source data každému uživateli.
\n
\nPokyny k úpravám mapy najdete na našich webových stránkách %1$s.</string>
    <string name="vector_maps_may_display_faster_on_some_devices">Akcelerace vykreslování pomocí \'Android native\' knihovny. Vektorové mapy se zpravidla vykreslují rychleji, pokud je tato možnost zaškrtnuta. Avšak na některých zařízeních tato funkce nemusí fungovat.</string>
    <string name="play_commands_of_currently_selected_voice">Zvolte hlas a otestujte ho přehráním oznámení:</string>
    <string name="debugging_and_development">Vývoj a ladění OsmAnd</string>
    <string name="native_rendering">Akcelerace vykreslování</string>
    <string name="test_voice_prompts">Test hlasových pokynů</string>
    <string name="global_app_settings">Všeobecná nastavení</string>
    <string name="shared_string_name">Jméno</string>
    <string name="favourites_edit_dialog_category">Kategorie</string>
    <string name="local_index_descr_title">Správce mapových souborů.</string>
    <string name="navigate_point_format_D">DDD.DDDDD</string>
    <string name="navigate_point_format_DM">DDD MM.MMM</string>
    <string name="navigate_point_format_DMS">DDD MM SS.S</string>
    <string name="local_index_routing_data">Navigační data</string>
    <string name="navigate_point_format">Formát</string>
    <string name="poi_search_desc">Hledat body zájmu (POI)</string>
    <string name="address_search_desc">Hledat adresu</string>
    <string name="navpoint_search_desc">Souřadnice</string>
    <string name="transport_search_desc">Hledání veřejné dopravy</string>
    <string name="favourites_search_desc">Způsob hledání Oblíbeného místa</string>
    <string name="rendering_attr_noPolygons_description">Zobrazit všechny typy půdy průhledně.</string>
    <string name="rendering_attr_noPolygons_name">Polygony</string>
    <string name="rendering_attr_appMode_name">Režim vykreslování</string>
    <string name="rendering_attr_appMode_description">Optimalizace mapy pro příslušný uživatelský profil</string>
    <string name="rendering_attr_contourLines_description">Minimální zvětšení, od kterého se budou zobrazovat vrstevnice (vyžaduje soubor \'SRTM\'):</string>
    <string name="rendering_attr_contourLines_name">Zobrazit vrstevnice</string>
    <string name="rendering_attr_hmRendered_description">Zvýšit počet detailů vyobrazených v mapě.</string>
    <string name="rendering_attr_hmRendered_name">Více mapových detailů</string>
    <string name="asap">hned</string>
    <string name="route_roundabout">Kruhový objezd: Vyjeďte %1$d. výjezdem a pokračujte</string>
    <string name="route_kl">Držte se vlevo a pokračujte</string>
    <string name="route_kr">Držte se vpravo a pokračujte</string>
    <string name="gpxup_public">Veřejná</string>
    <string name="gpxup_identifiable">Identifikovatelná</string>
    <string name="gpxup_trackable">Sledovatelná</string>
    <string name="gpxup_private">Soukromá</string>
    <string name="osmand_parking_event">Vyzvednout auto z parkoviště</string>
    <string name="osmand_parking_warning">Upozornění</string>
    <string name="osmand_parking_warning_text">Do vašeho kalendáře bylo přidána upomínka k vyzvednutí vašeho auta. Můžete ji tam upravit nebo odstranit.</string>
    <string name="osmand_parking_time_limit_title">Nastavte maximální povolenou dobu parkování</string>
    <string name="osmand_parking_delete_confirm">Smazat značku parkovacího místa\?</string>
    <string name="osmand_parking_delete">Smazat místo parkování</string>
    <string name="osmand_parking_choose_type">Vyberte typ parkování</string>
    <string name="osmand_parking_lim_text">Časově omezené</string>
    <string name="osmand_parking_no_lim_text">Časově neomezené</string>
    <string name="osmand_parking_add_event">Přidat upozornění do kalendáře</string>
    <string name="osmand_parking_time_limit">Časově omezené parkování</string>
    <string name="osmand_parking_time_no_limit">Časově neomezené parkování</string>
    <string name="osmand_parking_position_description">Místo, kde jste zaparkovali vozidlo. %1$s</string>
    <string name="osmand_parking_position_description_add">Vyzvednout vozidlo v:</string>
    <string name="osmand_parking_pm">odpoledne</string>
    <string name="osmand_parking_am">dopoledne</string>
    <string name="osmand_parking_position_name">Místo parkování</string>
    <string name="osmand_parking_plugin_description">Označte si místo, kde máte zaparkované auto, a upozorněte kalendář, kdy končí platnost parkovacího automatu. Chcete-li umístit značku, vyberte místo na mapě, přejděte do části \"Akce\" a klepněte na možnost \"Přidat parkování\".</string>
    <string name="osmand_parking_plugin_name">Parkovací místo</string>
    <string name="context_menu_item_add_parking_point">Označit jako místo parkování</string>
    <string name="context_menu_item_delete_parking_point">Smazat místo parkování</string>
    <string name="starting_point_too_far">Výchozí bod je příliš daleko od nejbližší silnice.</string>
    <string name="shared_location">Sdílená pozice</string>
    <string name="global_app_allocated_memory_descr">Alokovaná paměť %1$s MB (Limit Androidu %2$s MB, Dalvik %3$s MB).</string>
    <string name="global_app_allocated_memory">Alokovaná paměť</string>
    <string name="native_app_allocated_memory_descr">Celková nativní paměť alokovaná aplikací %1$s MB (Dalvik %2$s MB, ostatní %3$s MB).
\n Proporcionální paměť %4$s MB (limit Androidu %5$s MB, Dalvik %6$s MB).</string>
    <string name="native_app_allocated_memory">Celková nativní paměť</string>
    <string name="select_animate_speedup">Rychlost simulované navigace:</string>
    <string name="osmand_parking_hours">hodin</string>
    <string name="osmand_parking_minutes">minut</string>
    <string name="osmand_parking_position_description_add_time">Auto je zaparkováno v</string>
    <string name="use_compass_navigation_descr">Použít kompas při navigaci, když nelze zjistit směr.</string>
    <string name="use_compass_navigation">Použít kompas</string>
    <string name="route_updated_loc_found">Čekání na pozici pro výpočet trasy</string>
    <string name="continue_follow_previous_route_auto">Pokračovat v předchozí nedokončené navigaci? (%1$s sekund)</string>
    <string name="show_cameras">Dopravní radary</string>
    <string name="show_traffic_warnings">Dopravní varování</string>
    <string name="avoid_toll_roads">Žádné placené silnice</string>
    <string name="map_widget_top_text">Jméno ulice</string>
    <string name="map_widget_config">Nastavení</string>
    <string name="map_widget_back_to_loc">Moje pozice</string>
    <string name="map_widget_lock_screen">Zámek</string>
    <string name="map_widget_compass">Kompas</string>
    <string name="map_widget_reset">Obnovit výchozí hodnoty</string>
    <string name="map_widget_parking">Parkování</string>
    <string name="map_widget_time">Zbývající čas do cíle</string>
    <string name="map_widget_next_turn">Příští odbočka</string>
    <string name="map_widget_next_turn_small">Příští odbočka (mini)</string>
    <string name="map_widget_next_next_turn">Přespříští odbočka</string>
    <string name="map_widget_mini_route">Miniaturní mapa trasy</string>
    <string name="bg_service_screen_lock">Zámek</string>
    <string name="bg_service_screen_lock_toast">Obrazovka je zamčena</string>
    <string name="bg_service_interval">Interval sledování polohy:</string>
    <string name="screen_is_locked">Stiskněte ikonu zámku pro odemčení</string>
    <string name="bg_service_screen_unlock">Odemknout</string>
    <string name="bg_service_sleep_mode_off">Zapnout\nslužbu na pozadí</string>
    <string name="bg_service_sleep_mode_on">Vypnout\nslužbu na pozadí</string>
    <string name="show_lanes">Jízdní pruhy</string>
    <string name="avoid_unpaved">Žádné nezpevněné cesty</string>
    <string name="avoid_ferries">Žádné trajekty</string>
    <string name="avoid_in_routing_title">Vyhnout se…</string>
    <string name="show_warnings_title">Zobrazit upozornění…</string>
    <string name="show_warnings_descr">Nastavit dopravní varování (omezení rychlosti, značky stop, retardéry, tunely), rychlostní radary a jízdní pruhy.</string>
    <string name="map_widget_show_ruler">Měřítko</string>
    <string name="map_widget_transparent">Průhledné nástroje</string>
    <string name="email">e-mail</string>
    <string name="layer_map_appearance">Nastavení obrazovky</string>
    <string name="int_continuosly">Souvisle</string>
    <string name="map_widget_fluorescent">Svítivé barvy trasy</string>
    <string name="map_widget_view_direction">Zorné pole</string>
    <string name="day_night_info_description">Východ slunce: %1$s
\nZápad slunce: %2$s</string>
    <string name="osmand_short_description_80_chars">Mobilní zobrazování celosvětových map a navigace pro offline i online mapy OSM</string>
    <string name="osmand_plus_short_description_80_chars">OsmAnd je open-source navigační program s podporou off-line a on-line map celého světa</string>
    <string name="filterpoi_activity">Vytvořit filtr pro POI</string>
    <string name="select_navigation_mode">Způsob dopravy:</string>
    <string name="day_night_info">Denní/noční info</string>
    <string name="map_widget_renderer">Styl mapy</string>
    <string name="avoid_motorway">Žádné dálnice</string>
    <string name="map_widget_vector_attributes">Vlastnosti vykreslování</string>
    <string name="poi_filter_parking">Parkoviště</string>
    <string name="poi_filter_public_transport">Veřejná doprava</string>
    <string name="poi_filter_entertainment">Zábava</string>
    <string name="poi_filter_accomodation">Ubytování</string>
    <string name="poi_filter_restaurants">Restaurace</string>
    <string name="poi_filter_sightseeing">Pamětihodnosti</string>
    <string name="snap_to_road">Pohyb po silnicích</string>
    <string name="intermediate_point_too_far">Mezicíl %1$s je příliš daleko od nejbližší cesty.</string>
    <string name="arrived_at_intermediate_point">Dorazili jste do mezicíle</string>
    <string name="context_menu_item_intermediate_point">Přidat jako mezicíl</string>
    <string name="map_widget_intermediate_distance">Mezicíl</string>
    <string name="ending_point_too_far">Cíl je příliš daleko od nejbližší cesty.</string>
    <string name="add_tag">Přidat označení</string>
    <string name="btn_advanced_mode">Pokročilý režim…</string>
    <string name="poi_filter_emergency">Pohotovost</string>
    <string name="context_menu_item_last_intermediate_point">Přidat jako poslední mezicíl</string>
    <string name="context_menu_item_first_intermediate_point">Nastavit jako první mezicíl</string>
    <string name="add_as_last_destination_point">Přidat jako poslední mezicíl</string>
    <string name="add_as_first_destination_point">Přidat jako první mezicíl</string>
    <string name="replace_destination_point">Nahradit cíl</string>
    <string name="new_destination_point_dialog">Cíl je již nastaven:</string>
    <string name="target_point">Cíl %1$s</string>
    <string name="shared_string_target_points">Cíle</string>
    <string name="osmand_long_description_1000_chars">OsmAnd (OSM Automated Navigation Directions)
\n
\nOsmAnd je open-source navigační program s přístupem k široké paletě celosvětových mapových dat OpenStreetMap (OSM). Veškerá mapová data (vektorová nebo rastrová) mohou být uložena na paměťové kartě telefonu pro off-line použití. OsmAnd také nabízí offline a online navigaci včetně hlasových pokynů.
\n
\nVýčet některých hlavních funkcí:
\n - dokáže pracovat kompletně offline (vektorové nebo rastrové mapy lze uložit do úložiště zařízení)
\n - kompaktní offline vektorové mapy celého světa dostupné zdarma
\n - stahování národních nebo regionálních map přímo z aplikace
\n - možnost zobrazení několika vrstev mapy: GPX trasa, body zájmu, oblíbená místa, vrstevnice, zastávky hromadné dopravy, dodatečné mapy s nastavitelnou průhledností
\n - offline vyhledávání adres a bodů zájmu
\n - offline navigace na střední vzdálenosti
\n - režim auto, kolo a pěší s volitelnými funkcemi:
\n - přepínání denního a nočního zobrazení
\n - automatické přibližování mapy podle rychlosti pohybu
\n - otáčení mapy podle kompasu nebo směru pohybu
\n - navádění do jízdních pruhů, zobrazení rychlostních limitů, nahrané i TTS hlasy
\n 
\nOmezení této bezplatné verze:
\n - omezený počet map ke stažení
\n - bez offline přístupu k bodům zájmu na Wikipedii
\n
\n OsmAnd je aktivně vyvíjen a náš projekt i jeho budoucí vývoj závisí na finančních příspěvcích. Prosím zvažte zakoupení verze OsmAnd+, sponzorování konkrétní nové funkce nebo obecný dar na https://osmand.net.</string>
    <string name="osmand_plus_long_description_1000_chars">OsmAnd+ (OSM Automated Navigation Directions)
\n
\n OsmAnd+ je open source navigační program s přístupem k široké paletě celosvětových mapových dat OpenStreetMap (OSM). Veškerá mapová data (vektorová nebo rastrová) mohou být uložena na paměťové kartě telefonu pro offline použití. OsmAnd+ také nabízí offline a online navigaci včetně hlasových pokynů.
\n
\nOsmAnd+ je placená verze aplikace, jejím zakoupením sponzorujete projekt, vývoj nových funkcí a obdržíte nejnovější aktualizace.
\n
\n Výčet některých hlavních funkcí:
\n - dokáže pracovat kompletně offline (vektorové nebo rastrové mapy lze uložit do úložiště zařízení)
\n - kompaktní offline vektorové mapy celého světa dostupné zdarma
\n - neomezené stahování národních nebo regionálních map přímo z aplikace
\n - funkce offline Wikipedie (stažení informací o bodech zájmu z Wikipedie), vynikající pro turisty
\n - možnost zobrazení několika vrstev mapy: GPX nebo navigační trasa, body zájmu, oblíbená místa, vrstevnice, zastávky hromadné dopravy, dodatečné mapy s nastavitelnou průhledností
\n 
\n - offline vyhledávání adres a bodů zájmu
\n - offline navigace na střední vzdálenosti
\n - režim auto, kolo a pěší s volitelnými funkcemi:
\n - přepínání denního a nočního zobrazení
\n - automatické přibližování mapy podle rychlosti pohybu
\n - otáčení mapy podle kompasu nebo směru pohybu
\n - navádění do jízdních pruhů, zobrazení rychlostních limitů, nahrané i TTS hlasové pokyny
\n</string>
    <string name="map_widget_monitoring_services">Sledování polohy</string>
    <string name="no_route">Žádná cesta</string>
    <string name="delete_target_point">Smazat cíl</string>
    <string name="intermediate_point">Mezicíl %1$s</string>
    <string name="map_widget_show_destination_arrow">Zobrazit směr do cíle</string>
    <string name="enable_plugin_monitoring_services">Zapněte modul „Záznam cesty“ pro použití záznamových služeb (zaznamenávání GPX, on-line sledování)</string>
    <string name="non_optimal_route_calculation">Při dlouhých vzdálenostech použít méně přesný, ale rychlejší výpočet</string>
    <string name="gps_not_available">Prosím zapněte GPS přijímač v nastavení</string>
    <string name="rendering_attr_roadColors_description">Vyberte barevné schéma:</string>
    <string name="rendering_attr_roadColors_name">Barevné schéma</string>
    <string name="zxing_barcode_scanner_not_found">Aplikace pro čtení čárových kódů ZXing Barcode Scanner není nainstalována. Chcete ji vyhledat v Google Play?</string>
    <string name="close_changeset">Zavřít změny</string>
    <string name="background_service_is_enabled_question">Služba OsmAnd běží na pozadí. Chcete ji také zastavit\?</string>
    <string name="native_library_not_running">Aplikace běží v bezpečném režimu (vypněte ho v \'Nastavení\').</string>
    <string name="safe_mode_description">Spustit aplikaci v (pomalejším) bezpečném režimu.</string>
    <string name="safe_mode">Bezpečný režim</string>
    <string name="download_roads_only_item">Silniční mapa</string>
    <string name="download_regular_maps">Standardní mapy</string>
    <string name="download_roads_only_maps">Silniční mapa</string>
    <string name="rendering_attr_showRoadMaps_description">Zvolte, kdy zobrazovat silniční mapy:</string>
    <string name="rendering_attr_showRoadMaps_name">Silniční mapy</string>
    <string name="incomplete_locale">neúplný</string>
    <string name="no_buildings_found">Nenalezeny žádné budovy.</string>
    <string name="search_villages_and_postcodes">Hledat více obcí/PSČ</string>
    <string name="route_descr_lat_lon">%1$.3f šířky, %2$.3f délky</string>
    <string name="map_widget_max_speed">Rychlostní omezení</string>
    <string name="rendering_attr_noAdminboundaries_name">Hranice oblastí</string>
    <string name="rendering_attr_noAdminboundaries_description">Potlačit zobrazení správních hranic (administrativní úrovně 5-9).</string>
    <string name="index_srtm_ele">Vrstevnice</string>
    <string name="download_select_map_types">Ostatní mapy</string>
    <string name="audionotes_plugin_name">Modul zvukové/video poznámky</string>
    <string name="srtm_plugin_description">Informace o terénu, jako jsou obrysové čáry, stíny kopců a svahy, vám pomohou vizuálně zhodnotit reliéf terénu, schůdnost a další. Topografické informace mohou být na mapě znázorněny stínováním svahů, vrstevnicemi a/nebo zbarvením strmosti.
\n
\nPodkladová data pocházejí ze systémů SRTM a ASTER.
\n
\nDalší informace naleznete na adrese %1$s.</string>
    <string name="srtm_plugin_name">Vrstevnice</string>
    <string name="download_srtm_maps">Vrstevnice</string>
    <string name="audionotes_location_not_defined">Klepněte na \'Použít polohu...\' pro přidání poznámky k poloze.</string>
    <string name="map_widget_audionotes">Audio poznámky</string>
    <string name="recording_is_recorded">Nahrávání audia/videa. Stiskněte tlačítko Stop pro zastavení.</string>
    <string name="recording_open_external_player">Otevřít externí přehrávač</string>
    <string name="recording_delete_confirm">Smazat tuto položku\?</string>
    <string name="recording_context_menu_arecord">Nahrát zvukovou poznámku</string>
    <string name="recording_context_menu_vrecord">Nahrát video poznámku</string>
    <string name="recording_can_not_be_played">Nepodařilo se přehrát záznam.</string>
    <string name="recording_context_menu_delete">Smazat záznam</string>
    <string name="recording_context_menu_play">Přehrát</string>
    <string name="map_widget_av_notes">Zvukové/video poznámky</string>
    <string name="map_widget_distancemeasurement">Měření vzdálenosti</string>
    <string name="audionotes_plugin_description">Vytvářejte zvukové/fotografické/video poznámky během cesty pomocí tlačítka na mapě nebo kontextové nabídky polohy.</string>
    <string name="index_srtm_parts">části</string>
    <string name="av_def_action_video">Nahrát video</string>
    <string name="av_def_action_audio">Nahrát zvuk</string>
    <string name="av_widget_action_descr">Výchozí akce nástroje:</string>
    <string name="av_widget_action">Výchozí funkce</string>
    <string name="av_video_format_descr">Formát výstupního videa:</string>
    <string name="av_video_format">Formát videozáznamu</string>
    <string name="av_use_external_recorder_descr">Použít systémový záznamník videa.</string>
    <string name="av_use_external_recorder">Použít externí záznamník</string>
    <string name="av_settings_descr">Nastavit možnosti zvuku a videa.</string>
    <string name="av_settings">Nastavení zvuku a videa </string>
    <string name="recording_error">Nahrávání selhalo</string>
    <string name="recording_camera_not_available">Kamera není dostupná</string>
    <string name="recording_playing">Probíhá přehrávání zvuku z nahrávky:
\n%1$s</string>
    <string name="recording_unavailable">nedostupné</string>
    <string name="layer_recordings">Audio/video nahrávky</string>
    <string name="recording_description">Nahrávka %1$s %3$s %2$s</string>
    <string name="recording_default_name">Nahrávání</string>
    <string name="osmand_srtm_short_description_80_chars">OsmAnd modul pro off-line zobrazování vrstevnic</string>
    <string name="shared_string_control_start">Start</string>
    <string name="dropbox_plugin_name">Modul Dropbox</string>
    <string name="intermediate_points_change_order">Změnit pořadí</string>
    <string name="srtm_paid_version_msg">Prosím zvažte zakoupení modulu \'Vrstevnice\', abyste podpořili další vývoj.</string>
    <string name="srtm_paid_version_title">Modul Vrstevnice</string>
    <string name="shared_string_control_stop">Zastavit</string>
    <string name="dropbox_plugin_description">Synchronizuje trasy a audio/video poznámky s vaším účtem Dropbox.</string>
    <string name="stop_routing_confirm">Zastavit navigaci\?</string>
    <string name="clear_dest_confirm">Smazat váš cíl (a mezicíle)\?</string>
    <string name="recording_context_menu_show">Zobrazit</string>
    <string name="recording_photo_description">Foto %1$s %2$s</string>
    <string name="av_def_action_picture">Vyfotit</string>
    <string name="recording_context_menu_precord">Vyfotit</string>
    <string name="local_indexes_cat_av">Zvuková a video data</string>
    <string name="precise_routing_mode_descr">Výpočet přesných tras bez chyb. Stále je omezené vzdáleností a pomalé.</string>
    <string name="precise_routing_mode">Přesná navigace (alfa)</string>
    <string name="support_new_features_descr">Přispějte na vývoj nových funkcí v aplikaci.</string>
    <string name="av_use_external_camera_descr">Použít systémovou aplikaci pro fotografie.</string>
    <string name="av_use_external_camera">Externí foto aplikace</string>
    <string name="prefer_motorways">Upřednostňovat dálnice</string>
    <string name="prefer_in_routing_title">Upřednostňovat…</string>
    <string name="max_speed_none">žádná</string>
    <string name="index_name_openmaps">OpenMaps EU</string>
    <string name="download_hillshade_maps">Stínování kopců</string>
    <string name="prefer_in_routing_descr">Upřednostňovat dálnice.</string>
    <string name="access_arrival_time">Čas příjezdu</string>
    <string name="layer_hillshade">Stínování</string>
    <string name="map_widget_gps_info">Info o GPS</string>
    <string name="shared_string_map">Mapa</string>
    <string name="osmand_play_title_30_chars">OsmAnd mapa a navigace</string>
    <string name="osmand_plus_play_title_30_chars">OsmAnd+ mapa a navigace</string>
    <string name="item_checked">zvoleno</string>
    <string name="item_unchecked">nezvoleno</string>
    <string name="choose_osmand_theme">Vzhled aplikace</string>
    <string name="choose_osmand_theme_descr">Přizpůsobte si vzhled aplikace.</string>
    <string name="street_name">Název ulice</string>
    <string name="hno">číslo domu</string>
    <string name="download_using_mobile_internet">Není připojení přes WiFi. Použít současné připojení k internetu pro stahování\?</string>
    <string name="available_downloads_left">%1$d souborů zbývá ke stažení</string>
    <string name="files_limit">Zbývá %1$d souborů</string>
    <string name="monitoring_settings">Záznam cesty</string>
    <string name="accessibility_options">Volby usnadnění</string>
    <string name="select_address_activity">Zadat adresu</string>
    <string name="favourites_list_activity">Vybrat Oblíbené</string>
    <string name="local_openstreetmap_act_title">Editace OSM</string>
    <string name="shared_string_more_actions">Další akce</string>
    <string name="monitoring_settings_descr">Nastavte, jak se budou zaznamenávat vaše cesty.</string>
    <string name="install_paid">Instalovat plnou verzi</string>
    <string name="cancel_navigation">Ukončit navigaci</string>
    <string name="use_kalman_filter_compass_descr">Sníží šum v hodnotách z kompasu, ale zpomalí změny směru.</string>
    <string name="use_kalman_filter_compass">Použít Kalmanův filtr</string>
    <string name="use_magnetic_sensor">Používat magnetický senzor</string>
    <string name="wait_current_task_finished">Čekejte prosím na dokončení úlohy</string>
    <string name="use_magnetic_sensor_descr">K určení směru použít magnetický senzor místo senzoru natočení.</string>
    <string name="cancel_route">Zrušit trasu\?</string>
    <string name="clear_destination">Smazat cíl</string>
    <string name="local_indexes_cat_srtm">Vrstevnice</string>
    <string name="shared_string_downloading">Stahování…</string>
    <string name="other_location">Ostatní</string>
    <string name="local_osm_changes_backup_successful">Soubor se změnami mapy OSM vytvořen %1$s</string>
    <string name="local_osm_changes_backup_failed">Nezdařilo se zálohovat změny OSM.</string>
    <string name="local_osm_changes_backup">Zálohovat změny mapy OSM</string>
    <string name="delete_point">Smazat bod</string>
    <string name="plugin_distance_point_time">čas</string>
    <string name="plugin_distance_point_hdop">přesnost</string>
    <string name="plugin_distance_point_speed">rychlost</string>
    <string name="plugin_distance_point_ele">nadmořská výška</string>
    <string name="plugin_distance_point">bod</string>
    <string name="gpx_file_name">Název souboru GPX</string>
    <string name="gpx_saved_sucessfully">Soubor GPX uložen do {0}</string>
    <string name="osmand_distance_planning_plugin_name">Výpočet vzdálenosti a plánovač</string>
    <string name="use_distance_measurement_help">* Stiskněte pro označení bodu. 
\n* Stiskněte dlouze mapu pro smazání předchozího bodu. 
\n* Stiskněte dlouze bod pro zobrazení a přidání popisku. 
\n* Stiskněte nástroj měření pro další možnosti.</string>
    <string name="shared_string_do_not_show_again">Již nezobrazovat</string>
    <string name="distance_measurement_start_editing">Začít editaci</string>
    <string name="distance_measurement_finish_editing">Ukončit editaci</string>
    <string name="distance_measurement_finish_subtrack">Začít novou podtrasu</string>
    <string name="distance_measurement_clear_route">Vymazat všechny body</string>
    <string name="distance_measurement_load_gpx">Otevřít soubor GPX</string>
    <string name="osmand_distance_planning_plugin_description">Vytvářejte cesty klikáním na mapu nebo úpravou stávajících GPX souborů pro plánování výletů a měření vzdálenosti mezi body. Výsledek je možné uložit jako GPX a později použít pro navádění.</string>
    <string name="destination_point">Cíl %1$s</string>
    <string name="context_menu_item_destination_point">Nastavit jako cíl</string>
    <string name="please_select_address">Zadejte nejprve město nebo ulici</string>
    <string name="search_street_in_neighborhood_cities">Hledat ulice v okolních obcích</string>
    <string name="intermediate_items_sort_return">Pořadí mezicílů optimalizováno na cestě do cíle.</string>
    <string name="intermediate_items_sort_by_distance">Utřídit ode dveří ke dveřím</string>
    <string name="osb_author_or_password_not_specified">Prosím zadejte v \'Nastavení\' uživatelské jméno a heslo pro vstup do OSM</string>
    <string name="clear_intermediate_points">Smazat mezicíle</string>
    <string name="keep_intermediate_points">Zachovat mezicíle</string>
    <string name="route_descr_map_location">Mapa: </string>
    <string name="route_to">Do:</string>
    <string name="route_via">Přes:</string>
    <string name="route_from">Z:</string>
    <string name="speak_speed_limit">Rychlostní omezení</string>
    <string name="speak_cameras">Rychlostní radary</string>
    <string name="speak_traffic_warnings">Dopravní varování</string>
    <string name="osb_author_dialog_password">Heslo OSM (volitelné)</string>
    <string name="av_camera_focus">Typ ostření fotoaparátu</string>
    <string name="av_camera_focus_descr">Režim zaostřování fotoaparátu:</string>
    <string name="av_camera_focus_auto">Automatické ostření</string>
    <string name="av_camera_focus_hiperfocal">Fix-focus</string>
    <string name="av_camera_focus_edof">Fix-focus</string>
    <string name="av_camera_focus_infinity">Ostření je nastaveno na nekonečno</string>
    <string name="av_camera_focus_macro">Makro</string>
    <string name="av_camera_focus_continuous">Kamera ostří souvisle</string>
    <string name="av_photo_play_sound">Přehrát zvuk závěrky</string>
    <string name="av_photo_play_sound_descr">Nastavit zvuk či ticho při pořízení snímku.</string>
    <string name="new_directions_point_dialog">Mezicíle jsou již nastaveny.</string>
    <string name="context_menu_item_directions_to">Navigovat sem</string>
    <string name="context_menu_item_directions_from">Navigovat odsud</string>
    <string name="speak_title">Hlásit…</string>
    <string name="speak_descr">Nastavte hlášení názvů ulic, dopravních upozornění (vynucených zastavení, zpomalovačů), radarů a rychlostních omezení.</string>
    <string name="speak_street_names">Názvy ulic (TTS)</string>
    <string name="driving_region_japan">Japonsko</string>
    <string name="driving_region_us">Spojené státy</string>
    <string name="driving_region_canada">Kanada</string>
    <string name="driving_region_europe_asia">Evropa, Asie, Latinská Amerika a podobné</string>
    <string name="driving_region_uk">Spojené království, Indie a podobné</string>
    <string name="about_version">Verze:</string>
    <string name="shared_string_about">O aplikaci</string>
    <string name="about_settings_descr">Informace o verzi, licenci, členech projektu</string>
    <string name="local_index_tile_data_maxzoom">Maximální zvětšení: %1$s</string>
    <string name="local_index_tile_data_minzoom">Minimální zvětšení: %1$s</string>
    <string name="edit_tilesource_maxzoom">Maximální přiblížení</string>
    <string name="edit_tilesource_minzoom">Minimální přiblížení</string>
    <string name="edit_tilesource_url_to_load">URL</string>
    <string name="edit_tilesource_choose_existing">Vybrat existující…</string>
    <string name="local_index_tile_data_downloadable">Ke stažení: %1$s</string>
    <string name="maps_define_edit">Vytvořit/Upravit…</string>
    <string name="edit_tilesource_expiration_time">Doba platnosti (v minutách)</string>
    <string name="driving_region_descr">Vyberte dopravní oblast: USA, Evropa, Británie, Asie a další.</string>
    <string name="driving_region">Dopravní oblast</string>
    <string name="local_index_tile_data_expire">Doba platnosti (v minutách): %1$s</string>
    <string name="edit_tilesource_elliptic_tile">Elipsoidní Mercatorovo zobrazení</string>
    <string name="base_world_map">Základní mapa světa</string>
    <string name="map_magnifier">Lupa mapy</string>
    <string name="auto_zoom_none">Bez automatického přibližování</string>
    <string name="auto_zoom_farthest">Malé přiblížení</string>
    <string name="auto_zoom_close">Velké přiblížení</string>
    <string name="auto_zoom_far">Střední přiblížení</string>
    <string name="local_index_tile_data_zooms">Stažené úrovně přiblížení: %1$s</string>
    <string name="local_index_tile_data_name">Data dlaždic: %1$s</string>
    <string name="edit_tilesource_successfully">Zdroj dlaždic %1$s uložen</string>
    <string name="shared_string_remember_my_choice">Zapamatovat si volbu</string>
    <string name="shared_string_and">a</string>
    <string name="shared_string_or">nebo</string>
    <string name="animate_routing_route_not_calculated">Nejprve prosím vypočítejte trasu</string>
    <string name="animate_routing_route">Simulovat pomocí vypočítané trasy </string>
    <string name="animate_routing_gpx">Simulovat pomocí GPX trasy</string>
    <string name="shared_string_delete_all">Odstranit vše</string>
    <string name="local_osm_changes_delete_all_confirm">Odstranit %1$d OSM změn\?</string>
    <string name="app_mode_hiking">Turistika</string>
    <string name="app_mode_motorcycle">Motocykl</string>
    <string name="app_mode_boat">Loď</string>
    <string name="app_mode_aircraft">Letadlo</string>
    <string name="map_widget_map_rendering">Vykreslování mapy</string>
    <string name="app_modes_choose_descr">Vyberte profily, které budou viditelné.</string>
    <string name="app_modes_choose">Profily aplikace</string>
    <string name="amenity_type_seamark">Mořská značka</string>
    <string name="keep_and_add_destination_point">Přidat jako další cíl</string>
    <string name="select_gpx">Vybrat GPX…</string>
    <string name="use_displayed_track_for_navigation">Použít zobrazenou trasu pro navigaci\?</string>
    <string name="route_descr_select_destination">Zadat cíl</string>
    <string name="shared_string_select_on_map">Vybrat na mapě</string>
    <string name="shared_string_favorite">Oblíbené</string>
    <string name="route_preferences">Předvolby trasy</string>
    <string name="route_info">Informace o trase</string>
    <string name="routing_attr_prefer_motorway_name">Upřednostňovat dálnice</string>
    <string name="routing_attr_prefer_motorway_description">Upřednostňovat dálnice</string>
    <string name="routing_attr_avoid_toll_name">Žádné placené silnice</string>
    <string name="routing_attr_avoid_toll_description">Vyhne se placeným silnicím</string>
    <string name="routing_attr_avoid_unpaved_name">Žádné nezpevněné cesty</string>
    <string name="routing_attr_avoid_unpaved_description">Vyhne se nezpevněným cestám</string>
    <string name="routing_attr_avoid_ferries_name">Žádné trajekty</string>
    <string name="routing_attr_avoid_ferries_description">Vyhne se trajektům</string>
    <string name="routing_attr_avoid_motorway_name">Žádné dálnice</string>
    <string name="routing_attr_avoid_motorway_description">Vyhne se dálnicím</string>
    <string name="routing_attr_weight_name">Hmotnost</string>
    <string name="routing_attr_weight_description">Zadejte povolenou hmotnost vozidla na trase.</string>
    <string name="android_19_location_disabled">Od verze Androidu 4.4 (KitKat) není starý adresář (%s) podporovaný. Zkopírovat všechny soubory aplikace OsmAnd do nového umístění\?
\n Poznámka 1: Původní soubory zůstanou nedotčeny (ale mohou být smazány ručně).
\n Poznámka 2: V novém úložišti nebude možné sdílet soubory mezi OsmAnd a OsmAnd+.</string>
    <string name="copying_osmand_one_file_descr">Kopírování souboru (%s) do nového umístění…</string>
    <string name="copying_osmand_files_descr">Kopírování datových souborů OsmAnd do nového umístění (%s)…</string>
    <string name="copying_osmand_files">Kopírování datových souborů OsmAnd…</string>
    <string name="calculate_osmand_route_gpx">Offline výpočet trasy OsmAnd</string>
    <string name="app_mode_truck">Kamion</string>
    <string name="guidance_preferences_descr">Nastavení navigace</string>
    <string name="routing_preferences_descr">Nastavení výpočtu trasy</string>
    <string name="speech_rate_descr">Zadejte rychlost řeči TTS.</string>
    <string name="speech_rate">Rychlost řeči</string>
    <string name="complex_route_calculation_failed">Rychlý přepočet trasy selhal (%s), návrat k úplnému výpočtu.</string>
    <string name="disable_complex_routing_descr">Vypnout dvojfázovou navigaci pro profil auta.</string>
    <string name="disable_complex_routing">Vypnout komplexní navigaci</string>
    <string name="calculate_osmand_route_without_internet">Offline výpočet OsmAnd úseku trasy</string>
    <string name="gpx_option_calculate_first_last_segment">Vypočítat OsmAnd trasu pro první a poslední úsek</string>
    <string name="index_item_world_altitude_correction">Svět - korekce výšky</string>
    <string name="index_item_world_seamarks">Svět ­– plavební</string>
    <string name="index_item_world_bitcoin_payments">Svět - platby bitcoin</string>
    <string name="index_item_world_basemap">Svět - základní mapa</string>
    <string name="index_item_world_ski">Svět - mapa lyžování</string>
    <string name="lang_hr">Chorvatština</string>
    <string name="lang_zh">Čínština</string>
    <string name="lang_pt_br">Portugalština (Brazílie)</string>
    <string name="lang_en">Angličtina</string>
    <string name="lang_af">Afrikánština</string>
    <string name="lang_hy">Arménština</string>
    <string name="lang_eu">Baskičtina</string>
    <string name="lang_be">Běloruština</string>
    <string name="lang_bs">Bosenština</string>
    <string name="lang_bg">Bulharština</string>
    <string name="lang_ca">Katalánština</string>
    <string name="lang_cs">Čeština</string>
    <string name="lang_da">Dánština</string>
    <string name="lang_nl">Holandština</string>
    <string name="lang_fi">Finština</string>
    <string name="lang_fr">Francouzština</string>
    <string name="lang_ka">Gruzínština</string>
    <string name="lang_de">Němčina</string>
    <string name="lang_el">Řečtina</string>
    <string name="lang_iw">Hebrejština</string>
    <string name="lang_hi">Hindština</string>
    <string name="lang_hu">Maďarština</string>
    <string name="lang_id">Indonéština</string>
    <string name="lang_it">Italština</string>
    <string name="lang_ja">Japonština</string>
    <string name="lang_ko">Korejština</string>
    <string name="lang_lv">Lotyština</string>
    <string name="lang_lt">Litevština</string>
    <string name="lang_mr">Maráthština</string>
    <string name="lang_no">Norština Bokmål</string>
    <string name="lang_pl">Polština</string>
    <string name="lang_pt">Portugalština</string>
    <string name="lang_ro">Rumunština</string>
    <string name="lang_ru">Ruština</string>
    <string name="lang_sk">Slovenština</string>
    <string name="lang_sl">Slovinština</string>
    <string name="lang_es">Španělština</string>
    <string name="lang_sv">Švédština</string>
    <string name="lang_tr">Turečtina</string>
    <string name="lang_uk">Ukrajinština</string>
    <string name="lang_vi">Vietnamština</string>
    <string name="lang_cy">Velština</string>
    <string name="index_name_canada">Severní Amerika - Kanada</string>
    <string name="index_name_italy">Evropa - Itálie</string>
    <string name="index_name_gb">Evropa - Velká Británie</string>
    <string name="index_item_nation_addresses">Adresy - celonárodní</string>
    <string name="localization_pref_title">Lokalizace</string>
    <string name="misc_pref_title">Různé</string>
    <string name="voice_pref_title">Hlas</string>
    <string name="always_center_position_on_map">Zobrazit pozici vždy uprostřed</string>
    <string name="use_points_as_intermediates">Vypočítat trasu mezi body</string>
    <string name="rendering_value_pink_name">růžová</string>
    <string name="rendering_value_brown_name">Hnědá</string>
    <string name="osmo_edit_color">Zobrazit barvu</string>
    <string name="int_days">dnů</string>
    <string name="osmo_connect_menu">Připojit</string>
    <string name="interrupt_music_descr">Hlasové pokyny pozastaví hudbu.</string>
    <string name="interrupt_music">Pozastavit hudbu</string>
    <string name="share_route_as_gpx">Sdílet trasu jako GPX soubor</string>
    <string name="share_route_subject">Trasa sdílena pomocí OsmAnd</string>
    <string name="arrival_distance">Oznámení příjezdu</string>
    <string name="arrival_distance_descr">Jak brzy oznamovat příjezd do cíle\?</string>
    <string name="keep_informing_never">Pouze manuálně (ťuknout na šipku)</string>
    <string name="keep_informing_descr">Znovu opakovat navigační pokyny v pravidelných intervalech.</string>
    <string name="keep_informing">Opakovat navigační pokyny</string>
    <string name="import_file_favourites">Uložit data jako GPX soubor nebo importovat body do \'Oblíbených\'?</string>
    <string name="shared_string_share">Sdílet</string>
    <string name="share_fav_subject">Oblíbené body sdílené přes OsmAnd</string>
    <string name="navigation_intent_invalid">Neplatný formát: %s</string>
    <string name="gpx_file_is_empty">Prázdný soubor GPX</string>
    <string name="shared_string_tracks">Stopy</string>
    <string name="shared_string_my_favorites">Oblíbené</string>
    <string name="shared_string_my_places">Moje místa</string>
    <string name="loading_smth">Načítání %1$s…</string>
    <string name="map_widget_plain_time">Aktuální čas</string>
    <string name="delay_navigation_start">Spustit navigaci automaticky</string>
    <string name="shared_string_selected_lowercase">vybraný</string>
    <string name="gpx_split_interval">Rozdělit interval</string>
    <string name="gpx_info_subtracks">Podtrasy: %1$s </string>
    <string name="gpx_info_waypoints">Bodů na trase: %1$s </string>
    <string name="gpx_info_distance">Vzdálenost: %1$s (%2$s bodů) </string>
    <string name="gpx_info_start_time">Čas začátku: %1$tF,  %1$tT </string>
    <string name="gpx_info_end_time">Čas konce: %1$tF,  %1$tT </string>
    <string name="gpx_info_average_speed">Průměrná rychlost: %1$s </string>
    <string name="gpx_info_maximum_speed">Nejvyšší rychlost: %1$s </string>
    <string name="gpx_info_avg_altitude">Průměrná výška: %1$s</string>
    <string name="gpx_info_diff_altitude">Výškový rozdíl: %1$s</string>
    <string name="gpx_info_asc_altitude">Sestup/výstup: %1$s</string>
    <string name="gpx_timespan">Časový rozsah: %1$s</string>
    <string name="gpx_timemoving">Čas pohybu: %1$s</string>
    <string name="gpx_selection_segment_title">Úsek</string>
    <string name="gpx_selection_number_of_points"> %1$s bodů</string>
    <string name="gpx_selection_point">Bod %1$s</string>
    <string name="gpx_selection_route_points">%1$s \nBody trasy %2$s</string>
    <string name="gpx_selection_points">%1$s \nBody</string>
    <string name="gpx_selection_track">%1$s \nTrasa %2$s</string>
    <string name="shared_string_waypoint">Bod na trase</string>
    <string name="selected_gpx_info_show">"
\n
\nStiskněte a podržte pro zobrazení na mapě"</string>
    <string name="save_as_favorites_points">Uložit jako skupinu Oblíbených</string>
    <string name="select_destination_and_intermediate_points">Určete cíle</string>
    <string name="layer_amenity_label">Popisky bodů (body zájmu, Oblíbené)</string>
    <string name="create_poi_link_to_osm_doc"><u>On-line OSM</u> klasifikace map s obrázky.</string>
    <string name="show_zoom_buttons_navigation_descr">Zobrazit tlačítka lupy během navigace.</string>
    <string name="show_zoom_buttons_navigation">Zobrazit tlačítka lupy</string>
    <string name="sort_by_distance">Třídit podle vzdálenosti</string>
    <string name="sort_by_name">Třídit podle jména</string>
    <string name="local_index_select_gpx_file">Vyberte stopu</string>
    <string name="no_index_file_to_download">Nic ke stažení nebylo nalezeno, prosím zkontrolujte své připojení k Internetu.</string>
    <string name="none_selected_gpx">Dlouhým stisknutím vyberte GPX soubor.</string>
    <string name="rendering_attr_hideBuildings_name">Budovy</string>
    <string name="rendering_attr_hideText_name">Text</string>
    <string name="rendering_attr_hideWoodScrubs_name">Lesy a křoviny</string>
    <string name="rendering_attr_showSurfaces_name">Zobrazit povrch cesty</string>
    <string name="rendering_attr_showCycleRoutes_name">Cyklostezky</string>
    <string name="forward">Vpřed</string>
    <string name="home">Domovská stránka</string>
    <string name="keep_navigation_service">Ponechat</string>
    <string name="stop_navigation_service">Zastavit</string>
    <string name="enable_sleep_mode">Zapnout GPS v režimu na pozadí</string>
    <string name="gps_wake_up_timer">Interval probouzení GPS</string>
    <string name="sleep_mode_stop_dialog">Zastavit GPS běžící na pozadí?</string>
    <string name="map_preferred_locale_descr">Preferovaný jazyk pro nápisy na mapě (pokud není dostupný, budou použity anglické nebo lokální názvy).</string>
    <string name="map_preferred_locale">Preferovaný jazyk mapy</string>
    <string name="local_map_names">Lokální názvy</string>
    <string name="live_monitoring_m_descr">Odesílat trasovací data určené webové službě, pokud je zapnutý záznam GPX.</string>
    <string name="live_monitoring_m">On-line sledování (vyžaduje GPX)</string>
    <string name="live_monitoring_start">Spustit on-line sledování</string>
    <string name="live_monitoring_stop">Zastavit on-line sledování</string>
    <string name="gpx_start_new_segment">Začít nový segment</string>
    <string name="rendering_attr_hideNonVehicleHighways_name">Cesty, které nejsou pro vozidla</string>
    <string name="rendering_attr_buildings15zoom_name">Budovy při přiblížení 15</string>
    <string name="rendering_attr_moreDetailed_name">Více detailů</string>
    <string name="rendering_attr_lessDetailed_name">Méně detailů</string>
    <string name="rendering_attr_hideAccess_name">Omezení přístupu</string>
    <string name="rendering_attr_showAccess_name">Zobrazit omezení přístupu a mýtné</string>
    <string name="rendering_attr_showSurfaceGrade_name">Zobrazit kvalitu cesty</string>
    <string name="rendering_attr_subwayMode_name">Trasy metra</string>
    <string name="pause_navigation">Pozastavit navigaci</string>
    <string name="continue_navigation">Pokračování v navigaci</string>
    <string name="rendering_attr_coloredBuildings_name">Barvy budov podle typu</string>
    <string name="lang_sw">Svahilština (Kiswahili)</string>
    <string name="lang_he">Hebrejština</string>
    <string name="lang_al">Albánština</string>
    <string name="lang_ar">Arabština</string>
    <string name="lang_fa">Perština</string>
    <string name="lang_sc">Sardinština</string>
    <string name="lang_sr">Srbština (cyrilice)</string>
    <string name="lang_zh_cn">Čínština (zjednodušená)</string>
    <string name="lang_zh_tw">Čínština (tradiční)</string>
    <string name="rendering_attr_alpineHiking_name">Vysokohorská turistika</string>
    <string name="rendering_attr_alpineHiking_description">Vykreslovat cesty podle stupnice SAC.</string>
    <string name="rendering_attr_hikingRoutesOSMC_name">Turistické trasy</string>
    <string name="rendering_attr_hikingRoutesOSMC_description">Vykreslovat cesty podle OSMC značení.</string>
    <string name="arrival_distance_factor_early">Brzy</string>
    <string name="arrival_distance_factor_normally">Normální</string>
    <string name="arrival_distance_factor_late">Později</string>
    <string name="arrival_distance_factor_at_last">V posledních metrech</string>
    <string name="av_camera_pic_size">Velikost fotografie</string>
    <string name="av_camera_pic_size_descr">Nastavte velikost obrázku fotoaparátu</string>
    <string name="shared_string_more">Více…</string>
    <string name="rendering_value_browse_map_name">Standardní</string>
    <string name="rendering_value_car_name">Automobil</string>
    <string name="rendering_value_bicycle_name">Jízdní kolo</string>
    <string name="rendering_value_pedestrian_name">Chodec</string>
    <string name="download_additional_maps">Stáhnout chybějící mapy %1$s (%2$d MB)?</string>
    <string name="save_track_interval_globally">Interval ukládání trasy</string>
    <string name="rendering_attr_publicTransportMode_name">Autobusy, trolejbusy a kyvadlová doprava</string>
    <string name="record_plugin_description">Zaznamenávejte své výlety nebo tréninky a analyzujte data z hlediska rychlosti, stoupání a klesání, výškového profilu atd. Zaznamenané trasy lze archivovat, sdílet s přáteli, upravovat a dále zpracovávat.
\n
\nDalší informace naleznete na adrese %1$s.</string>
    <string name="record_plugin_name">Záznam cesty</string>
    <string name="int_hour">h</string>
    <string name="duration">Trvání</string>
    <string name="distance">Vzdálenost</string>
    <string name="index_tours">Cesty</string>
    <string name="shared_string_all">Všechny</string>
    <string name="shared_string_waypoints">Body na trase</string>
    <string name="way_alarms">Dopravní varování</string>
    <string name="speak_favorites">Blízké Oblíbené body</string>
    <string name="speak_poi">Blízké body zájmu POI</string>
    <string name="save_track_to_gpx_globally_descr">Záznam do GPX souboru může být zapnut nebo vypnut pomocí nástroje Záznam trasy na mapě.</string>
    <string name="confirm_every_run">Vždy se zeptat</string>
    <string name="save_global_track_interval">Globální interval záznamu</string>
    <string name="traffic_warning_speed_limit">Rychlostní limit</string>
    <string name="traffic_warning_border_control">Hraniční kontrola</string>
    <string name="traffic_warning_payment">Mýtná stanice</string>
    <string name="traffic_warning_stop">Značka STOP</string>
    <string name="traffic_warning_calming">Zklidňování dopravy</string>
    <string name="traffic_warning_speed_camera">Rychlostní radar/kamera</string>
    <string name="traffic_warning">Dopravní varování</string>
    <string name="route_descr_destination">Cíl</string>
    <string name="local_index_description">Stiskněte existující položku k zobrazení více detailů, podržte pro vypnutí nebo smazání. V zařízení je %1$s volného místa:</string>
    <string name="text_size">Velikost písma</string>
    <string name="text_size_descr">Nastavit velikost písma na mapě.</string>
    <string name="fav_point_dublicate">Duplicitní název oblíbeného bodu</string>
    <string name="fav_point_dublicate_message">Oblíbený bod přejmenován na %1$s, aby nevznikla duplicita.</string>
    <string name="print_route">Vytisknout trasu</string>
    <string name="fav_point_emoticons_message">Oblíbený bod přejmenován na %1$s, protože není možné ukládat do souboru řetězce s emotikony.</string>
    <string name="speed_limit_exceed">Tolerance překročení rychlosti</string>
    <string name="speed_limit_exceed_message">Zvolte toleranční rozpětí rychlostního limitu, při jehož překročení se zobrazí hlasové upozornění.</string>
    <string name="anonymous_user_hint">Anonymní uživatel nemůže: 
\n- Vytvářet skupiny; 
\n- Synchronizovat skupiny a zařízení se serverem; 
\n- Spravovat skupiny a zařízení v osobním ovládacím panelu na webových stránkách.</string>
    <string name="anonymous_user">Anonymní uživatel</string>
    <string name="logged_as">Přihlášen jako %1$s</string>
    <string name="rendering_category_details">Detaily</string>
    <string name="rendering_category_transport">Doprava</string>
    <string name="map_widget_top">Stavová lišta</string>
    <string name="map_widget_right">Pravý panel</string>
    <string name="map_widget_left">Levý panel</string>
    <string name="shared_string_show">Ukázat</string>
    <string name="configure_map">Nastavení mapy</string>
    <string name="rendering_category_others">Ostatní vlastnosti mapy</string>
    <string name="map_widget_appearance_rem">Zbývající prvky</string>
    <string name="search_radius_proximity">V okruhu</string>
    <string name="rendering_category_routes">Trasy</string>
    <string name="rendering_attr_trainLightrailRoutes_name">Vlakové linky</string>
    <string name="rendering_attr_tramRoutes_name">Tramvajové linky</string>
    <string name="rendering_attr_trolleybusRoutes_name">Trolejbusové linky</string>
    <string name="rendering_attr_busRoutes_name">Autobusové linky</string>
    <string name="rendering_attr_shareTaxiRoutes_name">Sdílené mikrobusové linky</string>
    <string name="rendering_attr_tramTrainRoutes_name">Tramvajové a vlakové linky</string>
    <string name="impassable_road">Vyhnout se cestám…</string>
    <string name="rendering_category_hide">Skrýt</string>
    <string name="wake_on_voice">Zapnout obrazovku</string>
    <string name="wake_on_voice_descr">Zapnout obrazovku zařízení (pokud je vypnuta), když se blíží odbočka.</string>
    <string name="lock_screen_request_explanation">%1$s potřebuje tato oprávnění pro vypnutí obrazovky při režimu šetření energie.</string>
    <string name="shared_string_never">Nikdy</string>
    <string name="home_button">Domov</string>
    <string name="map_update">K dispozici aktualizace pro %1$s map</string>
    <string name="search_for">Hledat</string>
    <string name="shared_string_show_all">Zobrazit vše</string>
    <string name="coordinates">Souřadnice</string>
    <string name="shared_string_dismiss">Zavřít</string>
    <string name="everything_up_to_date">Všechny soubory jsou aktuální</string>
    <string name="use_opengl_render">Použít OpenGL</string>
    <string name="use_opengl_render_descr">Použít hardwarově akcelerované renderování pomocí OpenGL (může spotřebovávat více energie z baterie a nemusí fungovat na velmi starých zařízeních).</string>
    <string name="error_avoid_specific_road">Žádná objížďka nenalezena</string>
    <string name="no_internet_connection">Nelze stáhnout, prosím zkontrolujte internetové připojení.</string>
    <string name="map_locale">Jazyk map</string>
    <string name="rendering_attr_transportStops_name">Zastávky veřejné dopravy</string>
    <string name="navigate_point_zone">Zóna</string>
    <string name="download_tab_downloads">Všechna stahování</string>
    <string name="download_tab_updates">Aktualizace</string>
    <string name="download_tab_local">Lokální</string>
    <string name="navigate_point_northing">Souřadnice Y</string>
    <string name="navigate_point_easting">Souřadnice X</string>
    <string name="dash_download_msg">Máte staženo %1$s map</string>
    <string name="dash_download_new_one">Stáhnout novou mapu</string>
    <string name="dash_download_manage">Spravovat</string>
    <string name="dash_download_msg_none">Stáhnout off-line mapy\?</string>
    <string name="voices">Hlasové pokyny</string>
    <string name="rendering_attr_roadStyle_name">Styl cesty</string>
    <string name="rendering_value_default_name">Výchozí</string>
    <string name="rendering_value_orange_name">Oranžová</string>
    <string name="rendering_value_germanRoadAtlas_name">Německý atlas cest</string>
    <string name="traffic_warning_railways">Železniční přejezd</string>
    <string name="traffic_warning_pedestrian">Přechod pro chodce</string>
    <string name="show_railway_warnings">Železniční přejezdy</string>
    <string name="show_pedestrian_warnings">Přechody pro chodce</string>
    <string name="rendering_value_americanRoadAtlas_name">Americký atlas cest</string>
    <string name="routing_attr_no_new_routing_name">Nepoužívat routovací pravidla v1.9</string>
    <string name="routing_attr_no_new_routing_description">Nepoužívat pravidla výpočtu trasy zavedené ve verzi 1.9.</string>
    <string name="speak_pedestrian">Přechody pro chodce</string>
    <string name="gps_status">GPS stav</string>
    <string name="version_settings_descr">Stáhnout vývojové verze.</string>
    <string name="version_settings">Vývojové verze</string>
    <string name="rendering_attr_streetLighting_name">Pouliční osvětlení</string>
    <string name="proxy_pref_title">Proxy</string>
    <string name="proxy_pref_descr">Zadejte proxy server.</string>
    <string name="settings_privacy">Soukromí</string>
    <string name="shared_string_gpx_points">Body</string>
    <string name="shared_string_my_location">Moje poloha</string>
    <string name="navigation_over_track">Spustit navigaci podle stopy\?</string>
    <string name="avoid_roads_msg">Vynutit náhradní trasu označením cest, kterým je nutné se vyhnout</string>
    <string name="save_track_to_gpx_globally_headline">Záznam tras na vyžádání</string>
    <string name="enable_proxy_title">Povolit HTTP proxy</string>
    <string name="enable_proxy_descr">Nastavit HTTP proxy pro veškeré síťové požadavky.</string>
    <string name="proxy_host_title">Host proxy</string>
    <string name="proxy_host_descr">Zadejte hostname proxy serveru (např. 127.0.0.1).</string>
    <string name="proxy_port_title">Port proxy</string>
    <string name="proxy_port_descr">Zadejte číslo portu proxy serveru (např. 8118).</string>
    <string name="parking_place">Parkovací místo</string>
    <string name="remove_the_tag">ODSTRANIT ZNAČKU</string>
    <string name="shared_string_disabled">Zakázán</string>
    <string name="shared_string_enabled">Povolen</string>
    <string name="edit_group">Upravit skupinu</string>
    <string name="nautical_maps_missing">Stáhněte si speciální offline mapu pro zobrazení námořních detailů.</string>
    <string name="world_ski_missing">Stáhněte si speciální offline mapu pro zobrazení lyžařských objektů.</string>
    <string name="plugin_ski_name">Lyžařský mapový pohled</string>
    <string name="plugin_nautical_name">Plavební mapový pohled</string>
    <string name="share_note">Sdílet poznámku</string>
    <string name="notes">A/V poznámky</string>
    <string name="online_map">On-line mapa</string>
    <string name="roads_only">Pouze cesty</string>
    <string name="rendering_attr_pisteRoutes_name">Lyžařské svahy</string>
    <string name="free">%1$s volných</string>
    <string name="device_memory">Paměť zařízení</string>
    <string name="shared_string_audio">Audio</string>
    <string name="watch">Zobrazit</string>
    <string name="shared_string_selected">Vybraný</string>
    <string name="rename_failed">Přejmenování selhalo.</string>
    <string name="shared_string_currently_recording_track">Právě zaznamenávaná trasa</string>
    <string name="back_to_map">Zpět na mapu</string>
    <string name="plugin_touringview_name">Cestovní mapový pohled</string>
    <string name="rendering_attr_pisteGrooming_name">Úprava sjezdovky</string>
    <string name="track_segments">Úseky trasy</string>
    <string name="track_points">Body trasy</string>
    <string name="location_on_map">Poloha:\n Šířka %1$s\n Délka %2$s</string>
    <string name="shared_string_export">Export</string>
    <string name="shared_string_enable">Povolit</string>
    <string name="shared_string_disable">Zakázat</string>
    <string name="plugin_install_needs_network">Pro instalaci tohoto modulu musíte být online.</string>
    <string name="shared_string_get">Získat</string>
    <string name="route_points">Body trasy</string>
    <string name="simulate_your_location">Simulovat polohu</string>
    <string name="short_location_on_map">Šířka %1$s
\nDélka %2$s</string>
    <string name="routing_settings_2">Nastavení navigace</string>
    <string name="general_settings_2">Všeobecná nastavení</string>
    <string name="shared_string_ellipsis">…</string>
    <string name="shared_string_deselect">Zrušit výběr</string>
    <string name="shared_string_deselect_all">Zrušit výběr všech</string>
    <string name="shared_string_unexpected_error">Neočekávaná chyba</string>
    <string name="shared_string_action_template">Činnost {0}</string>
    <string name="shared_string_video">Video</string>
    <string name="shared_string_photo">Foto</string>
    <string name="drawer">Seznam</string>
    <string name="tips_and_tricks_descr">Často pokládané dotazy, nedávné změny a další.</string>
    <string name="days_behind">dnů novější</string>
    <string name="shared_string_release">Vydáno</string>
    <string name="delay_to_start_navigation_descr">Zadejte dobu setrvání na obrazovce plánování trasy.</string>
    <string name="delay_to_start_navigation">Spustit navigaci krok za krokem za…</string>
    <string name="shared_string_go">Start</string>
    <string name="action_create">Vytvořit akci</string>
    <string name="action_modify">Změnit akci</string>
    <string name="action_delete">Odstranit akci</string>
    <string name="osm_edits">Editace OSM</string>
    <string name="osmand_parking_hour">h</string>
    <string name="shared_string_minute_lowercase">min</string>
    <string name="parking_place_limited">Čas parkování vymezen do</string>
    <string name="osmand_parking_overdue">vypršel</string>
    <string name="osmand_parking_time_left">zbývá</string>
    <string name="your_edits">Vaše změny</string>
    <string name="waypoint_visit_after">Navštívit po</string>
    <string name="waypoint_visit_before">Navštívit před</string>
    <string name="confirmation_to_clear_history">Vyčistit historii\?</string>
    <string name="local_osm_changes_upload_all_confirm">Odeslat %1$d změn do OSM\?</string>
    <string name="shared_string_collapse">Sbalit</string>
    <string name="agps_info">Info o A-GPS</string>
    <string name="agps_data_last_downloaded">Datum stažení A-GPS dat: %1$s</string>
    <string name="shared_string_message">Zpráva</string>
    <string name="welmode_download_maps">Stáhnout mapy</string>
    <string name="welcome_header">Vítejte</string>
    <string name="current_route">Současná trasa</string>
    <string name="osm_changes_added_to_local_edits">OSM změny přidány do lokální změnové sady</string>
    <string name="mark_to_delete">Označit pro smazání</string>
    <string name="welcome_select_region">Pro správné zobrazení dopravních značek a předpisů vyberte prosím svoji dopravní oblast:</string>
    <string name="welcome_text">OsmAnd poskytuje celosvětové prohlížení map a off-line navigaci.</string>
    <string name="confirm_usage_speed_cameras">V mnoha zemích (Německo, Francie, Itálie a dalších) je použití varování před rychlostními kamerami zakázané zákonem. OsmAnd nepřebírá žádnou zodpovědnost, pokud porušíte zákon. Prosím označte Ano pouze v případě, pokud máte oprávnění používat tuto funkci.</string>
    <string name="shared_string_show_description">Zobrazit popis.</string>
    <string name="shared_string_do_not_use">Nepoužívat</string>
    <string name="shared_string_address">Adresa</string>
    <string name="shared_string_places">Místa</string>
    <string name="shared_string_search">Hledat</string>
    <string name="shared_string_manage">Spravovat</string>
    <string name="shared_string_edit">Upravit</string>
    <string name="shared_string_is_open">Otevřeno nyní</string>
    <string name="rendering_attr_OSMMapperAssistant_name">Pomocník OSM editorů</string>
    <string name="filter_poi_hint">Filtrovat podle jména</string>
    <string name="search_poi_category_hint">Pište pro vyhledání ve všech</string>
    <string name="plugin_touringview_descr">Aktivováním tohoto pohledu se změní styl mapy na „Cestování“, který obsahuje víc detailů pro cestovatele a profesionální řidiče. 
\n 
\nTento pohled poskytuje ve všech přiblíženích mapy maximum cestovních detailů (např. silnice, cesty, pěšiny a orientační značky). 
\n 
\nTaké zobrazuje typy cest v jednoznačně odlišných barvách, což je užitečné například pro velká vozidla. 
\n 
\nPoskytuje také speciální možnosti pro cestování jako cyklotrasy a skialpinistické trasy. 
\n 
\nNení potřeba stahovat samostatný soubor, tento pohled používá standardní mapové soubory. 
\n 
\nTento pohled může být vypnut jeho deaktivováním zde, nebo změnou hodnoty možnosti „Styl mapy“ v „Nastavení mapy“.</string>
    <string name="plugin_nautical_descr">Obohatí vaši mapu o informace o plavebních trasách, navigačních světlech, nebezpečných námořních zónách, zónách s omezením plavby nebo kotvení atd. Pro použití si stáhněte příslušné námořní mapy a povolte styl \"Námořní mapa\" v \"Nastavení mapy\".
\n
\nDalší informace naleznete na adrese %1$s.</string>
    <string name="plugin_ski_descr">Navrženo pro navigaci v oblastech zimních sportů: Sjezdovky, vleky a běžkařské tratě jsou označeny barevnými čarami, které označují obtížnost. Chcete-li tento modul používat, povolte jej a přejděte také do \"Nastavení mapy\" a vyberte styl mapy \"Zima a lyžování\".</string>
    <string name="index_name_netherlands">Evropa - Holandsko</string>
    <string name="rendering_value__name">Výchozí</string>
    <string name="rendering_value_highContrastRoads_name">Vysoce kontrastní cesty</string>
    <string name="application_dir_change_warning3">Přesunout datové soubory do nového cíle\?</string>
    <string name="specified_directiory_not_writeable">V zadaném adresáři nemohly být mapy vytvořené</string>
    <string name="copying_osmand_file_failed">Přesouvání souborů selhalo</string>
    <string name="storage_directory_external">Externí úložiště</string>
    <string name="storage_directory_multiuser">Víceuživatelské úložiště</string>
    <string name="storage_directory_internal_app">Interní paměť aplikace</string>
    <string name="storage_directory_manual">Ručně zadané</string>
    <string name="storage_directory_default">Interní paměť</string>
    <string name="storage_directory">Úložiště map</string>
    <string name="shared_string_copy">Kopírovat</string>
    <string name="rendering_attr_hideHouseNumbers_name">Popisná čísla domů</string>
    <string name="routing_attr_avoid_borders_description">Vyhne se překročení hranic státu</string>
    <string name="routing_attr_height_name">Výška</string>
    <string name="routing_attr_height_description">Zadejte výšku vozidla, která musí být povolena na cestách.</string>
    <string name="use_fast_recalculation">Inteligentní přepočítávání trasy</string>
    <string name="use_fast_recalculation_desc">Přepočítá pouze počáteční úsek trasy, vhodné pro dlouhé trasy.</string>
    <string name="shared_string_logoff">Odhlásit</string>
    <string name="shared_string_import2osmand">Importovat do OsmAnd</string>
    <string name="read_full_article">Přečíst celý článek (on-line)</string>
    <string name="shared_string_wikipedia">Wikipedie</string>
    <string name="local_indexes_cat_wiki">Wikipedie</string>
    <string name="shared_string_show_details">Zobrazit detaily</string>
    <string name="osm_edit_context_menu_delete">Smazat OSM změnu</string>
    <string name="rendering_value_disabled_name">Vypnuto</string>
    <string name="rendering_value_walkingRoutesScopeOSMC_name">Příslušnost k síti</string>
    <string name="rendering_value_walkingRoutesOSMC_name">OSMC</string>
    <string name="local_recordings_delete_all_confirm">Smazat %1$d poznámek\?</string>
    <string name="download_wikipedia_maps">Wikipedie</string>
    <string name="rendering_value_red_name">Červená</string>
    <string name="rendering_value_default13_name">Výchozí (13)</string>
    <string name="rendering_attr_currentTrackColor_name">GPX barva</string>
    <string name="rendering_attr_currentTrackWidth_name">Šířka GPX</string>
    <string name="rendering_value_yellow_name">Žlutá</string>
    <string name="rendering_value_green_name">Zelená</string>
    <string name="rendering_value_lightgreen_name">Světlezelená</string>
    <string name="rendering_value_lightblue_name">Světlemodrá</string>
    <string name="rendering_value_blue_name">Modrá</string>
    <string name="rendering_value_purple_name">Fialová</string>
    <string name="restart_is_required">K provedení změny je nutný restart.</string>
    <string name="light_theme">Světlý</string>
    <string name="dark_theme">Tmavý</string>
    <string name="rendering_value_defaultTranslucentCyan_name">Výchozí (průsvitná modrozelená)</string>
    <string name="rendering_value_translucent_red_name">Průsvitná červená</string>
    <string name="rendering_value_translucent_orange_name">Průsvitná oranžová</string>
    <string name="rendering_value_translucent_yellow_name">Průsvitná žlutá</string>
    <string name="rendering_value_translucent_lightgreen_name">Průsvitná světlezelená</string>
    <string name="rendering_value_translucent_green_name">Průsvitná zelená</string>
    <string name="rendering_value_translucent_lightblue_name">Průsvitná světlemodrá</string>
    <string name="rendering_value_translucent_blue_name">Průsvitná modrá</string>
    <string name="rendering_value_translucent_purple_name">Průsvitná fialová</string>
    <string name="lang_pms">Piemontština</string>
    <string name="archive_wikipedia_data">Máte zastaralá nekompatibilní data Wikipedie. Archivovat je\?</string>
    <string name="download_wikipedia_files">Stáhnout dodatečná data Wikipedie (%1$s MB)\?</string>
    <string name="gps_network_not_enabled">Služba zjištění polohy je vypnuta. Aktivovat\?</string>
    <string name="disable_recording_once_app_killed">Zabránit samostatnému logování</string>
    <string name="download_live_updates">Okamžité aktualizace</string>
    <string name="no_updates_available">Nejsou dostupné žádné aktualizace</string>
    <string name="traffic_warning_hazard">Nebezpečí</string>
    <string name="rendering_value_boldOutline_name">Tučný obrys</string>
    <string name="favourites">Oblíbené</string>
    <string name="recent_places">Nedávná místa</string>
    <string name="working_days">Pracovní dny</string>
    <string name="please_specify_poi_type">Vyberte prosím typ POI.</string>
    <string name="add_opening_hours">Přidat otevírací dobu</string>
    <string name="contact_info">Kontaktní informace</string>
    <string name="do_you_like_osmand">Máte rádi OsmAnd?</string>
    <string name="we_really_care_about_your_opinion">Oceníme váš názor a zpětnou vazbu.</string>
    <string name="rate_this_app">Ohodnoťte tuto aplikaci</string>
    <string name="rate_this_app_long">Ohodnoťte prosím aplikaci OsmAnd na Google Play</string>
    <string name="user_hates_app_get_feedback">Řekněte nám proč.</string>
    <string name="user_hates_app_get_feedback_long">Sdělte nám prosím své návrhy.</string>
    <string name="shared_string_skip">Přeskočit</string>
    <string name="app_name_osmand">OsmAnd</string>
    <string name="plugin_settings">Moduly</string>
    <string name="av_locations_descr">GPX soubor s umístěními.</string>
    <string name="av_locations">Umístění</string>
    <string name="routing_attr_avoid_shuttle_train_name">Žádný autovlak</string>
    <string name="routing_attr_avoid_shuttle_train_description">Vyhne se použití autovlaků</string>
    <string name="lang_la">Latina</string>
    <string name="poi_action_delete">smazat</string>
    <string name="failed_to_upload">Nepodařilo se odeslat</string>
    <string name="delete_change">Smazat změnu</string>
    <string name="successfully_uploaded_pattern">Nahráno {0}/{1}</string>
    <string name="try_again">Zkusit znovu</string>
    <string name="error_message_pattern">Chyba: {0}</string>
    <string name="dahboard_options_dialog_title">Nastavení domovské stránky</string>
    <string name="shared_string_card_was_hidden">Karta byla skryta</string>
    <string name="shared_string_undo">Zpět</string>
    <string name="offline_maps_and_navigation">Off-line mapy
\n&amp; navigace</string>
    <string name="commit_poi">Odeslat POI</string>
    <string name="tab_title_basic">Základní</string>
    <string name="tab_title_advanced">Rozšířené</string>
    <string name="building_number">Číslo domu</string>
    <string name="next_proceed">Další</string>
    <string name="poi_dialog_poi_type">Typ POI</string>
    <string name="number_of_rows_in_dash">Počet řádků v bloku %1$s</string>
    <string name="saved_at_time">Uloženo na: %1$s</string>
    <string name="poi_deleted_localy">POI bude smazán, jakmile své změny odešlete</string>
    <string name="lang_bn">Bengálština</string>
    <string name="lang_tl">Tagalština</string>
    <string name="lang_sh">Srbochorvatština</string>
    <string name="lang_az">Ázerbájdžánština</string>
    <string name="lang_br">Bretonština</string>
    <string name="lang_sq">Albánština</string>
    <string name="lang_is">Islandština</string>
    <string name="lang_bpy">Bišnuprijsky</string>
    <string name="lang_nv">Navažština</string>
    <string name="lang_ga">Irština</string>
    <string name="lang_ku">Kurdština</string>
    <string name="lang_ta">Tamilština</string>
    <string name="lang_ml">Malajálamština</string>
    <string name="lang_lb">Lucemburština</string>
    <string name="lang_os">Osetština</string>
    <string name="lang_eo">Esperanto</string>
    <string name="lang_es_ar">Španělština (Argentina)</string>
    <string name="lang_nb">Norština Bokmål</string>
    <string name="lang_vo">Volapük</string>
    <string name="lang_th">Thajština</string>
    <string name="lang_te">Telugština</string>
    <string name="lang_nn">Norština Nynorsk</string>
    <string name="lang_new">Névárština</string>
    <string name="lang_ms">Malajština</string>
    <string name="lang_ht">Haitština</string>
    <string name="lang_gl">Galicijština</string>
    <string name="lang_et">Estonština</string>
    <string name="lang_ceb">Cebuánština</string>
    <string name="opening_at">Otevřeno od</string>
    <string name="closing_at">Otevřeno do</string>
    <string name="count_of_lines">Počet řádků</string>
    <string name="show_on_start">Zobrazit po spuštění</string>
    <string name="are_you_sure">Jste si jisti\?</string>
    <string name="unsaved_changes_will_be_lost">Neuložené změny budou ztraceny. Pokračovat?</string>
    <string name="srtm_plugin_disabled">Vrstevnice vypnuty</string>
    <string name="favorite_category_add_new">Přidat nový</string>
    <string name="favorite_category_select">Zvolte kategorii</string>
    <string name="default_speed_system_descr">Zvolte jednotku rychlosti.</string>
    <string name="default_speed_system">Jednotka rychlosti</string>
    <string name="nm">nmi</string>
    <string name="si_nm">Námořní míle</string>
    <string name="si_kmh">Kilometry za hodinu</string>
    <string name="si_mph">Míle za hodinu</string>
    <string name="si_m_s">Metrů za sekundu</string>
    <string name="si_min_km">Minut na kilometr</string>
    <string name="si_min_m">Minut na míli</string>
    <string name="si_nm_h">Námořní míle za hodinu (uzly)</string>
    <string name="nm_h">kn</string>
    <string name="min_mile">min/m</string>
    <string name="min_km">min/km</string>
    <string name="m_s">m/s</string>
    <string name="shared_string_trip_recording">Záznam cesty</string>
    <string name="shared_string_navigation">Navigace</string>
    <string name="osmand_running_in_background">Běh na pozadí</string>
    <string name="favourites_edit_dialog_title">Info o oblíbeném bodu</string>
    <string name="simulate_your_location_stop_descr">Ukončit simulaci vaší polohy.</string>
    <string name="simulate_your_location_descr">Simulovat mou polohu pomocí zaznamenané GPX nebo vypočítané trasy.</string>
    <string name="favourites_context_menu_add">Přidat Oblíbené místo</string>
    <string name="downloads_left_template">%1$s stahování zbývá</string>
    <string name="roads">Cesty</string>
    <string name="downloading_number_of_files">Stahuje se soubor %1$d…</string>
    <string name="buy">Koupit</string>
    <string name="hillshade_layer_disabled">Vrstva stínování vypnuta</string>
    <string name="regions">Oblasti</string>
    <string name="region_maps">Mapy oblastí</string>
    <string name="world_maps">Světové mapy</string>
    <string name="favorite_category_dublicate_message">Použijte prosím název kategorie, který ještě neexistuje.</string>
    <string name="favorite_category_name">Název kategorie</string>
    <string name="favorite_category_add_new_title">Přidat novou kategorii</string>
    <string name="activate_seamarks_plugin">Prosím aktivujte modul \'Plavební mapový pohled\'</string>
    <string name="activate_srtm_plugin">Prosím aktivujte modul \'Vrstevnice\'</string>
    <string name="later">Později</string>
    <string name="get_full_version">Plná verze</string>
    <string name="downloads">Stahování</string>
    <string name="value_downloaded_of_max">%1$.1f z %2$.1f MB</string>
    <string name="file_size_in_mb">%.1f MB</string>
    <string name="update_all">Aktualizovat vše (%1$s MB)</string>
    <string name="free_downloads_used">Použito volných stáhnutí</string>
    <string name="free_downloads_used_description">Zobrazuje počet zbývajících volných stáhnutí.</string>
    <string name="simulate_initial_startup">Simulovat první spuštění aplikace</string>
    <string name="share_geo">geo:</string>
    <string name="share_menu_location">Sdílet polohu</string>
    <string name="shared_string_send">Odeslat</string>
    <string name="simulate_initial_startup_descr">Nastavit příznak označující první spuštění aplikace, ostatní nastavení ponechat nezměněná.</string>
    <string name="confirm_download_roadmaps">Silniční mapa není nutná, protože máte standardní (plnou) mapu. I přesto stáhnout?</string>
    <string name="application_dir_description">Zvolte, kam chcete uložit mapové a ostatní datové soubory.</string>
    <string name="show_on_start_description">\'Vypnuto\' spouští přímo obrazovku s mapou.</string>
    <string name="world_map_download_descr">Základní mapa světa (pokrývající celý svět při malých úrovních detailů) chybí nebo je zastaralá. Prosím zvažte její stažení pro celkový přehled.</string>
    <string name="shared_string_qr_code">QR kód</string>
    <string name="map_downloaded">Mapa stažena</string>
    <string name="map_downloaded_descr">Mapa %1$s je připravená k užívání.</string>
    <string name="go_to_map">Zobrazit mapu</string>
    <string name="show_free_version_banner">Zobrazit banner volné verze</string>
    <string name="show_free_version_banner_description">I když používáte placenou verzi, můžete vidět banner volné verze.</string>
    <string name="enter_country_name">Vložte název země</string>
    <string name="new_version">Nová verze</string>
    <string name="begin_with_osmand_menu_group">První kroky s OsmAnd</string>
    <string name="features_menu_group">Vlastnosti</string>
    <string name="help_us_to_improve_menu_group">Pomozte vylepšit OsmAnd</string>
    <string name="other_menu_group">Další</string>
    <string name="plugins_menu_group">Moduly</string>
    <string name="first_usage_item">První použití</string>
    <string name="first_usage_item_description">Jak stahovat mapy, provést základní nastavení.</string>
    <string name="navigation_item_description">Nastavení navigace.</string>
    <string name="faq_item">Často kladené dotazy</string>
    <string name="faq_item_description">Často kladené otázky.</string>
    <string name="map_viewing_item">Prohlížení mapy</string>
    <string name="search_on_the_map_item">Hledání na mapě</string>
    <string name="planning_trip_item">Plánování cesty</string>
    <string name="instalation_troubleshooting_item">Instalace a řešení problémů</string>
    <string name="techical_articles_item">Technické články</string>
    <string name="versions_item">Verze</string>
    <string name="feedback">Anketa</string>
    <string name="contact_us">Kontakt</string>
    <string name="osm_edit_created_poi">Vytvořen OSM POI</string>
    <string name="map_legend">Legenda mapy</string>
    <string name="shared_string_update">Aktualizovat</string>
    <string name="shared_string_upload">Odeslat</string>
    <string name="rendering_attr_showProposed_name">Plánované objekty</string>
    <string name="whats_new">Novinky ve</string>
    <string name="share_osm_edits_subject">Úpravy OSM sdílené pomocí OsmAnd</string>
    <string name="lang_nds">Dolnoněmčina</string>
    <string name="lang_mk">Makedonština</string>
    <string name="lang_fy">Fríština</string>
    <string name="lang_als">Toskičtina</string>
    <string name="read_more">Číst více</string>
    <string name="save_poi_without_poi_type_message">Uložit bod zájmu bez uvedení typu\?</string>
    <string name="please_specify_poi_type_only_from_list">Prosím zadejte správný typ POI, nebo zadání přeskočte.</string>
    <string name="access_from_map_description">Tlačítko menu zobrazí domovskou obrazovku místo menu</string>
    <string name="access_from_map">Přístup z mapy</string>
    <string name="copied_to_clipboard">Zkopírováno do schránky</string>
    <string name="osm_save_offline">Uložit off-line</string>
    <string name="osm_edit_modified_poi">Upravený OSM POI</string>
    <string name="osm_edit_deleted_poi">Smazaný OSM POI</string>
    <string name="context_menu_item_open_note">Otevřít OSM poznámku</string>
    <string name="osm_edit_reopened_note">Znovuotevřená OSM poznámka</string>
    <string name="osm_edit_commented_note">Komentovaná OSM poznámka</string>
    <string name="osm_edit_created_note">Vytvořená OSM poznámka</string>
    <string name="osn_bug_name">OSM poznámka</string>
    <string name="osn_add_dialog_title">Vytvořit poznámku</string>
    <string name="osn_comment_dialog_title">Přidat komentář</string>
    <string name="osn_reopen_dialog_title">Znovuotevřít poznámku</string>
    <string name="osn_close_dialog_title">Uzavřít poznámku</string>
    <string name="osn_add_dialog_success">Poznámka vytvořena</string>
    <string name="osn_add_dialog_error">Nepodařilo se vytvořit poznámku.</string>
    <string name="osn_close_dialog_success">Poznámka uzavřena</string>
    <string name="osn_close_dialog_error">Nepodařilo se uzavřít poznámku.</string>
    <string name="shared_string_commit">Odeslat</string>
    <string name="context_menu_item_delete_waypoint">Odstranit bod GPX?</string>
    <string name="context_menu_item_edit_waypoint">Upravit bod GPX</string>
    <string name="shared_string_location">Poloha</string>
    <string name="rendering_attr_currentTrackColor_description">Barva GPX</string>
    <string name="rendering_attr_currentTrackWidth_description">Šířka GPX</string>
    <string name="rendering_attr_roadStyle_description">Styl cesty</string>
    <string name="poi_dialog_reopen">Znovuotevřít</string>
    <string name="poi_context_menu_modify_osm_change">Upravit změnu OSM</string>
    <string name="use_dashboard_btn">Použít domovskou obrazovku</string>
    <string name="use_drawer_btn">Použít menu</string>
    <string name="dashboard_or_drawer_title">Domovská obrazovka nebo menu</string>
    <string name="dashboard_or_drawer_description">Na výběr je možnost ovládání aplikace přes flexibilní domovskou obrazovku nebo statické menu. Svůj výběr můžete kdykoliv změnit v nastavení domovské obrazovky.</string>
    <string name="routing_attr_avoid_stairs_name">Žádné schody</string>
    <string name="routing_attr_avoid_stairs_description">Vyhne se schodům</string>
    <string name="routing_attr_avoid_borders_name">Žádné hraniční přechody</string>
    <string name="shared_string_near">Nedaleko</string>
    <string name="shared_string_hide">Skrýt</string>
    <string name="av_video_quality_low">Nejnižší kvalita</string>
    <string name="av_video_quality_high">Nejvyšší kvalita</string>
    <string name="av_video_quality">Kvalita video výstupu</string>
    <string name="av_video_quality_descr">Zvolte kvalitu videa.</string>
    <string name="av_audio_format">Formát audio výstupu</string>
    <string name="av_audio_format_descr">Zvolte formát audio výstupu.</string>
    <string name="av_audio_bitrate">Bitrate zvuku</string>
    <string name="av_audio_bitrate_descr">Zvolte bitrate zvuku.</string>
    <string name="no_address_found">Adresa nezjištěna</string>
    <string name="looking_up_address">Vyhledávání adres</string>
    <string name="route_distance">Vzdálenost:</string>
    <string name="route_duration">Čas:</string>
    <string name="rendering_attr_horseRoutes_name">Stezka pro koně</string>
    <string name="only_download_over_wifi">Stahovat jen přes WiFi</string>
    <string name="no_location_permission">Udělit oprávnění pro přístup k poloze.</string>
    <string name="no_camera_permission">Udělit oprávnění pro přístup k fotoaparátu.</string>
    <string name="no_microphone_permission">Udělit oprávnění pro přístup k mikrofonu.</string>
    <string name="live_update">Okamžité aktualizace</string>
    <string name="update_now">Aktualizovat nyní</string>
    <string name="missing_write_external_storage_permission">OsmAnd nemá oprávnění používat paměťovou kartu</string>
    <string name="item_removed">Položka odstraněna</string>
    <string name="n_items_removed">vymazaných položek</string>
    <string name="shared_string_undo_all">Vrátit vše</string>
    <string name="shared_string_type">Typ</string>
    <string name="starting_point">Počáteční bod</string>
    <string name="shared_string_not_selected">Nevybrané</string>
    <string name="rec_split">Rozdělení nahrávky</string>
    <string name="rec_split_title">Použít rozdělení nahrávání</string>
    <string name="rec_split_desc">Přepisovat staré záznamy, když použité místo přesáhne velikost úložiště.</string>
    <string name="rec_split_clip_length">Délka záznamu</string>
    <string name="rec_split_clip_length_desc">Horní hranice délky nahraného záznamu.</string>
    <string name="rec_split_storage_size">Velikost úložiště</string>
    <string name="rec_split_storage_size_desc">Velikost prostoru, který může být použit nahranými záznamy.</string>
    <string name="live_updates">Okamžité aktualizace</string>
    <string name="available_maps">Dostupné mapy</string>
    <string name="select_voice_provider">Zvolte hlasové pokyny</string>
    <string name="select_voice_provider_descr">Vyberte nebo stáhněte hlasové pokyny pro svůj jazyk.</string>
    <string name="impassable_road_desc">Vyberte cesty, kterým se chcete během navigace vyhnout.</string>
    <string name="shared_string_sound">Zvuk</string>
    <string name="last_update">Poslední aktualizace: %s</string>
    <string name="update_time">Čas aktualizace</string>
    <string name="updates_size">Velikost aktualizace</string>
    <string name="last_map_change">Poslední změna mapy: %s</string>
    <string name="hourly">Každou hodinu</string>
    <string name="daily">Každý den</string>
    <string name="weekly">Jednou týdně</string>
    <string name="morning">Ráno</string>
    <string name="night">V noci</string>
    <string name="select_month_and_country">Měsíc a země:</string>
    <string name="shared_string_remove">Odstranit</string>
    <string name="rendering_attr_hideIcons_name">Ikony POI</string>
    <string name="shared_string_select">Vybrat</string>
    <string name="road_blocked">Cesta je zablokovaná</string>
    <string name="switch_start_finish">Prohodit počátek a cíl</string>
    <string name="data_is_not_available">Data nedostupná</string>
    <string name="clear_updates_proposition_message">Smazat stažené aktualizace a vrátit se k původní verzi mapy</string>
    <string name="add_time_span">Přidat časový interval</string>
    <string name="number_of_contributors">Počet přispěvatelů</string>
    <string name="number_of_edits">Počet úprav</string>
    <string name="reports_for">Report za</string>
    <string name="rendering_attr_hideUnderground_name">Podzemní objekty</string>
    <string name="shared_string_email_address">E-mail</string>
    <string name="show_polygons">Zobrazit polygony</string>
    <string name="find_parking">Najít parkování</string>
    <string name="shared_string_status">Stav</string>
    <string name="shared_string_save_changes">Uložit změny</string>
    <string name="shared_string_read_more">Číst více</string>
    <string name="select_map_marker">Vyberte mapovou značku</string>
    <string name="map_markers_other">Ostatní značky</string>
    <string name="upload_anonymously">Nahrát anonymně</string>
    <string name="show_transparency_seekbar">Zobrazit posuvník průhlednosti</string>
    <string name="download_files_error_not_enough_space">Nedostatek místa!
\nV úložišti je zapotřebí dočasně {3} MB a trvale {1} MB.
\n(Aktuálně je k dispozici pouze {2} MB.)</string>
    <string name="upload_osm_note">Nahrát OSM poznámku</string>
    <string name="upload_osm_note_description">Nahrajte OSM poznámku anonymně, nebo prostřednictvím svého účtu OpenStreetMap.org.</string>
    <string name="shared_string_move_up">Posunout ↑</string>
    <string name="shared_string_move_down">Posunout ↓</string>
    <string name="finish_navigation">Dokončit navigaci</string>
    <string name="avoid_road">Vyhnout se cestě</string>
    <string name="storage_directory_readonly_desc">Přepnuto do interní paměti, protože aktuálně vybraná složka je chráněna proti zápisu. Prosím zvolte složku v zapisovatelné paměti.</string>
    <string name="storage_directory_shared">Sdílená paměť</string>
    <string name="shared_string_topbar">Horní panel</string>
    <string name="full_report">Celý výpis</string>
    <string name="report">Výpis</string>
    <string name="recalculate_route">Přepočítat trasu</string>
    <string name="open_street_map_login_and_pass">Uživatelské jméno a heslo pro OSM</string>
    <string name="donations">Příspěvky</string>
    <string name="number_of_recipients">Počet příjemců</string>
    <string name="osm_user_stat">Počet úprav %1$s, pořadí %2$s, celkový počet úprav %3$s</string>
    <string name="osm_editors_ranking">Pořadí mezi editory OSM</string>
    <string name="osm_live_subscription">Předplatné OsmAnd Live</string>
    <string name="osm_live_subscribe_btn">Předplatit</string>
    <string name="osm_live_email_desc">Nutné, abychom vás mohli informovat o vašich příspěvcích.</string>
    <string name="osm_live_user_public_name">Veřejné jméno</string>
    <string name="osm_live_hide_user_name">Nezobrazovat mé jméno v hlášeních</string>
    <string name="osm_live_support_region">Oblast podpory</string>
    <string name="osm_live_month_cost">Cena za měsíc</string>
    <string name="osm_live_month_cost_desc">Měsíční poplatek</string>
    <string name="osm_live_active">Aktivní</string>
    <string name="osm_live_not_active">Neaktivní</string>
    <string name="osm_live_enter_email">Prosím zadejte platnou e-mailovou adresu</string>
    <string name="osm_live_enter_user_name">Zadejte prosím veřejný název</string>
    <string name="osm_live_thanks">Děkujeme vám za podporu projektu OsmAnd! 
\nPro aktivování všech nových funkcí je třeba restartovat aplikaci OsmAnd.</string>
    <string name="osm_live_region_desc">Část vašeho příspěvku bude zaslána uživatelům OSM, kteří upravují mapu ve zvolené oblasti.</string>
    <string name="osm_live_subscription_settings">Nastavení předplatného</string>
    <string name="osm_live_ask_for_purchase">Nejprve prosím zakupte předplatné OsmAnd Live</string>
    <string name="osm_live_header">Předplatné umožní hodinové aktualizace pro všechny mapy světa.
\n Část příjmu jde zpět do OSM komunity a za každý příspěvek do OSM je vyplacena odměna.
\n Pokud máte rádi OsmAnd a OSM, chcete je podpořit a být podporováni, toto je výborný způsob, jak to udělat.</string>
    <string name="download_files_question_space_with_temp">Stáhnout {0} soubor(ů)\?
\nV úložišti je zapotřebí dočasně {3} MB a trvale {1} MB. (Z {2} MB.)</string>
    <string name="map_marker_1st">První mapová značka</string>
    <string name="map_marker_2nd">Druhá mapová značka</string>
    <string name="shared_string_toolbar">Panel nástrojů</string>
    <string name="shared_string_widgets">Nástroje</string>
    <string name="add_points_to_map_markers_q">Přidat všechny body do mapových značek?</string>
    <string name="shared_string_add_to_map_markers">Přidat do mapových značek</string>
    <string name="select_map_markers">Zvolit mapové značky</string>
    <string name="shared_string_reverse_order">Otočit pořadí</string>
    <string name="show_map_markers_description">Aktivovat funkci mapových značek.</string>
    <string name="clear_active_markers_q">Odebrat všechny aktivní značky?</string>
    <string name="clear_markers_history_q">Vymazat historii mapových značek?</string>
    <string name="active_markers">Aktivní značky</string>
    <string name="map_markers">Mapové značky</string>
    <string name="map_marker">Mapová značka</string>
    <string name="consider_turning_polygons_off">Doporučujeme vypnout vykreslování polygonů.</string>
    <string name="rendering_attr_showMtbRoutes_name">Trasy pro horská kola</string>
    <string name="storage_permission_restart_is_required">Aplikace nyní smí zapisovat na externí úložiště, ale je potřeba její restart.</string>
    <string name="file_name_containes_illegal_char">Nepovolený znak v názvu souboru</string>
    <string name="access_no_destination">Modul usnadnění: Cíl není nastaven</string>
    <string name="map_widget_magnetic_bearing">Magnetické směrování</string>
    <string name="map_widget_bearing">Relativní směrování</string>
    <string name="access_disable_offroute_recalc">Nepřepočítávat trasu, pokud se od ní odchýlíte</string>
    <string name="access_disable_offroute_recalc_descr">Nepřepočítávat trasu, pokud se od ní odchýlíte.</string>
    <string name="access_disable_wrong_direction_recalc">Nepřepočítávat trasu při opačném směru</string>
    <string name="access_disable_wrong_direction_recalc_descr">Nepřepočítávat trasu, pokud se pohybujete opačným směrem.</string>
    <string name="access_smart_autoannounce">Chytré oznamování</string>
    <string name="access_smart_autoannounce_descr">Oznamovat, pouze když se změní směr k cíli.</string>
    <string name="access_autoannounce_period">Interval oznamování</string>
    <string name="access_autoannounce_period_descr">Minimální čas mezi oznámeními.</string>
    <string name="access_default_color">Výchozí barva</string>
    <string name="access_category_choice">Vyberte kategorii</string>
    <string name="access_hint_enter_name">Zadejte název</string>
    <string name="access_hint_enter_category">Zadejte kategorii</string>
    <string name="access_hint_enter_description">Zadejte popis.</string>
    <string name="access_map_linked_to_location">Mapa propojená na pozici</string>
    <string name="access_collapsed_list">Sbalený seznam</string>
    <string name="access_expanded_list">Rozbalený seznam</string>
    <string name="access_empty_list">Prázdný seznam</string>
    <string name="access_tree_list">Stromový seznam</string>
    <string name="access_shared_string_not_installed">Není nainstalované</string>
    <string name="access_widget_expand">Rozbalit</string>
    <string name="access_shared_string_navigate_up">Navigovat nahoru</string>
    <string name="access_sort">Setřídit</string>
    <string name="map_mode">Režim mapy</string>
    <string name="rendering_value_thin_name">Tenké</string>
    <string name="rendering_value_medium_name">Střední</string>
    <string name="rendering_value_bold_name">Tučné</string>
    <string name="no_map_markers_found">Prosím přidejte mapové značky pomocí mapy</string>
    <string name="no_waypoints_found">Nenalezeny žádné body cesty</string>
    <string name="follow_us">Sledujte nás</string>
    <string name="access_direction_audio_feedback_descr">Indikovat směr cílového bodu zvukem.</string>
    <string name="access_direction_haptic_feedback">Hmatové směry</string>
    <string name="access_direction_haptic_feedback_descr">Indikovat směr cílového bodu vibracemi.</string>
    <string name="use_osm_live_routing">OsmAnd Live navigace</string>
    <string name="map_widget_battery">Stav baterie</string>
    <!-- string name="lat_lon_pattern">Šíř: %1$.5f Dél: %2$.5f</string -->
    <string name="access_direction_audio_feedback">Zvukové směry</string>
    <string name="use_osm_live_routing_description">Povolit navigaci pro OsmAnd Live changes.</string>
    <string name="change_markers_position">Změnit umístění značky</string>
    <string name="move_marker_bottom_sheet_title">Posuňte mapu pro změnu umístění značky</string>
    <string name="lang_hu_formal">Maďarština (formální)</string>
    <string name="current_track">Současná trasa</string>
    <string name="lang_es_us">Španělština (americká)</string>
    <string name="lang_en_gb">Angličtina (UK)</string>
    <string name="lang_be_by">Běloruština (latinka)</string>
    <string name="lang_kn">Kannadština</string>
    <string name="app_mode_bus">Autobus</string>
    <string name="app_mode_train">Vlak</string>
    <string name="lang_ast">Asturština</string>
    <string name="coords_format">Formát souřadnic</string>
    <string name="coords_format_descr">Formát pro zeměpisné souřadnice.</string>
    <string name="shared_string_from">od</string>
    <string name="city_type_district">Okres</string>
    <string name="city_type_neighbourhood">Okolí</string>
    <string name="map_widget_search">Hledat</string>
    <string name="shared_string_is_open_24_7">Otevřeno non-stop</string>
    <string name="storage_directory_card">Paměťová karta</string>
    <string name="postcode">Poštovní směrovací číslo</string>
    <string name="search_categories">Kategorie</string>
    <string name="back_to_search">Zpět ke hledání</string>
    <string name="confirmation_to_delete_history_items">Odstranit vybrané položky z \'Historie\'?</string>
    <string name="show_something_on_map">Zobrazit %1$s na mapě</string>
    <string name="dist_away_from_my_location">Hledat do vzdálenosti %1$s</string>
    <string name="share_history_subject">sdílené pomocí OsmAnd</string>
    <string name="coords_search">Hledání souřadnic</string>
    <string name="advanced_coords_search">Rozšířené hledání souřadnic</string>
    <string name="route_stops_before">%1$s zastávek před</string>
    <string name="skip_map_downloading">Přeskočit stahování map</string>
    <string name="skip_map_downloading_desc">Nemáte nainstalovanou žádnou offline mapu. Můžete si vybrat mapu ze seznamu, nebo stáhnout mapy později přes \'Menu - %1$s\'.</string>
    <string name="search_another_country">Vybrat jinou oblast</string>
    <string name="search_map">Hledání map…</string>
    <string name="first_usage_wizard_desc">Povolit OsmAndu určit vaši polohu a navrhnout mapy pro tuto oblast.</string>
    <string name="location_not_found">Poloha nenalezena</string>
    <string name="no_inet_connection">Bez připojení k Internetu</string>
    <string name="no_inet_connection_desc_map">Vyžadováno pro stažení map.</string>
    <string name="search_location">Hledání polohy…</string>
    <string name="storage_free_space">Volné místo</string>
    <string name="storage_place_description">Úložiště dat OsmAnd (pro mapy, soubory stop atd.): %1$s.</string>
    <string name="give_permission">Udělit oprávnění</string>
    <string name="allow_access_location">Povolit přístup k poloze</string>
    <string name="first_usage_greeting">Nechejte se navigovat a objevte nová místa bez nutnosti připojení k Internetu</string>
    <string name="search_my_location">Najít mou polohu</string>
    <string name="update_all_maps_now">Aktualizovat všechny mapy ihned?</string>
    <string name="clear_tile_data">Vymazat všechny dlaždice</string>
    <string name="routing_attr_short_way_name">Ekonomická trasa</string>
    <string name="replace_favorite_confirmation">Nahradit Oblíbené místo „%1$s“\?</string>
    <string name="rendering_attr_hideOverground_name">Nadzemní objekty</string>
    <string name="shared_string_change">Změnit</string>
    <string name="get_started">Začít</string>
    <string name="osm_live_payment_desc">Předplatné je strháváno za zvolené období. Můžete jej kdykoliv zrušit přes Google Play.</string>
    <string name="donation_to_osm">Příspěvek komunitě OSM</string>
    <string name="donation_to_osm_desc">Část peněz z vašeho příspěvku je zaslána přispěvatelům do OSM. Cena předplatného zůstává stejná.</string>
    <string name="osm_live_subscription_desc">Předplatné umožňuje hodinové, denní, týdenní aktualizace a neomezené stahování map celého světa.</string>
    <string name="get_it">Získat</string>
    <string name="get_for">Získat za %1$s</string>
    <string name="osm_live_banner_desc">Získejte neomezené stahování map a aktualizace každý týden, den nebo dokonce hodinu.</string>
    <string name="osmand_plus_banner_desc">Neomezené stahování map, aktualizací a modul Wikipedie.</string>
    <string name="si_mi_meters">Míle/metry</string>
    <string name="lang_hsb">Hornolužická srbština</string>
    <string name="gpx_no_tracks_title">Nemáte zatím žádné soubory stop</string>
    <string name="gpx_no_tracks_title_folder">Do složky můžete přidat také soubory stop</string>
    <string name="gpx_add_track">Přidat další…</string>
    <string name="shared_string_appearance">Vzhled</string>
    <string name="trip_rec_notification_settings">Zapnout rychlý záznam</string>
    <string name="trip_rec_notification_settings_desc">Zobrazit systémové oznámení, které umožňuje spustit nahrávání.</string>
    <string name="shared_string_notifications">Oznámení</string>
    <string name="shared_string_resume">Pokračovat</string>
    <string name="shared_string_continue">Pokračovat</string>
    <string name="shared_string_pause">Pozastavit</string>
    <string name="shared_string_trip">Cesta</string>
    <string name="shared_string_recorded">Zaznamenáno</string>
    <string name="shared_string_record">Záznam</string>
    <string name="gpx_logging_no_data">Žádná data</string>
    <string name="rendering_attr_contourColorScheme_description">Barevné schéma pro vrstevnice</string>
    <string name="save_track_min_speed">Minimální rychlost pro záznam</string>
    <string name="save_track_min_speed_descr">Filtr: Nezaznamenávat body pod touto rychlostí.</string>
    <string name="save_track_min_distance">Minimální změna polohy pro záznam</string>
    <string name="save_track_min_distance_descr">Filtr: Nastavte minimální vzdálenost od bodu pro záznam nového.</string>
    <string name="save_track_precision">Minimální přesnost záznamu</string>
    <string name="save_track_precision_descr">Filtr: Nezaznamenávat, dokud není dosažena tato přesnost.</string>
    <string name="christmas_poi">Vánoční POI</string>
    <string name="christmas_desc">Jako přípravu na Vánoce a Nový rok si můžete zapnout zobrazení tematických bodů zájmu, jako vánočních stromků, trhů atd.</string>
    <string name="christmas_desc_q">Zobrazit vánoční body zájmu\?</string>
    <string name="rendering_value_light_brown_name">Světle hnědá</string>
    <string name="rendering_value_dark_brown_name">Tmavě hnědá</string>
    <string name="rendering_attr_contourColorScheme_name">Barevné schéma vrstevnic</string>
    <string name="rendering_attr_surfaceIntegrity_name">Celistvost povrchu cest</string>
    <string name="search_hint">Zadejte město, adresu, název POI</string>
    <string name="translit_names">Přepsat názvy</string>
    <string name="edit_filter">Upravit kategorie</string>
    <string name="subcategories">Podkategorie</string>
    <string name="selected_categories">Vybrané kategorie</string>
    <string name="create_custom_poi">Vytvořit vlastní filtr</string>
    <string name="custom_search">Vlastní vyhledávání</string>
    <string name="shared_string_filters">Filtry</string>
    <string name="apply_filters">Použít filtry</string>
    <string name="save_filter">Uložit filtr</string>
    <string name="delete_filter">Odstranit filtr</string>
    <string name="new_filter">Nový filtr</string>
    <string name="new_filter_desc">Zadejte prosím název pro nový filtr, který bude přidán na záložku \"Kategorie“.</string>
    <string name="rendering_value_fine_name">Jemné</string>
    <string name="lang_kab">Kabylština</string>
    <string name="driving_region_australia">Austrálie</string>
    <string name="route_calculation">Výpočet trasy</string>
    <string name="route_roundabout_short">Použijte %1$d. výjezd a pokračujte</string>
    <string name="upload_poi">Nahrát POI</string>
    <string name="routing_attr_allow_motorway_name">Použít dálnice</string>
    <string name="routing_attr_allow_motorway_description">Povolí jízdu po dálnicích.</string>
    <string name="wiki_around">Články Wikipedie v okolí</string>
    <string name="search_map_hint">Město nebo oblast</string>
    <string name="lang_sr_latn">Srbština (latinka)</string>
    <string name="lang_zh_hk">Čínština (Hong Kong)</string>
    <string name="rendering_attr_contourDensity_description">Hustota vrstevnic</string>
    <string name="rendering_attr_contourDensity_name">Hustota vrstevnic</string>
    <string name="rendering_value_high_name">Velká</string>
    <string name="rendering_value_medium_w_name">Střední</string>
    <string name="rendering_value_low_name">Malá</string>
    <string name="rendering_attr_contourWidth_description">Šířka linie vrstevnic</string>
    <string name="rendering_attr_contourWidth_name">Šířka linie vrstevnic</string>
    <string name="rendering_attr_hideWaterPolygons_description">Voda</string>
    <string name="rendering_attr_hideWaterPolygons_name">Skrýt vodu</string>
    <string name="configure_screen_quick_action">Rychlá akce</string>
    <string name="quick_action_item_action">Akce %d</string>
    <string name="quick_action_item_screen">Obrazovka %d</string>
    <string name="quick_action_add_marker">Přidat mapovou značku</string>
    <string name="quick_action_add_poi">Přidat POI</string>
    <string name="quick_action_map_style">Změnit styl mapy</string>
    <string name="quick_action_map_style_switch">Styl mapy byl změněn na \"%s\".</string>
    <string name="quick_action_take_audio_note">Nová zvuková poznámka</string>
    <string name="quick_action_take_video_note">Nová video poznámka</string>
    <string name="quick_action_take_photo_note">Nová foto poznámka</string>
    <string name="quick_action_add_osm_bug">Přidat OSM poznámku</string>
    <string name="quick_action_navigation_voice">Hlas zapnout/vypnout</string>
    <string name="quick_action_navigation_voice_off">Zrušit ztlumení hlasu</string>
    <string name="quick_action_navigation_voice_on">Ztlumit hlas</string>
    <string name="quick_action_add_parking">Přidat parkovací místo</string>
    <string name="quick_action_new_action">Přidat akci</string>
    <string name="quick_action_edit_action">Upravit akci</string>
    <string name="quick_action_add_favorite">Přidat Oblíbené místo</string>
    <string name="dialog_add_action_title">Přidat akci</string>
    <string name="quick_actions_delete">Odstranit akci</string>
    <string name="quick_actions_delete_text">Odstranit akci \"%s\"\?</string>
    <string name="quick_favorites_show_favorites_dialog">Zobrazit dialog Oblíbených</string>
    <string name="quick_favorites_name_preset">Přednastavení názvu</string>
    <string name="quick_action_add_marker_descr">Tlačítko pro přidání mapové značky do středu obrazovky.</string>
    <string name="quick_action_add_gpx_descr">Tlačítko pro přidání bodu GPX trasy do středu obrazovky.</string>
    <string name="quick_action_take_audio_note_descr">Tlačítko pro přidání zvukové poznámky do středu obrazovky.</string>
    <string name="quick_action_take_video_note_descr">Tlačítko pro přidání video poznámky do středu obrazovky.</string>
    <string name="quick_action_take_photo_note_descr">Tlačítko pro přidání foto poznámky do středu obrazovky.</string>
    <string name="quick_action_add_osm_bug_descr">Tlačítko pro přidání OSM poznámky do středu obrazovky.</string>
    <string name="quick_action_add_poi_descr">Tlačítko pro přidání bodu zájmu do středu obrazovky.</string>
    <string name="quick_action_navigation_voice_descr">Tlačítko pro vypnutí nebo zapnutí hlasových pokynů během navigace.</string>
    <string name="quick_action_add_parking_descr">Tlačítko pro přidání místa zaparkování do středu obrazovky.</string>
    <string name="favorite_empty_place_name">Místo</string>
    <string name="quick_action_duplicates">Rychlá akce byla přejmenována na %1$s z důvodu duplicity.</string>
    <string name="quick_action_duplicate">Duplicitní název rychlé akce</string>
    <string name="quick_action_showhide_favorites_descr">Tlačítko pro zobrazení nebo skrytí Oblíbených míst na mapě.</string>
    <string name="quick_action_showhide_poi_descr">Tlačítko pro zobrazení nebo skrytí bodů zájmu na mapě.</string>
    <string name="quick_action_poi_show">Zobrazit %1$s</string>
    <string name="quick_action_poi_hide">Skrýt %1$s</string>
    <string name="quick_action_add_category">Přidat kategorii</string>
    <string name="quick_action_add_create_items">Vytvořit položky</string>
    <string name="quick_action_add_configure_map">Konfigurace mapy</string>
    <string name="quick_action_fav_name_descr">Ponecháte-li prázdné, bude použita adresa nebo název místa.</string>
    <string name="quick_action_bug_descr">Tato zpráva je zahrnuta v poli komentáře.</string>
    <string name="quick_action_bug_message">Zpráva</string>
    <string name="quick_action_category_descr">Kategorie pro uložení Oblíbeného místa:</string>
    <string name="quick_action_gpx_category_descr">Vyberte volitelnou kategorii.</string>
    <string name="quick_action_poi_list">Seznam POI</string>
    <string name="quick_action_sh_poi_descr">Přidat jednu nebo více kategorií POI pro zobrazení na mapě.</string>
    <string name="quick_action_map_style_action">Přidat styl mapy</string>
    <string name="quick_action_empty_param_error">Vyplňte všechny parametry</string>
    <string name="quick_action_map_styles">Styly mapy</string>
    <string name="quick_action_map_overlay">Změnit překryvnou mapu</string>
    <string name="quick_action_map_overlay_title">Překryvy mapy</string>
    <string name="quick_action_map_overlay_action">Přidat překrytí</string>
    <string name="quick_action_map_underlay">Změna mapy podkladu</string>
    <string name="quick_action_map_underlay_title">Mapa podkladu</string>
    <string name="quick_action_map_underlay_action">Přidat podklad</string>
    <string name="quick_action_map_source">Změnit zdroj mapy</string>
    <string name="quick_action_map_source_title">Mapové zdroje</string>
    <string name="quick_action_map_source_action">Přidat zdroj mapy</string>
    <string name="quick_action_map_source_switch">Zdroj mapy změněn na \"%s\".</string>
    <string name="quick_action_btn_tutorial_title">Změnit polohu tlačítka</string>
    <string name="quick_action_btn_tutorial_descr">Podržení a potáhnutí tlačítka změní jeho umístění na obrazovce.</string>
    <string name="shared_string_action_name">Název akce</string>
    <string name="navigate_point_olc_info_invalid">Neplatný OLC
\n</string>
    <string name="navigate_point_olc_info_short">Krátké OLC
\nProsím zadejte úplný kód</string>
    <string name="navigate_point_olc_info_area">Platné plné OLC
\nOdpovídá oblasti: %1$s x %2$s</string>
    <string name="favorite_autofill_toast_text">" uložený do "</string>
    <string name="quick_action_map_overlay_switch">Překryvná mapa změněna na \"%s\".</string>
    <string name="quick_action_map_underlay_switch">Podkladová mapa změněna na \"%s\".</string>
    <string name="auto_split_recording_title">Při pauze automaticky rozdělovat nahrávky</string>
    <string name="auto_split_recording_descr">Začít nový úsek po 6minutové pauze, novou trasu po 2hodinové pauze nebo nový soubor po delší pauze, pokud se změnilo datum.</string>
    <string name="quick_action_interim_dialog">Zobrazit dočasné okno</string>
    <string name="quick_action_page_list_descr">Tlačítko pro posunutí seznamu na další stranu.</string>
    <string name="rendering_attr_depthContours_description">Zobrazit hloubkové vrstevnice a body.</string>
    <string name="rendering_attr_depthContours_name">Námořní hloubkové vrstevnice</string>
    <string name="navigate_point_olc">Open Location Code (OLC)</string>
    <string name="route_altitude">Stoupání trasy</string>
    <string name="altitude_descent">Klesání</string>
    <string name="altitude_ascent">Stoupání</string>
    <string name="altitude_range">Výškový rozdíl</string>
    <string name="average_altitude">Průměrná výška</string>
    <string name="shared_string_time">Čas</string>
    <string name="total_distance">Celková vzdálenost</string>
    <string name="routing_attr_height_obstacles_name">Použít údaje o nadmořské výšce</string>
    <string name="routing_attr_driving_style_name">Styl jízdy</string>
    <string name="select_gpx_folder">Vyberte složku pro soubor GPX</string>
    <string name="file_can_not_be_moved">Soubor se nepodařilo přesunout.</string>
    <string name="shared_string_move">Přesunout</string>
    <string name="shared_string_gpx_tracks">Stopy</string>
    <string name="shared_string_time_moving">Doba pohybu</string>
    <string name="shared_string_time_span">Časový rozsah</string>
    <string name="shared_string_max">Max</string>
    <string name="shared_string_start_time">Čas odjezdu</string>
    <string name="shared_string_end_time">Čas příjezdu</string>
    <string name="shared_string_color">Barva</string>
    <string name="max_speed">Maximální rychlost</string>
    <string name="average_speed">Průměrná rychlost</string>
    <string name="add_new_folder">Přidat nový adresář</string>
    <string name="points_delete_multiple_succesful">Bod(y) smazán(y).</string>
    <string name="points_delete_multiple">Smazat %1$d bodů\?</string>
    <string name="route_points_category_name">Potřebné obraty na trase</string>
    <string name="track_points_category_name">Trasové body, body zájmu, pojmenované objekty</string>
    <string name="shared_string_gpx_track">Trasa</string>
    <string name="routing_attr_relief_smoothness_factor_hills_name">Kopcovitý</string>
    <string name="routing_attr_relief_smoothness_factor_plains_name">Méně kopcovitý</string>
    <string name="routing_attr_relief_smoothness_factor_more_plains_name">Rovinatý</string>
    <string name="routing_attr_driving_style_speed_name">Kratší trasy</string>
    <string name="routing_attr_driving_style_balance_name">Vyvážený</string>
    <string name="routing_attr_driving_style_safety_name">Preferovat vedlejší silnice</string>
    <string name="relief_smoothness_factor_descr">Preferovaný terén: rovinatý nebo kopcovitý.</string>
    <string name="shared_string_slope">Svah</string>
    <string name="lang_ber">Berberština</string>
    <string name="do_not_send_anonymous_app_usage">Neposílat anonymní statistiky používání aplikace</string>
    <string name="do_not_send_anonymous_app_usage_desc">OsmAnd sbírá anonymní informace o tom, které části aplikace používáte. Nikdy se neodesílá poloha, nic co je zapisováno do aplikace nebo detaily prohlížených oblastí, hledání nebo stahování.</string>
    <string name="do_not_show_startup_messages">Nezobrazovat zprávy při spuštění</string>
    <string name="do_not_show_startup_messages_desc">Nezobrazovat slevy aplikace a zprávy o mimořádných lokálních událostech.</string>
    <string name="parking_options">Možnosti parkování</string>
    <string name="full_version_thanks">Děkujeme vám za zakoupení placené verze OsmAnd.</string>
    <string name="routing_attr_relief_smoothness_factor_name">Zvolte kolísání výšky</string>
    <string name="right_side_navigation">Pravostranný provoz</string>
    <string name="shared_string_automatic">Automaticky</string>
    <string name="restore_purchases">Obnovit nákupy</string>
    <string name="fonts_header">Mapová písma</string>
    <string name="type_address">Zadejte adresu</string>
    <string name="type_city_town">Zadejte město/oblast</string>
    <string name="type_postcode">Zadejte směrovací číslo</string>
    <string name="nearest_cities">Nejbližší města</string>
    <string name="select_city">Zvolte město</string>
    <string name="select_postcode">Hledání PSČ</string>
    <string name="quick_action_auto_zoom">Automatické přiblížení mapy</string>
    <string name="quick_action_auto_zoom_desc">Tlačítko pro zapnutí nebo vypnutí automatického přibližování mapy podle rychlosti.</string>
    <string name="quick_action_auto_zoom_on">Zapnout automatické přibližování</string>
    <string name="quick_action_auto_zoom_off">Vypnout automatické přibližování</string>
    <string name="quick_action_add_destination">Zadat cíl</string>
    <string name="quick_action_replace_destination">Nahradit cíl</string>
    <string name="quick_action_add_first_intermediate">Přidat první mezicíl</string>
    <string name="quick_action_showhide_osmbugs_descr">Tlačítko pro zobrazení nebo skrytí OpenStreetMap poznámek na mapě.</string>
    <string name="sorted_by_distance">Seřazeno podle vzdálenosti</string>
    <string name="search_favorites">Hledat v Oblíbených</string>
    <string name="hillshade_menu_download_descr">Pro zobrazení vertikálního stínování si stáhněte překryvnou mapu stínovaných svahů.</string>
    <string name="hillshade_purchase_header">Pro zobrazení výškových stupňů si nainstalujte modul \'Vrstevnice\'.</string>
    <string name="hide_from_zoom_level">Skrýt od úrovně přiblížení</string>
    <string name="srtm_menu_download_descr">Stáhnout mapu vrstevnic tohoto regionu.</string>
    <string name="shared_string_plugin">Modul</string>
    <string name="srtm_purchase_header">Pro zobrazení výškových stupňů si zakupte a nainstalujte modul \'Vrstevnice\'.</string>
    <string name="srtm_color_scheme">Barevné schéma</string>
    <string name="show_from_zoom_level">Zobrazení začíná na úrovni přiblížení</string>
    <string name="routing_attr_allow_private_name">Povolit soukromý přístup</string>
    <string name="routing_attr_allow_private_description">Povolit přístup do soukromých oblastí.</string>
    <string name="display_zoom_level">Zobrazit úrovně přiblížení: %1$s</string>
    <string name="favorite_group_name">Název skupiny</string>
    <string name="change_color">Změnit barvu</string>
    <string name="edit_name">Upravit název</string>
    <string name="animate_my_location">Animovat vlastní polohu</string>
    <string name="animate_my_location_desc">Zapnout animovaný posun \'Mé polohy\' na mapě během navigace.</string>
    <string name="shared_string_overview">Přehled</string>
    <string name="select_street">Vyberte ulici</string>
    <string name="shared_string_in_name">v %1$s</string>
    <string name="quick_action_add_destination_desc">Tlačítko pro nastavení středu obrazovky jako nového cíle trasy. Z dříve nastaveného cíle se stane poslední mezicíl.</string>
    <string name="quick_action_replace_destination_desc">Tlačítko pro nastavení středu obrazovky jako nového cíle. Pokud byl dříve nastaven jiný cíl, bude nahrazen.</string>
    <string name="quick_action_add_first_intermediate_desc">Tlačítko pro nastavení středu obrazovky jako prvního mezicíle.</string>
    <string name="no_overlay">Bez překryvné vrstvy</string>
    <string name="no_underlay">Bez podkladové vrstvy</string>
    <string name="subscribe_email_error">Chyba</string>
    <string name="subscribe_email_desc">Přihlaste se k odběru novinek o slevách aplikace a získejte 3 další mapy ke stažení!</string>
    <string name="depth_contour_descr">Hloubkové vrstevnice a námořní značky.</string>
    <string name="sea_depth_thanks">Děkujeme Vám za nákup modulu \"Plavební hloubkové vrstevnice\"</string>
    <string name="index_item_depth_contours_osmand_ext">Námořní hloubkové vrstevnice</string>
    <string name="index_item_depth_points_southern_hemisphere">Námořní hloubkové body jižní polokoule</string>
    <string name="index_item_depth_points_northern_hemisphere">Námořní hloubkové body severní polokoule</string>
    <string name="download_depth_countours">Námořní hloubkové vrstevnice</string>
    <string name="nautical_maps">Námořní mapy</string>
    <string name="analyze_on_map">Analyzovat na mapě</string>
    <string name="shared_string_visible">Viditelné</string>
    <string name="shared_string_paused">Pozastaveno</string>
    <string name="route_is_too_long_v2">Pro velké vzdálenosti: Pokud do 10 minut nebude nalezena trasa, přidejte prosím na trasu mezicíle.</string>
    <string name="save_poi_too_many_uppercase">Název obsahuje příliš mnoho velkých písmen. Pokračovat\?</string>
    <string name="mapillary">Mapillary</string>
    <string name="private_access_routing_req">Váš cíl se nachází v oblasti se soukromým přístupem. Povolit vstup na soukromé pozemky pro tuto cestu?</string>
    <string name="restart_search">Spustit hledání znovu</string>
    <string name="increase_search_radius">Zvětšit okruh hledání</string>
    <string name="nothing_found">Nic nebylo nalezeno</string>
    <string name="nothing_found_descr">Změňte vyhledávací dotaz nebo zvětšete okruh hledání.</string>
    <string name="shared_string_permissions">Oprávnění</string>
    <string name="import_gpx_failed_descr">Nepodařilo se naimportovat soubor. Prosím zkontrolujte, zda má OsmAnd oprávnění ke čtení souboru.</string>
    <string name="distance_moving">Vzdálenost opravená</string>
    <string name="mapillary_image">Obrázek Mapillary</string>
    <string name="open_mapillary">Otevřít Mapillary</string>
    <string name="shared_string_install">Instalovat</string>
    <string name="improve_coverage_mapillary">Zlepšit pokrytí fotografií s Mapillary</string>
    <string name="improve_coverage_install_mapillary_desc">Nainstalujte Mapillary a přidejte fotografie na toto místo v mapě.</string>
    <string name="online_photos">On-line fotografie</string>
    <string name="shared_string_add_photos">Přidat fotografie</string>
    <string name="no_photos_descr">Zde nejsou žádné fotografie.</string>
    <string name="mapillary_action_descr">Sdílejte svůj vlastní pohled z úrovně ulice přes Mapillary.</string>
    <string name="mapillary_widget_descr">Umožňuje rychle přispět do Mapillary.</string>
    <string name="mapillary_descr">On-line fotografie z ulic pro každého. Objevte místa, spolupracujte, zachyťte svět.</string>
    <string name="plugin_mapillary_descr">Snímky z úrovně ulice. Přispět můžete i vy. Chcete-li zobrazit existující data jako mapovou vrstvu, zapněte v nabídce \"Nastavení mapy\" možnost \"Snímky z úrovně ulice\".</string>
    <string name="mapillary_widget">Nástroj Mapillary</string>
    <string name="map_widget_ruler_control">Kruhové pravítko</string>
    <string name="shared_string_reset">Resetovat</string>
    <string name="shared_string_reload">Znovu načíst</string>
    <string name="mapillary_menu_descr_tile_cache">Znovu načíst dlaždice pro zobrazení aktuálních dat.</string>
    <string name="mapillary_menu_title_tile_cache">Vyrovnávací paměť dlaždic</string>
    <string name="wrong_user_name">Nesprávné uživatelské jméno</string>
    <string name="shared_string_to">Do</string>
    <string name="mapillary_menu_date_from">Od</string>
    <string name="mapillary_menu_descr_dates">Zobrazit pouze přidané obrázky</string>
    <string name="mapillary_menu_title_dates">Datum</string>
    <string name="mapillary_menu_edit_text_hint">Zadejte uživatelské jméno</string>
    <string name="mapillary_menu_descr_username">Zobrazit pouze obrázky přidané uživatelem</string>
    <string name="mapillary_menu_title_username">Uživatelské jméno</string>
    <string name="mapillary_menu_filter_description">Filtrovat snímky podle odesílatele, data nebo typu. Aktivní pouze při vysokém přiblížení.</string>
    <string name="store_tracks_in_monthly_directories">Ukládat zaznamenané trasy v adresářích po měsících</string>
    <string name="store_tracks_in_monthly_directories_descrp">Ukládat zaznamenané trasy v podadresářích podle měsíce záznamu (např. 2018-01).</string>
    <string name="average">Průměr</string>
    <string name="of">%1$d z %2$d</string>
    <string name="ascent_descent">Stoupání/Klesání</string>
    <string name="moving_time">Doba v pohybu</string>
    <string name="max_min">Max/Min</string>
    <string name="min_max">Min/Max</string>
    <string name="quick_action_resume_pause_navigation">Pozastavit/pokračovat v navigaci</string>
    <string name="quick_action_resume_pause_navigation_descr">Tlačítko pro pozastavení nebo pokračování navigace.</string>
    <string name="quick_action_show_navigation_finish_dialog">Zobrazit zprávu \"Navigace ukončena\"</string>
    <string name="quick_action_start_stop_navigation">Spustit/ukončit navigaci</string>
    <string name="quick_action_start_stop_navigation_descr">Tlačítko pro spuštění nebo zastavení navigace.</string>
    <string name="rendering_value_translucent_pink_name">Průhledná růžová</string>
    <string name="none_point_error">Prosím přidejte alespoň jeden bod.</string>
    <string name="enter_gpx_name">Název souboru GPX:</string>
    <string name="show_on_map_after_saving">Po uložení zobrazit na mapě</string>
    <string name="measurement_tool_action_bar">Prohlížet mapu a přidat body</string>
    <string name="measurement_tool">Měřit vzdálenost</string>
    <string name="live_monitoring_max_interval_to_send">Časový zásobník pro online sledování</string>
    <string name="live_monitoring_max_interval_to_send_desrc">Zadejte čas pro podržení pozic k odeslání, pokud není připojení</string>
    <string name="mappilary_no_internet_desc">Fotografie z Mapillary jsou dostupné pouze online.</string>
    <string name="retry">Zkusit znovu</string>
    <string name="add_waypoint">Přidat trasový bod</string>
    <string name="save_gpx_waypoint">Uložit bod GPX trasy</string>
    <string name="save_route_point">Uložit bod trasy</string>
    <string name="waypoint_one">Trasový bod 1</string>
    <string name="route_point_one">Bod trasy 1</string>
    <string name="line">Čára</string>
    <string name="save_as_route_point">Uložit jako body trasy</string>
    <string name="save_as_line">Uložit jako čáru</string>
    <string name="route_point">Bod trasy</string>
    <string name="edit_line">Upravit čáru</string>
    <string name="add_point_before">Přidat bod před</string>
    <string name="add_point_after">Přidat bod za</string>
    <string name="shared_string_options">Možnosti</string>
    <string name="measurement_tool_snap_to_road_descr">OsmAnd spojí body s trasami pro vybraný profil.</string>
    <string name="measurement_tool_save_as_new_track_descr">Uložte body jako body trasy nebo jako čáru.</string>
    <string name="choose_navigation_type">Vyberte profil navigace</string>
    <string name="add_route_points">Přidat body trasy</string>
    <string name="add_line">Přidat čáru</string>
    <string name="empty_state_favourites">Přidejte Oblíbené</string>
    <string name="empty_state_favourites_desc">Importujte Oblíbené nebo je přidejte označením bodů na mapě.</string>
    <string name="import_track">Import souboru GPX</string>
    <string name="import_track_desc">Soubor %1$s neobsahuje body GPX trasy, chcete jej přesto importovat jako trasu?</string>
    <string name="move_point">Přesunout bod</string>
    <string name="move_all_to_history">Přesunout vše do historie</string>
    <string name="show_direction">Indikace vzdálenosti</string>
    <string name="sort_by">Seřadit podle</string>
    <string name="do_not_use_animations">Bez animací</string>
    <string name="do_not_use_animations_descr">Vypne animace mapy.</string>
    <string name="keep_showing_on_map">Stále zobrazovat na mapě</string>
    <string name="exit_without_saving">Ukončit bez uložení?</string>
    <string name="all_markers_moved_to_history">Všechny mapové značky přesunuty do historie</string>
    <string name="marker_moved_to_history">Mapová značka přesunuta do historie</string>
    <string name="marker_moved_to_active">Mapová značka přesunuta do aktivních</string>
    <string name="shared_string_list">Seznam</string>
    <string name="shared_string_groups">Skupiny</string>
    <string name="passed">Naposledy použité: %1$s</string>
    <string name="make_active">Aktivovat</string>
    <string name="today">Dnes</string>
    <string name="yesterday">Včera</string>
    <string name="last_seven_days">Posledních 7 dní</string>
    <string name="this_year">Tento rok</string>
    <string name="use_location">Použít umístění</string>
    <string name="add_location_as_first_point_descr">Přidejte svou polohu jako počáteční bod do plánu ideální trasy.</string>
    <string name="my_location">Moje poloha</string>
    <string name="shared_string_finish">Dokončit</string>
    <string name="plan_route">Naplánovat trasu</string>
    <string name="shared_string_sort">Seřadit</string>
    <string name="coordinate_input">Zadání souřadnic</string>
    <string name="marker_save_as_track_descr">Vyexportovat vaše značky do tohoto GPX souboru:</string>
    <string name="move_to_history">Přesunout do historie</string>
    <string name="group_will_be_removed_after_restart">Skupina bude odstraněna po příštím restartu aplikace.</string>
    <string name="show_guide_line">Zobrazit vodicí čáry</string>
    <string name="show_arrows_on_the_map">Zobrazit šipky na mapě</string>
    <string name="remove_from_map_markers">Odebrat z mapových značek</string>
    <string name="descendingly">Z-A</string>
    <string name="ascendingly">A-Z</string>
    <string name="date_added">Přidáno</string>
    <string name="order_by">Seřadit podle:</string>
    <string name="shared_string_markers">Značky</string>
    <string name="coordinates_format">Formát souřadnic</string>
    <string name="use_system_keyboard">Použít systémovou klávesnici</string>
    <string name="fast_coordinates_input_descr">Zvolte formát zadávání souřadnic. Změníte ho klepnutím na \'Nastavení\'.</string>
    <string name="fast_coordinates_input">Rychlé zadávání souřadnic</string>
    <string name="routing_attr_avoid_ice_roads_fords_name">Žádné ledové cesty a brody</string>
    <string name="routing_attr_avoid_ice_roads_fords_description">Vyhne se ledovým cestám a brodům.</string>
    <string name="show_passed">Zobrazit prošlé</string>
    <string name="hide_passed">Skrýt prošlé</string>
    <string name="marker_show_distance_descr">Zvolte, jak se bude zobrazovat vzdálenost a směr k mapovým značkám na mapě:</string>
    <string name="osn_modify_dialog_error">Nepodařilo se změnit poznámku.</string>
    <string name="osn_modify_dialog_title">Upravit poznámku</string>
    <string name="context_menu_item_modify_note">Upravit poznámku OSM</string>
    <string name="make_round_trip_descr">Přidat kopii počátečního bodu jako cíl.</string>
    <string name="make_round_trip">Vytvořit okružní trasu</string>
    <string name="import_gpx_file_description">Může být importováno jako Oblíbené nebo jako GPX soubor.</string>
    <string name="import_as_gpx">Importovat jako soubor GPX</string>
    <string name="import_as_favorites">Importovat jako Oblíbené</string>
    <string name="import_file">Importovat soubor</string>
    <string name="wrong_input">Chybný vstup</string>
    <string name="enter_new_name">Zadejte nový název</string>
    <string name="shared_string_back">Zpět</string>
    <string name="shared_string_view">Zobrazit</string>
    <string name="waypoints_added_to_map_markers">Body trasy přidané k mapovým značkám</string>
    <string name="wrong_format">Chybný formát</string>
    <string name="shared_string_road">Cesta</string>
    <string name="show_map">Zobrazit mapu</string>
    <string name="route_is_calculated">Trasa vypočítána</string>
    <string name="round_trip">Okružní trasa</string>
    <string name="plan_route_no_markers_toast">Pro použití této funkce musíte přidat alespoň jednu značku .</string>
    <string name="rendering_value_darkyellow_name">Tmavě žlutá</string>
    <string name="empty_state_osm_edits">Vytvořit nebo upravit OpenStreetMap objekty</string>
    <string name="looking_for_tracks_with_waypoints">Hledání stop s trasovými body</string>
    <string name="shared_string_more_without_dots">Více</string>
    <string name="appearance_on_the_map">Vzhled na mapě</string>
    <string name="add_track_to_markers_descr">Vyberte stopu pro přidání jejích trasových bodů k mapovým značkám.</string>
    <string name="add_favourites_group_to_markers_descr">Vyberte kategorii Oblíbených, kterou chcete přidat k mapovým značkám.</string>
    <string name="shared_string_gpx_waypoints">Trasové body stopy</string>
    <string name="favourites_group">Kategorie oblíbených</string>
    <string name="add_group">Přidat skupinu</string>
    <string name="add_group_descr">Importovat skupinu z Oblíbených nebo body GPX.</string>
    <string name="empty_state_markers_active">Vytvořte mapové značky!</string>
    <string name="empty_state_markers_groups">Importovat skupiny</string>
    <string name="empty_state_markers_groups_desc">Importovat skupiny Oblíbených nebo body jako značky.</string>
    <string name="empty_state_markers_history_desc">Značky označené jako prošlé se objeví na této obrazovce.</string>
    <string name="shared_string_two">Dvě</string>
    <string name="shared_string_one">Jedna</string>
    <string name="show_guide_line_descr">Zobrazit vodicí čáry od vaší polohy k aktivním značkám.</string>
    <string name="show_arrows_descr">Zobrazit jednu nebo dvě šipky označující směr k aktivním značkám.</string>
    <string name="distance_indication_descr">Zvolte způsob zobrazení vzdálenosti k aktivním značkám.</string>
    <string name="active_markers_descr">Zadejte počet ukazatelů směru.</string>
    <string name="digits_quantity">Počet desetinných míst</string>
    <string name="shared_string_right">Vpravo</string>
    <string name="shared_string_left">Vlevo</string>
    <string name="show_number_pad">Zobrazit numerickou klávesnici</string>
    <string name="shared_string_paste">Vložit</string>
    <string name="go_to_next_field">Další pole</string>
    <string name="rename_marker">Přejmenovat značku</string>
    <string name="tap_on_map_to_hide_interface_descr">Klepnutí na mapu přepne ovládací tlačítka a nástroje.</string>
    <string name="tap_on_map_to_hide_interface">Režim celé obrazovky</string>
    <string name="mark_passed">Označit prošlé</string>
    <string name="empty_state_osm_edits_descr">Vytvořit nebo upravit body zájmu OpenStreetMap, otevřít nebo okomentovat OSM poznámky a přispět zaznamenanými GPX soubory.</string>
    <string name="shared_string_deleted">Odstraněné</string>
    <string name="shared_string_edited">Upravené</string>
    <string name="shared_string_added">Přidáno</string>
    <string name="marker_activated">Značka %s aktivována.</string>
    <string name="one_tap_active_descr">Klepněte na značku na mapě pro její přesunutí na první místo v aktivních značkách bez otevření kontextové nabídky.</string>
    <string name="empty_state_av_notes">Dělejte si poznámky!</string>
    <string name="empty_state_av_notes_desc">Přidejte audio, video nebo fotografické poznámky pro libovolný bod na mapě, pomocí nástroje nebo kontextového menu.</string>
    <string name="notes_by_date">Multimediální poznámky podle data</string>
    <string name="by_date">Podle datumu</string>
    <string name="by_type">Podle typu</string>
    <string name="empty_state_markers_active_desc">Klepnutím nebo přidržením označte \'Místa\', pak klepněte na tlačítko značky s vlajkou.</string>
    <string name="modify_the_search_query">Změňte vyhledávací dotaz.</string>
    <string name="one_tap_active">Funkce \"Jedním stiskem\" je aktivní</string>
    <string name="rendering_attr_hidePOILabels_name">Popisky bodů</string>
    <string name="shared_string_without_name">Bez názvu</string>
    <string name="what_is_here">Co je zde:</string>
    <string name="parked_at">zaparkováno v</string>
    <string name="pick_up_till">Vyzvednout do</string>
    <string name="without_time_limit">Bez časového omezení</string>
    <string name="context_menu_read_full_article">Přečíst celý článek</string>
    <string name="context_menu_read_article">Přečíst článek</string>
    <string name="context_menu_points_of_group">Všechny body ze skupiny</string>
    <string name="open_from">Otevřeno od</string>
    <string name="open_till">Otevřeno do</string>
    <string name="will_close_at">Zavírá v</string>
    <string name="will_open_at">Otevírá v</string>
    <string name="will_open_on">Otevírá v</string>
    <string name="additional_actions">Další akce</string>
    <string name="av_locations_selected_desc">GPX soubor se souřadnicemi a daty vybraných poznámek.</string>
    <string name="av_locations_all_desc">GPS soubor se souřadnicemi a daty všech poznámek.</string>
    <string name="shared_string_actions">Akce</string>
    <string name="winter_and_ski_renderer">Zimní</string>
    <string name="touring_view_renderer">Cestovní</string>
    <string name="nautical_renderer">Plavební</string>
    <string name="will_open_tomorrow_at">Otevírá zítra v</string>
    <string name="shared_string_marker">Značka</string>
    <string name="osm_recipient_stat">Počet úprav %1$s, součet %2$s mBTC</string>
    <string name="lang_lo">Laoština</string>
    <string name="show_closed_notes">Zobrazit zavřené poznámky</string>
    <string name="switch_osm_notes_visibility_desc">Zobrazit nebo skrýt OpenStreetMap poznámky na mapě.</string>
    <string name="gpx_file_desc">GPX - vhodné pro export do JOSM nebo jiných editorů OSM.</string>
    <string name="osc_file_desc">OSC - vhodné pro export do OpenStreetMap.</string>
    <string name="shared_string_gpx_file">Soubor GPX</string>
    <string name="osc_file">Soubor OSC</string>
    <string name="choose_file_type">Zvolte typ souboru</string>
    <string name="osm_edits_export_desc">Exportujte jako OSM poznámky, body zájmu, nebo obojí.</string>
    <string name="all_data">Všechny údaje</string>
    <string name="osm_notes">OSM poznámky</string>
    <string name="enter_the_file_name">Zadejte název souboru.</string>
    <string name="map_import_error">Chyba při importu mapy</string>
    <string name="map_imported_successfully">Mapa byla importována</string>
    <string name="shared_string_current">Aktuální</string>
    <string name="last_intermediate_dest_description">Přidá poslední mezicíl</string>
    <string name="first_intermediate_dest_description">Přidá první mezicíl</string>
    <string name="subsequent_dest_description">Přesune cíl nahoru a vytvoří ho</string>
    <string name="osmand_extended_description_part1">OsmAnd (OSM Automated Navigation Directions) je mapová a navigační aplikace s přístupem k volným a kvalitním celosvětovým údajům z OpenStreetMap (OSM).
\n
\n Využívejte hlasovou a optickou navigaci, zobrazení bodů zájmu, vytváření a správu GPX stop, znázornění vrstevnic a nadmořské výšky (pomocí doplňkového modulu), výběr z režimů auto, cyklista a pěší, editaci OSM a mnoho dalšího.</string>
    <string name="toast_empty_name_error">Bezejmenné místo</string>
    <string name="tunnel_warning">Blíží se tunel</string>
    <string name="show_tunnels">Tunely</string>
    <string name="make_as_start_point">Vytvořte z tohoto bodu výchozí bod</string>
    <string name="osm_recipients_label">Příjemci OSM</string>
    <string name="total_donations">Celkem přispěno</string>
    <string name="day_off_label">zavřeno</string>
    <string name="copy_location_name">Kopírovat název bodu/POI</string>
    <string name="enter_lon">Zadejte zeměpisnou délku</string>
    <string name="enter_lat">Zadejte zeměpisnou šířku</string>
    <string name="enter_lat_and_lon">Zadejte zeměpisnou šířku a délku</string>
    <string name="dd_mm_ss_format">DD°MM′SS″</string>
    <string name="dd_dddddd_format">DD.DDDDDD°</string>
    <string name="dd_ddddd_format">DD.DDDDD°</string>
    <string name="dd_mm_mmmm_format">DD°MM.MMMM′</string>
    <string name="dd_mm_mmm_format">DD°MM.MMM′</string>
    <string name="east_abbreviation">V</string>
    <string name="west_abbreviation">Z</string>
    <string name="south_abbreviation">J</string>
    <string name="north_abbreviation">S</string>
    <string name="optional_point_name">Volitelný název bodu</string>
    <string name="transport_nearby_routes_within">Nejbližší trasy v okruhu</string>
    <string name="transport_nearby_routes">V okruhu</string>
    <string name="distance_farthest">Nejvzdálenější jako první</string>
    <string name="distance_nearest">Nejbližší jako první</string>
    <string name="rendering_attr_whiteWaterSports_name">Divoká voda</string>
    <string name="osmand_extended_description_part2">GPS navigace 
\n• Vyberte si mezi offline režimem (bez roamingových poplatků v zahraničí) a online režimem (rychlejší) 
\n• Hlasová navigace vás povede krok za krokem vaší cestou (nahraný nebo syntetizovaný hlas) 
\n• Při každém odchýlení se trasa přepočítá 
\n• Pomůže vám navádění do jízdních pruhů, zobrazení názvů ulic a předpokládaný čas příjezdu 
\n• Pro větší bezpečí se aplikace automaticky přepíná mezi denním a nočním režimem 
\n• Můžete si zapnout zobrazování rychlostních limitů a upozornění při jejich překročení 
\n• Přiblížení mapy se přizpůsobí rychlosti pohybu 
\n• Hledejte cíle podle adresy, typu (např. parkoviště, restaurace, hotel, čerpací stanice, muzeum) či podle geografických souřadnic 
\n• Do svého itineráře můžete přidávat mezicíle 
\n• Zaznamenávejte nebo nahrajte svoji GPX trasu a následujte ji 
\n</string>
    <string name="osmand_extended_description_part3">Mapa
\n• Zobrazuje POI (body zájmu) ve vašem okolí
\n• Mapa se otáčí podle směru vašeho pohybu (nebo podle kompasu)
\n• Ukazuje vaši polohu a směr, kterým se díváte
\n• Svoji polohu můžete sdílet se svými přáteli
\n• Důležitá místa si můžete uložit do složky \'Moje místa\'
\n• Můžete si vybrat, jak se na mapě budou zobrazovat názvy: V angličtině, v místním jazyce nebo ve fonetickém přepisu
\n• Zobrazuje specializované online dlaždice, satelitní mapy (z Bingu), různé překryvné informace jako navigační GPX trasy a další vrstvy s volitelnou průhledností
\n</string>
    <string name="osmand_extended_description_part4">Lyžování
\nOsmAnd plugin Lyžařský mapový pohled zobrazuje lyžařské trasy podle stupně obtížnosti a také další informace jako polohy vleků a dalších zařízení.</string>
    <string name="osmand_extended_description_part5">Cyklistika 
\n• Na mapě najdete cyklostezky 
\n• GPS navigace v režimu Cyklista vytvoří trasu po cyklostezkách 
\n• Vidíte svoji rychlost a nadmořskou výšku 
\n• Pomocí funkce GPX záznam si svůj výlet uložíte a můžete sdílet 
\n• Pomocí dalších pluginů si můžete na mapě zobrazit vrstevnice a stínování kopců</string>
    <string name="osmand_extended_description_part6">Pěší výlety, procházky městem
\n• Mapa zobrazuje pěší a turistické trasy
\n• Wikipedie ve vašem zvoleném jazyce vám poskytne mnoho informací při procházce městem
\n• Při pohybu v neznámém městě vám pomůže zobrazování názvů zastávek a tras veřejné dopravy (autobusy, tramvaje, vlaky)
\n• GPS navigace v režimu Pěší vytvoří trasu cest vhodných pro chodce
\n• Můžete otevřít GPX trasu a následovat ji nebo zaznamenat a sdílet svou vlastní
\n</string>
    <string name="osmand_extended_description_part7">Přispějte do OSM
\n• Hlaste chyby v datech
\n•Nahrávejte GPX trasy do OSM přímo z aplikace
\n• Přidávejte body zájmu a rovnou je nahrávejte do OSM (nebo později, pokud jste zrovna offline)
\n</string>
    <string name="osmand_extended_description_part8">OsmAnd je aktivně vyvíjený open source software. Do aplikace může každý přispět hlášením chyb, vylepšováním překladů nebo programováním nových funkcí. Projekt je také závislý na finančních příspěvcích pro vývoj a testování nových funkcí.
\n Přibližné pokrytí a kvalita map:
\n • Západní Evropa: ****
\n • Východní Evropa: ***
\n • Rusko: ***
\n • Severní Amerika: ***
\n • Jižní Amerika: **
\n • Asie: **
\n • Japonsko &amp; Korea: ***
\n • Střední Východ: **
\n • Afrika: **
\n • Antarktida: *
\n Mapy většiny států na zeměkouli jsou dostupné ke stažení!
\n Získejte spolehlivého navigátora ve své zemi - ať je to Francie, Německo, Mexiko, Spojené království, Španělsko, Nizozemí, USA, Rusko, Brazílie či jakákoliv jiná.</string>
    <string name="osmand_plus_extended_description_part1">OsmAnd+ (OSM Automated Navigation Directions) je mapová a navigační aplikace s přístupem ke kvalitním, bezplatným a celosvětovým datům OpenStreetMap (OSM).
\nMůžete využít hlasovou a optickou navigaci, prohlížet si POI (body zájmu), vytvářet a spravovat GPX trasy, zobrazit vrstevnice a údaje o nadmořské výšce, vybírat mezi režimem auto, cyklista a pěší, editovat OSM a mnoho dalšího.
\n
\nOsmAnd+ je placenou verzí aplikace. Jejím zakoupením podpoříte projekt, přispějete na vývoj nových funkcí a získáte nejnovější aktualizace.
\n
\nMezi hlavní funkce patří:</string>
    <string name="osmand_plus_extended_description_part2">Navigace
\n• Pracuje online (rychle) nebo i offline (bez roamingových poplatků v zahraničí)
\n• Hlasová navigace krok za krokem (nahraný nebo syntetizovaný hlas)
\n• Volitelné navádění do jízdních pruhů, zobrazení názvů ulic a předpokládaného čas příjezdu
\n• Podporuje mezicíle v itineráři
\n• Automatické přepočítání trasy při odchýlení
\n• Hledání míst podle adresy, typu (např. restaurace, hotel, čerpací stanice, muzeum) či podle geografických souřadnic
\n</string>
    <string name="osmand_plus_extended_description_part3">Prohlížení mapy
\n • Zobrazení vaší pozice a orientace
\n • Volitelné otáčení podle směru vašeho pohybu (nebo podle kompasu)
\n • Ukládání důležitých míst jako Oblíbených bodů
\n • Zobrazení POI (bodů zájmu) ve vašem okolí
\n • Zobrazení specializovaných online dlaždic, satelitních map (z Bingu), různých překryvných informací jako turistických/navigačních GPX stop a dalších vrstev s volitelnou průhledností
\n• Názvy míst lze zobrazit v angličtině, v místním jazyce nebo ve fonetickém přepisu
\n</string>
    <string name="osmand_plus_extended_description_part4">Využívejte data OSM a Wikipedie
\n • Kvalitní informace z nejlepších komunitních projektů na světě
\n • OSM data dostupná podle země nebo regionu
\n • Body zájmu z Wikipedie, skvělé pro vyhlídkové trasy
\n • Bezplatné a neomezené stahování přímo z aplikace
\n • Kompaktní vektorové offline mapy aktualizované nejméně jednou za měsíc
\n
\n• Výběr mezi kompletními daty regionu a pouze silniční mapou (například celá mapa Japonska zabírá 700 MB, silniční pouze 200 MB)</string>
    <string name="osmand_plus_extended_description_part5">Bezpečnostní funkce
\n• Volitelné automatické přepínání denního a nočního režimu
\n• Volitelné zobrazení rychlostních limitů s upozorněním při překročení
\n• Volitelné přiblížení mapy v závislosti na rychlosti
\n• Sdílení polohy s přáteli
\n</string>
    <string name="osmand_plus_extended_description_part6">Funkce pro cyklisty a pěší
\n• Zobrazení pěších, turistických a cyklistických tras, skvělé pro venkovní aktivity
\n• Speciální navigační režim a zobrazení pro cyklisty a chodce
\n• Volitelné zobrazení zastávek veřejné dopravy (autobusy, tramvaje, vlaky) včetně názvů linek
\n• Volitelný záznam výletu do lokálního souboru GPS nebo do online služby
\n• Zobrazení rychlosti a nadmořské výšky
\n• Zobrazení vrstevnic a stínování kopců (pomocí pluginů)</string>
    <string name="osmand_plus_extended_description_part7">Přispívejte přímo do OSM 
\n• Hlaste chyby v datech 
\n• Nahrávejte GPX trasy do OSM přímo z aplikace 
\n• Přidávejte body zájmu a rovnou je nahrávejte do OSM (nebo později, pokud jste zrovna offline) 
\n• Záznam trasy funguje také na pozadí (když je zařízení v režimu spánku) 
\nOsmAnd je aktivně vyvíjený open-source software. Do aplikace může každý přispět hlášením chyb, vylepšováním překladů nebo programováním nových funkcí. Projekt je také závislý na finančních příspěvcích pro programování a testování nových funkcí.
\n</string>
    <string name="osmand_plus_extended_description_part8">Přibližné pokrytí a kvalita map:
\n • Západní Evropa: ****
\n • Východní Evropa: ***
\n • Rusko: ***
\n • Severní Amerika: ***
\n • Jižní Amerika: **
\n • Asie: **
\n • Japonsko a Korea: ***
\n • Střední Východ: **
\n • Afrika: **
\n • Antarktida: *
\n Mapy většiny států na zeměkouli jsou dostupné ke stažení
\n Od Afghánistánu po Zimbabwe, od Austrálie po USA. Argentina, Brazílie, Kanada, Francie, Německo, Mexiko, Spojené království, Španělsko, …
\n</string>
    <string name="group_deleted">Skupina smazána</string>
    <string name="clear_all_intermediates">Smazat všechny mezicíle</string>
    <string name="select_waypoints_category_description">Přidat všechny mezicíle na trase nebo vybrat jednotlivé kategorie.</string>
    <string name="shared_string_total">Celkem</string>
    <string name="nothing_found_in_radius">Nebylo nic nalezeno:</string>
    <string name="shared_string_result">Výsledek</string>
    <string name="use_two_digits_longitude">Použijte dvojciferné číslo pro délku</string>
    <string name="shared_string_travel_guides">Cestovní průvodce</string>
    <string name="waypoints_removed_from_map_markers">Body trasy odstraněny z mapových značek</string>
    <string name="in_app_purchase">Nákup z aplikace</string>
    <string name="in_app_purchase_desc">Jednorázová platba</string>
    <string name="in_app_purchase_desc_ex">Po zakoupení bude pro vás trvale k dispozici.</string>
    <string name="purchase_unlim_title">Koupit - %1$s</string>
    <string name="wikivoyage_offline">Wikivoyage v režimu offline</string>
    <string name="unlimited_downloads">Neomezené stahování</string>
    <string name="wikipedia_offline">Wikipedie v režimu offline</string>
    <string name="unlock_all_features">Odemknout všechny funkce OsmAnd</string>
    <string name="purchase_dialog_title">Vyberte si předplatné</string>
    <string name="purchase_dialog_travel_description">Chcete-li dostávat offline články o cestování, je třeba koupit jednu z následujících položek:</string>
    <string name="purchase_dialog_subtitle">Vyberte vhodnou položku</string>
    <string name="shared_string_dont">Nedělat</string>
    <string name="shared_string_do">Dělat</string>
    <string name="shared_string_only_with_wifi">Pouze na WiFi</string>
    <string name="wikivoyage_download_pics">Stáhnout obrázky</string>
    <string name="wikivoyage_download_pics_descr">Obrázky z článků lze stáhnout pro použití v režimu offline. 
\nJe vždy k dispozici v \'Prozkoumat\' → \'Možnosti\'.</string>
    <string name="shared_string_wifi_only">Pouze na Wi-Fi</string>
    <string name="select_travel_book">Vyberte cestovní knihu</string>
    <string name="shared_string_travel_book">Cestovní kniha</string>
    <string name="online_webpage_warning">Stránka je k dispozici pouze online. Chcete ji otevřít v prohlížeči?</string>
    <string name="images_cache">Mezipaměť obrázků</string>
    <string name="delete_search_history">Vymazat historii hledání</string>
    <string name="download_images">Stáhnout obrázky</string>
    <string name="download_maps_travel">Cestovní průvodce</string>
    <string name="shared_string_wikivoyage">Wikivoyage</string>
    <string name="article_removed">Článek odstraněn</string>
    <string name="wikivoyage_search_hint">Hledejte stát, město nebo kraj</string>
    <string name="shared_string_read">Číst</string>
    <string name="saved_articles">Články v záložkách</string>
    <string name="shared_string_explore">Prozkoumat</string>
    <string name="shared_string_contents">Obsah</string>
    <string name="index_item_world_wikivoyage">Celosvětové články Wikivoyage</string>
    <string name="contour_lines_hillshade_maps">Vrstevnice &amp; stínování svahů</string>
    <string name="shared_string_restart">Restartovat aplikaci</string>
    <string name="show_images">Zobrazit obrázky</string>
    <string name="purchase_cancelled_dialog_descr">Obnovte předplatné, abyste nadále mohli využívat všechny funkce:</string>
    <string name="maps_you_need_descr">Na základě článků, které jste uložili, vám doporučujeme stáhnout následující mapy:</string>
    <string name="maps_you_need">Potřebné mapy</string>
    <string name="osmand_team">OsmAnd tým</string>
    <string name="popular_destinations">Oblíbené cíle</string>
    <string name="update_is_available">Je dostupná aktualizace</string>
    <string name="download_file">Stáhnout soubor</string>
    <string name="start_editing">Začít s úpravami</string>
    <string name="get_unlimited_access">Získejte neomezený přístup</string>
    <string name="monthly_map_updates">Aktualizace map každý měsíc</string>
    <string name="daily_map_updates">Aktualizace map každou hodinu</string>
    <string name="download_wikipedia_description">Stáhnout články Wikipedie pro %1$s a číst je v režimu offline.</string>
    <string name="download_wikipedia_label">Stahování dat z Wikipedie</string>
    <string name="open_in_browser_wiki">Otevřít článek online</string>
    <string name="open_in_browser_wiki_description">Zobrazit článek ve webovém prohlížeči.</string>
    <string name="download_wiki_region_placeholder">tato oblast</string>
    <string name="wiki_article_search_text">Vyhledávání odpovídajícího článku na wiki</string>
    <string name="wiki_article_not_found">Článek nebyl nalezen</string>
    <string name="how_to_open_wiki_title">Jak otevřít články Wikipedie?</string>
    <string name="hide_full_description">Skrýt plný popis</string>
    <string name="show_full_description">Zobrazit plný popis</string>
    <string name="error_notification_desc">Zašlete prosím kopii obrazovky s touto chybou na email support@osmand.net</string>
    <string name="quick_action_edit_actions">Upravit akce</string>
    <string name="get_osmand_live">Získejte OsmAnd Live pro odemknutí všech funkcí: Denní aktulizace mapových podkladů s neomezeným počtem stahování, všechny placené moduly, propojení s Wikipedia, Wikivoyage a mnoho dalšího.</string>
    <string name="thank_you_for_feedback">Děkujeme za Vaši zpětnou vazbu</string>
    <string name="poi_cannot_be_found">Bod nebo cesta nebyly nalezeny.</string>
    <string name="search_no_results_feedback">Žádný výsledek vyhledávání\?
\nPoskytněte nám zpětnou vazbu</string>
    <string name="increase_search_radius_to">Zvětšit okruh hledání na %1$s</string>
    <string name="send_search_query_description">Váš vyhledávací dotaz a poloha budou odeslány na: \"%1$s\".
\n
\n Nedochází k žádnému shromažďování osobních údajů. Zaslaná data slouží pouze k vylepšení vyhledávacího algoritmu.</string>
    <string name="send_search_query">Odeslat data?</string>
    <string name="shared_string_world">Celý svět</string>
    <string name="point_deleted">Bod %1$s byl smazán</string>
    <string name="coord_input_edit_point">Upravit bod</string>
    <string name="coord_input_add_point">Přidat bod</string>
    <string name="coord_input_save_as_track">Uložit jako stopu</string>
    <string name="coord_input_save_as_track_descr">Bylo přidáno %1$s bodů. Zadejte název a klepněte na \"Uložit\".</string>
    <string name="unirs_render_descr">Upravený základní styl pro zvýšení kontrastu pěších a cyklistických cest. Používá starší barvy Mapnik.</string>
    <string name="shared_string_bookmark">Záložka</string>
    <string name="off_road_render_descr">Pro off-road terénní jízdu, založený na stylu \'Topo\' a pro použití se zelenými satelitními snímky jako podkladovou vrstvou. Zmenšená tloušťka hlavních cest, zvětšená tloušťka polních cest, pěšin, cyklotras a dalších cest.</string>
    <string name="open_wikipedia_link_online">Otevřít odkaz Wikipedia na internetu</string>
    <string name="open_wikipedia_link_online_description">Odkaz bude otevřen v internetovém prohlížeči.</string>
    <string name="read_wikipedia_offline_description">Stahování Wikipedia a Wikivoyage článků pro čtení offline je dostupné pouze předplatitelům OsmAnd Live.</string>
    <string name="how_to_open_link">Jak otevřít odkaz?</string>
    <string name="read_wikipedia_offline">Číst Wikipedii offline</string>
    <string name="download_all">Stáhnout vše</string>
    <string name="purchase_cancelled_dialog_title">Zrušili jste své předplatné OsmAnd Live</string>
    <string name="paid_app">Placená aplikace</string>
    <string name="paid_plugin">Placený modul</string>
    <string name="travel_card_update_descr">Jsou dostupná nová data Wikivoyage, aktualizujte je na nejnovější verzi.</string>
    <string name="wikivoyage_travel_guide">Turistický průvodce Wikivoyage</string>
    <string name="wikivoyage_travel_guide_descr">Průvodce Wikivoyage Vám ukáže nejzajímavější místa planety, přímo v aplikaci OsmAnd a bez nutnosti připojení k internetu.</string>
    <string name="access_intermediate_arrival_time">Čas příjezdu do mezicíle</string>
    <string name="map_widget_intermediate_time">Do průjezdního bodu</string>
    <string name="test_voice_desrc">Klepněte na tlačítko pro vyslechnutí odpovídajícího hlasového pokynu, abyste zjistili, zda chybí nebo je chybný</string>
    <string name="nautical_render_descr">Pro námořní navigaci. Obsahuje bóje, majáky, plavební cesty, mořské cesty a značky, přístavy, námořní služby a hloubkové vrstevnice.</string>
    <string name="ski_map_render_descr">Pro lyžování. Obsahuje sjezdovky, lyžařské vleky, běžkařské trasy atd. Nedůležité objekty jsou na mapě méně výrazné.</string>
    <string name="welcome_to_open_beta">Vítejte v otevřené beta verzi</string>
    <string name="light_rs_render_descr">Jednoduchý styl pro automobilovou navigaci. Příjemný noční režim, vrstevnice, kontrastní oranžové silnice, druhořadé objekty jsou méně výrazné.</string>
    <string name="topo_render_descr">Pro pěší turistiku a cyklistiku v přírodě. Dobře čitelný venku. Kontrastní silnice a přírodních objekty, různé typy tras, vrstevnice s rozšířeným nastavením, více detailů. Umožňuje rozlišit kvalitu povrchu vozovky. Nemá noční režim.</string>
    <string name="touring_view_render_descr">Styl pro cestování s vysokým kontrastem a maximálními detaily. Obsahuje všechna nastavení ze základního stylu OsmAnd a navíc zobrazuje maximum detailů, především silnice, cesty a jiné způsoby cestování. Jasně rozlišuje různé typy cest, podobně jako cestovní atlasy. Vhodný pro použití ve dne, v noci i venku.</string>
    <string name="default_render_descr">Obecný styl. Čisté vykreslování hustě osídlených měst. Obsahuje vrstevnice, trasy, kvalita povrchu cest, omezení přístupu, čísla cest, značení dle SAC, objekty pro vodní sporty.</string>
    <string name="travel_card_download_descr">Stáhněte si cestovní průvodce Wikivoyage a prohlížejte články o místech po celém světě bez připojení na internet.</string>
    <string name="start_editing_card_image_text">Bezplatný cestovní průvodce, který může upravovat každý.</string>
    <string name="welcome_to_open_beta_description">Cestovní průvodci jsou nyní založené na Wikivoyage. Všechny jejich funkce můžete otestovat zdarma během beta testování.</string>
    <string name="start_editing_card_description">Můžete (a měli byste) upravovat libovolný článek na Wikivoyage. Sdílejte znalosti, zkušenosti, talent a svoji pozornost.</string>
    <string name="ask_for_location_permission">Pro pokračování prosím udělte OsmAndu oprávnění pro přístup k poloze.</string>
    <string name="rendering_value_black_name">Černá</string>
    <string name="more_transport_on_stop_hint">Z této zastávky je možná další doprava.</string>
    <string name="search_street">Hledat ulici</string>
    <string name="start_search_from_city">Nejprve zvolte město/oblast</string>
    <string name="shared_string_restore">Obnovit</string>
    <string name="keep_passed_markers_descr">Značky, přidané jako skupina oblíbených nebo GPX bodů a označené jako prošlé, zůstanou na mapě. Pokud skupina není aktivní, značky zmizí z mapy.</string>
    <string name="keep_passed_markers">Ponechat prošlé značky na mapě</string>
    <string name="markers_remove_dialog_msg">Odstranit mapovou značku \'%s\'\?</string>
    <string name="edit_map_marker">Upravit mapovou značku</string>
    <string name="third_party_application">Aplikace třetí strany</string>
    <string name="osm_live_plan_pricing">Předplatné &amp; ceník</string>
    <string name="osm_live_payment_monthly_title">Měsíčně</string>
    <string name="osm_live_payment_3_months_title">Čtvrtletně</string>
    <string name="osm_live_payment_annual_title">Ročně</string>
    <string name="osm_live_payment_month_cost_descr">%1$s / měsíc</string>
    <string name="osm_live_payment_month_cost_descr_ex">%1$.2f %2$s / měsíc</string>
    <string name="osm_live_payment_discount_descr">Ušetříte %1$s</string>
    <string name="osm_live_payment_current_subscription">Aktuální předplatné</string>
    <string name="osm_live_payment_renews_monthly">Obnovuje se měsíčně</string>
    <string name="osm_live_payment_renews_quarterly">Obnovuje se čtvrtletně</string>
    <string name="osm_live_payment_renews_annually">Obnovuje se ročně</string>
    <string name="default_price_currency_format">%1$.2f %2$s</string>
    <string name="osm_live_payment_header">Interval plateb:</string>
    <string name="osm_live_payment_contribute_descr">Příspěvky pomáhají financovat tvorbu map OSM.</string>
    <string name="powered_by_osmand">OsmAnd</string>
    <string name="osm_live_subscriptions">Předplatné</string>
    <string name="mapillary_menu_title_pano">Zobrazit pouze 360° obrázky</string>
    <string name="shared_string_launch">Spustit</string>
    <string name="run_full_osmand_msg">Používáte mapu {0}, která běží na aplikaci OsmAnd. Chcete spustit plnou verzi OsmAnd\?</string>
    <string name="run_full_osmand_header">Spustit OsmAnd\?</string>
    <string name="lang_gn_py">Guaranština</string>
    <string name="quick_action_switch_day_night_descr">Tlačítko pro přepínání mezi denním a nočním režimem v OsmAnd.</string>
    <string name="quick_action_switch_day_mode">Denní režim</string>
    <string name="quick_action_switch_night_mode">Noční režim</string>
    <string name="quick_action_day_night_switch_mode">Přepnout denní/noční režim</string>
    <string name="cubic_m">m³</string>
    <string name="metric_ton">t</string>
    <string name="shared_string_capacity">Kapacita</string>
    <string name="shared_string_width">Šířka</string>
    <string name="shared_string_height">Výška</string>
    <string name="add_destination_point">Zadat cíl</string>
    <string name="add_intermediate_point">Přidat mezicíl</string>
    <string name="add_start_point">Zadat počáteční bod</string>
    <string name="intermediate_waypoint">Mezicíl</string>
    <string name="transfers">přestupy</string>
    <string name="on_foot">pěšky</string>
    <string name="route_way">Cesta</string>
    <string name="points_of_interests">Body zájmu (POI)</string>
    <string name="waiting_for_route_calculation">Vypočítávání trasy…</string>
    <string name="app_mode_public_transport">Veřejná doprava</string>
    <string name="avoid_roads_descr">Vyberte na mapě nebo ze seznamu níže cestu, které se chcete během navigace vyhnout:</string>
    <string name="show_along_the_route">Ukázat podél trasy</string>
    <string name="simulate_navigation">Simulovat navigaci</string>
    <string name="choose_track_file_to_follow">Vyberte soubor s trasou, kterou chcete následovat</string>
    <string name="voice_announcements">Hlasové výzvy</string>
    <string name="intermediate_destinations">Mezicíle</string>
    <string name="arrive_at_time">Příjezd v %1$s</string>
    <string name="add_destination_query">Nejdříve prosím zadejte cíl</string>
    <string name="previous_route">Předchozí trasa</string>
    <string name="add_home">Přidat domov</string>
    <string name="add_work">Přidat práci</string>
    <string name="work_button">Práce</string>
    <string name="routeInfo_roadClass_name">Typ cesty</string>
    <string name="routeInfo_surface_name">Povrch</string>
    <string name="routeInfo_smoothness_name">Hladkost povrchu</string>
    <string name="routeInfo_steepness_name">Strmost</string>
    <string name="show_more">Ukázat více</string>
    <string name="tracks_on_map">Zobrazené stopy</string>
    <string name="time_of_day">Denní doba</string>
    <string name="step_by_step">Krok za krokem</string>
    <string name="routeInfo_road_types_name">Typy silnic</string>
    <string name="exit_at">Výjezd na</string>
    <string name="shared_string_swap">Vyměnit</string>
    <string name="quick_action_show_hide_gpx_tracks_descr">Tlačítko pro zobrazení nebo skrytí vybraných stop na mapě.</string>
    <string name="transfers_size">%1$d přenosů</string>
    <string name="add_start_and_end_points">Přidat počáteční a cílový bod</string>
    <string name="route_add_start_point">Přidat počáteční bod</string>
    <string name="route_descr_select_start_point">Zvolit počáteční bod</string>
    <string name="rendering_attr_surface_unpaved_name">Nezpevněný</string>
    <string name="rendering_attr_surface_sand_name">Písek</string>
    <string name="rendering_attr_surface_grass_name">Tráva</string>
    <string name="rendering_attr_surface_grass_paver_name">Zatravňovací dlažba</string>
    <string name="rendering_attr_surface_ground_name">Zem</string>
    <string name="rendering_attr_surface_dirt_name">Hlína</string>
    <string name="rendering_attr_surface_mud_name">Bláto</string>
    <string name="rendering_attr_surface_ice_name">Led</string>
    <string name="rendering_attr_surface_salt_name">Sůl</string>
    <string name="rendering_attr_surface_snow_name">Sníh</string>
    <string name="rendering_attr_surface_asphalt_name">Asfalt</string>
    <string name="rendering_attr_surface_paved_name">Zpevněný</string>
    <string name="rendering_attr_surface_concrete_name">Beton</string>
    <string name="rendering_attr_surface_sett_name">Dlažební kostky</string>
    <string name="rendering_attr_surface_cobblestone_name">Kočičí hlavy</string>
    <string name="rendering_attr_surface_paving_stones_name">Zámková dlažba</string>
    <string name="rendering_attr_surface_pebblestone_name">Oblázky</string>
    <string name="rendering_attr_surface_stone_name">Kámen</string>
    <string name="rendering_attr_surface_metal_name">Kov</string>
    <string name="rendering_attr_surface_wood_name">Dřevo</string>
    <string name="rendering_attr_surface_gravel_name">Štěrk</string>
    <string name="rendering_attr_surface_fine_gravel_name">Jemný štěrk</string>
    <string name="rendering_attr_surface_compacted_name">Zhutněný</string>
    <string name="rendering_attr_smoothness_excellent_name">Vynikající</string>
    <string name="rendering_attr_smoothness_good_name">Dobrá</string>
    <string name="rendering_attr_smoothness_intermediate_name">Střední</string>
    <string name="rendering_attr_smoothness_bad_name">Špatná</string>
    <string name="rendering_attr_smoothness_very_bad_name">Velmi špatná</string>
    <string name="rendering_attr_smoothness_horrible_name">Hrozná</string>
    <string name="rendering_attr_smoothness_very_horrible_name">Velmi hrozná</string>
    <string name="rendering_attr_smoothness_impassable_name">Nesjízdná</string>
    <string name="rendering_attr_highway_class_motorway_name">Dálnice</string>
    <string name="rendering_attr_highway_class_state_road_name">Státní silnice</string>
    <string name="rendering_attr_highway_class_road_name">Cesta</string>
    <string name="rendering_attr_highway_class_street_name">Ulice</string>
    <string name="rendering_attr_highway_class_service_name">Dopravní obsluha</string>
    <string name="rendering_attr_highway_class_footway_name">Chodník</string>
    <string name="rendering_attr_highway_class_track_name">Polní cesta</string>
    <string name="rendering_attr_highway_class_bridleway_name">Cesta pro koně</string>
    <string name="rendering_attr_highway_class_steps_name">Schody</string>
    <string name="rendering_attr_highway_class_path_name">Pěšina</string>
    <string name="rendering_attr_highway_class_cycleway_name">Cyklostezka</string>
    <string name="rendering_attr_undefined_name">Neurčené</string>
    <string name="use_osm_live_public_transport_description">Povolit použití změn z OsmAnd Live pro veřejnou dopravu.</string>
    <string name="use_osm_live_public_transport">Hromadná doprava z OsmAnd Live</string>
    <string name="by_transport_type">Pomocí %1$s</string>
    <string name="sit_on_the_stop">Nastupte na zastávce</string>
    <string name="public_transport_warning_descr_blog">Zjistěte více o výpočtu trasy v OsmAnd na našem blogu.</string>
    <string name="public_transport_warning_title">Navigace pomocí veřejné dopravy je v současné době v beta testování, očekávejte chyby a nepřesnosti.</string>
    <string name="add_intermediate">Přidat mezicíl</string>
    <string name="avoid_pt_types_descr">Vyberte typy veřejné dopravy, kterým se chcete při navigaci vyhnout:</string>
    <string name="quick_action_day_night_mode">%s režim</string>
    <string name="avoid_pt_types">Vyhněte se typům dopravy…</string>
    <string name="shared_string_walk">Chůze</string>
    <string name="save_poi_value_exceed_length">Zkraťte délku názvu značky \"%s\" na méně než 255 znaků.</string>
    <string name="save_poi_value_exceed_length_title">Délka hodnoty \"%s\"</string>
    <string name="routing_attr_avoid_sett_name">Žádné dlažební kostky</string>
    <string name="routing_attr_avoid_sett_description">Vyhne se dlažebním kostkám</string>
    <string name="shared_string_degrees">Stupně</string>
    <string name="shared_string_milliradians">Miliradiány</string>
    <string name="angular_measeurement">Úhlová jednotka</string>
    <string name="angular_measeurement_descr">Změní jednotku měření azimutu.</string>
    <string name="routing_attr_avoid_tram_name">Žádné tramvaje</string>
    <string name="routing_attr_avoid_tram_description">Vyhne se tramvajím</string>
    <string name="routing_attr_avoid_bus_name">Žádné autobusy</string>
    <string name="routing_attr_avoid_bus_description">Vyhne se autobusům a trolejbusům</string>
    <string name="routing_attr_avoid_share_taxi_name">Žádná sdílená taxi</string>
    <string name="routing_attr_avoid_share_taxi_description">Vyhne se sdíleným taxi</string>
    <string name="routing_attr_avoid_train_name">Žádné vlaky</string>
    <string name="routing_attr_avoid_train_description">Vyhne se vlakům</string>
    <string name="routing_attr_avoid_subway_name">Žádné metro</string>
    <string name="routing_attr_avoid_subway_description">Vyhnout se metru a lehké železniční dopravě</string>
    <string name="routing_attr_avoid_ferry_name">Žádné trajekty</string>
    <string name="routing_attr_avoid_ferry_description">Vyhne se trajektům</string>
    <string name="send_log">Odeslat protokol</string>
    <string name="files_moved">%1$d souborů přesunuto (%2$s).</string>
    <string name="files_copied">%1$d souborů zkopírováno (%2$s).</string>
    <string name="files_failed">Nepodařilo se zkopírovat %1$d souborů (%2$s).</string>
    <string name="files_present">%1$d souborů (%2$s) se nachází na původním místě \'%3$s\'.</string>
    <string name="move_maps">Přesunout mapy</string>
    <string name="dont_move_maps">Nepřesouvat</string>
    <string name="public_transport_ped_route_title">Trasa pěšky je přibližně %1$s a mohla by být rychlejší než veřejnou dopravou</string>
    <string name="public_transport_no_route_title">Bohužel OsmAnd nemohl najít vhodnou trasu dle vašich nastavení.</string>
    <string name="public_transport_try_ped">Vyzkoušejte pěší navigaci.</string>
    <string name="public_transport_try_change_settings">Zkuste změnit nastavení.</string>
    <string name="public_transport_calc_pedestrian">Vypočítat pěší trasu</string>
    <string name="public_transport_type">Druh dopravy</string>
    <string name="searching_gps">Vyhledávání GPS</string>
    <string name="coordinates_widget">Nástroj souřadnic</string>
    <string name="shared_string_privacy_policy">Zásady soukromí</string>
    <string name="help_us_make_osmand_better">Pomozte nám OsmAnd vylepšit</string>
    <string name="choose_data_to_share">Zvolte typ dat, který chcete sdílet:</string>
    <string name="downloaded_maps">Stažené mapy</string>
    <string name="visited_screens">Navštívené obrazovky</string>
    <string name="collected_data_descr">Určete, která data dovolíte aplikaci OsmAnd sdílet.</string>
    <string name="privacy_and_security_change_descr">Klepněte na „Povolit“, pokud souhlasíte s našimi %1$s</string>
    <string name="settings_privacy_and_security">Soukromí a zabezpečení</string>
    <string name="settings_privacy_and_security_desc">Zvolte údaje ke sdílení</string>
    <string name="shared_string_no_thank_you">Ne, díky</string>
    <string name="shared_string_allow">Povolit</string>
    <string name="profile_name_hint">Název profilu</string>
    <string name="nav_type_hint">Typ navigace</string>
    <string name="app_mode_taxi">Taxi</string>
    <string name="app_mode_shuttle_bus">Kyvadlový autobus</string>
    <string name="app_mode_subway">Metro</string>
    <string name="app_mode_horse">Kůň</string>
    <string name="app_mode_helicopter">Vrtulník</string>
    <string name="app_mode_skiing">Lyžování</string>
    <string name="base_profile_descr_ski">Lyžování</string>
    <string name="show_compass_ruler">Zobrazit stupnici kompasu</string>
    <string name="hide_compass_ruler">Skrýt stupnici kompasu</string>
    <string name="select_icon_profile_dialog_title">Zvolit ikonu</string>
    <string name="settings_routing_mode_string">Režim: %s</string>
    <string name="settings_derived_routing_mode_string">Uživatelský režim, odvozený z: %s</string>
    <string name="routing_profile_ski">Lyžování</string>
    <string name="profile_type_descr_string">Typ: %s</string>
    <string name="profile_type_base_string">Základní profil</string>
    <string name="profile_alert_need_routing_type_title">Vyberte typ navigace</string>
    <string name="profile_alert_need_routing_type_msg">Vyberte typ navigace pro nový profil aplikace</string>
    <string name="process_downloading_service">OsmAnd služba pro stahování</string>
    <string name="shared_string_color_magenta">Purpurová</string>
    <string name="shared_string_icon">Ikona</string>
    <string name="collected_data">Shromážděné údaje</string>
    <string name="profile_alert_need_profile_name_title">Zadejte název profilu</string>
    <string name="profile_alert_need_profile_name_msg">Zadejte název profilu.</string>
    <string name="profile_alert_duplicate_name_title">Duplicitní název</string>
    <string name="profile_alert_duplicate_name_msg">Profil s tímto názvem již existuje</string>
    <string name="profile_alert_cant_delete_base">Nelze smazat základní profily aplikace OsmAnd</string>
    <string name="profile_alert_need_save_title">Uložit změny</string>
    <string name="profile_alert_need_save_msg">Nejprve je třeba uložit změny profilu</string>
    <string name="profile_alert_delete_title">Odstranit profil</string>
    <string name="profile_alert_delete_msg">Odstranit profil „%s“</string>
    <string name="select_base_profile_dialog_title">Zvolte výchozí profil</string>
    <string name="select_nav_profile_dialog_title">Vyberte typ navigace</string>
    <string name="base_profile_descr_car">Auto, nákladní auto, motocykl</string>
    <string name="base_profile_descr_bicycle">Horské kolo, moped, kůň</string>
    <string name="base_profile_descr_pedestrian">Chůze, turistika, běh</string>
    <string name="base_profile_descr_public_transport">Typy hromadné dopravy</string>
    <string name="base_profile_descr_boat">Loď, veslování, plachtění</string>
    <string name="base_profile_descr_aircraft">Letadlo, plachtění</string>
    <string name="routing_profile_geocoding">Geokódování</string>
    <string name="routing_profile_straightline">Rovná čára</string>
    <string name="routing_profile_broutrer">BRouter (offline)</string>
    <string name="osmand_default_routing">Navigace OsmAnd</string>
    <string name="custom_routing">Vlastní profil navigace</string>
    <string name="special_routing_type">Speciální navigace</string>
    <string name="third_party_routing_type">Navigování třetí strany</string>
    <string name="application_profiles_descr">Zvolte profily, které mají být viditelné v aplikaci.</string>
    <string name="application_profiles">Profily aplikace</string>
    <string name="quick_action_need_to_add_item_to_list">Přidejte alespoň jednu položku do seznamu \'Rychlá akce\'</string>
    <string name="routing_attr_piste_type_downhill_name">Alpské a sjezdové lyžování</string>
    <string name="routing_attr_piste_type_downhill_description">Svahy pro alpské nebo sjezdové lyžování a přístup k lyžařským vlekům.</string>
    <string name="routing_attr_piste_type_nordic_name">Běžecké a klasické lyžování</string>
    <string name="routing_attr_piste_type_nordic_description">Trasy pro severské nebo běžecké lyžování.</string>
    <string name="routing_attr_piste_type_skitour_name">Lyžařské okruhy</string>
    <string name="routing_attr_piste_type_skitour_description">Trasy pro lyžařské okruhy.</string>
    <string name="routing_attr_piste_type_sled_name">Sáně</string>
    <string name="routing_attr_piste_type_sled_description">Svahy pro sáňkování.</string>
    <string name="routing_attr_allow_intermediate_name">Povolit trasy střední náročnosti</string>
    <string name="routing_attr_allow_intermediate_description">Obtížnější trasy se strmější úseky. S možnými překážkami, kterým je třeba se vyhybat.</string>
    <string name="routing_attr_allow_advanced_name">Povolit pokročilé trasy</string>
    <string name="routing_attr_allow_advanced_description">Obtížné trasy s nebezpečnými překážkami a strmými úseky.</string>
    <string name="routing_attr_allow_expert_name">Povolit trasy pro experty</string>
    <string name="routing_attr_allow_expert_description">Extrémně náročné trasy, s nebezpečnými překážkami a okolím.</string>
    <string name="routing_attr_allow_classic_only_name">Povolit pouze trasy pro klasické lyžování</string>
    <string name="routing_attr_difficulty_preference_name">Preferovaná obtížnost</string>
    <string name="routing_attr_freeride_policy_name">Mimo sjezdovky</string>
    <string name="rate_dialog_descr">Prosím, dejte nám zpětnou vazbu a ohodnoťte naši práci na Google Play.</string>
    <string name="make_osmand_better_descr">Povolit aplikaci OsmAnd sbírat a zpracovávat anonymní data využívání aplikace. Nesbíráme ani neukládáme data o vaší poloze nebo jakýchkoli polohách zobrazených na mapě. 
\n 
\nSvoji volbu můžete kdykoliv změnit v Nastavení &gt; Soukromí a zabezpečení.</string>
    <string name="downloaded_maps_collect_descr">Pomozte nám pochopit, které regiony a země jsou v mapách nejpopulárnější.</string>
    <string name="visited_screens_collect_descr">Pomůže nám zjistit popularitu funkcí OsmAnd.</string>
    <string name="osmand_routing_promo">Přidejte svou vlastní upravenou verzi souboru routing.xml v ..osmand/routing</string>
    <string name="press_again_to_change_the_map_orientation">Dalším klepnutím změníte orientaci mapy</string>
    <string name="shared_string_min_speed">Min. rychlost</string>
    <string name="shared_string_max_speed">Max. rychlost</string>
    <string name="default_speed_setting_title">Výchozí rychlost</string>
    <string name="default_speed_setting_descr">Změnit výchozí nastavení rychlosti</string>
    <string name="minmax_speed_dialog_title">Nastavit min/max rychlost</string>
    <string name="new_profile">Nový profil</string>
    <string name="shared_string_crash">Pád</string>
    <string name="last_launch_crashed">Posledně se aplikace OsmAnd zhroutila. Prosíme, pomozte nám zlepšit OsmAnd sdílením chybové zprávy.</string>
    <string name="app_mode_personal_transporter">Osobní přepravník</string>
    <string name="app_mode_monowheel">Jednokolka</string>
    <string name="app_mode_scooter">Skútr</string>
    <string name="precision_hdop_and_vdop">Přesnost vodorovně: %1$s, svisle: %2$s</string>
    <string name="precision_hdop">Přesnost vodorovně: %s</string>
    <string name="app_mode_offroad">Terénní</string>
    <string name="edit_profile_setup_title">Nastavit profil</string>
    <string name="edit_profile_setup_subtitle">Profil si udrží své vlastní nastavení</string>
    <string name="edit_profile_setup_map_subtitle">Zvolte nastavení mapy pro profil</string>
    <string name="edit_profile_screen_options_subtitle">Zvolte nastavení obrazovky pro profil</string>
    <string name="edit_profile_nav_settings_subtitle">Zvolte nastavení navigace pro profil</string>
    <string name="routing_attr_max_num_changes_description">Určete maximální počet přestupů</string>
    <string name="routing_attr_max_num_changes_name">Počet přestupů</string>
    <string name="turn_screen_on_router">Probudit na odbočce</string>
    <string name="turn_screen_on_time_descr">Nastavte, jak dlouho bude obrazovka zapnutá.</string>
    <string name="turn_screen_on_sensor">Použít senzor přiblížení</string>
    <string name="turn_screen_on_sensor_descr">Zamávání rukou nad obrazovkou ji zapne.</string>
    <string name="rendering_attr_highway_class_track_grade1_name">1. třída</string>
    <string name="rendering_attr_highway_class_track_grade2_name">2. třída</string>
    <string name="rendering_attr_highway_class_track_grade3_name">3. třída</string>
    <string name="rendering_attr_highway_class_track_grade4_name">4. třída</string>
    <string name="rendering_attr_highway_class_track_grade5_name">5. třída</string>
    <string name="external_input_device">Externí vstupní zařízení</string>
    <string name="external_input_device_descr">Zvolte externí ovládací zařízení, jako je klávesnice nebo WunderLINQ.</string>
    <string name="sett_no_ext_input">Žádné</string>
    <string name="sett_generic_ext_input">Klávesnice</string>
    <string name="sett_wunderlinq_ext_input">WunderLINQ</string>
    <string name="sett_parrot_ext_input">Parrot</string>
    <string name="turn_on_profile_desc">Pro použití tohoto nastavení zapněte prosím alespoň jeden profil aplikace.</string>
    <string name="rendering_attr_winter_road_name">Zimní cesta</string>
    <string name="rendering_attr_ice_road_name">Ledová cesta</string>
    <string name="routeInfo_winter_ice_road_name">Zimní a ledové cesty</string>
    <string name="rendering_attr_tracktype_grade1_name">Pevný (zpevněný)</string>
    <string name="rendering_attr_tracktype_grade2_name">Pevný (nezpevněný)</string>
    <string name="rendering_attr_tracktype_grade3_name">Většinou pevný</string>
    <string name="rendering_attr_tracktype_grade4_name">Většinou měkký</string>
    <string name="rendering_attr_tracktype_grade5_name">Měkký</string>
    <string name="routeInfo_tracktype_name">Pevnost povrchu</string>
    <string name="shared_string_file_is_saved">%s uložen</string>
    <string name="app_mode_ufo">UFO</string>
    <string name="shared_string_open_track">Otevřít trasu</string>
    <string name="shared_string_track_is_saved">Trasa %s je uložena</string>
    <string name="app_mode_camper">Obytný přívěs</string>
    <string name="app_mode_campervan">Obytné vozidlo</string>
    <string name="rendering_attr_showLez_description">Zobrazit zóny s nízkými emisemi na mapě. Nemá vliv na navigaci.</string>
    <string name="rendering_attr_showLez_name">Zobrazit oblasti s nízkými emisemi</string>
    <string name="temporary_conditional_routing">Zohlednit dočasná omezení</string>
    <string name="shared_string_default">Výchozí</string>
    <string name="new_route_calculated_dist_dbg">Trasa: vzdálenost %1$s, potřebný čas %2$s
\nVýpočet: %3$.1f sekund, %4$d cest, %5$d dlaždic)</string>
    <string name="lang_oc">Okcitánština</string>
    <string name="app_mode_wagon">Dodávkové auto</string>
    <string name="app_mode_pickup_truck">Pickup auto</string>
    <string name="day">Den</string>
    <string name="days_2_4">Dny</string>
    <string name="days_5">Dnů</string>
    <string name="week">Týden</string>
    <string name="weeks_2_4">Týdny</string>
    <string name="weeks_5">Týdnů</string>
    <string name="month">Měsíc</string>
    <string name="months_2_4">Měsíce</string>
    <string name="months_5">Měsíců</string>
    <string name="year">Rok</string>
    <string name="years_2_4">Roky</string>
    <string name="years_5">Let</string>
    <string name="months_3">Tři měsíce</string>
    <string name="price_free">Zdarma</string>
    <string name="get_discount_title">Získejte %1$d %2$s při slevě %3$s.</string>
    <string name="get_discount_first_part">%1$s za první %2$s</string>
    <string name="get_discount_first_few_part">%1$s za první %2$s</string>
    <string name="get_discount_second_part">Potom %1$s</string>
    <string name="cancel_subscription">Zrušit předplatné</string>
    <string name="price_and_discount">%1$s • Ušetřete %2$s</string>
    <string name="list_of_installed_plugins">Nainstalované moduly</string>
    <string name="configure_navigation">Nastavení navigace</string>
    <string name="general_settings_profile_descr">Vzhled aplikace, jednotky, oblast</string>
    <string name="screen_alerts_descr">Upozornění zobrazená vlevo dole během navigace.</string>
    <string name="language_and_output">Jazyk a výstup</string>
    <string name="reset_to_default">Obnovit do základního nastavení</string>
    <string name="manage_profiles">Spravovat profily aplikace…</string>
    <string name="osmand_settings_descr">Ovlivní celou aplikaci</string>
    <string name="osmand_settings">Nastavení OsmAnd</string>
    <string name="copy_from_other_profile">Kopírovat z jiného profilu</string>
    <string name="turn_screen_on">Zapnout obrazovku</string>
    <string name="map_during_navigation_info">Mapa během navigace</string>
    <string name="map_during_navigation">Mapa během navigace</string>
    <string name="shared_string_other">Další</string>
    <string name="vehicle_parameters_descr">Hmotnost, výška, délka, rychlost</string>
    <string name="vehicle_parameters">Parametry vozidla</string>
    <string name="voice_announces_info">Hlasová oznámení se přehrávají pouze během navigace.</string>
    <string name="voice_announces_descr">Navigační pokyny a oznámení</string>
    <string name="voice_announces">Hlasová oznámení</string>
    <string name="route_parameters_descr">Konfigurace parametrů trasy</string>
    <string name="route_parameters">Parametry trasy</string>
    <string name="default_speed_dialog_msg">Odhaduje čas příjezdu u cest s neznámým povrchem a omezuje rychlost na všech cestách (může ovlivnit trasu)</string>
    <string name="configure_profile_info">Nastavení profilu:</string>
    <string name="utm_format_descr">OsmAnd používá UTM Standard, který je podobný, ale nikoliv identický s UTM NATO formátem.</string>
    <string name="shared_string_example">Příklad</string>
    <string name="navigate_point_format_utm">UTM Standard</string>
    <string name="pref_selected_by_default_for_profiles">Toto nastavení je vybráno jako výchozí pro profily: %s</string>
    <string name="change_default_settings">Změnit nastavení</string>
    <string name="discard_changes">Zahodit změny</string>
    <string name="apply_to_current_profile">Použít pouze na „%1$s“</string>
    <string name="apply_to_all_profiles">Použít na všechny profily</string>
    <string name="start_up_message_pref">Úvodní zpráva</string>
    <string name="analytics_pref_title">Analytika</string>
    <string name="turn_screen_on_info">Zobrazit mapu na uzamčené obrazovce během navigace.</string>
    <string name="route_parameters_info">Nastavení navádění pro zvolený profil „%1$s“.</string>
    <string name="units_and_formats">Jednotky a formáty</string>
    <string name="map_look_descr">Vzhled mapy</string>
    <string name="configure_profile">Upravit profil</string>
    <string name="switch_profile">Přepnout profil</string>
    <string name="manage_profiles_descr">Vytváření, import a úprava profilů</string>
    <string name="screen_alerts">Upozornění na displeji</string>
    <string name="application_profile_changed">Profil aplikace změněn na „%s“</string>
    <string name="plugins_settings">Nastavení modulů</string>
    <string name="download_detailed_map">Stáhněte detailní mapu %s pro zobrazení této oblasti.</string>
    <string name="change_data_storage_full_description">Přesunout OsmAnd soubory do nového umístění\?
\n%1$s → %2$s</string>
    <string name="data_storage_preference_summary">%1$s • %2$s</string>
    <string name="data_storage_space_description">Volno %1$s GB (z %2$s GB)</string>
    <string name="enter_path_to_folder">Zadejte cestu k adresáři</string>
    <string name="shared_string_select_folder">Adresář…</string>
    <string name="paste_Osmand_data_folder_path">Zadejte cestu k adresáři s OsmAnd daty</string>
    <string name="change_osmand_data_folder_question">Změnit adresář pro OsmAnd data\?</string>
    <string name="move_maps_to_new_destination">Přesunout do nového umístění</string>
    <string name="change_data_storage_folder">Změnit složku pro ukládání dat</string>
    <string name="routeInfo_piste_type_name">Typ sjezdovky</string>
    <string name="rendering_attr_piste_difficulty_novice_name">Nováček</string>
    <string name="rendering_attr_piste_difficulty_easy_name">Začátečník</string>
    <string name="rendering_attr_piste_difficulty_intermediate_name">Středně pokročilý</string>
    <string name="rendering_attr_piste_difficulty_advanced_name">Pokročilý</string>
    <string name="rendering_attr_piste_difficulty_expert_name">Expert</string>
    <string name="rendering_attr_piste_difficulty_freeride_name">Volná jízda</string>
    <string name="rendering_attr_piste_difficulty_extreme_name">Extrém</string>
    <string name="routeInfo_piste_difficulty_name">Obtížnost sjezdovky</string>
    <string name="rendering_attr_piste_difficulty_connection_name">Připojení</string>
    <string name="shared_string_calculate">Vypočítat</string>
    <string name="shared_string_osmand_usage">OsmAnd využití</string>
    <string name="shared_sting_tiles">Dlaždice</string>
    <string name="shared_string_maps">Mapy</string>
    <string name="shared_string_memory_tb_desc">%1$s TB</string>
    <string name="shared_string_memory_gb_desc">%1$s GB</string>
    <string name="shared_string_memory_mb_desc">%1$s MB</string>
    <string name="shared_string_memory_kb_desc">%1$s kB</string>
    <string name="shared_string_memory_used_tb_desc">Využito %1$s TB</string>
    <string name="shared_string_memory_used_gb_desc">Využito %1$s GB</string>
    <string name="shared_string_memory_used_mb_desc">Využito %1$s MB</string>
    <string name="shared_string_memory_used_kb_desc">Využito %1$s kB</string>
    <string name="routing_attr_prefer_unpaved_name">Upřednostňovat nezpevněné cesty</string>
    <string name="routing_attr_prefer_unpaved_description">Upřednostňovat nezpevněné cesty.</string>
    <string name="update_all_maps">Aktualizovat všechny mapy</string>
    <string name="update_all_maps_q">Aktualizovat všechny (%1$d) mapy\?</string>
    <string name="shared_preference">Sdíleno</string>
    <string name="routing_attr_driving_style_prefer_unpaved_name">Upřednostňovat nezpevněné cesty</string>
    <string name="routing_attr_driving_style_prefer_unpaved_description">Pro navigaci upřednostňovat nezpevněné cesty před zpevněnými.</string>
    <string name="layer_osm_edits">OSM úpravy</string>
    <string name="export_profile">Exportovat profil</string>
    <string name="exported_osmand_profile">OsmAnd profil: %1$s</string>
    <string name="overwrite_profile_q">\'%1$s\' již existuje. Přepsat\?</string>
    <string name="export_profile_failed">Profil nelze exportovat.</string>
    <string name="profile_import">Importovat profil</string>
    <string name="profile_import_descr">Přidejte profil otevřením jeho souboru pomocí OsmAnd.</string>
    <string name="file_import_error">%1$s chyba importu: %2$s</string>
    <string name="file_imported_successfully">%1$s importován.</string>
    <string name="swap_two_places">Prohodit %1$s a %2$s</string>
    <string name="route_start_point">Počáteční bod</string>
    <string name="track_saved">Trasa uložena</string>
    <string name="empty_filename">Prázdný název souboru</string>
    <string name="shared_string_revert">Vrátit zpět</string>
    <string name="clear_confirmation_msg">Vyčistit %1$s\?</string>
    <string name="download_map_dialog">Dialog stahování map</string>
    <string name="dialogs_and_notifications_title">Dialogy a oznámení</string>
    <string name="dialogs_and_notifications_descr">Správa vyskakovacích upozornění, dialogů a oznámení.</string>
    <string name="suggested_maps">Navrhované mapy</string>
    <string name="suggested_maps_descr">Tyto mapy jsou potřebné pro modul.</string>
    <string name="added_profiles">Přidané profily</string>
    <string name="added_profiles_descr">Profily přidané modulem</string>
    <string name="shared_string_turn_off">Vypnout</string>
    <string name="new_plugin_added">Přidán nový modul</string>
    <string name="add_new_profile_q">Přidat nový profil \'%1$s\'\?</string>
    <string name="routing_attr_allow_classic_only_description">Trasy upravené pro klasické lyžování bez bruslení. Zahrnuje trasy upravené menšími sněžnými vozidly a stopy vytvořené samotnými lyžaři.</string>
    <string name="routing_attr_allow_skating_only_name">Povolit pouze trasy pro bruslení na lyžích</string>
    <string name="app_mode_ski_snowmobile">Sněžný skútr</string>
    <string name="custom_osmand_plugin">Vlastní modul pro OsmAnd</string>
    <string name="changes_applied_to_profile">Změny aplikovány na profil \'%1$s\'.</string>
    <string name="settings_item_read_error">Nepodařilo se přečíst z \'%1$s\'.</string>
    <string name="settings_item_write_error">Nelze zapsat do \'%1$s\'.</string>
    <string name="settings_item_import_error">Nelze importovat z \'%1$s\'.</string>
    <string name="shared_string_hillshade">Stínování svahů</string>
    <string name="shared_string_terrain">Terén</string>
    <string name="hillshade_description">Mapa Hillshade používá tmavé odstíny pro zobrazení svahů, vrcholů a nížin.</string>
    <string name="slope_description">Svahy využívají barvy k vizualizaci strmosti terénu.</string>
    <string name="terrain_slider_description">Nastavte minimální a maximální úroveň přiblížení, při které bude vrstva zobrazená.</string>
    <string name="hillshade_download_description">Pro zobrazení stínování svahů jsou potřeba další mapy.</string>
    <string name="slope_download_description">Pro zobrazení sklonu svahů jsou potřeba další mapy.</string>
    <string name="slope_read_more">O sklonech svahů si přečtěte více na %1$s.</string>
    <string name="shared_string_transparency">Průhlednost</string>
    <string name="shared_string_zoom_levels">Úrovně přiblížení</string>
    <string name="shared_string_legend">Legenda</string>
    <string name="terrain_empty_state_text">Zobrazí stínované svahy nebo sklony svahů na mapě. O těchto typech map se dozvíte více na našich stránkách.</string>
    <string name="import_complete_description">Všechna data z %1$s jsou naimportovaná. Použijte tlačítka níže k otevření části aplikace pro jejich správu.</string>
    <string name="shared_string_import_complete">Import dokončen</string>
    <string name="items_added">Položky přidány</string>
    <string name="checking_for_duplicate_description">OsmAnd kontroluje %1$s na duplicity s existujícími položkami v aplikaci.
\n
\nMůže to chvíli trvat.</string>
    <string name="shared_string_importing">Importování</string>
    <string name="importing_from">Importování dat z %1$s</string>
    <string name="profile_backup_failed">Nepodařilo se zálohovat profil.</string>
    <string name="saving_new_profile">Ukládání nového profilu</string>
    <string name="restore_all_profile_settings">Obnovit všechna nastavení profilu\?</string>
    <string name="restore_all_profile_settings_descr">Po vytvoření/importování tohoto profilu budou všechna nastavení profilu resetována do původního stavu.</string>
    <string name="clear_recorded_data_warning">Vymazat zaznamenané údaje\?</string>
    <string name="recalculate_route_in_deviation">Přepočítat trasu v případě odchýlení</string>
    <string name="select_distance_route_will_recalc">Zvolte vzdálenost, při které bude trasa přepočítána.</string>
    <string name="recalculate_route_distance_promo">Trasa bude přepočítána, pokud vzdálenost od trasy k aktuální poloze je větší než zvolená hodnota.</string>
    <string name="n_items_of_z">%1$s z %2$s</string>
    <string name="download_slope_maps">Svahy</string>
    <string name="quick_action_terrain_descr">Tlačítko pro zobrazení nebo skrytí vrstvy terénu na mapě.</string>
    <string name="delete_description">Smazat popis</string>
    <string name="add_description">Přidat popis</string>
    <string name="select_group">Vyberte skupinu</string>
    <string name="select_shape">Vyberte tvar</string>
    <string name="shared_string_circle">Kruh</string>
    <string name="shared_string_octagon">Osmiúhelník</string>
    <string name="shared_string_square">Čtverec</string>
    <string name="shared_string_min">Min</string>
    <string name="replace_point_descr">Nahradit jiný bod tímto.</string>
    <string name="app_mode_ski_touring">Lyžařské okruhy</string>
    <string name="shared_string_angle">Úhel</string>
    <string name="shared_string_angle_param">Úhel: %s°</string>
    <string name="shared_string_languages">Jazyky</string>
    <string name="shared_string_language">Jazyk</string>
    <string name="shared_string_all_languages">Všechny jazyky</string>
    <string name="index_name_antarctica">Antarktida</string>
    <string name="route_recalculation_dist_descr">Trasa bude přepočítána, pokud vzdálenost od trasy bude větší než uvedený parametr</string>
    <string name="route_recalculation_dist_title">Minimální vzdálenost pro přepočítání trasy</string>
    <string name="ltr_or_rtl_triple_combine_via_dash">%1$s — %2$s — %3$s</string>
    <string name="shared_string_menu">Menu</string>
    <string name="plugin_disabled_descr">Tento modul je samostatnou aplikací. Vypnutím se neodstraní.
\n
\nMůžete ho odinstalovat v nastavení aplikací Android.</string>
    <string name="plugin_disabled">Modul vypnutý</string>
    <string name="open_settings">Otevřít nastavení</string>
    <string name="no_recalculation_setting">Žádné přepočítávání</string>
    <string name="please_provide_profile_name_message">Zadejte prosím název profilu</string>
    <string name="select_data_to_import">Vyberte data k importu.</string>
    <string name="import_duplicates_title">Některé položky již existují</string>
    <string name="import_duplicates_description">OsmAnd již má položky se stejnými názvy jako ty importované.
\n
\nZvolte akci.</string>
    <string name="keep_both_desc">Importované položky budou přidány s prefixem</string>
    <string name="keep_both">Ponechat obě</string>
    <string name="replace_all">Nahradit vše</string>
    <string name="replace_all_desc">Aktuální položky budou nahrazeny položkami ze souboru</string>
    <string name="listed_exist">Zobrazený %1$s již existuje v OsmAnd.</string>
    <string name="shared_string_profiles">Profily</string>
    <string name="shared_string_quick_actions">Rychlé akce</string>
    <string name="shared_string_nothing_selected">Nic není vybráno</string>
    <string name="shared_string_poi_types">Typy POI</string>
    <string name="shared_string_preparing">Připravuji</string>
    <string name="shared_string_app_default_w_val">Výchozí hodnota (%s)</string>
    <string name="recalc_angle_dialog_title">Minimální úhel mezi mou polohou a trasou</string>
    <string name="recalc_angle_dialog_descr">Dokud nebude trasa přepočítána, bude mezi mou polohou a vypočtenou trasou zobrazen další přímý úsek</string>
    <string name="profile_type_custom_string">Vlastní profil</string>
    <string name="import_rendering_file">Importovat soubor vykreslování</string>
    <string name="select_track_file">Vyberte soubor stopy</string>
    <string name="wiki_menu_download_descr">Pro zobrazení bodů zájmu Wikipedie jsou potřeba další mapy.</string>
    <string name="main_actions_descr">Obsahuje pouze 4 tlačítka.</string>
    <string name="main_actions">Hlavní akce</string>
    <string name="move_inside_category">Položky lze přesouvat pouze v rámci této kategorie.</string>
    <string name="developer_plugin">Modul pro vývojáře</string>
    <string name="shared_string_items">Položky</string>
    <string name="select_wikipedia_article_langs">Zvolte jazyky článků Wikipedie na mapě. Při čtení článku můžete přepínat mezi všemi dostupnými jazyky.</string>
    <string name="some_articles_may_not_available_in_lang">Některé články Wikipedie nemusí být dostupné ve vašem jazyce.</string>
    <string name="lang_zhyue">Kantonština</string>
    <string name="lang_zhminnan">Jižní min</string>
    <string name="lang_yo">Jorubština</string>
    <string name="lang_war">Warajština</string>
    <string name="lang_uz">Uzbečtina</string>
    <string name="lang_ur">Urdština</string>
    <string name="lang_tt">Tatarština</string>
    <string name="lang_tg">Tádžičtina</string>
    <string name="lang_sco">Skotština</string>
    <string name="lang_scn">Sicilština</string>
    <string name="lang_pnb">Pandžábština</string>
    <string name="lang_ne">Nepálština</string>
    <string name="lang_nap">Neapolština</string>
    <string name="lang_my">Barmština</string>
    <string name="lang_mn">Mongolština</string>
    <string name="lang_min">Minangkabauština</string>
    <string name="lang_mg">Malgaština</string>
    <string name="lang_ky">Kyrgyzština</string>
    <string name="lang_kk">Kazaština</string>
    <string name="lang_jv">Jávština</string>
    <string name="lang_gu">Gudžarátština</string>
    <string name="lang_cv">Čuvaština</string>
    <string name="lang_ce">Čečenština</string>
    <string name="lang_bar">Bavorština</string>
    <string name="lang_ba">Baškirština</string>
    <string name="lang_an">Aragonština</string>
    <string name="lang_lmo">Lombardština</string>
    <string name="custom_color">Vlastní barva</string>
    <string name="ltr_or_rtl_combine_via_slash_with_space">%1$s / %2$s</string>
    <string name="osm_live_payment_subscription_management">Platba se strhne z vašeho účtu Google Play po potvrzení nákupu.
\n
\nPředplatné bude automaticky prodlouženo, pokud jej před datem obnovení nezrušíte.
\n
\nPředplatné můžete spravovat a zrušit v nastavení Google Play.</string>
    <string name="search_poi_types">Hledat typy bodů zájmu</string>
    <string name="search_poi_types_descr">Zkombinujte body zájmu různých kategorií. Klepnutím na přepínač vyberete všechny, klepnutím na levou stranu vyberete kategorie.</string>
    <string name="extra_maps_menu_group">Další mapy</string>
    <string name="download_unsupported_action">Nepodporovaná akce %1$s</string>
    <string name="context_menu_actions">Akce kontextového menu</string>
    <string name="reorder_or_hide_from">Seřaďte nebo skryjte položky z %1$s.</string>
    <string name="shared_string_divider">Oddělovač</string>
    <string name="divider_descr">Na této pozici bude umístěn oddělovač.</string>
    <string name="shared_string_hidden">Skryté</string>
    <string name="hidden_items_descr">Tyto položky jsou skryté z menu, ale příslušná nastavení a moduly zůstanou funkční.</string>
    <string name="reset_items_descr">Skrytá nastavení se resetují do svého původního stavu.</string>
    <string name="tracker_item">Stopování OsmAnd</string>
    <string name="mapillary_item">OsmAnd + Mapillary</string>
    <string name="quick_action_item">Rychlá akce</string>
    <string name="radius_ruler_item">Kruhové pravítko</string>
    <string name="measure_distance_item">Měřit vzdálenost</string>
    <string name="travel_item">Cestování (Wikivoyage a Wikipedie)</string>
    <string name="map_markers_item">Mapové značky</string>
    <string name="favorites_item">Oblíbené</string>
    <string name="subscription_osmandlive_item">Předplatné - OsmAnd Live</string>
    <string name="osmand_purchases_item">Nákupy v OsmAnd</string>
    <string name="legend_item_description">Průvodce symboly na mapě.</string>
    <string name="navigation_profiles_item">Navigační profily</string>
    <string name="release_3_7">• Nové offline mapy svahů
\n
\n• Plné přizpůsobení oblíbených bodů a GPX cílů – vlastní barvy, ikony a tvary
\n
\n• Možnost změny pořadí položek v kontextovém menu, nastavení mapy i hlavním menu
\n
\n• Wikipedie jako samostatná vrstva v nastavení mapy, lze vybrat pouze potřebné jazyky
\n
\n• Vytváření vlastních filtrů a map bodů zájmu s plnou flexibilitou
\n
\n• Přidána možnost obnovit nastavení vlastních profilů
\n
\n• Plnohodnotné GPX trasy z navigace nyní podporují jízdní pruhy a kompletní navigační pokyny
\n
\n• Opravena velikost uživatelského rozhraní na tabletech
\n
\n• Opraveny chyby pro jazyky psané zprava doleva
\n
\n</string>
    <string name="edit_online_source">Upravit online zdroj</string>
    <string name="expire_time">Doba vypršení platnosti</string>
    <string name="mercator_projection">Mercatorovo zobrazení</string>
    <string name="storage_format">Formát uložení</string>
    <string name="map_source_zoom_levels">Nastavte minimální a maximální úroveň přiblížení, při níž se zobrazí nebo načte online mapa.</string>
    <string name="map_source_zoom_levels_descr">Ovlivňuje zobrazení při použití jako mapy nebo překryvu/podkladu.
\n
\n%1$s: Mapa bude omezena na vybrané úrovně přiblížení.
\n
\n%2$s jsou úrovně přiblížení, při nichž budou zobrazeny původní dlaždice. Mimo tyto hodnoty se dlaždice přeškálují.</string>
    <string name="expire_time_descr">Dlaždice v mezipaměti budou znovu načteny po uplynutí zadaného počtu minut. Necháte-li toto pole prázdné, dlaždice z tohoto zdroje se nebudou obnovovat nikdy.
\n
\nJeden den má 1440 minut.
\nJeden týden má 10 080 minut.
\nJeden měsíc má 43 829 minut.</string>
    <string name="tiles_storage_descr">Zvolte způsob uložení stažených dlaždic.</string>
    <string name="export_import_quick_actions_with_profiles_promo">Exportujte nebo importujte rychlé akce prostřednictvím profilů.</string>
    <string name="shared_string_delete_all_q">Odstranit vše\?</string>
    <string name="app_mode_go_cart">Motokára</string>
    <string name="osm_edit_closed_note">Uzavřená OSM poznámka</string>
    <string name="set_working_days_to_continue">Pro pokračování je potřeba nastavit pracovní dny</string>
    <string name="route_between_points">Trasa mezi body</string>
    <string name="plan_a_route">Naplánovat trasu</string>
    <string name="add_to_a_track">Přidat ke stopě</string>
    <string name="track_show_start_finish_icons">Zobrazit ikony startu a cíle</string>
    <string name="select_track_width">Zvolte šířku</string>
    <string name="gpx_split_interval_descr">Vyberte interval pro zobrazování značek na trase se vzdáleností nebo časem.</string>
    <string name="gpx_split_interval_none_descr">Vyberte požadovaný způsob dělení: podle času nebo podle vzdálenosti.</string>
    <string name="shared_string_custom">Vlastní</string>
    <string name="gpx_direction_arrows">Směrové šipky</string>
    <string name="plan_route_last_edited">Naposledy upraveno</string>
    <string name="plan_route_import_track">Importovat trasu</string>
    <string name="plan_route_open_existing_track">Otevřít existující stopu</string>
    <string name="plan_route_create_new_route">Vytvořit novou trasu</string>
    <string name="plan_route_select_track_file_for_open">Vyberte stopu k otevření.</string>
    <string name="shared_string_done">Hotovo</string>
    <string name="please_provide_point_name_error">Zadejte prosím název bodu</string>
    <string name="quick_action_remove_next_destination_descr">Vymaže následující cíl na trase. Jestliže to je poslední cíl, navigace se zastaví.</string>
    <string name="search_download_wikipedia_maps">Stáhnout Wikipedia mapy</string>
    <string name="plugin_wikipedia_description">Získejte informace o zájmových bodech z Wikipedie, offline kapesního průvodce obsahujícího články o místech a destinacích.</string>
    <string name="add_hidden_group_info">Přidaný bod můžete jej najít v \"%s\". Odkryjte vybranou skupinu, aby se zobrazil na mapě.</string>
    <string name="app_mode_enduro_motorcycle">Enduro motorka</string>
    <string name="app_mode_motor_scooter">Motorový skútr</string>
    <string name="app_mode_wheelchair">Invalidní vozík</string>
    <string name="app_mode_wheelchair_forward">Invalidní vozík vpřed</string>
    <string name="context_menu_item_add_waypoint">Přidat mezicíl</string>
    <string name="quick_action_add_gpx">Přidat mezicíl</string>
    <string name="map_widget_monitoring">Záznam trasy</string>
    <string name="marker_save_as_track">Uložit jako soubor trasy</string>
    <string name="follow_track">Sledovat stopu</string>
    <string name="follow_track_descr">Zvolte soubor trasy, kterou chcete sledovat</string>
    <string name="import_track_descr">Zvolte soubor stopy, kterou chcete sledovat, nebo jej importujte ze svého zařízení.</string>
    <string name="select_another_track">Zvolit jinou stopu</string>
    <string name="navigate_to_track_descr">Navigovat z mé polohy k trase</string>
    <string name="pass_whole_track_descr">Bod trasy pro navigování</string>
    <string name="start_of_the_track">Začátek trasy</string>
    <string name="nearest_point">Nejbližší bod</string>
    <string name="attach_to_the_roads">Připojit k cestám</string>
    <string name="delete_address">Smazat adresu</string>
    <string name="add_address">Přidat adresu</string>
    <string name="access_hint_enter_address">Zadat adresu</string>
    <string name="plan_route_trim_before">Oříznout před</string>
    <string name="plan_route_trim_after">Oříznout po</string>
    <string name="plan_route_change_route_type_before">Změnit typ trasy před</string>
    <string name="plan_route_change_route_type_after">Změnit typ trasy po</string>
    <string name="video_notes">Video poznámky</string>
    <string name="vessel_height_limit_description">Nastavte výšku plavidla, aby bylo možné se vyhnout nízkým mostům. Mějte na paměti, že pokud je most pohyblivý, použijeme jeho výšku v otevřeném stavu.</string>
    <string name="vessel_width_limit_description">Nastavte šířku plavidla, abyste se vyhnuli úzkým mostům</string>
    <string name="quick_action_showhide_mapillary_descr">Přepínač pro zobrazení nebo skrytí mapové vrstvy Mapillary.</string>
    <string name="routing_attr_length_description">Zadejte délku vozidla, která musí být na trase povolená.</string>
    <string name="routing_attr_length_name">Délka</string>
    <string name="shared_string_bearing">Azimut</string>
    <string name="item_deleted">%1$s smazáno</string>
    <string name="speed_cameras_restart_descr">Restartovat aplikaci pro kompletní smazání dat o rychlostních radarech.</string>
    <string name="shared_string_uninstall_and_restart">Odinstalovat a restartovat</string>
    <string name="speed_cameras_removed_descr">Toto zařízení nemá rychlostní kamery.</string>
    <string name="app_mode_inline_skates">Inline brusle</string>
    <string name="quick_action_remove_next_destination">Smazat následující cílový bod</string>
    <string name="use_volume_buttons_as_zoom_descr">Ovládat úroveň přiblížení mapy pomocí tlačítek hlasitosti zařízení.</string>
    <string name="use_volume_buttons_as_zoom">Tlačítka hlasitosti pro přibližování</string>
    <string name="threshold_distance">Mezní vzdálenost</string>
    <string name="navigation_profile">Navigační profil</string>
    <string name="route_between_points_add_track_desc">Vyberte soubor stopy, do níž se přidá nový úsek.</string>
    <string name="street_level_imagery">Snímky z úrovně ulice</string>
    <string name="plan_route_exit_dialog_descr">Zahodit všechny změny v plánované trase\?</string>
    <string name="in_case_of_reverse_direction">V případě opačného směru</string>
    <string name="shared_string_save_as_gpx">Uložit jako nový soubor stopy</string>
    <string name="add_segment_to_the_track">Přidat do souboru stopy</string>
    <string name="shared_string_gpx_files">Stopy</string>
    <string name="layer_gpx_layer">Stopy</string>
    <string name="show_gpx">Stopy</string>
    <string name="save_track_to_gpx_globally">Ukládat trasu do GPX souboru</string>
    <string name="shared_string_gpx_route">Trasa ze stopy</string>
    <string name="empty_state_my_tracks">Přidat soubory stop</string>
    <string name="simplified_track">Zjednodušená stopa</string>
    <string name="simplified_track_description">Uloží se pouze linie trasy, mezicíle budou odstraněny.</string>
    <string name="shared_string_file_name">Název souboru</string>
    <string name="number_of_gpx_files_selected_pattern">%s vybraných souborů stop</string>
    <string name="monitoring_control_start">REC</string>
    <string name="disable_recording_once_app_killed_descrp">Záznam trasy bude pozastaven, když je aplikace ukončena (přes nedávné aplikace). (Ikona režimu na pozadí zmizí z notifikační oblasti Androidu.)</string>
    <string name="gpx_monitoring_stop">Pozastavit záznam trasy</string>
    <string name="gpx_monitoring_start">Pokračovat v záznamu trasy</string>
    <string name="system_default_theme">Výchozí</string>
    <string name="all_next_segments">Všechny následující úseky</string>
    <string name="previous_segment">Přecházející úsek</string>
    <string name="all_previous_segments">Všechny předcházející úseky</string>
    <string name="only_selected_segment_recalc">Pouze vybraný úsek bude přepočítán pomocí vybraného profilu.</string>
    <string name="all_next_segments_will_be_recalc">Všechny následující úseky budou přepočítány pomocí vybraného profilu.</string>
    <string name="all_previous_segments_will_be_recalc">Všechny předcházející úseky budou přepočítány pomocí vybraného profilu.</string>
    <string name="open_saved_track">Otevřít uloženou stopu</string>
    <string name="shared_string_is_saved">je uloženo</string>
    <string name="one_point_error">Přidejte prosím alespoň dva body.</string>
    <string name="shared_string_redo">Znovu</string>
    <string name="release_3_8">• Vylepšená funkce plánování trasy: umožňuje použít různé typy navigace pro úseky trasy a přidává stopy
\n
\n • Nové menu pro vzhled stop: zvolte barvu, tloušťku, směrové šipky, ikony startu a cíle
\n
\n • Vylepšená viditelnost bodů pro cyklistiku.
\n
\n • Stopy je nyní možné aktivovat, nabízejí kontextové menu se základními údaji.
\n
\n • Vylepšený algoritmus vyhledávání
\n
\n • Vylepšené možnosti následování stopy v navigaci
\n
\n • Opravené problémy s importem a exportem nastavení profilů
\n
\n</string>
    <string name="sort_last_modified">Naposledy změněno</string>
    <string name="sort_name_descending">Název: Z – A</string>
    <string name="sort_name_ascending">Název: A – Z</string>
    <string name="start_finish_icons">Ikony startu a cíle</string>
    <string name="contour_lines_thanks">Děkujeme za zakoupení modulu \'Vrstevnice\'</string>
    <string name="perform_oauth_authorization_description">Přihlásit se pomocí OAuth pro použití funkcí editace OSM</string>
    <string name="perform_oauth_authorization">Přihlášení pomocí OAuth</string>
    <string name="clear_osm_token">Vymazat OpenStreetMap OAuth token</string>
    <string name="osm_edit_logout_success">Byli jste odhlášeni</string>
    <string name="file_already_imported">Soubor je již importovaný v OsmAnd</string>
    <string name="use_two_phase_routing">Použít dvoufázový algoritmus A* pro výpočet trasy</string>
    <string name="shared_string_graph">Graf</string>
    <string name="message_need_calculate_route_before_show_graph">Údaje %1$s jsou dostupné pouze na cestách, pro jejich zobrazení musíte vypočítat trasu pomocí “Trasa mezi body”.</string>
    <string name="message_graph_will_be_available_after_recalculation">Prosím čekejte.
\nGraf bude dostupný po přepočtu trasy.</string>
    <string name="ltr_or_rtl_combine_via_dash">%1$s — %2$s</string>
    <string name="pseudo_mercator_projection">Pseudo-Mercatorovo zobrazení</string>
    <string name="one_image_per_tile">Jeden obrazový soubor pro každou dlaždici</string>
    <string name="sqlite_db_file">Soubor SQLiteDB</string>
    <string name="online_map_name_helper_text">Zadejte název online zdroje.</string>
    <string name="online_map_url_helper_text">Zadejte nebo vložte URL online zdroje.</string>
    <string name="delete_all_actions_message_q">Nevratně odstranit %d rychlých akcí\?</string>
    <string name="screen_timeout">Časový limit obrazovky</string>
    <string name="uninstall_speed_cameras">Odinstalovat rychlostní radary</string>
    <string name="shared_string_legal">Právní informace</string>
    <string name="speed_camera_pois">Body rychlostních radarů</string>
    <string name="speed_cameras_legal_descr">V některých zemích nebo regionech je používání aplikací upozorňujících na rychlostní radary zakázáno zákonem.
\n
\nMusíte se rozhodnout v závislosti na zákonech vaší země.
\n
\nVyberte %1$s a budete dostávat upozornění a varování o rychlostních radarech.
\n
\nVyberte %2$s. Všechna data týkající se rychlostních radarů: upozornění, oznámení, body zájmu budou smazána, dokud nebude aplikace OsmAnd zcela přeinstalována.</string>
    <string name="keep_active">Ponechat aktivní</string>
    <string name="shared_string_uninstall">Odinstalovat</string>
    <string name="speed_cameras_alert">V některých zemích je varování před rychlostními radary zákonem zakázané.</string>
    <string name="screen_timeout_descr">Je-li \"%1$s\" zapnuto, čas aktivity bude na tom záviset.</string>
    <string name="default_screen_timeout">Výchozí časový limit obrazovky</string>
    <string name="shared_string_tones">tuny</string>
    <string name="shared_string_meters">metry</string>
    <string name="details_dialog_decr">Zobrazit nebo skrýt další detaily na mapě</string>
    <string name="shared_string_night_map">Noční mapa</string>
    <string name="add_online_source">Přidat online zdroj</string>
    <string name="clear_tiles_warning">Použitím těchto změn se vymažou uložené dlaždice pro tento zdroj</string>
    <string name="vessel_height_warning_link">Nastavit výšku plavidla</string>
    <string name="vessel_height_warning">Nastavte výšku plavidla, aby bylo možné se vyhnout nízkým mostům. Pokud je most pohyblivý, zohledňuje se výška v otevřeném stavu.</string>
    <string name="track_coloring_solid">Plné</string>
    <string name="overwrite_track">Přepsat stopu</string>
    <string name="save_as_new_track">Uložit jako novou stopu</string>
    <string name="reverse_route">Otočit trasu</string>
    <string name="route_between_points_whole_track_button_desc">Celá stopa bude přepočítána pomocí zvoleného profilu.</string>
    <string name="route_between_points_next_segment_button_desc">Pouze následující úsek bude přepočítaný pomocí zvoleného profilu.</string>
    <string name="route_between_points_desc">Zvolte, jakým způsobem spojit body – přímou čarou, nebo výpočtem trasy mezi nimi, viz níže.</string>
    <string name="whole_track">Celá stopa</string>
    <string name="next_segment">Další úsek</string>
    <string name="osm_live_payment_desc_hw">Předplatné bude účtováno za zvolené období. Můžete jej kdykoliv zrušit na AppGallery.</string>
    <string name="osm_live_payment_subscription_management_hw">Platba se strhne z vašeho účtu AppGallery po potvrzení nákupu.
\n
\nPředplatné bude automaticky prodlouženo, pokud jej před datem obnovení nezrušíte.
\n
\nPředplatné můžete spravovat a zrušit v nastavení AppGallery.</string>
    <string name="routing_attr_avoid_footways_description">Vyhnout se chodníkům</string>
    <string name="routing_attr_avoid_footways_name">Vyhnout se chodníkům</string>
    <string name="development">Vývoj</string>
    <string name="use_live_public_transport">Údaje OsmAnd Live</string>
    <string name="use_live_routing">Údaje OsmAnd Live</string>
    <string name="complex_routing_descr">Dvoufázový výpočet trasy pro navigaci auta.</string>
    <string name="use_native_pt">Nativní hromadná doprava (ve vývoji)</string>
    <string name="use_native_pt_desc">Přepnout na výpočet trasy hromadné dopravy v Javě (bezpečné)</string>
    <string name="shared_string_local_maps">Lokální mapy</string>
    <string name="icon_group_amenity">Občanská vybavenost</string>
    <string name="icon_group_special">Speciální</string>
    <string name="icon_group_transport">Doprava</string>
    <string name="icon_group_service">Služby</string>
    <string name="icon_group_symbols">Symboly</string>
    <string name="icon_group_sport">Sport</string>
    <string name="icon_group_emergency">Nouzová situace</string>
    <string name="icon_group_travel">Cestování</string>
    <string name="keep_screen_on">Nechat obrazovku zapnutou</string>
    <string name="keep_screen_off">Nechat obrazovku vypnutou</string>
    <string name="use_system_screen_timeout">Použít systémový časový limit obrazovky</string>
    <string name="reset_to_default_category_button_promo">\"Obnovit do základního nastavení\" nastaví výchozí pořadí.</string>
    <string name="copy_coordinates">Kopírovat souřadnice</string>
    <string name="release_3_6">• Profily: nyní můžete změnit pořadí, nastavit ikonu pro mapu, změnit všechna nastavení základních profilů a resetovat je zpět do výchozího stavu
\n
\n • V navigaci přibylo číslo výjezdu
\n
\n • Přepracovaná nastavení modulů
\n
\n • Přepracovaná obrazovka nastavení pro rychlý přístup ke všem profilům
\n
\n • Přidaná možnost kopírovat nastavení z jiného profilu
\n
\n • Přidaná možnost skrýt nebo změnit pořadí kategorií bodů zájmu při hledání
\n
\n • Zpřesněné umístění ikon bodů zájmu na mapě
\n
\n • Přidané údaje o východu a západu slunce v nastavení mapy
\n
\n • Přidané ikony Domov a Práce na mapě
\n
\n • Přidaná podpora pro víceřádkové popisy v nastavení
\n
\n • Přidaná správná transliterace v mapě Japonska
\n
\n • Přidaná mapa Antarktidy
\n
\n</string>
    <string name="clear_recorded_data">Vymazat zaznamenaná data</string>
    <string name="routing_profile_direct_to">Přímo k bodu</string>
    <string name="ui_customization_description">Nastavte počet položek v \"Úvodním panelu\", \"Nastavení mapy\" a \"Kontextovém menu\".
\n
\nVypněte nepoužívané moduly, abyste skryli jejich ovládací prvky. %1$s.</string>
    <string name="ui_customization_short_descr">Položky v úvodním panelu a kontextovém menu</string>
    <string name="ui_customization">Přizpůsobení uživatelského rozhraní</string>
    <string name="shared_string_drawer">Úvodní panel</string>
    <string name="quick_action_transport_descr">Tlačítko pro zobrazení nebo skrytí veřejné dopravy na mapě.</string>
    <string name="create_edit_poi">Vytvořit nebo upravit bod zájmu</string>
    <string name="parking_positions">Parkovací místa</string>
    <string name="add_edit_favorite">Přidat nebo upravit oblíbený bod</string>
    <string name="reset_deafult_order">Obnovit výchozí pořadí položek</string>
    <string name="back_to_editing">Zpět k úpravám</string>
    <string name="quick_action_switch_profile_descr">Tlačítko akce přepne mezi zvolenými profily.</string>
    <string name="shared_string_add_profile">Přidat profil</string>
    <string name="change_application_profile">Změnit profil aplikace</string>
    <string name="profiles_for_action_not_found">Nebyly nalezeny žádné vhodné profily.</string>
    <string name="index_item_world_basemap_detailed">Přehledová mapa světa (detailní)</string>
    <string name="unsupported_type_error">Nepodporovaný typ</string>
    <string name="width_limit_description">Zadejte šířku svého vozidla, na trase mohou být omezení pro široká vozidla.</string>
    <string name="height_limit_description">Zadejte výšku svého vozidla, na trase mohou být omezení pro vysoká vozidla.</string>
    <string name="weight_limit_description">Zadejte hmotnost svého vozidla, na trase mohou být omezení pro těžká vozidla.</string>
    <string name="lenght_limit_description">Zadejte délku svého vozidla, na trase mohou být omezení pro dlouhá vozidla.</string>
    <string name="gpx_parse_error">Nalezeny problémy se souborem GPX.
\n
\nMůžete se obrátit na podporu OsmAnd a prošetřit je.</string>
    <string name="shared_string_always">Vždy</string>
    <string name="screen_control">Ovládání obrazovky</string>
    <string name="system_screen_timeout_descr">Vypne obrazovku po uplynutí systémového časového limitu.</string>
    <string name="system_screen_timeout">Použít systémový časový limit obrazovky</string>
    <string name="turn_screen_on_descr">Zvolte možnosti probuzení obrazovky (při zamykání zařízení se ujistěte, že je OsmAnd na popředí):</string>
    <string name="turn_screen_on_navigation_instructions_descr">Každý navigační pokyn zapne obrazovku.</string>
    <string name="turn_screen_on_navigation_instructions">Navigační pokyny</string>
    <string name="turn_screen_on_power_button_disabled">Vypnuto. Vyžaduje \"Nechat obrazovku zapnutou\" pod \"Časový limit obrazovky po probuzení\".</string>
    <string name="turn_screen_on_power_button_descr">Stisknutím tlačítka napájení zapnete obrazovku s aplikací OsmAnd na zamčené obrazovce.</string>
    <string name="turn_screen_on_power_button">Tlačítko napájení</string>
    <string name="turn_screen_on_proximity_sensor">Senzor přiblížení</string>
    <string name="turn_screen_on_wake_time_descr">Zvolte časový limit vypnutí obrazovky po probuzení (\"%1$s\" znamená bez časového limitu.)</string>
    <string name="message_you_need_add_two_points_to_show_graphs">Přidejte aspoň dva body</string>
    <string name="manage_subscription">Spravovat předplatné</string>
    <string name="subscription_payment_issue_title">Pro opravu vašeho předplatného klepněte na tlačítko pro nastavení způsobu platby v Google Play.</string>
    <string name="subscription_expired_title">Předplatné OsmAnd Live skončilo</string>
    <string name="subscription_paused_title">Předplatné OsmAnd Live je pozastaveno</string>
    <string name="subscription_on_hold_title">Předplatné OsmAnd Live je zablokované</string>
    <string name="routing_attr_freeride_policy_description">Freeride a sjezd mimo sjezdovky. Obvykle neupravované a neudržované, bez večerní kontroly. Vstup na vlastní nebezpečí.</string>
    <string name="routing_attr_difficulty_preference_description">Preferovat trasy s touto obtížností, avšak povolit navigaci přes náročnější nebo jednodušší trasy, pokud jsou kratší.</string>
    <string name="routing_attr_allow_skating_only_description">Trasy upravované pouze pro volný styl nebo bruslení na lyžích, ne pro klasické lyžování.</string>
    <string name="search_offline_geo_error">Nepodařilo se rozpoznat geo akci \'%s\'.</string>
    <string name="routing_attr_width_description">Zadejte povolenou šířku vozidla na trase.</string>
    <string name="routing_attr_width_name">Šířka</string>
    <string name="sort_by_category">Seřadit podle kategorie</string>
    <string name="save_track_to_gpx">Automaticky zaznamenávat stopu během navigace</string>
    <string name="navigate_point_mgrs">MGRS</string>
    <string name="simulate_your_location_gpx_descr">Simulovat polohu pomocí zaznamenané stopy GPX.</string>
    <string name="what_is_new">Co je nového</string>
    <string name="quick_action_directions_from_desc">Tlačítko pro nastavení středu obrazovky jako výchozího bodu a výpočet trasy do cíle nebo otevření dialogu pro výběr cíle.</string>
    <string name="snowmobile_render_descr">Pro jízdu na sněžném vozidle na vyhrazených cestách.</string>
    <string name="select_base_profile_dialog_message">Vlastní profil založte na jednom ze základních profilů. Ten určí základní nastavení jako viditelnost nástrojů, jednotky rychlosti a vzdálenosti. Toto jsou základní profily aplikace a návrhy vlastních profilů, na které mohou být rozšířeny:</string>
    <string name="button_rate">Ohodnotit</string>
    <string name="release_3_4">• Aplikační profily: Vytvořte si vlastní profil pro své potřeby, s vlastní ikonou i barvou
\n
\n• Možnost nastavení zvolené, minimální a maximální rychlosti v profilech
\n
\n• Přidaný nástroj s aktuálními souřadnicemi
\n
\n• Přidaná možnost zobrazit kompas a kruhové pravítko na mapě
\n
\n• Opravený záznam stopy na pozadí
\n
\n• Vylepšené stahování map na pozadí
\n
\n• Vrácené nastavení \'Zapnout obrazovku\'
\n
\n• Opravený výběr jazyka Wikipedie
\n
\n• Opravené chování tlačítka kompasu během navigace
\n
\n• Opravy dalších chyb
\n
\n</string>
    <string name="map_look">Vzhled mapy</string>
    <string name="wake_time">Časový limit obrazovky po probuzení</string>
    <string name="coordinates_format_info">Zvolený formát bude použitý v celé aplikaci.</string>
    <string name="navigate_point_format_olc">Open Location Code</string>
    <string name="navigate_point_format_mgrs">MGRS</string>
    <string name="mgrs_format_descr">OsmAnd používá MGRS, který je podobný formátu UTM NATO.</string>
    <string name="logcat_buffer">Zásobník logcat</string>
    <string name="shared_string_by_default">Výchozí</string>
    <string name="rendering_attr_piste_difficulty_undefined_name">Neurčený</string>
    <string name="rendering_attr_piste_type_nordic_name">Běh na lyžích</string>
    <string name="rendering_attr_piste_type_downhill_name">Sjezd</string>
    <string name="rendering_attr_piste_type_skitour_name">Lyžařský okruh</string>
    <string name="rendering_attr_piste_type_connection_name">Spojnice</string>
    <string name="rendering_attr_piste_type_hike_name">Túry</string>
    <string name="rendering_attr_piste_type_sled_name">Sáňkování</string>
    <string name="rendering_attr_piste_type_sleigh_name">Saně</string>
    <string name="rendering_attr_piste_type_snow_park_name">Ski park</string>
    <string name="avoid_in_routing_descr_">Vyhnout se některým trasám a typům cest</string>
    <string name="rendering_attr_piste_difficulty_aerialway_name">Lanovka</string>
    <string name="app_mode_utv">Terénní čtyřkolka</string>
    <string name="store_tracks_in_daily_directories_descrp">Ukládat stopy do podsložek podle dní (např. 2018-01-10).</string>
    <string name="store_tracks_in_daily_directories">Ukládat stopy do denních složek</string>
    <string name="store_tracks_in_rec_directory">Ukládat stopy do složky \'rec</string>
    <string name="track_storage_directory_descrp">Stopy mohou být ukládány ve složce \'rec\' nebo v měsíčních či denních složkách.</string>
    <string name="track_storage_directory">Složka pro ukládání stop</string>
    <string name="contour_lines_and_hillshade">Vrstevnice a stínování svahů</string>
    <string name="release_3_5">• Vylepšená nastavení aplikace a profilů. Nastavení jsou nyní uspořádána podle typu. Každý profil lze upravovat samostatně.
\n
\n• Nový dialog stahování map, který navrhuje mapy ke stažení během prohlížení
\n
\n• Opravy tmavého vzhledu
\n
\n• Opraveny některé chyby navigace
\n
\n• Aktualizovaná základní mapa s podrobnější sítí cest
\n
\n• Opraveny zaplavené oblasti ve světě
\n
\n• Lyžařská navigace: do detailů trasy byl přidán výškový profil a obtížnost
\n
\n• Opravy dalších chyb
\n
\n</string>
    <string name="apply_preference_to_all_profiles">Aplikovat tuto změnu na všechny profily nebo jen na vybraný profil.</string>
    <string name="quick_action_hillshade_descr">Tlačítko pro zobrazení nebo skrytí stínování svahů na mapě.</string>
    <string name="quick_action_contour_lines_descr">Tlačítko pro zobrazení nebo skrytí vrstevnic na mapě.</string>
    <string name="tts_initialization_error">Nepodařilo se spustit modul převodu textu na řeč.</string>
    <string name="rendering_value_white_name">Bílá</string>
    <string name="join_segments">Spojit úseky</string>
    <string name="rendering_attr_showCycleNodeNetworkRoutes_name">Zobrazit bodovou síť cyklotras</string>
    <string name="rendering_value_walkingRoutesOSMCNodes_name">Sítě bodů</string>
    <string name="selected_profile">Vybraný profil</string>
    <string name="reorder_profiles">Upravit seznam profilů</string>
    <string name="choose_icon_color_name">Ikona, barva a název</string>
    <string name="profile_appearance">Vzhled profilu</string>
    <string name="save_heading_descr">Ukládat směr v každém bodu záznamu.</string>
    <string name="save_heading">Ukládat směr</string>
    <string name="personal_category_name">Osobní</string>
    <string name="ltr_or_rtl_combine_via_comma">%1$s, %2$s</string>
    <string name="ltr_or_rtl_combine_via_bold_point">%1$s • %2$s</string>
    <string name="edit_profiles">Upravit profily</string>
    <string name="edit_profiles_descr">Základní profily OsmAnd nelze odstranit, ale mohou být vypnuty (na předchozí obrazovce), nebo přesunuty na konec seznamu.</string>
    <string name="shared_string_downloading_formatted">Stahování %s</string>
    <string name="desert_render_descr">Pro pouště a jiné řídce osídlené oblasti. Víc detailů.</string>
    <string name="rendering_value_thick_name">Tučné</string>
    <string name="select_color">Zvolte barvu</string>
    <string name="master_profile">Hlavní profil</string>
    <string name="delete_profiles_descr">Stisknutím \'Použít\' odstraníte vymazané profily natrvalo.</string>
    <string name="select_map_icon">Ikona polohy v klidu</string>
    <string name="select_navigation_icon">Ikona polohy při pohybu</string>
    <string name="reset_all_profile_settings">Resetovat všechna nastavení profilu\?</string>
    <string name="reset_all_profile_settings_descr">Resetovat všechna nastavení profilu do základního stavu.</string>
    <string name="reset_confirmation_descr">Stisknutím %1$s zahodíte všechny své změny.</string>
    <string name="ltr_or_rtl_combine_via_space">%1$s %2$s</string>
    <string name="select_map_icon_descr">Ikona zobrazená v klidu.</string>
    <string name="select_nav_icon_descr">Ikona zobrazená během navigace nebo při pohybu.</string>
    <string name="app_mode_osm">OSM</string>
    <string name="osm_editing">Editace OSM</string>
    <string name="login_and_pass">Přihlašovací jméno a heslo</string>
    <string name="accessibility_announce">Oznámení</string>
    <string name="route_recalculation">Přepočítání trasy</string>
    <string name="photo_notes">Foto-poznámky</string>
    <string name="multimedia_notes_view_descr">Vaše OSM poznámky jsou v %1$s.</string>
    <string name="tracks_view_descr">Všechny vaše zaznamenané stopy jsou v %1$s, nebo ve složce OsmAnd.</string>
    <string name="save_track_logging_accuracy">Přesnost záznamu</string>
    <string name="live_monitoring">Sledování online</string>
    <string name="live_monitoring_descr">Umožňuje sdílení aktuální polohy prostřednictvím záznamu cesty.</string>
    <string name="accessibility_prefs_descr">Zvolte ikonu, barvu a název</string>
    <string name="osm_editing_prefs_descr">Přihlášení, heslo, offline úpravy</string>
    <string name="multimedia_notes_prefs_descr">Velikost obrázků, kvalita zvuku a videa</string>
    <string name="monitoring_prefs_descr">Navigace, přesnost záznamu</string>
    <string name="import_profile">Importovat profil</string>
    <string name="import_routing_file">Importovat navigační soubor</string>
    <string name="import_from_file">Import ze souboru</string>
    <string name="osm_authorization_success">Přihlášení bylo úspěšné</string>
    <string name="multimedia_photo_play_sound">Zvuk spouště fotoaparátu</string>
    <string name="multimedia_use_system_camera">Použít systémovou aplikaci</string>
    <string name="multimedia_rec_split_title">Rozdělení záznamu</string>
    <string name="reset_plugin_to_default">Resetovat modul do základního nastavení</string>
    <string name="monitoring_min_distance">Minimální posun</string>
    <string name="monitoring_min_accuracy">Minimální přesnost</string>
    <string name="monitoring_min_speed">Minimální rychlost</string>
    <string name="monitoring_notification">Oznámení</string>
    <string name="live_monitoring_adress_descr">Zadejte webovou adresu se syntaxí parametrů: zeměpisná šířka={0}, zeměpisná délka={1}, časové razítko={2}, přesnost={3}, výška={4}, rychlost={5}, směr={6}.</string>
    <string name="live_monitoring_adress">Webová adresa</string>
    <string name="live_monitoring_tracking_interval">Interval záznamu</string>
    <string name="live_monitoring_time_buffer">Časový zásobník</string>
    <string name="monitoring_min_distance_descr_recommendation">Doporučení: Pokud nechcete zaznamenávat drobné detaily trasy a nepotřebujete další údaje o obdobích bez pohybu, nastavte posun 5 metrů.</string>
    <string name="monitoring_min_distance_descr_side_effect">Vedlejší účinky: Období klidu se nezaznamenávají vůbec, nebo jen po jednom bodu. Drobné pohyby (např. ke straně silnice pro označení možné odbočky na cestě) mohou být odfiltrovány. Mějte na paměti, že váš soubor bude obsahovat méně informací pro následné zpracování a zároveň může potenciálně ukládat artefakty GPS způsobené špatným příjmem nebo efekty čipové sady.</string>
    <string name="monitoring_min_distance_descr">Zapnutím tohoto filtru zamezíte záznamu zbytečných dat, pokud pohyb téměř není detekován. Zlepšuje také prostorový vzhled stop bez dalšího zpracování.</string>
    <string name="monitoring_min_accuracy_descr_remark">Poznámka: Pokud bylo GPS vypnuté těsně před začátkem záznamu, může mít první změřený bod nižší přesnost, proto bychom v našem programu mohli chvíli počkat před zaznamenáním bodu (nebo zaznamenat nejlepší ze tří po sobě jdoucích bodů), ovšem to ještě není implementováno.</string>
    <string name="monitoring_min_accuracy_descr_recommendation">Doporučení: Je těžké předpovědět, co se zaznamená a co ne, proto může být vhodné tento filtr vypnout.</string>
    <string name="monitoring_min_accuracy_descr_side_effect">Vedlejší účinek: Kvůli filtrování podle přesnosti mohou zcela chybět body například pod mosty, stromy, mezi vysokými budovami nebo při jistých povětrnostních podmínkách.</string>
    <string name="monitoring_min_accuracy_descr">Toto zaznamená pouze body změřené se zadanou minimální přesností (v metrech/stopách tak, jak ji hlásí Android pro vaše zařízení). Přesnost udává vzdálenost změřené od skutečné polohy a nesouvisí přímo přesností, která udává rozptyl opakovaných měření.</string>
    <string name="monitoring_min_speed_descr_remark">Poznámka: kontrola na nenulovou rychlost: Většina GPS čipů hlásí hodnotu rychlosti jen v případě, kdy algoritmus vyhodnotí, že se pohybujete, jinak nevrátí nic. Použití nenulového nastavení v tomto filtru tedy vlastně použije detekci pohybu z GPS čipu. Avšak i když rychlost zde nebude filtrovaná během záznamu, použijeme tuto funkci při analýze GPX pro určení opravené vzdálenosti – hodnota zobrazená v tomto poli je vzdálenost zaznamenaná během pohybu.</string>
    <string name="monitoring_min_speed_descr_recommendation">Doporučení: Zkuste nejprve použít detekci pohybu filtrem minimálního posunu (B), který může dosáhnout lepších výsledků a ztrácet méně dat. Pokud vaše stopy budou obsahovat mnoho šumu při nízkých rychlostech, zkuste zde zadat nenulovou hodnotu. Mějte na paměti, že některá měření nemusí hlásit žádnou rychlost (některé metody založené na síti). V takových případech se nic nezaznamená.</string>
    <string name="monitoring_min_speed_descr_side_effect">Vedlejší účinek: Vaše stopa nebude obsahovat úseky, v nichž nebyla dosažená minimální rychlost (např. tam, kde jste tlačili kolo do prudkého kopce). Také budou chybět údaje o úsecích bez pohybu, jako třeba přestávkách. To má vliv na následnou analýzu nebo zpracování, například při zjišťování celkové délky cesty, doby pohybu nebo průměrné rychlosti.</string>
    <string name="monitoring_min_speed_descr">Tento filtr nebude zaznamenávat body při nižších rychlostech. Díky tomu může být zaznamenaná stopa hladší při zobrazení na mapě.</string>
    <string name="plugin_global_prefs_info">Tato nastavení jsou globální a platí pro všechny profily</string>
    <string name="login_open_street_map">Přihlásit se do OpenStreetMap</string>
    <string name="login_open_street_map_org">Přihlášení do OpenStreetMap.org</string>
    <string name="sign_in_with_open_street_map">Přihlaste se pomocí OpenStreetMap</string>
    <string name="osm_edits_view_descr">Zobrazte své dosud neodeslané změny či chyby v OSM v %1$s. Odeslané změny se již v OsmAnd nezobrazují.</string>
    <string name="open_street_map_login_mode">Abyste mohli odeslat nová nebo změněná data, musíte se nejprve přihlásit.
\n
\nPoužijte metodu OAuth nebo své jméno a heslo v OSM.</string>
    <string name="use_login_password">Použít jméno a heslo</string>
    <string name="login_account">Účet</string>
    <string name="user_login">Přihlásit se</string>
    <string name="markers_history">Historie značek</string>
    <string name="gpx_upload_public_visibility_descr">„Veřejná“ znamená, že trasa je veřejně dostupná ve vašich GPS trasách, ve veřejných seznamech GPS tras a také ve veřejném seznamu stop s nezpracovanými časovými razítky. Data poskytnutá prostřednictvím API nebudou odkazovat na vaši stránku s trasou. Časová razítka bodů trasy nebudou dostupná prostřednictvím veřejného GPS API a body nebudou chronologicky seřazeny.</string>
    <string name="gpx_upload_private_visibility_descr">„Soukromá“ znamená, že trasa se neobjeví v žádném veřejném seznamu, ale body trasy budou dostupné prostřednictvím veřejného GPS API, bez časových razítek a nebudou chronologicky seřazeny.</string>
    <string name="send_files_to_openstreetmap">Odeslat soubor GPX do OpenStreetMap</string>
    <string name="enter_text_separated">Zadejte značky oddělené čárkou.</string>
    <string name="gpx_upload_trackable_visibility_descr">„Sledovatelná“ znamená, že trasa se neobjeví v žádném veřejném seznamu, ale zpracované body trasy s časovými razítky (které nelze přímo spojit s vámi) budou dostupné prostřednictvím veřejného GPS API.</string>
    <string name="gpx_upload_identifiable_visibility_descr">„Identifikovatelná“ znamená, že trasa bude veřejně dostupná ve vašich GPS trasách a veřejných seznamech GPS tras, tzn. ostatní uživatelé si budou moci stáhnout nezpracovanou trasu a propojit ji s vaším uživatelským jménem. Veřejná data bodů trasy s časovými razítky poskytnutá prostřednictvím GPS API se budou odkazovat na vaši původní stránku s trasou.</string>
    <string name="osm_edit_close_note">Zavřít OSM poznámku</string>
    <string name="osm_edit_comment_note">Komentovat OSM poznámku</string>
    <string name="osm_login_descr">Přihlaste se metodou OAuth nebo použijte své přihlašovací jméno a heslo v OSM.</string>
    <string name="shared_string_add_photo">Přidat fotku</string>
    <string name="register_on_openplacereviews">Zaregistrovat na
\nOpenPlaceReviews.org</string>
    <string name="register_on_openplacereviews_desc">Fotografie poskytuje open data projekt OpenPlaceReviews.org. Abyste mohli nahrát své fotografie, musíte se přihlásit na jeho webové stránce.</string>
    <string name="register_opr_create_new_account">Vytvořit nový účet</string>
    <string name="register_opr_have_account">Už mám účet</string>
    <string name="ltr_or_rtl_combine_via_colon">%1$s: %2$s</string>
    <string name="not_support_file_type_with_ext">Zvolte podporovaný soubor s příponou %1$s.</string>
    <string name="file_does_not_contain_routing_rules">V \'%1$s\' nejsou žádná pravidla pro navigaci. Zvolte prosím jiný soubor.</string>
    <string name="logcat_buffer_descr">Zkontrolovat a sdílet podrobné záznamy aplikace</string>
    <string name="permission_is_required">Pro použití této možnosti je potřeba oprávnění.</string>
    <string name="export_profile_dialog_description">Vyberte dodatečná data k exportu spolu s profilem.</string>
    <string name="import_profile_dialog_description">Importovaný profil obsahuje dodatečná data. Klikněte na \"Import\" pro importování pouze profilových dat, nebo zvolte dodatečná data.</string>
    <string name="shared_string_include_data">Zahrnout dodatečná data</string>
    <string name="shared_string_rendering_style">Styl vykreslování</string>
    <string name="shared_string_routing">Navigace</string>
    <string name="sunrise_at">Východ slunce v %1$s</string>
    <string name="sunset_at">Západ slunce v %1$s</string>
    <string name="ltr_or_rtl_combine_via_slash">%1$s/%2$s</string>
    <string name="profile_prefs_reset_successful">Všechna nastavení profilu obnovena do výchozího stavu.</string>
    <string name="plugin_prefs_reset_successful">Všechna nastavení modulů obnovena do výchozího stavu.</string>
    <string name="rendering_attr_streetLightingNight_name">Zobrazit pouze v noci</string>
    <string name="add_custom_category">Přidat vlastní kategorii</string>
    <string name="shared_string_available">Dostupné</string>
    <string name="add_new_custom_category_button_promo">Přidejte novou kategorii výběrem jedné nebo více existujících kategorií.</string>
    <string name="create_custom_categories_list_promo">Změňte pořadí seznamu a skryjte kategorie. Importujte a exportujte všechny změny jako profily.</string>
    <string name="rearrange_categories">Uspořádat kategorie</string>
    <string name="accessibility_mode_disabled">Režim usnadnění je ve vašem systému Android vypnutý.</string>
    <string name="use_system_screen_timeout_promo">Ve výchozím stavu vypnuto: běží-li OsmAnd na popředí, obrazovka se nevypne.
\n
\nJe-li zapnuto, OsmAnd vypne obrazovku podle systémového limitu.</string>
    <string name="additional_actions_descr">Tyto akce jsou dostupné po stisknutí tlačítka “%1$s”.</string>
    <string name="empty_state_my_tracks_desc">Importovat nebo nahrát soubory stop</string>
    <string name="save_global_track_interval_descr">Zadejte interval ukládání pro obecný záznam stopy (aktivovaný přes nástroj Záznam trasy na mapové obrazovce).</string>
    <string name="shared_string_search_history">Historie vyhledávání</string>
    <string name="app_mode_kayak">Kajak</string>
    <string name="app_mode_motorboat">Motorový člun</string>
    <string name="add_to_mapillary">Přidat do Mapillary</string>
    <string name="add_to_opr">Přidat do OpenPlaceReviews</string>
    <string name="add_photos_descr">OsmAnd zobrazuje fotografie z několika zdrojů:
\nOpenPlaceReviews - fotografie bodů zájmu
\nMapillary - pouliční fotografie
\nWeb / Wikimedia - fotografie bodů zájmu podle OpenStreetMap dat.</string>
    <string name="shared_string_resources">Zdroje</string>
    <string name="approximate_file_size">Přibližná velikost souboru</string>
    <string name="select_data_to_export">Vyberte data k exportu do souboru.</string>
    <string name="file_size_needed_for_import">Vyžadováno pro import</string>
    <string name="export_not_enough_space_descr">Na vašem zařízení je volných pouze %1$s. Uvolněte prosím nějaké místo nebo zrušte některé položky k exportu.</string>
    <string name="export_not_enough_space">Není zde dostatek místa</string>
    <string name="select_groups_for_import">Vyberte skupiny, které se mají importovat.</string>
    <string name="select_items_for_import">Vyberte položky, které se mají importovat.</string>
    <string name="cannot_upload_image">Nepodařilo se odeslat obrázek, zkuste to prosím později</string>
    <string name="select_picture">Vyberte obrázek</string>
    <string name="use_dev_url_descr">Přepnout na dev.openstreetmap.org místo openstreetmap.org pro otestování odesílání OSM poznámek, bodů zájmu a GPX stop.</string>
    <string name="use_dev_url">Použít dev.openstreetmap.org</string>
    <string name="ltr_or_rtl_combine_via_star">%1$s * %2$s</string>
    <string name="lang_de_casual">Němčina (hovorová)</string>
    <string name="app_mode_light_aircraft">Lehké letadlo</string>
    <string name="plan_route_split_before">Rozdělit před</string>
    <string name="plan_route_split_after">Rozdělit po</string>
    <string name="plan_route_add_new_segment">Přidat nový úsek</string>
    <string name="release_3_9">• Přidána možnost exportovat a importovat všechna data včetně nastavení, zdrojů a oblíbených bodů
\n
\n• Plánování trasy: grafy pro úseky trasy; přidána možnost vytvářet a upravovat více úseků trasy
\n
\n• Přidána přihlašovací metoda OAuth pro OpenStreetMap, vylepšené uživatelské rozhraní pro OSM dialogy
\n
\n• Podpora pro vlastní barvy u oblíbených bodů a mezicílů trasy
\n
\n</string>
    <string name="profile_type_osmand_string">Profil OsmAnd</string>
    <string name="profile_type_user_string">Uživatelský profil</string>
    <string name="reverse_all_points">Otočit všechny body</string>
    <string name="profile_by_default_description">Vyberte profil, který bude použitý při startu aplikace.</string>
    <string name="shared_string_last_used">Naposledy použito</string>
    <string name="routing_attr_prefer_hiking_routes_description">Upřednostňovat turistické trasy</string>
    <string name="routing_attr_prefer_hiking_routes_name">Upřednostňovat turistické trasy</string>
    <string name="routing_attr_allow_streams_description">Povolit říčky a stoky</string>
    <string name="routing_attr_allow_streams_name">Povolit říčky a stoky</string>
    <string name="routing_attr_allow_intermittent_description">Povolit občasné vodní cesty</string>
    <string name="routing_attr_allow_intermittent_name">Povolit občasné vodní cesty</string>
    <string name="voice_prompts_timetable">Časy hlasových pokynů</string>
    <string name="add_online_routing_engine">Přidat online navigační službu</string>
    <string name="edit_online_routing_engine">Upravit online navigační službu</string>
    <string name="shared_string_subtype">Podtyp</string>
    <string name="shared_string_vehicle">Vozidlo</string>
    <string name="shared_string_api_key">API klíč</string>
    <string name="shared_string_server_url">URL serveru</string>
    <string name="shared_string_enter_param">Zadejte parametr</string>
    <string name="keep_it_empty_if_not">Pokud ne, nechte prázdné</string>
    <string name="online_routing_example_hint">Adresa se všemi parametry bude vypadat takto:</string>
    <string name="test_route_calculation">Vyzkoušet výpočet trasy</string>
    <string name="routing_engine_vehicle_type_driving">Řízení vozidla</string>
    <string name="routing_engine_vehicle_type_foot">Chůze</string>
    <string name="routing_engine_vehicle_type_bike">Kolo</string>
    <string name="routing_engine_vehicle_type_car">Auto</string>
    <string name="copy_address">Kopírovat adresu</string>
    <string name="online_routing_engine">Online navigační služba</string>
    <string name="online_routing_engines">Online navigační služby</string>
    <string name="shared_string_folders">Složky</string>
    <string name="select_folder">Zvolte složku</string>
    <string name="select_folder_descr">Vyberte složku nebo přidejte novou</string>
    <string name="shared_string_empty">Prázdné</string>
    <string name="analyze_by_intervals">Analýza podle intervalů</string>
    <string name="upload_to_openstreetmap">Nahrát do OpenStreetMap</string>
    <string name="edit_track">Editovat stopu</string>
    <string name="rename_track">Přejmenovat stopu</string>
    <string name="change_folder">Změnit složku</string>
    <string name="shared_string_sec">sek.</string>
    <string name="announcement_time_passing">Míjení</string>
    <string name="announcement_time_approach">Přiblížení</string>
    <string name="announcement_time_prepare_long">Dlouhá příprava</string>
    <string name="announcement_time_prepare">Příprava</string>
    <string name="announcement_time_off_route">Mimo trasu</string>
    <string name="announcement_time_arrive">Příjezd do cílové destinace</string>
    <string name="shared_string_turn">Odbočit</string>
    <string name="announcement_time_intervals">Časové a vzdálenostní intervaly</string>
    <string name="announcement_time_descr">Načasování hlášení různých hlasových výzev závisí na typu výzvy, aktuální rychlosti navigace a výchozí rychlosti navigace.</string>
    <string name="announcement_time_title">Čas oznámení</string>
    <string name="start_recording">Spustit záznam</string>
    <string name="show_track_on_map">Zobrazit stopu na mapě</string>
    <string name="routing_engine_vehicle_type_wheelchair">Invalidní vozík</string>
    <string name="routing_engine_vehicle_type_hiking">Turistika</string>
    <string name="routing_engine_vehicle_type_walking">Chůze</string>
    <string name="routing_engine_vehicle_type_cycling_electric">Jízda na elektrokole</string>
    <string name="routing_engine_vehicle_type_cycling_mountain">Horská cyklistika</string>
    <string name="routing_engine_vehicle_type_cycling_road">Silniční cyklistika</string>
    <string name="routing_engine_vehicle_type_cycling_regular">Běžná cyklistika</string>
    <string name="routing_engine_vehicle_type_hgv">Nákladní auto</string>
    <string name="routing_engine_vehicle_type_small_truck">Malé nákladní auto</string>
    <string name="routing_engine_vehicle_type_truck">Kamion</string>
    <string name="routing_engine_vehicle_type_scooter">Skútr</string>
    <string name="routing_engine_vehicle_type_racingbike">Závodní kolo</string>
    <string name="routing_engine_vehicle_type_mtb">Horské kolo</string>
    <string name="message_server_error">Chyba serveru: %1$s</string>
    <string name="message_name_is_already_exists">Název již existuje</string>
    <string name="delete_online_routing_engine">Odstranit tuto online navigační službu\?</string>
    <string name="context_menu_read_full">Přečíst celé</string>
    <string name="context_menu_edit_descr">Upravit popis</string>
    <string name="delete_waypoints">Odstranit body trasy</string>
    <string name="copy_to_map_markers">Kopírovat do mapových značek</string>
    <string name="copy_to_map_favorites">Kopírovat do oblíbených</string>
    <string name="upload_photo">Nahrávání</string>
    <string name="upload_photo_completed">Nahrávání dokončeno</string>
    <string name="uploading_count">Nahrávám %1$d z %2$d</string>
    <string name="uploaded_count">Nahráno %1$d z %2$d</string>
    <string name="toast_select_edits_for_upload">Vyberte úpravy pro nahrání</string>
    <string name="hillshade_slope_contour_lines">Stínované svahy / Sklon svahů / Vrstevnice</string>
    <string name="open_place_reviews_plugin_description">Přispívejte do projektu OpenPlaceReviews, například fotografiemi, recenzemi nebo odkazy na veřejná místa, jako jsou restaurace, hotely nebo muzea.
\n
\nNávod, jak přispět, najdete na našich webových stránkách %1$s.</string>
    <string name="open_place_reviews">OpenPlaceReviews</string>
    <string name="opr_use_dev_url">Použít test.openplacereviews.org</string>
    <string name="login_open_place_reviews">Přihlásit se do OpenPlaceReviews</string>
    <string name="select_segments">Vybrat úseky</string>
    <string name="select_segments_description">%1$s obsahuje více než jeden úsek, musíte určit potřebnou část pro navigaci.</string>
    <string name="segments_count">Úsek %1$d</string>
    <string name="activity_type_water_name">Voda</string>
    <string name="activity_type_winter_name">Zima</string>
    <string name="activity_type_snowmobile_name">Sněžný skútr</string>
    <string name="activity_type_riding_name">Jezdectví</string>
    <string name="activity_type_racing_name">Závodění</string>
    <string name="activity_type_mountainbike_name">Horské kolo</string>
    <string name="activity_type_cycling_name">Cyklistika</string>
    <string name="activity_type_hiking_name">Turistika</string>
    <string name="activity_type_running_name">Běh</string>
    <string name="activity_type_walking_name">Chůze</string>
    <string name="activity_type_offroad_name">Off-road</string>
    <string name="activity_type_motorbike_name">Motocykl</string>
    <string name="activity_type_car_name">Auto</string>
    <string name="temporary_conditional_routing_descr">Použít omezení, která jsou nyní aktivní na mapě</string>
    <string name="routing_attr_short_way_description">Optimalizovaná kratší trasa (úspora energie)</string>
    <string name="routing_attr_driving_style_description">Vyberte účel řízení pro získání kratší, rychlejší nebo bezpečnější trasy</string>
    <string name="snap_to_road_descr">Ikona aktuální polohy bude přichycena k aktuální navigační trase</string>
    <string name="restart">Restartovat</string>
    <string name="shared_strings_all_regions">Všechny oblasti</string>
    <string name="delete_number_files_question">Smazat %1$d souborů\?</string>
    <string name="track_recording_stop_without_saving">Zastavit bez uložení</string>
    <string name="track_recording_save_and_stop">Uložit a zastavit záznam</string>
    <string name="track_recording_title">Záznam stopy zastaven</string>
    <string name="track_recording_description">Ukončit záznam\?
\nVeškerá neuložená data budou ztracena.</string>
    <string name="on_pause">Při pozastavení</string>
    <string name="app_restart_required">K použití některých nastavení je nutný restart aplikace.</string>
    <string name="routing_attr_height_obstacles_description">Předpokládaná doba jízdy bude odrážet vliv nadmořské výšky. Preference trasování může pomoci vyhnout se strmým stoupáním:</string>
    <string name="quick_action_coordinates_widget_descr">Přepínač pro zobrazení nebo skrytí nástroje Souřadnice na mapě.</string>
    <string name="map_widget_distance_by_tap">Vzdálenost klepnutím</string>
    <string name="latest_openstreetmap_update">Dostupná nejnovější aktualizace OpenStreetMap:</string>
    <string name="updated">Aktualizováno: %s</string>
    <string name="last_time_checked">Poslední kontrola: %s</string>
    <string name="update_frequency">Frekvence aktualizací</string>
    <string name="delete_updates">Smazat aktualizace</string>
    <string name="live_update_delete_updates_msg">Smazat všechny živé aktualizace (%s)\?</string>
    <string name="purchases">Nákupy</string>
    <string name="select_category_descr">Vyberte kategorii nebo přidejte novou</string>
    <string name="track_recording_will_be_continued">Záznam bude pokračovat.</string>
    <string name="copy_poi_name">Kopírovat název bodu zájmu</string>
    <string name="quick_action_show_hide_title">Zobrazit/skrýt</string>
    <string name="shared_string_interval">Interval</string>
    <string name="track_has_no_altitude">Stopa neobsahuje údaje o nadmořské výšce.</string>
    <string name="track_has_no_speed">Stopa neobsahuje údaje o rychlosti.</string>
    <string name="select_another_colorization">Vyberte prosím jiný typ obarvení.</string>
    <string name="trip_recording_logging_interval_info">Interval záznamu nastaví, jak často bude OsmAnd zjišťovat aktuální polohu.</string>
    <string name="trip_recording_save_and_continue">Uložit a pokračovat</string>
    <string name="lost_data_warning">Všechna neuložená data budou ztracena.</string>
    <string name="show_start_dialog">Zobrazit úvodní okno</string>
    <string name="trip_recording_show_start_dialog_setting">Pokud je vypnuto, záznam začne hned po klepnutí na nástroj nebo položku v menu, přeskočí tedy potvrzovací okno.</string>
    <string name="use_system_language">Použít jazyk systému</string>
    <string name="shared_string_itinerary">Itinerář</string>
    <string name="route_line_use_map_style_width">Použít výchozí šířku mapového stylu (%1$s).</string>
    <string name="route_line_use_map_style_color">Použít výchozí barvu mapového stylu (%1$s).</string>
    <string name="poi_routes">Trasy</string>
    <string name="routing_attr_avoid_low_emission_zone_description">Vyhnout se nízkoemisním zónám</string>
    <string name="routing_attr_avoid_low_emission_zone_name">Vyhnout se nízkoemisním zónám</string>
    <string name="search_more">Vyhledat další…</string>
    <string name="ltr_or_rtl_triple_combine_via_space">%1$s %2$s %3$s</string>
    <string name="backup_and_restore">Zálohování &amp; obnovení</string>
    <string name="last_backup">Poslední záloha</string>
    <string name="duration_ago">před %1$s</string>
    <string name="osmand_cloud">OsmAnd Cloud</string>
    <string name="osmand_cloud_authorize_descr">Nikdy již neztraťte svá data. Zálohujte a obnovujte všechny informace jednoduše.</string>
    <string name="local_backup">Lokální záloha</string>
    <string name="local_backup_descr">Zálohovat do nebo obnovit data z lokálního souboru.</string>
    <string name="backup_into_file">Zálohovat jako soubor</string>
    <string name="restore_from_file">Obnovit ze souboru</string>
    <string name="osmand_cloud_help_descr">Potřebujete pomoc\? Kontaktujte nás prosím na %1$s</string>
    <string name="osmand_cloud_create_account_descr">Zadejte prosím svoji e-mailovou adresu, na kterou bude zaslán ověřovací kód
\na všechna data na ni budou navázána.</string>
    <string name="osmand_cloud_login_descr">Zadejte prosím e-mailovou adresu, se kterou jste se registrovali. Bude na ni zasláno jednorázové heslo.</string>
    <string name="verify_email_address">Ověřit e-mailovou adresu</string>
    <string name="verify_email_address_descr">Ověřovací kód byl odeslán na %1$s. Zadejte ho prosím do políčka níže.</string>
    <string name="cloud_email_not_registered">Tato emailová adresa není registrována pro OsmAnd Cloud</string>
    <string name="cloud_email_already_registered">Tato emailová adresa je již zaregistrována.</string>
    <string name="resend_verification_code">Poslat znovu</string>
    <string name="verification_code_missing">Neobdržel jsem ověřovací kód</string>
    <string name="verification_code_missing_description">Může trvat 10 minut. Pokud zpráva nebude ani ve vaší složce nevyžádané pošty, použijte tlačítko níže.</string>
    <string name="customize_route_line">Upravit navigační trasu</string>
    <string name="shared_string_route_line">Navigační trasa</string>
    <string name="specify_color_for_map_mode">Zadejte barvu pro mapový režim %1$s.</string>
    <string name="no_purchases">Nemáte žádné nákupy</string>
    <string name="new_device_account">Nové zařízení / nový účet</string>
    <string name="contact_support_description">Máte-li libovolnou otázku, kontaktujte nás prosím na %1$s.</string>
    <string name="empty_purchases_description">Pokud se zde vaše nákupy nezobrazují, klepněte na “%1$s” nebo kontaktujte náš tým podpory.</string>
    <string name="contact_support">Kontaktovat podporu</string>
    <string name="troubleshooting">Řešení problémů</string>
    <string name="troubleshooting_description">Pokud máte problémy s nákupem, následujte prosím tento odkaz.</string>
    <string name="osmand_live">OsmAnd Live</string>
    <string name="annual_subscription">Roční předplatné</string>
    <string name="monthly_subscription">Měsíční předplatné</string>
    <string name="three_months_subscription">Tříměsíční předplatné</string>
    <string name="next_billing_date">Datum následující platby: %1$s</string>
    <string name="osmand_live_cancelled">Zrušeno</string>
    <string name="renew_subscription">Obnovit předplatné</string>
    <string name="in_grace_period">V období tolerance</string>
    <string name="on_hold">Pozastaveno</string>
    <string name="expired">Expirovalo</string>
    <string name="release_4_0_beta">• Přidaná možnost stáhnutí vrstevnic v stopách
\n
\n• Plánovač trasy: přidané přepínače mezi body a grafy
\n
\n• Aktualizace OsmAnd Live přesunuté do \"Stáhnout mapy &gt; Aktualizace\"
\n
\n• Stopy je nyní možné vybarvit podle nadmořské výšky, rychlosti nebo sklonu svahu.
\n
\n• Přidaná možnost změny vzhledu navigační trasy.
\n
\n• Vylepšené okno \"Záznam výletu\"
\n
\n</string>
    <string name="update_all_maps_added">Aktualizovat všechny mapy přidané do %1$s\?</string>
    <string name="shared_string_feet">stopy</string>
    <string name="srtm_unit_format">Varianta vrstevnicových jednotek</string>
    <string name="srtm_download_list_help_message">OsmAnd poskytuje data vrstevnic v metrech a stopách. Pro změnu formátu budete muset soubor znovu stáhnout.</string>
    <string name="srtm_download_single_help_message">Vyberte variantu. Chcete-li změnit formát, musíte soubor znovu stáhnout.</string>
    <string name="exit_number">Číslo výjezdu</string>
    <string name="announce_when_exceeded">Oznámení při překročení</string>
    <string name="user_points">Uživatelské body</string>
    <string name="output">Výstup</string>
    <string name="route_line_use_gradient_coloring">Čára trasy je vybarvená podle sklonu svahu.</string>
    <string name="shared_string_min_height">Min. výška</string>
    <string name="shared_string_max_height">Max. výška</string>
    <string name="language_description">Zvolte preferovaný jazyk a typ hlasových pokynů.</string>
    <string name="tts_description">Převod textu na řeč (TTS) může vyslovovat všechny typy pokynů: odbočení, názvy ulic a bodů zájmu, atd.</string>
    <string name="tts_title">TTS</string>
    <string name="recorded_description">Nahraný hlas zní lépe, ale může vyslovovat jen předem zaznamenané fráze: pokyny k odbočení. Neumí vyslovit názvy ulic nebo bodů zájmu.</string>
    <string name="select_nav_profile_dialog_message">\'Typ navigace\' nastaví způsob výpočtu tras, s dostupnými offline a online navigačními službami.</string>
    <string name="backup_version_history">Historie verzí</string>
    <string name="backup_storage_taken">Využito místa</string>
    <string name="loading_list_of_routing_services">Načítání seznamu dostupných navigačních služeb</string>
    <string name="shared_string_offline">Offline</string>
    <string name="shared_string_online">Online</string>
    <string name="osmand_online_routing_promo">Můžete použít předdefinované šablony, nebo přidat online navigaci OSRM, Graphhopper, openrouteservice či GPX.</string>
    <string name="shared_string_external">Externí</string>
    <string name="provided_by">Zprostředkuje %1$s</string>
    <string name="failed_loading_predefined_engines">Seznam předdefinovaných šablon se nepodařilo načíst.
\nZkontrolujte prosím připojení k internetu.</string>
    <string name="shared_string_predefined">Předdefinované</string>
    <string name="backup_complete">Záloha dokončena</string>
    <string name="backup_now">Zálohovat</string>
    <string name="make_backup">Vytvořit zálohu</string>
    <string name="make_backup_descr">Na tomto zařízení je mnoho změn. Vytvořte si zálohu těchto údajů, ať o ně nepřijdete.</string>
    <string name="backup_conflicts">Konflikty</string>
    <string name="backup_confilcts_descr">Některé soubory nebylo možné nahrát na server, protože tam už existují novější verze.</string>
    <string name="backup_view_conflicts">Zobrazit konflikty</string>
    <string name="backup_no_internet_descr">Zkontrolujte připojení k internetu a opakujte stahování.</string>
    <string name="backup_pause_all">Pozastavit vše</string>
    <string name="upload_local_version">Nahrát místní verzi</string>
    <string name="download_server_version">Stáhnout verzi ze serveru</string>
    <string name="shared_string_logout">Odhlásit se</string>
    <string name="backup_delete_all_data">Smazat všechna moje data</string>
    <string name="backup_delete_all_data_descr">Všechny údaje v OsmAnd Cloud budou smazány. Místní verze zůstanou nedotčeny.</string>
    <string name="backup_delete_all_data_warning">Chystáte se smazat všechny údaje dříve nahrané do OsmAnd Cloud, včetně historie verzí.
\n
\nSmazané údaje nebude možné obnovit.</string>
    <string name="backup_danger_zone">Nebezpečná zóna</string>
    <string name="delete_all_confirmation">Ano, vymazat vše</string>
    <string name="backup_delete_old_data">Odstranit staré verze</string>
    <string name="backup_delete_old_data_descr">Aktuální verze vašich údajů budou uchovány v OsmAnd Cloud</string>
    <string name="backup_delete_old_data_warning">Chystáte se odstranit historii změn pro dříve načtená data.
\n
\nAktuální verze dat bude na serveru uložena, ale nebude možné se vrátit k dříve provedeným změnám.</string>
    <string name="backup_data">Zálohovat údaje</string>
    <string name="select_backup_data_descr">Vyberte údaje a složky pro zálohování.</string>
    <string name="backup_restore_data_descr">Obnovit údaje v zařízení pomocí online záloh.</string>
    <string name="backup_restore_data">Obnovit údaje</string>
    <string name="restore_from_osmand_cloud">Obnovit z OsmAnd Cloud</string>
    <string name="choose_what_to_restore">Vyberte, co se má obnovit.</string>
    <string name="restore_selected_data">Obnovit vybrané údaje</string>
    <string name="receiving_data_from_server">Získávání údajů ze serveru…</string>
    <string name="restore_complete">Obnoveno</string>
    <string name="backup_version_history_delete_descr">Smazat historii změn pro zastaralé typy dat z OsmAnd Cloud\?</string>
    <string name="delete_version_history">Smazat historii verzí</string>
    <string name="routing_attr_avoid_tunnels_description">Vyhnout se tunelům</string>
    <string name="routing_attr_avoid_tunnels_name">Vyhnout se tunelům</string>
    <string name="send_crash_log">Odeslat záznam o pádu</string>
    <string name="send_logcat_log">Odeslat záznam z logcatu</string>
    <string name="backup_promocode">Promokód</string>
    <string name="backup_restore_now">Obnovit nyní</string>
    <string name="shared_string_purchased">Zakoupeno</string>
    <string name="explore_wikipedia_offline">Prozkoumejte Wikipedii offline.</string>
    <string name="release_4_0">• Záloha do cloudu
\n
\n • Přidán noční režim pro styl mapy \"Topo\"
\n
\n • Přidána volba pro stažení vrstevnic ve stopách
\n
\n • Trasy mohou být vybarveny podle výšky, rychlosti a svahů
\n
\n • Aktualizován dialog \"Záznam cesty\"
\n
\n • Měření vzdálenosti dotykem byl přesunut z Kruhového pravítka do samostatného nastavení
\n
\n • Plánování trasy: Nyní můžete měnit možnosti navigace, přistupovat ke konfiguraci mapy a vyhledávat, bez nutnosti opuštění plánování trasy
\n
\n • Nová obrazovka \"Nákupy\" s podrobnými informacemi o nákupu
\n
\n • Přidána možnost změny vzhledu linie trasy
\n
\n • Aktualizace OsmAnd Live přesunuty do sekce \"Stáhnout mapy &gt; Aktualizace\"
\n
\n</string>
    <string name="walking_route_osmc_description">Obarvit trasy podle jejich individuální lokální barvy (pokud je nastavena v OpenStreetMap) a typu (mezinárodní, regionální, lokální).</string>
    <string name="routes_color_by_type">Obarvit trasy podle…</string>
    <string name="rendering_value_walkingRoutesOSMC_description">Obarví trasy podle jejich individuální lokální barvy (pokud je nastavena v OpenStreetMap) a turistického značení.</string>
    <string name="rendering_value_walkingRoutesScopeOSMC_description">Obarví trasy podle síťové příslušnosti.</string>
    <string name="rendering_value_walkingRoutesOSMCNodes_description">Obarví trasy podle typu sítě (mezinárodní, regionální, lokální).</string>
    <string name="travel_routes">Cestovní trasy</string>
    <string name="remove_group_from_markers">Odstranit skupinu ze seznamu mapových značek</string>
    <string name="start_point">Start</string>
    <string name="add_group_to_markers">Přidat skupinu do seznamu mapových značek</string>
    <string name="mapillary_menu_filter_description_new">Filtrovat obrázky podle data nebo typu. Aktivní pouze při vysokém přiblížení.</string>
    <string name="service_is_not_available_please_try_later">Služba není dostupná. Zkuste to prosím znovu později.</string>
    <string name="shared_string_files">Soubory</string>
    <string name="travel_route_types">Typy tras</string>
    <string name="routing_attr_only_permitted_streets_description">Použít pouze výslovně povolené ulice</string>
    <string name="search_title">Hledat: %1$s</string>
    <string name="routing_attr_prefer_tactile_paving_name">Upřednostnit dlažbu pro nevidomé</string>
    <string name="routing_attr_prefer_tactile_paving_description">Upřednostnit dlažbu pro nevidomé</string>
    <string name="routing_attr_allow_gate_name">Povolit použití bran</string>
    <string name="routing_attr_allow_gate_description">Povolit použití bran</string>
    <string name="routing_attr_only_permitted_streets_name">Pouze povolené ulice</string>
    <string name="routing_attr_only_permitted_ways_name">Pouze povolené cesty</string>
    <string name="routing_attr_only_permitted_ways_description">Použít pouze výslovně povolené cesty (polní cesty, stezky, atd.)</string>
    <string name="routing_attr_prefer_horse_routes_name">Upřednostnit trasy pro koně</string>
    <string name="routing_attr_prefer_horse_routes_description">Upřednostnit trasy pro koně</string>
    <string name="horseback_riding">Jízda na koni</string>
    <string name="shared_string_mini">mini</string>
    <string name="sample_wikivoyage">Ukázka Wikivoyage</string>
    <string name="icon_group_nautical">Plavební</string>
    <string name="routeInfo_roadClass_description">Obarvit čáru trasy nebo stopy podle klasifikace cesty.</string>
    <string name="no_items_of_type_message">Nemáte žádné položky tohoto typu</string>
    <string name="no_activity_for_intent">Nainstalujte aplikaci, která může vykonat tuto akci.</string>
    <string name="empty_category_name">Prázdný název kategorie</string>
    <string name="reset_to_original">Resetovat do původního stavu</string>
    <string name="attribute">Atribut</string>
    <string name="contour_lines_hillshades_slope">Vrstevnice, stínování svahů, sklon svahů</string>
    <string name="copying_file">Kopírování souboru %1$s…</string>
    <string name="from_to_with_params">Z %1$s do %2$s</string>
    <string name="progress_complete">%1$s hotovo</string>
    <string name="storage_found_files_descr">Stiskněte \"%1$s\" pro zkopírování %2$s souborů z \"%3$s\" do \"%4$s\". Může to chvíli trvat.</string>
    <string name="storage_copied_files_size">Zpracováno %1$s souborů, %2$s</string>
    <string name="storage_copying_files_size">Kopírování %1$s souborů %2$s</string>
    <string name="storage_found_files_size">Nalezeno %1$s souborů %2$s</string>
    <string name="shared_string_skip_warning">Přeskočit migraci\? OsmAnd již nemá přístup k vašim souborům ve sdíleném úložišti.
\n
\nAplikace začne používat vaši novou datovou složku.</string>
    <string name="shared_storage_last_step">Zvolit novou datovou složku můžete potom.</string>
    <string name="shared_storage_third_step">Udělte oprávnění pro přístup ke složce. Bez něj OsmAnd nemůže zkopírovat soubory.</string>
    <string name="shared_storage_second_step">Stiskněte \"Použít tuto složku\".</string>
    <string name="folder_access_denied">Pro přístup ke zvolené složce je potřeba oprávnění.</string>
    <string name="copying_completed">Zkopírováno</string>
    <string name="start_copying">Zahájit kopírování</string>
    <string name="shared_storage">Sdílené úložiště</string>
    <string name="shared_storage_migration">Migrace sdíleného úložiště</string>
    <string name="icon_group_industrial">Průmysl</string>
    <string name="delete_history_items">Smazat %1$s položek historie\?</string>
    <string name="quick_action_toggle_preference">Přepínač pro změnu nastavení.</string>
    <string name="approx_safe_mode_description">Provádět GPX aproximaci pomocí pomalejšího kódu pro Android místo nativního kódu.</string>
    <string name="use_external_timestamps_description">Použít časové značky online navigační služby pro úpravu odhadovaného času a průměrné rychlosti</string>
    <string name="search_history_is_disabled_descr">V nastavení můžete zapnout historii vyhledávání.</string>
    <string name="markers_history_is_disabled_descr">Zapněte historii pro zapamatování seznamu navštívených mapových značek.</string>
    <string name="history_is_disabled_descr">Zapněte historii pro rychlejší přístup k naposledy vyhledaným výsledkům.</string>
    <string name="is_disabled">%1$s je vypnuto</string>
    <string name="clear_all_history_warning">Smazat všechny položky historie včetně vyhledávání, navigace a značek\?</string>
    <string name="map_markers_history">Historie mapových značek</string>
    <string name="history_preferences_descr">Protokolování historie můžete zakázat pro každý typ historie zvlášť.</string>
    <string name="shortcut_navigate_to_home">Navigovat do \'Domov\'</string>
    <string name="location_access_request_result">Povoleno: %1$s Zamítnuto: %2$s</string>
    <string name="transparent_status_bar_descr">Zobrazit mapu pod stavovým řádkem</string>
    <string name="transparent_status_bar">Průhledný stavový řádek</string>
    <string name="routeInfo_surface_description">Poskytnout informaci o fyzickém povrchu silnic/pěšin.</string>
    <string name="routeInfo_smoothness_description">Klasifikace manévrovatelnosti silnic/pěšin pro kolová vozidla, zejména vzhledem k pravidelnosti/rovinatosti povrchu.</string>
    <string name="routeInfo_tracktype_description">Obarvit čáru trasy nebo stopy podle složení jejího povrchu. Obvykle se používá, pokud je silniční síť převážně nezpevněná.</string>
    <string name="shared_storage_migration_descr">Kvůli změnám pravidel pro přístup k úložišti v Androidu již OsmAnd nemůže používat %1$s.
\n
\nZkopírujte všechna svoje data do nové složky.</string>
    <string name="files_remaining">Zbývající soubory: %1$s %2$s</string>
    <string name="shared_storage_first_step">Stiskněte \"%1$s\".
\nOtevře se správce souborů, v němž musíte vyhledat složku osmand.</string>
    <string name="shared_string_copy_to">Kopírovat do</string>
    <string name="shared_string_migration">Migrace</string>
    <string name="skip_confirmation">Ano, přeskočit</string>
    <string name="icon_group_education">Vzdělávání</string>
    <string name="clear_all_history">Smazat celou historii</string>
    <string name="shared_storage_warning_description">Kvůli novým pravidlům v systému Android ztratí OsmAnd 4.2 od listopadu 2021 přístup ke sdílenému úložišti.
\n
\nPřesuňte prosím datovou složku ze sdíleného do jiného úložiště, jinak aplikace ztratí přístup k vašim datům jako např. offline mapám, GPX stopám atd.</string>
    <string name="history_actions_descr">Historii můžete vyexportovat do souboru.</string>
    <string name="navigation_history">Historie navigace</string>
    <string name="android_auto_map_placeholder_title">Mapa je zobrazená na obrazovce vozidla.</string>
    <string name="location_access_request_action">Povolit přístup</string>
    <string name="android_auto_map_placeholder_descr">Odpojte své zařízení od Android Auto, abyste zobrazili mapu v aplikaci.</string>
    <string name="release_4_1">• Prvotní podpora pro Android Auto
\n
\n• Aktualizace uživatelského rozhraní pro vyhledávání souřadnic UTM
\n
\n• Filtr GPS pro GPX stopy
\n
\n• Nástroj nadmořské výšky (Pro)
\n
\n• Oblíbené: přidána možnost zobrazit naposledy použité ikony
\n
\n• Plánování cesty: po spuštění použije právě vybraný profil
\n
\n• Opravena vrstva Mapillary, modul je nyní ve výchozím stavu vypnutý
\n
\n• Přidána obrazovka pro správu historie všech činností v aplikaci
\n
\n• Orientace mapy se již po restartu aplikace neresetuje
\n
\n• Vylepšené vykreslování výškových značek SRTM
\n
\n• Opraveny arabské mapové popisky
\n
\n• Opraveny různé chyby výpočtu trasy
\n
\n</string>
    <string name="cancel_anytime_in_amazon_app">Zrušte kdykoliv v aplikaci Amazon</string>
    <string name="display_route_tracks">Zobrazit stopy</string>
    <string name="use_external_timestamps">Použít externí časové značky</string>
    <string name="no_plugins_enabled">Nemáte zapnuté žádné moduly. Seznam dostupných modulů najdete v \'Menu\' → \'Moduly\'.</string>
    <string name="shared_string_articles">Články</string>
    <string name="included_categories">Zahrnuté kategorie</string>
    <string name="amz_manage_subscription_descr">Spravujte své předplatné pomocí aplikace Amazon nebo na webové stránce Amazon.</string>
    <string name="display_route_tracks_as_poi">Zobrazit stopy jako body zájmu</string>
    <string name="shared_string_travelbooks">Cestovní deníky</string>
    <string name="safe_settings">Bezpečné</string>
    <string name="shortcut_start_recording">Spustit záznam</string>
    <string name="shortcut_navigate_to">Navigovat do…</string>
    <string name="shortcut_navigate_to_work">Navigovat do \'Práce\'</string>
    <string name="android_auto_purchase_request_title">Pokud chcete použít OsmAnd s Android Auto, zakupte si OsmAnd Pro nebo Mapy+</string>
    <string name="continue_on_phone">Pokračovat na mobilním zařízení</string>
    <string name="location_access_request_title">Pro navigaci potřebuje OsmAnd oprávnění pro přístup k poloze.</string>
    <string name="shared_string_details">Detaily</string>
    <string name="shared_app_storage_description">Sdílená paměť již není dostupná kvůli změnám v přístupu k úložišti v Androidu.</string>
    <string name="internal_app_storage_description">Vnitřní úložiště, skryté před uživateli a jinými aplikacemi, kde pouze OsmAnd může používat vaše data.</string>
    <string name="shared_storage_warning_title">Změny v pravidlech přístupu k úložišti</string>
    <string name="purchases_feature_desc_android_auto">Přináší mapy a navigaci OsmAnd na obrazovku vašeho vozidla a integruje se s jeho ovládacími prvky.</string>
    <string name="osm_live_payment_subscription_management_amz">Platba se strhne z vašeho účtu Amazon po potvrzení nákupu.
\n
\nPředplatné bude automaticky prodlouženo, pokud jej před datem obnovení nezrušíte.
\n
\nPředplatné můžete spravovat a zrušit v nastavení Amazon.</string>
    <string name="grey_color_undefined">Části bez dat jsou šedivé.</string>
    <string name="purchases_restored">Obnovené nákupy</string>
    <string name="pro_features">Pokročilé funkce</string>
    <string name="exit_pan_mode_descr">Stisknutím \"Zvolit\" opustíte režim posouvání</string>
    <string name="upload_gpx_description_hint">Ponecháte-li prázdné, názvy stop se použijí jako popis. Zadaný popis se aplikuje na každou stopu.</string>
    <string name="delete_history_items_descr">Smazat vybrané položky historie\?</string>
    <string name="routeInfo_winter_ice_road_description">Obarvit čáru trasy nebo stopy podle její zimní klasifikace.</string>
    <string name="connect_track_points_as">Spojit body trasy</string>
    <string name="benefits_for_contributors_primary_descr">Aktivní přispěvatelé na OpenStreetMap.org mohou mít nárok na neomezené hodinové aktualizace map.</string>
    <string name="backup_deleted_all_data">Všechna data byla odstraněna.</string>
    <string name="backup_deleting_all_data">Odstraňují se všechna data…</string>
    <string name="purchases_feature_desc_osmand_cloud">Získejte OsmAnd Cloud pro ukládání všech OsmAnd dat. Po přeinstalování již neztratíte svá data. Zálohujte a obnovujte data jednoduše.</string>
    <string name="purchases_feature_desc_hourly_map_updates">Získejte přístup k častějším aktualizacím map. Hodinové, denní nebo týdenní aktualizace. Aktualizace se stahují inkrementálně, pouze pro změněnou oblast.</string>
    <string name="purchases_feature_desc_unlimited_map_download">Získejte neomezené stahování offline map všech kontinentů a oblastí.</string>
    <string name="enough_contributions_descr">Gratulujeme, dostatečně přispíváte do OpenStreetMap, a proto můžete nyní využívat neomezené aktualizace map v OsmAnd!</string>
    <string name="benefits_for_contributors">Výhody pro aktivní přispěvatele OSM</string>
    <string name="map_updates_for_mappers">Aktualizace map pro mappery</string>
    <string name="online_maps_searching_descr">Hledá se online…</string>
    <string name="offline_maps_required_descr">Některé offline mapy nezbytné pro výpočet této trasy chybějí.</string>
    <string name="direct_line_maps_required_descr">Výpočet trasy trvá déle než je obvyklé.
\n
\nMožná nejsou načteny některé mapy.</string>
    <string name="setting_supported_by_style">Toto nastavení je poskytováno mapovým stylem \'%1$s\'</string>
    <string name="explore_osmnad_plans_to_find_suitable">Prozkoumejte předplatné OsmAnd a najděte si takové, které vám bude vyhovovat.</string>
    <string name="option_available_only_in_osmand_pro">Dostupné v předplatném OsmAnd.</string>
    <string name="track_has_no_needed_data">Ve stopě chybí potřebné údaje.</string>
    <string name="promo_subscription">Propagační předplatné</string>
    <string name="on_hold_since">Pozastavené od %1$s</string>
    <string name="backup_setup">Nastavit zálohování</string>
    <string name="backup_welcome_back">Vítejte zpět!</string>
    <string name="backup_dont_have_any_descr">Nastavte si automatické zálohování, abyste se nemuseli obávat ztráty dat.</string>
    <string name="backup_do_not_have_any">Zatím nemáte žádné online zálohy</string>
    <string name="backup_deleted_all_data_descr">Všechna vaše data byla úspěšně odstraněna z OsmAnd Cloudu.</string>
    <string name="logout_from_osmand_cloud_decsr">Odhlásit se\?
\nPřed dalším zálohováním nebo obnovením dat se budete muset znovu přihlásit.</string>
    <string name="logout_from_osmand_cloud">Odhlásit z OsmAnd Cloudu</string>
    <string name="backup_error_token_is_not_valid_or_expired">Neplatný nebo expirovaný identifikátor</string>
    <string name="backup_error_gzip_only_supported_upload">Soubor by měl být odeslaný ve formátu .gzip</string>
    <string name="backup_error_size_is_exceeded">Maximální velikost OsmAnd Cloudu přesahuje %1$s</string>
    <string name="backup_error_subscription_was_used">Předplatné nebo promo kód je použito v jiném účtu %1$s</string>
    <string name="backup_error_subscription_was_expired_descr">Vaše předplatné OsmAnd Pro expirovalo, obnovte ho, abyste mohli zálohovat. Stále ovšem můžete obnovit data z Cloudu.</string>
    <string name="backup_error_user_is_already_registered">Tato e-mailová adresa je použita v jiném účtu</string>
    <string name="shared_string_view_all">Zobrazit vše</string>
    <string name="backup_delete_types_descr">Smazat všechna data zastaralých typů v OsmAnd Cloudu\?</string>
    <string name="complete_purchase">Dokončit nákup</string>
    <string name="shared_string_includes">Zahrnuje</string>
    <string name="shared_string_not_included">Nezahrnuje</string>
    <string name="cancel_anytime_in_gplay">Kdykoliv můžete zrušit na Google Play.</string>
    <string name="cancel_anytime_in_huawei_appgallery">Kdykoliv můžete zrušit na Huawei AppGallery</string>
    <string name="shared_string_learn_more">Zjistit více</string>
    <string name="osmand_pro_tagline">Získejte maximum funkcí</string>
    <string name="osmand_maps_plus_tagline">Získejte rozšířené funkce</string>
    <string name="continue_with">Pokračovat s %1$s</string>
    <string name="you_can_get_feature_as_part_of_pattern">Získejte “%1$s” jako součást předplatného (%2$s). Srovnání:</string>
    <string name="nautical_depth">Námořní hloubka</string>
    <string name="terrain_maps">Mapy terénu</string>
    <string name="offline_wikivoyage">Offline Wikivoyage</string>
    <string name="wikipedia_and_wikivoyage_offline">Wikipedie a Wikivoyage offline</string>
    <string name="unlimited_map_downloads">Neomezený počet map ke stažení</string>
    <string name="purchases_feature_desc_combined_wiki">Prozkoumejte články Wikipedie bez připojení na internet. Offline data jsou rozdělena podle zemí a dostupná ve všech jazycích.</string>
    <string name="purchases_feature_desc_wikivoyage">Prozkoumejte průvodce Wikivoyage offline. Články jsou rozdělené podle zemí a oblastí a jsou dostupné ve všech jazycích.</string>
    <string name="purchases_feature_desc_nautical">Získejte přístup k informacím o námořní hloubce</string>
    <string name="rendering_attr_natureReserves_name">Přírodní rezervace</string>
    <string name="benefits_for_contributors_secondary_descr">Přihlaste se do OpenStreetMap a zkontrolujte, zda máte nárok na neomezené měsíční a hodinové aktualizace map.</string>
    <string name="use_login_and_password">Použít jméno a heslo</string>
    <string name="duration_moment_ago">před chvílí</string>
    <string name="online_maps_required_descr">Bohužel, OsmAnd nenašel trasu pro vaše nastavení.
\n
\nMožná některé mapy nejsou načteny. Můžete spustit hledání potřebných map online.</string>
    <string name="online_direct_line_maps_link">Zkontrolovat potřebné mapy.</string>
    <string name="backup_welcome_back_descr">Obnovení dat v tomto zařízení pomocí služby OsmAnd Cloud.</string>
    <string name="purchases_feature_desc_pro_widgets">Získejte přístup k pokročilým funkcím OsmAnd: obarvení tras a další.</string>
    <string name="backup_error_subscription_was_expired">Expirované předplatné</string>
    <string name="backup_deleting_all_data_descr">Počkejte prosím, dokud OsmAnd nesmaže vaše data z cloudu. Všechna data na zařízení zůstanou nedotčena.</string>
    <string name="backup_error_token_is_not_valid">Něco není v pořádku s poskytnutým identifikátorem zařízení</string>
    <string name="backup_error_file_not_available">Soubor není dostupný</string>
    <string name="shared_string_discussion">Diskuse</string>
    <string name="backup_delete_types">Smazat vypnuté typy dat</string>
    <string name="redeem_promo_code">Použít promo kód</string>
    <string name="ltr_or_rtl_combine_via_or">%1$s nebo %2$s</string>
    <string name="purchases_feature_desc_terrain">Vrstevnice, mapy se stínováním kopců a sklonem svahů s barevným zvýrazněním vrcholů a nížin.</string>
    <string name="rendering_attr_natureReserves_description">Zobrazit přírodní rezervace, chráněné oblasti a národní parky.</string>
    <string name="show_parameter_seekbar">Zobrazit lištu vyhledávání parametrů</string>
    <string name="approx_safe_mode">Bezpečná aproximace GPX</string>
    <string name="purchases_feature_desc_monthly_map_updates">Získejte přístup k pravidelným měsíčním aktualizacím offline map.</string>
    <string name="from_with_param">Od %1$s</string>
    <string name="offline_wikipeadia">Offline Wikipedie</string>
    <string name="terrain_maps_contour_lines_hillshade_slope">Mapy terénu: vrstevnice, stínování svahů, sklony svahů</string>
    <string name="purchases_feature_desc_wikipedia">Poskytuje offline přístup ke všem článkům z Wikipedie týkajícím se míst, díky čemuž můžete jednoduchým klepnutím na mapě zjistit informace o místech, která navštívíte na své cestě. Nezapomeňte si stáhnout mapové soubory Wikipedie pro příslušné regiony.</string>
    <string name="enter_verification_code">Zadejte jednorázové heslo</string>
    <string name="contributions_may_calculate_with_delay">Výpočet příspěvků může trvat několik hodin.</string>
    <string name="shared_string_contributions">Příspěvky</string>
    <string name="not_enough_contributions_descr">Vyžaduje se minimálně %1$s změn za poslední dva měsíce %2$s, abyste získali neomezené hodinové aktualizace map.</string>
    <string name="available_until">Dostupné do %1$s</string>
    <string name="map_updates_are_unavailable_yet">Aktualizace map ještě nejsou dostupné. :-(</string>
    <string name="backup_error_no_subscription">Neexistuje žádné předplatné</string>
    <string name="active_till">Aktivní do %1$s</string>
    <string name="shared_string_progress">Postup</string>
    <string name="backup_data_removed">Všechna data byla odstraněna.</string>
    <string name="backup_version_history_removed">Historie verzí byla odstraněna.</string>
    <string name="backup_error_no_valid_subscription">Žádné předplatné není aktivní</string>
    <string name="backup_error_user_is_not_registered">Tuto e-mailovou adresu nemá zaregistrovanou žádný uživatel</string>
    <string name="not_available_with">Není dostupné s %1$s</string>
    <string name="shared_string_relation">Relace</string>
    <string name="regular_price">Běžná cena</string>
    <string name="fold_unfold">sbalit/rozbalit</string>
    <string name="app_profile_type">Typ profilu aplikace</string>
    <string name="map_marker_options">Možnosti mapové značky</string>
    <string name="add_to_group">Přidat do skupiny</string>
    <string name="app_modes_options">Vybrat režimy aplikace</string>
    <string name="shared_string_memory">Paměť</string>
    <string name="memory_allocated_for_routing_ds">Větší množství vyhrazené paměti zrychlí výpočet dlouhých tras (nad 500 km), ale může ovlivnit výkonnost jiných aplikací.
\nNeovlivňuje rychlost výpočtu krátkých tras.</string>
    <string name="memory_allocated_for_routing">Paměť vyhrazená pro plánování trasy</string>
    <string name="reading_files">Načítám soubory…</string>
    <string name="no_items_selected_warning">Vyberte prosím aspoň jednu položku</string>
    <string name="display_groups_visibility_dialog_description">Můžete nastavit viditelnost skupin na mapě. Je-li stopa skrytá, všechny skupiny budou také skryté.</string>
    <string name="shared_string_hide_all">Skrýt vše</string>
    <string name="migration_files_present">%1$d soubor(y) (%2$s) se již nachází v cíli \'%3$s\' a nebudou přepsány.</string>
    <string name="exit_without_saving_warning">Ukončit bez uložení změn\?</string>
    <string name="shared_string_precision">Přesnost</string>
    <string name="gps_filter_hdop_desc">Zadejte maximální přípustnou hodnotu pro HDOP.
\nBody s vyšší hodnotou budou skryté.</string>
    <string name="distance_between_points">Vzdálenost mezi body</string>
    <string name="gps_filter_smoothing">Vyhlazování</string>
    <string name="save_as_copy">Uložit jako kopii</string>
    <string name="gps_filter_actions_description">OsmAnd aplikuje změny na stopu, aniž by aktualizoval soubor. Změny můžete uložit manuálně.</string>
    <string name="shared_string_gps_filter">Filtr GPS</string>
    <string name="storage_migration_wrong_folder_warning">Ve vybrané složce nebyla nalezena žádná OsmAnd data. Zkuste to prosím znovu.</string>
    <string name="shared_string_statistics">Statistiky</string>
    <string name="gps_filter_speed_altitude_desc">Pouze body stopy splňující zadaný interval budou viditelné v grafu a na mapě, ostatní budou skryté.</string>
    <string name="shared_string_show_slope">Zobrazit sklon</string>
    <string name="shared_string_uphill">Stoupání</string>
    <string name="gps_filter_smoothing_desc">Zadejte hraniční vzdálenost mezi body.
\nBody stopy, jejichž vzdálenost od posledního viditelného bodu je menší než tato hodnota, budou skryté.
\nBerte na vědomí, že vysoké hodnoty mohou příliš zjednodušit geometrii stopy.</string>
    <string name="gps_filter_precision">Přesnost GPS</string>
    <string name="save_changes_into_file">Uložit změny do souboru</string>
    <string name="elevation_profile">Výškový profil</string>
    <string name="shared_string_downhill">Klesání</string>
    <string name="shared_string_hide_slope">Skrýt sklon</string>
    <string name="shared_string_grade">Stupeň</string>
    <string name="use_routing_fallback_description">Použít offline plánování, pokud je online služba nedostupná.</string>
    <string name="use_routing_fallback">Offline náhradní plánovač</string>
    <string name="shared_string_size">Velikost</string>
    <string name="created_on">Vytvořeno dne</string>
    <string name="turn_arrows_descr">Zvolte, zda budou šipky pro odbočení zobrazené na linii trasy.</string>
    <string name="turn_arrows">Směrové šipky</string>
    <string name="track_file">Soubor se stopou</string>
    <string name="shared_string_used">Použito</string>
    <string name="files_with_route_restrictions">Soubory s omezeními trasy</string>
    <string name="predefined_waypoint_appearance_description">Po klepnutí na tuto akci se bod cesty automaticky uloží s předdefinovanými parametry.</string>
    <string name="always_ask_waypoint_appearance_description">Klepnutím na tuto akci otevřete obrazovku \"Přidat bod trasy\", kde můžete změnit název a vzhled.</string>
    <string name="waypoint_appearance">Vzhled bodu trasy</string>
    <string name="track_file_description">Klepnutím na tuto akci zobrazíte dostupné stopy.</string>
    <string name="navigate_point_format_swiss_grid">Švýcarské souřadnice (CH1903)</string>
    <string name="navigate_point_format_swiss_grid_plus">Švýcarské souřadnice (CH1903+)</string>
    <string name="shared_string_not_used">Nepoužito</string>
    <string name="waypoint_template">Šablona pro body trasy</string>
    <string name="rendering_attr_OSMMapperAssistantFixme_name">Značky chyb</string>
    <string name="rendering_attr_OSMMapperAssistantFixme_description">Zobrazit značky chyb (\'fixme\')</string>
    <string name="rendering_attr_OSMMapperAssistantNote_name">Značky poznámek</string>
    <string name="rendering_attr_OSMMapperAssistantNote_description">Zobrazit značky poznámek</string>
    <string name="rendering_attr_OSMMapperAssistantIconsLowZooms_name">Ikony při malém přiblížení</string>
    <string name="rendering_attr_OSMMapperAssistantIconsLowZooms_description">Schematické zobrazení ikon při malém přiblížení</string>
    <string name="rendering_attr_showWaterwayTunnels_name">Tunely vodních cest</string>
    <string name="rendering_attr_showWaterwayTunnels_description">Neskrývat tunely vodních cest</string>
    <string name="shared_string_open_street_map">OpenStreetMap</string>
    <string name="rendering_attr_seabedDetail_name">Detaily mořského dna</string>
    <string name="rendering_value_category_name">Kategorie</string>
    <string name="rendering_value_all_name">Všechny</string>
    <string name="rendering_value_omit_name">Vynechat</string>
    <string name="rendering_attr_seabedDetail_description">Další textové informace o povrchu mořského dna, kategorii a druhu mořského porostu</string>
    <string name="save_track_to_gpx_descrp">Automaticky spustit záznam stopy v průběhu navigace a potom uložit.</string>
    <string name="quick_action_add_route_descr">Tlačítko pro zahájení trasy uprostřed obrazovky.</string>
    <string name="please_provide_group_name_message">Pojmenujte prosím skupinu.</string>
    <string name="gpx_no_routes_title">Neexistují žádné trasy</string>
    <string name="gpx_no_routes_descr">K přidání trasy do souboru můžete použít nástroj \"%1$s\".</string>
    <string name="selected_waypoints_descr">Vybrané body budou přidány do stopy \"%1$s\"</string>
    <string name="shared_string_reading_file">Načítání souboru…</string>
    <string name="all_groups">Všechny skupiny</string>
    <string name="list_of_groups">Seznam skupin</string>
    <string name="points_selection_descr">Zavřít a ztratit všechny změny\?</string>
    <string name="exit_import_descr">Ukončit bez uložení změn\?</string>
    <string name="exit_import">Ukončit\?</string>
    <string name="import_tracks">Importovat stopy</string>
    <string name="import_tracks_descr">%1$s, obsahuje %2$s jednotlivých stop. Vyberte stopy pro import.</string>
    <string name="select_suggested_points">Vyberte navrhované body</string>
    <string name="shared_string_shape">Tvar</string>
    <string name="edit_category">Upravit kategorii</string>
    <string name="default_appearance_desc">Výchozí barva, ikona a tvar se aplikuje na přidané oblíbené body ve skupině.</string>
    <string name="default_appearance">Výchozí vzhled</string>
    <string name="location_source">Zdroj polohy</string>
    <string name="location_source_descr">OsmAnd nainstalovaný z Google Play používá %1$s jako výchozí službu pro určení polohy.
\n
\nPokud dostáváte nepřesné informace o poloze nebo používáte zařízení bez %2$s, zkuste přepnout na \"%3$s\"</string>
    <string name="stop_download">Zastavit stahování</string>
    <string name="stop_and_exit">Zastavit a ukončit</string>
    <string name="zoom_levels_difference_description">Velký rozdíl mezi úrovněmi přiblížení může zvýšit objem stahovaných dat.</string>
    <string name="estimated_download_size">Odhadovaná velikost ke stažení</string>
    <string name="number_of_tiles">Počet dlaždic</string>
    <string name="move_map_to_select_area">Posuňte mapu, abyste mohli vybrat potřebnou oblast.</string>
    <string name="shared_string_complete">hotovo</string>
    <string name="stop_download_desc">Stahování není dokončeno. Pokud jej teď přerušíte, budete moci prohlížet jen část dlaždic.</string>
    <string name="rendering_attr_showFitnessTrails_name">Fitness trasy</string>
    <string name="rendering_attr_showFitnessTrails_description">Zobrazit fitness trasy</string>
    <string name="lang_ckb">Centrální kurdština</string>
    <string name="routing_attr_goods_restrictions_name">Dodávání zboží</string>
    <string name="map_widget_rendering_fps">Vykreslení mapy FPS</string>
    <string name="routing_attr_motor_type_electric_name">Elektřina</string>
    <string name="routing_attr_motor_type_lpg_name">LPG</string>
    <string name="routing_attr_motor_type_petrol_name">Benzín</string>
    <string name="routing_attr_motor_type_gas_name">CNG</string>
    <string name="nautical_depth_points">Plavební hloubkové body</string>
    <string name="rendering_attr_showRunningRoutes_name">Běžecké trasy</string>
    <string name="routing_attr_allow_private_for_truck_name">Povolit soukromý vjezd (nákladní automobil)</string>
    <string name="mtb_segment_classification">Klasifikace úseku</string>
    <string name="show_borders_of_downloaded_maps">Zobrazit hranice stažených map</string>
    <string name="routing_attr_motor_type_hybrid_name">Hybridní</string>
    <string name="routeInfo_horse_scale_description">Vykreslení cest podle obtížnosti koňských stezek</string>
    <string name="routing_attr_hazmat_category_no_restrictions_name">A (bez omezení)</string>
    <string name="routeInfo_horse_scale_name">Obtížnost stezek pro koně</string>
    <string name="depth_contours">Hloubkové vrstevnice</string>
    <string name="worldwide_maps">Celosvětové mapy</string>
    <string name="deleted_file">Smazaný soubor</string>
    <string name="sync_now">Synchronizovat nyní</string>
    <string name="local_changes">Místní změny</string>
    <string name="upload_change">Nahrát změnu</string>
    <string name="cloud_version_will_be_removed">Cloudová verze bude odstraněna</string>
    <string name="choose_what_to_sync">Vyberte, co synchronizovat</string>
    <string name="cloud_sync_progress">Synchronizace...%1$s</string>
    <string name="checking_progress">Kontroluje se…</string>
    <string name="shared_string_modified">Upraveno</string>
    <string name="res_unknown">Neznámý</string>
    <string name="shared_string_unsynced">Nesynchronizováno</string>
    <string name="check_for_updates">Zkontrolovat aktualizace</string>
    <string name="changes">Změny %1$s</string>
    <string name="cloud_changes">Změny v cloudu</string>
    <string name="shared_string_cloud">Cloud</string>
    <string name="new_file">Nový soubor</string>
    <string name="shared_string_uploaded">Nahráno</string>
    <string name="modified_file">Změněný soubor</string>
    <string name="cloud_changes_will_be_dismissed">Změny v cloudu budou zamítnuty</string>
    <string name="local_file_will_be_restored">Místní soubor bude obnoven</string>
    <string name="local_changes_will_be_dismissed">Místní změny budou zamítnuty</string>
    <string name="cloud_conflicts">Konflikty</string>
    <string name="cloud_conflict">Konflikt</string>
    <string name="upload_all">Nahrát vše</string>
    <string name="cloud_recent_changes">Změny</string>
    <string name="cloud_all_changes_uploaded">Všechny změny byly nahrány</string>
    <string name="cloud_all_changes_downloaded">Všechny změny byly staženy</string>
    <string name="cloud_all_changes_uploaded_descr">Všechny změny provedené v tomto zařízení jsou synchronizovány s OsmAnd Cloud.</string>
    <string name="cloud_no_conflicts">Nejsou žádné konflikty.</string>
    <string name="download_cloud_version">Stáhnout cloudovou verzi</string>
    <string name="shared_string_do_not_exist">Neexistuje</string>
    <string name="depth_contour_lines">Hloubkové vrstevnice</string>
    <string name="measurement_units">Měrné jednotky</string>
    <string name="backup_error_failed_to_fetch_remote_items">Nepodařilo se načíst seznam souborů ze serveru.</string>
    <string name="last_sync">Poslední synchronizace</string>
    <string name="routing_attr_motor_type_diesel_name">Nafta</string>
    <string name="rendering_attr_showRunningRoutes_description">Zobrazení běžeckých tras</string>
    <string name="av_audio_format_bottom_sheet_descr">Vyberte zvukový formát. Formát kontejneru typu souboru pro zvuk je 3GPP (.3gp).</string>
    <string name="open_weather_action_description">Umožňuje otevřít obrazovku s podrobnými informacemi o počasí.</string>
    <string name="average_speed_skip_stops_desc">Rychlost menší než %1$s bude započítaná a ovlivní vaši průměrnou rychlost.</string>
    <string name="weather_offline_forecast">Předpověď v režimu offline</string>
    <string name="auto_25_chars_route_tr_kl">Odbočte vpravo a držte se vlevo</string>
    <string name="mtb_imba">IMBA</string>
    <string name="mtb_imba_full">Mezinárodní asociace horské cyklistiky</string>
    <string name="rendering_attr_weatherPrecipitationContours_name">Izolinie srážek</string>
    <string name="rendering_attr_weatherCloudContours_name">Izolinie mraků</string>
    <string name="rendering_attr_showMtbScale_description">Zobrazit trasy podle jejich stupnice MTB.</string>
    <string name="rendering_attr_showMtbScale_name">Zobrazit stupnici MTB</string>
    <string name="co2_mission">Emise CO2</string>
    <string name="import_export">Import/export</string>
    <string name="export_to_file">Export do souboru</string>
    <string name="shared_string_expires">Platnost končí</string>
    <string name="shared_string_purchased_on">Zakoupeno dne</string>
    <string name="shared_string_open">Otevřeno</string>
    <string name="mtb_scale">Stupnice MTB</string>
    <string name="simulation_real_mode_title">Realistická simulace</string>
    <string name="transport_hazmat_title">Přeprava nebezpečných materiálů</string>
    <string name="av_def_action_choose">Na vyžádání</string>
    <string name="live_update_frequency_hour_variant">Aktualizace map se kontrolují každou hodinu.</string>
    <string name="live_update_frequency_day_variant">Aktualizace map se kontrolují denně.</string>
    <string name="live_update_frequency_week_variant">Aktualizace map se kontrolují každý týden.</string>
    <string name="si_nm_mt">Námořní míle/metry</string>
    <string name="si_nm_ft">Námořní míle/stopy</string>
    <string name="open_weather_action">Open počasí</string>
    <string name="quick_action_temperature_layer">Přepínač pro zobrazení nebo skrytí teplotní vrstvy na mapě.</string>
    <string name="quick_action_cloud_layer">Přepínač pro zobrazení nebo skrytí vrstvy mraků na mapě.</string>
    <string name="temperature_layer">Teplotní vrstva</string>
    <string name="rendering_attr_weatherWindSpeedContours_name">Izolinie rychlosti větru</string>
    <string name="quick_action_precipitation_layer">Přepínač pro zobrazení nebo skrytí vrstvy srážek na mapě.</string>
    <string name="quick_action_air_pressure_layer">Přepínač pro zobrazení nebo skrytí vrstvy tlaku vzduchu na mapě.</string>
    <string name="pressure_layer">Tlaková vrstva</string>
    <string name="wind_layer">Větrná vrstva</string>
    <string name="cloud_layer">Vrstva mraků</string>
    <string name="precipitation_layer">Vrstva srážek</string>
    <string name="storage_migration_fragment_close_descr">Kopírování je dokončeno pouze v %1$s%%. Pokud nyní přestanete, aplikace nemusí fungovat správně.</string>
    <string name="quick_action_wind_layer">Přepínač pro zobrazení nebo skrytí vrstvy větru na mapě.</string>
    <string name="set_up_backup">Nastavit zálohování</string>
    <string name="turn_on_nautical_depth_description">Zapnutím zobrazíte na mapě údaje o námořní hloubce.</string>
    <string name="weather_online_cache">Online cache</string>
    <string name="map_settings_weather_cloud">Oblačnost</string>
    <string name="map_settings_weather_precip">Srážky</string>
    <string name="shared_string_weather">Počasí</string>
    <string name="explore_weather_forecast">Prozkoumejte Předpověď počasí.</string>
    <string name="shared_string_contours">Kontury</string>
    <string name="empty_screen_weather_contours">Zapnutím zobrazíte na mapě kontury počasí.</string>
    <string name="empty_screen_weather_pressure_layer">Zapnutím zobrazíte tlakovou vrstvu na mapě.</string>
    <string name="empty_screen_weather_clouds_layer">Zapnutím zobrazíte na mapě vrstvu pokrytí mraky.</string>
    <string name="empty_screen_weather_wind_layer">Zapnutím zobrazíte vrstvu větru na mapě.</string>
    <string name="empty_screen_weather_precipitation_layer">Zapnutím zobrazíte vrstvu srážek na mapě.</string>
    <string name="empty_screen_weather_temperature_layer">Zapnutím zobrazíte teplotní vrstvu na mapě.</string>
    <string name="rendering_attr_depthContourColorScheme_name">Barevné schéma linií</string>
    <string name="shared_string_sunrise">Východ slunce</string>
    <string name="map_settings_weather_air_pressure">Tlak vzduchu</string>
    <string name="map_settings_weather_wind">Vítr</string>
    <string name="map_settings_weather_temp">Teplota</string>
    <string name="switch_mode_by_tapping_on_widget">Klepnutím na nástroj přepněte režim.</string>
    <string name="shared_string_sunset">Západ slunce</string>
    <string name="shared_string_next_sunset">Příští západ slunce</string>
    <string name="map_widget_group_sunrise_sunset_desc">Tyto nástroje zobrazují informace o nejbližším východu a západu slunce.</string>
    <string name="weather_plugin_description">Poskytuje
\n- 24hodinovou a 7denní předpověď počasí s 5 vrstvami
\n- nástroje založené na poloze
\n- izolinie teploty a tlaku
\n
\nÚdaje o počasí poskytuje globální předpovědní systém (GFS, %1$s).</string>
    <string name="map_widget_sunrise_desc">Zobrazuje čas příštího východu slunce nebo čas zbývající do východu slunce.</string>
    <string name="map_widget_group_sunrise_sunset">Východ a západ slunce</string>
    <string name="map_widget_sunset_desc">Zobrazuje čas příštího západu slunce nebo čas zbývající do západu slunce.</string>
    <string name="shared_string_next_sunrise">Příští východ slunce</string>
    <string name="shared_string_time_left">Zbývající čas</string>
    <string name="rendering_attr_depthContourWidth_name">Tloušťka čáry</string>
    <string name="shared_string_layers">Vrstvy</string>
    <string name="share_as_file">Sdílet jako soubor</string>
    <string name="share_link">Sdílet odkaz</string>
    <string name="weather_widget_group_desc">Sada nástrojů zobrazujících různé informace o počasí.</string>
    <string name="weather_temperature_fahrenheit">Fahrenheit</string>
    <string name="speak_gps_signal_status">Oznámení ztráty a obnovení signálu GPS</string>
    <string name="weather_pressure_inches_of_mercury">Palců rtuťového sloupce</string>
    <string name="share_crash_log">Sdílet protokol o pádu</string>
    <string name="weather_pressure_millimeters_of_mercury">Milimetrů rtuťového sloupce</string>
    <string name="weather_prefs_descr">24hodinová a 7denní předpověď, aktualizovaná každé 3 hodiny</string>
    <string name="weight_limit_error">Minimální hodnota je \"%1$s\" tun. Pokud je hmotnost vozidla nižší než minimální hodnota, použijte profil \"%2$s\".</string>
    <string name="dismiss_changes">Zamítnout změny\?</string>
    <string name="show_map_symbols">Zobrazit symboly mapy</string>
    <string name="weather_temperature_celsius">Celsia</string>
    <string name="weather_wind_meters_per_second">metrech / sekundu</string>
    <string name="empty_screen_view_selected_weather_data">Zapnutím zobrazíte vybrané údaje o počasí na mapě.</string>
    <string name="weather_precip_inches">palcích</string>
    <string name="weather_precip_mm">mm</string>
    <string name="weather_wind_kn">kn</string>
    <string name="weather_precip_milimeters">milimetrech</string>
    <string name="weather_wind_kilimeters_per_hour">kilometrech za hodinu</string>
    <string name="weather_pressure_mmhg">mmHg</string>
    <string name="rendering_engine_failed">Vykreslování map v aplikaci OsmAnd se nedávno zhroutilo.</string>
    <string name="rendering_engine_failed_descr">OsmAnd se vrátil k vykreslování map verze 1. V nastavení můžete zkusit přepnout zpět na nové vykreslovací jádro \'Verze 2 (OpenGL)\'.
\n
\nPodpořte prosím vylepšení poskytnutím záznamu chyb.</string>
    <string name="air_pressure_widget_desc">Zobrazuje tlak vzduchu pro aktuální střed mapy.</string>
    <string name="precipitation_widget_desc">Zobrazuje srážky pro aktuální střed mapy.</string>
    <string name="clouds_widget_desc">Zobrazuje pokrytí mraky pro aktuální střed mapy.</string>
    <string name="wind_widget_desc">Zobrazuje rychlost větru pro aktuální střed mapy.</string>
    <string name="temperature_widget_desc">Zobrazuje teplotu pro aktuální střed mapy.</string>
    <string name="weather_pressure_hpa">hPa</string>
    <string name="show_map_symbols_desc">Text, dopravní značky a další.</string>
    <string name="purchases_feature_desc_external_sensors">Zobrazení a záznam dat z externích senzorů: rychlost kola, výkon kola, kadence a tepová frekvence.</string>
    <string name="release_4_3">- Nový, rychlejší engine pro vykreslování map verze 2 (OpenGL) se zobrazením 2,5D
\n
\n - Plynulá animace změn polohy při pohybu
\n
\n - Nové nástroje pro souřadnice středu mapy a nadmořskou výšku zeměpisné polohy
\n
\n - \"Vzdálenost klepnutím\": přidány možnosti velikosti textu
\n
\n - Nástroj \"Mapová značka\": přidána možnost změny chování při kliknutí
\n
\n - Opravena možnost \"Umístění polohy\"
\n
\n - GPX: přidána podpora pro značky \"link\", \"cmt\", \"desc\" a pro libovolná vlastní rozšíření
\n
\n - Reorganizace seznamu \"Námořní mapy\"
\n
\n - Přidána podpora pro senzory ANT+
\n
\n - Přidána možnost zakázat stahování UUID
\n
\n - Předpověď výchozí rychlosti nastavitelná pro časy výletů v závislosti na nadmořské výšce při chůzi/běhu
\n
\n - Opraven zvukový výstup a chování posuvníku hlasitosti
\n
\n</string>
    <string name="map_center_widget">Souřadnice: Střed mapy</string>
    <string name="weather_widgets_secondary_desc">Jednotky měření lze změnit v nastavení zásuvného modulu Počasí.</string>
    <string name="weather_pressure_inhg">inHg</string>
    <string name="restart_now">Restartovat nyní</string>
    <string name="map_rendering_engine_v1">Verze 1</string>
    <string name="map_rendering_engine_v2">Verze 2 (OpenGL)</string>
    <string name="map_rendering_engine_descr">Verze 2 (OpenGL) je rychlejší vykreslovací jádro map, které rovněž obsahuje 2,5D zobrazení. Vykreslování verze 1 bylo výchozí před vydáním OsmAnd 4.3 a je stále vhodnější pro starší zařízení.</string>
    <string name="map_rendering_engine">Vykreslovací jádro mapy</string>
    <string name="weather_wind_mph">mph</string>
    <string name="action_not_supported_with_map_style">Tato akce není podporována vybraným stylem mapy.</string>
    <string name="weather_wind_kmh">km/h</string>
    <string name="weather_wind_ms">m/s</string>
    <string name="weather_pressure_hectopascals">Hektopascaly</string>
    <string name="dismiss_changes_descr">Všechny změny budou zamítnuty.</string>
    <string name="speak_route_recalculation">Oznámení o přepočtu trasy</string>
    <string name="weather_wind_knots">Uzlech</string>
    <string name="weather_wind_miles_per_hour">mílích za hodinu</string>
    <string name="external_sensors_support">Podpora externích senzorů</string>
    <string name="y_axis">Osa Y</string>
    <string name="x_axis">Osa X</string>
    <string name="value_downloaded_of_mb">Stahování %1$.1f/%2$.1f MB</string>
    <string name="skip_download">Přeskočit stahování</string>
    <string name="determine_location">Umožněte nám určit vaši polohu</string>
    <string name="weather_precip_in">v</string>
    <string name="display_position_automatic_descr">Závisí na orientaci mapy: dole pro režim ve směru pohybu, uprostřed pro všechny ostatní.</string>
    <string name="change_default_tracks_appearance_confirmation_description">Změnit vzhled %1$s stop\?</string>
    <string name="no_visible_tracks_description">Vyberte stopy k zobrazení na mapě.</string>
    <string name="no_visible_tracks">Žádné stopy na mapě</string>
    <string name="recently_visible">Nedávno viditelné %1$s</string>
    <string name="empty_tracks_description">Pomocí aplikace OsmAnd můžete importovat, vytvářet nebo nahrávat soubory stop.</string>
    <string name="empty_tracks">Nemáte soubory stop.</string>
    <string name="shared_string_select_recent">Vybrat nedávné</string>
    <string name="change_appearance">Změnit vzhled</string>
    <string name="switch_folder">Přepnout složku</string>
    <string name="show_all_tracks">Zobrazit všechny stopy</string>
    <string name="shared_string_on_map">Na mapě</string>
    <string name="simulation_real_mode_desc">Na rovných úsecích cest bude rychlost přizpůsobena maximální povolené rychlosti.
\nNa křižovatkách simulace zpomalí.
\nNa semaforech, značkách stop, atd. se aplikuje dodatečné zdržení.</string>
    <string name="map_widget_altitude">Nadmořská výška aktuální polohy</string>
    <string name="shared_string_apply_changes">Použít změny</string>
    <string name="av_notes_photo_widget_desc">Klepnutím na nástroj pořídíte fotografii.</string>
    <string name="first_marker_widget_desc">Widget můžete nakonfigurovat tak, aby zobrazoval vzdálenost nebo odhadovaný čas příjezdu k první mapové značce.</string>
    <string name="goods_delivery_desc">Na některých silnicích může být omezen provoz dodávkových vozidel.</string>
    <string name="routing_attr_avoid_highway_description">Vyhnout se dálnicím</string>
    <string name="rendering_attr_hideMilitaryAreas_name">Skrýt vojenské prostory</string>
    <string name="rendering_attr_horseScale_name">Obtížnost stezek pro koně</string>
    <string name="routing_attr_avoid_fords_description">Vyhnout se brodům</string>
    <string name="routing_attr_avoid_fords_name">Vyhnout se brodům</string>
    <string name="routing_attr_hazmat_category_description">Kategorie nebezpečných materiálů / zohlednit omezení pro nebezpečný náklad</string>
    <string name="map_markers_desc">Nástroj zobrazuje vzdálenost nebo předpokládaný čas příjezdu (ETA) pro první dvě značky v seznamu značek na mapě.</string>
    <string name="current_location_widget">Souřadnice: Aktuální poloha</string>
    <string name="location_simulation_speedup">Zrychlení simulace</string>
    <string name="ant_go_to_store">Přejít do obchodu</string>
    <string name="how_to_use">Způsob použití:</string>
    <string name="routing_attr_difficulty_preference_no_preference_name">Žádné preference</string>
    <string name="goods_delivery_desc_3">Platí pouze pro dodávkové vozy o hmotnosti do 3,5 tuny.</string>
    <string name="rendering_attr_horse_scale_impossible_name">Nemožné</string>
    <string name="routing_attr_goods_restrictions_description">Zohlednit omezení vjezdu pro lehká nákladní vozidla (zboží)</string>
    <string name="rendering_attr_showMtbScaleIMBATrails_name">Zobrazit trasy pro MTB IMBA</string>
    <string name="transport_hazmat_yes_desc">Vyberte příslušnou kategorii.</string>
    <string name="routing_attr_hazmat_category_name">Přeprava nebezpečných materiálů</string>
    <string name="transport_hazmat_no_desc">Silnice a tunely mohou omezovat přepravu nebezpečných materiálů.</string>
    <string name="trip_recording_downhill_widget_desc">Zobrazuje součet všech klesání aktuálně zaznamenané jízdy.</string>
    <string name="distance_to_intermediate_widget_desc">Widget zobrazuje vzdálenost, která zbývá do prvního mezilehlého bodu. Po překročení mezilehlých bodů se vzdálenost aktualizuje k dalšímu mezilehlému bodu.</string>
    <string name="shared_string_large">Velký</string>
    <string name="auto_25_chars_route_tr_kr">Odbočte vpravo a držte se vpravo</string>
    <string name="import_as_one_track">Importovat jako jednu stopa</string>
    <string name="shared_string_kilograms">kilogramů</string>
    <string name="routing_attr_avoid_highway_name">Vyhnout se dálnicím</string>
    <string name="map_widget_ant_bicycle_cadence_desc">Zobrazuje rychlost, kterou uživatel šlape do pedálů</string>
    <string name="shared_string_shows">Zobrazuje</string>
    <string name="auto_25_chars_route_tu_kr">Otočte se a držte se vpravo</string>
    <string name="routing_attr_allow_private_for_truck_description">Povolit přístup nákladních vozidel na soukromé pozemky.</string>
    <string name="lang_sat">Santali</string>
    <string name="attach_roads_warning">K cestám lze připojit pouze zaznamenanou stopu.</string>
    <string name="ant_write_to_gpx">Zápis dat do stopy</string>
    <string name="calculate_online_altitude_descr">Vypočítejte nadmořskou výšku online na serverech OsmAnd na základě satelitních snímků a digitálních modelů nadmořské výšky. Rozdíly oproti nadmořské výšce zaznamenané zařízením lze použít jako korekci nadmořské výšky.</string>
    <string name="rendering_attr_hideMilitaryAreas_description">Skrýt vojenské prostory</string>
    <string name="map_widget_camera_tilt_desc">Zobrazuje úhel náklonu kamery v režimu perspektivy. Výchozí hodnota je 90° (bez náklonu).</string>
    <string name="auto_backup_title">Automatické zálohování</string>
    <string name="simulate_location_by_gpx">Simulace polohy pomocí GPX</string>
    <string name="location_simulation_cutoff">Simulace přeskočí první metry</string>
    <string name="shared_string_terms_of_use">Podmínky používání</string>
    <string name="external_sensor_widgets">Externí senzory</string>
    <string name="ant_missing_dependency_descr">Nepodařilo se najít požadovanou službu \"%1$s\".
\nJe třeba nainstalovat nebo aktualizovat službu zásuvných modulů ANT+.
\nChcete za tímto účelem spustit Obchod Play\?</string>
    <string name="ant_missing_dependency">Chybějící závislost</string>
    <string name="map_widget_ant_bicycle_power_desc">Ukazuje výkon cyklisty, který se používá k pohybu kola vpřed</string>
    <string name="map_widget_ant_bicycle_speed">Rychlost jízdního kola</string>
    <string name="map_widget_ant_bicycle_speed_desc">Ukazuje rychlost jízdy</string>
    <string name="map_widget_ant_bicycle_dist_desc">Zobrazuje ujetou vzdálenost</string>
    <string name="map_widget_camera_tilt">Naklonění kamery</string>
    <string name="developer_widgets">Nástroje pro vývojáře</string>
    <string name="quick_action_map_center_widget_descr">Přepínač pro zobrazení nebo skrytí nástroje středu mapy na mapě.</string>
    <string name="quick_action_current_location_widget_descr">Přepínač pro zobrazení nebo skrytí nástroje aktuální polohy na mapě.</string>
    <string name="coordinates_widget_map_center">Souřadnice: střed mapy</string>
    <string name="shared_string_switch_mode">Režim přepínání</string>
    <string name="click_on_widget">Klikněte na nástroj</string>
    <string name="last_synchronized">Poslední synchronizace</string>
    <string name="map_widget_altitude_map_center_desc">Zobrazuje nadmořskou výšku aktuálního středu mapy.</string>
    <string name="map_widget_altitude_map_center">Nadmořská výška: střed mapy</string>
    <string name="send_uuid_preference">Odeslání jedinečného identifikátoru uživatele (UUID)</string>
    <string name="ant_heart_rate_write_gpx_desc">Zahrnutí tepové frekvence do stopy</string>
    <string name="map_widget_ant_bicycle_cadence">Kadence jízdního kola</string>
    <string name="map_widget_target_distance_desc">Zobrazuje vzdálenost mezi kamerou a cílovým místem.</string>
    <string name="distance_by_tap_use_description">Klepnutím na mapu zobrazíte vzdálenost mezi aktuální polohou a bodem, na který jste klepli.
\nKlepnutím dvěma prsty na mapu zobrazíte vzdálenost mezi klepnutými body</string>
    <string name="display_position">Pozice na displeji</string>
    <string name="download_heightmap_maps">Výšková mapa</string>
    <string name="reset_all_settings_desc">Obnovit všechna nastavení do výchozího stavu\?</string>
    <string name="kg">kg</string>
    <string name="map_widget_ant_bicycle_dist">Vzdálenost jízdního kola</string>
    <string name="coordinates_widget_map_center_desc">Zobrazuje zeměpisné souřadnice aktuálního středu mapy</string>
    <string name="coordinates_widget_current_location_desc">Zobrazí zeměpisné souřadnice aktuální polohy</string>
    <string name="auto_25_chars_route_roundabout_kr">Použijte %1$d. výjezd a držte se vpravo</string>
    <string name="auto_backup_preference_desc">Systém Android ve výchozím nastavení ukládá zálohy oblíbených položek, mapových tokenů a nastavení aplikace OsmAnd, aby je mohl obnovit na nových zařízeních nebo po přeinstalování. Tato záloha je omezena na 25 MB.
\nPři používání služby OsmAnd Cloud to může vést k nedorozuměním po přeinstalaci.</string>
    <string name="available_as_part_of_subscription_plan">K dispozici v rámci předplatného %1$s.</string>
    <string name="relative_bearing_widget_desc">Zobrazuje úhel mezi směrem vašeho pohybu vpřed a cílovým bodem.</string>
    <string name="routing_attr_difficulty_preference_expert_name">Expert</string>
    <string name="altitude_correction">Korekce nadmořské výšky</string>
    <string name="routing_attr_freeride_policy_do_not_go_offpiste_name">Nevyjíždějte mimo sjezdovky</string>
    <string name="map_marker_average_speed_desc">Zadejte časový interval pro průměrování rychlosti (používá se pro odhad času příjezdu).</string>
    <string name="map_widget_zoom_level">Zoom level</string>
    <string name="external_sensors_plugin_name">Externí senzory</string>
    <string name="external_sensors_plugin_description">Přístup k externím senzorům, které snímají např. srdeční tep, rychlost jízdy na kole, výkon nebo kadenci. Vyžaduje, aby vaše zařízení bylo připojeno k příslušným senzorům prostřednictvím protokolu bezdrátové osobní sítě ANT+.</string>
    <string name="marker_1st">První značka</string>
    <string name="rendering_attr_showBusRoutes_name">Autobusové trasy</string>
    <string name="map_widget_altitude_current_location">Nadmořská výška: aktuální poloha</string>
    <string name="map_widget_rendering_fps_desc">Ukazuje, jak rychle se zobrazuje a obnovuje mapa a její prvky, vyjádřeno ve snímcích za sekundu (FPS).</string>
    <string name="map_widget_target_distance">Vzdálenost kamery od cíle</string>
    <string name="map_widget_ant_heart_rate">Tepová frekvence</string>
    <string name="map_widget_ant_heart_rate_desc">Zobrazuje tepovou frekvenci uživatele během dané aktivity v reálném čase</string>
    <string name="map_widget_ant_bicycle_power">Výkon jízdního kola</string>
    <string name="second_marker_widget_desc">Widget můžete nakonfigurovat tak, aby zobrazoval vzdálenost nebo odhadovaný čas příjezdu k druhé mapové značce.</string>
    <string name="time_to_intermediate_widget_desc">Widget zobrazuje \"Čas příjezdu\" nebo \"Čas do odjezdu\" do prvního mezilehlého bodu. Čas je během navigace neustále aktualizován, jakmile je překročen mezibod, aktualizuje se čas do dalšího mezibodu.</string>
    <string name="routing_attr_freeride_policy_only_if_necessary_name">Jen v případě potřeby</string>
    <string name="ant_read_data">Přečíst údaje</string>
    <string name="map_widget_camera_distance_desc">Zobrazuje výšku kamery nad úrovní povrchu.</string>
    <string name="map_widget_zoom_level_desc">Zobrazuje aktuální úroveň přiblížení mapy.</string>
    <string name="coordinates_widget_current_location">Souřadnice: aktuální poloha</string>
    <string name="go_to_marker_location">Přejít na umístění značky</string>
    <string name="shared_string_only_missing">Pouze chybějící</string>
    <string name="download_tiles">Stáhnout dlaždice</string>
    <string name="second_next_turn_widget_desc">Widget zobrazuje informace o druhém příštím odbočení, které je povoleno, pokud je odbočení v dojezdové vzdálenosti.</string>
    <string name="rendering_attr_depthContourWidth_description">Tloušťka hloubkové vrstevnice</string>
    <string name="routing_attr_motor_type_description">Zvolte typ paliva vašeho motoru, je to nutné pro odhad emisí CO2.</string>
    <string name="use_latin_name_if_missing">Použít název v latince, pokud chybí</string>
    <string name="rendering_attr_weatherPressureContours_name">Izolinie tlaku</string>
    <string name="routing_attr_freeride_policy_allow_name">Povolit</string>
    <string name="rendering_attr_horse_scale_dangerous_name">Nebezpečné</string>
    <string name="rendering_attr_horse_scale_critical_name">Kritické</string>
    <string name="rendering_attr_horse_scale_demanding_name">Náročné</string>
    <string name="routing_attr_carriage_restrictions_description">Zohlednit omezení vjezdu pro vozidla tažená koňmi</string>
    <string name="rendering_attr_horse_scale_common_name">Společné</string>
    <string name="rendering_attr_showTramRoutes_name">Tramvajové linky</string>
    <string name="shared_string_duplicate">Duplicitní</string>
    <string name="favorite_delete_group">Odstranit skupinu</string>
    <string name="shared_string_identifiers">Identifikátory</string>
    <string name="terms_of_service_desc">Stažením map souhlasíte s %1$s a %2$s.</string>
    <string name="favorites_backup">Zálohování oblíbených</string>
    <string name="shared_string_cross_buy">Křížový nákup</string>
    <string name="purchases_feature_desc_cross_buy">Používejte funkce předplatného na různých platformách (Android/iOS/web) bez dalších nákladů.</string>
    <string name="map_widget_altitude_current_location_desc">Zobrazuje nadmořskou výšku aktuální zeměpisné polohy.</string>
    <string name="map_widget_altitude_desc">Zobrazení nadmořské výšky aktuální zeměpisné polohy nebo nadmořské výšky aktuálního středu mapy</string>
    <string name="send_uuid_preference_desc">Náhodný identifikátor UUID se používá ke stahování offline map ze serverů OsmAnd za účelem sledování spravedlivého využívání zdrojů serveru, předvídání vzorců provozu a generování anonymních měsíčních mapových zpráv.</string>
    <string name="shared_string_normal">Normální</string>
    <string name="av_notes_video_widget_desc">Klepnutím na nástroj můžete nahrávat video.</string>
    <string name="distance_to_destination_widget_desc">Widget zobrazuje zbývající vzdálenost do posledního cílového bodu.</string>
    <string name="shared_string_yards">yardů</string>
    <string name="rendering_attr_showMtbScaleIMBATrails_description">Zobrazit vyhrazené stezky pro horská kola.</string>
    <string name="map_widget_camera_distance">Výška kamery</string>
    <string name="map_marker_interval_dialog_desc">Zadejte časový interval, ve kterém se bude měřit průměrná rychlost pro výpočet odhadovaného času příjezdu.</string>
    <string name="included_in_your_current_plan">Zahrnuto ve vašem aktuálním plánu \"%1$s\"</string>
    <string name="connect_with_straight_line">Připojit přímou čarou</string>
    <string name="attach_roads_descr">Aproximujte svoji stopu pomocí povolených cest pro navigaci mezi body a přiřazení přesných navigačních pokynů a vlastností trasy.</string>
    <string name="without_profiles_changing">Bez změny profilů</string>
    <string name="auto_25_chars_route_tl_kl">Odbočte vlevo a držte se vlevo</string>
    <string name="auto_25_chars_route_tl_kr">Odbočte vlevo a držte se vpravo</string>
    <string name="auto_25_chars_route_tu_kl">Otočte se a držte se vlevo</string>
    <string name="auto_25_chars_route_roundabout_kl">Použijte %1$d. výjezd a držte se vlevo</string>
    <string name="duplacate_widget_added_snackbar">Do seznamu se přidává duplicitní nástroj.</string>
    <string name="av_notes_audio_widget_desc">Klepnutím na nástroj můžete pořídit zvukovou poznámku.</string>
    <string name="trip_recording_uphill_widget_desc">Zobrazuje součet všech stoupání aktuálně zaznamenané cesty.</string>
    <string name="trip_recording_distance_widget_desc">Zobrazuje aktuálně zaznamenanou vzdálenost jízdy.</string>
    <string name="rendering_attr_depthContourColorScheme_description">Barevné schéma hloubkových vrstevnic</string>
    <string name="next_turn_widget_desc">Nástroj zobrazuje informace o příštím odbočení s obrázkem manévru a vzdáleností k němu.</string>
    <string name="widget_with_dot">Nástroj.</string>
    <string name="compass_visible_if_map_rotated_desc">Skrytý, když je sever nahoře</string>
    <string name="compass_visible_if_map_rotated">Viditelný, pokud je mapa otočena</string>
    <string name="compass_always_hidden">Vždy skrytý</string>
    <string name="compass_always_visible">Vždy viditelný</string>
    <string name="compass_click_desc">Tip: Klepnutím na nástroj kompasu přepněte režim orientace mapy.</string>
    <string name="compass_desc">Ukazuje směr k severu.</string>
    <string name="download_complete">Stahování dokončeno</string>
    <string name="marker_2nd">Druhá značka</string>
    <string name="switch_widget_mode_desc">Klepnutím na nástroj přepnete režimy.</string>
    <string name="side_marker_eta">Předpokládaný čas příjezdu</string>
    <string name="goods_delivery_desc_4">Pro vozidla s hmotností vyšší než 3,5 tuny použijte profil Kamion.</string>
    <string name="updated_map_time">Aktualizováno: %1$s.</string>
    <string name="includes_osm_changes_until">Zahrnuje změny OSM provedené do %1$s.</string>
    <string name="next_live_update_date_and_time">Příští aktualizace dne %1$s v %2$s.</string>
    <string name="next_live_update_time">Příští aktualizace v %1$s.</string>
    <string name="no_altitude_data_desc">Chcete-li získat údaje o %1$s, připojte svou stopu k cestám nebo ji vypočítejte online.</string>
    <string name="routing_attr_motor_type_name">Spotřeba paliva v motoru</string>
    <string name="routing_attr_avoid_4wd_only_name">Vyhnout se silnicím pro vozidla s pohonem všech kol</string>
    <string name="routing_attr_freeride_policy_prefer_offpiste_name">Preferovat mimo sjezdovky</string>
    <string name="rendering_attr_weatherTempContours_name">Teplotní izolinie</string>
    <string name="routing_attr_avoid_4wd_only_description">Vyhnout se silnicím vhodným pouze pro vozidla s pohonem všech kol</string>
    <string name="routing_attr_difficulty_preference_beginner_name">Začátečník</string>
    <string name="average_speed_skip_stops">Zohlednit zastávky</string>
    <string name="rendering_attr_showTrainRoutes_name">Vlakové trasy</string>
    <string name="rendering_attr_horse_scale_difficult_name">Obtížné</string>
    <string name="routing_attr_difficulty_preference_advanced_name">Pokročilé</string>
    <string name="routing_attr_carriage_restrictions_name">Omezení přepravy</string>
    <string name="routing_attr_difficulty_preference_intermediate_name">Středně pokročilý</string>
    <string name="rendering_attr_showTrolleybusRoutes_name">Trolejbusové linky</string>
    <string name="rendering_attr_showShareTaxiRoutes_name">Trasy kyvadlové dopravy</string>
    <string name="favorite_confirm_delete_group">Opravdu chcete odstranit skupinu \"%1$s\" a všechny zahrnuté body (%2$d)\?</string>
    <string name="trip_recording_duration_widget_desc">Zobrazuje aktuálně zaznamenaný čas jízdy.</string>
    <string name="true_bearing_wdiget_desc">Úhel mezi skutečným severem a cílovým bodem pozorovaným z vaší polohy.</string>
    <string name="time_to_destination_widget_desc">Widget zobrazuje \"Čas příjezdu\" nebo \"Čas do odjezdu\" do posledního cílového bodu. Čas je během navigace neustále aktualizován a rovná se času na trase z aktuální polohy.</string>
    <string name="goods_delivery_desc_2">Cesty uzavřené pro rozvoz zboží budou objížděny.</string>
    <string name="route_maneuvers">Dopravní opatření na trase</string>
    <string name="map_widget_average_speed">Průměrná rychlost</string>
    <string name="audio_video_notes_desc">Poskytuje rychlý přístup ke spuštění/zastavení zvukové, video nebo fotografické poznámky.</string>
    <string name="calculate_online">Výpočet online</string>
    <string name="explore_plans">Prozkoumat možnosti předplatného</string>
    <string name="arrival_time_widget_desc">Čas příjezdu do cílového bodu.</string>
    <string name="map_widget_trip_recording_distance">Vzdálenost</string>
    <string name="shared_string_widget">Nástroj</string>
    <string name="time_to_navigation_point_widget_settings_desc">Klepnutím na nástroj přepnete režimy.</string>
    <string name="elevation_profile_widget_desc">Zobrazuje výškový profil a profil sklonu aktuální trasy.</string>
    <string name="parking_widget_desc">Zobrazuje vzdálenost od středu obrazovky k parkovacímu místu.</string>
    <string name="battery_widget_desc">Zobrazuje úroveň nabití baterie zařízení.</string>
    <string name="gps_info_widget_desc">Zobrazuje počet aktuálně viditelných a používaných satelitů.</string>
    <string name="street_name_widget_desc">Nástroj Název ulice zobrazuje aktuální název ulice s přímou polohovou šipkou nebo název další ulice se šipkou označující blížící se odbočku.</string>
    <string name="bearing_desc">Zobrazuje absolutní nebo relativní směr k cíli v úhlových jednotkách (v režimu 180 stupňů, 360 stupňů nebo miliradiánů).</string>
    <string name="get_altitude_information">Získat informace o nadmořské výšce</string>
    <string name="navigation_points">Navigační body</string>
    <string name="magnetic_bearing_widget_desc">Úhel mezi magnetickým severem a cílovým bodem pozorovaným z vaší polohy.</string>
    <string name="lanes_widgets_desc">Zobrazuje aktuální rozložení jízdních pruhů a zvýrazňuje ty, které je třeba při navigaci využít.</string>
    <string name="calculating_altitude">Výpočet nadmořské výšky</string>
    <string name="route_maneuvers_desc">Během navigace jsou povoleny navigační nástroje, které zobrazují informace jako je vzdálenost, čas příjezdu nebo odjezdu, další odbočky, azimut, aktuální název ulice, informace o jízdních pruzích, maximální rychlost, upozornění, body zájmu, body trasy.</string>
    <string name="track_attach_to_the_roads_descr">Stopa bude k silnicím připojena pomocí offline map, geometrie stopy bude změněna.</string>
    <string name="get_altitude_data">Získat údaje o nadmořské výšce</string>
    <string name="average_speed_time_interval_desc">Zadejte časový interval pro průměrování rychlosti.</string>
    <string name="shared_string_mode">Režim</string>
    <string name="current_time_widget_desc">Zobrazuje aktuální čas převzatý ze zařízení.</string>
    <string name="altitude_widget_desc">Zobrazuje nadmořskou výšku aktuální zeměpisné polohy.</string>
    <string name="average_speed_widget_desc">Zobrazuje průměrnou rychlost aktuální jízdy.</string>
    <string name="map_widget_time_to_destination">Čas do cíle</string>
    <string name="map_widget_time_to_intermediate">Čas do mezicíle</string>
    <string name="map_widget_distance_to_intermediate">Vzdálenost do mezicíle</string>
    <string name="radius_ruler_mode_desc">Klepnutím na nástroj se přepnete do režimu kruhového pravítka.</string>
    <string name="map_widget_true_bearing">Skutečný směr</string>
    <string name="map_widget_trip_recording_downhill">Klesání</string>
    <string name="map_widget_trip_recording_uphill">Stoupání</string>
    <string name="map_widget_trip_recording_duration">Trvání</string>
    <string name="colour_of_circles">Barva kružnic</string>
    <string name="compass_on_circles">Kompas na kružnicích</string>
    <string name="distance_circles">Kružnice vzdálenosti</string>
    <string name="circle_settings">Nastavení kružnic</string>
    <string name="bearing_secondary_desc">Použitý formát dat můžete změnit v: %1$s – %2$s – %3$s.</string>
    <string name="coordinates_widget_secondary_desc">Formát souřadnic můžete změnit v %1$s – %2$s – %3$s.</string>
    <string name="widget_secondary_desc_part_of">Součást modulu %1$s.</string>
    <string name="mapillary_widget_desc">Umožňuje rychlý přístup k aplikaci Mapillary pro přidání snímků na úrovni ulic.</string>
    <string name="av_notes_choose_action_widget_desc">Zvolte akci.</string>
    <string name="radius_rules_widget_desc">Nástroj kruhové pravítko zobrazuje kružnice vzdálenosti kolem vybraného bodu na mapě.</string>
    <string name="max_speed_widget_desc">Zobrazuje rychlostní omezení na aktuálně projížděné cestě.</string>
    <string name="current_speed_widget_desc">Zobrazuje aktuální rychlost podle GPS.</string>
    <string name="time_to_go_desc">Čas v minutách nebo hodinách potřebný k dosažení cíle.</string>
    <string name="map_markers_bar_widget_desc">Nástroj v horní liště zobrazuje vzdálenost a směr k další mapové značce od vaší aktuální polohy. Nástroj lze nakonfigurovat tak, aby zobrazoval 1 nebo 2 značky.</string>
    <string name="coordinates_widget_desc">Zobrazuje zeměpisné souřadnice aktuální zeměpisné polohy.</string>
    <string name="navigation_points_desc">Během navigace jsou povoleny navigační nástroje, které zobrazují informace jako je vzdálenost, příjezd nebo zbývající čas, další odbočky, směr, aktuální/následující název ulice, informace o jízdním pruhu, maximální rychlost, upozornění, body zájmu, body trasy.</string>
    <string name="osm_carto_render_descr">Podobný stylu OpenStreetMap-carto použitém na hlavní stránce OSM</string>
    <string name="no_widgets_descr">Přidejte jeden nebo více nástrojů ze seznamu dostupných nástrojů.</string>
    <string name="apply_only_to_new_points">Použít pouze pro nové body</string>
    <string name="apply_only_to_new_favorites">Použít pouze pro nové oblíbené body</string>
    <string name="available_widgets">Dostupné nástroje</string>
    <string name="simulation_preview_mode_title">Režim rychlého náhledu</string>
    <string name="shared_string_item">Položka</string>
    <string name="rendering_attr_showLightRailRoutes_name">Trasy lehké železnice</string>
    <string name="no_altitude_data">Žádné údaje o nadmořské výšce</string>
    <string name="top_widgets_panel">Horní panel</string>
    <string name="speed_mode">Rychlostní režim</string>
    <string name="map_markers_bar">Lišta mapových značek</string>
    <string name="change_default_appearance">Změnit výchozí vzhled</string>
    <string name="shared_string_visible_widgets">Viditelné nástroje</string>
    <string name="calculate_altitude">Vypočítat nadmořskou výšku</string>
    <string name="shared_string_symbol">Symbol</string>
    <string name="no_widgets_here_yet">Zatím zde nejsou žádné nástroje</string>
    <string name="page_number">Stránka %1$s</string>
    <string name="apply_to_existing_points_descr">Použít změny na stávající body skupiny nebo pouze na nové\?</string>
    <string name="apply_to_existing_favorites_descr">Použít změny na stávající oblíbené body skupiny, nebo pouze na nové\?</string>
    <string name="apply_to_existing">Použít na stávající</string>
    <string name="configure_screen_widgets_descr">Vyberte stranu obrazovky, na které chcete přidat nebo změnit uspořádání nástrojů.</string>
    <string name="simulation_constant_mode_desc">Simulace bude provedena se zvolenou konstantní rychlostí.</string>
    <string name="snackbar_page_removed">\"Stránka %1$s\" byla odstraněna.</string>
    <string name="add_page">Přidat stránku</string>
    <string name="shared_string_speed">Rychlost</string>
    <string name="app_mode_mountain_bicycle">Horské kolo</string>
    <string name="turn_on_public_transport_description">Zapnutím zobrazíte na mapě trasy veřejné dopravy.</string>
    <string name="release_4_2">- Přepracování nástrojů na obrazovce: nový vzhled a funkce, seskupení podle stránek, změna pořadí a kombinování podle potřeby.
\n
\n - Turistické / cyklistické / cestovní trasy: klepněte na symbol trasy a získejte úplné informace o trase.
\n
\n - Oblíbené skupiny: nastavení výchozího vzhledu pro nové body ve skupině.
\n
\n - Opravy: automatická online aktualizace dlaždicových map.
\n
\n</string>
    <string name="on_with_params">%1$s na %2$s</string>
    <string name="map_widget_distance_to_destination">Vzdálenost do cíle</string>
    <string name="map_widget_current_speed">Aktuální rychlost</string>
    <string name="rendering_attr_showMonorailRoutes_name">Trasy jednokolejné železnice</string>
    <string name="rendering_attr_showFunicularRoutes_name">Lanové dráhy</string>
    <string name="bottom_widgets_panel">Dolní panel</string>
    <string name="shared_string_buttons">Tlačítka</string>
    <string name="simulation_constant_mode_title">Stálá rychlost</string>
    <string name="simulation_preview_mode_desc">Rychlost simulace bude maximální na rovných úsecích a zpomalí se pouze na křižovatkách.</string>
    <string name="shared_string_inches">palců</string>
    <string name="approximate_bearing_descr">Odvození azimutu od sledované navigační trasy.</string>
    <string name="approximate_bearing">Přibližný směr</string>
    <string name="inch">\"</string>
    <string name="sound_beep_minimal">Pípnutí: minimální</string>
    <string name="sound_beep_complex_loud">Pípnutí: komplexní hlasité</string>
    <string name="sound_beep_complex">Pípnutí: komplexní</string>
    <string name="sound_beep_simple">Pípnutí: jednoduché</string>
    <string name="sound_beep_simple_loud">Pípnutí: jednoduché hlasité</string>
    <string name="rotate_map_manual_opt">Ruční otáčení (pevné)</string>
    <string name="cloud_version_confirm_delete">Odstranit \"%1$s\" z OsmAnd Cloud\?</string>
    <string name="shared_string_delete_file">Smazat soubor</string>
    <string name="delete_cloud_version">Smazat verzi cloudu</string>
    <string name="local_version_do_not_exist">Neexistuje žádná místní verze.</string>
    <string name="shared_string_in_progress">Probíhá</string>
    <string name="shared_string_original">Originál</string>
    <string name="movement_speed">Rychlost pohybu</string>
    <string name="simulation_position_description">Vyberte soubor stopy, který bude použit jako zdroj pro přesun polohy.</string>
    <string name="shared_string_add_manually">Přidejte ručně…</string>
    <string name="release_4_4">• Vylepšená nabídka \"Stopy\" v \"Nastavení mapy\"
\n
\n • Kontextová nabídka nyní zobrazuje lokalizované názvy bodů zájmu
\n
\n • Přidána možnost sdílení trasy pomocí odkazu
\n
\n • Přidána jednotka délky \"Námořní míle/stopa\".
\n
\n • Přidán nový pevný režim orientace mapy
\n
\n • Zjednodušená úvodní obrazovka
\n
\n • Opraveno umístění polohy v režimu rozdělené obrazovky v systému Android Auto
\n
\n • Přidán graf \"Rychlost/Sklon\" pro analýzu trasy
\n
\n • Systém Android 13 přesunul výběr jazyka aplikace do nastavení systému
\n
\n • Opraveny problémy se zobrazováním veganských míst
\n
\n • Přidána možnost stahování online dlaždic používaných jako překryvné nebo podkladové mapy
\n
\n • Přidána podpora imperiálních jednotek pro \"Parametry vozidla\"
\n
\n • Nový profil Moped
\n
\n • Do položky \"Zobrazení polohy\" byla přidána nová možnost \"Automaticky\"
\n
\n • Opravena gesta pro naklápění, přibližování a otáčení mapy
\n
\n</string>
    <string name="enable_3d_maps">Povolit 3D mapy</string>
    <string name="generate_hillshade_from_3d_maps">Generovat rastrové mapy stínování kopců z 3D map</string>
    <string name="sort_distance_ascending">Nejkratší vzdálenost jako první</string>
    <string name="sort_distance_descending">Nejdelší vzdálenost jako první</string>
    <string name="sort_date_ascending">Nejnovější datum jako první</string>
    <string name="sort_date_descending">Nejstarší datum jako první</string>
    <string name="selected_value">Vybraná hodnota</string>
    <string name="sort_duration_ascending">Kratší doba trvání jako první</string>
    <string name="sort_duration_descending">Delší doba trvání jako první</string>
    <string name="clear_online_cache_description">Tím vymažete veškerou mezipaměť pro online dlaždice počasí.</string>
    <string name="clear_online_cache">Smazat online mezipaměť</string>
    <string name="offline_cache">Offline mezipaměť</string>
    <string name="shared_string_alt_name">Alternativní název</string>
    <string name="token_is_not_valid">Token není platný</string>
    <string name="app_mode_climbing">Horolezectví</string>
    <string name="generate_slope_from_3d_maps">Generovat rastrové mapy svahů z 3D map</string>
    <string name="disable_vertex_hillshade_3d">Vypnout stínování vrcholů ve 3D</string>
    <string name="test_heightmap">Testovací výšková mapa</string>
    <string name="common_weight_limit_error">Minimální hodnota je \"%1$s\" %2$s. Pokud je hmotnost vozidla nižší než minimální hodnota, použijte profil \"%3$s\".</string>
    <string name="shared_string_pounds">libry</string>
    <string name="metric_lbs">lbs</string>
    <string name="shared_string_all_world">Celý svět</string>
    <string name="weather_forecast_is_outdated">Předpověď je zastaralá.</string>
    <string name="weather_forecast">Předpověď počasí</string>
    <string name="offline_weather_forecast">Offline předpověď počasí</string>
    <string name="offline_weather_forecast_desc">Můžete si stáhnout předpověď počasí na 7 dní.</string>
    <string name="free_maps_updates">Bezplatné aktualizace (nouzové)</string>
    <string name="app_mode_moped">Moped</string>
    <string name="shared_string_nearest">Nejbližší</string>
    <string name="select_layer">Vyberte vrstvu</string>
    <string name="rendering_value_defaultMedium_name">Výchozí (střední)</string>
    <string name="speak_route_deviation">Oznámení o odchýlení od trasy</string>
    <string name="camera_app">Aplikace fotoaparátu</string>
    <string name="shutter_sound">Zvuk závěrky</string>
    <string name="weather_download_error">Nepodařilo se stáhnout %1$s dlaždic.</string>
    <string name="proxy_port_max_warning">Maximální hodnota portu je %1$s</string>
    <string name="external_device_low_battery">Slabá baterie</string>
    <string name="external_device_forget_sensor_description">Senzor bude ze seznamu odstraněn. Tento senzor budete moci kdykoli znovu spárovat.</string>
    <string name="external_device_disconnected">Odpojeno</string>
    <string name="external_device_connected">Připojeno</string>
    <string name="external_device_forget_sensor">Zapomenout senzor</string>
    <string name="external_device_menu_forget">Zapomenout</string>
    <string name="external_device_characteristic_speed">Rychlost</string>
    <string name="external_device_characteristic_battery_level">Baterie</string>
    <string name="external_device_characteristic_gear_ratio">Převodový stupeň</string>
    <string name="external_device_characteristic_cadence">Kadence</string>
    <string name="external_device_characteristic_heart_rate">Tepová frekvence</string>
    <string name="external_device_characteristic_systolic">Systolický</string>
    <string name="external_device_characteristic_diastolic">Diastolický</string>
    <string name="external_device_characteristic_arterial_pressure">Arteriální tlak</string>
    <string name="external_device_characteristic_cuff_pressure">Tlak v manžetě</string>
    <string name="external_device_characteristic_pulse_rate">Tepová frekvence</string>
    <string name="external_device_characteristic_stride_length">Délka kroku</string>
    <string name="external_device_characteristic_temperature">Teplota</string>
    <string name="external_device_details_information">Informace</string>
    <string name="external_device_details_received_data">Přijatá data</string>
    <string name="external_device_details_battery">Baterie</string>
    <string name="external_device_details_speed">Rychlost</string>
    <string name="external_device_details_total_distance">Celková vzdálenost</string>
    <string name="external_device_details_connect">Připojit</string>
    <string name="external_device_details_disconnect">Odpojit</string>
    <string name="external_device_details_pair">Spárovat</string>
    <string name="bluetooth_disconnected">Odpojeno, %s</string>
    <string name="bluetooth_connected">Připojeno, %s</string>
    <string name="external_device_ble">BLE</string>
    <string name="external_device_ant">ANT</string>
    <string name="bluetooth_found_title">Nalezeno: %d</string>
    <string name="bluetooth_not_supported">Bluetooth není podporován</string>
    <string name="ble_search_again">Znovu vyhledat</string>
    <string name="ant_plus_nothing_found_text">Nelze najít žádné senzory</string>
    <string name="ant_plus_bluetooth_off">Bluetooth je vypnuté</string>
    <string name="ant_plus_bluetooth_off_description">Zapněte vyhledání Bluetooth a spárujte senzory.</string>
    <string name="ant_plus_searching_text">Hledání senzorů</string>
    <string name="ant_plus_searching_text_description">Zařízení držte v blízkosti senzoru. Senzor je třeba aktivovat, aby jej aplikace OsmAnd našla.</string>
    <string name="ant_plus_help_title">Nevím, jaký typ senzoru mám</string>
    <string name="ant_plus_searching">Hledání</string>
    <string name="ant_plus_pair_new_sensor">Spárování nového senzoru</string>
    <string name="ant_plus_open_settings">Otevřít nastavení</string>
    <string name="ant_plus_pair_new_sensor_ant_plus">Párování senzoru ANT+</string>
    <string name="ant_plus_pair_bluetooth_prompt">Se zařízením OsmAnd můžete spárovat senzory Bluetooth LE a ANT+.</string>
    <string name="learn_more_about_sensors_link">Další informace o senzorech.</string>
    <string name="external_device_characteristic_distance">Vzdálenost</string>
    <string name="external_device_characteristic_total_distance">Celková vzdálenost</string>
    <string name="external_device_details_connection">Připojení</string>
    <string name="external_device_details_distance">Vzdálenost</string>
    <string name="ant_plus_nothing_found_description">Ujistěte se, že:
\n- Bluetooth je zapnuté
\n- Senzor je aktivován
\n- Toto zařízení je umístěno v blízkosti senzoru</string>
    <string name="ant_plus_pair_new_sensor_ble">Párování senzoru Bluetooth LE</string>
    <string name="delete_track_folder_dialog_message">Tím se odstraní složka \"%1$s\" a všechny stopy (%2$s) v ní obsažené.</string>
    <string name="delete_folder_question">Smazat složku\?</string>
    <string name="delete_folder">Smazat složku</string>
    <string name="show_all_tracks_on_the_map">Zobrazit všechny stopy na mapě</string>
    <string name="rssi_widget_desc">Zobrazuje úroveň RSSI externího zařízení.</string>
    <string name="shared_string_close_the_dialog">Zavřít dialogové okno</string>
    <string name="revolutions_per_minute_unit">RPM</string>
    <string name="calculate_offline_altitude_descr">Výpočet nadmořské výšky v režimu offline na základě údajů z výškové mapy. Rozdíly oproti nadmořské výšce zaznamenané zařízením lze použít jako korekci nadmořské výšky.</string>
    <string name="external_sensors_source_of_data">Zdroj údajů</string>
    <string name="map_3d_mode_hint">Dlouhým klepnutím na tlačítko můžete změnit jeho polohu.</string>
    <string name="visible_in_3d_mode">Viditelné ve 3D režimu</string>
    <string name="rendering_value_sector4_name">Sektor 4</string>
    <string name="rendering_attr_lightDetail_description">Výchozí: název podmořské značky (světelný znak.skupina. období), vyberte další informace o sektorech 1 až 3 nebo sektor 1,2,3,4,5 světelný znak</string>
    <string name="map_2d_mode_action">2D režim</string>
    <string name="rendering_value_sector5_name">Sektor 5</string>
    <string name="save_track_external_sensors_data">Data</string>
    <string name="track_not_recorded">Nezaznamenáno</string>
    <string name="tracks_empty_folder_description">Tato složka zatím neobsahuje žádnou stopu.</string>
<<<<<<< HEAD
=======
    <string name="rendering_value_sacScale_name">Stupnice SAC</string>
>>>>>>> c26341b4
    <string name="map_3d_mode_description">Dotkněte se mapy dvěma prsty a pohybem nahoru a dolů upravte sklon mapy.</string>
    <string name="no_poi_for_category">Bod zájmu nenalezen</string>
    <string name="rendering_attr_lightDetail_name">Detail osvětlení</string>
    <string name="rendering_value_sectors_name">Sektory</string>
    <string name="rendering_value_sector1_name">Sektor 1</string>
    <string name="rendering_value_sector2_name">Sektor 2</string>
    <string name="rendering_value_sector3_name">Sektor 3</string>
    <string name="rendering_value_small_name">Malý</string>
    <string name="rendering_value_name_only_name">Pouze název</string>
    <string name="power_watts_unit">Watty</string>
    <string name="calculate_offline">Výpočet offline</string>
    <string name="map_widget_rssi">Rssi</string>
    <string name="tracks_empty_folder">Prázdná složka</string>
    <string name="error_calculate">Výsledek výpočtu je prázdný</string>
    <string name="write_data_from_sensor_to_track">Zápis dat z externích senzorů do GPX během záznamu cesty.</string>
    <string name="there_are_no_connected_sensors_of_this_type">Nejsou připojeny žádné senzory tohoto typu</string>
    <string name="external_sensors_not_found">Senzory nenalezeny</string>
    <string name="shared_string_new_track">Nová stopa</string>
<<<<<<< HEAD
=======
    <string name="rendering_value_caiScale_name">Stupnice CAI</string>
>>>>>>> c26341b4
    <string name="map_3d_mode_action">3D režim</string>
    <string name="shared_string_visible_on_map">Viditelné na mapě</string>
    <string name="file_already_exists">Soubor již existuje</string>
    <string name="bicycle_scd_device_name">Zařízení kola</string>
    <string name="device_disconnected">%1$s odpojeno</string>
    <string name="external_device_blood_pressure">Krevní tlak</string>
    <string name="relief_3d">3D reliéf</string>
    <string name="shared_string_wrist">Zápěstí</string>
    <string name="shared_string_finger">Prst</string>
    <string name="terrain_map">Mapa terénu</string>
    <string name="shared_string_chest">Hruď</string>
    <string name="no_bt_permission">Oprávnění Bluetooth nebylo uděleno</string>
    <string name="shared_string_hand">Ruka</string>
    <string name="no_search_results">Žádné výsledky</string>
    <string name="device_connected">%1$s připojeno</string>
    <string name="beats_per_minute_short">bpm</string>
    <string name="osmand_cloud_delete_account_confirmation">Smazat účet\?</string>
    <string name="action_cannot_be_undone">Tuto akci nelze vzít zpět.</string>
    <string name="delete_account_warning">Opravdu chcete odstranit účet %1$s\?</string>
    <string name="shared_string_deleting">Mazání</string>
    <string name="backup_error_delete_account_email_match">E-mail neodpovídá přihlašovacímu jménu</string>
    <string name="osmand_cloud_deleting_account_descr">Během několika okamžiků budou všechna vaše data a účet z OsmAnd Cloud odstraněny.
\n
\nVšechna data v zařízení zůstanou nedotčena.</string>
    <string name="osmand_cloud_deleted_account_descr">Účet a všechna data byla z OsmAnd Cloud odstraněna.</string>
    <string name="osmand_cloud_delete_account_confirmation_descr">Opravdu chcete smazat účet OsmAnd Cloud\?
\n
\nTuto akci nelze vzít zpět.</string>
    <string name="verify_account_deletion_descr">Před smazáním vašeho účtu jej musíme ověřit.
\n
\nZadejte prosím e-mailovou adresu, pod kterou jste se zaregistrovali. Na ni vám bude zasláno jednorázové heslo pro další krok.</string>
    <string name="routing_attr_allow_via_ferrata_name">Horská cesta (ferrata)</string>
</resources><|MERGE_RESOLUTION|>--- conflicted
+++ resolved
@@ -5193,10 +5193,6 @@
     <string name="save_track_external_sensors_data">Data</string>
     <string name="track_not_recorded">Nezaznamenáno</string>
     <string name="tracks_empty_folder_description">Tato složka zatím neobsahuje žádnou stopu.</string>
-<<<<<<< HEAD
-=======
-    <string name="rendering_value_sacScale_name">Stupnice SAC</string>
->>>>>>> c26341b4
     <string name="map_3d_mode_description">Dotkněte se mapy dvěma prsty a pohybem nahoru a dolů upravte sklon mapy.</string>
     <string name="no_poi_for_category">Bod zájmu nenalezen</string>
     <string name="rendering_attr_lightDetail_name">Detail osvětlení</string>
@@ -5215,10 +5211,6 @@
     <string name="there_are_no_connected_sensors_of_this_type">Nejsou připojeny žádné senzory tohoto typu</string>
     <string name="external_sensors_not_found">Senzory nenalezeny</string>
     <string name="shared_string_new_track">Nová stopa</string>
-<<<<<<< HEAD
-=======
-    <string name="rendering_value_caiScale_name">Stupnice CAI</string>
->>>>>>> c26341b4
     <string name="map_3d_mode_action">3D režim</string>
     <string name="shared_string_visible_on_map">Viditelné na mapě</string>
     <string name="file_already_exists">Soubor již existuje</string>
