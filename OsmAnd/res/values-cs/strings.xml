<?xml version='1.0' encoding='UTF-8'?>
<resources>

    <string name="switch_to_raster_map_to_see">Off-line vektorové mapy toto místo neobsahují. Mapová data můžete stáhnout v Nastavení (Stáhnout mapy), nebo se přepněte na on-line mapy (vyžaduje modul „On-line mapy“).</string>
    <string name="send_files_to_osm">Nahrát GPX soubory do OSM?</string>
    <string name="gpx_visibility_txt">Viditelnost</string>
    <string name="gpx_tags_txt">Tagy</string>
    <string name="gpx_description_txt">Popis</string>
    <string name="validate_gpx_upload_name_pwd">Prosím zadejte své uživatelské jméno a heslo pro přístup do OSM, aby bylo možné nahrát soubory GPX.</string>
    <string name="default_buttons_support">Podpora</string>
    <string name="support_new_features">Sponzoring nových funkcí</string>
    <string name="show_ruler_level">Měřítko</string>
    <string name="info_button">Informace</string>
    <string name="back_to_location">Zpět na zobrazení pozice</string>
    <string name="shared_string_help">Nápověda</string>
    <string name="accessibility_mode">Režim usnadnění</string>
    <string name="accessibility_mode_descr">Aktivuje funkce usnadnění.</string>
    <string name="shared_string_on">Zapnuto</string>
    <string name="shared_string_off">Vypnuto</string>
    <string name="accessibility_default">Podle systémového nastavení</string>
    <string name="backToMenu">Zpět do menu</string>
    <string name="zoomOut">Zmenšit</string>
    <string name="zoomIn">Zvětšit</string>
    <string name="zoomIs">Zvětšení je</string>
    <string name="north">sever</string>
    <string name="north_north_east">severoseverovýchod</string>
    <string name="north_east">severovýchod</string>
    <string name="east_north_east">východovýchodosever</string>
    <string name="east">východ</string>
    <string name="east_south_east">východovýchodojih</string>
    <string name="south_east">jihovýchod</string>
    <string name="south_south_east">jihojihovýchod</string>
    <string name="south">jih</string>
    <string name="south_south_west">jihojihozápad</string>
    <string name="south_west">jihozápad</string>
    <string name="west_south_west">západozápadojih</string>
    <string name="west">západ</string>
    <string name="west_north_west">západozápadosever</string>
    <string name="north_west">severozápad</string>
    <string name="north_north_west">severoseverozápad</string>
    <string name="front">vpřed</string>
    <string name="front_right">vpravo vpřed</string>
    <string name="right">vpravo</string>
    <string name="back_right">vpravo vzad</string>
    <string name="back">vzad</string>
    <string name="back_left">vlevo vzad</string>
    <string name="left">vlevo</string>
    <string name="front_left">doleva vpřed</string>
    <string name="oclock">hodin</string>
    <string name="towards">směrem k</string>
    <string name="accuracy">Přesnost</string>
    <string name="altitude">Nadmořská výška</string>
    <string name="no_info">Žádné informace</string>
    <string name="direction_style_sidewise">Podle stran (8 sektorů)</string>
    <string name="direction_style_clockwise">Podle hodin (12 sektorů)</string>
    <string name="settings_direction_style">Styl interpretace směrů</string>
    <string name="settings_direction_style_descr">Vyberte způsob vyjádření relativního směru pohybu.</string>
    <string name="auto_announce_on">Spustit automatické ohlašování</string>
    <string name="auto_announce_off">Zastavit automatické ohlašování</string>
    <string name="i_am_here">Jsem zde</string>
    <string name="zoom_by_trackball_descr">Měnit zvětšení vodorovnými pohyby trackballu.</string>
    <string name="zoom_by_trackball">Ovládat zvětšení pomocí trackballu</string>
    <string name="accessibility_preferences_descr">Konfigurace usnadnění pro uživatele s omezením zraku.</string>
    <string name="shared_string_accessibility">Usnadnění</string>
    <string name="use_fluorescent_overlays">Fluorescentní barvy</string>
    <string name="use_fluorescent_overlays_descr">Použít fluorescentní barvy pro zobrazení cest a tras.</string>
    <string name="offline_edition">Off-line editace</string>
    <string name="offline_edition_descr">Vždy používat off-line editaci.</string>
    <string name="update_poi_does_not_change_indexes">Změny POI bodů v aplikaci nemají vliv na zobrazení stažených map, změny se ukládají do lokálního souboru.</string>
    <string name="local_openstreetmap_uploading">Odesílám …</string>
    <string name="local_openstreetmap_were_uploaded">{0} POI/Poznámek bylo odesláno</string>
    <string name="local_openstreetmap_uploadall">Odeslat všechny</string>
    <string name="local_openstreetmap_upload">Odeslat změny do OSM</string>
    <string name="local_openstreetmap_delete">Smazat změnu</string>
    <string name="local_openstreetmap_descr_title">Off-line editace OSM:</string>
    <string name="local_openstreetmap_settings">Lokálně uložené POI body/poznámky Openstreetmap</string>
    <string name="local_openstreetmap_settings_descr">Zobrazit a spravovat lokální POI body/poznámkyOpenstreetmap uložené v databázi.</string>
    <string name="live_monitoring_interval_descr">Zadejte interval nahrávání pozice na server.</string>
    <string name="live_monitoring_interval">Interval přímého přenosu</string>
    <string name="live_monitoring_url_descr">Zadejte webovou adresu serveru pro přímý přenos pozice. Parametry: lat={0}, lon={1}, timestamp={2}, hdop={3}, altitude={4}, speed={5}, bearing={6}.</string>
    <string name="live_monitoring_url">Server pro přímý přenos</string>
    <string name="gpx_monitoring_disabled_warn">Ukládat trasu pomocí GPX widgetu nebo s nastavením \'Nahrávat výlet\'.</string>
    <string name="show_current_gpx_title">Zobrazit aktuální trasu</string>
    <string name="free_version_message">Tato bezplatná verze OsmAnd je omezena na %1$s stáhnutí (přidání nebo aktualizace map) a nepodporuje off-line data z Wikipedie.</string>
    <string name="free_version_title">Bezplatná verze</string>
    <string name="poi_context_menu_showdescription">Zobrazit popis POI.</string>
    <string name="index_name_north_america">Severní Amerika</string>
    <string name="index_name_us">Severní Amerika - Spojené státy</string>
    <string name="index_name_central_america">Střední Amerika</string>
    <string name="index_name_south_america">Jižní Amerika</string>
    <string name="index_name_europe">Evropa</string>
    <string name="index_name_france">Evropa - Francie</string>
    <string name="index_name_germany">Evropa - Německo</string>
    <string name="index_name_russia">Rusko</string>
    <string name="index_name_africa">Afrika</string>
    <string name="index_name_asia">Asie</string>
    <string name="index_name_oceania">Austrálie a Oceánie</string>
    <string name="index_name_other">Mapy celého světa a tematické mapy</string>
    <string name="index_name_wiki">Celý svět - Wikipedie</string>
    <string name="index_name_voice">Hlasové pokyny (nahrávky, omezené funkce)</string>
    <string name="index_name_tts_voice">Hlasové pokyny (TTS-generované)</string>
    <string name="amenity_type_osmwiki">Wikipedie (off-line)</string>
    <string name="amenity_type_user_defined">Uživatelsky definované</string>
    <string name="fav_export_confirmation">Soubor se záložkami již existuje. Chcete ho nahradit?</string>
    <string name="profile_settings">Nastavení profilu</string>
    <string name="settings_preset">Uživatelský profil</string>
    <string name="settings_preset_descr">Vyberte uživatelský profil. V každém profilu je možno upravit vzhled mapy a způsob navigace.</string>
    <string name="routing_settings">Navigace</string>
    <string name="routing_settings_descr">Určit možnosti navigace.</string>
    <string name="global_settings">Obecná nastavení</string>
    <string name="index_settings">Spravovat mapové soubory</string>
    <string name="index_settings_descr">Stáhnout a spravovat off-line mapy uložené ve vašem zařízení.</string>
    <string name="general_settings">Obecné</string>
    <string name="general_settings_descr">Nastavení displeje, jazyka, zvuku a dalších parametrů.</string>
    <string name="user_name">Vaše OSM uživatelské jméno</string>
    <string name="open_street_map_login_descr">Vaše uživatelské jméno na openstreetmap.org.</string>
    <string name="user_password">Heslo</string>
    
    <string name="osmand_service">Služba na pozadí</string>
    <string name="osmand_service_descr">OsmAnd poběží na pozadí i při vypnuté obrazovce.</string>
    <string name="download_files_not_enough_space">Nedostatek místa pro stažení %1$s MB dat (volné: %2$s).</string>
    <string name="download_files_question_space">Stáhnout {0} soubor(ů)?
 V úložišti je zapotřebí {1} MB.
 (Aktuálně je k dispozici {2} MB.)</string>
    <string name="use_transparent_map_theme">Transparentní téma</string>
    <string name="native_library_not_supported">Android native library není podporovaná na tomto zařízení.</string>
    <string name="init_native_library">Inicializuji Android native library…</string>
    <string name="choose_auto_follow_route">Automatické centrování</string>
    <string name="choose_auto_follow_route_descr">Zadejte interval pro automatický návrat mapy na vaši pozici.</string>
    
    <string name="auto_follow_route_navigation">Automatické sledování pozice</string>
    <string name="auto_follow_route_navigation_descr">Zapnout automatické sledování pozice pouze v režimu navigace.</string>
    <string name="auto_follow_location_enabled">Automatické sledování pozice je zapnuto.</string>
    <string name="pref_vector_rendering">Nastavení vektorového vykreslovače</string>
    <string name="pref_overlay">Překryvná/podkresová vrstva</string>
    <string name="pref_raster_map">Nastavení zdroje mapy</string>
    <string name="pref_vector_map">Nastavení vektorové mapy</string>
    <string name="delete_confirmation_msg">Opravdu chcete smazat %1$s?</string>
    <string name="city_type_suburb">Předměstí</string>
    <string name="city_type_hamlet">Osada</string>
    <string name="city_type_village">Vesnice</string>
    <string name="city_type_town">Malé město</string>
    <string name="city_type_city">Velké město</string>
    <string name="animate_route_off">Zastavit simulaci</string>
    <string name="animate_route">Zapnout animaci</string>
    <string name="file_can_not_be_renamed">Nelze přejmenovat soubor.</string>
    <string name="file_with_name_already_exists">Soubor tohoto jména již existuje.</string>
    <string name="gpx_navigation">GPX trasa</string>
    <string name="poi_query_by_name_matches_categories">Vašemu dotazu odpovídá několik kategorií POI:</string>
    <string name="data_to_search_poi_not_available">Lokální data pro vyhledávání POI není dostupný.</string>
    <string name="poi_filter_by_name">Hledat podle jména</string>
    <string name="old_poi_file_should_be_deleted">Soubor s POI daty \'%1$s\' již není potřeba a může být smazán.</string>
    <string name="update_poi_file_not_found">Lokální soubor pro úpravu POI bodů nebyl nalezen a ani nemohl být vytvořen.</string>
    <string name="button_upgrade_osmandplus">Upgradovat OsmAnd+</string>
    <string name="map_version_changed_info">Mapy na serveru nejsou kompatibilní s vaší verzí aplikace. Prosím aktualizujte aplikaci na novější verzi, abyste je mohli stáhnout a používat.</string>
    <string name="shared_string_rename">Přejmenovat</string>
    <string name="poi_filter_nominatim">On-line POI filtr „Nominatim“</string>
    <string name="search_position_current_location_search">Hledané polohy…</string>
    <string name="search_position_current_location_found">Moje poloha [nalezeno]</string>
    <string name="search_position_address">Adresy…</string>
    <string name="search_position_favorites">Oblíbených…</string>
    <string name="search_position_undefined">Nedefinováno</string>
    
    <string name="search_position_map_view">Současný střed mapy</string>
    <string name="select_search_position">Počáteční bod:</string>
    <string name="context_menu_item_search">Hledat</string>
    <string name="shared_string_save_as_gpx">Uložit jako novou GPX trasu</string>
    <string name="route_successfully_saved_at">Trasa úspěšně uložena jako „%1$s“.</string>
    <string name="filename_input">Jméno souboru : </string>
    <string name="file_with_name_already_exist">Soubor s tímto jménem už existuje.</string>
    <string name="shared_string_save">Uložit</string>
    <string name="local_index_upload_gpx_description">Nahrát GPX soubory do OSM komunity. Budou použity k vylepšení map.</string>
    <string name="local_index_items_uploaded">%1$d z %2$d položek byla úspěšně nahrána.</string>
    <string name="local_index_mi_upload_gpx">Přispět do OSM</string>
    <string name="show_more_map_detail">Více mapových detailů</string>
    <string name="show_more_map_detail_descr">Zobrazit některé detaily vektorové mapy (silnice, atd.) již při menším zvětšení.</string>
    <string name="favourites_delete_multiple_succesful">Oblíbené body úspěšně smazány.</string>
    <string name="favorite_delete_multiple">Chcete smazat %1$d oblíbených a %2$d skupin oblíbených. Opravdu?</string>
    <string name="favorite_home_category">Doma</string>
    <string name="favorite_friends_category">Přátelé</string>
    <string name="favorite_places_category">Místa</string>
    <string name="shared_string_others">Ostatní</string>
    <string name="shared_string_no_thanks">Není potřeba</string>
    <string name="basemap_missing">Chybí základní mapa světa (pokrývající celý svět v malém přiblížení). Prosím zvažte stažení World_basemap_x.obf pro celkový přehled.</string>
    <string name="vector_data_missing">Na SD kartě nejsou uložena žádná off-line data. Prosím zvažte jejich stažení pro použití bez připojení k Internetu.</string>
    <string name="local_index_gpx_info_show">"
\n
\nStiskněte a podržte pro možnosti"</string>
    <string name="local_index_installed">Místní verze</string>
    <string name="local_index_items_backuped">Zálohováno %1$d položek z %2$d.</string>
    <string name="local_index_items_deleted">Smazáno %1$d položek z %2$d.</string>
    <string name="local_index_items_restored">Obnoveno %1$d položek z %2$d.</string>
    <string name="local_index_no_items_to_do">Žádné položky pro akci %1$s</string>
    <string name="local_index_action_do">Chystáte se %1$s %2$s položek. Jste si jisti?</string>
    <string name="local_index_mi_restore">Obnovit</string>
    <string name="local_index_mi_backup">Zálohovat</string>
    <string name="local_index_mi_reload">Znovu nahrát z SD karty</string>
    <string name="shared_string_download">Stáhnout</string>
    <string name="local_index_poi_data">Data POI</string>
    <string name="local_index_address_data">Addresy</string>
    <string name="local_index_transport_data">Údaje veřejné dopravy</string>
    <string name="local_index_map_data">Mapová data</string>
    <string name="local_indexes_cat_backup">Záloha</string>
    <string name="local_indexes_cat_tts">Hlasové pokyny (TTS)</string>
    <string name="local_indexes_cat_voice">Hlasové pokyny (media)</string>
    <string name="local_indexes_cat_tile">On-line mapy a dlaždice v mezipaměti</string>
    <string name="local_indexes_cat_map">Standardní mapy (vektorové)</string>
    <string name="local_indexes_cat_poi">Data POI</string>
    <string name="ttsvoice">TTS hlas</string>
    <string name="amenity_type_administrative">Administrativa</string>
    <string name="amenity_type_barrier">Překážky</string>
    <string name="amenity_type_education">Školství</string>
    <string name="amenity_type_emergency">Pomoc v nouzi</string>
    <string name="amenity_type_entertainment">Zábava</string>
    <string name="amenity_type_finance">Peníze</string>
    <string name="amenity_type_geocache">Geocache</string>
    <string name="amenity_type_healthcare">Zdravotnictví</string>
    <string name="amenity_type_historic">Historie</string>
    <string name="amenity_type_landuse">Využité území</string>
    <string name="amenity_type_leisure">Volný čas</string>
    <string name="amenity_type_man_made">Lidská díla</string>
    <string name="amenity_type_military">Armáda</string>
    <string name="amenity_type_natural">Příroda</string>
    <string name="amenity_type_office">Kanceláře</string>
    <string name="amenity_type_other">Jiné</string>
    <string name="amenity_type_shop">Obchod</string>
    <string name="amenity_type_sport">Sport</string>
    <string name="amenity_type_sustenance">Stravování</string>
    <string name="amenity_type_tourism">Turistika</string>
    <string name="amenity_type_transportation">Doprava</string>
    <string name="indexing_address">Indexuji adresy…</string>
    <string name="indexing_map">Indexuji mapu…</string>
    <string name="indexing_poi">Indexuji POI…</string>
    <string name="indexing_transport">Indexuji dopravu…</string>
    <string name="shared_string_io_error">Došlo k chybě vstupu/výstupu</string>
    <string name="km">km</string>
    <string name="km_h">km/h</string>
    <string name="m">m</string>
    <string name="old_map_index_is_not_supported">Zastaralý formát mapových dat \'\'{0}\'\' není podporován</string>
    <string name="poi_filter_car_aid">Autoservis</string>
    <string name="poi_filter_closest_poi">Nejbližší bod zájmu</string>
    <string name="poi_filter_custom_filter">Vlastní filtr</string>
    <string name="poi_filter_food_shop">Potraviny</string>
    <string name="poi_filter_for_tourists">Pro turisty</string>
    <string name="poi_filter_fuel">Čerpací stanice</string>
    <string name="poi_filter_namefinder">On-line POI filtr „NameFinder“</string>
    <string name="reading_cached_tiles">Načítám uložené dlaždice…</string>
    <string name="version_index_is_big_for_memory">Index \'\'{0}\'\' se nevejde do paměti</string>
    <string name="version_index_is_not_supported">Verze indexu \'\'{0}\'\' není podporována</string>
    <string name="osmand_net_previously_installed">Máte nainstalovanou předchozí verzi programu. Všechna off-line data budou podporována novou verzí, avšak oblíbená místa byste měli exportovat ve staré verzi a po aktualizaci importovat do nové verze.</string>
    <string name="build_installed">Balíček {0} úspěšně instalován ({1}).</string>
    <string name="downloading_build">Stahuji balíček…</string>
    <string name="install_selected_build">Opravdu chcete instalovat OsmAnd - {0} z {1} {2} MB?</string>
    <string name="loading_builds_failed">Stahování seznamu balíčků selhalo</string>
    <string name="loading_builds">Načítám balíčky OsmAnd…</string>
    <string name="select_build_to_install">Vyberte jeden z balíčků OsmAnd k nainstalování</string>
    <string name="contribution_activity">Speciální aktivita pro vývojovou verzi</string>
    <string name="search_offline_clear_search">Nové hledání</string>
    <string name="map_text_size_descr">Zvolte velikost písma ve jménech na mapě.</string>
    <string name="map_text_size">Velikost písma</string>
    <string name="installing_new_resources">Rozbaluji nová data…</string>
    <string name="internet_connection_required_for_online_route">On-line navigaci nelze použít, protože připojení k Internetu není k dispozici.</string>
    <string name="tts_language_not_supported_title">Jazyk není podporován</string>
    <string name="tts_language_not_supported">Vybraný jazyk není podporován nainstalovaným TTS enginem. Chcete zkusit nainstalovat jiný z Marketu? Jinak bude použit výchozí jazyk.</string>
    <string name="tts_missing_language_data_title">Chybějící data</string>
    <string name="tts_missing_language_data">Data pro vybraný jazyk nejsou nainstalována. Chcete je zkusit nainstalovat z Marketu?</string>
    <string name="gpx_option_reverse_route">Obrátit GPX trasu</string>
    <string name="gpx_option_destination_point">Použít současný cíl trasy</string>
    <string name="gpx_option_from_start_point">Projet celou trasu</string>
    <string name="switch_to_vector_map_to_see">Pro tuto oblast je k dispozici offline vektorová mapa.
\t
\t Pro zobrazení zvolte Menu → Nastavení mapy → Zdroj map… → Vektorové off-line mapy.</string>
    <string name="choose_audio_stream">Kanál pro navádění</string>
    <string name="choose_audio_stream_descr">Zvolte kanál poskytující hlasové navádění.</string>
    <string name="voice_stream_voice_call">Zvuk telefonního hovoru (také přeruší Bluetooth autorádio)</string>
    <string name="voice_stream_notification">Upozornění</string>
    <string name="voice_stream_music">Hudba</string>
    <string name="warning_tile_layer_not_downloadable">Data pro mapovou vrstvu %1$s nelze stáhnout, zkuste je prosím znovu nainstalovat.</string>
    <string name="overlay_transparency_descr">Upravit průhlednost překryvné mapy.</string>
    <string name="overlay_transparency">Průhlednost překryvu</string>
    <string name="map_transparency_descr">Upravit průhlednost základní mapy.</string>
    <string name="map_transparency">Průhlednost základní mapy</string>
    <string name="modify_transparency">Upravit průhlednost</string>
    <string name="layer_underlay">Podkres mapy…</string>
    <string name="map_underlay">Podkresová mapa</string>
    <string name="map_underlay_descr">Vyberte podkladovou mapu.</string>
    <string name="layer_overlay">Překryvná mapa…</string>
    <string name="shared_string_none">Žádná</string>
    <string name="map_overlay">Překryvná mapa</string>
    <string name="map_overlay_descr">Vyberte překryvnou mapu.</string>
    <string name="tile_source_already_installed">Mapa je již nainstalovaná, aktualizuji nastavení.</string>
    <string name="select_tile_source_to_install">Vyberte mapy k instalaci nebo aktualizaci.</string>
    <string name="internet_not_available">Pro tuto akci je potřebné internetové připojení, ale není dostupné.</string>
    <string name="install_more">Instalovat další…</string>
    <string name="level_to_switch_vector_raster_descr">Zobrazovat vektorové mapy od minimálního zvětšení.</string>
    <string name="level_to_switch_vector_raster">Zvětšení vektorové mapy</string>
    <string name="error_doing_search">Při off-line hledání došlo k chybě.</string>
    <string name="search_offline_geo_error">Nemohu rozpoznat geo intent:\'%s\'.</string>
    <string name="search_osm_offline">Hledat umístění ve stažených mapách</string>
    <string name="system_locale">Podle systému</string>
    <string name="preferred_locale_descr">Volba jazyka (po změně je nutné restartovat OsmAnd).</string>
    <string name="preferred_locale">Jazyk</string>
    <string name="shared_string_next">Další</string>
    <string name="shared_string_previous">Předchozí</string>
    <string name="unit_of_length_descr">Zvolte jednotku vzdálenosti.</string>
    <string name="unit_of_length">Jednotky vzdálenosti</string>
    <string name="si_mi_feet">Míle/stopy</string>
    <string name="si_mi_yard">Míle/yardy</string>
    <string name="si_km_m">Kilometry/metry</string>
    <string name="yard">yd</string>
    <string name="foot">ft</string>
    <string name="mile_per_hour">m/h</string>
    <string name="mile">mi</string>
    <string name="send_location_way_choose_title">Sdílet polohu pomocí</string>
    <string name="send_location_sms_pattern">Poloha : %1$s\n%2$s</string>
    <string name="send_location_email_pattern">Pro zobrazení polohy následujte link %1$s v prohlížeči nebo android intent link %2$s</string>
    <string name="send_location">Poslat polohu</string>
    <string name="context_menu_item_share_location">Sdílet polohu</string>
    <string name="add_waypoint_dialog_added">Cíl \'\'{0}\'\' byl přidán</string>
    <string name="add_waypoint_dialog_title">Přidat bod na zaznamenávanou GPX trasu</string>
    <string name="context_menu_item_add_waypoint">Přidat bod na GPX trasu</string>
    
    
    <string name="osmand_routing_experimental">Off-line navigace je experimentální a funguje jen pro vzdálenosti do 20 km.

Navigační služba je dočasně přepnuta na on-line CloudMade.</string>
    <string name="specified_dir_doesnt_exist">Nemohu najít zadaný adresář.</string>
    <string name="application_dir">Adresář pro data</string>
    <string name="gps_status_app_not_found">Aplikace pro zobrazení stavu GPS není nainstalovaná. Hledat v Obchodě?</string>
    <string name="voice_is_not_available_msg">Hlasové navádění není dostupné, jděte prosím do \'Nastavení\' → \'Obecné\' → \'Hlasové pokyny\' a vyberte, nebo stáhněte balíček s hlasovými pokyny.</string>
    <string name="voice_is_not_available_title">Žádná hlasová data nejsou zvolena</string>
    <string name="trace_rendering_descr">Zaškrtněte pro zobrazení statistik o vykreslování mapy.</string>
    <string name="trace_rendering">Sledovat vykreslování</string>
    <string name="daynight_mode_day">Den</string>
    <string name="daynight_mode_night">Noc</string>
    <string name="daynight_mode_auto">Východ/západ slunce</string>
    <string name="daynight_mode_sensor">Senzor osvětlení</string>
    <string name="daynight_descr">Vyberte pravidlo pro přepínání denního/nočního režimu.</string>
    <string name="daynight">Denní/noční režim</string>
    <string name="download_files_question">Stáhnout {0} souborů ({1} MB)?</string>
    <string name="items_were_selected">vybráno {0} položek</string>
    <string name="filter_existing_indexes">Zobrazit jen aktualizace</string>
    <string name="shared_string_select_all">Vybrat vše</string>
    <string name="shared_string_refresh">Načíst znovu</string>
    <string name="fast_route_mode">Nejrychlejší trasa</string>
    <string name="fast_route_mode_descr">Zapněte pro výpočet nejrychlejší trasy nebo vypněte pro ekonomickou trasu.</string>
    <string name="tiles_to_download_estimated_size">Pro zvětšení {0} je třeba stáhnout {1} mapových dlaždic, celkem {2} MB</string>
    <string name="shared_string_download_map">Stáhnout mapu</string>
    <string name="select_max_zoom_preload_area">Vyberte maximální zvětšení stahovaných map</string>
    <string name="maps_could_not_be_downloaded">Tuto mapu nelze stáhnout</string>
    <string name="continuous_rendering">Průběžné vykreslování</string>
    <string name="continuous_rendering_descr">Při zaškrtnuté volbě se mapa bude vykreslovat postupně.</string>
    <string name="rendering_exception">Nastala chyba při vykreslování vybrané oblasti</string>
    <string name="rendering_out_of_memory">Nedostatek paměti pro zobrazení vybrané oblasti</string>
    <string name="show_point_options">Možnosti bodu…</string>
    <string name="renderer_load_sucess">Vykreslovač byl úspěšně načten</string>
    <string name="renderer_load_exception">Nastala výjimka: vykreslovač nebyl načten</string>
    <string name="renderers">Vektorový vykreslovač</string>
    <string name="renderers_descr">Vyberte styl vektorového vykreslování.</string>
    <string name="poi_context_menu_website">Zobrazit webovou stránku bodu</string>
    <string name="poi_context_menu_call">Zobrazit telefonní číslo bodu</string>
    <string name="website">webová stránka</string>
    <string name="phone">telefon</string>
    <string name="download_type_to_filter">vyhledat</string>
    <string name="use_high_res_maps">Vysoké rozlišení</string>
    <string name="use_high_res_maps_descr">Použít mapu s vysokým rozlišením pro jemné displeje.</string>
    <string name="unknown_location">Pozice ještě není známa</string>
    <string name="context_menu_item_search_transport">Hledat veřejnou dopravu</string>
    <string name="transport_searching_transport">Hledání dopravy (žádný cíl):</string>
    <string name="transport_searching_route">Hledání dopravy (cíl vzdálen {0}):</string>
    <string name="transport_search_again">Znovu hledat dopravu</string>
    <string name="voice">Nahrávka hlasu</string>
    <string name="no_vector_map_loaded">Vektorové mapy nebyly načteny</string>
    <string name="map_route_by_gpx">Cestovat podle GPX</string>
    <string name="gpx_files_not_found">Žádné GPX soubory nebyly nalezeny v adresáři tracks</string>
    <string name="layer_gpx_layer">GPX trasa…</string>
    <string name="error_reading_gpx">Chyba při načítání dat GPX</string>
    <string name="vector_data">Vektorové off-line mapy</string>
    <string name="transport_context_menu">Hledat dopravu ze zastávky</string>
    
    <string name="poi_context_menu_modify">Upravit POI</string>
    <string name="poi_context_menu_delete">Smazat POI</string>
    <string name="rotate_map_compass_opt">Podle kompasu</string>
    <string name="rotate_map_bearing_opt">Ve směru pohybu</string>
    <string name="rotate_map_none_opt">Neotáčet (sever nahoře)</string>
    <string name="rotate_map_to_bearing_descr">Zvolte směr natočení mapy.</string>
    <string name="rotate_map_to_bearing">Natočení mapy</string>
    <string name="show_route">Ukázat cestu</string>
    <string name="fav_imported_sucessfully">Oblíbená místa úspěšně importována</string>
    <string name="fav_file_to_load_not_found">Soubor GPX s oblíbenými místy se v {0} nenachází</string>
    <string name="fav_saved_sucessfully">Oblíbená místa úspěšně uložena do {0}</string>
    <string name="no_fav_to_save">Žádná oblíbená místa k uložení</string>
    <string name="shared_string_import">Importovat</string>
    <string name="error_occurred_loading_gpx">Chyba při načítání GPX</string>
    <string name="send_report">Odeslat hlášení</string>
    <string name="none_region_found">Na SD kartě nejsou žádná off-line data pro oblasti. Zkuste nějaké stáhnout z Internetu.</string>
    <string name="poi_namefinder_query_empty">Zadejte dotaz na POI</string>
    <string name="any_poi">Jakýkoli</string>
    
    <string name="thanks_yandex_traffic">Děkujeme Yandexu za dopravní informace.</string>
    <string name="layer_yandex_traffic">Yandex doprava</string>
    <string name="layer_route">Cesta</string>
    <string name="shared_string_favorites">Oblíbené</string>
    <string name="layer_osm_bugs">OSM Poznámky (on-line)</string>
    
    <string name="layer_poi">Vrstva POI…</string>
    <string name="layer_map">Zdroj map…</string>
    <string name="menu_layers">Mapová data</string>
    <string name="context_menu_item_search_poi">Hledat POI</string>
    <string name="use_trackball_descr">Použít trackball k posouvání mapy.</string>
    <string name="use_trackball">Použít trackball</string>
    <string name="background_service_wait_int_descr">Vyberte čekací dobu pro určení polohy.</string>
    <string name="background_service_wait_int">Čekací doba</string>
    <string name="where_am_i">Kde jsem?</string>
    <string name="process_navigation_service">Navigační služba OsmAnd</string>
    <string name="network_provider">Síť</string>
    <string name="gps_provider">GPS</string>
    <string name="int_seconds">sekund</string>
    <string name="int_min">min.</string>
    <string name="background_service_int_descr">Vyberte interval pro zaměřování polohy pro službu na pozadí.</string>
    <string name="background_service_int">Interval zaměřování GPS</string>
    <string name="background_service_provider_descr">Vyberte poskytovatele polohy pro službu na pozadí.</string>
    <string name="background_service_provider">Poskytovatel polohy</string>
    <string name="background_router_service_descr">Spustí OsmAnd na pozadí, aby bylo možno zaznamenávat pozici i při vypnuté obrazovce.</string>
    <string name="background_router_service">Sledování polohy na pozadí</string>
    <string name="off_router_service_no_gps_available">Služba pro navigaci na pozadí vyžaduje zapnutý zdroj polohy.</string>
    <string name="hide_poi_filter">Skrýt filtr</string>
    <string name="show_poi_filter">Zobrazit filtr</string>
    <string name="search_poi_filter">Filtr</string>
    <string name="menu_mute_off">Zvuk je zapnut</string>
    <string name="menu_mute_on">Zvuk je vypnut</string>
    <string name="voice_provider_descr">Vybrat hlasová data pro navigaci.</string>
    <string name="voice_provider">Hlasová data</string>
    <string name="voice_data_initializing">Inicializuji hlasová data…</string>
    <string name="voice_data_not_supported">Nepodporovaná verze hlasových dat</string>
    <string name="voice_data_corrupted">Zvolené hlasové údaje jsou poškozené</string>
    <string name="voice_data_unavailable">Vybraná hlasová data jsou nedostupná</string>
    <string name="sd_unmounted">SD karta není dostupná.\nNeuvidíte mapu a nebudete moci ani nic najít.</string>
    <string name="sd_mounted_ro">SD karta má zakázaný zápis.\nMůžete prohlížet jen přednačtenou mapu a nelze stahovat mapy z internetu.</string>
    <string name="unzipping_file">Rozbaluji soubor…</string>
    <string name="route_tr">Odbočte vpravo a pokračujte</string>
    <string name="route_tshr">Odbočte ostře vpravo a pokračujte</string>
    <string name="route_tslr">Odbočte mírně vpravo a pokračujte</string>
    <string name="route_tl">Odbočte vlevo a pokračujte</string>
    <string name="route_tshl">Odbočte ostře vlevo a pokračujte</string>
    <string name="route_tsll">Odbočte mírně vlevo a pokračujte</string>
    <string name="route_tu">Otočte se a pokračujte</string>
    <string name="route_head">Pokračujte rovně</string>
    <string name="first_time_continue">Pokračujte</string>
    <string name="first_time_download">Stáhnout regiony</string>
    <string name="first_time_msg">Děkujeme, že jste si zvolili OsmAnd. Abyste mohli využívat všech možností aplikace, potřebujete soubory s mapami a hlasem, které si můžete stáhnout (Nastavení → Spravovat mapové soubory) nebo připravit sami. Poté budete moci hledat podle adres, hledat body zájmu (POI) a spojení veřejnou dopravou.</string>
    <string name="search_poi_location">Hledám signál…</string>
    <string name="search_near_map">Hledat poblíž současného středu mapy</string>
    <string name="search_nearby">Hledat poblíž</string>
    <string name="map_orientation_default">Automaticky</string>
    <string name="map_orientation_portrait">Na výšku</string>
    <string name="map_orientation_landscape">Na šířku</string>
    <string name="map_screen_orientation">Orientace obrazovky</string>
    <string name="map_screen_orientation_descr">Orientace obrazovky: na výšku, na šířku, podle zařízení.</string>
    <string name="opening_hours_not_supported">Upravování tohoto formátu otvírací doby není podporováno</string>
    <string name="add_new_rule">Přidat nové pravidlo</string>
    <string name="transport_Routes">Cesty</string>
    <string name="transport_Stop">Zastávka</string>
    <string name="transport_stops">zastávky</string>
    <string name="transport_search_after">Následné pokyny</string>
    <string name="transport_search_before">Předchozí pokyny</string>
    <string name="transport_finish_search">Ukončit hledání</string>
    <string name="transport_stop_to_go_out">Vyberte zastávku kde vystoupíte</string>
    <string name="transport_to_go_after">pěší vzdálenost před</string>
    <string name="transport_to_go_before">pěší vzdálenost poté</string>
    <string name="transport_stops_to_pass">počet zastávek</string>
    <string name="transport_route_distance">Vzdálenost trasy</string>
    <string name="transport">Doprava</string>
    <string name="shared_string_ok">OK</string>
    <string name="show_transport_over_map_description">Zobrazit v mapě zastávky veřejné dopravy.</string>
    <string name="show_transport_over_map">Zobrazit zastávky</string>
    <string name="hello">Navigační aplikace OsmAnd</string>
    <string name="update_poi_success">Data POI byla úspěšně aktualizována ({0} načteno)</string>
    <string name="update_poi_error_local">Chyba při aktualizaci lokálních indexů</string>
    <string name="update_poi_error_loading">Chyba při načítání dat ze serveru</string>
    <string name="update_poi_no_offline_poi_index">Pro tuto oblast nejsou dostupné žádné off-line POI</string>
    <string name="update_poi_is_not_available_for_zoom">POI nelze aktualizovat při malém zvětšení</string>
    <string name="context_menu_item_update_poi">Aktualizovat POI</string>
    <string name="context_menu_item_update_map_confirm">Opravdu chcete aktualizovat lokální data z internetu?</string>
    <string name="search_history_city">Město: {0}</string>
    <string name="search_history_street">Ulice: {0}, {1}</string>
    <string name="search_history_int_streets">Křižovatka ulic: {0} x {1} v {2}</string>
    <string name="search_history_building">Budova: {0}, {1}, {2}</string>
    <string name="favorite">Oblíbené</string>
    <string name="shared_string_clear_all">Vymazat vše</string>
    <string name="shared_string_history">Minulé</string>
    <string name="uploading_data">Odesílám data…</string>
    <string name="uploading">Odesílám…</string>
    <string name="search_nothing_found">Nic nebylo nalezeno</string>
    <string name="searching">Hledám…</string>
    <string name="searching_address">Hledám adresu…</string>
    <string name="search_osm_nominatim">Hledat adresu pomocí OSM Nominatim</string>
    <string name="hint_search_online">Hledat on-line: číslo domu, ulice, město</string>
    <string name="search_offline_address">Hledání off-line</string>
    <string name="search_online_address">Hledat on-line</string>
    <string name="max_level_download_tile">Maximální zvětšení</string>
    <string name="max_level_download_tile_descr">Zadejte nejvyšší úroveň přiblížení mapy, kdy budou stahované dlaždice.</string>
    <string name="route_general_information">Celková vzdálenost %1$s, doba cesty %2$d h %3$d min.</string>
    <string name="router_service_descr">Vyberte online nebo offline navigační službu.</string>
    <string name="router_service">Navigace</string>
    <string name="sd_dir_not_accessible">Úložný datový adresář na SD kartě není dostupný!</string>
    <string name="download_question">Stáhnout {0} - {1} ?</string>
    <string name="download_question_exist">Index pro {0} už existuje ({1}). Chcete ho aktualizovat ({2}) ?</string>
    <string name="address">Adresa</string>
    <string name="shared_string_download_successful">Stahování úspěšné</string>
    <string name="downloading_list_indexes">Stahuji seznam dostupných indexů…</string>
    <string name="list_index_files_was_not_loaded">Seznam indexů z osmand.net nebyl stažen.</string>
    <string name="select_index_file_to_download">Nic nebylo nalezeno. Pokud nemůžete najít svou oblast, můžete si data vytvořit sami, viz http://osmand.net.</string>
    <string name="fav_points_edited">Oblíbené místo bylo upraveno</string>
    <string name="fav_points_not_exist">Žádná oblíbená místa nejsou zadána</string>
    <string name="update_existing">Nahradit</string>
    <string name="only_show">Pouze zobrazit</string>
    <string name="follow">Následovat</string>
    <string name="recalculate_route_to_your_location">Způsob dopravy:</string>
    <string name="mark_final_location_first">Prosím zadejte nejprve cíl</string>
    <string name="get_directions">Navigace</string>
    <string name="opening_hours">Otevírací doba</string>
    <string name="opening_changeset">Otevírám sadu změn…</string>
    <string name="closing_changeset">Zavírám sadu změn…</string>
    <string name="commiting_node">Odesílám uzel…</string>
    <string name="loading_poi_obj">Načítám POI…</string>
    <string name="auth_failed">Autorizace selhala</string>
    <string name="failed_op">chyba</string>
    <string name="converting_names">Převádím místní/anglická jména…</string>
    <string name="loading_streets_buildings">Načítám ulice/budovy…</string>
    <string name="loading_postcodes">Načítám PSČ…</string>
    <string name="loading_streets">Načítám ulice…</string>
    <string name="loading_cities">Načítám města…</string>
    <string name="poi">POI</string>
    <string name="error_occurred_saving_gpx">Chyba při ukládání GPX</string>
    <string name="error_calculating_route">Chyba při výpočtu trasy</string>
    <string name="error_calculating_route_occured">Došlo k chybě při výpočtu trasy</string>
    <string name="empty_route_calculated">Chyba: vypočtená trasa je prázdná</string>
    <string name="new_route_calculated_dist">Vypočtena nová trasa, vzdálenost</string>
    <string name="arrived_at_destination">Dorazili jste do cíle</string>
    <string name="invalid_locations">Neplatné souřadnice!</string>
    <string name="go_back_to_osmand">Vrátit se k mapě OsmAnd</string>
    <string name="shared_string_close">Zavřít</string>
    <string name="loading_data">Načítám data…</string>
    <string name="reading_indexes">Načítám indexy…</string>
    <string name="previous_run_crashed">Aplikace při minulém běhu spadla. Soubor s hlášením je v {0}. Prosím ohlaste problém vývojářům a přiložte hlášení o chybě.</string>
    <string name="saving_gpx_tracks">Ukládám GPX trasy na SD…</string>
    <string name="finished_task">Hotovo</string>
    <string name="use_online_routing_descr">Použít Internet k výpočtu trasy.</string>
    <string name="use_online_routing">Použít on-line navigaci</string>
    <string name="osm_settings_descr">Určete nastavení OpenStreetMap.org (OSM) potřebné pro přispívání.</string>
    <string name="data_settings_descr">Volba jazyka, stažení a aktualizace dat.</string>
    <string name="data_settings">Data</string>
    <string name="osm_settings">Editace OSM</string>
    <string name="auto_zoom_map_descr">Automaticky měnit zvětšení podle rychlosti pohybu.</string>
    <string name="auto_zoom_map">Automatické zvětšení mapy</string>
    <string name="additional_settings">Další volby</string>
    <string name="shared_string_settings">Nastavení</string>
    <string name="save_current_track_descr">Uloží aktuální trasu na SD kartu.</string>
    <string name="save_current_track">Uložit aktuální trasu GPX</string>
    <string name="save_track_interval_descr">Vyberte interval pro ukládání trasy během navigace.</string>
    <string name="save_track_interval">Interval ukládání trasy během navigace</string>
    <string name="save_track_to_gpx_descrp">Během navigace budou GPX trasy automaticky ukládány do adresáře s trasami.</string>
    <string name="save_track_to_gpx">Automaticky zaznamenat trasu během navigace</string>
    <string name="update_tile">Aktualizovat mapu</string>
    <string name="reload_tile">Načíst znovu dlaždici</string>
    <string name="mark_point">Cíl</string>
    <string name="shared_string_add_to_favorites">Přidat mezi oblíbené</string>
    <string name="use_english_names_descr">Přepíná mezi místními a anglickými názvy.</string>
    <string name="use_english_names">Používat anglická jména v mapách</string>
    <string name="app_settings">Nastavení aplikace</string>
    <string name="search_address">Hledat adresu</string>
    <string name="choose_building">Zvolte budovu</string>
    <string name="choose_street">Zvolte ulici</string>
    <string name="choose_city">Zvolte město nebo PSČ</string>
    <string name="ChooseCountry">Zvolte zemi</string>
    <string name="show_view_angle">Zorné pole</string>
    <string name="map_view_3d_descr">Zapnout 3D pohled na mapu.</string>
    <string name="map_view_3d">3D Mapa</string>
    <string name="show_poi_over_map_description">Zobrazit naposledy vybrané POI jako vrstvu na mapě.</string>
    <string name="show_poi_over_map">Zobrazit vrstvu POI</string>
    <string name="map_tile_source_descr">Zvolte zdroj on-line dlaždic nebo dlaždic v mezipaměti.</string>
    <string name="map_tile_source">Zdroj rastrových map</string>
    <string name="map_source">Zdroj map</string>
    <string name="use_internet">Používat internet</string>
    <string name="show_location">Zobrazit mou polohu</string>
    <string name="show_gps_coordinates_text">Zobrazit GPS souřadnice na mapě</string>
    <string name="use_internet_to_download_tile">Stahovat chybějící části mapy z internetu</string>
    <string name="app_description">Navigační aplikace</string>
    <string name="shared_string_exit">Konec</string>
    <string name="search_button">Hledat</string>
    <string name="search_activity">Hledat</string>
    <string name="searchpoi_activity">Zvolit POI</string>
    <string name="search_POI_level_btn">Najít další</string>
    <string name="incremental_search_city">Postupné hledání měst</string>
    <string name="incremental_search_street">Hledat ulici</string>
    <string name="incremental_search_building">Hledat budovu</string>
    <string name="choose_available_region">Vybrat oblast ze seznamu</string>
    <string name="choose_intersected_street">Vybrat protínající ulici</string>
    <string name="Closest_Amenities">Nejbližší body zájmu</string>
    <string name="app_mode_default">Standardní</string>
    <string name="app_mode_car">Auto</string>
    <string name="app_mode_bicycle">Cyklista</string>
    <string name="app_mode_pedestrian">Pěší</string>
    <string name="position_on_map_center">Uprostřed</string>
    <string name="position_on_map_bottom">Dole</string>
    <string name="navigate_point_top_text">Zadejte zem. šířku a délku ve vybraném formátu (D - stupně, M - minuty, S - vteřiny)</string>
    <string name="navigate_point_latitude">Šířka</string>
    <string name="navigate_point_longitude">Délka</string>
    <string name="shared_string_show_on_map">Zobrazit na mapě</string>
    <string name="search_address_top_text">Zvolit adresu</string>
    <string name="search_address_region">Oblast</string>
    <string name="search_address_city">Město</string>
    <string name="search_address_street">Ulice</string>
    <string name="search_address_building">Budova</string>
    <string name="search_address_building_option">Budova</string>
    <string name="search_address_street_option">Protínající ulice</string>
    
    <string name="context_menu_item_update_map">Aktualizovat mapu</string>
    
    <string name="context_menu_item_create_poi">Vytvořit POI</string>
    <string name="shared_string_yes">Ano</string>
    <string name="shared_string_cancel">Zrušit</string>
    <string name="shared_string_apply">Použít</string>
    <string name="shared_string_add">Přidat</string>
    <string name="shared_string_no">Ne</string>
    <string name="add_favorite_dialog_top_text">Zadejte jméno pro oblíbené</string>
    <string name="add_favorite_dialog_default_favourite_name">Oblíbené</string>
    <string name="add_favorite_dialog_favourite_added_template">Oblíbené místo \'\'{0}\'\' bylo přidáno.</string>
    <string name="favourites_context_menu_edit">Upravit oblíbené</string>
    <string name="favourites_context_menu_delete">Smazat oblíbené</string>
    <string name="favourites_remove_dialog_msg">Opravdu odstranit oblíbené místo \'%s\'?</string>
    <string name="favourites_remove_dialog_success">Oblíbené místo {0} bylo vymazáno.</string>
    
    
    
    
    <string name="osb_comment_dialog_message">Hlášení</string>
    <string name="osb_comment_dialog_author">Jméno autora</string>
    
    
    <string name="osb_comment_dialog_success">Komentář byl úspěšně přidán</string>
    <string name="osb_comment_dialog_error">Chyba: komentář nebyl přidán</string>
    
    
    
    
    
    <string name="poi_edit_title">Upravit POI</string>
    <string name="poi_create_title">Vytvořit POI</string>
    <string name="poi_error_poi_not_found">Uzel nelze nalézt nebo vybavení sestává z několika uzlů, které ještě nejsou podporovány.</string>
    <string name="poi_remove_confirm_template">Vymazat {0} (vložte komentář) ?</string>
    <string name="poi_remove_title">Vymazat POI</string>
    <string name="shared_string_delete">Vymazat</string>
    <string name="poi_remove_success">POI byl úspěšně vymazán</string>
    <string name="poi_action_add">Přidání</string>
    <string name="poi_action_change">Změna</string>
    <string name="poi_action_succeded_template">Úspěšně provedeno: {0}.</string>
    <string name="poi_error_unexpected_template">Neočekávaná chyba v průběhu akce: {0}.</string>
    <string name="poi_error_io_error_template">Chyba vstupu/výstupu během akce: {0}.</string>
    <string name="poi_error_info_not_loaded">Informace o uzlu nebyly načteny</string>
    <string name="poi_dialog_opening_hours">Otevřeno</string>
    <string name="poi_dialog_comment">Komentář</string>
    <string name="poi_dialog_comment_default">Změna POI</string>
    <string name="poi_dialog_other_tags_message">Všechny ostatní tagy zůstanou zachovány</string>
    <string name="default_buttons_commit">Uložit</string>
    <string name="shared_string_clear">Vyčistit</string>
    <string name="filter_current_poiButton">Filtr</string>
    <string name="edit_filter_save_as_menu_item">Uložit jako</string>
    <string name="edit_filter_delete_dialog_title">Smazat vybraný filtr?</string>
    <string name="edit_filter_delete_message">Filtr {0} byl smazán</string>
    <string name="edit_filter_create_message">Filtr {0} byl vytvořen</string>
    <string name="offline_navigation_not_available">Off-line navigace OsmAnd je dočasně nedostupná.</string>
    <string name="left_side_navigation">Levostranný provoz</string>
    <string name="left_side_navigation_descr">Zvolte pokud jste v zemi, kde se jezdí vlevo.</string>
    <string name="unknown_from_location">Startovní bod navigace ještě není zvolen</string>
    <string name="confirm_interrupt_download">Chcete přerušit stahování souboru?</string>
    <string name="basemap_was_selected_to_download">Pro správnou funkci aplikace je třeba základní mapa. Proto byla automaticky vybrána ke stažení.</string>
    <string name="map_online_plugin_is_not_installed">Pro výběr různých zdrojů map povolte modul „On-line mapy“</string>
    <string name="map_online_data">On-line mapy a dlaždice</string>
    <string name="map_online_data_descr">Používat on-line mapy (ukládat dlaždice do mezipaměti na SD kartě).</string>
    <string name="shared_string_online_maps">On-line mapy</string>
    <string name="online_map_settings_descr">Nastavení rastrových překryvných nebo podkresových map.</string>
    <string name="osmand_rastermaps_plugin_description">S tímto modulem můžete použít mnoho druhů on-line map (tzv. dlaždicové nebo rastrové mapy), od předdefinovaných OpenStreetMap dlaždic (jako Mapnik) až po satelitní snímky a speciální vrstvy jako mapy počasí, klimatické mapy, geologické mapy, stínované vrstvy, atd.
\n
\nVšechny tyto mapy mohou být použity jako hlavní (základní) mapa na obrazovce OsmAnd nebo jako překryvná popř. podkladová mapa k jiné základní mapě (např. standardní OsmAnd off-line mapě). Pro zlepšení viditelnosti podkladových map je možné vypnout některé objekty z vektorových map OsmAnd, přes menu \'Nastavení mapy\'.
\n
\nDlaždicové mapy můžete získat přímo z on-line zdrojů nebo si je můžete připravit pro off-line použití (zkopírovat ručně do datového adresáře OsmAnd) jako SQLite databázi, která může být vytvořena mnoha programy pro přípravu map.</string>
    <string name="osmand_background_plugin_description">Zobrazí nastavení na povolení záznamu trasy a navigace v úsporném režimu (při vypnuté obrazovce) pravidelným probouzením GPS zařízení.</string>
    <string name="osmand_accessibility_description">Tento modul zobrazí nastavení pro speciální funkce ulehčení přístupu přímo v OsmAnd. Například je možné měnit rychlost TTS hlasu, použít trackball na přibližování nebo například použít hlasové předčítání pro oznamování polohy.</string>
    <string name="osmand_development_plugin_description">Tento modul zobrazí nastavení vývojových a ladících funkcí, jako jsou simulace navigace, informace o rychlosti vykreslování nebo hlasová oznámení. Tato nastavení jsou určené pro vývojáře a nejsou potřebné pro běžné použití.</string>
    <string name="plugins_screen">Správce modulů</string>
    <string name="prefs_plugins_descr">Moduly umožňují zapnout pokročilé nastavení a přídavné funkce.</string>
    <string name="prefs_plugins">Moduly</string>
    <string name="osm_editing_plugin_description">Pomocí tohoto modulu může být OsmAnd použit na přispívání do OSM, například vytvářením nebo úpravami POI, vytvářením nebo komentováním OSM poznámek a přispíváním zaznamenanými GPX soubory. OSM je celosvětový komunitní projekt mapování. Pro více detailů se podívejte na https://openstreetmap.org. Aktivní účast je vítaná a příspěvky mohou být vytvářené přímo v OsmAnd, jestliže zadáte své osobní přihlašovací údaje do OSM.</string>
    <string name="vector_maps_may_display_faster_on_some_devices">Akcelerace vykreslování pomocí \'Android native\' knihovny. Vektorové mapy se zpravidla vykreslují rychleji, pokud je tato možnost zaškrtnuta. Avšak na některých zařízeních tato funkce nemusí fungovat.</string>
    <string name="play_commands_of_currently_selected_voice">Přehrát hlasové pokyny zvoleným hlasem</string>
    <string name="debugging_and_development">Vývoj a ladění OsmAnd</string>
    <string name="native_rendering">Akcelerace vykreslování</string>
    <string name="test_voice_prompts">Test hlasových pokynů</string>
    <string name="global_app_settings">Všeobecná nastavení</string>
    <string name="shared_string_name">Jméno</string>
    <string name="favourites_edit_dialog_category">Kategorie</string>
    <string name="local_index_descr_title">Správce mapových souborů.</string>
    <string name="navigate_point_format_D">DDD.DDDDD</string>
    <string name="navigate_point_format_DM">DDD MM.MMMMM</string>
    <string name="navigate_point_format_DMS">DDD MM SS.SSSSS</string>
    <string name="local_index_routing_data">Navigační data</string>
    <string name="navigate_point_format">Formát</string>
    <string name="poi_search_desc">Hledat body zájmu (POI)</string>
    <string name="address_search_desc">Hledat adresu</string>
    <string name="navpoint_search_desc">Souřadnice</string>
    <string name="transport_search_desc">Hledat veřejnou dopravu</string>
    <string name="favourites_search_desc">Hledat oblíbené místo</string>
    <string name="rendering_attr_noPolygons_description">Zobrazit všechny typy půdy průhledně.</string>
    <string name="rendering_attr_noPolygons_name">Polygony</string>
    <string name="rendering_attr_appMode_name">Režim vykreslování</string>
    <string name="rendering_attr_appMode_description">Optimalizace mapy pro příslušný uživatelský profil</string>
    <string name="rendering_attr_contourLines_description">Minimální zvětšení, od kterého se budou zobrazovat vrstevnice (vyžaduje soubor \'SRTM\'):</string>
    <string name="rendering_attr_contourLines_name">Zobrazit vrstevnice</string>
    <string name="rendering_attr_hmRendered_description">Zvýšit počet detailů vyobrazených v mapě.</string>
    <string name="rendering_attr_hmRendered_name">Více mapových detailů</string>
    <string name="asap">hned</string>
    <string name="route_roundabout">Kruhový objezd: vyjeďte %1$d. výjezdem a pokračujte</string>
    <string name="route_kl">Držte se vlevo a pokračujte</string>
    <string name="route_kr">Držte se vpravo a pokračujte</string>
    <string name="gpxup_public">Veřejné</string>
    <string name="gpxup_identifiable">S identifikací</string>
    <string name="gpxup_trackable">Se záznamem trasy</string>
    <string name="gpxup_private">Soukromé</string>
    <string name="osmand_parking_event">Vyzvednout auto z parkoviště</string>
    <string name="osmand_parking_warning">Upozornění</string>
    <string name="osmand_parking_warning_text">Upozornění k vyzvednutí vašeho auta již bylo přidáno do vašeho kalendáře. Zůstane tam, dokud jej ručně nesmažete.</string>
    <string name="osmand_parking_time_limit_title">Nastavte maximální povolenou dobu parkování</string>
    <string name="osmand_parking_delete_confirm">Chcete smazat označení místa, kde jste zaparkovali?</string>
    <string name="osmand_parking_delete">Smazat místo parkování</string>
    <string name="osmand_parking_choose_type">Vyberte typ stání</string>
    <string name="osmand_parking_lim_text">Časově omezené</string>
    <string name="osmand_parking_no_lim_text">Časově neomezené</string>
    <string name="osmand_parking_add_event">Přidat upozornění do kalendáře</string>
    <string name="osmand_parking_time_limit">Časově omezené parkování</string>
    <string name="osmand_parking_time_no_limit">Časově neomezené parkování</string>
    <string name="osmand_parking_position_description">Místo, kde jste zaparkovali auto. %1$s</string>
    <string name="osmand_parking_position_description_add">Vyzvednout auto v:</string>
    <string name="osmand_parking_pm">odpoledne</string>
    <string name="osmand_parking_am">dopoledne</string>
    <string name="osmand_parking_position_name">Místo parkování</string>
    <string name="osmand_parking_plugin_description">Modul Parkovací místo umožňuje zapamatování si, kde jste zaparkovali své auto, a v případě časově omezeného parkování také kolik času zbývá.

Parkovací místo a čas parkování můžete najít na panelu aktuální mapy. Je také možné přidat upomínku do kalendáře, pokud chcete být upozorněni.</string>
    <string name="osmand_parking_plugin_name">Parkovací místo</string>
    <string name="context_menu_item_add_parking_point">Označit jako místo parkování</string>
    <string name="context_menu_item_delete_parking_point">Smazat místo parkování</string>
    <string name="starting_point_too_far">Počáteční bod je příliš daleko nejbližší silnici.</string>
    <string name="shared_location">Sdílená pozice</string>
    <string name="global_app_allocated_memory_descr">Alokovaná paměť %1$s MB (Limit Androidu %2$s MB, Dalvik %3$s MB).</string>
    <string name="global_app_allocated_memory">Alokovaná paměť</string>
    <string name="native_app_allocated_memory_descr">Celková nativní paměť alokovaná aplikací %1$s MB (Dalvik %2$s MB, ostatní %3$s MB).
Proporcionální paměť %4$s MB (limit Androidu %5$s MB, Dalvik %6$s MB).</string>
    <string name="native_app_allocated_memory">Celková nativní paměť</string>
    <string name="select_animate_speedup">Vyberte zrychlení simulované navigace</string>
    <string name="osmand_parking_hours">hodin</string>
    <string name="osmand_parking_minutes">minut</string>
    <string name="osmand_parking_position_description_add_time">Auto je zaparkováno v</string>
    <string name="use_compass_navigation_descr">Použít kompas při navigaci, když nelze zjistit směr.</string>
    <string name="use_compass_navigation">Použít kompas</string>
    <string name="route_updated_loc_found">Trasa bude přepočítána, jakmile bude zjištěna aktuální pozice</string>
    <string name="continue_follow_previous_route_auto">Předchozí trasa nebyla dokončena. Chcete pokračovat? (%1$s sekund)</string>
    <string name="show_cameras">Dopravní radary</string>
    <string name="show_traffic_warnings">Rychlostní omezení</string>
    <string name="avoid_toll_roads">Vyhnout se placeným silnicím</string>
    <string name="map_widget_top_text">Jméno ulice</string>
    <string name="map_widget_config">Nastavení</string>
    <string name="map_widget_back_to_loc">Moje pozice</string>
    <string name="map_widget_lock_screen">Uzamknout obrazovku</string>
    <string name="map_widget_compass">Kompas</string>
    <string name="map_widget_reset">Obnovit výchozí hodnoty</string>
    <string name="map_widget_parking">Parkování</string>
    <string name="map_widget_monitoring">Záznam trasy</string>
    <string name="map_widget_speed">Aktuální rychlost</string>
    <string name="map_widget_distance">Cíl</string>
    <string name="map_widget_altitude">Nadmořská výška</string>
    <string name="map_widget_time">Zbývající čas do cíle</string>
    <string name="map_widget_next_turn">Příští odbočka</string>
    <string name="map_widget_next_turn_small">Příští odbočka (mini)</string>
    <string name="map_widget_next_next_turn">Přespříští odbočka</string>
    <string name="map_widget_mini_route">Miniaturní mapa trasy</string>
    <string name="bg_service_screen_lock">Zámek obrazovky</string>
    <string name="bg_service_screen_lock_toast">Obrazovka je zamčena</string>
    <string name="bg_service_interval">Interval sledování polohy:</string>
    <string name="screen_is_locked">Stiskněte ikonu zámku pro odemčení obrazovky</string>
    <string name="bg_service_screen_unlock">Odemknout obrazovku</string>
    <string name="bg_service_sleep_mode_off">Zapnout\nslužbu na pozadí</string>
    <string name="bg_service_sleep_mode_on">Vypnout\nslužbu na pozadí</string>
    <string name="show_lanes">Jízdní pruhy</string>
    <string name="avoid_unpaved">Vyhnout se nezpevněným cestám</string>
    <string name="avoid_ferries">Vyhnout se trajektům</string>
    <string name="avoid_in_routing_title">Vyhnout se…</string>
    <string name="avoid_in_routing_descr">Vyhnout se trajektům, placeným a nezpevněným cestám.</string>
    <string name="show_warnings_title">Zobrazit upozornění…</string>
    <string name="show_warnings_descr">Zobrazit omezení rychlosti, rychlostní radary, retardéry a řazení do pruhů.</string>
    <string name="map_widget_show_ruler">Měřítko</string>
    <string name="map_widget_transparent">Průhledné nástroje</string>
    <string name="email">E-mail</string>
    <string name="layer_map_appearance">Nastavení obrazovky</string>
    <string name="int_continuosly">Souvisle</string>
    <string name="gps_wakeup_interval">Interval zaměřování GPS: %s</string>
    <string name="map_widget_fluorescent">Svítivé barvy trasy</string>
    <string name="map_widget_view_direction">Zorné pole</string>
    <string name="day_night_info_description">Východ slunce: %1$s
\nZápad slunce: %2$s</string>
    <string name="osmand_short_description_80_chars">OsmAnd je open-source navigační program s podporou off-line a on-line map celého světa</string>
    <string name="osmand_plus_short_description_80_chars">OsmAnd je open-source navigační program s podporou off-line a on-line map celého světa</string>
    <string name="filterpoi_activity">Vytvořit filtr pro POI</string>
    <string name="select_navigation_mode">Vyberte způsob dopravy</string>
    <string name="day_night_info">Denní/noční info</string>
    
    <string name="map_widget_renderer">Vektorový vykreslovač</string>
    <string name="avoid_motorway">Vyhnout se dálnicím</string>
    <string name="snap_to_road_descr">Zachytí kurzor na nejbližší silnici/cestu během navigace.</string>
    <string name="map_widget_vector_attributes">Vlastnosti vykreslování</string>
    <string name="poi_filter_parking">Parkoviště</string>
    <string name="poi_filter_public_transport">Veřejná doprava</string>
    <string name="poi_filter_entertainment">Zábava</string>
    <string name="poi_filter_accomodation">Ubytování</string>
    <string name="poi_filter_restaurants">Restaurace</string>
    <string name="poi_filter_sightseeing">Pamětihodnosti</string>
    <string name="snap_to_road">Pohyb po silnicích</string>
    <string name="intermediate_point_too_far">Mezicíl %1$s je příliš daleko od nejbližší cesty.</string>
    <string name="arrived_at_intermediate_point">Dorazili jste do mezicíle</string>
    <string name="context_menu_item_intermediate_point">Přidat jako mezicíl</string>
    <string name="map_widget_intermediate_distance">Mezicíl</string>
    <string name="ending_point_too_far">Cíl je příliš daleko od nejbližší cesty.</string>
    <string name="add_tag">Přidat označení</string>
    <string name="btn_advanced_mode">Pokročilý režim…</string>
    <string name="poi_filter_emergency">Pohotovost</string>
    <string name="context_menu_item_last_intermediate_point">Přidat jako poslední mezicíl</string>
    <string name="context_menu_item_first_intermediate_point">Nastavit jako první mezicíl</string>
    <string name="add_as_last_destination_point">Přidat jako poslední mezicíl</string>
    <string name="add_as_first_destination_point">Přidat jako první mezicíl</string>
    <string name="replace_destination_point">Nahradit cíl</string>
    <string name="new_destination_point_dialog">Cíl je již nastaven:</string>
    <string name="target_point">Cíl %1$s</string>
    <string name="target_points">Cíle</string>
    <string name="osmand_long_description_1000_chars">"OsmAnd
\n
\nOsmAnd je open-source navigační program s přístupem k široké paletě celosvětových mapových dat OpenStreetMap (OSM). Veškerá mapová data (vektorová nebo rastrová) mohou být uložena na paměťové kartě telefonu pro off-line použití. OsmAnd také nabízí off-line a on-line navigaci včetně hlasových pokynů.
\n
\nVýčet některých hlavních funkcí: - dokáže pracovat kompletně off-line (vektorové nebo rastrové mapy lze uložit do úložiště zařízení) - kompaktní off-line vektorové mapy celého světa dostupné zdarma - stahování národních nebo regionálních map přímo z aplikace - možnost zobrazení několika vrstev mapy: GPX trasa, body zájmu, oblíbená místa, vrstevnice, zastávky hromadné dopravy, dodatečné mapy s nastavitelnou průhledností - off-line vyhledávání adres a bodů zájmu - off-line navigace na střední vzdálenosti - režim auto, kolo a pěší s volitelným:
\n    - přepínáním denního a nočního zobrazení
\n    - automatickým zvětšováním podle rychlosti pohybu
\n    - natáčením mapy podle kompasu nebo směru pohybu
\n    - naváděním do jízdních pruhů, zobrazením rychlostních limitů
\n    - TTS nebo audio hlasovými pokyny
\n
\nOmezení této verze zdarma: - omezený počet map ke stažení - chybějící přístup na off-line Wikipedia POI
\n
\nOsmAnd je aktivně vyvíjen a náš projekt i jeho budoucí vývoj závisí na finančních příspěvcích. Prosím zvažte zakoupení verze OsmAnd+, sponzorování konkrétní nové funkce nebo obecný dar na osmand.net."</string>
    <string name="osmand_plus_long_description_1000_chars">"OsmAnd+
\n
\nOsmAnd+ je open-source navigační program s přístupem k široké paletě celosvětových mapových dat OpenStreetMap (OSM). Veškerá mapová data (vektorová nebo rastrová) mohou být uložena na paměťové kartě telefonu pro off-line použití. OsmAnd+ také nabízí off-line a on-line navigaci včetně hlasových pokynů.
\n
\nOsmAnd+ je placená verze aplikace, jejím zakoupením sponzorujete projekt, vývoj nových funkcí a obdržíte nejnovější aktualizace.
\n
\nVýčet některých hlavních funkcí: - dokáže pracovat kompletně off-line (vektorové nebo rastrové mapy lze uložit do úložiště zařízení) - kompaktní off-line vektorové mapy celého světa dostupné zdarma - neomezené stahování národních nebo regionálních map přímo z aplikace - funkce off-line Wikipedie (stažení informací o bodech zájmu z Wikipedie), vynikající pro turisty - možnost zobrazení několika vrstev mapy: GPX trasa, body zájmu, oblíbená místa, vrstevnice, zastávky hromadné dopravy, dodatečné mapy s nastavitelnou průhledností - off-line vyhledávání adres a bodů zájmu - off-line navigace na střední vzdálenosti - režim auto, kolo a pěší s volitelným:
\n    - přepínáním denního a nočního zobrazení
\n    - automatickým zvětšováním podle rychlosti pohybu
\n    - natáčením mapy podle kompasu nebo směru pohybu
\n    - naváděním do jízdních pruhů, zobrazením rychlostních limitů
\n    - TTS nebo audio hlasovými pokyny"</string>
    <string name="map_widget_monitoring_services">Sledování polohy</string>
    <string name="no_route">Žádná cesta</string>
    <string name="delete_target_point">Smazat cíl</string>
    <string name="intermediate_point">Mezicíl %1$s</string>
    <string name="map_widget_show_destination_arrow">Zobrazit směr do cíle</string>
    <string name="enable_plugin_monitoring_services">Zapněte modul „služba na pozadí“ pro záznam trasy a přímý přenos souřadnic (zaznamenávání GPX, on-line sledování)</string>
    <string name="non_optimal_route_calculation">Při dlouhých vzdálenostech zrychlit výpočet, i kdyby to nemuselo najít nejvhodnější trasu</string>
    <string name="gps_not_available">Prosím zapněte GPS přijímač v nastavení</string>
    <string name="rendering_attr_roadColors_description">Vyberte barevné schéma:</string>
    <string name="rendering_attr_roadColors_name">Barevné schéma</string>
    <string name="zxing_barcode_scanner_not_found">Aplikace pro čtení čárových kódů ZXing Barcode Scanner není nainstalována. Chcete ji vyhledat v Google Play?</string>
    <string name="close_changeset">Zavřít změny</string>
    <string name="background_service_is_enabled_question">Služba OsmAnd stále běží na pozadí. Chcete ji také zastavit?</string>
    <string name="native_library_not_running">Aplikace běží v bezpečném režimu (vypněte ho v nastavení).</string>
    <string name="safe_mode_description">Spustit aplikaci v bezpečném režimu (kód pro Android namísto nativního).</string>
    <string name="safe_mode">Bezpečný režim</string>
    <string name="download_roads_only_item">Silniční mapa</string>
    <string name="download_regular_maps">Standardní mapy</string>
    <string name="download_roads_only_maps">Silniční mapa</string>
    <string name="rendering_attr_showRoadMaps_description">Zvolte, kdy zobrazovat silniční mapy:</string>
    <string name="rendering_attr_showRoadMaps_name">Silniční mapy</string>
    <string name="incomplete_locale">neúplný</string>
    <string name="no_buildings_found">Nebyly nalezeny žádné budovy.</string>
    <string name="search_villages_and_postcodes">Hledat obec/PSČ</string>
    <string name="route_descr_lat_lon">%1$.3f šířky, %2$.3f délky</string>
    
    <string name="map_widget_max_speed">Rychlostní omezení</string>
    <string name="rendering_attr_noAdminboundaries_name">Hranice oblastí</string>
    <string name="rendering_attr_noAdminboundaries_description">Potlačit zobrazení správních hranic ( administrativní úrovně 5-9).</string>
    <string name="monitoring_control_start">GPX</string>
    <string name="index_srtm_ele">Vrstevnice</string>
    <string name="download_select_map_types">Ostatní mapy</string>
    <string name="audionotes_plugin_name">Modul zvukové/video poznámky</string>
    <string name="srtm_plugin_description">Tento modul poskytuje zobrazení vrstevnic a vrstvy stínování kopců, které mohou být zobrazené na standardních OsmAnd mapách. Tato funkce je vhodná především pro sportovce, turisty, chodce a vůbec všechny, které zajímá profil terénu. (Upozorňujeme, že data vrstevnic a stínování jsou oddělené, jejich stažení je umožněno po aktivaci pluginu)
\n
\nCelosvětová výšková data (mezi 70 stupni severní šířky a 70 stupni jižní šířky) se zakládají na měřeních SRTM (Shuttle Radar Topography Mission) a ASTER (Advanced Spaceborne Thermal Emission and Reflection Radiometer), snímkovací přístroj na palubě satelitu Terra, vlajkového satelitu Systému pozorování Země NASA. ASTER je společným projektem NASA, japonského ministerstva hospodářství, obchodu a průmyslu (METI) a Japan Space Systems (J-spacesystems).</string>
    <string name="srtm_plugin_name">Vrstevnice</string>
    <string name="download_srtm_maps">Vrstevnice</string>
    <string name="audionotes_location_not_defined">GPS pozice pro záznam zvukové poznámky ještě není známa. Pokud chcete použít specifickou lokaci použijte \"Možnosti bodu\".</string>
    <string name="map_widget_audionotes">Audio poznámky</string>
    <string name="recording_is_recorded">Nahrávám audio/video. Stiskněte tlačítko \"stop\" pro zastavení.</string>
    <string name="recording_open_external_player">Otevřít externí přehrávač</string>
    <string name="recording_delete_confirm">Chcete smazat tento záznam?</string>
    <string name="recording_context_menu_arecord">Nahrát zvukovou poznámku</string>
    <string name="recording_context_menu_vrecord">Nahrát video poznámku</string>
    <string name="recording_can_not_be_played">Záznam nelze přehrát</string>
    <string name="recording_context_menu_delete">Smazat záznam</string>
    <string name="recording_context_menu_play">Přehrát</string>
    <string name="map_widget_av_notes">Zvukové/video poznámky</string>
    <string name="map_widget_distancemeasurement">Měření vzdálenosti</string>
    <string name="audionotes_plugin_description">Modul Audio/video poznámek poskytuje funkce k vytváření záznamů zvukových/fotografických/video poznámek během cesty, buď tlačítkem na mapové obrazovce nebo přímo v kontextovém menu bodu na mapě.</string>
    <string name="index_srtm_parts">části</string>
    <string name="av_def_action_video">Nahrát video</string>
    <string name="av_def_action_audio">Nahrát zvuk</string>
    <string name="av_widget_action_descr">Zvolte výchozí funkci.</string>
    <string name="av_widget_action">Výchozí funkce</string>
    <string name="av_video_format_descr">Zvolte formát videozáznamu.</string>
    <string name="av_video_format">Formát videozáznamu</string>
    <string name="av_use_external_recorder_descr">Použít systémový záznamník videa.</string>
    <string name="av_use_external_recorder">Použít externí záznamník</string>
    <string name="av_settings_descr">Nastavit možnosti zvuku a videa.</string>
    <string name="av_settings">Nastavení zvuku a videa </string>
    <string name="recording_error">Při nahrávání došlo k chybě </string>
    <string name="recording_camera_not_available">Kamera není dostupná</string>
    <string name="recording_playing">Přehrávám zvuk z nahrávky:\n%1$s</string>
    <string name="recording_unavailable">nedostupné</string>
    <string name="layer_recordings">Audio/video nahrávky</string>
    <string name="recording_description">Nahrávka %1$s %3$s %2$s</string>
    <string name="recording_default_name">Nahrávám</string>
    <string name="osmand_srtm_short_description_80_chars">OsmAnd modul pro off-line zobrazování vrstevnic</string>
    <string name="shared_string_control_start">Start</string>
    <string name="dropbox_plugin_name">Modul Dropbox</string>
    <string name="intermediate_points_change_order">Změnit pořadí</string>
    <string name="srtm_paid_version_msg">Prosím zvažte zakoupení modulu Vrstevnice v Market pro podporu dalšího vývoje.</string>
    <string name="srtm_paid_version_title">Modul Vrstevnice</string>
    <string name="shared_string_control_stop">Zastavit</string>
    <string name="dropbox_plugin_description">Modul Dropbox vám umožňuje nahrávat trasy, audio a video poznámky do vašeho účtu Dropbox.</string>
    <string name="osmand_srtm_long_description_1000_chars">Tento modul poskytuje zobrazení vrstevnic a vrstvy stínování kopců, které mohou být zobrazené na standardních OsmAnd mapách. Tato funkce je vhodná především pro sportovce, turisty, chodce a vůbec všechny, které zajímá profil terénu.
\n
\nCelosvětová výšková data (mezi 70 stupni severní šířky a 70 stupni jižní šířky) se zakládají na měřeních SRTM (Shuttle Radar Topography Mission) a ASTER (Advanced Spaceborne Thermal Emission and Reflection Radiometer), snímkovací přístroj na palubě satelitu Terra, vlajkového satelitu Systému pozorování Země NASA. ASTER je společným projektem NASA, japonského ministerstva hospodářství, obchodu a průmyslu (METI) a Japan Space Systems (J-spacesystems).</string>
    <string name="stop_routing_confirm">Opravdu chcete zastavit navigaci?</string>
    <string name="clear_dest_confirm">Opravdu chcete smazat svůj cíl (a mezicíle)?</string>
    <string name="recording_context_menu_show">Zobrazit</string>
    <string name="recording_photo_description">Foto %1$s %2$s</string>
    <string name="av_def_action_picture">Vyfotit</string>
    <string name="recording_context_menu_precord">Vyfotit</string>
    <string name="local_indexes_cat_av">Zvuková a video data</string>
    <string name="precise_routing_mode_descr">Umožní výpočet přesné cesty pro navigaci. Omezené vzdáleností a pomalé.</string>
    <string name="precise_routing_mode">Přesná navigace (alfa)</string>
    <string name="support_new_features_descr">Prosím sponzorujte vývoj nových funkcí v aplikaci.</string>
    <string name="av_use_external_camera_descr">Použít systémovou aplikaci pro fotografie.</string>
    <string name="av_use_external_camera">Externí foto aplikace</string>
    <string name="prefer_motorways">Upřednostňovat dálnice</string>
    <string name="prefer_in_routing_title">Upřednostňovat…</string>
    <string name="max_speed_none">žádná</string>
    <string name="index_name_openmaps">OpenMaps EU</string>
    <string name="download_hillshade_maps">Stínování kopců</string>
    <string name="prefer_in_routing_descr">Upřednostňovat dálnice.</string>
    <string name="av_def_action_choose">Vybrat při použití</string>
    <string name="access_arrival_time">Čas příjezdu</string>
    <string name="layer_hillshade">Stínování</string>
    <string name="map_widget_gps_info">Info o GPS</string>
    <string name="shared_string_map">Mapa</string>
    <string name="osmand_play_title_30_chars">OsmAnd mapa a navigace</string>
    <string name="osmand_plus_play_title_30_chars">OsmAnd+ mapa a navigace</string>
    <string name="item_checked">zvoleno</string>
    <string name="item_unchecked">nezvoleno</string>
    <string name="choose_osmand_theme">Vzhled aplikace</string>
    <string name="choose_osmand_theme_descr">Vybrat téma aplikace.</string>
    <string name="street_name">Název ulice</string>
    <string name="hno">číslo domu</string>
    <string name="download_using_mobile_internet">Momentálně nejste připojeni přes WiFi. Chcete pokračovat ve stahování se současným internetovým připojením?</string>
    <string name="available_downloads_left">K dispozici %1$d souborů ke stažení</string>
    <string name="files_limit">Zbývá %1$d souborů</string>
    <string name="monitoring_settings">Záznam cesty</string>
    <string name="accessibility_options">Volby usnadnění</string>
    <string name="select_address_activity">Vybrat adresu</string>
    <string name="favourites_list_activity">Vybrat oblíbené</string>
    <string name="local_openstreetmap_act_title">Editace OSM</string>
    <string name="shared_string_more_actions">Další akce</string>
    <string name="monitoring_settings_descr">Konfigurace záznamů vašich cest.</string>
    <string name="install_paid">Instalovat plnou verzi</string>
    <string name="cancel_navigation">Zastavit navigaci</string>
    <string name="use_kalman_filter_compass_descr">Sníží šum v hodnotách z kompasu, ale zpomalí změny směru.</string>
    <string name="use_kalman_filter_compass">Použít Kalmanův filtr</string>
    <string name="use_magnetic_sensor">Používat magnetický senzor</string>
    <string name="wait_current_task_finished">Čekejte prosím na dokončení úlohy</string>
    <string name="use_magnetic_sensor_descr">K určení směru použít magnetický senzor místo senzoru natočení.</string>
    <string name="cancel_route">Zrušit trasu</string>
    <string name="clear_destination">Smazat cíl</string>
    <string name="local_indexes_cat_srtm">Vrstevnice</string>
    <string name="shared_string_downloading">Stahuji</string>
    <string name="other_location">Ostatní</string>
    <string name="local_osm_changes_backup_successful">Soubor se změnami mapy OSM úspěšně vytvořen %1$s</string>
    <string name="local_osm_changes_backup_failed">Nezdařilo se zálohovat změny mapy OSM</string>
    <string name="local_osm_changes_backup">Zálohovat změny mapy OSM</string>
    <string name="delete_point">Smazat bod</string>
    <string name="plugin_distance_point_time">čas</string>
    <string name="plugin_distance_point_hdop">přesnost</string>
    <string name="plugin_distance_point_speed">rychlost</string>
    <string name="plugin_distance_point_ele">nadmořská výška</string>
    <string name="plugin_distance_point">bod</string>
    <string name="gpx_file_name">Jméno GPX souboru</string>
    <string name="gpx_saved_sucessfully">Soubor GPX úspěšně uložen do {0}</string>
    <string name="osmand_distance_planning_plugin_name">Výpočet vzdálenosti a plánovač</string>
    <string name="use_distance_measurement_help">* Stiskněte pro označení bodu.
\n* Stiskněte dlouze na mapě pro smazání předchozího bodu.
\n* Stiskněte dlouze bod pro zobrazení a přidání popisku.
\n* Stiskněte nástroj měření pro další možnosti.</string>
    <string name="shared_string_do_not_show_again">Již nezobrazovat</string>
    <string name="distance_measurement_start_editing">Začít editaci</string>
    <string name="distance_measurement_finish_editing">Ukončit editaci</string>
    <string name="distance_measurement_finish_subtrack">Začít novou podtrasu</string>
    <string name="distance_measurement_clear_route">Vymazat všechny body</string>
    <string name="distance_measurement_load_gpx">Otevřít soubor GPX</string>
    <string name="osmand_distance_planning_plugin_description">Tento modul poskytuje nástroj na vytvoření trasy klikáním na mapu nebo úpravu stávajících GPX souborů pro plánování výletů a měření vzdálenosti mezi body. Výsledek je možné uložit jako GPX a použito později jako pomůcku.</string>
    <string name="destination_point">Cíl %1$s</string>
    <string name="context_menu_item_destination_point">Nastavit jako cíl</string>
    <string name="please_select_address">Zvolte nejprve město nebo ulici</string>
    <string name="search_street_in_neighborhood_cities">Hledat ulice v okolních obcích</string>
    <string name="intermediate_items_sort_return">Mezicíle byly uspořádány podle optimálního pořadí na cestě ze současné pozice do cíle.</string>
    <string name="intermediate_items_sort_by_distance">Utřídit ode dveří ke dveřím</string>
    <string name="osb_author_or_password_not_specified">Prosím zadejte v Nastaveních uživatelské jméno a heslo pro vstup do OSM</string>
    <string name="clear_intermediate_points">Smazat mezicíle</string>
    <string name="keep_intermediate_points">Zachovat mezicíle</string>
    <string name="route_descr_map_location">Mapa: </string>
    <string name="route_to">Do:</string>
    <string name="route_via">Přes:</string>
    <string name="route_from">Z:</string>
    <string name="speak_speed_limit">Rychlostní omezení</string>
    <string name="speak_cameras">Rychlostní radary</string>
    <string name="speak_traffic_warnings">Dopravní varování</string>
    <string name="osb_author_dialog_password">Heslo OSM (volitelné)</string>
    <string name="av_camera_focus">Typ ostření fotoaparátu</string>
    <string name="av_camera_focus_descr">Zvolte způsob ostření vestavěného fotoaparátu.</string>
    <string name="av_camera_focus_auto">Automatické ostření</string>
    <string name="av_camera_focus_hiperfocal">Fix-focus</string>
    <string name="av_camera_focus_edof">Fix-focus</string>
    <string name="av_camera_focus_infinity">Ostření na nekonečno</string>
    <string name="av_camera_focus_macro">Makro</string>
    <string name="av_camera_focus_continuous">Kamera ostří souvisle</string>
    <string name="av_photo_play_sound">Přehrát zvuk závěrky</string>
    <string name="av_photo_play_sound_descr">Zvolte zda při vyfotografování snímku má být přehrán zvuk závěrky.</string>
    <string name="new_directions_point_dialog">Mezicíle jsou již nastaveny.</string>
    <string name="context_menu_item_directions_to">Navigovat sem</string>
    <string name="context_menu_item_directions_from">Navigovat odsud</string>
    <string name="announce_gpx_waypoints">GPX body</string>
    <string name="speak_title">Hlásit…</string>
    <string name="speak_descr">Konfigurace hlášení názvů ulic, dopravních upozornění, radarů, rychlostních omezení.</string>
    <string name="speak_street_names">Názvy ulic (TTS)</string>
    <string name="driving_region_japan">Japonsko</string>
    <string name="driving_region_us">Spojené státy</string>
    <string name="driving_region_canada">Kanada</string>
    <string name="driving_region_europe_asia">Evropa, Asie, Latinská Amerika a podobné</string>
    <string name="driving_region_uk">Británie, Indie a podobné</string>
    <string name="about_version">Verze:</string>
    <string name="shared_string_about">O aplikaci</string>
    <string name="about_settings_descr">Informace o verzi, licenci, členech projektu</string>
    <string name="local_index_tile_data_maxzoom">Maximální zvětšení: %1$s</string>
    <string name="local_index_tile_data_minzoom">Minimální zvětšení: %1$s</string>
    <string name="edit_tilesource_maxzoom">Maximální zvětšení</string>
    <string name="edit_tilesource_minzoom">Minimální zvětšení</string>
    <string name="edit_tilesource_url_to_load">URL</string>
    <string name="edit_tilesource_choose_existing">Vybrat existující…</string>
    <string name="local_index_tile_data_downloadable">Ke stažení: %1$s</string>
    <string name="maps_define_edit">Vytvořit/Upravit…</string>
    <string name="edit_tilesource_expiration_time">Doba platnosti (min)</string>
    <string name="driving_region_descr">Vyberte dopravní oblast: USA, Evropa, Británie, Asie a další.</string>
    <string name="driving_region">Dopravní oblast</string>
    <string name="local_index_tile_data_expire">Doba platnosti (minut): %1$s</string>
    <string name="map_widget_fps_info">Snímků za sekundu (ladění)</string>
    <string name="edit_tilesource_elliptic_tile">Eliptický mercator</string>
    <string name="base_world_map">Základní mapa světa</string>
    <string name="map_magnifier">Lupa mapy</string>
    <string name="auto_zoom_none">Bez automatického přibližování</string>
    <string name="auto_zoom_farthest">Na velkou vzdálenost</string>
    <string name="auto_zoom_close">Na malou vzdálenost</string>
    <string name="auto_zoom_far">Na střední vzdálenost</string>
    
    <string name="local_index_tile_data_zooms">Stažené přiblížení: %1$s</string>
    <string name="local_index_tile_data_name">Data dlaždic: %1$s</string>
    <string name="edit_tilesource_successfully">Zdroj dlaždic %1$s byl úspěšně uložen</string>
    <string name="shared_string_remember_my_choice">Zapamatovat mou volbu</string>
    <string name="shared_string_and">a</string>
    <string name="shared_string_or">nebo</string>
    <string name="animate_routing_route_not_calculated">Nejprve prosím vypočítejte trasu</string>
    <string name="animate_routing_route">Simulovat pomocí vypočítané trasy </string>
    <string name="animate_routing_gpx">Simulovat pomocí GPX trasy</string>
    <string name="shared_string_delete_all">Odstranit vše</string>
    <string name="local_osm_changes_delete_all_confirm">Chystáte se odstranit %1$d změn OSM. Jste si jisti?</string>
    <string name="app_mode_hiking">Turistika</string>
    <string name="app_mode_motorcycle">Motocykl</string>
    <string name="app_mode_boat">Loď</string>
    <string name="app_mode_aircraft">Letadlo</string>
    <string name="map_widget_map_rendering">Vykreslování mapy</string>
    <string name="app_modes_choose_descr">Vyberte v aplikaci dostupné profily.</string>
    <string name="app_modes_choose">Profily aplikace</string>
    <string name="amenity_type_seamark">Mořská značka</string>
    <string name="keep_and_add_destination_point">Přidat jako další cíl</string>
    <string name="select_gpx">Vybrat GPX…</string>
    <string name="use_displayed_track_for_navigation">Chcete použít zobrazenou trasu pro navigaci?</string>
    <string name="route_descr_select_destination">Vybrat cíl</string>
    <string name="shared_string_select_on_map">Vybrat na mapě</string>
    <string name="shared_string_favorite">Oblíbené</string>
    <string name="route_preferences">Předvolby trasy</string>
    <string name="route_info">Informace o trase</string>
    <string name="routing_attr_prefer_motorway_name">Upřednostňovat dálnice</string>
    <string name="routing_attr_prefer_motorway_description">Upřednostňovat dálnice.</string>
    
    
    <string name="routing_attr_avoid_toll_name">Vyhnout se placeným silnicím</string>
    <string name="routing_attr_avoid_toll_description">Vyhnout se placeným silnicím.</string>
    <string name="routing_attr_avoid_unpaved_name">Vyhnout se nezpevněným cestám</string>
    <string name="routing_attr_avoid_unpaved_description">Vyhnout se nezpevněným cestám.</string>
    <string name="routing_attr_avoid_ferries_name">Vyhnout se trajektům</string>
    <string name="routing_attr_avoid_ferries_description">Vyhnout se trajektům.</string>
    <string name="routing_attr_avoid_motorway_name">Vyhnout se dálnicím</string>
    <string name="routing_attr_avoid_motorway_description">Vyhnout se dálnicím.</string>
    <string name="routing_attr_weight_name">Hmotnostní limit</string>
    <string name="routing_attr_weight_description">Zadejte hmotnost vozidla, která musí být povolená na cestách.</string>
    <string name="android_19_location_disabled">Od verze Androidu 4.4 (KitKat) není možné stahovat a aktualizovat mapy v předchozím úložišti (%s). Chcete ho změnit na vhodné nové úložiště a zkopírovat do něj všechny soubory?\n Poznámka 1: Původní soubory zůstanou nedotčeny a mohou být smazány ručně.
\n Poznámka 2: V novém úložišti nebude možné sdílet soubory mezi OsmAnd a OsmAnd+.</string>
    <string name="copying_osmand_one_file_descr">Kopírování souboru (%s) do nového umístění…</string>
    <string name="copying_osmand_files_descr">Kopírování datových souborů OsmAnd do nového umístění (%s)…</string>
    <string name="copying_osmand_files">Kopírování datových souborů OsmAnd…</string>
    <string name="calculate_osmand_route_gpx">Vypočítat OsmAnd off-line trasu</string>
    <string name="app_mode_truck">Kamion</string>
    <string name="guidance_preferences_descr">Nastavení navigace</string>
    <string name="routing_preferences_descr">Nastavení výpočtu trasy</string>
    <string name="speech_rate_descr">Zadejte rychlost řeči TTS.</string>
    <string name="speech_rate">Rychlost řeči</string>
    <string name="complex_route_calculation_failed">Rychlý přepočet trasy selhal (%s), návrat k úplnému výpočtu.</string>
    <string name="disable_complex_routing_descr">Vypnout dvojfázovou navigaci pro profil auta.</string>
    <string name="disable_complex_routing">Vypnout komplexní navigaci</string>
    <string name="calculate_osmand_route_without_internet">Vypočítat trasu bez připojení k Internetu</string>
    <string name="gpx_option_calculate_first_last_segment">Vypočítat OsmAnd trasu pro první a poslední úsek</string>
    <string name="index_item_world_altitude_correction">Svět - korekce výšky</string>
    <string name="index_item_world_seamarks">Svět ­– plavební</string>
    <string name="index_item_world_bitcoin_payments">Svět - platby bitcoin</string>
    <string name="index_item_world_basemap">Svět - základní mapa</string>
    <string name="index_item_world_ski">Svět - mapa lyžování</string>
    <string name="lang_hr">Chorvatština</string>
    <string name="lang_zh">Čínština</string>
    <string name="lang_pt_br">Portugalština (Brazílie)</string>
    <string name="lang_en">Angličtina</string>
    <string name="lang_af">Afrikánština</string>
    <string name="lang_hy">Arménština</string>
    <string name="lang_eu">Baskičtina</string>
    <string name="lang_be">Běloruština</string>
    <string name="lang_bs">Bosenština</string>
    <string name="lang_bg">Bulharština</string>
    <string name="lang_ca">Katalánština</string>
    <string name="lang_cs">Čeština</string>
    <string name="lang_da">Dánština</string>
    <string name="lang_nl">Holandština</string>
    <string name="lang_fi">Finština</string>
    <string name="lang_fr">Francouzština</string>
    <string name="lang_ka">Gruzínština</string>
    <string name="lang_de">Němčina</string>
    <string name="lang_el">Řečtina</string>
    <string name="lang_iw">Hebrejština</string>
    <string name="lang_hi">Hindština</string>
    <string name="lang_hu">Maďarština</string>
    <string name="lang_id">Indonéština</string>
    <string name="lang_it">Italština</string>
    <string name="lang_ja">Japonština</string>
    <string name="lang_ko">Korejština</string>
    <string name="lang_lv">Lotyština</string>
    <string name="lang_lt">Litevština</string>
    <string name="lang_mr">Maráthština</string>
    <string name="lang_no">Norština</string>
    <string name="lang_pl">Polština</string>
    <string name="lang_pt">Portugalština</string>
    <string name="lang_ro">Rumunština</string>
    <string name="lang_ru">Ruština</string>
    <string name="lang_sk">Slovenština</string>
    <string name="lang_sl">Slovinština</string>
    <string name="lang_es">Španělština</string>
    <string name="lang_sv">Švédština</string>
    <string name="lang_tr">Turečtina</string>
    <string name="lang_uk">Ukrajinština</string>
    <string name="lang_vi">Vietnamština</string>
    <string name="lang_cy">Velština</string>
    <string name="index_name_canada">Severní Amerika - Kanada</string>
    <string name="index_name_italy">Evropa - Itálie</string>
    <string name="index_name_gb">Evropa - Velká Británie</string>
    <string name="index_item_nation_addresses">Adresy - celonárodní</string>
    <string name="localization_pref_title">Lokalizace</string>
    <string name="misc_pref_title">Různé</string>
    <string name="voice_pref_title">Hlas</string>
    <string name="always_center_position_on_map">Zobrazit pozici vždy uprostřed</string>
    <string name="osmo_plugin_name">OpenStreetMap monitorování</string>
    <string name="osmo_settings">OsMo</string>
    <string name="osmo_settings_descr">Konfigurovat sledování a nastavit osobní monitorovací kanál.</string>
    <string name="osmo_settings_debug">Informace ladění</string>
    <string name="osmo_mode_restart">Restartovat OsMo relaci</string>
    <string name="osmo_mode_on">Zastavit OsMo relaci</string>
    <string name="osmo_mode_off">Spustit OsMo relaci</string>
    <string name="use_points_as_intermediates">Vypočítat trasu mezi body</string>
    <string name="osmo_plugin_description">Tento modul částečně poskytuje funkcionalitu pro OpenStreetMap monitorování, podívejte se na https://osmo.mobi.
\n
\nMůžete sledovat všechna zařízení spolupracující skupiny v reálném čase. Můžete také vidět body a trasy nahrané do skupiny, které jste členem.
\n
\nThe group has not been removed after months, bring it in line with the rules you create groups on the website OsMo.mobi</string>
    
    <string name="rendering_value_pink_name">růžová</string>
    
    <string name="rendering_value_brown_name">hnědá</string>
    
    
    
    <string name="osmo_edit_device">Změnit vlastnosti uživatele</string>
    <string name="osmo_edit_color">Zobrazit barvu</string>
    <string name="osmo_group_info">Informace</string>
    <string name="osmo_group">Skupina OsMo</string>
    <string name="osmo_group_share">Aby se bylo možné připojit ke skupině %2$s, určete id skupiny (%1$s) nebo stiskněte %3$s.</string>
    <string name="osmo_share_connect_device">Trvale sledovat toto zařízení</string>
    <string name="osmo_share_current_session">Sdílet aktuální relaci v prohlížeči</string>
    <string name="osmo_session_not_available">Relace není k dispozici, prosím zkontrolujte že je zapnuta volba \'Odesílat pozice\'.</string>
    <string name="osmo_share_session">Sdílet relaci</string>
    <string name="osmo_session_id_share">Relace URL k sledování zařízení (%1$s)</string>
    <string name="osmo_tracker_id_share">Aby bylo možné připojit cílové zařízení %2$s, stiskněte link %3$s nebo určete ID sledovaného zařízení (%1$s)</string>
    <string name="osmo_track_interval">Interval logování</string>
    <string name="osmo_track_interval_descr">Vyberte časový interval odesílání dat o poloze.</string>
    <string name="int_days">dnů</string>
    <string name="osmo_connect_menu">Připojit</string>
    <string name="osmo_expire_group">Vyprší za</string>
    <string name="osmo_group_description">Popis</string>
    <string name="osmo_group_policy">Politika</string>
    <string name="osmo_connect_to_device_tracker_id">ID sledovaného zařízení</string>
    <string name="osmo_connect_to_device_name">Jméno uživatele</string>
    <string name="osmo_connect_to_group_id">ID skupiny</string>
    <string name="osmo_group_name">Název skupiny</string>
    <string name="osmo_connect_to_device">Připojit k zařízení</string>
    <string name="osmo_connect_to_group">Připojit ke skupině</string>
    <string name="osmo_connect">Připojit</string>
    <string name="osmo_create_group">Vytvořit skupinu</string>
    <string name="osmo_server_operation_failed">Chyba operace na serveru OsMo</string>
    <string name="osmo_activity">OpenStreetMap sledování</string>
    <string name="osmo_enable_tracker">Odesílat mé pozice</string>
    <string name="osmo_control">OsMo rychlý přístup</string>
    <string name="hours_ago">hodin dozadu</string>
    <string name="minutes_ago">minut dozadu</string>
    <string name="seconds_ago">sekund dozadu</string>
    <string name="osmo_connected_devices">Připojená zařízení</string>
    <string name="osmo_groups">OsMo skupiny</string>
    <string name="osmo_auto_send_locations_descr">Automaticky spustit cestu a odesílat polohu po spuštění aplikace.</string>
    <string name="osmo_auto_send_locations">Automaticky spustit cestu</string>
    <string name="osmo_tracker_id">ID sledovaného zařízení</string>
    <string name="osmo_tracker_id_descr">Stiskněte pro zobrazení ID sledovaného zařízení.</string>
    <string name="osmo_session_token">Token relace: %1$s</string>
    <string name="osmo_auth_pending">Čekání na autorizaci…</string>
    <string name="osmo_locations_sent">Odeslané polohy %1$d (v zásobníku %2$d) </string>
    <string name="osmo_conn_successfull">Vytvořená spojení: %1$s </string>
    <string name="osmo_io_error">Problém s připojením OsMo: </string>
    <string name="osmo_settings_uuid">Jedinečné ID zařízení</string>
    <string name="interrupt_music_descr">Hlasové pokyny nesníží jen hlasitost, ale pozastaví hudbu.</string>
    <string name="interrupt_music">Pozastavit hudbu</string>
    <string name="share_route_as_gpx">Sdílet trasu jako GPX soubor</string>
    <string name="share_route_subject">Trasa sdílena pomocí OsmAnd</string>
    <string name="arrival_distance">Oznámení příjezdu</string>
    <string name="arrival_distance_descr">Jak brzo oznamovat příjezd do cíle?</string>
    <string name="keep_informing_never">Pouze manuálně (ťuknout na šipku)</string>
    <string name="keep_informing_descr">Znovu opakovat navigační pokyny v pravidelných intervalech.</string>
    <string name="keep_informing">Opakovat navigační pokyny</string>
    <string name="import_file_favourites">Uložit data jako GPX soubor nebo importovat body do oblíbených?</string>
    <string name="shared_string_share">Sdílet</string>
    <string name="share_fav_subject">Oblíbené body sdílené přes OsmAnd</string>
    <string name="navigation_intent_invalid">Neplatný formát: %s</string>
    <string name="osmo_follow">Sledovat</string>
    <string name="osmo_sign_in">Přihlásit se</string>
    <string name="osmo_create_groups_confirm">Aby bylo možné vytvořit skupiny musíte být registrovaným uživatelem OsMo.</string>
    <string name="osmo_credentials_not_valid">Zadané přihlašovací údaje OsMo nejsou správné.</string>
    <string name="osmo_regenerate_login_ids_confirm">Opravdu chcete vytvořit nové osobní ID? Všechna aktuálně připojená zařízení vás již nebudou moct sledovat.</string>
    <string name="osmo_regenerate_login_ids">Regenerovat uživatelské ID</string>
    <string name="osmo_use_server_name">Registrované jméno</string>
    <string name="osmo_connect_to_my_nickname">Přezdívka</string>
    <string name="osmo_user_name">Uživatel</string>
    <string name="osmo_user_joined">Uživatel %1$s připojen ke skupině %2$s</string>
    <string name="osmo_user_left">Uživatel %1$s odebrán ze skupiny %2$s</string>
    
    <string name="gpx_file_is_empty">GPX trasa je prázdná</string>
    <string name="shared_string_my_tracks">Všechny trasy</string>
    <string name="shared_string_my_favorites">Moje oblíbené</string>
    <string name="shared_string_my_places">Moje místa</string>
    <string name="osmo_show_group_notifications">Zobrazovat upozornění skupin</string>
    <string name="osmo_show_group_notifications_descr">Zobrazovat informační zprávu o připojení nebo odpojení uživatele ke skupině.</string>
    <string name="osmo_cancel_moving_target">Zrušit pohyblivý cíl</string>
    <string name="osmo_center_location">Zarovnat na střed obrazovky</string>
    <string name="osmo_set_moving_target">Nastavit jako pohyblivý cíl</string>
    <string name="loading_smth">Načítá se %1$s…</string>
    <string name="map_widget_plain_time">Aktuální čas</string>
    <string name="delay_navigation_start">Spustit navigaci automaticky</string>
    <string name="shared_string_selected_lowercase">vybraný</string>
    <string name="gpx_split_interval">Rozdělit interval</string>
    <string name="gpx_info_subtracks">Podtrasy: %1$s </string>
    <string name="gpx_info_waypoints">Bodů na trase: %1$s </string>
    <string name="gpx_info_distance">Vzdálenost: %1$s (%2$s bodů) </string>
    <string name="gpx_info_start_time">Čas začátku: %1$tF,  %1$tT </string>
    <string name="gpx_info_end_time">Čas konce: %1$tF,  %1$tT </string>
    <string name="gpx_info_average_speed">Průměrná rychlost: %1$s </string>
    <string name="gpx_info_maximum_speed">Nejvyšší rychlost: %1$s </string>
    <string name="gpx_info_avg_altitude">Průměrná výška: %1$s</string>
    <string name="gpx_info_diff_altitude">Výškový rozdíl: %1$s</string>
    <string name="gpx_info_asc_altitude">Sestup/výstup: %1$s</string>
    <string name="gpx_timespan">Časový rozsah: %1$s</string>
    <string name="gpx_timemoving">Čas pohybu: %1$s</string>
    <string name="gpx_selection_segment_title">Úsek</string>
    <string name="gpx_selection_number_of_points"> %1$s bodů</string>
    <string name="gpx_selection_point">Bod %1$s</string>
    <string name="gpx_selection_route_points">%1$s \nBody trasy %2$s</string>
    <string name="gpx_selection_points">%1$s \nBody</string>
    <string name="gpx_selection_track">%1$s \nTrasa %2$s</string>
    <string name="gpx_wpt">Bod na trase</string>
    <string name="selected_gpx_info_show">"
\n
\nStiskněte a podržte pro zobrazení na mapě"</string>
    <string name="save_as_favorites_points">Uložit jako skupinu oblíbených</string>
    <string name="select_destination_and_intermediate_points">Vybrat cíle</string>
    <string name="layer_amenity_label">Překryvné popisky bodů</string>
    <string name="create_poi_link_to_osm_doc"><u>On-line OSM</u> klasifikace map s obrázky.</string>
    <string name="show_zoom_buttons_navigation_descr">Zobrazit tlačítka lupy během navigace.</string>
    <string name="show_zoom_buttons_navigation">Zobrazit tlačítka lupy</string>
    <string name="sort_by_distance">Třídit podle vzdálenosti</string>
    <string name="sort_by_name">Třídit podle jména</string>
    <string name="local_index_select_gpx_file">Vybrat k zobrazení</string>
    <string name="osmo_not_signed_in">Selhání autentizace OsMo</string>
    <string name="osmo_gpx_points_downloaded">OsMo body %1$s stažené.</string>
    <string name="osmo_auto_connect_descr">Připojit ke službě automaticky po spuštění aplikace.</string>
    <string name="osmo_auto_connect">Automatické připojení</string>
    <string name="osmo_start_service">OsMo služba</string>
    <string name="osmo_gpx_track_downloaded">OsMo trasa %1$s stažena.</string>
    <string name="no_index_file_to_download">Není nic ke stažení, prosím zkontrolujte své připojení k Internetu.</string>
    <string name="none_selected_gpx">Nebyl vybrán žádný GPX soubor. Podržením vyberte jednu z dostupných tras.</string>
    <string name="rendering_attr_hideBuildings_name">Budovy</string>
    <string name="rendering_attr_hideText_name">Text</string>
    <string name="rendering_attr_hideWoodScrubs_name">Lesy a křoviny</string>
    <string name="rendering_attr_showSurfaces_name">Zobrazit povrch cesty</string>
    <string name="osmo_group_information">Prosím čtěte před vytvářením skupiny!</string>
    <string name="osmo_group_information_desc">- Vyplňte jméno a popis skupiny při vytvoření
\n - Z aplikace se vytváří pouze skupiny jednoduchého typu, více se dozvíte na stránkách https://osmo.mobi/g/new
\n - Skupiny můžete spravovat přes webové stránky, umísťování tras a bodů je k dispozici všem
\n - Nepodporujeme použití skupiny pouze jedním uživatelem, pokud to není POI skupina
\n - Soukromé skupiny jsou omezené na 8 lidí.
\n - Detailní pravidla a podmínky jsou vždy na stránkách OsMo.mobi
\n - Pokud potřebujete zvláštní podmínky, prosím kontaktujte podporu: osmo.mobi@gmail.com</string>
    <string name="osmo_auth_error">Chyba při autorizaci OsMo: %1$s.\n Služba může být dočasně nedostupná nebo vám vypršela registrace.
\n Chcete pokračovat v nové registraci?</string>
    <string name="osmo_auth_error_short">Autorizace selhala</string>
    <string name="rendering_attr_showCycleRoutes_name">Zobrazit cyklostezky</string>
    <string name="forward">Vpřed</string>
    <string name="home">Domovská stránka</string>
    <string name="keep_navigation_service">Ponechat</string>
    <string name="stop_navigation_service">Zastavit</string>
    <string name="enable_sleep_mode">Zapnout GPS v režimu na pozadí</string>
    <string name="gps_wake_up_timer">Interval probouzení GPS</string>
    <string name="sleep_mode_stop_dialog">Zastavit GPS běžící na pozadí?</string>
    <string name="map_preferred_locale_descr">Preferovaný jazyk pro nápisy na mapě (pokud není dostupný budou použité anglické nebo lokální názvy).</string>
    <string name="map_preferred_locale">Preferovaný jazyk mapy</string>
    <string name="local_map_names">Lokální názvy</string>
    <string name="live_monitoring_m_descr">Pokud je zapnutý záznam GPX trasy, odesílat data trasování určené webové službě.</string>
    <string name="live_monitoring_m">On-line sledování (vyžaduje GPX)</string>
    <string name="live_monitoring_start">Spustit on-line sledování</string>
    <string name="live_monitoring_stop">Zastavit on-line sledování</string>
    <string name="gpx_monitoring_start">Zapnout GPX logování</string>
    <string name="gpx_monitoring_stop">Zastavit GPX logování</string>
    <string name="gpx_start_new_segment">Začít nový segment</string>
    <string name="rendering_attr_hideNonVehicleHighways_name">Cesty, které nejsou pro vozidla</string>
    <string name="rendering_attr_buildings15zoom_name">Budovy při přiblížení 15</string>
    <string name="rendering_attr_moreDetailed_name">Více detailů</string>
    <string name="rendering_attr_lessDetailed_name">Méně detailů</string>
    <string name="rendering_attr_hideAccess_name">Omezení přístupu</string>
    <string name="rendering_attr_showAccess_name">Zobrazit omezení přístupu a mýtné</string>
    <string name="rendering_attr_showSurfaceGrade_name">Zobrazit kvalitu cesty</string>
    <string name="osmo_group_by_invite">Vstoupit na pozvánku</string>
    <string name="rendering_attr_subwayMode_name">Trasy metra</string>
    <string name="pause_navigation">Pozastavit navigaci</string>
    <string name="continue_navigation">Pokračování v navigaci</string>
    <string name="osmo_invite">Pozvat…</string>
    <string name="osmo_leave_confirmation_msg">Chcete opustit skupinu %1$s?</string>
    <string name="osmo_specify_tracker_id">Prosím zadejte ID</string>
    <string name="rendering_attr_coloredBuildings_name">Barvy budov podle typu</string>
    <string name="lang_sw">Svahilština (Kiswahili)</string>
    <string name="lang_he">Hebrejština</string>
    <string name="lang_al">Albánština</string>
    <string name="lang_ar">Arabština</string>
    <string name="lang_fa">Perština</string>
    <string name="lang_sc">Sardinština</string>
    <string name="lang_sr">Srbština</string>
    <string name="lang_zh_cn">Čínština (zjednodušená)</string>
    <string name="lang_zh_tw">Čínština (tradiční)</string>
    <string name="rendering_attr_alpineHiking_name">Vysokohorská turistika</string>
    <string name="rendering_attr_alpineHiking_description">Vykreslovat cesty podle stupnice SAC.</string>
    <string name="rendering_attr_hikingRoutesOSMC_name">Turistické trasy a značky</string>
    <string name="rendering_attr_hikingRoutesOSMC_description">Vykreslovat cesty podle OSMC značení.</string>
    <string name="arrival_distance_factor_early">Brzy</string>
    <string name="arrival_distance_factor_normally">Normální</string>
    <string name="arrival_distance_factor_late">Později</string>
    <string name="arrival_distance_factor_at_last">V posledních metrech</string>
    <string name="av_camera_pic_size">Velikost fotografie</string>
    <string name="av_camera_pic_size_descr">Vyberte velikost obrázku interního fotoaparátu.</string>
    <string name="shared_string_more">Více…</string>
    <string name="rendering_value_browse_map_name">Standardní</string>
    <string name="rendering_value_car_name">Automobil</string>
    <string name="rendering_value_bicycle_name">Jízdní kolo</string>
    <string name="rendering_value_pedestrian_name">Chodec</string>
    <string name="download_additional_maps">Stáhnout chybějící mapy %1$s (%2$d MB)?</string>
    <string name="save_track_interval_globally">Interval ukládání trasy</string>
    <string name="rendering_attr_publicTransportMode_name">Autobusy, trolejbusy a kyvadlová doprava</string>
    <string name="record_plugin_description">Tento modul zapne funkci záznamu a uložení vašich tras stisknutím tlačítka GPX na panelu mapové obrazovky nebo také automatického ukládání všech vašich navigačních tras do GPX souboru.
\n
\nZaznamenávané trasy můžete sdílet se svými přáteli nebo mohou být použity jako příspěvek do OSM. Sportovci mohou použít zaznamenané trasy k sledování svých tréninků. Základní analýza může být provedena již přímo v OsmAnd, například čas okruhu, průměrná rychlost, apod. Trasy mohou být samozřejmě analyzovány později speciálními programy třetích stran.</string>
    <string name="record_plugin_name">Záznam cesty</string>
    <string name="int_hour">h</string>
    <string name="duration">Trvání</string>
    <string name="distance">Vzdálenost</string>
    <string name="index_tours">Cesty</string>
    <string name="shared_string_all">Všechny</string>
    <string name="save_track_to_gpx_globally">"Ukládat trasu do GPX  souboru"</string>
    <string name="waypoints">Body na trase</string>
    <string name="targets">Cíle</string>
    <string name="way_alarms">Dopravní varování</string>
    <string name="speak_favorites">Blízké oblíbené body</string>
    <string name="speak_poi">Blízké body zájmu POI</string>
    <string name="save_track_to_gpx_globally_descr">Záznam do GPX souboru může být zapnut nebo vypnut pomocí widgetu Záznam trasy na mapové obrazovce.</string>
    <string name="confirm_every_run">Vždy se zeptat</string>
    <string name="save_global_track_interval_descr">Vybrat interval ukládání pro globální záznam trasy (aktivovaný přes widget Záznam trasy na mapové obrazovce).</string>
    <string name="save_global_track_interval">Globální interval záznamu</string>
    <string name="traffic_warning_speed_limit">Rychlostní limit</string>
    <string name="traffic_warning_border_control">Hraniční kontrola</string>
    <string name="traffic_warning_payment">Mýtná stanice</string>
    <string name="traffic_warning_stop">Značka STOP</string>
    <string name="traffic_warning_calming">Zpomalovací prvek</string>
    <string name="traffic_warning_speed_camera">Rychlostní radar</string>
    <string name="traffic_warning">Dopravní varování</string>
    <string name="route_descr_destination">Cíl</string>
    <string name="local_index_description">Stiskněte existující položku k zobrazení více detailů, podržte pro vypnutí nebo smazání. V zařízení je %1$s volného místa:</string>
    <string name="text_size">Velikost písma</string>
    <string name="text_size_descr">Nastavit velikost písma na mapě.</string>
    <string name="fav_point_dublicate">Název oblíbeného bodu je již použit</string>
    <string name="fav_point_dublicate_message">Zadaný název oblíbeného bodu již existuje. Nový bod byl změněn na %1$s, aby nevznikla duplicita.</string>
    <string name="print_route">Vytisknout trasu</string>
    <string name="fav_point_emoticons_message">Jméno oblíbeného bodu bylo změněno na %1$s, aby bylo možné uložit název emotikonu do souboru.</string>
    <string name="speed_limit_exceed">Tolerance překročení rychlosti</string>
    <string name="speed_limit_exceed_message">Zvolte toleranci překročení povolené rychlosti, po které uslyšíte hlasové varování.</string>
    <string name="osmo_device_not_found">Zařízení nenalezeno</string>
    <string name="osmo_no_connection_msg">Nelze se připojit k serveru OsMo:
- zkontrolujte své internetové připojení;
- zkontrolujte nastavení;
- zkontrolujte náš Twitter: https://twitter.com/OsMomobi</string>
    <string name="anonymous_user_hint">Anonymní uživatel nemůže:
- vytvářet skupiny;
- synchronizovat skupiny a zařízení se serverem;
- spravovat skupiny a zařízení v osobním ovládacím panelu na webových stránkách.</string>
    <string name="anonymous_user">Anonymní uživatel</string>
    <string name="logged_as">Přihlášen jako %1$s</string>
    <string name="rendering_category_details">Detaily</string>
    <string name="rendering_category_transport">Doprava</string>
    <string name="map_widget_top">Stavová lišta</string>
    <string name="map_widget_right">Pravý panel</string>
    <string name="map_widget_left">Levý panel</string>
    <string name="shared_string_show">Ukázat</string>
    <string name="configure_map">Nastavení mapy</string>
    <string name="rendering_category_others">Ostatní vlastnosti mapy</string>
    <string name="map_widget_appearance_rem">Zbývající prvky</string>
    <string name="search_radius_proximity">Uvnitř</string>
    <string name="rendering_category_routes">Trasy</string>
    <string name="rendering_attr_trainLightrailRoutes_name">Vlakové linky</string>
    <string name="rendering_attr_tramRoutes_name">Tramvajové linky</string>
    <string name="rendering_attr_trolleybusRoutes_name">Trolejbusové linky</string>
    <string name="rendering_attr_busRoutes_name">Autobusové linky</string>
    <string name="rendering_attr_shareTaxiRoutes_name">Sdílené mikrobusové linky</string>
    <string name="rendering_attr_tramTrainRoutes_name">Tramvajové a vlakové linky</string>
    <string name="impassable_road">Vyhnout se cestám…</string>
    <string name="rendering_category_hide">Skrýt</string>
    <string name="wake_on_voice">Zapnout obrazovku</string>
    <string name="wake_on_voice_descr">Zapnout obrazovku zařízení (pokud je vypnuta) když se blíží odbočka.</string>
    
    <string name="osmand_plus_extended_description_4000_chars">"
OsmAnd (OSM Automated Navigation Directions - Automatizované navigační pokyny) je mapová a navigační aplikace s přístupem ke kvalitním celosvětovým údajům z OpenStreetMap (OSM). Všechny údaje map mohou být uloženy na paměťové kartě ve vašem zařízení pro použití bez přístupu k Internetu (off-line). Pomocí GPS ve vašem zařízení může OsmAnd nabídnout navigování vizuálními a hlasovými pokyny pro automobil, kolo a chodce. Všechny hlavní funkce pracují on-line i off-line (bez nutnosti přístupu k Internetu).

OsmAnd+ je placená verze aplikace. Její zakoupením podpoříte projekt, nové funkce a získáte nejnovější aktualizace map. Aplikaci si můžete před zakoupením vyzkoušet nainstalováním verze zdarma nazvané OsmAnd. 

Některé hlavní funkce:

Navigace:
- Funguje on-line (rychlá) nebo off-line (bez poplatků za roaming v zahraničí)
- Hlasové navádění po jednotlivých zatáčkách (nahrané i syntetizované hlasy)
- Volitelné navádění v jízdních pruzích, zobrazení názvů ulic a odhadovaný čas do cíle 
- Umožňuje zadat přechodné body trasy
- Automatické přepočítání trasy pokud se odchýlíte z trasy 
- Hledání míst podle adresy, typu (např .: restaurace, hotely, čerpací stanice, muzea) nebo zeměpisných souřadnic 

Zobrazení mapy: 
- Zobrazování vaší pozice a orientace na mapě 
- Možnost zobrazení mapy ve směru pohybu nebo podle kompasu 
- Uložení oblíbených míst - zobrazení POI (bodů zájmu) v okolí 
- Možnost zobrazit specializované podkladové mapy z Internetu
- Možnost zobrazit satelitní snímky (z Bing) 
- Možnost zobrazit různé překryvné vrstvy jako turistické / navigační GPX stopy a další mapy s nastavitelnou průhledností 
- Volitelně může zobrazit názvy v angličtině, lokálním jazyku nebo foneticky 

Využívá data z OpenStreetMap a Wikipedie: 
- Informace vysoké kvality z nejlepších projektů světa 
- Globální mapy z OpenStreetMap dostupné podle země nebo regionu 
- Body zájmu z Wikipedie, vhodné pro návštěvu zajímavostí 
- Neomezené stahování, přímo z aplikace 
- Vždy aktuální mapy (aktualizováno nejméně jednou za měsíc) 
- Kompaktní vektorové off-line mapy 
- Možnost volby mezi kompletními mapami nebo silniční sítí (např. celé Japonsko má 700 MB, silniční síť pouze 200 MB) 
- Podporuje i podkladové dlaždice z Internetu 

Bezpečnostní funkce: 
- Volitelné automatické přepínání mezi denním a nočním režimem 
- Volitelné zobrazení povolené rychlosti s upozorněním na její překročení 
- Volitelné přibližování mapy podle rychlosti 
- Sdílejte vaši polohu s přáteli, aby vás mohli najít 

Funkce pro cyklisty a chodce: 
- Mapy obsahují i cesty pro pěší, turisty a cyklisty vhodné pro aktivity v přírodě 
- Speciální režimy zobrazení a navigace pro chodce a cyklisty 
- Volitelné zobrazení zastávek hromadné dopravy (autobus, tramvaj, vlak) včetně názvů linek 
- Volitelné nahrávání výletu do GPX souboru (lokálního nebo on-line služby) 
- Volitelné zobrazení rychlosti a nadmořské výšky 
- zobrazení vrstevnic a stínování svahů (s doplňkovými moduly) 

Přímo přispívejte do OpenStreetMap: 
- Nahlášení chyb v mapě 
- Odeslání GPX stop do OSM přímo z aplikace 
- Přidání POI a přímé odeslání do OSM (nebo později, pokud jste off-line) 
- Volitelné nahrávání výletu na pozadí (když je zařízení v režimu spánku) 

OsmAnd je svobodný a aktivně vyvíjený software. Každý může přispět do aplikace hlášením chyb, vylepšením překladu nebo programováním nových funkcí. Projekt je ve stavu soustavného vylepšování díky spolupráci vývojářů a uživatelů. Pokrok projektu také závisí na finančních příspěvků na vývoj, programování a testování nových funkcí. Koupením OsmAnd + (placená verze) pomůžete aplikaci být ještě lepší! Na osmand.net můžete přispět obecně nebo na vývoj konkrétní funkce. 

Přibližná kvalita pokrytí: 
- Západní Evropa: **** 
- Východní Evropa: *** 
- Rusko: *** 
- Severní Amerika: *** 
- Jižní Amerika: ** 
- Asie: ** 
- Japonsko a Korea: *** 
- Blízký Východ: ** 
- Afrika: ** 
- Antarktida: * 

Seznam obsažených zemí (prakticky celý svět!): Afghánistán, Albánie, Alžírsko, Andorra, Angola, Anguilla, Antigua a Barbuda, Argentina, Arménie, Aruba, Austrálie, Ázerbájdžán, Bahamy, Bahrajn, Bangladéš, Barbados, Belgie, Belize, Bělorusko, Benin, Bermudy, Bhútán, Bolívie, Bonaire, Bosna a Hercegovina, Botswana, Brazílie, Britské Panenské ostrovy, Brunej, Bulharsko, Burkina Faso, Burundi, Curaçao, Čad, Černá hora, Česká Republika, Čína, Dánsko, Dominika, Dominikánská Republika, Džibuti, Egypt, Ekvádor, Eritrea, Estonsko, Etiopie, Fidži, Filipíny, Finsko, Francie, Francouzská Guyana, Francouzská Polynésie, Gabon, Gambie, Ghana, Gibraltar, Grenada, Grónsko, Gruzie, Guadeloupe, Guam, Guatemala, Guernsey, Guinea, Guinea-Bissau, Guyana, Haiti, Honduras, Hongkong, Chile, Chorvatsko, Indie, Indonésie, Irák, Írán, Irsko, Island, Itálie, Izrael, Jamajka, Japonsko, Jemen, Jersey, Jižní Afrika, Jižní Georgie, Jižní Súdán, Jordánsko, Kambodža, Kamerun, Kanada, Kapverdy, Katar, Kazachstán, Keňa, Kiribati, Kolumbie, Komory, Kongo, Kostarika, Kuba, Kuvajt, Kypr, Kyrgyzstán, Laos, Lesotho, Libanon, Libérie, Libye, Lichtenštejnsko, Litva, Lotyšsko, Lucembursko, Macao, Madagaskar, Maďarsko, Makedonie, Malajsie, Malawi, Maledivy, Mali, Malta, Maroko, Martinik, Mauretánie, Mauricius, Mayotte, Mexiko, Mikronésie, Moldavsko, Monako, Mongolsko, Montserrat, Mosambik, Myanmar, Namibie, Nauru, Německo, Nepál, Niger, Nigérie, Nikaragua, Nizozemské Antily, Nizozemsko, Norsko, Nová Kaledonie, Nový Zéland, Omán, Ostrov Man, Pákistán, Palau, Palestinská území, Panama, Papua Nová Guinea, Paraguay, Peru, Pobřeží slonoviny, Polsko, Portoriko, Portugalsko, Rakousko, Rovníková Guinea, Rumunsko, Rusko, Rwanda, Řecko, Sadská Arábie, Saint Barthelemy, Saint-Pierre a Miquelon, Salvador, Samoa, San Marino, Senegal, Severní a Jižní Korea, Seychely, Sierra Leone, Singapur, Slovensko, Slovinsko, Somálsko, Spojené Arabské Emiráty, Spojené království (UK), Spojené státy americké (USA), Srbsko, Srí Lanka, Středoafrická republika, Súdán, Surinam, Svatá Helena, Svatá Lucie, Svatý Kryštof a Nevis, Svatý Martin, Svatý Vincenc a Grenadiny, Svazijsko, Sýrie, Španělsko, Švédsko, Švýcarsko, Tádžikistán, Taiwan, Tanzanie, Thajsko, Togo, Tokelau, Tonga, Trinidad a Tobago, Tunisko, Turecko, Turkmenistán, Tuvalu, Uganda, Ukrajina, Uruguay, Uzbekistán, Vanuatu, Vatikán, Venezuela, Vietnam, Východní Timor, Wallis a Futuna, Zambie, Západní Sahara
 "</string>
    <string name="lock_screen_request_explanation">%1$s potřebuje tato oprávnění pro vypnutí obrazovky při režimu šetření energie.</string>
    <string name="shared_string_never">Nikdy</string>
    <string name="home_button">Domovská obrazovka</string>
    
    
    <string name="map_update">K dispozici aktualizace pro %1$s map</string>
    <string name="search_for">Hledat</string>
    <string name="shared_string_show_all">Zobrazit vše</string>
    <string name="coordinates">Souřadnice</string>
    <string name="shared_string_dismiss">Zavřít</string>
    <string name="everything_up_to_date">Všechny soubory jsou aktuální</string>
    <string name="use_opengl_render">Použít OpenGL</string>
    <string name="use_opengl_render_descr">Použít hardwarově akcelerované renderování pomocí OpenGL (nemusí fungovat na všech zařízeních).</string>
    <string name="error_avoid_specific_road">Žádná objížďka nenalezena</string>
    <string name="no_internet_connection">Stahování není možné. Prosím zkontrolujte internetové připojení.</string>
    <string name="map_locale">Jazyk map</string>
    <string name="rendering_attr_transportStops_name">Zastávky veřejné dopravy</string>
    <string name="navigate_point_zone">Zóna</string>
    <string name="download_tab_downloads">Všechna stahování</string>
    <string name="download_tab_updates">Aktualizace</string>
    <string name="download_tab_local">Lokální</string>
    <string name="navigate_point_northing">Souřadnice Y</string>
    <string name="navigate_point_easting">Souřadnice X</string>
    <string name="dash_download_msg">Máte staženo %1$s map</string>
    <string name="dash_download_new_one">Stáhnout novou mapu</string>
    <string name="dash_download_manage">Spravovat</string>
    <string name="dash_download_msg_none">Chcete stáhnout off-line mapy?</string>
    <string name="voices">Hlasové pokyny</string>
    <string name="rendering_attr_roadStyle_name">Styl cesty</string>
    <string name="rendering_value_default_name">Výchozí</string>
    <string name="rendering_value_orange_name">Oranžová</string>
    <string name="rendering_value_germanRoadAtlas_name">Německý Atlas cest</string>
    <string name="traffic_warning_railways">Železniční přejezd</string>
    <string name="traffic_warning_pedestrian">Přechod pro chodce</string>
    <string name="show_railway_warnings">Železniční přejezdy</string>
    <string name="show_pedestrian_warnings">Přechody pro chodce</string>
    <string name="rendering_value_americanRoadAtlas_name">Americký Atlas cest</string>
    <string name="routing_attr_no_new_routing_name">Nepoužívat routovací pravidla v1.9</string>
    <string name="routing_attr_no_new_routing_description">Nepoužívat pravidla výpočtu trasy zavedené ve verzi 1.9.</string>
    <string name="speak_pedestrian">Přechody pro chodce</string>
    <string name="gps_status">GPS stav</string>
    <string name="version_settings_descr">Stáhnout vývojové verze.</string>
    <string name="version_settings">Vývojové verze</string>
    <string name="rendering_attr_streetLighting_name">Pouliční osvětlení</string>
    <string name="proxy_pref_title">Proxy</string>
    <string name="proxy_pref_descr">Zadejte Internet proxy.</string>
    <string name="settings_privacy">Soukromí</string>
    <string name="points">Body</string>
    <string name="shared_string_my_location">Moje poloha</string>
    <string name="navigation_over_track">Spustit navigaci po trase?</string>
    <string name="avoid_roads_msg">Můžete vynutit náhradní trasu označením cest, kterým je nutné se vyhnout</string>
    <string name="save_track_to_gpx_globally_headline">Záznam tras na vyžádání</string>
    <string name="enable_proxy_title">Povolit HTTP proxy</string>
    <string name="enable_proxy_descr">Nastavit HTTP proxy pro veškeré síťové požadavky.</string>
    <string name="proxy_host_title">Host proxy</string>
    <string name="proxy_host_descr">Nastavit hostname proxy (např. 127.0.0.1).</string>
    <string name="proxy_port_title">Port proxy</string>
    <string name="proxy_port_descr">Nastavit číslo portu proxy (např. 8118).</string>
    <string name="parking_place">Parkovací místo</string>
    <string name="remove_the_tag">ODSTRANIT ZNAČKU</string>
    <string name="shared_string_disabled">Zakázán</string>
    <string name="shared_string_enabled">Povolen</string>
    <string name="plugin_description_title">Popisek</string>
    <string name="edit_group">Upravit skupinu</string>
    <string name="nautical_maps_missing">Pro zobrazování plavebních map je třeba stáhnout speciální mapu</string>
    <string name="world_ski_missing">Pro zobrazování lyžařských map je třeba stáhnout speciální mapu</string>
    <string name="plugin_ski_name">Lyžařský mapový pohled</string>
    <string name="plugin_nautical_name">Plavební mapový pohled</string>
    <string name="share_note">Sdílet poznámku</string>
    <string name="notes">Poznámky</string>
    <string name="online_map">On-line mapa</string>
    <string name="roads_only">Pouze cesty</string>
    <string name="rendering_attr_pisteRoutes_name">Lyžařské svahy</string>
    <string name="free">%1$s volných</string>
    <string name="device_memory">Paměť zařízení</string>
    <string name="shared_string_audio">Audio</string>
    <string name="watch">Zobrazit</string>
    <string name="shared_string_selected">Vybraný</string>
    <string name="rename_failed">Přejmenování selhalo.</string>
    <string name="shared_string_currently_recording_track">Právě zaznamenávaná trasa</string>
    <string name="back_to_map">Zpět na mapu</string>
    <string name="plugin_touringview_name">Cestovní mapový pohled (Touring view)</string>
    <string name="rendering_attr_pisteGrooming_name">Úprava sjezdovky</string>
    <string name="track_segments">Úseky trasy</string>
    <string name="track_points">Body trasy</string>
    <string name="location_on_map">Poloha:\n Šířka %1$s\n Délka %2$s</string>
    <string name="shared_string_export">Exportovat</string>
    <string name="shared_string_enable">Povolit</string>
    <string name="shared_string_disable">Zakázat</string>
    <string name="plugin_install_needs_network">Pro instalaci tohoto modulu je potřeba internetové připojení.</string>
    <string name="get_plugin">Získat</string>
    <string name="route_points">Body cesty</string>
    <string name="simulate_your_location">Simulovat polohu</string>
    <string name="short_location_on_map">Šířka %1$s
Délka %2$s</string>
    <string name="routing_settings_2">Nastavení navigace</string>
    <string name="general_settings_2">Všeobecná nastavení</string>
    <string name="shared_string_ellipsis">…</string>
    <string name="shared_string_deselect">Zrušit výběr</string>
    <string name="shared_string_deselect_all">Zrušit výběr všech</string>
    <string name="shared_string_unexpected_error">Nastala neočekávaná chyba</string>
    <string name="shared_string_action_template">Činnost {0}</string>
    <string name="shared_string_video">Video</string>
    <string name="shared_string_photo">Foto</string>
    <string name="drawer">Seznam</string>
    <string name="tips_and_tricks_descr">Často pokládané dotazy, nedávné změny a další.</string>
    <string name="days_behind">dnů novější</string>
    <string name="shared_string_release">Vydáno</string>
    <string name="delay_to_start_navigation_descr">Zadejte dobu setrvání na obrazovce plánování trasy.</string>
    <string name="delay_to_start_navigation">Spustit navigaci krok za krokem za…</string>
    <string name="shared_string_go">Start</string>
    <string name="action_create">Vytvořit akci</string>
    <string name="action_modify">Změnit akci</string>
    <string name="action_delete">Odstranit akci</string>
    <string name="osm_edits">Editace OSM</string>
    <string name="osmand_parking_hour">h</string>
    <string name="osmand_parking_minute">min</string>
    <string name="parking_place_limited">Čas parkování vymezen do</string>
    <string name="osmand_parking_overdue">vypršel</string>
    <string name="osmand_parking_time_left">zbývá</string>
    <string name="your_edits">Vaše změny</string>
    <string name="waypoint_visit_after">Navštívit po</string>
    <string name="waypoint_visit_before">Navštívit před</string>
    <string name="confirmation_to_clear_history">Chcete vyčistit historii?</string>
    <string name="local_osm_changes_upload_all_confirm">Požadujete nahrát %1$d změn do OSM. Jste si jisti?</string>
    <string name="shared_string_collapse">Sbalit</string>
    <string name="agps_info">Info o A-GPS</string>
    <string name="agps_data_last_downloaded">Datum posledního stažení A-GPS dat: %1$s</string>
    <string name="shared_string_message">Zpráva</string>
    <string name="welmode_download_maps">Stáhnout mapy</string>
    <string name="welcome_header">Vítejte</string>
    <string name="current_route">Současná trasa</string>
    <string name="osm_changes_added_to_local_edits">OSM změny přidány do lokální změnové sady</string>
    <string name="mark_to_delete">Označit pro smazání</string>
    <string name="osmo_grop_name_length_alert">Název skupiny by měl být minimálně 3 znaky dlouhý!</string>
    <string name="welcome_select_region">Pro správné zobrazení dopravních značek a předpisů, vyberte prosím svoji dopravní oblast:</string>
    <string name="welcome_text">OsmAnd poskytuje celosvětové prohlížení map a celosvětovou off-line navigaci!</string>
    <string name="confirm_usage_speed_cameras">V mnoha zemích (Německo, Francie, Itálie a dalších) je použití varování před rychlostními kamerami zakázané zákonem. OsmAnd nepřebírá žádnou zodpovědnost pokud porušíte zákon. Prosím označte Ano pouze v případě, pokud máte oprávnění používat tuto vlastnost.</string>
    <string name="shared_string_show_description">Zobrazit popis.</string>
    <string name="shared_string_do_not_use">Nepoužívat</string>
    <string name="shared_string_address">Adresa</string>
    <string name="shared_string_places">Místa</string>
    <string name="shared_string_search">Hledat</string>
    <string name="shared_string_manage">Spravovat</string>
    <string name="shared_string_edit">Upravit</string>
    <string name="shared_string_is_open">Otevřeno nyní</string>
    <string name="rendering_attr_OSMMapperAssistant_name">Pomocník OSM editorů</string>
    <string name="filter_poi_hint">Filtrovat podle jména</string>
    <string name="search_poi_category_hint">Pište pro vyhledání ve všech</string>
    <string name="plugin_touringview_descr">Aktivováním tohoto pohledu se změní styl mapy na \"Touring view\", který obsahuje víc detailů pro cestovatele a profesionální řidiče.
\n
\nTento pohled poskytuje ve všech přiblíženích mapy maximum cestovních detailů (např. silnice, cesty, pěšiny a orientační značky).
\n
\nTaké zobrazuje typy cest v jednoznačně odlišných barvách, což je užitečné například pro velká vozidla.
\n
\nPoskytuje také speciální možnosti pro cestování jako cyklotrasy a skialpinistické trasy.
\n
\nNení potřeba stahovat samostatný soubor, tento pohled používá standardní mapové soubory.
\n
\nTento pohled může být vypnut jeho deaktivováním zde, nebo změnou hodnoty ve \"Vykreslování mapy\" v \"Nastavení mapy\".</string>
    <string name="plugin_nautical_descr">Tento modul obohacuje OsmAnd mapy a navigaci o poskytování plavebních map pro plavení, plachtění a ostatní typy vodních sportů.
\n
\nSpeciální mapový modul pro OsmAnd poskytuje všechny plavební znaky a symboly pro vnitrozemskou i pobřežní navigaci. Popis každého plavebního znaku poskytuje všechny údaje k jejich identifikaci (kategorii, tvar, barvu atd.)
\n
\nTento pohled může být vypnut jeho deaktivovací zde, nebo změnou hodnoty ve „Vykreslování mapy“ v „Nastavení mapy“.</string>
    <string name="plugin_ski_descr">Tento modul pro OsmAnd zobrazuje sjezdovky, běžecké tratě, skialpinistické trasy, lanovky a lyžařské vleky. Tratě a sjezdovky jsou zobrazeny barvami podle obtížnosti na speciálně barevně upravené zimní mapě.
\n
\nAktivováním tohoto pohledu se změní styl mapy na \"Winter and ski\", který zobrazuje krajinné útvary v zimních podmínkách. Tento pohled může být vypnut jeho deaktivováním zde, nebo změnou hodnoty ve \"Vykreslování mapy\" v \"Nastavení mapy\".</string>
    <string name="index_name_netherlands">Evropa - Holandsko</string>
    <string name="rendering_value__name">Výchozí</string>
    <string name="rendering_value_highContrastRoads_name">Vysoce kontrastní cesty</string>
    <string name="application_dir_change_warning3">Chcete aby OsmAnd také zkopíroval datové soubory do nového cíle?</string>
    <string name="specified_directiory_not_writeable">V zadaném adresáři nemohly být mapy vytvořené</string>
    <string name="copying_osmand_file_failed">Kopírování souborů selhalo</string>
    <string name="storage_directory_external">Externí úložiště</string>
    <string name="storage_directory_multiuser">Víceuživatelské úložiště</string>
    <string name="storage_directory_internal_app">Interní paměť aplikace</string>
    <string name="storage_directory_manual">Ručně zadané</string>
    <string name="storage_directory_default">Interní paměť</string>
    <string name="storage_directory">Úložiště map</string>
    <string name="shared_string_copy">Kopírovat</string>
    <string name="rendering_attr_hideHouseNumbers_name">Popisná čísla domů</string>
    
    <string name="routing_attr_avoid_borders_description">Nepřekračovat hranice do jiné země.</string>
    <string name="routing_attr_height_name">Výškové omezení</string>
    <string name="routing_attr_height_description">Zadejte výšku vozidla, jaká má být povolena na cestách.</string>
    <string name="use_fast_recalculation">Inteligentní přepočítávání trasy</string>
    <string name="use_fast_recalculation_desc">Pro dlouhé cesty přepočítat pouze počáteční úsek trasy.</string>
    <string name="osmo_share_my_location">Odeslat polohu</string>
    <string name="shared_string_logoff">Odhlásit</string>
    <string name="shared_string_import2osmand">Importovat do OsmAnd</string>
    <string name="read_full_article">Přečíst celý článek (on-line)</string>
    <string name="shared_string_wikipedia">Wikipedie</string>
    <string name="local_indexes_cat_wiki">Wikipedie</string>
    <string name="shared_string_show_details">Zobrazit detaily</string>
    <string name="osm_edit_context_menu_delete">Smazat OSM změnu</string>
    <string name="rendering_value_disabled_name">Vypnuto</string>
    <string name="rendering_value_walkingRoutesScopeOSMC_name">Zbarvení podle příslušnosti k síti</string>
    <string name="rendering_value_walkingRoutesOSMC_name">Zbarvení podle turistické značky OSMC</string>
    <string name="local_recordings_delete_all_confirm">Chystáte se smazat %1$d poznámek. Jste si jisti?</string>
    <string name="download_wikipedia_maps">Wikipedie</string>
    <string name="rendering_value_red_name">Červená</string>
    <string name="rendering_value_default13_name">Výchozí (13)</string>
    <string name="rendering_attr_currentTrackColor_name">GPX barva</string>
    <string name="rendering_attr_currentTrackWidth_name">GPX šířka</string>
    <string name="rendering_value_yellow_name">Žlutá</string>
    <string name="rendering_value_green_name">Zelená</string>
    <string name="rendering_value_lightgreen_name">Světlezelená</string>
    <string name="rendering_value_lightblue_name">Světlemodrá</string>
    <string name="rendering_value_blue_name">Modrá</string>
    <string name="rendering_value_purple_name">Fialová</string>
    <string name="restart_is_required">Pro správné zobrazení změn je vyžadován manuální restart aplikace.</string>
    <string name="light_theme">Světlý</string>
    <string name="dark_theme">Tmavý</string>
    <string name="rendering_value_defaultTranslucentCyan_name">Výchozí (průsvitná modrozelená)</string>
    <string name="rendering_value_translucent_red_name">Průsvitná červená</string>
    <string name="rendering_value_translucent_orange_name">Průsvitná oranžová</string>
    <string name="rendering_value_translucent_yellow_name">Průsvitná žlutá</string>
    <string name="rendering_value_translucent_lightgreen_name">Průsvitná světlezelená</string>
    <string name="rendering_value_translucent_green_name">Průsvitná zelená</string>
    <string name="rendering_value_translucent_lightblue_name">Průsvitná světlemodrá</string>
    <string name="rendering_value_translucent_blue_name">Průsvitná modrá</string>
    <string name="rendering_value_translucent_purple_name">Průsvitná fialová</string>
    <string name="lang_pms">Piemontština</string>
    <string name="archive_wikipedia_data">Stáhli jste zastaralá nekompatibilní Wikipedia data. Chcete je archivovat?</string>
    <string name="download_wikipedia_files">Chcete stáhnout dodatečná Wikipedia data (%1$s MB) ?</string>
    <string name="gps_network_not_enabled">Služba zjištění polohy není zapnuta. Chcete ji aktivovat?</string>
    <string name="disable_recording_once_app_killed">Zabránit samostatnému logování</string>
    <string name="disable_recording_once_app_killed_descrp">Pozastaví záznam GPX trasy pokud je aplikace ukončena (přes nedávné aplikace). (OsmAnd indikátor zmizí ze stavového řádku Androidu.)</string>
    <string name="download_live_updates">Okamžité aktualizace</string>
    <string name="no_updates_available">Nejsou dostupné žádné aktualizace</string>
    <string name="traffic_warning_hazard">Nebezpečí</string>
    <string name="rendering_value_boldOutline_name">Tučný obrys</string>
    <string name="favourites">Oblíbené</string>
    <string name="recent_places">Nedávná místa</string>
    <string name="working_days">Pracovní dny</string>
    <string name="please_specify_poi_type">Vyberte prosím typ POI.</string>
    <string name="add_opening_hours">Přidat otevírací dobu</string>
    <string name="description">Popis</string>
    <string name="contact_info">Kontaktní informace</string>
    <string name="do_you_like_osmand">Máte rádi OsmAnd?</string>
    <string name="we_really_care_about_your_opinion">Záleží nám na vašem názoru, zpětná vazba je pro nás důležitá.</string>
    <string name="rate_this_app">Ohodnoťte tuto aplikaci</string>
    <string name="rate_this_app_long">Ohodnoťte prosím aplikaci OsmAnd na Google Play</string>
    <string name="user_hates_app_get_feedback">Řekněte nám proč.</string>
    <string name="user_hates_app_get_feedback_long">Sdělte nám prosím, co byste chtěli v této aplikaci změnit.</string>
    <string name="shared_string_skip">Přeskočit</string>
    <string name="app_name_osmand">OsmAnd</string>
    <string name="plugin_settings">Moduly</string>
    <string name="av_locations_descr">GPX soubor s poznámkou umístění.</string>
    <string name="av_locations">Umístění</string>
    <string name="routing_attr_avoid_shuttle_train_name">Vyhnout se kyvadlovému vlaku</string>
    <string name="routing_attr_avoid_shuttle_train_description">Nepoužít kyvadlový vlak</string>
    <string name="lang_la">Latina</string>
    <string name="poi_action_delete">smazat</string>
    <string name="failed_to_upload">Nepodařilo se odeslat</string>
    <string name="delete_change">Smazat změnu</string>
    <string name="successfully_uploaded_pattern">Úspěšně odeslané {0}/{1}</string>
    <string name="try_again">Zkusit znovu</string>
    <string name="error_message_pattern">Chyba: {0}</string>
    <string name="dahboard_options_dialog_title">Nastavení domovské stránky</string>
    <string name="shared_string_card_was_hidden">Karta byla skryta</string>
    <string name="shared_string_undo">ZPĚT</string>
    <string name="offline_maps_and_navigation">Off-line mapy
&amp; navigace</string>
    <string name="commit_poi">Odeslat POI</string>
    <string name="tab_title_basic">Základní</string>
    <string name="tab_title_advanced">Rozšířené</string>
    <string name="building_number">Číslo domu</string>
    <string name="next_proceed">Další</string>
    <string name="poi_dialog_poi_type">Typ POI</string>
    <string name="number_of_rows_in_dash">Počet řádků v bloku %1$s</string>
    <string name="saved_at_time">Úspěšně uloženo na: %1$s</string>
    <string name="poi_deleted_localy">POI bude smazán, jakmile své změny odešlete</string>
    <string name="show_gpx">Zobrazit GPX</string>
    <string name="lang_bn">Bengálština</string>
    <string name="lang_tl">Tagalština</string>
    <string name="lang_sh">Srbochorvatština</string>
    <string name="lang_az">Ázerbájdžánsky</string>
    <string name="lang_br">Bretonština</string>
    <string name="lang_sq">Albánština</string>
    <string name="lang_is">Islandština</string>
    <string name="lang_bpy">Bišnuprijsky</string>
    <string name="lang_nv">Navažština</string>
    <string name="lang_ga">Irština</string>
    <string name="lang_ku">Kurdština</string>
    <string name="lang_ta">Tamilština</string>
    <string name="lang_ml">Malajálamština</string>
    <string name="lang_lb">Lucemburština</string>
    <string name="lang_os">Osetština</string>
    <string name="lang_eo">Esperanto</string>
    <string name="lang_es_ar">Španělština (Argentina)</string>
    <string name="lang_nb">Norština (bokmål)</string>
    <string name="lang_vo">Volapük</string>
    <string name="lang_th">Thajština</string>
    <string name="lang_te">Telugština</string>
    <string name="lang_nn">Norština (nynorsk)</string>
    <string name="lang_new">Névárština</string>
    <string name="lang_ms">Malajština</string>
    <string name="lang_ht">Haitština</string>
    <string name="lang_gl">Galicijština</string>
    <string name="lang_et">Estonština</string>
    <string name="lang_ceb">Cebuánština</string>
    <string name="opening_at">Otevřeno od</string>
    <string name="closing_at">Otevřeno do</string>
    <string name="count_of_lines">Počet řádků</string>
    <string name="show_on_start">Zobrazit po spuštění</string>
    <string name="are_you_sure">Jste si jisti?</string>
    <string name="unsaved_changes_will_be_lost">Neuložené změny budou ztraceny. Pokračovat?</string>
    <string name="srtm_plugin_disabled">Vrstevnice vypnuty</string>
    <string name="favorite_category_add_new">Přidat nový</string>
    <string name="favorite_category_select">Zvolte kategorii</string>
    <string name="default_speed_system_descr">Zvolte jednotku rychlosti.</string>
    <string name="default_speed_system">Jednotka rychlosti</string>
    <string name="nm">nmi</string>
    <string name="si_nm">Námořní míle</string>
    <string name="si_kmh">Kilometry za hodinu</string>
    <string name="si_mph">Míle za hodinu</string>
    <string name="si_m_s">Metrů za sekundu</string>
    <string name="si_min_km">Minut na kilometr</string>
    <string name="si_min_m">Minut na míli</string>
    <string name="si_nm_h">Námořní míle za hodinu (uzly)</string>
    <string name="nm_h">nmi/h</string>
    <string name="min_mile">min/m</string>
    <string name="min_km">min/km</string>
    <string name="m_s">m/s</string>
    <string name="shared_string_trip_recording">Záznam cesty</string>
    <string name="shared_string_navigation">Navigace</string>
    <string name="osmand_running_in_background">Běh na pozadí</string>
    <string name="favourites_edit_dialog_title">Informace o oblíbeném bodu</string>
    <string name="simulate_your_location_stop_descr">Ukončit simulaci vaší polohy.</string>
    <string name="simulate_your_location_descr">Simulovat mou polohu pomocí zaznamenané GPX nebo vypočítané trasy.</string>
    <string name="favourites_context_menu_add">Přidat oblíbený bod</string>
    <string name="downloads_left_template">%1$s stahování zbývá</string>
    <string name="roads">Cesty</string>
    <string name="downloading_number_of_files">Stahování - soubor %1$d</string>
    <string name="buy">KOUPIT</string>
    <string name="hillshade_layer_disabled">Vrstva stínování vypnuta</string>
    <string name="regions">Oblasti</string>
    <string name="region_maps">Mapy oblastí</string>
    <string name="world_maps">Světové mapy</string>
    <string name="favorite_category_dublicate_message">Zadaný název kategorie již existuje. Zvolte prosím jiný název.</string>
    <string name="favorite_category_name">Název kategorie</string>
    <string name="favorite_category_add_new_title">Přidat novou kategorii</string>
    <string name="activate_seamarks_plugin">Prosím aktivujte modul Plavební mapový pohled</string>
    <string name="activate_srtm_plugin">Prosím aktivujte modul Vrstevnice</string>
    <string name="later">Později</string>
    <string name="get_full_version">Plná verze</string>
    <string name="downloads">Stahování</string>
    <string name="value_downloaded_of_max">%1$.1f z %2$.1f MB</string>
    <string name="file_size_in_mb">%.1f MB</string>
    <string name="update_all">Aktualizovat vše (%1$s MB)</string>
    <string name="free_downloads_used">Použito volných stáhnutí</string>
    <string name="free_downloads_used_description">Zobrazuje počet využitých volných stáhnutí.</string>
    <string name="simulate_initial_startup">Simulovat první spuštění aplikace</string>
    <string name="share_geo">geo:</string>
    <string name="share_menu_location">Sdílet polohu</string>
    <string name="shared_string_send">Odeslat</string>
    <string name="simulate_initial_startup_descr">Nastavit příznak označující první spuštění aplikace, ostatní nastavení ponechat nezměněná.</string>
    <string name="confirm_download_roadmaps">Opravdu chcete stáhnout silniční mapu, když už máte standardní podrobnou mapu?</string>
    <string name="application_dir_description">Zvolte, kam chcete uložit mapové a ostatní datové soubory.</string>
    <string name="show_on_start_description">„Vypnout“ spouští přímo obrazovku s mapou.</string>
    <string name="world_map_download_descr">Základní mapa světa (pokrývající celý svět při malých detailech) chybí nebo je zastaralá. Prosím zvažte její stažení pro celkový přehled.</string>
    <string name="shared_string_qr_code">QR kód</string>
    <string name="map_downloaded">Mapa stažena</string>
    <string name="map_downloaded_descr">Mapa %1$s byla stažena, můžete ji začít využívat.</string>
    <string name="go_to_map">Zobrazit mapu</string>
    <string name="show_free_version_banner">Zobrazit banner volné verze</string>
    <string name="show_free_version_banner_description">I když používáte placenou verzi, můžete vidět banner volné verze.</string>
    <string name="enter_country_name">Vložte název země</string>
    <string name="new_version">Nová verze</string>
    <string name="begin_with_osmand_menu_group">První kroky s OsmAnd</string>
    <string name="features_menu_group">Vlastnosti</string>
    <string name="help_us_to_improve_menu_group">Pomozte nám vylepšit OsmAnd</string>
    <string name="other_menu_group">Další</string>
    <string name="plugins_menu_group">Moduly</string>
    <string name="first_usage_item">První použití</string>
    <string name="first_usage_item_description">Jak stahovat mapy, provést základní nastavení.</string>
    <string name="navigation_item_description">Nastavení navigace.</string>
    <string name="faq_item">Často kladené dotazy</string>
    <string name="faq_item_description">Často kladené otázky</string>
    <string name="map_viewing_item">Prohlížení mapy</string>
    <string name="search_on_the_map_item">Hledání na mapě</string>
    <string name="planning_trip_item">Plánování cesty</string>
    <string name="instalation_troubleshooting_item">Instalace a řešení problémů</string>
    <string name="techical_articles_item">Technické články</string>
    <string name="versions_item">Verze</string>
    <string name="feedback">Anketa</string>
    <string name="contact_us">Kontaktujte nás</string>
    <string name="osm_edit_created_poi">Vytvořen OSM POI</string>
    
    <string name="map_legend">Legenda mapy</string>
    <string name="shared_string_update">Aktualizovat</string>
    <string name="shared_string_upload">Odeslat</string>
    <string name="rendering_attr_hideProposed_name">Plánované objekty</string>

<string name="whats_new">Novinky ve</string>
    <string name="share_osm_edits_subject">Úpravy OSM sdílené pomocí OsmAnd</string>
    <string name="lang_nds">Dolnoněmčina</string>
    <string name="lang_mk">Makedonština</string>
    <string name="lang_fy">Fríština</string>
    <string name="lang_als">Toskičtina</string>
    <string name="read_more">Číst více</string>
    <string name="save_poi_without_poi_type_message">Opravdu chcete uložit bod POI bez uvedení typu?</string>
    <string name="please_specify_poi_type_only_from_list">Prosím zadejte správný typ POI, nebo zadání přeskočte.</string>
    <string name="access_from_map_description">Tlačítko menu zobrazí domovskou obrazovku místo menu.</string>
    <string name="access_from_map">Přístup z mapy</string>
    <string name="copied_to_clipboard">Zkopírováno do schránky</string>
    <string name="release_2_2">• nové kontextově závislé rozhraní pro označení umístění na mapě a ostatních obrazovkách
\n
\n • obrazovka mapy je nyní spouštěná přímo, pokud není zvoleno \'Zobrazit domovskou obrazovku po startu\'
\n
\n • konfigurace karet zobrazovaných na domovské obrazovce
\n
\n • domovskou obrazovku je možné obejít, pokud preferujete ovládání aplikace přes menu
\n
\n • regiony, pro něž chcete stáhnout mapu, je nyní možné vybrat přímo na mapě světa
\n
\n • vyhledávání POI nyní umožňuje přesnější dotazy
\n
\n • vylepšená editace POI a OSM
\n 
\n • přepracované rozhraní stahování map
\n
\n a další…</string>
    <string name="osm_save_offline">Uložit off-line</string>
    <string name="osm_edit_modified_poi">Upravený OSM POI</string>
    <string name="osm_edit_deleted_poi">Smazaný OSM POI</string>
    <string name="context_menu_item_open_note">Otevřít OSM poznámku</string>
    <string name="osm_edit_reopened_note">Znovuotevřená OSM poznámka</string>
    <string name="osm_edit_commented_note">Komentovaná OSM poznámka</string>
    <string name="osm_edit_removed_note">Smazaná OSM poznámka</string>
	<string name="osm_edit_created_note">Vytvořená OSM poznámka</string>
	<string name="osn_bug_name">OSM poznámka</string>
	<string name="osn_add_dialog_title">Vytvořit poznámku</string>
	<string name="osn_comment_dialog_title">Přidat komentář</string>
	<string name="osn_reopen_dialog_title">Znovuotevřít poznámku</string>
	<string name="osn_close_dialog_title">Uzavřít poznámku</string>
	<string name="osn_add_dialog_success">Poznámka úspěšně vytvořena</string>
	<string name="osn_add_dialog_error">Chyba: poznámka nebyla vytvořena</string>
	<string name="osn_close_dialog_success">Poznámka byla úspěšně uzavřena</string>
	<string name="osn_close_dialog_error">Chyba: poznámka nebyla uzavřena</string>
	<string name="shared_string_commit">Odeslat</string>
	
    <string name="context_menu_item_delete_waypoint">Odstranit bod GPX?</string>
    <string name="context_menu_item_edit_waypoint">Upravit bod GPX</string>
    <string name="shared_string_location">Poloha</string>
    <string name="rendering_attr_currentTrackColor_description">Barva GPX</string>
    <string name="rendering_attr_currentTrackWidth_description">Šířka GPX</string>
    <string name="rendering_attr_roadStyle_description">Styl cesty</string>
    <string name="poi_dialog_reopen">Znovuotevřít</string>
	<string name="poi_context_menu_modify_osm_change">Upravit změnu OSM</string>
    <string name="use_dashboard_btn">Použít domovskou obrazovku</string>
    <string name="use_drawer_btn">Použít menu</string>
    <string name="dashboard_or_drawer_title">Domovská obrazovka nebo menu</string>
    <string name="dashboard_or_drawer_description">Je zde nová možnost výběru ovládání aplikace přes flexibilní domovskou obrazovku nebo statické menu. Svůj výběr můžete kdykoliv změnit v nastavení domovské obrazovky.</string>
<string name="routing_attr_avoid_stairs_name">Vyhnout se schodům</string>
	<string name="routing_attr_avoid_stairs_description">Vyhnout se schodům.</string>
	<string name="routing_attr_avoid_borders_name">Vyhnout se hraničním přechodům</string>
	
	<string name="shared_string_near">Nedaleko</string>
    <string name="shared_string_hide">Skrýt</string>
    <string name="av_video_quality_low">Nejnižší kvalita</string>
    <string name="av_video_quality_high">Nejvyšší kvalita</string>
    <string name="av_video_quality">Kvalita video výstupu</string>
    <string name="av_video_quality_descr">Zvolte kvalitu videa.</string>
    <string name="av_audio_format">Formát audio výstupu</string>
    <string name="av_audio_format_descr">Zvolte formát audio výstupu.</string>
    <string name="av_audio_bitrate">Bitrate zvuku</string>
    <string name="av_audio_bitrate_descr">Zvolte bitrate zvuku.</string>
    <string name="no_address_found">Adresa nezjištěna</string>
	<string name="looking_up_address">Vyhledávání adres</string>
    <string name="route_distance">Vzdálenost:</string>
    <string name="route_duration">Čas:</string>
    <string name="rendering_attr_horseRoutes_name">Stezka pro koně</string>
    <string name="only_download_over_wifi">Stahovat jen přes WiFi</string>
    <string name="no_location_permission">Aplikace nemá povolen přístup k poloze.</string>
    <string name="no_camera_permission">Aplikace nemá povolen přístup k fotoaparátu.</string>
    <string name="no_microphone_permission">Aplikace nemá povolen přístup k mikrofonu.</string>
    <string name="update">Aktualizovat každých</string>
    <string name="live_update">Okamžité aktualizace</string>
    <string name="update_now">Aktualizovat nyní</string>
    <string name="missing_write_external_storage_permission">Aplikace nemá povolen přístup k SD kartě</string>
<string name="item_removed">Položka odstraněna</string>
    <string name="n_items_removed">vymazaných položek</string>
    <string name="shared_string_undo_all">VRÁTIT ZPĚT VŠE</string>
    <string name="shared_string_type">Typ</string>
    <string name="starting_point">Počáteční bod</string>
    <string name="shared_string_not_selected">Nevybrané</string>
    <string name="rec_split">Rozdělení nahrávky</string>
    <string name="rec_split_title">Použít rozdělení nahrávání</string>
    <string name="rec_split_desc">Přepisovat staré záznamy, když použité místo přesáhne velikost úložiště.</string>
    <string name="rec_split_clip_length">Délka záznamu</string>
    <string name="rec_split_clip_length_desc">Horní hranice délky nahraného záznamu.</string>
    <string name="rec_split_storage_size">Velikost úložiště</string>
    <string name="rec_split_storage_size_desc">Velikost prostoru, který může být použit nahranými záznamy.</string>
    <string name="live_updates">Okamžité aktualizace</string>
    <string name="available_maps">Dostupné mapy</string>
    <string name="select_voice_provider">Zvolte hlasové pokyny</string>
    <string name="select_voice_provider_descr">Vyberte nebo stáhněte hlasové pokyny pro svůj jazyk.</string>
    <string name="impassable_road_desc">Vyberte cesty, kterým se chcete vyhnout.</string>
    <string name="shared_string_sound">Zvuk</string>
    <string name="last_update">Poslední aktualizace: %s</string>
    <string name="update_time">Čas aktualizace</string>
    <string name="updates_size">Velikost aktualizace</string>
    <string name="last_map_change">Poslední změna mapy: %s</string>
    <string name="hourly">Každou hodinu</string>
    <string name="daily">Každý den</string>
    <string name="weekly">Jednou týdně</string>
    <string name="morning">Ráno</string>
    <string name="night">V noci</string>
    <string name="select_month_and_country">Vyberte měsíc a krajinu</string>
<string name="shared_string_remove">Odstranit</string>
    <string name="rendering_attr_hideIcons_name">Ikony POI</string>
    <string name="shared_string_select">Zvolit</string>
    <string name="road_blocked">Cesta je blokovaná</string>
    <string name="switch_start_finish">Prohodit počátek a cíl</string>
    <string name="data_is_not_available">Data nejsou dostupná</string>
    <string name="clear_updates_proposition_message">Můžete smazat stažené aktualizace a vrátit se k původní verzi mapy</string>
    <string name="add_time_span">Přidat časový interval</string>
    <string name="number_of_contributors">Počet přispěvatelů</string>
    <string name="number_of_edits">Počet úprav</string>
    <string name="reports_for">Report za</string>
<string name="rendering_attr_hideUnderground_name">Podzemní objekty</string>
    <string name="shared_string_email_address">E-mail</string>
    <string name="show_polygons">Zobrazit polygony</string>
    <string name="find_parking">Najít parkování</string>
    <string name="shared_string_status">Stav</string>
    <string name="shared_string_save_changes">Uložit změny</string>
    <string name="shared_string_read_more">Číst více</string>
    <string name="select_map_marker">Vyberte mapovou značku</string>
    <string name="map_markers_other">Ostatní značky</string>
    <string name="upload_anonymously">Nahrát anonymně</string>
    <string name="show_transparency_seekbar">Zobrazit posuvník průhlednosti</string>
    <string name="download_files_error_not_enough_space">Nedostatek místa!
 V úložišti je zapotřebí dočasně {3} MB a trvale {1} MB.
 Aktuálně je k dispozici pouze {2} MB.</string>
    <string name="upload_osm_note">Nahrát OSM poznámku</string>
    <string name="upload_osm_note_description">Můžete nahrát OSM poznámku anonymně, nebo použít svůj účet OpenStreetMap.org.</string>
    <string name="shared_string_move_up">Posunout nahoru</string>
    <string name="shared_string_move_down">Posunout dolů</string>
    <string name="finish_navigation">Dokončit navigaci</string>
    <string name="avoid_road">Vyhnout se cestě</string>
    <string name="storage_directory_readonly_desc">Aktuálně vybraná složka je pouze pro čtení. Úložiště bylo dočasně přesunuto do interní paměti. Prosím zvolte použitelnou složku.</string>
    <string name="storage_directory_shared">Sdílená paměť</string>
    <string name="shared_string_topbar">Horní panel</string>
    <string name="full_report">Celý výpis</string>
    <string name="report">Výpis</string>
    <string name="recalculate_route">Přepočítat trasu</string>
    <string name="open_street_map_login_and_pass">OpenStreetMap jméno a heslo</string>
    <string name="donations">Příspěvky</string>
    <string name="number_of_recipients">Počet příjemců</string>
    <string name="osm_user_stat">Počet úprav %1$s, pořadí %2$s, celkový počet úprav %3$s</string>
    <string name="osm_editors_ranking">Pořadí OSM editorů</string>
    <string name="osm_live_subscription">Předplatné OsmAnd Live</string>
    <string name="osm_live_subscribe_btn">Předplatit</string>
    <string name="osm_live_email_desc">Potřebné pro poskytnutí informací o příspěvcích.</string>
    <string name="osm_live_user_public_name">Veřejné jméno</string>
    <string name="osm_live_hide_user_name">Nezobrazovat mé jméno v hlášeních</string>
    <string name="osm_live_support_region">Oblast podpory</string>
    <string name="osm_live_month_cost">Měsíční cena</string>
    <string name="osm_live_month_cost_desc">Měsíční platba.</string>
    <string name="osm_live_active">Aktivní</string>
    <string name="osm_live_not_active">Neaktivní</string>
    <string name="osm_live_enter_email">Prosím zadejte platnou e-mailovou adresu</string>
    <string name="osm_live_enter_user_name">Prosím zadejte veřejné jméno</string>
    <string name="osm_live_thanks">Děkujeme za registraci do okamžitých aktualizací!</string>
    <string name="osm_live_region_desc">Část vašeho příspěvku bude zaslána uživatelům OSM, kteří upravují mapu ve zvolené oblasti.</string>
    <string name="osm_live_subscription_settings">Nastavení předplatného</string>
    <string name="osm_live_ask_for_purchase">Prosím nejprve zakupte předplatné OsmAnd Live</string>

    <string name="osm_live_header">Předplatné umožní hodinové aktualizace pro všechny mapy světa.
Část příjmu jde zpět do OSM komunity a za každý příspěvek do OSM je vyplacena odměna.
Pokud máte rádi OsmAnd a OSM a chcete je podpořit, toto je výborný způsob, jak to udělat.</string>
    
    <string name="download_files_question_space_with_temp">Stáhnout {0} soubor(ů)?
 V úložišti je zapotřebí dočasně {3} MB a trvale {1} MB.
 (Aktuálně je k dispozici {2} MB.)</string>
    <string name="map_marker_1st">První mapová značka</string>
    <string name="map_marker_2nd">Druhá mapová značka</string>
    <string name="shared_string_toolbar">Panel nástrojů</string>
    <string name="shared_string_widgets">Nástroje</string>
    <string name="add_points_to_map_markers_q">Chcete přidat všechny body do mapových značek?</string>
    <string name="shared_string_add_to_map_markers">Přidat do mapových značek</string>
    <string name="select_map_markers">Zvolit mapové značky</string>
    <string name="shared_string_reverse_order">Otočit pořadí</string>
    <string name="show_map_markers_description">Aktivovat funkci mapových značek.</string>
    <string name="clear_active_markers_q">Chcete odebrat všechny aktivní značky?</string>
    <string name="clear_markers_history_q">Chcete vymazat historii mapových značek?</string>
    <string name="active_markers">Aktivní značky</string>
    <string name="map_markers">Mapové značky</string>
    <string name="map_marker">Mapová značka</string>
    <string name="consider_turning_polygons_off">Je doporučeno vypnout vykreslování polygonů.</string>
    <string name="rendering_attr_showMtbRoutes_name">Zobrazit trasy pro horská kola</string>
    <string name="storage_permission_restart_is_required">Aplikace nyní smí zapisovat na externí úložiště. Je potřeba aplikaci ručně restartovat.</string>
    <string name="file_name_containes_illegal_char">Název souboru obsahuje nepovolené znaky</string>
<string name="access_no_destination">Cíl není nastaven</string>
    <string name="map_widget_magnetic_bearing">Magnetické směrování</string>
    <string name="map_widget_bearing">Relativní směrování</string>
    <string name="access_disable_offroute_recalc">Nepřepočítávat trasu při jejím odchýlení</string>
    <string name="access_disable_offroute_recalc_descr">Nepřepočítávat trasu automaticky, pokud se vzdálíte od naplánované cesty.</string>
    <string name="access_disable_wrong_direction_recalc">Nepřepočítávat trasu při opačném směru</string>
    <string name="access_disable_wrong_direction_recalc_descr">Nepřepočítávat trasu automaticky, když se pohybujete opačným směrem.</string>
    <string name="access_smart_autoannounce">Chytré oznamování</string>
    <string name="access_smart_autoannounce_descr">Oznamovat, pouze když se změní směr k cíli.</string>
    <string name="access_autoannounce_period">Interval oznamování</string>
    <string name="access_autoannounce_period_descr">Minimální čas mezi oznámeními.</string>
    <string name="access_default_color">Výchozí barva</string>
    <string name="access_category_choice">Vyberte kategorii</string>
    <string name="access_hint_enter_name">Zadejte název</string>
    <string name="access_hint_enter_category">Zadejte kategorii</string>
    <string name="access_hint_enter_description">Zadejte popis.</string>
    <string name="access_map_linked_to_location">Mapa je propojená na pozici</string>
    <string name="access_collapsed_list">Sbalený seznam</string>
    <string name="access_expanded_list">Rozbalený seznam</string>
    <string name="access_empty_list">Prázdný seznam</string>
    <string name="access_tree_list">Stromový seznam</string>
    <string name="access_shared_string_not_installed">Není nainstalované</string>
    <string name="access_widget_expand">Rozbalit</string>
    <string name="access_shared_string_navigate_up">Navigovat nahoru</string>
    <string name="access_sort">Setřídit</string>
    <string name="map_mode">Režim mapy</string>
    <string name="number_of_gpx_files_selected_pattern">%s vybraných GPX souborů</string>
    <string name="rendering_value_thin_name">Tenké</string>
    <string name="rendering_value_medium_name">Střední</string>
    <string name="rendering_value_bold_name">Tučné</string>
    <string name="no_map_markers_found">Prosím přidejte mapové značky pomocí mapy</string>
    <string name="no_waypoints_found">Žádné body cesty nenalezeny</string>
    <string name="follow_us">Sledujte nás</string>
    <string name="access_direction_audio_feedback_descr">Indikovat směr cílového bodu zvukem.</string>
    <string name="access_direction_haptic_feedback">Hmatová indikace směru</string>
    <string name="access_direction_haptic_feedback_descr">Indikovat směr cílového bodu vibracemi.</string>
    <string name="use_osm_live_routing">OsmAnd Live navigace</string>
    <string name="map_widget_battery">Stav baterie</string>
    <!-- string name="lat_lon_pattern">Šíř: %1$.5f Dél: %2$.5f</string -->
    <string name="access_direction_audio_feedback">Zvuková zpětná vazba směru</string>
    <string name="use_osm_live_routing_description">Povolit navigaci pro OsmAnd Live changes.</string>
	<string name="change_markers_position">Změnit umístění značky</string>
    <string name="move_marker_bottom_sheet_title">Posuňte mapu pro změnu umístění značky</string>
    <string name="lang_hu_formal">Maďarština (formální)</string>
    <string name="current_track">Současná trasa</string>
    <string name="lang_es_us">Španělština (americká)</string>
    <string name="lang_en_gb">Angličtina (UK)</string>
    <string name="lang_be_by">Běloruština (latinka)</string>
    <string name="lang_kn">Kannadština</string>
    <string name="app_mode_bus">Autobus</string>
 	<string name="app_mode_train">Vlak</string>
    <string name="lang_ast">Asturština</string>
    <string name="coords_format">Formát souřadnic</string>
    <string name="coords_format_descr">Formát pro zeměpisné souřadnice.</string>
  	<string name="shared_string_from">od</string>
    <string name="city_type_district">Okres</string>
    <string name="city_type_neighbourhood">Okolí</string>
    <string name="map_widget_search">Hledat</string>
	<string name="shared_string_is_open_24_7">Otevřeno non-stop</string>
    <string name="storage_directory_card">Paměťová karta</string>
    <string name="postcode">Poštovní směrovací číslo</string>
    <string name="search_categories">Kategorie</string>
    <string name="back_to_search">Zpět ke hledání</string>
    <string name="confirmation_to_delete_history_items">Chcete odstranit vybrané položky z historie?</string>
    <string name="show_something_on_map">Zobrazit %1$s na mapě</string>
    <string name="dist_away_from_my_location">Hledat do vzdálenosti %1$s</string>
    
    <string name="share_history_subject">sdílené pomocí OsmAnd</string>
    <string name="coords_search">Hledání souřadnic</string>
    <string name="advanced_coords_search">Rozšířené hledání souřadnic</string>
    <string name="route_stops_before">%1$s zastávek před</string>
    <string name="skip_map_downloading">Přeskočit stahování map</string>
    <string name="skip_map_downloading_desc">Nemáte nainstalovanou žádnou mapu. Můžete si vybrat mapu ze seznamu, nebo stáhnout mapy později přes Menu - %1$s.</string>
    <string name="search_another_country">Vybrat jinou oblast</string>
    <string name="search_map">Hledání map…</string>
    <string name="first_usage_wizard_desc">Povolit OsmAndu určit vaši polohu a navrhnout mapy pro tuto oblast.</string>
    <string name="location_not_found">Poloha nenalezena</string>
    <string name="no_inet_connection">Bez připojení k Internetu</string>
    <string name="no_inet_connection_desc_map">Vyžadováno pro stažení map.</string>
    <string name="search_location">Hledání polohy…</string>
    <string name="storage_free_space">Volné místo</string>
    <string name="storage_place_description">Úložiště dat OsmAnd (pro mapy, trasy atd.): %1$s.</string>
    <string name="give_permission">Udělit oprávnění</string>
    <string name="allow_access_location">Povolit přístup k poloze</string>
    <string name="first_usage_greeting">Získejte pokyny a objevte nová místa bez připojení k Internetu</string>
    <string name="search_my_location">Najít mou polohu</string>
    <string name="no_update_info_desc">Nekontrolovat aktualizace nových verzí a slevy související s OsmAnd.</string>
    <string name="no_update_info">Nezobrazovat aktualizace</string>
    <string name="update_all_maps_now">Chcete aktualizovat všechny mapy ihned?</string>
    <string name="clear_tile_data">Vymazat všechny dlaždice</string>
    <string name="routing_attr_short_way_name">Ekonomická trasa</string>
    <string name="routing_attr_short_way_description">Použít ekonomickou trasu (obvykle kratší).</string>
    <string name="replace_favorite_confirmation">Opravdu chcete nahradit oblíbené místo „%1$s“?</string>
    <string name="rendering_attr_hideOverground_name">Nadzemní objekty</string>
    <string name="shared_string_change">Změnit</string>
    <string name="get_started">Začít</string>
    <string name="release_2_4">• Nové mocné vyhledávání libovolného textu
\n
\n • Propojení s audiosystémem v autě přes Bluetooth
\n
\n • Vylepšená navigace, hlasové pokyny a indikace jízdních pruhů
\n
\n • Vylepšená dopravní vrstva s vykreslením tras
\n
\n • Přidané další jazyky a regionální verze
\n
\n • Mnoho dalších vylepšení a oprav chyb
\n
\n a další…</string>
    <string name="osm_live_payment_desc">Poplatek za předplatné bude stržen každý měsíc. Předplatné můžete zrušit kdykoli na Google Play.</string>
    <string name="donation_to_osm">Příspěvek komunitě OpenStreetMap</string>
    <string name="donation_to_osm_desc">Část příspěvku bude zaslaná uživatelům, kteří odesílají změny do OpenStreetMap. Cena předplatného zůstává stejná.</string>
    <string name="osm_live_subscription_desc">Předplatné umožňuje hodinové, denní, týdenní aktualizace a neomezené stahování map celého světa.</string>
    <string name="get_it">Získat</string>
    <string name="get_for">Získat za %1$s</string>
    <string name="get_for_month">Získat za %1$s měsíčně</string>
    <string name="osm_live_banner_desc">Získejte neomezené stahování map a aktualizace více než jednou za měsíc: každý týden, den nebo hodinu.</string>
    <string name="osmand_plus_banner_desc">Neomezené stahování map, aktualizací a modul Wikipedie.</string>
    <string name="si_mi_meters">Míle/metry</string>
    <string name="lang_hsb">Hornolužická srbština</string>
    <string name="gpx_no_tracks_title">Nemáte zatím žádné trasy</string>
    <string name="gpx_no_tracks_title_folder">Můžete také přidat trasy do složky</string>
    <string name="gpx_add_track">Přidat trasu</string>
    <string name="gpx_appearance">Vzhled</string>
    <string name="osmo_share_location">Sdílet</string>
    <string name="osmo_pause_location">Pozastavit</string>
    <string name="osmo_service_running">Služba OsMo běží</string>
    <string name="trip_rec_notification_settings">Povolit rychlý start zánamu</string>
    <string name="trip_rec_notification_settings_desc">Zobrazit systémové oznámení, které umožňuje spustit nahrávání.</string>
    <string name="shared_string_notifications">Oznámení</string>
    <string name="shared_string_continue">Pokračovat</string>
    <string name="shared_string_pause">Pozastavit</string>
    <string name="shared_string_trip">Cesta</string>
    <string name="shared_string_recorded">Zaznamenáno</string>
    <string name="shared_string_record">Záznam</string>
    <string name="gpx_logging_no_data">Žádná data</string>
    <string name="rendering_attr_contourColorScheme_description">Barevné schéma pro vrstevnice</string>
    <string name="save_track_min_speed">Minimální rychlost pro záznam</string>
    <string name="save_track_min_speed_descr">Filtr: Nastavte minimální rychlost, při které se zaznamená bod.</string>
    <string name="save_track_min_distance">Minimální změna polohy pro záznam</string>
    <string name="save_track_min_distance_descr">Filtr: Nastavte minimální vzdálenost od posledního záznamu, při které se zaznamená nový bod.</string>
    <string name="save_track_precision">Minimální přesnost záznamu</string>
    <string name="save_track_precision_descr">Filtr: Nastavte minimální přesnost, při které se zaznamená bod.</string>
    <string name="christmas_poi">Vánoční POI</string>
    <string name="christmas_desc">Před Vánoci a Novým rokem můžete zobrazit POI spojené s Vánoci: vánoční stromky, trhy atd.</string>
    <string name="christmas_desc_q">Zobrazit vánoční POI?</string>
    <string name="rendering_value_light_brown_name">Světle hnědá</string>
    <string name="rendering_value_dark_brown_name">Tmavě hnědá</string>
    <string name="rendering_attr_contourColorScheme_name">Barevné schéma vrstevnic</string>
    <string name="rendering_attr_surfaceIntegrity_name">Celistvost povrchu cest</string>
    <string name="search_hint">Zadejte město, adresu, název bodu</string>
    <string name="translit_name_if_miss">Přepsat, pokud %1$s název chybí</string>
    <string name="translit_names">Přepsat názvy</string>
    <string name="edit_filter">Upravit kategorie</string>
    <string name="subcategories">Podkategorie</string>
    <string name="selected_categories">Vybrané kategorie</string>
    <string name="create_custom_poi">Vytvořit vlastní filtr</string>
    <string name="custom_search">Vlastní vyhledávání</string>
    <string name="shared_string_filters">Filtry</string>
    <string name="apply_filters">Použít filtry</string>
    <string name="save_filter">Uložit filtr</string>
    <string name="delete_filter">Odstranit filtr</string>
    <string name="new_filter">Nový filtr</string>
    <string name="new_filter_desc">Zadejte prosím název pro nový filtr, který bude přidán na kartu „Kategorie“.</string>
    <string name="rendering_value_fine_name">Jemné</string>
    <string name="lang_kab">Kabylsky</string>
    <string name="driving_region_australia">Austrálie</string>
    <string name="route_calculation">Výpočet trasy</string>
    <string name="route_roundabout_short">Použijte %1$d. výjezd a pokračujte</string>
    <string name="upload_poi">Nahrát POI</string>
    <string name="legacy_search">Starší vyhledávání</string>
    <string name="show_legacy_search">Zobrazit starší způsob vyhledávání</string>
    <string name="routing_attr_allow_motorway_name">Povolit dálnice</string>
    <string name="routing_attr_allow_motorway_description">Povolit jízdu po dálnicích.</string>
    <string name="wiki_around">Články Wikipedie v okolí</string>
    <string name="search_map_hint">Hledat město nebo oblast</string>
    <string name="show_legacy_search_desc">Přidat starší hledání do úvodního panelu.</string>
    <string name="release_2_5">\\022 Klikatelné ikony na mapě 
\n 
\n • Podrobné filtrování POI: Například hledání restaurace dle kuchyně, kempy se speciálními službami, apod. 
\n 
\n • Nový styl topo mapy pro cyklisty a turisty 
\n 
\n • Vylepšení nahrávání cesty 
\n 
\n • Vylepšené notifikace navigace (Android Wear) 
\n 
\n • Mnohá další vylepšení a opravy chyb 
\n 
\n a další…</string>
    <string name="release_2_3">• OSM Live. Podpořte tvůrce map a vývojáře a získejte aktualizace map každou hodinu.
\n
\n • Mapové značky. Nový způsob rychlého výběru míst na mapě.
\n
\n • Detailnější mapy z OSM s ikonami cest pro příslušné krajiny a nové objekty na mapě.
\n
\n • Vylepšený vzhled a použití tvorby trasy.
\n
\n • Vylepšení v menu mapy, jako například hledání adresy podle kontextu.
\n
\n a další…</string>
    <string name="lang_sr_latn">Srbsky (Latinka)</string>
    <string name="lang_zh_hk">Čínsky (Hong Kong)</string>
    <string name="rendering_attr_contourDensity_description">Hustota vrstevnic</string>
    <string name="rendering_attr_contourDensity_name">Hustota vrstevnic</string>
    <string name="rendering_value_high_name">Velká</string>
    <string name="rendering_value_medium_w_name">Střední</string>
    <string name="rendering_value_low_name">Malá</string>
    <string name="rendering_attr_contourWidth_description">Šířka linií vrstevnic</string>
    <string name="rendering_attr_contourWidth_name">Šířka linií vrstevnic</string>
    <string name="rendering_attr_hideWaterPolygons_description">Voda</string>
    <string name="rendering_attr_hideWaterPolygons_name">Skrýt vodu</string>
    <string name="configure_screen_quick_action">Rychlá akce</string>

    <string name="quick_action_item_action">Akce %d</string>
    <string name="quick_action_item_screen">Obrazovka %d</string>
    <string name="quick_action_add_marker">Přidat mapovou značku</string>
    <string name="quick_action_add_poi">Přidat POI</string>
    <string name="quick_action_map_style">Změnit styl mapy</string>
    <string name="quick_action_map_style_switch">Styl mapy byl změněn na \"%s\".</string>
    <string name="quick_action_take_audio_note">Vytvořit audio záznam</string>
    <string name="quick_action_take_video_note">Vytvořit video záznam</string>
    <string name="quick_action_take_photo_note">Vytvořit foto záznam</string>
    <string name="quick_action_add_osm_bug">Přidat OSM poznámku</string>
    <string name="quick_action_navigation_voice">Hlas zapnout/vypnout</string>
    <string name="quick_action_navigation_voice_off">Hlas je vypnut</string>
    <string name="quick_action_navigation_voice_on">Hlas je zapnut</string>
    <string name="quick_action_add_gpx">Přidat GPX mezicíl</string>
    <string name="quick_action_add_parking">Přidat parkovací místo</string>
    <string name="quick_action_new_action">Přidat akci</string>
    <string name="quick_action_edit_action">Upravit akci</string>
    <string name="quick_action_add_favorite">Přidat oblíbenou položku</string>
    <string name="dialog_add_action_title">Přidat akci</string>
    <string name="quick_actions_delete">Odstranit akci</string>
    <string name="quick_actions_delete_text">Opravdu chcete odstranit akci \"%s\"?</string>
    <string name="quick_favorites_show_favorites_dialog">Zobrazit dialog oblíbených</string>
    <string name="quick_favorites_name_preset">Přednastavení názvu</string>
    <string name="quick_action_add_marker_descr">Klepnutím na tlačítko akce se přidá mapová značka do středu obrazovky.</string>
    <string name="quick_action_add_gpx_descr">Klepnutím na tlačítko akce se přidá GPX mezicíl do středu obrazovky.</string>
    <string name="quick_action_take_audio_note_descr">Klepnutím na tlačítko akce se přidá audio záznam do středu obrazovky.</string>
    <string name="quick_action_take_video_note_descr">Klepnutím na tlačítko akce se přidá video záznam do středu obrazovky.</string>
    <string name="quick_action_take_photo_note_descr">Klepnutím na tlačítko akce se přidá foto záznam do středu obrazovky.</string>
    <string name="quick_action_add_osm_bug_descr">Klepnutím na tlačítko akce se přidá OSM poznámka do středu obrazovky.</string>
    <string name="quick_action_add_poi_descr">Klepnutím na tlačítko akce se přidá POI do středu obrazovky.</string>
    <string name="quick_action_navigation_voice_descr">Klepnutím na tlačítko akce se vypnou nebo zapnou hlasové pokyny během navigace.</string>
    <string name="quick_action_add_parking_descr">Klepnutím na tlačítko akce se přidá parkovací místo do středu obrazovky.</string>
    <string name="favorite_empty_place_name">Místo</string>
    <string name="quick_action_duplicates">Zadaný název rychlé akce je již použit, byl změněn na %1$s z důvodu duplicity.</string>
    <string name="quick_action_duplicate">Duplicitní název rychlé akce</string>
    <string name="quick_action_showhide_favorites_descr">Klepnutím na tlačítko akce se zobrazí nebo skryjí oblíbené body na mapě.</string>
    <string name="quick_action_showhide_poi_descr">Klepnutím na tlačítko akce se zobrazí nebo skryjí POI na mapě.</string>
    <string name="quick_action_showhide_favorites_title">Zobrazit/skrýt oblíbené položky</string>
    <string name="quick_action_favorites_show">Zobrazit oblíbené položky</string>
    <string name="quick_action_favorites_hide">Skrýt oblíbené položky</string>
    <string name="quick_action_showhide_poi_title">Zobrazit/skrýt POI</string>
    <string name="quick_action_poi_show">Zobrazit %1$s</string>
    <string name="quick_action_poi_hide">Skrýt %1$s</string>
    <string name="quick_action_add_category">Přidat kategorii</string>
    <string name="quick_action_add_create_items">Vytvořit položky</string>
    <string name="quick_action_add_configure_map">Konfigurace mapy</string>
    <string name="quick_action_add_navigation">Navigace</string>
    <string name="quick_action_fav_name_descr">Ponecháte-li prázdné, bude automaticky použita adresa nebo název místa.</string>
    <string name="quick_action_bug_descr">Tato zpráva bude automaticky dokončena v poli komentáře.</string>
    <string name="quick_action_bug_message">Zpráva</string>
    <string name="quick_action_category_descr">Vyberte kategorii, kterou chcete uložit do oblíbených.</string>
    <string name="quick_action_gpx_category_descr">Vyberte volitelnou kategorii.</string>
    <string name="quick_action_poi_list">Seznam POI</string>
    <string name="quick_action_sh_poi_descr">Můžete přidat jednu nebo více kategorií POI pro zobrazení na mapě.</string>
    <string name="quick_action_map_style_action">Přidat styl mapy</string>
    <string name="quick_action_empty_param_error">Parametry by neměly být prázdné</string>
    <string name="quick_action_map_styles">Styly mapy</string>
    <string name="quick_action_map_overlay">Změnit překryvnou mapu</string>
    <string name="quick_action_map_overlay_title">Překryvy mapy</string>
    <string name="quick_action_map_overlay_action">Přidat překrytí</string>
    <string name="quick_action_map_underlay">Změna mapy podkladu</string>
    <string name="quick_action_map_underlay_title">Mapa podkladu</string>
    <string name="quick_action_map_underlay_action">Přidat podklad</string>
    <string name="quick_action_map_source">Změnit zdroj mapy</string>
    <string name="quick_action_map_source_title">Mapové zdroje</string>
    <string name="quick_action_map_source_action">Přidat zdroj mapy</string>
    <string name="quick_action_map_source_switch">Zdroj mapy se změnil na \"%s\".</string>
    <string name="quick_action_btn_tutorial_title">Změnit polohu tlačítka</string>
    <string name="quick_action_btn_tutorial_descr">Dlouze stiskněte a přetáhněte tlačítko pro změnu jeho umístění na obrazovce.</string>
	<string name="shared_string_action_name">Název akce</string>
<string name="navigate_point_olc_info_invalid">Neplatný OLC
</string>
    <string name="navigate_point_olc_info_short">Krátké OLC
Prosím uveďte úplný kód</string>
    <string name="navigate_point_olc_info_area">Platné plné OLC
Zobrazená oblast: %1$s x %2$s</string>
    <string name="favorite_autofill_toast_text">" je uložen do "</string>
    <string name="quick_action_map_overlay_switch">Překryvná mapa se změnila na \"%s\".</string>
    <string name="quick_action_map_underlay_switch">Mapa podkladu se změnila na \"%s\".</string>
    <string name="auto_split_recording_title">Při pauze automaticky rozdělovat nahrávky</string>
	<string name="auto_split_recording_descr">Začít nový úsek po 6minutové pauze, novou trasu po 2hodinové pauze nebo nový soubor po delší pauze, pokud se změnilo datum.</string>
    <string name="quick_action_interim_dialog">Zobrazit dočasné okno</string>
    <string name="quick_action_page_list_descr">Aktivace tlačítka akce posune seznam na další stranu.</string>
    <string name="rendering_attr_depthContours_description">Zobrazit hloubkové úrovně a body.</string>
    <string name="rendering_attr_depthContours_name">Námořní hloubkové vrstevnice</string>
	<string name="release_2_6">• Nová funkce: Tlačítko rychlé akce
\n
\n• Vylepšená odezva dotykových gest
\n
\n• Nová mapová písma pokrývající více jazyků
\n
\n• Podpora TTS pro varianty jazykových regionů
\n
\n• Vylepšená viditelnost ve více mapových stylech a Wikipedii
\n
\n• Podpora Open Location Code (OLC)
\n
\n• Zobrazení nadmořské výšky, sklonu a rychlosti pro zaznamenané GPX a vypočítané trasy
\n
\n• Nastavení \"Stylu jízdy\" a vylepšení logiky cyklistické navigace
\n
\n• Nastavení pro použití výškových údajů při cyklo-navigaci
\n
\n• Další vylepšení a opravy chyb
\n
\na další…</string>
	<string name="navigate_point_olc">Open Location Code (OLC)</string>
    <string name="route_altitude">Stoupání trasy</string>
    <string name="altitude_descent">Klesání</string>
    <string name="altitude_ascent">Stoupání</string>
    <string name="altitude_range">Výškový rozdíl</string>
    <string name="average_altitude">Průměrná výška</string>
    <string name="shared_string_time">Čas</string>
    <string name="total_distance">Celková vzdálenost</string>
    
    <string name="routing_attr_height_relief_smoothness_factor_description">Víc rovin nebo víc kopců</string>
    <string name="routing_attr_height_obstacles_name">Použít údaje o nadmořské výšce</string>
    <string name="routing_attr_height_obstacles_description">Použít údaje o nadmořské výšce terénu od SRTM, ASTER a EU-DEM.</string>

    <string name="routing_attr_driving_style_name">Styl jízdy</string>
    
    <string name="osmand_plus_extended_description_4000_chars_v2">"
OsmAnd mapy &amp; navigace - používejte mapy a počítejte trasy bez připojení k Internetu. Před odjezdem stáhněte mapu země, do které cestujete, a najděte místa a trasy v prostředí, které neznáte.

Základní možnosti:
• Detailní mapy 200 zemí
• Navigace bez připojení k Internetu s hlasovými pokyny
• Hledání adres bez připojení k Internetu
• Informace o místech na mapě: body zájmu, kavárny, parkoviště, obchody
• Oblíbená místa
• Navigace pro auto, cyklisty i pěší

Další možnosti: 
• Možnost prohlížet a nahrávat trasy ve formátu GPX
• Popis míst z Wikipedie
• Připojení fotek a zvukových či video poznámek k místům
• Denní a noční režim pro pohodlnější řízení
• Informace o veřejné dopravě a zastávkách
• Cyklostezky a pěší trasy
• Turistické trasy po celém světě
• On-line mapy z mnoha různých zdrojů
• Informace o kvalitě silnic a osvětlení
• Přidávání, úpravy a mazání bodů zájmu (pro uživatele OpenStreetMap.org)
• OsMo - monitoring jiných zařízení v reálném čase

Získejte spolehlivou navigaci pro svou zemi - ať již je to Česko, Francie, Německo, Mexiko, Velká Británie, Španělsko, Nizozemí, USA, Rusko, Brazílie či jakákoliv jiná země.

Zásuvné moduly:
• Vrstevnice a stínování https://goo.gl/7mojP8
 Data vrstevnic a vizualizace terénu promítnutá pod mapou.

• Lyžařské mapy https://goo.gl/pX6DxJ
 Informace o sjezdovkách, běžkařských tratích, lanovkách a vlecích.

• Plavební mapa https://goo.gl/0hEdxm
 Speciální styl mapy pro zobrazení plavebních značek pro vnitrozemskou a pobřežní plavbu.

• Parkovací místa https://goo.gl/6JxQXF
 Pomůže vám najít, kde jste zaparkovali, a sledovat, kolik času vám ještě zbývá u stání s omezenou dobou.

Zůstaňte v obraze!

Twitter: https://twitter.com/osmandapp
Facebook: https://www.facebook.com/osmandapp
Web: http://osmand.net

Pokud potřebujete pomoci s aplikací OsmAnd, prosím kontaktujte naši podporu: support@osmand.net. 
 "</string>
    <string name="select_gpx_folder">Vybrat adresář trasy</string>
    <string name="file_can_not_be_moved">Soubor nemůže být přesunut.</string>
    <string name="shared_string_move">Přesunout</string>
    <string name="shared_string_tracks">Trasy</string>
    <string name="shared_string_time_moving">Doba pohybu</string>
    <string name="shared_string_time_span">Časový rozsah</string>
    <string name="shared_string_max">Maximum</string>
    <string name="shared_string_start_time">Počáteční čas</string>
    <string name="shared_string_end_time">Čas konce</string>
    <string name="shared_string_color">Barva</string>
    <string name="max_speed">Maximální rychlost</string>
    <string name="average_speed">Průměrná rychlost</string>
    <string name="add_new_folder">Přidat nový adresář</string>
    <string name="points_delete_multiple_succesful">Bod(y) úspěšně smazány.</string>
    <string name="points_delete_multiple">Chystáte se smazat %1$d bod(ů). Jste si jist?</string>
    <string name="route_points_category_name">Potřebné obraty na trase</string>
    <string name="track_points_category_name">Důležité body na této trase</string>
    <string name="gpx_track">Trasa</string>
    <string name="routing_attr_relief_smoothness_factor_hills_name">Kopcovitý</string>
    <string name="routing_attr_relief_smoothness_factor_plains_name">Méně kopcovitý</string>
    <string name="routing_attr_relief_smoothness_factor_more_plains_name">Rovinatý</string>
    <string name="routing_attr_driving_style_speed_name">Kratší trasy</string>
    <string name="routing_attr_driving_style_balance_name">Vyvážený</string>
    <string name="routing_attr_driving_style_safety_name">Preferovat vedlejší silnice</string>
    <string name="relief_smoothness_factor_descr">Priorita terénu: rovinatý nebo kopcovitý.</string>
    <string name="shared_string_slope">Svah</string>
    <string name="lang_ber">Berbersky</string>
    <string name="do_not_send_anonymous_app_usage">Neposílat anonymní statistiky používání aplikace</string>
    <string name="do_not_send_anonymous_app_usage_desc">OsmAnd sbírá informace o tom, které části aplikace otevíráte. Nikdy se neodesílá poloha, nic co je zapisováno do aplikace nebo detaily prohlížených oblastí, hledání nebo stahování.</string>
    <string name="do_not_show_startup_messages">Nezobrazovat zprávy při spuštění</string>
    <string name="do_not_show_startup_messages_desc">Zakáže zobrazení slev aplikace a mimořádné zprávy lokálních událostí.</string>
    <string name="parking_options">Možnosti parkování</string>
    <string name="full_version_thanks">Děkujeme vám za zakoupení plné verze OsmAnd!</string>
    <string name="routing_attr_relief_smoothness_factor_name">Zvolte kolísání výšky</string>
    <string name="right_side_navigation">Jízda po pravé straně</string>
    <string name="driving_region_automatic">Automaticky</string>
    <string name="restore_purchases">Obnovit nákupy</string>
    <string name="fonts_header">Písma pro mapu</string>
    <string name="type_address">Zadejte adresu</string>
    <string name="type_city_town">Zadejte město</string>
    <string name="type_postcode">Zadejte směrovací číslo</string>
    <string name="nearest_cities">Nejbližší města</string>
    <string name="select_city">Zvolte město</string>
    <string name="select_postcode">Zvolte směrovací číslo</string>
    <string name="quick_action_auto_zoom">Automatické přiblížení mapy</string>
    <string name="quick_action_auto_zoom_desc">Stisknutím akčního tlačítka zapnete/vypnete automatické přibližování mapy v závislosti na vaší rychlosti.</string>
    <string name="quick_action_auto_zoom_on">Zapnout automatické přiblížení mapy</string>
    <string name="quick_action_auto_zoom_off">Vypnout automatické přiblížení mapy</string>
    <string name="quick_action_add_destination">Přidat cíl</string>
    <string name="quick_action_replace_destination">Nahradit cíl</string>
    <string name="quick_action_add_first_intermediate">Přidat první mezicíl</string>
    <string name="quick_action_osmbugs_show">Zobrazit OSM poznámky</string>
    <string name="quick_action_osmbugs_hide">Skrýt OSM poznámky</string>
    <string name="quick_action_showhide_osmbugs_descr">Tlačítkem akce zobrazíte nebo skryjete OSM poznámky na mapě.</string>
    <string name="sorted_by_distance">Seřazeno podle vzdálenosti</string>
    <string name="search_favorites">Vyhledávání oblíbených</string>
    <string name="hillshade_menu_download_descr">Pro zobrazení stínování na mapě, budete muset stáhnout speciální mapu tohoto regionu.</string>
    <string name="hillshade_purchase_header">Chcete-li na mapě vidět stínování, musíte koupit a nainstalovat modul Vrstevnice</string>
    <string name="hide_from_zoom_level">Skrýt od úrovně přiblížení</string>
    <string name="srtm_menu_download_descr">Pro zobrazení vrstevnic na mapě, budete muset stáhnout mapu vrstevnic tohoto regionu.</string>
    <string name="shared_string_plugin">Modul</string>
    <string name="srtm_purchase_header">Chcete-li vidět vrstevnice na mapě, musíte koupit a nainstalovat modul Vrstevnice</string>
    <string name="srtm_color_scheme">Barevné schéma</string>
    <string name="show_from_zoom_level">Zobrazit od úrovně přiblížení</string>
    <string name="routing_attr_allow_private_name">Povolit soukromý přístup</string>
    <string name="routing_attr_allow_private_description">Umožnit přístup k soukromým oblastem.</string>
    <string name="display_zoom_level">Zobrazit úrovně přiblížení: %1$s</string>
    <string name="favorite_group_name">Název skupiny</string>
    <string name="change_color">Změnit barvu</string>
    <string name="edit_name">Upravit název</string>
    <string name="animate_my_location">Animovat moji polohu</string>
    <string name="animate_my_location_desc">Povolit animaci mojí polohy při navigaci.</string>
    <string name="shared_string_overview">Přehled</string>
    <string name="select_street">Vyberte ulici</string>
    <string name="shared_string_in_name">v %1$s</string>
    <string name="quick_action_add_destination_desc">Tlačítko akce přidá cíl do středu obrazovky. Z předchozího nastaveného cíle se stává poslední mezilehlý cíl.</string>
    <string name="quick_action_replace_destination_desc">Tlačítko akce nahradí cíl bodem ve středu obrazovky.</string>
    <string name="quick_action_add_first_intermediate_desc">Tlačítko akce přidá první mezilehlý bod do středu obrazovky.</string>
    <string name="no_overlay">Bez překryvné vrstvy</string>
    <string name="no_underlay">Bez podkladové vrstvy</string>
    <string name="subscribe_email_error">Chyba</string>
    <string name="subscribe_email_desc">Přihlaste se k odběru novinek o slevách aplikace a získejte 3 další stahování map!</string>
    <string name="depth_contour_descr">Sada map obsahuje hloubkové vrstevnice a body v moři.</string>
    <string name="sea_depth_thanks">Děkujeme vám za nákup námořních hloubkových vrstevnic!</string>
    <string name="index_item_depth_contours_osmand_ext">Námořní hloubkové vrstevnice</string>
    <string name="index_item_depth_points_southern_hemisphere">Námořní hloubkové body jižní polokoule</string>
    <string name="index_item_depth_points_northern_hemisphere">Námořní hloubkové body severní polokoule</string>
    <string name="download_depth_countours">Námořní hloubkové vrstevnice</string>
    <string name="nautical_maps">Námořní mapy</string>
    <string name="analyze_on_map">Analyzovat na mapě</string>
    <string name="shared_string_visible">Viditelné</string>
    <string name="shared_string_paused">Pozastaveno</string>
    <string name="route_is_too_long_v2">Tato cesta může být příliš dlouhá pro výpočet. Prosím, přidejte mezilehlé cíle, pokud není nalezen žádný výsledek do 10 minut.</string>
    <string name="save_poi_too_many_uppercase">Název obsahuje příliš mnoho velkých písmen. Chcete pokračovat?</string>
    <string name="mapillary">Mapillary</string>
    <string name="private_access_routing_req">Váš cíl se nachází v oblasti se soukromým přístupem. Chcete povolit přístup k soukromým silnicím pro tuto cestu?</string>
    <string name="restart_search">Spustit hledání znovu</string>
    <string name="increase_search_radius">Zvětšit okruh hledání</string>
    <string name="nothing_found">Nic nalezeno :(</string>
    <string name="nothing_found_descr">Změňte vyhledávací dotaz nebo zvyšte okruh hledání.</string>
    <string name="quick_action_showhide_osmbugs_title">Zobrazit/skrýt poznámky OSM</string>
    <string name="shared_string_permissions">Oprávnění</string>
    <string name="import_gpx_failed_descr">OsmAnd nemůže naimportovat soubor. Prosím zkontrolujte, že má oprávnění číst soubor z tohoto umístění.</string>
    <string name="distance_moving">Vzdálenost opravená</string>
    <string name="mapillary_image">Obrázek Mapillary</string>
    <string name="open_mapillary">Otevřít Mapillary</string>
    <string name="shared_string_install">Instalovat</string>
    <string name="improve_coverage_mapillary">Zlepšit pokrytí fotografií s Mapillary</string>
    <string name="improve_coverage_install_mapillary_desc">Můžete vyfotit své vlastní fotografie nebo série fotografií a připojit je k tomuto místu na mapě.
\n
\nK tomu budete muset nainstalovat aplikaci Mapillary z obchodu Google Play.</string>
    <string name="online_photos">On-line fotografie</string>
    <string name="shared_string_add_photos">Přidat fotografie</string>
    <string name="no_photos_descr">Nemáme fotografie pro toto umístění.</string>
    <string name="mapillary_action_descr">Přispějte vlastními pohledy na toto místo přes Mapillary z úrovně ulice.</string>
    <string name="mapillary_widget_descr">Umožňuje rychle přispět do Mapillary.</string>
    <string name="mapillary_descr">On-line fotografie z ulic pro každého. Objevte místa, spolupracujte, zachyťte svět.</string>
    <string name="plugin_mapillary_descr">Fotografie z ulic pro každého. Objevte místa, spolupracujte, zachyťte svět.</string>
    <string name="mapillary_widget">Nástroj Mapillary</string>
    
    <string name="map_widget_ruler_control">Kruhové pravítko</string>
    <string name="shared_string_reset">Resetovat</string>
    <string name="shared_string_reload">Znovu načíst</string>
    <string name="mapillary_menu_descr_tile_cache">Znovu načíst dlaždice pro zobrazení aktuálních dat.</string>
    <string name="mapillary_menu_title_tile_cache">Vyrovnávací paměť dlaždic</string>
    <string name="wrong_user_name">Nesprávné uživatelské jméno!</string>
    <string name="shared_string_to">Do</string>
    <string name="mapillary_menu_date_from">Od</string>
    <string name="mapillary_menu_descr_dates">Zobrazit pouze přidané obrázky</string>
    <string name="mapillary_menu_title_dates">Datum</string>
    <string name="mapillary_menu_edit_text_hint">Zadejte uživatelské jméno</string>
    <string name="mapillary_menu_descr_username">Zobrazit pouze obrázky přidané</string>
    <string name="mapillary_menu_title_username">Uživatelské jméno</string>
    <string name="mapillary_menu_filter_description">Můžete filtrovat snímky podle odesílatele nebo podle datumu. Filtry se použijí pouze pro detailní přiblížení.</string>
    <string name="store_tracks_in_monthly_directories">Ukládat zaznamenané trasy v adresářích po měsících</string>
    <string name="store_tracks_in_monthly_directories_descrp">Ukládat zaznamenané trasy v podadresářích podle měsíce záznamu (např. 2017-01).</string>
    <string name="average">Průměr</string>
    <string name="of">%1$d z %2$d</string>
    <string name="ascent_descent">Stoupání/Klesání</string>
    <string name="moving_time">Čas pohybu</string>
    <string name="max_min">Max/Min</string>
    
    <string name="min_max">Min/Max</string>
    <string name="quick_action_resume_pause_navigation">Pokračovat/pozastavit navigaci</string>
    <string name="quick_action_resume_pause_navigation_descr">Stiskněte toto tlačítko na pozastavení, nebo pokračování navigace.</string>
    <string name="quick_action_show_navigation_finish_dialog">Zobrazit zprávu o ukončení navigace</string>
    <string name="quick_action_start_stop_navigation">Spustit/ukončit navigaci</string>
    <string name="quick_action_start_stop_navigation_descr">Stiskněte toto tlačítko pro spuštění, nebo zastavení navigace.</string>
    <string name="release_2_7">"\\022 Modul Mapillary se snímky ulic
\n
\n • Pravítko pro měření vzdálenosti
\n
\n • Intervaly rozdělení GPX  s detailními informacemi o trase
\n
\n • další vylepšení a opravy chyb
\n
\n"</string>
    <string name="rendering_value_translucent_pink_name">Průhledná růžová</string>
    <string name="none_point_error">Prosím přidejte alespoň jeden bod.</string>
    <string name="enter_gpx_name">Název souboru GPX:</string>
    <string name="show_on_map_after_saving">Po uložení zobrazit na mapě</string>
    <string name="measurement_tool_action_bar">Prohlížet mapu a přidat body</string>
    <string name="measurement_tool">Měřit vzdálenost</string>
    <string name="live_monitoring_max_interval_to_send">Časový zásobník pro online sledování</string>
    <string name="live_monitoring_max_interval_to_send_desrc">Zadejte čas pro podržení pozic k odeslání, pokud není připojení</string>
    <string name="mappilary_no_internet_desc">Pro zobrazení fotografií z Mapillary potřebujete Internet.</string>
    <string name="retry">Zkusit znovu</string>
    <string name="add_route_point">Přidat bod trasy</string>
    <string name="add_waypoint">Přidat trasový bod</string>
    <string name="save_gpx_waypoint">Uložit trasový bod GPX</string>
    <string name="save_route_point">Uložit bod trasy</string>
    <string name="waypoint_one">Trasový bod 1</string>
    <string name="route_point_one">Bod trasy 1</string>
<string name="measurement_tool_altitude">Nadmořská výška: %1$s</string>
    <string name="measurement_tool_speed">Rychlost: %1$s</string>
    <string name="line">Čára</string>
    <string name="save_as_route_point">Uložit jako body trasy</string>
    <string name="save_as_line">Uložit jako čáru</string>
    <string name="route_point">Bod trasy</string>
    <string name="edit_line">Upravit čáru</string>
    <string name="add_point_before">Přidat bod před</string>
    <string name="add_point_after">Přidat bod za</string>
    <string name="shared_string_options">Možnosti</string>
    <string name="measurement_tool_snap_to_road_descr">OsmAnd spojí body s trasami pro vybraný profil.</string>
    <string name="measurement_tool_save_as_new_track_descr">Body můžete uložit jako body trasy nebo jako čáru.</string>
    <string name="choose_navigation_type">Vyberte profil navigace</string>
    <string name="add_route_points">Přidat body trasy</string>
    <string name="add_line">Přidat čáru</string>
    <string name="empty_state_my_tracks">Přidat a zaznamenat trasy</string>
    <string name="empty_state_my_tracks_desc">Zaznamenat nebo importovat trasy na zobrazení.</string>
    <string name="empty_state_favourites">Přidat oblíbené</string>
    <string name="empty_state_favourites_desc">Přidat oblíbené na mapě, nebo je importovat ze souboru.</string>
    <string name="import_track">Import trasy</string>
    <string name="import_track_desc">Soubor %$1s neobsahuje body trasy, importovat jako trasu?</string>
    <string name="move_point">Přesunout bod</string>
    <string name="add_segment_to_the_track">Přidat do GPX trasy</string>
<<<<<<< HEAD

    <string name="map_widget_altimeter">Výškoměr</string>
    <string name="osmand_altimeter_plugin_name">Plugin výškoměr</string>
    <string name="osmand_altimeter_plugin_description">Tento plugin zobrazuje nadmořskou výšku vypočtenou z tlaku změřeného barometrem.</string>
    <string name="osmand_altimeter_plugin_altitude">Nadmořská výška (m)</string>
    <string name="osmand_altimeter_plugin_qnh">QNH (hPa)</string>
    <string name="osmand_altimeter_plugin_use_standard_pressure">použít standardní tlak (1013.25 hPa)</string>
    <string name="osmand_altimeter_plugin_use_gps_altitude">použít nadmořskou výšku z GPS</string>
</resources>
=======
<string name="move_all_to_history">Přesunout vše do historie</string>
    <string name="build_route">Vytvořit trasu</string>
    <string name="show_direction">Indikace vzdálenosti</string>
    <string name="sort_by">Seřadit podle</string>
    <string name="marker_options">Možnosti značek</string>
    <string name="do_not_use_animations">Nepoužívat animace</string>
    <string name="do_not_use_animations_descr">Zakáže animace v aplikaci.</string>
    <string name="keep_showing_on_map">Stále zobrazovat na mapě</string>
    <string name="exit_without_saving">Ukončit bez uložení?</string>
    <string name="map_orientation_change_in_accordance_with_speed">Práh změny orientace mapy</string>
    <string name="map_orientation_change_in_accordance_with_speed_descr">Zvolte rychlost při které se orientace mapy změní z \"Ve směru pohybu\" na \"Podle kompasu\".</string>
    <string name="all_markers_moved_to_history">Všechny mapové značky přesunuty do historie</string>
    <string name="marker_moved_to_history">Mapová značka přesunuta do historie</string>
    <string name="marker_moved_to_active">Mapová značka přesunuta do aktivních</string>
    <string name="shared_string_list">Seznam</string>
    <string name="shared_string_groups">Skupiny</string>
    <string name="passed">Naposledy použité: %1$s</string>
    <string name="make_active">Aktivovat</string>
    <string name="today">Dnes</string>
    <string name="yesterday">Včera</string>
    <string name="last_seven_days">Posledních 7 dní</string>
    <string name="this_year">Tento rok</string>
    <string name="widget">Nástroj</string>
    <string name="top_bar">Horní lišta</string>
    <string name="use_location">Použít umístění</string>
    <string name="add_location_as_first_point_descr">Přidat svou polohu jako první bod do plánu ideální trasy.</string>
    <string name="my_location">Moje poloha</string>
    <string name="shared_string_finish">Dokončit</string>
    <string name="plan_route">Naplánovat trasu</string>
    <string name="shared_string_sort">Seřadit</string>
    <string name="coordinate_input">Zadání souřadnic</string>
    <string name="is_saved">je uložen</string>
    <string name="marker_save_as_track_descr">Exportovat vaše značky do souboru, který můžete určit zde:</string>
    <string name="marker_save_as_track">Uložit jako trasu</string>
    <string name="move_to_history">Přesunout do historie</string>
    <string name="group_will_be_removed_after_restart">Skupina bude odstraněna po příštím restartu aplikace.</string>
    <string name="show_guide_line">Zobrazit vodítka</string>
    <string name="show_arrows_on_the_map">Zobrazit šipky na mapě</string>
    <string name="remove_from_map_markers">Odebrat z mapových značek</string>
    <string name="descendingly">sestupně</string>
    <string name="ascendingly">vzestupně</string>
    <string name="date_added">Datum přidání</string>
    <string name="order_by">Seřadit podle:</string>
    <string name="shared_string_markers">Značky</string>
    <string name="coordinates_format">Formát souřadnic</string>
    <string name="use_system_keyboard">Použít systémovou klávesnici</string>
    <string name="fast_coordinates_input_descr">Zvolte formát souřadnicového vstupu. Můžete ho kdykoli změnit klepnutím na Možnosti.</string>
    <string name="fast_coordinates_input">Rychlé vložení souřadnic</string>
    <string name="routing_attr_avoid_ice_roads_fords_name">Vyhnout se ledovým cestám, brodům</string>
    <string name="routing_attr_avoid_ice_roads_fords_description">Vyhnout se ledovým cestám a brodům.</string>
    <string name="show_passed">Zobrazit prošlé</string>
    <string name="hide_passed">Skrýt prošlé</string>
    <string name="marker_show_distance_descr">Vyberte, jak ukazovat vzdálenost a směr k mapovým značkám na obrazovce mapy:</string>
    <string name="osn_modify_dialog_error">Došlo k výjimce: poznámka nebyla změněna</string>
    <string name="osn_modify_dialog_title">Upravit poznámku</string>
    <string name="context_menu_item_modify_note">Upravit poznámku OSM</string>
    <string name="make_round_trip_descr">Přidat kopii počátečního bodu jako cíl.</string>
    <string name="make_round_trip">Vytvořit cestu</string>
    <string name="shared_string_navigate">Navigovat</string>
    <string name="import_gpx_file_description">může být importováno jako Oblíbené body nebo trasa.</string>
    <string name="import_as_gpx">Importovat jako soubor GPX</string>
    <string name="import_as_favorites">Importovat jako Oblíbené</string>
    <string name="import_file">Importovat soubor</string>
	<string name="wrong_input">Chybný vstup</string>
	<string name="enter_new_name">Zadejte nový název</string>
	<string name="shared_string_back">Zpět</string>
	<string name="view">Zobrazit</string>
	<string name="waypoints_added_to_map_markers">Body trasy přidané k mapovým značkám</string>
	<string name="wrong_format">Chybný formát</string>
    <string name="shared_string_road">Cesta</string>
    <string name="show_map">Zobrazit mapu</string>
    <string name="route_is_calculated">Trasa je vypočítaná</string>
    <string name="round_trip">Okružní trasa</string>
    <string name="plan_route_no_markers_toast">Pro použití této funkce musíte přidat alespoň jednu značku .</string>
    <string name="release_2_8">\\022 Zcela přepracované mapové značky s vodítky a plánováním trasy 
\n 
\n• Nástroj měření vzdálenosti nabízí funkci přichycení k cestě a uložení bodů jako trasu 
\n 
\n• OsmAnd Live: opravy chyb, nová data na serveru každých 30 minut, aktualizace začleněné do navigace
\n
\n</string>
    <string name="rendering_value_darkyellow_name">Tmavě žlutá</string>
    <string name="empty_state_osm_edits">Vytvořit nebo upravit OSM objekty</string>
    <string name="looking_for_tracks_with_waypoints">Hledání tras s trasovými body</string>
    <string name="shared_string_more_without_dots">Více</string>
    <string name="appearance_on_the_map">Vzhled na mapě</string>
    <string name="add_track_to_markers_descr">Zvolte trasy, jejichž trasové body má OsmAnd přidat jako značky. (Zobrazují sa jen stopy s trasovými body.)</string>
    <string name="add_favourites_group_to_markers_descr">Vyberte kategorii oblíbených, kterou chcete přidat k značkám.</string>
    <string name="track_waypoints">Body trasy</string>
    <string name="favourites_group">Kategorie oblíbených</string>
    <string name="add_group">Přidat skupinu</string>
    <string name="add_group_descr">Můžete importovat skupinu z oblíbených nebo body trasy.</string>
    <string name="empty_state_markers_active">Vytvořte mapové značky!</string>
    <string name="empty_state_markers_groups">Importovat skupiny</string>
    <string name="empty_state_markers_groups_desc">Můžete importovat skupiny oblíbených nebo body trasy jako značky.</string>
    <string name="empty_state_markers_history_desc">Značky označené jako prošlé se objeví na této obrazovce.</string>
    <string name="shared_string_two">Dvě</string>
    <string name="shared_string_one">Jedna</string>
    <string name="show_guide_line_descr">Zobrazit vodicí čáry od vaší polohy k aktivním značkám.</string>
    <string name="show_arrows_descr">Zobrazit jednu nebo dvě šipky označující směr k aktivním značkám.</string>
    <string name="distance_indication_descr">Zvolte způsob zobrazení vzdálenosti k aktivním značkám.</string>
    <string name="active_markers_descr">Vyberte kolik ukazatelů směru bude zobrazeno.</string>
    <string name="digits_quantity">Počet desetinných míst</string>
    <string name="shared_string_right">Vpravo</string>
    <string name="shared_string_left">Vlevo</string>
    <string name="show_number_pad">Zobrazit numerickou klávesnici</string>
    <string name="shared_string_paste">Vložit</string>
    <string name="coordinate_input_accuracy_description">Automaticky přepnout na další pole po zadání %1$d desetinných míst.</string>
    <string name="coordinate_input_accuracy">%1$d číslic</string>
    <string name="go_to_next_field">Přejít na další pole</string>
    <string name="rename_marker">Přejmenovat značku</string>
    <string name="tap_on_map_to_hide_interface_descr">Klepnutí na mapu skryje ovládací tlačítka a nástroje.</string>
    <string name="tap_on_map_to_hide_interface">Režim celé obrazovky</string>
    <string name="show_on_top_bar">Zobrazit na horní liště</string>
    <string name="mark_passed">Značka prošlá</string>
    <string name="empty_state_osm_edits_descr">Vytvořit nebo upravit OSM POI, otevřít nebo okomentovat OSM poznámky a přispět zaznamenanými GPX soubory.</string>
    <string name="shared_string_deleted">Odstraněné</string>
    <string name="shared_string_edited">Upravené</string>
    <string name="shared_string_added">Přidané</string>
    <string name="marker_activated">Značka %s aktivována.</string>
    <string name="one_tap_active_descr">Klepněte na značku na mapě pro její přesunutí na první místo v aktivních značkách bez otevření kontextové nabídky.</string>
    <string name="empty_state_av_notes">Dělejte si poznámky!</string>
    <string name="empty_state_av_notes_desc">Přidejte audio, video nebo fotografickou poznámku pro každý bod na mapě, pomocí nástroje nebo kontextového menu.</string>
    <string name="notes_by_date">Poznámky podle datumu</string>
    <string name="by_date">Podle datumu</string>
    <string name="by_type">Podle typu</string>
    <string name="empty_state_markers_active_desc">Klepnutím nebo přidržením označte místa, pak klepněte na tlačítko značky s vlajkou.</string>
    <string name="modify_the_search_query">Upravit vyhledávací dotaz.</string>
    <string name="one_tap_active">Jedním klepnutím aktivní</string>
    <string name="release_3_0">\\022 Detekce značek \"stop\" zohledňuje směr jízdy 
\n 
\n • Nový algoritmus poskytuje smysluplné hodnoty pro stoupání/klesání v GPX trasách 
\n 
\n • Čas pěší trasy zohledňuje terén/stoupání (Naismithovo pravidlo)
\n
\n</string>
    </resources>
>>>>>>> 55853d92
<|MERGE_RESOLUTION|>--- conflicted
+++ resolved
@@ -2730,8 +2730,6 @@
     <string name="import_track_desc">Soubor %$1s neobsahuje body trasy, importovat jako trasu?</string>
     <string name="move_point">Přesunout bod</string>
     <string name="add_segment_to_the_track">Přidat do GPX trasy</string>
-<<<<<<< HEAD
-
     <string name="map_widget_altimeter">Výškoměr</string>
     <string name="osmand_altimeter_plugin_name">Plugin výškoměr</string>
     <string name="osmand_altimeter_plugin_description">Tento plugin zobrazuje nadmořskou výšku vypočtenou z tlaku změřeného barometrem.</string>
@@ -2739,9 +2737,7 @@
     <string name="osmand_altimeter_plugin_qnh">QNH (hPa)</string>
     <string name="osmand_altimeter_plugin_use_standard_pressure">použít standardní tlak (1013.25 hPa)</string>
     <string name="osmand_altimeter_plugin_use_gps_altitude">použít nadmořskou výšku z GPS</string>
-</resources>
-=======
-<string name="move_all_to_history">Přesunout vše do historie</string>
+    <string name="move_all_to_history">Přesunout vše do historie</string>
     <string name="build_route">Vytvořit trasu</string>
     <string name="show_direction">Indikace vzdálenosti</string>
     <string name="sort_by">Seřadit podle</string>
@@ -2878,4 +2874,3 @@
 \n
 \n</string>
     </resources>
->>>>>>> 55853d92
