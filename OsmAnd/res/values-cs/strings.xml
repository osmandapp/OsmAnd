--- conflicted
+++ resolved
@@ -316,14 +316,9 @@
     nainstalovat z Marketu?
   </string>
 
-<<<<<<< HEAD
-  <string name="gpx_option_destination_point">Použít současný cíl cesty</string>
-  <string name="gpx_option_from_start_point">Projet celou cestu</string>
-=======
   <string name="gpx_option_reverse_route">Obrátit GPX trasu</string>
   <string name="gpx_option_destination_point">Použít současný cíl trasy</string>
   <string name="gpx_option_from_start_point">Projet celou trasu</string>
->>>>>>> 8249b34d
 
   <string name="switch_to_raster_map_to_see">
     Vektorové mapy toto místo neobsahují, zdroj map můžete přepnout v
