--- conflicted
+++ resolved
@@ -5682,19 +5682,13 @@
     <string name="shared_string_osm_id">OSM ID</string>
     <string name="relief_3d_download_description">Pro zobrazení terénu na mapě jsou potřeba další mapy.</string>
     <string name="shared_string_scale">Měřítko</string>
-<<<<<<< HEAD
-    <string name="missing_maps_ignore">Použít existující mapy</string>
-=======
     <string name="missing_maps_ignore">Použít stažené mapy</string>
->>>>>>> 726b21f0
     <string name="weather_data_sources_prompt">OsmAnd poskytuje data o počasí ze dvou zdrojů:</string>
     <string name="weather_source_ecmwf_description">Evropské centrum pro střednědobé předpovědi počasí</string>
     <string name="weather_source_GFS_description">Globální předpovědní systém od Národních center pro environmentální předpovědi</string>
     <string name="weather_source_ecmwf_title">ECMWF</string>
     <string name="weather_source_GFS_title">GFS</string>
     <string name="data_source">Zdroj dat</string>
-<<<<<<< HEAD
-=======
     <string name="navigation_position">Během navigace</string>
     <string name="auto_25_chars_route_tu">Otočte se</string>
     <string name="resting_position">V klidu</string>
@@ -5743,5 +5737,4 @@
 \nCPU (dlaždice): %2$s
 \nCPU (nečinnost): %3$s
 \nCPU (čeká na GPU): %4$s</string>
->>>>>>> 726b21f0
 </resources>