--- conflicted
+++ resolved
@@ -2849,8 +2849,6 @@
     <string name="appearance_on_the_map">Aspecto en el mapa</string>
     <string name="looking_for_tracks_with_waypoints">Búsqueda de trazas con puntos de referencia</string>
     <string name="shared_string_more_without_dots">Más</string>
-<<<<<<< HEAD
-    <string name="empty_state_markers_history"/>
     <string name="empty_state_osm_edits">Crear o modificar objetos OSM</string>
     <string name="empty_state_osm_edits_descr">Crea o modifica puntos de interés (OSM), abre o comenta problemas del mapa (OSM), y contribuye con archivos de grabaciones GPX.</string>
     <string name="shared_string_deleted">Borrado</string>
@@ -2864,6 +2862,4 @@
     <string name="notes_by_date">Notas por fecha</string>
     <string name="by_date">Por fecha</string>
     <string name="by_type">Por tipo</string>
-=======
->>>>>>> 131d5a94
     </resources>