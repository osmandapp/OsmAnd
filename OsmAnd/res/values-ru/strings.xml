--- conflicted
+++ resolved
@@ -1929,15 +1929,11 @@
     <string name="waypoint_visit_after">Посетить после</string>
     <string name="waypoint_visit_before">Посетить до</string>
     <string name="plugin_touringview_name">Туристическая карта</string>
-<<<<<<< HEAD
 	<string name="osmand_parking_overdue">Просрочено</string>
-=======
-	<string name="osmand_parking_outdated">Просрочено</string>
 	<string name="delay_to_start_navigation_descr">Автоматический запуск навигации после заданного интервала</string>
     <string name="delay_to_start_navigation">Задержка планирования маршрута</string>
     <string name="shared_string_go">Поехали</string>
 	<string name="shared_string_not_use">Не использовать</string>
 	<string name="plugin_nautical_descr">"Плагин обогащает карты и навигацию OsmAnd, а также делает доступными морские карты для катания на лодках, парусного спорта, и других видов спорта.
 \n\nСпециальная карта дополнение для OsmAnd добавляет морские навигационные и условные знаки, для внутренней, так и для прибрежной навигации. Описание каждой навигационной отметки содержит информацию, необходимую для идентификации, а также её значение (категория, форма, цвет, последовательность, ссылка и т.д.).\n\nЧтобы вернуться к одному из традиционных стилей карт в OsmAnd, просто деактивируйте этот плагин или измените на желаемый \"Стиль карты\" в разделе \"Настройка карты\". "</string>
->>>>>>> 599d78d0
 	</resources>