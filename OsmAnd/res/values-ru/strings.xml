--- conflicted
+++ resolved
@@ -1,9 +1,5 @@
-<<<<<<< HEAD
 <?xml version='1.0' encoding='utf-8'?>
 <resources>
-=======
-<?xml version="1.0" encoding="utf-8" standalone="no"?><resources>
->>>>>>> acd5bbec
     <string name="osmo_use_https_descr">Использовать безопасное подключение к серверу</string>
     <string name="osmo_use_https">Использовать HTTPS</string>
     <string name="srtm_plugin_description">Плагин позволяет загружать контурные линии и затемнение высот для использования оффлайн (\"Настройки\" → \"Управление файлами карт\" → \"Загрузить\").</string>
