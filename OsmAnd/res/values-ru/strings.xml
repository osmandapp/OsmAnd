<?xml version='1.0' encoding='utf-8'?>
<resources><string name="srtm_plugin_description">Этот плагин позволяет загружать линии высот (Загрузка данных -&gt; Меню -&gt; "Другие карты") для использования оффлайн.</string>
    <string name="srtm_paid_version_msg">Рассмотрите пожалуйста покупку плагина \"Линии высот\" на Market, чтобы поддержать последующую разработку.</string>
    <string name="srtm_paid_version_title">Линии высот</string>
    <string name="av_def_action_video">Запись видео</string>
    <string name="av_def_action_audio">Запись аудио</string>
    <string name="av_widget_action_descr">Выбрать действие по умолчанию для виджета</string>
    <string name="av_widget_action">Действие по умолчанию для виджета</string>
    <string name="av_video_format_descr">Выбрать формат видео</string>
    <string name="av_video_format">Формат видео</string>
    <string name="av_use_external_recorder_descr">Использовать системную программу для записи видео</string>
    <string name="av_use_external_recorder">Использовать системную программу</string>
    <string name="av_settings_descr">Настройка аудио и видео</string>
    <string name="recording_error">Произошла ошибка при записи </string>
    <string name="recording_camera_not_available">Камера недоступна</string>
    <string name="recording_is_recorded">Аудио-видео записывается. Для остановки нажмите \"стоп\".</string>
    <string name="recording_playing">Проигрывается аудио.\n%1$s</string>
    <string name="recording_open_external_player">Открыть внешний проигрыватель</string>
    <string name="recording_delete_confirm">Вы хотите удалить эту запись?</string>
    <string name="tip_recent_changes_1_1_0_t">Изменения в 1.1.0:
		\n\t* Калькулятор расстояний (плагин)
		\n\t* Аудио-видео заметки (плагин)
		\n\t* Линии высот (плагин)
		\n\t* Исправление ошибок
		\n\t* \'Универсальный Вид\' опция стиля карты с болльшей детализацией, новыми дорожными стилями, большим контрастом и шкалой SAC
		\n\t* EGM96 коррекция для GPS высот
    </string>
    <string name="recording_unavailable">недоступно</string>
    <string name="recording_context_menu_arecord">Сделать аудио заметку</string>
    <string name="recording_context_menu_vrecord">Создать видео заметку</string>
    <string name="layer_recordings">Слой аудиозаписей</string>
    <string name="recording_can_not_be_played">Запись не может быть воспроизведена</string>
    <string name="recording_context_menu_delete">Удалить запись</string>
    <string name="recording_context_menu_play">Воспроизвести</string>
    <string name="recording_description">Запись %1$s %2$s at %3$s</string>
    <string name="recording_default_name">запись</string>
    <string name="av_control_stop">Cтоп</string>
    <string name="av_control_start">Запись</string>
    <string name="map_widget_av_notes">Аудио заметки</string>
    <string name="osmand_srtm_short_description_80_chars">OsmAnd плагин для линий высот</string>
    
    
    
    
    
    <string name="map_widget_distancemeasurement">Измерение расстояний</string>
    <string name="audionotes_location_not_defined">Текущее местоположение для заметки ещё не определено. Используйте контекстное меню для привязки заметки к определённой точке.</string>
    <string name="monitoring_control_stop">Стоп</string>
    <string name="map_widget_audionotes">Аудио заметки</string>
    <string name="audionotes_plugin_description">Делайте аудио-видео заметки во время путешествия</string>
    <string name="audionotes_plugin_name">Аудио-видео заметки</string>
    <string name="index_srtm_parts">частей</string>
    <string name="index_srtm_ele">Линии высот</string>
    
    <string name="srtm_plugin_name">Плагин линий высот</string>
    
	<string name="rendering_attr_noAdminboundaries_name">Скрыть границы</string>
	<string name="rendering_attr_noAdminboundaries_description">Скрыть региональные границы (admin levels 5-9)</string>
    <string name="osmodroid_plugin_old_ver_not_supported">Плагин OsMoDroid устарел и нуждается в обновлении.</string>
    <string name="osmodroid_plugin_description">OsMoDroid плагин - это расширение для OsmAnd используещее OsModroid приложение для слежения. Информация о сервисе доступна на сайте http://esya.ru.</string>
    <string name="osmodroid_plugin_name">OsMoDroid</string>
	<string name="tip_altitude_offset">Отображение высоты - коррекция смещения</string>
	<string name="tip_altitude_offset_t">Большинство GPS устройств отображает высоту относительно эллипсоида WGS84, для определения высоты над уровнем моря необходимо провести коррекцию, которая зависит от местоположения.
		\n\nДля более точного вычисления высоты используется картографическая проекция EGM96.
		\n\nOsmAnd будет отображать высоту над уровнем моря в системе координат EGM96 после загрузки файла \'World Altitide Correction\' (WW15MGH.DAC) через менеджер загрузок. (Оригинал - http://earth-info.nga.mil/GandG/wgs84/gravitymod/egm96/binary/WW15MGH.DAC).
	</string>
    
    <string name="no_buildings_found">Здания не найдены.</string>
    <string name="incremental_search_city">Выберите город</string>
    <string name="search_villages_and_postcodes">Поиск по деревням и почт. индексу</string>
	<string name="rendering_attr_showRoadMaps_description">Выберите как отображать только дорожные карты:</string>
	<string name="rendering_attr_showRoadMaps_name">Карты только дорог</string>
    <string name="download_roads_only_item">Только дороги</string>
    <string name="download_regular_maps">Полные карты</string>
    <string name="download_roads_only_maps">Карты только дорог</string>
    <string name="safe_mode_description">Запустить приложение в безопасном режиме (замедляет работу приложения, используя только Android функции).</string>
    <string name="safe_mode">Безопасный режим</string>
    <string name="native_library_not_running">Приложение запущено в безопасном режиме (отключите в Настройках).</string>
    <string name="background_service_is_enabled_question">Фоновый режим все еще запущен. Вы хотите отменить его?</string>
    <string name="tip_recent_changes_1_0_0_t">Изменения в 1.0.0:
	\n\t* Улучшенная навигация: быстрее и расчёт до 250 км
	\n\t* Новые компактные карты (исключительно дороги)
	\n\t* Карта не теряет позицию после прерываний в работе
	\n\t* Включённый фоновый режим в навигации
    </string>
    <string name="close_changeset">Закрыть changeset</string>
	<string name="zxing_barcode_scanner_not_found">Приложение \'Сканнер штрих-кодов\' не найдено. Искать на Маркете?</string>
    <string name="non_optimal_route_calculation">Быстрое построение маршрута (возможно неоптимально)</string>
    <string name="download_link_and_local_description">Загрузите или обновите локальные файлы карт.
\nЧтобы получить дополнительную информацию о карте, выделите её в списке. Удерживайте карту, если вы хотите удалить или деактивировать. Данные на устройстве (%1$s свободно):</string>
<string name="tip_recent_changes_0_8_3_t">Изменения в 0.8.3:
	\n\t* Промежуточные точки
	\n\t* Улучшенное сопровождение по маршруту
	\n\t* Возможность избегать автомагистралей при построении маршрутов
	\n\t* На карту добавлен новый тип велосипедных дорог (Cycleway=track)
	\n\t* Исправлены ошибки
	</string>
  <string name="tip_day_night_mode_t_v2">Для векторных карт можно менять оформление между дневным (светлым) и ночным (тёмным). Ночное оформление безопаснее для использования в темноте.
		\n\nДля изменения оформления нажмите на значок настройки на экране карты и выберите \'Дневной/ночной режим\'.
		\n\nДоступные варианты:
		\n\t* \'Восход/Закат\' - режим переключается в зависимости от положения солнца (используется по умолчанию)
		\n\t* \'Дневной\' - всегда использовать дневной режим
		\n\t* \'Ночной\' - всегда использовать ночной режим
		\n\t* \'Датчик освещённости\' - режим переключается в зависимости от показаний датчика освещённости Вашего устройства (при его наличии)
	</string>  
  <string name="layer_poi_label">Названия POI</string>
  <string name="tip_recent_changes_0_8_1_t">Изменения в 0.8.1:
		\n\t* Более точные маршруты (немного медленнее)
		\n\t* Умный и быстрый пересчет маршрута
		\n\t* Указания по полосам
		\n\t* Информация об ограничениях скорости, скоростных камерах и лежачих полицейских
		\n\t* Улучшенные голосовые подсказки на шоссе
		\n\t* Парковочный плагин (\"Где припаркована моя машина?\")
		\n\t* Включение/выключение следящего виджета
	</string>
  <string name="oclock">ч.</string>
  <string name="unknown_from_location">Начальное местоположение ещё не определено</string>
  <string name="unknown_location">Местоположение ещё не определено</string>
  <string name="modify_transparency">Изменить прозрачность (0 - прозрачный, 255 - непрозрачный)</string>
  <string name="confirm_interrupt_download">Вы хотите прервать загрузку файла?</string>
  <string name="first_time_msg">Для работы большинства основных возможностей приложения требуются детальные карты регионов, которые можно загрузить из Интернета с помощью пункта меню Настройки → Данные. После загрузки этих карт Вы сможете осуществлять поиск адреса, POI и остановок общественного транспорта.</string>
  <string name="basemap_was_selected_to_download">Базовая карта необходима для корректной работы приложения и автоматически была выбрана для загрузки.</string>
  <string name="select_index_file_to_download">Ничего не было найдено. Вы можете создать карту самостоятельно (смотрите на osmand.net).</string>
  <string name="local_indexes_cat_tile">Онлайн карты (растровые)</string>
  <string name="local_indexes_cat_map">Локальные карты (векторные)</string>
  
  <string name="index_settings_descr">Загрузка и управление локальными файлами карт на вашем устройстве</string>
  <string name="map_online_plugin_is_not_installed">Активируйте плагин онлайн карт, чтобы выбирать различные источники карт</string>
  <string name="map_online_data">Онлайн карты</string>
  <string name="map_online_data_descr">Использовать онлайн карты (кэшируются на SD-носителе)</string>
  <string name="online_map_settings">Онлайн карты</string>
  <string name="online_map_settings_descr">Настройки источников онлайн карт и слоёв</string>
  <string name="map_settings">Настройки карты</string>
  <string name="map_settings_descr">Настроить отображение карты</string>
  <string name="osmand_rastermaps_plugin_description">Этот плагин позволяет использовать различные источники онлайн карты, а также подготовленные растровые карты в качестве базовой карты или подложки/покрытия. Карты могут быть подготовлены на компьютере и скопированы в папку osmand на scard.</string>
  <string name="osmand_background_plugin_description">Этот плагин предоставляет навигацию и запись маршрутов в энергосберегающем режиме. Плагин работает в фоновом режиме и периодически активизирует GPS для записи маршрута или воспроизведения голосовых команд.</string>
  <string name="osmand_accessibility_description">Этот плагин содержит настройки для дополнительных возможностей (accessibility).</string>
  <string name="extra_settings">Дополнительные настройки</string>
  <string name="osmand_monitoring_description">Этот плагин позволяет записывать маршруты в GPX файлы или отправлять данные о текущем местоположении внешней веб службе, которая визуализирует маршрут в реальном времени.</string>
  <string name="osmand_extra_settings_description">Этот плагин позволяет настраивать отображение карты с учётом параметров устройства.</string>
  <string name="osmand_development_plugin_description">Этот плагин предоставляет такие возможности для отладки и разработки, как моделирование навигации или отображение производительности отрисовки.</string>
  <string name="plugins_screen">Диспетчер плагинов</string>
  <string name="select_plugin_to_activate">Выберите плагин, чтобы активировать или отключить его (может понадобиться перезагрузка приложения)</string>
  <string name="prefs_plugins_descr">Плагины активируют дополнительные возможности приложения</string>
  <string name="prefs_plugins">Диспетчер плагинов</string>
  <string name="tip_recent_changes_0_8_0_t">Изменения в 0.8.0:
		\n\t- *Поддержка плагинов*
		\n\t- Большая часть функциональности разделена на плагины и может быть включена/выключена в Менеджере плагинов.
		Там вы можете активировать выбор растровых карт, настроек мониторинга и другие, новые и ранее существующие, возможности.
		\n\t- *Новый формат карт*
		\n\t- Отрисовка карт стала быстрее и более точной (решено большинство проблем прибрежной зоны).
		\n\t- Вам понадобится полностью обновить локальные карты (старый формат больше не поддерживается и может быть удален)
		\n\t- *Автономная прокладка маршрута*
		\n\t- Автономная прокладка маршрута стала гораздо стабильней и работает на более дальние расстояния 
		\n\t- *Графический интерфейс и взаимодействие*
		\n\t- Улучшено во многих направлениях		
	</string>
  <string name="osm_editing_plugin_description">Плагин для работы с OSM. Позволяет создавать и редактировать POI, создавать и комментировать неточности OSM Bugs, выгружать треки GPX (требует учётные данные OSM).</string>
  <string name="vector_maps_may_display_faster_on_some_devices">Векторные карты могут отображаться быстрее. Поддерживается не всеми устройствами.</string>
  
  <string name="play_commands_of_currently_selected_voice">Воспроизвести команды выбранным голосом</string>
  <string name="debugging_and_development">Отладка и разработка</string>
  <string name="native_rendering">Быстрый рендеринг</string>
  
  <string name="test_voice_prompts">Протестировать голосовые подсказки</string>
  <string name="switch_to_raster_map_to_see">Для текущей позиции карта отсутствует. Вы можете загрузить карту с помощью меню Настройки-&gt;Данные или переключиться на использование онлайн карт.</string>
  <string name="tip_recent_changes_0_7_2_t">Изменения в 0.7.2:
		\n\t- Быстрый рендеринг для всех устройств
		\n\t- Offline POI редактирование
		\n\t- Дополнительные возможности (Accessibility)
		\n\t- Большое количество исправлений и улучшений
	</string>
  <string name="send_files_to_osm">Отправить GPX файлы в OSM?</string>
  <string name="gpx_visibility_txt">Видимость</string>
  <string name="gpx_tags_txt">Теги</string>
  <string name="gpx_description_txt">Описание</string>
  <string name="validate_gpx_upload_name_pwd">Пожалуйста укажите пользователя OSM и его пароль для выгрузки GPX файлов в OpenStreetMap.</string>
  <string name="default_buttons_support">Поддержка</string>
  <string name="support_new_features">Поддержать разработку новых функций</string>
  
  <string name="show_ruler_level">Показывать масштаб</string>
  <string name="info_button">Информация</string>
  <string name="use_fluorescent_overlays">Флуоресцентные цвета</string>
  <string name="use_fluorescent_overlays_descr">Использовать флуоресцентные цвета для отображения треков</string>
  <string name="offline_edition">Локальное редактирование</string>
  <string name="offline_edition_descr">Всегда использовать локальное редактирование</string>
  <string name="tip_recent_changes_0_7_1_t">"Изменения в 0.7.1:\n\n\t- Локальное редактирование POI\n\n\t- Live Tracking функциональность (использование и настройка web service в HowTo en)\n\n\t- Показывать текущий записываемый трек на карте\n\n\t- Другие изменения "</string>
  <string name="update_poi_does_not_change_indexes">Изменение POI в приложении не меняет POI загруженные из интернета, однако все изменения сохраняются в локальный файл.</string>
  <string name="local_openstreetmap_uploading">Выгрузка…</string>
  <string name="local_openstreetmap_were_uploaded">{0} POI/Bugs были выгружены в OpenStreetMap</string>
  <string name="local_openstreetmap_uploadall">Выгрузить все</string>
  
  <string name="local_openstreetmap_show">Показать на карте</string>
  <string name="local_openstreetmap_upload">Выгрузить изменения в OSM</string>
  <string name="local_openstreetmap_delete">Удалить созданные</string>
  <string name="local_openstreetmap_descr_title">Offline дополнение:</string>
  <string name="local_openstreetmap_settings">Локальные POI/Bugs</string>
  <string name="local_openstreetmap_settings_descr">Управление локальными POI/Bugs</string>
  <string name="live_monitoring_descr">Отсылать текущее положение на специальный web-сервис</string>
  <string name="live_monitoring">Включить Live слежение</string>
  <string name="live_monitoring_interval_descr">Укажите интервал Live слежения</string>
  <string name="live_monitoring_interval">Интервал Live слежения</string>
  <string name="live_monitoring_url_descr">Укажите веб-адрес со следующими параметрами: lat={0}, lon={1}, timestamp={2}, hdop={3}, altitude={4}, speed={5}, bearing={6}</string>
  <string name="live_monitoring_url">Web адрес Live слежения</string>
  <string name="gpx_monitoring_disabled_warn">Пожалуйста включите \'Записывать путь в GPX\' в Настройках.</string>
  <string name="show_current_gpx_title">Показывать текущий путь</string>
  <string name="tip_recent_changes_0_7_0_t">Изменения в 0.7.0:
		\n\t- Локальные карты Wikipedia со статьями
		\n\t- Обновление карт
		\n\t- Другие изменения
	</string>
  <string name="free_version_message">Бесплатная версия OsmAnd ограничена %1$s загрузками и не поддерживает геостатьи из wikipedia.</string>
  <string name="free_version_title">Бесплатная версия</string>
  <string name="poi_context_menu_showdescription">Показать POI описание</string>
  <string name="index_name_us">Северная Америка - США</string>
  <string name="index_name_north_america">Северная Америка</string>
  <string name="index_name_central_america">Центральная Америка</string>
  <string name="index_name_south_america">Южная Америка</string>
  <string name="index_name_france">Европа - Франция</string>
  <string name="index_name_germany">Европа - Германия</string>
  <string name="index_name_europe">Европа</string>
  <string name="index_name_russia">Евразия - Россия</string>
  <string name="index_name_africa">Африка</string>
  <string name="index_name_asia">Азия</string>
  <string name="index_name_oceania">Океания</string>
  <string name="index_name_other">Карты мира</string>
  <string name="index_name_wiki">Всемирная Википедия</string>
  <string name="index_name_voice">Голосовые данные (запись)</string>
  <string name="index_name_tts_voice">Голосовые данные (TTS)</string>
  <string name="amenity_type_osmwiki">Википедия (локально)</string>
  <string name="amenity_type_user_defined">Пользовательские</string>
  <string name="fav_export_confirmation">Файл с избранными уже существует. Вы хотите его заменить?</string>
  <string name="profile_settings">Настройка профиля</string>
  <string name="settings_preset">Профиль</string>
  <string name="settings_preset_descr">Выберите профиль работы приложения (в каждом профиле настройки хранятся отдельно).</string>
  <string name="global_settings">Общие настройки</string>
  <string name="global_app_settings">Общие настройки приложения</string>
  <string name="download_files_not_enough_space">Недостаточно места на диске для загрузки %1$s MB (свободно: %2$s).</string>
  <string name="download_files_question_space">Свободное место {2} MB! Загрузить {0} файл(ов) ({1} MB)?</string>
  
  
  <string name="tip_recent_changes_0_6_9_t">Изменения в 0.6.9:
		\n\t- Более детальная отрисовка векторных карт
		\n\t- Быстрая аппаратная отрисовка карт(экспериментальные настройки)
		\n\t- Существенные изменения внешнего вида
		\n\t- Информация о высоте
		\n\t- Новые переводы (Вьетнамский, польский)
		\n\t- Исправления ошибок и мелкие улучшения
	</string>
  <string name="use_transparent_map_theme">Прозрачная тема</string>
  <string name="native_library_not_supported">Нативная библиотека не поддерживается на этом устройстве.</string>
  <string name="init_native_library">Инициализация нативной библиотеки…</string>
  <string name="choose_auto_follow_route">Настройки автовозврата карты</string>
  <string name="choose_auto_follow_route_descr">Выберите время, через которое карта вернётся к текущей позиции</string>
  <string name="auto_follow_route_never">Никогда</string>
  <string name="auto_follow_route_navigation">Автовозврат карты только при следовании по маршруту</string>
  <string name="auto_follow_route_navigation_descr">Возвращать карту в текущее положение только при следовании по маршруту.</string>
  <string name="auto_follow_location_enabled">Привязка карты к местоположению включена.</string>
  <string name="tip_recent_changes_0_6_8_t">Изменения в 0.6.8:
		\n\t- Полностью обновленный поиск (POI, Адрес)! Поиск по адресу более отзывчивый и быстрый. Единственная кнопка поиска с множественными вкладками.
		\n\t- Поиск POI по имени на больших территориях (страна) в новых картах
		\n\t- Исправление ошибки мерцающей карты (Issue 641)
		\n\t- Автовозврат карты (Issue 356)
		\n\t- GPX навигация перемещена в \'Маршруты\' и сохранение маршрута перенесено в \'О маршруте\'
		\n\t- POI данные внутри .obf файла (поддерживаются карты старше 01/10/11)
		\n\t- Исправление голосовых подсказок (потеря GPS сигнала)
		\n\t- Небольшие улучшения
	</string>
  <string name="gpx_navigation">GPX маршрут</string>
  <string name="poi_query_by_name_matches_categories">Некоторые категории POI соответствуют запросу, можете использовать их для создания фильтра:</string>
  <string name="data_to_search_poi_not_available">Локальные данные для поиска POI по имени не найдены.</string>
  <string name="poi_filter_by_name">Поиск по имени</string>
  <string name="old_poi_file_should_be_deleted">Данные POI \'%1$s\' устарели и могут быть удалены.</string>
  <string name="update_poi_file_not_found">Файл с обновляемыми POI не найден и не может быть создан.</string>
  <string name="button_upgrade_osmandplus">Обновить до OsmAnd+</string>
  <string name="map_version_changed_info">На сервере данных были найдены файлы, не совместимые с данной версией программы. Для их использования, пожалуйста, обновите приложение.</string>
  <string name="local_index_mi_rename">Переименовать</string>
  <string name="show_gpx_route">Показать на карте</string>
  <string name="poi_filter_nominatim">Nominatim (Интернет)</string>
  <string name="search_position_current_location_search">Поиск позиции…</string>
  <string name="search_position_current_location_found">Точка [Найдена]</string>
  <string name="search_position_address">Адрес…</string>
  <string name="search_position_favorites">Избранные…</string>
  <string name="search_position_undefined">Неопределенно</string>
  <string name="search_position_fixed">Точка</string>
  <string name="search_position_current_location">Текущее местоположение…</string>
  <string name="search_position_map_view">Вид карты</string>
  <string name="select_search_position">Искать рядом:</string>
  <string name="context_menu_item_search">Искать</string>
  <string name="tip_recent_changes_0_6_7_t">Изменения в 0.6.7:
		\n\t- Менеджер локальных данных (просмотр, удаление, создание архива данных прямо в OsmAnd)
		\n\t- Избранные точки и группы (категоризация точек, удаление и т.п.)
		\n\t- GPX анализатор (просмотр записанных треков, общая длина, средняя скорость, подъем, спуск, средняя высота и др.)
		\n\t- GPX навигация (полезные опции, продолжение навигации после ошибки, поддержка инструкций по движению из треков)
		\n\t- Сохранение рассчитанного маршрута как GPX трека для использования офлайн
		\n\t- Улучшенный GPX мониторинг (фильтрация неточных местоположений)
		\n\t- Возможность загрузить записанные GPX для OSM сообщества (http://download.osmand.net/gpx/)
		\n\t- Улучшенный векторный рендеринг
		\n\t- Улучшенное использование TTS
		\n\t- Исправление ошибок
	</string>
  <string name="save_route_dialog_title">Сохранить маршрут как трек GPX</string>
  <string name="route_successfully_saved_at">Маршрут успешно сохранён в \'%1$s\'.</string>
  <string name="filename_input">Имя файла: </string>
  <string name="file_with_name_already_exist">Файл с таким именем уже существует.</string>
  <string name="default_buttons_save">Сохранить</string>
  <string name="menu_save_directions">Сохранить маршрут</string>
  <string name="local_index_upload_gpx_description">Поделиться файлами GPX с сообществом OSM. Они будут использованы для улучшения карты и загружены в osm.org.</string>
  <string name="local_index_items_uploaded">%1$d из %2$d объект(ов) успешно загружены.</string>
  <string name="local_index_mi_upload_gpx">Отправить в OSM</string>
  <string name="show_more_map_detail">Детализированная карта</string>
  <string name="show_more_map_detail_descr">Показывать детали (дороги и др.), начиная с мелких масштабов</string>
  <string name="favourites_delete_multiple_succesful">Избранные точки удалены.</string>
  <string name="favorite_delete_multiple">Вы собираетесь удалить %1$d избранных и %2$d групп. Вы уверены?</string>
  <string name="favorite_home_category">Дома</string>
  <string name="favorite_friends_category">Друзья</string>
  <string name="favorite_places_category">Места</string>
  <string name="favorite_default_category">Другое</string>
  <string name="vector_map_not_needed">Не нужно</string>
  <string name="basemap_missing">Отсутствует базовая карта, покрывающая весь мир на мелком масштабе. Пожалуйста загрузите World_basemap_x.obf для полноценный работы приложения.</string>
  <string name="vector_data_missing">Локальные данные отсутствуют на SD-носителе. Пожалуйста, загрузите их для того, чтобы использовать приложение без Интернета.</string>
  <string name="local_index_gpx_info_show">\n\nНажать и удерживать для вызова меню</string>
  
  
  
  <string name="local_index_installed">Издание</string>
  <string name="local_index_items_backuped">%1$d из %2$d объектов успешно архивированы.</string>
  <string name="local_index_items_deleted">%1$d из %2$d объектов успешно удалены.</string>
  <string name="local_index_items_restored">%1$d из %2$d объектов успешно активированы.</string>
  <string name="local_index_no_items_to_do">Нет объектов, чтобы %1$s</string>
  <string name="local_index_action_do">Вы собираетесь %1$s %2$s объектов. Вы уверены?</string>
  <string name="local_index_descr_title">Управление файлами карт</string>
  <string name="local_index_mi_restore">Активировать</string>
  <string name="local_index_mi_backup">Архив</string>
  <string name="local_index_mi_delete">Удалить</string>
  <string name="local_index_mi_reload">Перечитать с SD-накопителя</string>
  <string name="local_index_download">Загрузить</string>
  
  <string name="local_index_poi_data">POI</string>
  <string name="local_index_address_data">Адрес</string>
  <string name="local_index_transport_data">Транспорт</string>
  <string name="local_index_map_data">Карта</string>
  
  <string name="local_indexes_cat_backup">Архив</string>
  <string name="local_indexes_cat_tts">Голосовые данные (TTS)</string>
  <string name="local_indexes_cat_voice">Голосовые данные (запись)</string>
  <string name="local_indexes_cat_gpx">Данные GPX</string>
  <string name="local_indexes_cat_poi">Данные POI</string>
  <string name="ttsvoice">Голос TTS</string>
  <string name="search_offline_clear_search">Новый поиск</string>
  <string name="map_text_size_descr">Выберите размер текста для наименований на карте</string>
  <string name="map_text_size">Размер текста</string>
  <string name="tip_recent_changes">Последние изменения</string>
  <string name="tip_recent_changes_0_6_6_t">Изменения в 0.6.6:
		\n\t- Text To Speech может быть использован для голосовой навигации
		\n\t- Более детализированный рендеринг карты
		\n\t- Базовая карта для всего мира в приложении
		\n\t- Улучшение offline роутинга (все еще экспериментально)
		\n\t- Дополнительные опции при роутинге по GPX
		\n\t- Обновление графики и исправление ошибок
	</string>
  <string name="voice_not_use">Не использовать</string>
  <string name="voice_not_specified">Нет</string>
  <string name="installing_new_resources">Распаковываются новые данные…</string>
  <string name="internet_connection_required_for_online_route">Вы собираетесь использовать Интернет-маршрутизацию, но у вас нет активного Интернет-соединения.</string>
  <string name="tts_language_not_supported_title">Язык не поддерживается</string>
  <string name="tts_language_not_supported">Выбранный язык не поддерживается активным Android TTS (text-to-speech). Будет использован язык по-умолчанию. Хотите найти в Маркете другой TTS? Иначе будет использоваться предустановленный язык TTS.</string>
  <string name="tts_missing_language_data_title">Данные отсутствуют</string>
  <string name="tts_missing_language_data">Для данного языка отсутствуют данные TTS. Хотите загрузить их из Маркета?</string>
  <string name="gpx_option_reverse_route">Выбрать обратное направление пути</string>
  <string name="gpx_option_destination_point">Использовать текущую точку назначения</string>
  <string name="gpx_option_from_start_point">Пройти весь путь</string>
  <string name="switch_to_vector_map_to_see">Для этой позиции доступны локальные векторные карты.\n\t\n\tДля их использования выберите меню \'Слои\' → \'Источник карты…\' → \'Векторные карты\'.</string>
  <string name="binary_map_download_success">Загрузка завершена.
		\n\t\n\tВы можете переключиться на использование локальных векторных карт через меню Слои → Источник карты… → Векторные карты.
	</string>
  <string name="choose_audio_stream">Голосовые инструкции</string>
  <string name="choose_audio_stream_descr">Выберите канал для голосовых инструкций (зависит от системы)</string>
  <string name="voice_stream_voice_call">Поток голосовых звонков</string>
  <string name="voice_stream_notification">Поток уведомлений</string>
  <string name="voice_stream_music">Поток музыки</string>
  <string name="warning_tile_layer_not_downloadable">Слой карты %1$s не может быть загружен приложением, попробуйте установить его заново.</string>
  <string name="overlay_transparency_descr">Изменить прозрачность карты покрытия</string>
  <string name="overlay_transparency">Прозрачность покрытия</string>
  <string name="map_transparency_descr">Изменить прозрачность основной карты</string>
  <string name="map_transparency">Прозрачность карты</string>
  <string name="layer_underlay">Карта подложки…</string>
  <string name="map_underlay">Карта подложки</string>
  <string name="map_underlay_descr">Выберите слой подложки для основной карты</string>
  <string name="layer_overlay">Карта покрытия…</string>
  <string name="default_none">Нет</string>
  <string name="map_overlay">Карта покрытия</string>
  <string name="map_overlay_descr">Выберите слой для покрытия основной карты</string>
  <string name="tile_source_already_installed">Карта уже установлена, настройки будут обновлены</string>
  <string name="select_tile_source_to_install">Выберите карты для установки или обновления</string>
  <string name="internet_not_available">Интернет-соединение недоступно</string>
  <string name="install_more">Загрузить ещё…</string>
  <string name="level_to_switch_vector_raster_descr">Максимальный масштаб для использования векторных карт вместо растровых</string>
  <string name="level_to_switch_vector_raster">Масштаб векторных карт</string>
  <string name="tip_osm_improve">Улучшить Openstreetmap</string>
  <string name="tip_osm_improve_t">OsmAnd использует данные Openstreetmap.org и имеет возможности улучшения этих данных. Вы можете добавить POI или сообщить о неточности на карте.
		\n\nПрежде всего необходимо ввести свои учётные данные \'Меню\'-&gt;\'Настройки\'-&gt;\'Редактирование OSM\'.
		\n\nДля добавления POI используйте \'Добавить POI\' в контекстном меню карты.
		\n\nЕсли вы нашли неточность на карте, то можете сообщить об этом сообществу OpenStreetMap.
		\n\nНе забывайте, что для работы этих функций вам понадобится Интернет.
	</string>
  <string name="error_doing_search">Ошибка автономного поиска</string>
  <string name="search_offline_geo_error">Невозможно разобрать запрос: \'%s\'</string>
  <string name="search_osm_offline">Поиск по адресу в локальных картах</string>
  <string name="system_locale">Системная</string>
  <string name="preferred_locale_descr">Изменить язык программы</string>
  <string name="preferred_locale">Локализация</string>
  <string name="tip_map_switch">Источник карты</string>
  
  <string name="tip_app_mode">Профиль приложения</string>
  
  <string name="tip_navigation">Навигация</string>
  <string name="tip_navigation_t">Чтобы использовать навигацию, необходимо выбрать точку назначения. После этого нажмите \'Меню\'-&gt;\'Навигация\' на карте и выберите тип.</string>
  <string name="tip_search">Поиск</string>
  <string name="tip_search_t">"Вы можете искать объект на карте, просто разглядывая карту, используя адресный, координатный, POI поиск или выбрать предопределенную избранную точку.\n\n\tНажатие поиск на карте открывает поиск. После поиска имеются 2 варианта : \'Идти к\' или \'Показать на карте\'. "</string>
  <string name="tip_map_context_menu">Контекстное меню карты</string>
  <string name="tip_map_context_menu_t">\tКонтекстное меню карты доступно по долгому нажатию на карту или при нажатии кнопки трекбола.
		\n\tПосле этого появится окно с координатами, при нажатии на него откроется меню, при долгом нажатии - окно пропадёт. Также контекстное меню доступно по кнопке Меню на карте.
		\n\tДействия в этом меню зависят от текущей выбранной точки (центр карты).
	</string>
  <string name="tip_initial">Советы по использованию</string>
  <string name="tip_initial_t">OsmAnd - навигационное приложение с большим количеством функций.
		\n\nЧтобы использовать его как можно лучше, следуйте советам по ссылке вверху меню.
	</string>
  <string name="next_button">След.</string>
  <string name="previous_button">Пред.</string>
  <string name="unit_of_length_descr">Изменить единицы измерения длины и скорости</string>
  <string name="unit_of_length">Единицы измерения</string>
  <string name="si_mi_foots">Мили/футы</string>
  <string name="si_mi_yard">Мили/ярды</string>
  <string name="si_km_m">Километры/метры</string>
  <string name="yard">ярд</string>
  <string name="foot">фт</string>
  <string name="mile_per_hour">мл/ч</string>
  <string name="mile">мл</string>
  <string name="send_location_way_choose_title">Поделиться, используя</string>
  <string name="send_location_sms_pattern">Координаты: %1$s\n%2$s</string>
  <string name="send_location_email_pattern">Чтобы увидеть местоположение следуйте ссылке %1$s или android ссылке %2$s</string>
  <string name="send_location">Отправить местоположение</string>
  <string name="context_menu_item_share_location">Поделиться местоположением</string>
  <string name="add_waypoint_dialog_added">Точка GPX \'\'{0}\'\' была успешно добавлена</string>
  <string name="add_waypoint_dialog_title">Добавить точку к записанному треку</string>
  <string name="context_menu_item_add_waypoint">Добавить точку к треку</string>
  <string name="amenity_type_administrative">Административное</string>
  <string name="amenity_type_barrier">Препятствие</string>
  <string name="amenity_type_education">Образование</string>
  <string name="amenity_type_emergency">Экстренные службы</string>
  <string name="amenity_type_entertainment">Развлечения</string>
  <string name="amenity_type_finance">Финансы</string>
  <string name="amenity_type_geocache">Геокэшинг</string>
  <string name="amenity_type_healthcare">Здоровье</string>
  <string name="amenity_type_historic">Историческое</string>
  <string name="amenity_type_landuse">Землепользование</string>
  <string name="amenity_type_leisure">Досуг</string>
  <string name="amenity_type_man_made">Сооружения</string>
  <string name="amenity_type_military">Военное</string>
  <string name="amenity_type_natural">Природа</string>
  <string name="amenity_type_office">Офис</string>
  <string name="amenity_type_other">Другое</string>
  <string name="amenity_type_shop">Магазины</string>
  <string name="amenity_type_sport">Спорт</string>
  <string name="amenity_type_sustenance">Еда</string>
  <string name="amenity_type_tourism">Туризм</string>
  <string name="amenity_type_transportation">Транспорт</string>
  <string name="indexing_address">Индексируется адресация…</string>
  <string name="indexing_map">Индексируются карты…</string>
  <string name="indexing_poi">Индексируются POI…</string>
  <string name="indexing_transport">Индексируется транспорт…</string>
  <string name="input_output_error">Произошла ошибка ввода/вывода</string>
  <string name="km">км</string>
  <string name="km_h">км/ч</string>
  <string name="m">м</string>
  <string name="old_map_index_is_not_supported">Карта старого формата \'\'{0}\'\' не поддерживается</string>
  <string name="poi_filter_car_aid">Автопомощь</string>
  <string name="poi_filter_closest_poi">Ближайшие POI</string>
  <string name="poi_filter_custom_filter">Новый фильтр</string>
  <string name="poi_filter_food_shop">Продуктовые магазины</string>
  <string name="poi_filter_for_tourists">Для туристов</string>
  <string name="poi_filter_fuel">Заправки</string>
  <string name="poi_filter_namefinder">NameFinder (интернет)</string>
  <string name="reading_cached_tiles">Чтение кэшированных растровых карт…</string>
  <string name="version_index_is_big_for_memory">Недостаточно памяти для локальной карты \'\'{0}\'\'</string>
  <string name="version_index_is_not_supported">Версия локальной карты \'\'{0}\'\' не поддерживается</string>
  <string name="use_osmand_routing_service">Автономная навигация OsmAnd &gt;20км</string>
  <string name="use_osmand_routing_service_descr">Использовать автономную навигацию на большие расстояние (экспериментально)</string>
  <string name="osmand_routing_experimental">Автономная навигация OsmAnd является экспериментальной и не работает на расстояния более 20 километров.\n\nВ этом случае для прокладывания маршрута используется online-сервис CloudMade.</string>
  <string name="specified_dir_doesnt_exist">Невозможно найти указанную директорию.</string>
  <string name="application_dir">Директория приложения</string>
  
  <string name="osmand_net_previously_installed">У вас имеется предыдущая версия OsmAnd. Все локальные данные поддерживаются новой версией. Однако избранные точки нужно выгрузить из предыдущей версии приложения и загрузить в новую.</string>
  <string name="build_installed">Сборка {0} успешно установлена ({1}).</string>
  <string name="downloading_build">Загружается сборка…</string>
  <string name="install_selected_build">Вы уверены, что хотите установить OsmAnd - {0} от {1} {2} MB?</string>
  <string name="loading_builds_failed">Не удалось получить список сборок OsmAnd</string>
  <string name="loading_builds">Загружаются сборки OsmAnd…</string>
  <string name="select_build_to_install">Выберите одну из сборок OsmAnd для установки</string>
  <string name="voice_is_not_available_msg">Голосовая навигация недоступна. Перейдите в настройки и укажите голосовые данные или загрузите их.</string>
  <string name="voice_is_not_available_title">Голосовые данные не найдены</string>
  <string name="trace_rendering_descr">Отображает производительность рендеринга</string>
  <string name="trace_rendering">Отладочная информация о рендеринге</string>
  <string name="daynight_mode_day">Дневной</string>
  <string name="daynight_mode_night">Ночной</string>
  <string name="daynight_mode_auto">Восход/закат</string>
  <string name="daynight_mode_sensor">Датчик освещённости</string>
  <string name="daynight_descr">Выберите режим переключения дневного/ночного вида карты</string>
  <string name="daynight">Дневной/ночной режим</string>
  <string name="download_files_question">Загрузить {0} файл(ов) ({1} MB)?</string>
  <string name="items_were_selected">Было выбрано {0}</string>
  <string name="filter_existing_indexes">Загруженные</string>
  <string name="deselect_all">Снять выбор</string>
  <string name="select_all">Выбрать все</string>
  <string name="reload">Перезагрузить</string>
  <string name="general_settings_descr">Настройки экрана, локализации, единиц измерения и другие</string>
  <string name="general_settings">Общие</string>
  <string name="index_settings">Управление файлами карт</string>
  <string name="osmand_service">Фоновый режим</string>
  <string name="osmand_service_descr">Запустить OsmAnd в фоновом режиме для записи трека и навигации</string>
  <string name="fast_route_mode">Скоростной маршрут</string>
  <string name="fast_route_mode_descr">Расчёт скоростного маршрута вместо кратчайшего </string>
  <string name="tiles_to_download_estimated_size">На масштабе {0} загрузить {1} тайлов ({2} Mb )</string>
  <string name="context_menu_item_download_map">Загрузить карту</string>
  <string name="select_max_zoom_preload_area">Выберите максимальный масштаб для загрузки видимой области</string>
  <string name="maps_could_not_be_downloaded">Выбранная карта не может быть загружена</string>
  <string name="continuous_rendering">Непрерывный рендеринг</string>
  <string name="continuous_rendering_descr">Выберите способ отрисовки карты</string>
  <string name="rendering_exception">Во время отображения карты произошла непредвиденная ошибка</string>
  <string name="rendering_out_of_memory">Ошибка : недостаточно памяти процесса, чтобы отобразить карту</string>
  <string name="show_point_options">Контекстное меню…</string>
  <string name="renderer_load_sucess">Стиль успешно загружен</string>
  <string name="renderer_load_exception">Произошла ошибка во время загрузки данного стиля</string>
  <string name="renderers">Стиль отрисовки векторной карты</string>
  <string name="renderers_descr">Выберите стиль для рендеринга карты</string>
  <string name="poi_context_menu_website">Просмотреть веб-сайт POI</string>
  <string name="poi_context_menu_call">Показать телефон POI</string>
  <string name="website">веб-сайт</string>
  <string name="phone">телефон</string>
  <string name="download_type_to_filter">фильтровать</string>
  <string name="use_high_res_maps">Дисплей высокого разрешения</string>
  <string name="use_high_res_maps_descr">Не растягивать (с размытием) растровые карты на дисплеях высокого разрешения</string>
  <string name="download_files">Загрузить</string>
  <string name="context_menu_item_search_transport">Искать транспорт</string>
  <string name="transport_context_menu">Искать транспорт на остановке</string>
  <string name="transport_searching_transport">Искать транспорт (нет цели):</string>
  <string name="transport_searching_route">Искать транспорт (до цели {0}):</string>
  <string name="transport_search_again">Искать транспорт заново</string>
  <string name="map_index">Карта</string>
  <string name="voice">Голосовые данные</string>
  <string name="no_vector_map_loaded">Векторные карты не загружены в приложение</string>
  <string name="map_route_by_gpx">Навигация по GPX</string>
  <string name="gpx_files_not_found">Файлы GPX не найдены в директории /osmand/tracks</string>
  <string name="layer_gpx_layer">Трек GPX…</string>
  <string name="error_reading_gpx">Ошибка чтения данных GPX</string>
  <string name="vector_data">Локальные векторные карты</string>
  <string name="point_on_map">Координаты:\n Ш %1$.5f\n Д %2$.5f</string>
  <string name="osb_bug_name">Ошибка</string>
  <string name="poi_context_menu_modify">Редактировать POI</string>
  <string name="poi_context_menu_delete">Удалить POI</string>
  <string name="rotate_map_compass_opt">По направлению компаса</string>
  <string name="rotate_map_bearing_opt">По направлению движения</string>
  <string name="rotate_map_none_opt">Не вращать</string>
  <string name="rotate_map_to_bearing_descr">Выберите способ вращения карты</string>
  <string name="rotate_map_to_bearing">Вращать карту</string>
  <string name="show_route">Показать маршрут</string>
  <string name="fav_imported_sucessfully">Избранные точки успешно импортированы</string>
  <string name="fav_file_to_load_not_found">Файл GPX, содержащий точки, не был найден в {0}</string>
  <string name="fav_saved_sucessfully">Избранные точки сохранены в {0}</string>
  <string name="no_fav_to_save">Нет избранных точек для сохранения</string>
  <string name="import_fav">Импортировать</string>
  <string name="export_fav">Экспортировать</string>
  <string name="error_occurred_loading_gpx">Произошла ошибка при загрузке GPX</string>
  <string name="send_report">Отправить отчёт</string>
  <string name="none_region_found">Не найдены локальные векторные карты высокой детализации. Загрузите их из Интернета.</string>
  <string name="poi_namefinder_query_empty">Введите запрос для поиска POI</string>
  <string name="any_poi">Все</string>
  <string name="layer_transport_route">Маршрут на транспорте</string>
  <string name="thanks_yandex_traffic">Спасибо Яндексу за предоставление информации о пробках. Установите Яндекс как домашнюю страницу.</string>
  <string name="layer_yandex_traffic">Яндекс.Пробки</string>
  <string name="layer_route">Маршрут</string>
  <string name="layer_favorites">Избранные</string>
  <string name="layer_osm_bugs">OSM Bugs</string>
  <string name="layer_transport">Остановки транспорта</string>
  <string name="layer_poi">POI…</string>
  <string name="layer_map">Источник карты…</string>
  <string name="menu_layers">Слои</string>
  <string name="context_menu_item_search_poi">Искать POI</string>
  
  <string name="use_trackball_descr">Использовать трекбол, чтобы перемещать карту</string>
  <string name="use_trackball">Использовать трекбол</string>
  <string name="background_service_wait_int_descr">Выберите максимальное время поиска позиции сервиса</string>
  <string name="background_service_wait_int">Время ожидания</string>
  <string name="service_stop_background_service">Остановить фоновый сервис</string>
  <string name="where_am_i">Где я?</string>
  <string name="network_provider">Сеть</string>
  <string name="gps_provider">GPS</string>
  <string name="int_seconds">секунд</string>
  <string name="int_min">мин.</string>
  <string name="background_service_int_descr">Выберите интервал позиционирования для сервиса</string>
  <string name="background_service_int">Интервал позиционирования</string>
  <string name="background_service_provider_descr">Выберите источник позиционирования для сервиса</string>
  <string name="background_service_provider">Источник позиционирования</string>
  <string name="background_router_service_descr">Запускает OsmAnd в фоновом режиме для отслеживания местоположения при выключенном экране</string>
  <string name="background_router_service">Сервис навигации</string>
  <string name="off_router_service_no_gps_available">Сервис маршрутизации OsmAnd включён, если отключить позиционирование, он перестанет вести по маршруту.</string>
  <string name="routing_settings_descr">Настройки навигации</string>
  <string name="routing_settings">Навигация</string>
  <string name="hide_poi_filter">Скрыть фильтр</string>
  <string name="show_poi_filter">Показать фильтр</string>
  <string name="search_poi_filter">Фильтр</string>
  <string name="menu_mute_off">Звук</string>
  <string name="menu_mute_on">Без звука</string>
  <string name="voice_provider_descr">Выберите голос для маршрутизации (код языка согласно ISO 639-1)</string>
  <string name="voice_provider">Голосовые данные</string>
  <string name="voice_data_initializing">Инициализируются голосовые данные…</string>
  <string name="voice_data_not_supported">Голосовые данные не поддерживаются текущей версией приложения</string>
  <string name="voice_data_corrupted">Выбранные голосовые данные не правильного формата</string>
  <string name="voice_data_unavailable">Выбранные голосовые данные не доступны</string>
  
  <string name="sd_unmounted">SD-накопитель недоступен.
\nВы не сможете работать с картой.</string>
  <string name="sd_mounted_ro">SD-накопитель доступен только для чтения.
\nВы не сможете загружать карты из Интернета.</string>
  <string name="unzipping_file">Файл распаковывается…</string>
  <string name="route_tr">Поверните направо и двигайтесь</string>
  <string name="route_tshr">Поверните резко направо и двигайтесь</string>
  <string name="route_tslr">Поверните направо и двигайтесь</string>
  <string name="route_tl">Поверните налево и двигайтесь</string>
  <string name="route_tshl">Поверните резко налево и двигайтесь</string>
  <string name="route_tsll">Поверните налево и двигайтесь</string>
  <string name="route_tu">Выполните разворот и двигайтесь</string>
  <string name="route_head">Двигайтесь</string>
  <string name="first_time_continue">Продолжить</string>
  <string name="first_time_download">Загрузить детальные карты регионов</string>
  <string name="search_poi_location">Поиск сигнала…</string>
  <string name="search_near_map">Искать вокруг выбранного центра карты</string>
  <string name="search_nearby">Искать рядом</string>
  <string name="map_orientation_default">По умолчанию</string>
  <string name="map_orientation_portrait">Портрет</string>
  <string name="map_orientation_landscape">Ландшафт</string>
  <string name="map_screen_orientation">Ориентация экрана</string>
  <string name="map_screen_orientation_descr">Выберите ориентацию экрана</string>
  <string name="opening_hours_not_supported">Формат времени работы не поддерживается для редактирования</string>
  <string name="add_new_rule">Новое правило</string>
  <string name="transport_Routes">Маршруты</string>
  <string name="transport_Stop">Остановка</string>
  <string name="transport_stops">остановок</string>
  <string name="transport_search_none">нет</string>
  <string name="transport_search_after">Маршрут после</string>
  <string name="transport_search_before">Маршрут до</string>
  <string name="transport_finish_search">Закончить поиск</string>
  <string name="transport_stop_to_go_out">Выберите остановку</string>
  <string name="transport_to_go_after">идти после</string>
  <string name="transport_to_go_before">идти до</string>
  <string name="transport_stops_to_pass">остановок в пути</string>
  <string name="transport_route_distance">Длина пути</string>
  <string name="transport">Транспорт</string>
  <string name="default_buttons_ok">OK</string>
  <string name="show_transport_over_map_description">Показать остановки транспорта на карте</string>
  <string name="show_transport_over_map">Показать транспорт</string>
  <string name="hello">Навигационное приложение OsmAnd</string>
  <string name="update_poi_success">Данные POI были успешно обновлены ({0} объектов загружено)</string>
  <string name="update_poi_error_local">Ошибка сохранения локальной POI</string>
  <string name="update_poi_error_loading">Ошибка загрузки данных с сервера</string>
  <string name="update_poi_no_offline_poi_index">В данной области нет локальных POI</string>
  <string name="update_poi_is_not_available_for_zoom">Обновление POI не доступно на мелких масштабах</string>
  <string name="context_menu_item_update_poi">Обновить POI</string>
  <string name="context_menu_item_update_map_confirm">Вы действительно хотите обновить локальные данные, загрузив их из Интернета?</string>
  <string name="search_history_city">Город:\n {0}</string>
  <string name="search_history_street">Улица:\n {0}, {1}</string>
  <string name="search_history_int_streets">Пересечение улиц: {0} x {1} в {2}</string>
  <string name="search_history_building">Здание: {0}, {1}, {2}</string>
  <string name="favorite">Избранное</string>
  <string name="clear_all">Очистить все</string>
  <string name="history">История</string>
  <string name="uploading_data">Загрузка данных…</string>
  <string name="uploading">Загрузка…</string>
  <string name="search_nothing_found">По вашему запросу ничего не найдено</string>
  <string name="searching">Поиск…</string>
  <string name="searching_address">Поиск адреса…</string>
  <string name="search_osm_nominatim">Поиск адреса в OSM Nominatim</string>
  <string name="hint_search_online">Город, улица, дом</string>
  <string name="search_offline_address">Локальный</string>
  <string name="search_online_address">Интернет</string>
  <string name="max_level_download_tile">Уровень детализации</string>
  <string name="max_level_download_tile_descr">Выберите максимальный уровень для загрузки из Интернета</string>
  <string name="route_general_information">Общая протяженность = %1$s, время в пути = %2$d ч. %3$d мин.</string>
  <string name="router_service_descr">Выберите сервис для прокладки маршрута</string>
  <string name="router_service">Прокладка маршрута</string>
  <string name="sd_dir_not_accessible">Директория на SD-карте не доступна для сохранения</string>
  <string name="download_question">Вы хотите загрузить {0} - {1} ?</string>
  <string name="download_question_exist">Локальная карта для {0} уже существует ({1}). Хотите её обновить ({2}) ?</string>
  <string name="address">Адрес</string>
  <string name="download_index_success">Локальная карта успешно загружена</string>
  <string name="error_io_error">Произошла ошибка ввода/вывода</string>
  
  <string name="downloading">Загрузка…</string>
  <string name="downloading_list_indexes">Загружается список доступных регионов…</string>
  <string name="list_index_files_was_not_loaded">Невозможно получить список доступных регионов с osmand.net.</string>
  <string name="show_poi_on_map">Показать на карте</string>
  <string name="fav_points_edited">Отредактирована избранная точка</string>
  <string name="fav_points_not_exist">Не существует избранных точек</string>
  <string name="update_existing">Заменить</string>
  <string name="only_show">Только показать</string>
  <string name="follow">Следовать</string>
  <string name="recalculate_route_to_your_location">Вид транспорта:</string>
  <string name="mark_final_location_first">Отметьте сначала точку назначения</string>
  <string name="get_directions">Маршрут</string>
  <string name="gps_status_app_not_found">Приложение \'Статус GPS\' не найдено. Искать в Маркете?</string>
  <string name="show_gps_status">Статус GPS</string>
  <string name="opening_hours">Рабочие часы</string>
  <string name="opening_changeset">Открытие пакета правок…</string>
  <string name="closing_changeset">Закрытие пакета правок…</string>
  <string name="commiting_node">Сохранение объекта…</string>
  <string name="loading_poi_obj">Загрузка POI…</string>
  <string name="auth_failed">Авторизация не произошла</string>
  <string name="failed_op">, ошибка</string>
  <string name="converting_names">Конвертация местных/английских имён…</string>
  <string name="loading_streets_buildings">Загружаются улицы и дома…</string>
  <string name="loading_postcodes">Загружаются почтовые индексы…</string>
  <string name="loading_streets">Загружаются улицы…</string>
  <string name="loading_cities">Загружаются города…</string>
  
  <string name="poi">POI</string>
  <string name="error_occurred_saving_gpx">Ошибка сохранения пути в GPX файл</string>
  <string name="error_calculating_route">Ошибка прокладки маршрута</string>
  <string name="error_calculating_route_occured">Ошибка прокладки маршрута</string>
  <string name="empty_route_calculated">Невозможно построить маршрут</string>
  <string name="new_route_calculated_dist">Проложен новый маршрут, расстояние</string>
  <string name="arrived_at_destination">Вы прибыли в пункт назначения</string>
  <string name="invalid_locations">Неправильные координаты!</string>
  <string name="go_back_to_osmand">Вернуться к карте OsmAnd</string>
  <string name="close">Закрыть</string>
  <string name="loading_data">Загрузка данных…</string>
  <string name="reading_indexes">Чтение локальных данных…</string>
  <string name="previous_run_crashed">Приложение завершилось некорректно. Лог-файл в {0}. Сообщите разработчику об ошибке и приложите лог-файл.</string>
  <string name="saving_gpx_tracks">Сохранение треков GPX на SD…</string>
  <string name="finished_task">Окончен</string>
  <string name="reload_indexes_descr">Перечитать локальные векторные карты с SD</string>
  <string name="reload_indexes">Перечитать локальные данные</string>
  <string name="download_indexes_descr">Загрузить или обновить карты для локального использования из Интернета</string>
  <string name="download_indexes">Загрузить локальные данные</string>
  <string name="use_online_routing_descr">Использовать Интернет-сервис для прокладки маршрута</string>
  <string name="use_online_routing">Онлайн маршрутизация</string>
  <string name="user_password_descr">Указать пароль для работы с OSM</string>
  <string name="user_password">Пароль</string>
  <string name="osm_settings_descr">Установка логина/пароля OpenStreetMap</string>
  
  <string name="data_settings_descr">Настройка данных: язык, обновление данных</string>
  <string name="map_preferences_descr">Настройка источника, параметров карты, доступа в Интернет, ориентации экрана</string>
  <string name="data_settings">Данные</string>
  <string name="osm_settings">Редактирование OSM</string>
  <string name="auto_zoom_map_descr">Автоматически изменять масштаб карты при изменении скорости</string>
  <string name="auto_zoom_map">Масштаб</string>
  <string name="additional_settings">Дополнительные настройки</string>
  <string name="settings">Настройки</string>
  <string name="save_current_track_descr">Сохранить текущий трек на SD</string>
  <string name="save_current_track">Сохранить текущий трек GPX</string>
  <string name="save_track_interval_descr">Указать интервал сохранения точек трека</string>
  <string name="save_track_interval">Интервал сохранения</string>
  
  <string name="save_track_to_gpx_descrp">Сохранять трек в формате GPX в папку track</string>
  <string name="save_track_to_gpx">Записывать трек в файл GPX</string>
  <string name="update_tile">Обновить карту</string>
  <string name="reload_tile">Обновить часть карты</string>
  <string name="user_name_descr">Указать имя пользователя для работы с OSM</string>
  <string name="user_name">Имя пользователя</string>
  <string name="mark_point">Точка</string>
  <string name="show_osm_bugs_descr">Показывать слой Open Street Bugs</string>
  <string name="show_osm_bugs">Open Street Bugs</string>
  <string name="favourites_activity">Список избранных точек</string>
  <string name="add_to_favourite">Добавить к избранным</string>
  <string name="use_english_names_descr">Использовать английские названия вместо местных</string>
  <string name="use_english_names">Использовать английские названия</string>
  <string name="app_settings">Настройки приложения</string>
  <string name="search_address">Искать адрес</string>
  <string name="choose_building">Выберите дом</string>
  <string name="choose_street">Выберите улицу</string>
  <string name="choose_city">Выберите город</string>
  <string name="ChooseCountry">Выберите регион</string>
  
  
  
  <string name="show_view_angle">Угол обзора</string>
  <string name="map_view_3d_descr">Включить 3D вид для карты</string>
  <string name="map_view_3d">3D вид</string>
  <string name="show_poi_over_map_description">Показывать слой POI</string>
  <string name="show_poi_over_map">Отображать POI</string>
  <string name="map_tile_source_descr">Выберите источник онлайн карт или кэшированных частей карты</string>
  <string name="map_tile_source">Растровые карты</string>
  <string name="map_source">Источник карты</string>
  <string name="use_internet">Использовать Интернет</string>
  <string name="show_location">Показать место</string>
  <string name="map_preferences">Карта</string>
  <string name="settings_activity">Настройки</string>
  <string name="show_gps_coordinates_text">Показать координаты GPS на карте</string>
  <string name="use_internet_to_download_tile">Использовать Интернет для загрузки недостающих участков карты</string>
  <string name="app_description">Навигационное приложение</string>
  <string name="exit_Button">Выход</string>
  <string name="map_Button">Карта</string>
  <string name="settings_Button">Настройки</string>
  <string name="favorites_Button">Мои места</string>
  <string name="search_button">Поиск</string>
  <string name="search_activity">Поиск</string>
  <string name="searchpoi_activity">Выберите POI</string>
  <string name="search_POI_level_btn">Найти ещё</string>
  <string name="incremental_search_street">Выберите улицу</string>
  <string name="incremental_search_building">Выберите дом</string>
  <string name="choose_available_region">Выберите регион из списка</string>
  <string name="choose_intersected_street">Выберите пересечение улиц</string>
  <string name="Closest_Amenities">Ближайшие услуги</string>
  <string name="app_mode_default">Обзор карты</string>
  <string name="app_mode_car">Автомобиль</string>
  <string name="app_mode_bicycle">Велосипед</string>
  <string name="app_mode_pedestrian">Пешеход</string>
  <string name="position_on_map_center">По центру</string>
  <string name="position_on_map_bottom">Внизу</string>
  <string name="navigate_point_top_text">Введите широту и долготу в формате (Г - градусы, М - минуты, С - секунды)</string>
  <string name="navigate_point_latitude">Широта</string>
  <string name="navigate_point_longitude">Долгота</string>
  <string name="navigate_point_format_D">ГГГ.ГГГГ</string>
  <string name="navigate_point_format_DM">ГГГ ММ.МММММ</string>
  <string name="navigate_point_format_DMS">ГГГ ММ СС.ССССС</string>
  <string name="search_shown_on_map">Показать на карте</string>
  <string name="navigate_point_cancel">Отмена</string>
  <string name="search_address_top_text">Выберите адрес</string>
  <string name="search_address_region">Регион</string>
  <string name="search_address_city">Город</string>
  <string name="search_address_street">Улица</string>
  <string name="search_address_building">Дом</string>
  <string name="search_address_building_option">Дом</string>
  <string name="search_address_street_option">Пересечение улиц</string>
  <string name="search_tabs_location">Координаты</string>
  <string name="context_menu_item_add_favorite">Добавить к избранным</string>
  <string name="context_menu_item_update_map">Обновить карту</string>
  <string name="context_menu_item_open_bug">Сообщить об ошибке на карте</string>
  <string name="context_menu_item_create_poi">Добавить POI</string>
  <string name="default_buttons_yes">Да</string>
  <string name="default_buttons_cancel">Отмена</string>
  <string name="default_buttons_apply">Применить</string>
  <string name="default_buttons_add">Добавить</string>
  <string name="default_buttons_no">Нет</string>
  <string name="add_favorite_dialog_top_text">Введите имя точки</string>
  <string name="add_favorite_dialog_default_favourite_name">Избранная</string>
  <string name="add_favorite_dialog_favourite_added_template">Точка \'\'{0}\'\' была успешно добавлена к Избранным.</string>
  <string name="favourites_context_menu_edit">Редактировать точку</string>
  <string name="favourites_context_menu_delete">Удалить точку</string>
  <string name="favourites_remove_dialog_msg">Вы действительно хотите удалить точку \'%s\' из Избранных?</string>
  <string name="favourites_remove_dialog_success">Точка {0} была успешно удалена из Избранных.</string>
  <string name="osb_add_dialog_title">Подробно опишите ошибку</string>
  <string name="osb_add_dialog_success">Спасибо, ваше замечание добавлено в базу</string>
  <string name="osb_add_dialog_error">Возникло исключение: сообщение об ошибке не создано</string>
  <string name="osb_comment_dialog_title">Добавление комментария к ошибке</string>
  <string name="osb_comment_dialog_add_button">Добавить комментарий</string>
  <string name="osb_comment_dialog_success">Комментарий был успешно добавлен</string>
  <string name="osb_comment_dialog_error">Возникло исключение: комментарий не добавлен</string>
  <string name="osb_close_dialog_title">Закрываю ошибку</string>
  <string name="osb_close_dialog_close_button">Закрыть ошибку</string>
  <string name="osb_close_dialog_success">Ошибка была успешно закрыта</string>
  <string name="osb_close_dialog_error">Возникло исключение: ошибка не была закрыта</string>
  <string name="osb_comment_menu_item">Добавить комментарий</string>
  <string name="osb_close_menu_item">Закрыть ошибку</string>
  <string name="osb_comment_dialog_message">Сообщение</string>
  <string name="osb_comment_dialog_author">Автор</string>
  <string name="poi_edit_title">Редактирование POI</string>
  <string name="poi_create_title">Добавление POI</string>
  <string name="poi_error_poi_not_found">POI не найдена или не является точкой</string>
  <string name="poi_remove_confirm_template">Вы действительно хотите удалить {0}?</string>
  <string name="poi_remove_title">Удаление POI</string>
  <string name="default_buttons_delete">Удалить</string>
  <string name="poi_remove_success">POI успешно удалена</string>
  <string name="poi_action_add">добавления</string>
  <string name="poi_action_change">изменения</string>
  <string name="poi_action_succeded_template">Действие {0} успешно завершено.</string>
  <string name="poi_error_unexpected_template">Произошла неожиданная ошибка при выполнении действия {0}.</string>
  <string name="poi_error_io_error_template">Произошла ошибка ввода/вывода при выполнении действия {0}.</string>
  <string name="poi_error_info_not_loaded">Произошла ошибка при загрузке информации о POI</string>
  <string name="poi_dialog_name">Имя</string>
  <string name="poi_dialog_opening_hours">Время работы</string>
  <string name="poi_dialog_comment">Комментарий</string>
  <string name="poi_dialog_comment_default">Изменение POI</string>
  <string name="poi_dialog_other_tags_message">Значения остальных тегов POI не могут быть изменены</string>
  <string name="default_buttons_commit">Подтвердить</string>
  <string name="default_buttons_reset">Сброс</string>
  <string name="filter_current_poiButton">Фильтровать</string>
  <string name="edit_filter_delete_menu_item">Удалить</string>
  <string name="edit_filter_save_as_menu_item">Сохранить как</string>
  <string name="edit_filter_delete_dialog_title">Удалить выбранный фильтр?</string>
  <string name="edit_filter_delete_message">Фильтр {0} удалён</string>
  <string name="edit_filter_create_message">Фильтр {0} создан</string>
  <string name="default_buttons_selectall">Выделить все</string>
  <string name="accessibility_mode">Режим специальных возможностей</string>
  <string name="accessibility_mode_descr">Включает дополнительные возможности для невизуального доступа</string>
  <string name="accessibility_on">Включён</string>
  <string name="accessibility_off">Выключен</string>
  <string name="accessibility_default">Использовать системную настройку</string>
  <string name="backToMenu">Главное меню</string>
  <string name="zoomOut">Уменьшить</string>
  <string name="zoomIn">Увеличить</string>
  <string name="zoomIs">Масштаб</string>
  <string name="show_details">Подробности</string>
  <string name="help">Справка</string>
  <string name="back_to_location">Вернуться</string>
  <string name="north">север</string>
  <string name="north_north_east">северо-северо-восток</string>
  <string name="north_east">северо-восток</string>
  <string name="east_north_east">восток-северо-восток</string>
  <string name="east">восток</string>
  <string name="east_south_east">восток-юго-восток</string>
  <string name="south_east">юго-восток</string>
  <string name="south_south_east">юго-юго-восток</string>
  <string name="south">юг</string>
  <string name="south_south_west">юго-юго-запад</string>
  <string name="south_west">юго-запад</string>
  <string name="west_south_west">запад-юго-запад</string>
  <string name="west">запад</string>
  <string name="west_north_west">запад-северо-запад</string>
  <string name="north_west">северо-запад</string>
  <string name="north_north_west">северо-северо-запад</string>
  <string name="front">Вперёд</string>
  <string name="front_right">Направо вперёд</string>
  <string name="right">Направо</string>
  <string name="back_right">Направо назад</string>
  <string name="back">Назад</string>
  <string name="back_left">Налево назад</string>
  <string name="left">Налево</string>
  <string name="front_left">Налево вперёд</string>
  <string name="towards">на</string>
  <string name="accuracy">Точность</string>
  <string name="altitude">Высота</string>
  <string name="no_info">Нет информации</string>
  <string name="direction_style_sidewise">По сторонам света (8 секторов)</string>
  <string name="direction_style_clockwise">По циферблату (12 секторов)</string>
  <string name="settings_direction_style">Стиль указания направлений</string>
  <string name="settings_direction_style_descr">Выберите стиль указания относительных направлений во время движения</string>
  <string name="auto_announce_on">Включить
\nавтооповещение</string>
  <string name="auto_announce_off">Выключить автооповещение</string>
  <string name="scroll_map_by_gestures_descr">Перемещать карту жестами на сенсорном экране</string>
  <string name="scroll_map_by_gestures">Естественное управление картой</string>
  <string name="i_am_here">Я здесь</string>
  <string name="zoom_by_trackball_descr">Менять масштаб карты горизонтальными движениями трекбола</string>
  <string name="zoom_by_trackball">Использовать трекбол для изменения масштаба</string>
  <string name="use_short_object_names_descr">Использовать краткие названия объектов при исследовании карты</string>
  <string name="use_short_object_names">Использовать краткие названия объектов</string>
  <string name="accessibility_extensions_descr">Дополнительные возможности невизуального доступа для старых версий Android</string>
  <string name="accessibility_extensions">Дополнительные возможности невизуального доступа</string>
  <string name="accessibility_preferences_descr">Настройки для невизуального доступа</string>
  <string name="accessibility_preferences">Специальные возможности</string>
  <string name="tip_rotation_switching">Поворот карты</string>
  
  <string name="tip_day_night_mode">Дневной/ночной режим</string>
  
  <string name="pref_vector_rendering">Настройки векторного рендеринга</string>
  <string name="pref_overlay">Дополнительные слои</string>
  <string name="pref_raster_map">Настройки онлайн карт</string>
  <string name="pref_vector_map">Настройки локальных карт</string>
  <string name="delete_confirmation_msg">Удалить %1$s?</string>
  <string name="city_type_suburb">Пригород (suburb)</string>
  <string name="city_type_hamlet">Деревня (hamlet)</string>
  <string name="city_type_village">Село (village)</string>
  <string name="city_type_town">Город (town)</string>
  <string name="city_type_city">Город (city)</string>
  <string name="animate_route_off">Закончить моделирование</string>
  <string name="animate_route">Начать моделирование</string>
  <string name="file_can_not_be_renamed">Файл не может быть переименован.</string>
  <string name="file_with_name_already_exists">Файл с таким именем уже существует.</string>
  <string name="favourites_edit_dialog_name">Имя</string>
  <string name="favourites_edit_dialog_category">Категория</string>
  <string name="tip_update_index">Обновление локальных данных</string>
  <string name="tip_update_index_t">\tАктуальные картографические данные крайне важны для автономного просмотра карты и адресного поиска. OsmAnd имеет встроенный менеджер локальных данных, который позволяет проверить наличие обновлений для установленных карт.
		\n\nЧтобы проверить наличие обновлений, перейдите в \'Настройки\' -&gt; \'Данные\' -&gt; ссылка \'Загрузить или обновить локальные данные\'.
		\n\nПосле загрузки списка регионов из интернета
		\n\nвы можете выбрать \'Меню\' -&gt; \'Загруженные\' чтобы отобразить обновления только для ранее загруженных данных.
		\n\n\t* \'Зелёным\' показываются данные на устройстве, которые не нуждаются в обновлении
		\n\t* \'Синим\' показываются данные, для которых доступна обновленная версия
		\n\t* курсивом отмечаются данные, деактивированные на вашем устройстве
	</string>
  <string name="tip_location_sharing">Поделиться местоположением</string>
  <string name="tip_location_sharing_t">Вы можете поделиться местоположением интересных мест в ходе поездки с семьёй и друзьями используя меню -&gt; \'Опции\' -&gt; \'Контекстное меню\' -&gt; \'Поделиться местоположением\'.
		\n\nЗатем выберите способ, которым хотите поделиться местоположением. Поддерживаемые варианты: E-Mail, SMS (текстовое сообщение), либо, просто скопируйте координаты местоположения в буфер обмена устройства.
	</string>
  <string name="tip_favorites">Избранные точки</string>
  <string name="tip_favorites_t">"\tЧасто используемые точки могут быть сохранены в \"Избранное\" \tЧтобы сохранить точку в \"Избранное\" откройте контекстное меню карты, выберите пункт \'Добавить в избранное\' и введите имя для этой точки. После сохранения, эта точка будет доступна через \"Главное меню\" -&gt; \"Избранное\".\n\n\tДолгое нажатие на точку в \"Избранное\" позволяет установить её как место назначения, редактировать или удалить её.\n\n\tЧтобы отобразить все избранные точки на карте, включите слой \'Избранное\' в \'Контекстное меню карты\' -&gt;\'Слои\'. "</string>
  <string name="contribution_activity">Установка версии</string>
  <string name="process_navigation_service">Навигационный сервис OsmAnd</string>
  <string name="offline_navigation_not_available">Локальная навигация OsmAnd временно недоступна.</string>
  <string name="left_side_navigation">Левосторонняя навигация</string>
  <string name="left_side_navigation_descr">Включите, если пользуетесь навигацией в странах с левосторонним движением</string>
  <string name="local_index_routing_data">Данные роутинга</string>
  <string name="navigate_point_format">Формат:</string>
  <string name="poi_search_desc">Поиск POI</string>
  <string name="address_search_desc">Поиск по адресу</string>
  <string name="navpoint_search_desc">Координаты</string>
  <string name="transport_search_desc">Поиск транспорта</string>
  <string name="favourites_search_desc">Поиск в избранном</string>
  <string name="history_search_desc">История поиска</string>
  <string name="rendering_attr_noPolygons_description">Отображать только границы многоугольников, без заливки</string>
  <string name="rendering_attr_noPolygons_name">Без полигонов</string>
  <string name="rendering_attr_appMode_name">Режим рендеринга</string>
  <string name="rendering_attr_appMode_description">Оптимизация карты для соответствующего профиля</string>
  <string name="rendering_attr_contourLines_description">Выберите минимальный уровень масштаба для отображения горизонталей (необходимо предварительно загрузить соответствующий SRTM-файл):</string>
  <string name="rendering_attr_contourLines_name">Показывать горизонтали</string>
  <string name="rendering_attr_hmRendered_description">На карте отображается больше подробностей</string>
  <string name="rendering_attr_hmRendered_name">Больше деталей</string>
  <string name="route_roundabout">Круговое движение, %1$d съезд</string>
  <string name="route_kl">Держитесь левее</string>
  <string name="route_kr">Держитесь правее</string>
  <string name="save_route_as_gpx">Сохранить маршрут в файл GPX</string>
  <string name="asap">Скорее</string>
  <string name="gpxup_public">Общедоступный</string>
  <string name="gpxup_identifiable">Идентифицируемый</string>
  <string name="gpxup_trackable">Отслеживаемый</string>
  <string name="gpxup_private">Частный</string>
  <string name="osmand_parking_event">Забрать автомобиль со стоянки</string>
  <string name="osmand_parking_warning">Предупреждение</string>
  <string name="osmand_parking_warning_text">Напоминание об ограниченном времени стоянки автомобиля уже добавлено в календарь. Вам будет необходимо удалить его вручную.</string>
  <string name="osmand_parking_time_limit_title">Задайте максимальное время стоянки</string>
  <string name="osmand_parking_delete_confirm">Хотите удалить расположение запаркованного автомобиля?</string>
  <string name="osmand_parking_delete">Удалить метку места стоянки</string>
  <string name="osmand_parking_choose_type">Выберите тип стоянки</string>
  <string name="osmand_parking_lim_text">С ограничением по времени</string>
  <string name="osmand_parking_no_lim_text">Без ограничения времени</string>
  <string name="osmand_parking_add_event">Добавить напоминание в календарь</string>
  <string name="osmand_parking_time_limit">Время стоянки ограничено</string>
  <string name="osmand_parking_time_no_limit">Время стоянки неограничено</string>
  <string name="osmand_parking_position_description">Расположение запаркованного автомобиля. %1$s</string>
  <string name="osmand_parking_position_description_add">Забрать автомобиль в:</string>
  <string name="osmand_parking_pm">PM</string>
  <string name="osmand_parking_am">AM</string>
  <string name="osmand_parking_position_name">Точка парковки</string>
  <string name="osmand_parking_plugin_description">Плагин позволяет запоминать место припарки вашего автомобиля.</string>
  <string name="osmand_parking_plugin_name">Плагин парковочного места</string>
  <string name="context_menu_item_add_parking_point">Пометить место стоянки</string>
  <string name="context_menu_item_delete_parking_point">Удалить метку места стоянки</string>
  <string name="starting_point_too_far">Начало маршрута слишком далеко от ближайшей дороги.</string>
  <string name="shared_location">Общие места</string>
  <string name="select_animate_speedup">Укажите скорость анимации маршрута</string>
  <string name="global_app_allocated_memory_descr">Выделено памяти %1$s MB (Ограничение Android %2$s MB, Dalvik %3$s MB).</string>
  <string name="global_app_allocated_memory">Выделено памяти</string>
  <string name="native_app_allocated_memory_descr">Всего физической памяти выделено приложению %1$s MB (Dalvik %2$s MB, другое %3$s MB). Proportional memory %4$s MB (Ограничение Android %5$s MB, Dalvik %6$s MB).</string>
  <string name="native_app_allocated_memory">Всего физической памяти</string>
  <string name="update_downlod_list">Перечитать список</string>
  <string name="osmand_parking_hours">Часов</string>
  <string name="osmand_parking_minutes">Минут</string>
  <string name="osmand_parking_position_description_add_time">Автомобиль был припаркован в:</string>
  <string name="use_compass_navigation_descr">Использовать навигацию по компасу, если направление не определено</string>
  <string name="use_compass_navigation">Использовать компас</string>
  <string name="route_updated_loc_found">Маршрут будет пересчитан после определения местоположения</string>
  <string name="continue_follow_previous_route_auto">Предыдущий маршрут не был закончен. Продолжить следование по нему? (%1$s секунд)</string>
  
  
  
  <string name="show_cameras">Показать камеры контроля скорости</string>
  <string name="show_traffic_warnings">Показать ограничения скорости</string>
  <string name="avoid_toll_roads">Избегать платных дорог</string>
  <string name="tip_recent_changes_0_8_2_t">Изменения в 0.8.2:
		\n\t* Улучшенная прокладка маршрута.
		\n\t* Возможность выбора информационных элементов (виджетов), отображаемых на карте (кнопка Настройки в правом верхнему углу карты).
		\n\t* Изменение стиля отрисовки карты и дневного/ночного режима с экрана карты (кнопка Настройки в правом верхнем углу карты).
		\n\t* Возможность блокировки экрана, запуска записи GPX и Live слежения с экрана карты (кнопка в левом верхнем углу карты).
		\n\t* Исправления в Канадском и RTL арабском языках 
	</string>  
  <string name="screen_is_locked">Для разблокировки экрана коснитесь значка блокировки</string>
  <string name="map_widget_top_text">Название улицы</string>
  <string name="map_widget_config">Конфигурация</string>
  
  <string name="map_widget_back_to_loc">Где я</string>
  <string name="map_widget_lock_screen">Заблокировать экран</string>
  <string name="map_widget_compass">Компас</string>
  <string name="map_widget_top_stack">Строка состояния:</string>
  <string name="map_widget_reset">Сброс настроек</string>
  <string name="map_widget_right_stack">Правая сторона:</string>
  <string name="map_widget_left_stack">Левая сторона:</string>
  <string name="map_widget_parking">Парковка</string>
  <string name="map_widget_monitoring">Мониторинг</string>
  <string name="map_widget_speed">Скорость</string>
  <string name="map_widget_distance">Цель</string>
  <string name="map_widget_altitude">Высота</string>
  <string name="map_widget_time">Время в пути</string>
  <string name="map_widget_next_turn">След. поворот</string>
  <string name="map_widget_next_turn_small">След. поворот (мал.)</string>
  <string name="map_widget_next_next_turn">Второй след. поворот</string>
  <string name="map_widget_mini_route">Малая карта маршрута</string>
  <string name="bg_service_screen_lock">Заблокировать экран</string>
  <string name="bg_service_screen_unlock">Разблокировать экран</string>
  <string name="bg_service_sleep_mode_off">Включить
\nфоновый режим</string>
  <string name="bg_service_sleep_mode_on">Выключить\nфоновый режим</string>
  <string name="bg_service_screen_lock_toast">Экран заблокирован</string>
  <string name="bg_service_interval">Установить интервал пробуждения:</string>
<string name="layer_map_appearance">Настройка экрана</string>
<string name="show_lanes">Показывать полосы движения</string>
<string name="avoid_unpaved">Избегать просёлочных дорог</string>
<string name="avoid_ferries">Избегать паромов</string>
<string name="avoid_in_routing_title">Избегать при прокладке маршрута…</string>
<string name="avoid_in_routing_descr">Избегать платных и просёлочных дорог, паромов</string>
<string name="show_warnings_descr">Показывать ограничения скорости, камеры и искусственные неровности</string>
<string name="map_widget_fluorescent">Флуоресцентные маршруты</string>
<string name="show_warnings_title">Показывать сигналы…</string>
<string name="map_widget_show_ruler">Линейка</string>
<string name="map_widget_appearance">Остальные элементы:</string>
<string name="map_widget_view_direction">Направление взгляда</string>
<string name="map_widget_transparent">Прозрачность</string>
<string name="monitoring_mode_off">Запись GPX</string>
<string name="monitoring_mode_on">Остановить\nзапись GPX.</string>
<string name="int_continuosly">Постоянно</string>
<string name="gps_wakeup_interval">Интервал пробуждения GPS: %s</string>
<string name="map_widget_day_night">Дневной/ночной режим</string>
<string name="filterpoi_activity">Создать фильтр POI</string>
<string name="select_navigation_mode">Выберите вид транспорта</string>
<string name="day_night_info_description">Восход : %1$s
\nЗакат : %2$s</string>
<string name="map_widget_vector_attributes">Настройки отрисовки (векторн.):</string>
<string name="map_widget_renderer">Стиль отрисовки (векторн.)</string>
<string name="live_monitoring_mode_off">Включить слежение
\nв реальном времени</string>
<string name="live_monitoring_mode_on">Выключить слежение\nв реальном времени</string>
<string name="tip_rotation_switching_t_v2">Нажав на значок компаса на экране с картой Вы можете изменить режим вращения карты.
		\n\nДоступные варианты:
		\n\t* \'Не вращать\' - Карта не будет вращаться. Север всегда сверху.
		\n\t* \'По направлению движения\' - Карта будет вращаться в соответствии с направлением Вашего движения. Сверху - направление движения.
		\n\t* \'По направлению компаса\' - Карта будет вращаться так, чтобы совместить север карты и северное направление (используются показания компаса в устройстве).
	</string>

<string name="tip_map_switch_t_v2">"\tОтображаемые карты и слои можно изменить выбрав \'Настройка вида\' (значок глобуса) на экране карты.\n\n\tВ \'Источник карты…\' можно выбрать предварительно загруженные векторные карты, онлайн-карты от различных источников (для использования включите плагин \'Онлайн карты\' в \'Настройки\' → \'Диспетчер плагинов\'), или самостоятельно созданные карты (при помощи OsmAndMapCreator для ПК, например).\n\n\tOsmAnd также поддерживает пользовательские источники. "
	</string>
<string name="tip_app_mode_t_v2">OsmAnd поддерживает настраиваемые профили для различных режимов.
		\n\nВы можете изменить текущий профиль нажав кнопку выбора профилей в нижнем левом углу экрана карты (значок автомобиля, велосипеда или пешехода) или при построении маршрута.
	</string>
<string name="email">email</string>
<string name="day_night_info">Восход/закат</string>
<string name="osmand_short_description_80_chars">OsmAnd - это навигационное приложение для путешествий с открытым исходным кодом</string>
<string name="osmand_long_description_1000_chars">
		OsmAnd (Open Street Maps Android) OsmAnd - это навигационное приложение для путешествий с открытым исходным кодом для пользователей электронных карт, которое позволяет сориентироваться на незнакомой местности, найти интересующие объекты на карте и добраться до них, а также получить различную туристическую информацию об этих объекта; используя данные из Open Street Maps (OSM) без доступа в Интернет. Некоторые из основных возможностей приложения: - работа с векторными и растровыми картами без доступа в Интернет (для этого нужно предварительно сохранить карты на карту памяти устройства); - загрузка векторных и растровых карт из самого приложения; - доступность компактных векторных карт для всех стран мира; - загрузка произвольной области для растровых карт; - отображение дополнительной информации на карте, такой как GPX или навигационные маршруты, объекты (POI), избранные местоположения, линии высот, остановки общественного транспорта; наложение дополнительных карт с настраиваемой прозрачностью; - поиск адресов и объектов (POI) без доступа в Интернет; - прокладка маршрутов на любые расстояния с использованием Интернет сервисов; - прокладка маршрутов на небольшие расстояния без доступа в Интернет (экспериментальная возможность); - режимы автомобиля, велосипеда и пешехода с возможностями: - автоматического переключения на дневной/ночной режим отрисовки карты; - изменения масштабы карты в зависимости от скорости; - вращения карты по компасу или направлению движения; - использования голосовых команд (воспроизводимых записанными или генерированными голосами) при движении по маршруту; - предупреждения о превышении допустимой скорости движения. Ограничения бесплатной версии OsmAnd: - ограниченное число загрузок карт; - нет возможности просматривать описание достопримечательностей из Wikipedia без использования Интернет. OsmAnd продолжает активно развиваться. Но так как проект финансируется только взносами пользователей, то дальнейшее развитие проекта и появление новых функциональных возможностей зависит от наличия этого финансирования. Поэтому если вам нравится приложение, подумайте о покупке OsmAnd+. Также на сайте osmand.net Вы можете профинансировать конкретную функциональную возможность или внести общий финансовый вклад в развитие проекта.
	</string>
<string name="osmand_plus_short_description_80_chars">OsmAnd - это навигационное приложение для путешествий с открытым исходным кодом</string>
<string name="osmand_plus_long_description_1000_chars">
		OsmAnd+ (OSM Automated Navigation Directions) OsmAnd - это навигационное приложение для путешествий с открытым исходным кодом для пользователей электронных карт, которое позволяет сориентироваться на незнакомой местности, найти интересующие объекты на карте и добраться до них, а также получить различную туристическую информацию об этих объекта; используя данные из Open Street Maps (OSM) без доступа в Интернет. OsmAnd+ - это платная версия приложения. Покупая эту версию, Вы поддерживаете проект, финансируя разработку новых функциональных возможностей. Платная версия позволяет автоматически получать обновления для приложения. Некоторые из основных возможностей приложения: - работа с векторными и растровыми картами без доступа в Интернет (для этого нужно предварительно сохранить карты на карту памяти устройства); - загрузка векторных и растровых карт из самого приложения; - доступность компактных векторных карт для всех стран мира; - загрузка произвольной области для растровых карт; - отображение дополнительной информации на карте, такой как GPX или навигационные маршруты, объекты (POI), избранные местоположения, линии высот, остановки общественного транспорта; наложение дополнительных карт с настраиваемой прозрачностью; - поиск адресов и объектов (POI) без доступа в Интернет; - прокладка маршрутов на любые расстояния с использованием Интернет сервисов; - прокладка маршрутов на небольшие расстояния без доступа в Интернет (экспериментальная возможность); - режимы автомобиля, велосипеда и пешехода с возможностями: - автоматического переключения на дневной/ночной режим отрисовки карты; - изменения масштабы карты в зависимости от скорости; - вращения карты по компасу или направлению движения; - использования голосовых команд (воспроизводимых записанными или генерированными голосами) при движении по маршруту; - предупреждения о превышении допустимой скорости движения.
	</string>
<string name="avoid_motorway">Избегать автомагистралей</string>
<string name="snap_to_road_descr">Привязать текущую позицию к дороге</string>
<string name="snap_to_road">Привязать к дороге</string>
<string name="intermediate_point_too_far">Промежуточная точка %1$s слишком далеко от ближайшей дороги.</string>
<string name="arrived_at_intermediate_point">Вы достигли промежуточного пункта</string>
<string name="context_menu_item_intermediate_point">Добавить промежуточную точку</string>
<string name="map_widget_intermediate_distance">Промежуточная точка</string>
<string name="ending_point_too_far">Начало маршрута слишком далеко от ближайшей дороги.</string>
<string name="btn_add_tag">Добавить метку</string>
<string name="btn_advanced_mode">Расширенный режим…</string>
<string name="poi_filter_parking">Парковки</string>
<string name="poi_filter_emergency">Чрезвычайные обстоятельства</string>
<string name="poi_filter_public_transport">Общественный транспорт</string>
<string name="poi_filter_entertainment">Развлечения</string>
<string name="poi_filter_accomodation">Жильё</string>
<string name="poi_filter_restaurants">Рестораны</string>
<string name="poi_filter_sightseeing">Достопримечательности</string>
	<string name="context_menu_item_last_intermediate_point">Последний пункт назначения</string>
    <string name="context_menu_item_first_intermediate_point">Первый пункт назначения</string>
    <string name="add_as_last_destination_point">Добавить как последний промежуточный пункт</string>
    <string name="add_as_first_destination_point">Добавить как первый промежуточный пункт</string>
    <string name="replace_destination_point">Заменить пункт назначения</string>
    <string name="new_destination_point_dialog">Вы уже установили пункт назначения.</string>
    <string name="target_point">Пункт назначения %1$s</string>
    <string name="target_points">Цели</string>
    <string name="tip_recent_changes_0_8_4_t">Изменения в 0.8.4:
	\n\t* Исправление ошибок
	\n\t* Карта не теряет блокировку позиции после прерываний
	\n\t* Включает режим сна во время навигации
    </string>
    <string name="intermediate_point">Путевая точка %1$s</string>
    <string name="delete_target_point">Удалить точку назначения</string>
	<string name="map_widget_monitoring_services">Службы мониторинга</string>
	<string name="no_route">Нет маршрута</string>
	<string name="gps_not_available">Включите GPS в настройках</string>
    <string name="map_widget_show_destination_arrow">Отображать направление к точке назначения</string>
    <string name="enable_plugin_monitoring_services">Активировать плагины мониторинга (сопровождение, сопровождение в реальном времени) для использования сервисов мониторинга</string>
    <string name="rendering_attr_roadColors_description">Выберите цветовую схему дорог:</string>
	<string name="rendering_attr_roadColors_name">Цветовая схема дорог</string>
    <string name="route_descr_current_location">Текущая позиция</string>
    
    
    <string name="route_descr_lat_lon">Ш %1$.3f Д %2$.3f</string>
	<string name="incomplete_locale">незавершенное</string>
	<string name="map_widget_max_speed">Ограничение скорости</string>
    <string name="monitoring_control_start">старт</string>
    <string name="download_select_map_types">Прочие карты</string>
    <string name="download_srtm_maps">Карты SRTM</string>
    <string name="av_settings">Настройки аудио и видео </string>
    <string name="intermediate_points_change_order">Изменить порядок</string>
    
    <string name="recording_context_menu_show">Отобразить</string>
    <string name="av_def_action_picture">Сделать фото</string>
    <string name="recording_context_menu_precord">Сделать фото</string>
    <string name="dropbox_plugin_description">Плагин Dropbox позволяет синхронизировать треки и видео/аудио заметки с вашим аккаунтом dropbox.</string>
    <string name="dropbox_plugin_name">Плагин Dropbox</string>
    <string name="osmand_srtm_long_description_1000_chars">Этот плагин предоставляет контурные линии, которые могут отображаться в оффлайн картах OsmAnd. Глобальные данные (между 70 градусов на севере и 70 градусов на юге) основываются на измерениях SRTM (Shuttle Radar Topography Mission) и ASTER (Advanced Spaceborne Thermal Emission and Reflection Radiometer), инструментом визуализации Terra, флагманского спутника Земли системы наблюдения NASA. ASTER является результатом совместных усилий NASA, министерства экономики Японии, торговли и промышленности (METI), космических систем Японии (J-spacesystems).</string>
    <string name="recording_photo_description">Фото %1$s из %2$s</string>
    <string name="local_indexes_cat_av">Аудио/Видео данные</string>
    <string name="stop_routing_confirm">Вы уверены, что хотите остановить навигацию?</string>
    <string name="clear_dest_confirm">Вы уверены, что хотите удалить пункт назначения?</string>
    <string name="precise_routing_mode">Точный маршрут (alpha)</string>
    <string name="dist_control_start">Старт</string>
    <string name="support_new_features_descr">Пожертвуйте, чтобы увидеть новые опции реализованными в приложении</string>
	<string name="precise_routing_mode_descr">Включите, для расчёта точных маршрутов без затруднений. Всё ещё ограниченн расстоянием и медленный.</string>
    <string name="download_hillshade_item">Рельеф местности</string>
    <string name="tip_recent_changes_1_1_2_t">Изменения в 1.1.2:
	\n\t* улучшен аудио/видео плагин (фотографии с информацией EXIF)
	\n\t* повышено удобство пользования и реструктурирован плагин контурных линий
	\n\t* добавлен пакет затемнённого рельефа местности для плагина контурных линий
	\n\t* исправлены ошибки (неоптимальной маршрутизации)
    </string>
    <string name="download_hillshade_maps">Карты с затемнённым рельефом местности</string>
    <string name="av_use_external_camera_descr">Использовать системную программу для фото</string>
    <string name="av_use_external_camera">Использовать приложение Камера</string>
    <string name="index_name_openmaps">OpenMaps - Европа</string>
    <string name="prefer_motorways">Предпочитать автомагистрали</string>
	<string name="prefer_in_routing_title">Предпочитать…</string>
	<string name="prefer_in_routing_descr">Предпочитать автомагистрали</string>
    <string name="tip_recent_changes_1_2_t">Изменения в 1.2.1:
	\n\t* исправления в Geo Intent (Foursquare, c:geo)
	\n\t* дрожание экрана при навигации
	\n\t* прочие незначительные изменения
	\n\nИзменения в 1.2:
		\n\t* исправление ошибок (доработана маршрутизация, поиск, запись AV, голосовые подсказки, улучшения отображения)
		\n\t* облегчённая настройка рельефа местности (требуется плагин контурных линий)
		\n\t* теперь принимаются ссылки на maps.google.com
		\n\t* новый виджет (GPS info)
		\n\t* добавлена поддержка multi-window для определённых устройств Samsung
		\n\t* фильтр Кальмана для компаса
		\n\t* поддержка часов Pebble watch
	</string>
    <string name="item_checked">отмечено</string>
    <string name="item_unchecked">не отмечено</string>
    <string name="map_view">Карта</string>
    <string name="access_arrival_time">Время прибытия</string>
	<string name="map_widget_gps_info">Информация GPS</string>
    <string name="max_speed_none">нет</string>
<string name="tip_recent_changes_1_1_4_t">Изменения в 1.1.4:
	\n\t*переработан интерфейс
	\n\t*исправление ошибок
    </string>
    <string name="layer_hillshade">Слой рельефа местности</string>
    <string name="save_current_track_widget">Сохранить\nтекущий трек GPX</string>
	<string name="street_name">Улица</string>
	<string name="hno">Номер дома</string>
    <string name="download_using_mobile_internet">В настоящее время нет соединения по WiFi. Хотите продолжить загрузку по текущему интернет-соединению?</string>
    <string name="tip_recent_changes_1_3_t">Изменения в 1.3:
	\n\t* Переработана поддержка планшетов и крупных экранов
	\n\t* Тема Holo (настройка тем)
	\n\t* Дополнительные настройки для стабилизации компаса
	\n\t* Верхняя левая кнопка на карте заменяет кнопку меню
    </string>
    <string name="monitoring_settings">Служба логгирования и спящий режим</string>
    <string name="monitoring_settings_descr">Настроить запись поездок и включение спящего режима</string>
    <string name="osmand_monitoring_plugin_description">Включение трекинга и навигации во спящем режиме (экран выключен) с помощью периодического пробуждения устройства GPS. Настройка записи поездок в локальные файлы GPX или в Интернете с помощью веб-службы.</string>
    <string name="osmand_monitoring_plugin_name">Служба логгирования и спящий режим</string>
    <string name="choose_osmand_theme_descr">Выбор темы приложения</string>
    <string name="choose_osmand_theme">Тема приложения</string>
    <string name="accessibility_options">Настройка специальных возможностей</string>
    <string name="select_address_activity">Выбор адреса</string>
    <string name="favourites_list_activity">Выбор избранного</string>
    <string name="local_openstreetmap_act_title">Модификации OSM</string>
    <string name="default_buttons_other_actions">Другие действия</string>
    <string name="av_def_action_choose">Выберите по запросу</string>
    <string name="osmand_play_title_30_chars">OsmAnd карты и навигация</string>
	<string name="osmand_plus_play_title_30_chars">OsmAnd+ карты и навигация</string>
	<string name="use_kalman_filter_compass_descr">Использовать фильтр Калмана для избежания отклонений компаса</string>
    <string name="use_kalman_filter_compass">Использовать фильтр Калмана</string>
    <string name="cancel_navigation">Прекратить навигацию</string>
    <string name="use_magnetic_sensor">Использовать датчик магнитного поля</string>
    <string name="distance_measurement_save_gpx">Сохранить как GPX</string>
    <string name="delete_point">Удалить Точку</string>
    <string name="plugin_distance_point_time">время</string>
    <string name="plugin_distance_point_speed">скорость</string>
    <string name="plugin_distance_point_hdop">точность</string>
    <string name="plugin_distance_point">Точка</string>
    <string name="default_buttons_do_not_show_again">Больше не показывать</string>
    <string name="distance_measurement_start_editing">Начать редактирование</string>
    <string name="distance_measurement_finish_editing">Закончить редактирование</string>
    <string name="distance_measurement_clear_route">Очистить все точки</string>
    <string name="install_paid">Полная версия</string>
    <string name="cancel_route">Отменить маршрут</string>
    <string name="clear_destination">Очистить пункт назначения</string>
    <string name="search_street_in_neighborhood_cities">Искать улицу в ближайших населённых пунктах</string>
    <string name="intermediate_items_sort_by_distance">Упорядочить по расстоянию</string>
    <string name="tip_recent_changes_1_4_t">Изменения в версии 1.4:
	\n\t* Расчёт задачи коммивояжера для промежуточных точек (сортировка по расстоянию)
	\n\t* Поиск ближайшей улицы по названию\n\t* Плагин режима планирования (загрузка / редактирование / сохранение GPX треков)
	\n\t* Новый экран загрузки данных (загрузка в фоновом режиме)
	\n\t* Поддержка вложенных папок для GPX треков (организовать свой GPX трек)\n\t* Удаление SRTM файлов из приложения
	\n\t* Поддержка OSM Примечания 
    </string>
    <string name="available_downloads_left">Доступно %1$d файлов для скачивания</string>
    <string name="files_limit">осталось %1$d файлов</string>
    <string name="wait_current_task_finished">Пожалуйста, подождите, пока завершится текущая операция</string>
    <string name="distance_measurement_load_gpx">Открыть существующий GPX</string>
    <string name="distance_measurement_finish_subtrack">Начать новый подтрек</string>
    <string name="gpx_file_name">Имя файла GPX</string>
    <string name="gpx_saved_sucessfully">Файл GPX успешно сохранён в {0}</string>
    <string name="osmand_distance_planning_plugin_name">Инструмент расчёта дистанции и планирования</string>
    <string name="intermediate_items_sort_return">Промежуточные точки выстроены в оптимальный маршрут от точки отправления до точки назначения.</string>
    <string name="local_osm_changes_backup_failed">Запись OsmChange-файла не удалась</string>
    <string name="local_osm_changes_backup">Сохранение POI в OsmChange-файл</string>
    <string name="plugin_distance_point_ele">высота</string>
    <string name="local_osm_changes_backup_successful">OsmChange-файл создан за %1$s</string>
    <string name="use_distance_measurement_help">* Нажмите, чтобы отметить точку.
\n* Нажмите и удерживайте на карте, чтобы удалить предыдущую точку.
\n* Нажмите и удерживайте на точке, чтобы просмотреть и добавить описание.
\n* Нажмите на виджет измерения, чтобы увидеть больше действий.</string>
    <string name="access_mark_final_location_first">Режим доступности: Пожалуйста, выберите сначала пункт назначения</string> 
    <string name="use_magnetic_sensor_descr">Использовать магнитный датчик вместо датчика ориентации</string>
    <string name="other_location">Другие</string>
    <string name="local_indexes_cat_srtm">Данные горизонталей</string>
    <string name="downloading_file_new">Загрузка…</string>
	<string name="osmand_distance_planning_plugin_description">Создание путей (или модификация существующего файла GPX) для измерения дистанции между точками. Сохранить как GPX (может использоваться для планирования маршрутов GPX).</string>
    <string name="context_menu_item_destination_point">Установить как пункт назначения</string>
    <string name="please_select_address">Сначала выберите город или улицу</string>
    <string name="destination_point">Пункт назначения %1$s</string>
	<string name="av_camera_focus">Режим фокусировки камеры</string>
	<string name="av_camera_focus_descr">Режим фокусировки для встроенного приложения фотографирования</string>
	<string name="av_camera_focus_auto">Автоматический фокус</string>
	<string name="av_camera_focus_hiperfocal">Гиперфокальная фокусировка</string>
	<string name="av_camera_focus_edof">Увеличенная глубина резкозти (EDOF)</string>
	<string name="av_camera_focus_infinity">Фокус на бесконечность</string>
	<string name="av_camera_focus_macro">Макро-режим</string>
	<string name="av_camera_focus_continuous">Постоянная фокусировка</string>
	<string name="av_photo_play_sound">Звук затвора</string>
	<string name="av_photo_play_sound_descr">Проигрывать звук при фотографировании</string>
    
	<string name="speak_speed_limit">Сообщать о превышении скорости</string>
    <string name="speak_cameras">Сообщать о камерах</string>
	<string name="speak_traffic_warnings">Сообщать о дорожных событиях</string>
	
    <string name="clear_intermediate_points">Очистить промежуточные точки</string>
    <string name="keep_intermediate_points">Оставить промежуточные точки</string>
    <string name="route_to">К:</string>
    <string name="route_via">Через:</string>
    <string name="route_from">Из:</string>
	<string name="new_directions_point_dialog">У Вас уже установлены промежуточные точки.</string>
    <string name="tip_recent_changes_1_5_t">Изменения в 1.5:
	\n\t* Голосовые предупреждения о превышении скорости и камерах контроля скорости
	\n\t* Расширены голосовые предупреждения (произношение названий улиц)
	\n\t* Иконки карты в высоком разрешении
	\n\t* Множество изменений интерфейса
	\n\t* Исправление ошибок отображения дистанции, анализатора GPX, виджета планирования, выгрузки OSM, обработки путевых точек и поддержки https
    </string>
    <string name="speak_street_names">Произношение названий улиц (TTS)</string>
    <string name="speak_title">Озвучивание…</string>
	<string name="speak_descr">Настройка озвучивания названий улиц, предупреждений (лежачих полицейских, знаков "Движение без остановки запрещено"), камер контроля скорости, ограничений скорости</string>
	<string name="announce_gpx_waypoints">Озвучивание маршрутных точек GPX</string>
    <string name="osmodroid_mode_on">Остановить OsMoDroid</string>    
    <string name="osmodroid_mode_off">Запустить OsMoDroid</string>
    <string name="osmodroid_refresh">Обновить каналы</string>
    <string name="osmodroid_seek">Следить за</string>
    <string name="osmodroid_unseek">Не следить</string>
    <string name="osb_author_or_password_not_specified">Пожалуйста, укажите в настройках пароль и имя пользователя OSM</string>
    <string name="route_descr_map_location">Карта: </string>
    <string name="osb_author_dialog_password">Пароль OSM (опционально)</string>
	
	<string name="driving_region_descr">Выберите регион: США, Европа, Англия, Азия и т.д.</string>
	<string name="driving_region">Регион</string>
	<string name="driving_region_japan">Япония</string>
	<string name="driving_region_us">США</string>
	<string name="driving_region_europe_asia">Европа и Азия</string>
	<string name="driving_region_uk">Англия, Индия, Австралия и др.</string>
	<string name="context_menu_item_directions_to">Проложить маршрут</string>
    <string name="context_menu_item_directions_from">Пункт отправления</string>
    <string name="driving_region_canada">Канада</string>
	<string name="tip_map_styles">Стили карты</string>
	<string name="about_version">Версия:</string>
    
	<string name="local_index_tile_data_expire">Время действия (в минутах): %1$s</string>
    <string name="local_index_tile_data_downloadable">Загружаемые: %1$s</string>
    <string name="local_index_tile_data_maxzoom">Максимальное увеличение: %1$s</string>
    <string name="edit_tilesource_successfully">Источник тайлов %1$s успешно сохранён</string>
    <string name="edit_tilesource_maxzoom">Максимальное увеличение</string>
    <string name="edit_tilesource_minzoom">Минимальное увеличение</string>
    <string name="edit_tilesource_url_to_load">URL</string>
    <string name="edit_tilesource_name">Имя</string>
    <string name="map_widget_fps_info">Отладочная информация FPS</string>
	<string name="about_settings">О программе</string>
    <string name="about_settings_descr">Информация о версии, участниках проекта</string>
    <string name="tips_and_tricks">Советы</string>
    <string name="local_index_tile_data_zooms">Загружено данных по масштабам: %1$s</string>
    <string name="local_index_tile_data_minzoom">Минимальное увеличение: %1$s</string>
    <string name="local_index_tile_data_name">Данные о тайлах: %1$s</string>
    <string name="base_world_map">Обзорная карта мира</string>
	<string name="edit_tilesource_expiration_time">Время действия (в минутах)</string>
    <string name="gps_status_eclipsim">Статус GPS</string>
    <string name="default_and">и</string>
    <string name="default_or">или</string>
	<string name="remember_choice">Запомнить мой выбор</string>
    <string name="route_is_too_long">Возможно, потребуется очень много времени для локального (оффлайн) расчёта маршрута более 200 км. Для расчёта, пожалуйста, добавьте одну или более промежуточных точек на маршруте.</string>
	<string name="app_mode_aircraft">Самолёт</string>
    <string name="app_mode_boat">Лодка</string>
    <string name="app_mode_hiking">Пеший туризм</string>
    <string name="app_mode_motorcycle">Мотоцикл</string>
    <string name="tip_faq_t">Пожалуйста, посетите https://code.google.com/p/osmand/wiki/FAQ для ознакомления с часто задаваемыми вопросами.</string>
    <string name="local_osm_changes_delete_all_confirm">Вы собираетесь удалить %1$d изменений osm. Вы уверены?</string>
    <string name="local_osm_changes_delete_all">Удалить всё</string>
    <string name="animate_routing_route_not_calculated">Пожалуйста, сначала рассчитайте маршрут</string>
    <string name="tip_faq">Часто задаваемые вопросы</string>
    <string name="animate_routing_route">Симуляция использования рассчитанного маршрута </string>
    <string name="animate_routing_gpx">Симуляция использования трека GPX</string>
    <string name="auto_zoom_none">Без автомасштаба</string>
	<string name="auto_zoom_close">К крупному плану</string>
	<string name="auto_zoom_far">К среднему плану</string>
	<string name="auto_zoom_farthest">К дальнему плану</string>
	<string name="routing_attr_avoid_motorway_description">Избегать автомагистралей</string>
	<string name="routing_attr_avoid_motorway_name">Избегать автомагистралей</string>
	<string name="routing_attr_prefer_motorway_name">Предпочитать автомагистрали</string>
	<string name="routing_attr_prefer_motorway_description">Предпочитать автомагистрали</string>
	<string name="routing_attr_short_way_name">Кратчайший путь</string>
	<string name="routing_attr_short_way_description">Использовать кратчайший путь</string>
	<string name="routing_attr_avoid_toll_name">Избегать платных дорог</string>
	<string name="routing_attr_avoid_toll_description">Избегать платных дорог</string>
	<string name="routing_attr_avoid_unpaved_name">Избегать грунтовые дороги</string>
	<string name="routing_attr_avoid_unpaved_description">Избегать грунтовые дороги</string>
	<string name="routing_attr_avoid_ferries_name">Избегать паромов</string>
	<string name="routing_attr_avoid_ferries_description">Избегать паромов</string>
	<string name="routing_attr_weight_name">Максимальный вес</string>
	<string name="routing_attr_weight_description">Уточнить ограничение веса машины</string>
    
    <string name="map_widget_map_rendering">Отображение карты:</string>
    <string name="amenity_type_seamark">Навигационный знак</string>
    <string name="disable_complex_routing">Отключить сложную маршрутизацию</string>
    <string name="speech_rate_descr">Указать скорость произношения для TTS</string>
    <string name="guidance_preferences_descr">Установки навигации</string>
    <string name="routing_preferences_descr">Установки маршрутизации</string>
    <string name="app_mode_truck">Грузовик</string>
    <string name="calculate_osmand_route_gpx">Рассчитать оффлайновый маршрут OsmAnd</string>
    <string name="copying_osmand_files">Копирование файлов OsmAnd</string>
    <string name="speech_rate">Скорость произношения</string>
    <string name="app_modes_choose_descr">Выберите профили, видимые в приложении</string>
    <string name="app_modes_choose">Профили приложения</string>
	<string name="edit_tilesource_choose_existing">Выберите существующий…</string>
    <string name="maps_define_edit">Задать/отредактировать …</string>
	<string name="android_19_location_disabled">Начиная с версии KitKat Вы не можете скачивать и обновлять карту в прежнее хранилище (%s). Вы хотите изменить на допустимое и скопировать все файлы туда?
	\n Примечание: старые файлы останутся нетронутыми;
	\n Примечание: совместное использование файлов OsmAnd и OsmAnd+ не возможно. </string>
    <string name="application_dir_change_warning2">OsmAnd пытается перенести данные на новое место. Вы хотите этого?</string>
    <string name="copying_osmand_one_file_descr">Копирование файла (%s) на новое место…</string>
    <string name="copying_osmand_files_descr">Копирование файлов OsmAnd на новое место (%s)</string>
    <string name="tip_recent_changes_1_6_t">Изменения в 1.6:
	\n\t* Поддержка устройств с разрешением Full HD;
	\n\t* Поддержка прозрачного фона карты;
	\n\t* Отображение загруженных карт и облегчение загрузки отсутствующих карт непосредственно из окна обзора карт;
	\n\t* Файлы контурной линии на карте теперь в комплекте для стран/регионов;
	\n\t* Новая базовая карта с крупнейшими дорогами, железными дорогами и основными элементами как, например, леса;
	\n\t* Масштабирование карты (длительное нажатие на кнопку увеличения) - используется как для векторных так и растровых карт;
	\n\t* Ввод/редактирование онлайн источника тайлов (указание окончания срока действия);
	\n\t* Поддержка временного ограничения скорости (Нидерланды);
	\n\t* Ускоренный ввод адресного поиска;
	\n\t* Исправления ошибок маршрутизации и отрисовки;
    </string>
    <string name="disable_complex_routing_descr">Отключение 2-фазной маршрутизации для автомобильной навигации</string>
    <string name="complex_route_calculation_failed">Быстрое вычисление маршрута не удалось (%s), отмените для возврата к медленному вычислению.</string>
    <string name="map_magnifier">Масштаб</string>
	<string name="select_gpx">Выберите GPX…</string>
    <string name="route_descr_select_destination">Выберите пункт назначения</string>
    <string name="route_descr_select_on_map">Выберите на карте…</string>
    <string name="route_descr_favorite">Избранные…</string>
    <string name="route_preferences">Предпочтения маршрута</string>
    <string name="route_info">Маршрутная информация</string>
    <string name="keep_and_add_destination_point">Добавить как пункт назначения</string>
    <string name="use_displayed_track_for_navigation">Хотите использовать показанный путь для навигации?</string>
    <string name="tip_recent_changes_1_7_1_t">Изменения в 1.7:
 \n\t* ВАЖНО: карты должны быть новее февраля 2014.
	\n\t* Полностью изменена маршрутизация (быстрее и точнее) - 
 \n\t* Новый экран с планированием маршрута (более интуитивный и продуктивный)
 \n\t** Примечание: GPX route is available under Route Settings buttton
 \n\t* Кнопка автоскрытия в навигационном режиме
 \n\t* Вычисление оффлайнового маршрута к первой точке маршрута GPX (опция \'пройти весь путь\')
	\n\t* Активная симуляция в тоннелях
	\n\t* Множество мелких улучшений интерфейса
	\n\t* Настройки скорости речи
    </string>
    <string name="calculate_osmand_route_without_internet">Рассчитать сегмент маршрута OsmAnd без Интернета</string>
    <string name="gpx_option_calculate_first_last_segment">Рассчитать маршрут OsmAnd для первого и последнего сегмента маршрута</string>
    <string name="tip_map_styles_t">OsmAnd поддерживает отображение скачанных векторных карт в разных стилях, в соответствии с вашими потребностями:
		\n\nКроме сбалансированного стиля Карты \'по умолчанию\', Вы можете в \'Меню\'→ \'Настройка экрана\'→ \'Стиль карты\" выбрать например стили
		\n\t* \'Туристический\', который содержит наиболее подробную информацию, подходящую для путешествий и туризма, включая оптимизированный для профессиональных водителей (имеет более высокую контрастность, хорошо различимые дороги), варианты горных походов, велосипедных маршрутов, поддержка походных символов и т.д.
		\n\t* \'Высококонтрастные дороги\' показывает дороги в акцентировнных цветах, что удобно при ярком окружающем освещении
		\n\t* \'Зима и лыжи\' использует зимний(покрытый снегом) ландшафтный вид, показывает лыжные склоны и подъемники (используется загрузка карт \'World Ski\')
	</string>
    <string name="edit_tilesource_elliptic_tile">Эллиптическая проекция Меркатора</string>
    <string name="lang_en">Английский</string>
	<string name="lang_be">Белорусский</string>
	<string name="lang_bg">Болгарский</string>
	<string name="lang_cs">Чешский</string>
	<string name="lang_fi">Финский</string>
	<string name="lang_fr">Французский</string>
	<string name="lang_ka">Грузинский</string>
	<string name="lang_de">Немецкий</string>
	<string name="lang_nl">Голландский</string>
	<string name="lang_ca">Каталанский</string>
	<string name="lang_eu">Баскский</string>
	<string name="lang_hy">Армянский</string>
	<string name="lang_bs">Боснийский</string>
	<string name="lang_da">Датский</string>
	<string name="lang_el">Греческий</string>
	<string name="lang_iw">Иврит</string>
	<string name="lang_hi">Хинди</string>
	<string name="lang_hu">Венгерский</string>
	<string name="lang_id">Индонезийский</string>
	<string name="lang_it">Итальянский</string>
	<string name="lang_ja">Японский</string>
	<string name="lang_ko">Корейский</string>
	<string name="lang_lv">Латышский</string>
	<string name="lang_lt">Литовский</string>
	<string name="lang_mr">Маратхи</string>
	<string name="lang_no">Норвежский</string>
	<string name="lang_pl">Польский</string>
	<string name="lang_pt">Португальский</string>
	<string name="lang_ro">Румынский</string>
	<string name="lang_ru">Русский</string>
	<string name="lang_sk">Словацкий</string>
	<string name="lang_sl">Словенский</string>
	<string name="lang_es">Испанский</string>
	<string name="lang_sv">Шведский</string>
	<string name="lang_tr">Турецкий</string>
	<string name="lang_uk">Украинский</string>
	<string name="lang_vi">Вьетнамский</string>
	<string name="lang_cy">Валлийский</string>
    <string name="index_name_italy">Европа - Италия</string>
    <string name="index_name_gb">Европа - Великобритания</string>
    <string name="lang_af">Африкаанс</string>
	<string name="lang_pt_br">Португальский (Бразилия)</string>
    <string name="lang_zh">Китайский</string>
    <string name="lang_hr">Хорватский</string>
    <string name="index_item_nation_addresses">Адреса по стране</string>
	<string name="index_item_world_ski">Мировая лыжная карта</string>
    <string name="index_item_world_basemap">Мировая обзорная карта</string>
    <string name="index_item_world_seamarks">Мировые навигационные знаки</string>
	<string name="index_item_world_altitude_correction">Мировая коррекция высоты</string>
	<string name="index_name_canada">Северная Америка - Канада</string>
    <string name="always_center_position_on_map">Отображать положение всегда в центре</string>
    <string name="voice_pref_title">Голос</string>
    <string name="misc_pref_title">Разное</string>
    <string name="localization_pref_title">Локализация</string>
    <string name="interrupt_music_descr">Прерывание музыки во время объявления</string>
	<string name="interrupt_music">Прерывание музыки</string>
	<string name="share_route_as_gpx">Поделиться маршрутом используя файл GPX</string>
	<string name="osmo_settings_uuid">Ключ доступа</string>
    <string name="osmo_settings_descr">Настройка параметров мониторинга и установка персонального канала мониторинга</string>
    <string name="osmo_plugin_description">OpenStreetMap-Monitoring - продвинутый живой мониторинг с множеством средств удалённого контроля http://osmo.mobi</string>
    <string name="osmo_plugin_name">OsMo (Продвинутый онлайн-мониторинг)</string>
    <string name="osmo_settings">OpenStreetMap-Мониторинг</string>
   	<string name="navigation_intent_invalid">Неправильный формат: %s</string>
<string name="share_route_subject">Маршрут предоставленный через OsmAnd</string>
	<string name="osmand_extended_description_4000_chars">
OsmAnd - открытый источник и активно развается. Все могут способствовать развитию, сообщая об ошибках, улучшая переводы или программируя новые дополнения. Проект находится в живом состоянии непрерывного улучшения всеми этими формами взаимодействия разработчика и пользователя. Прогресс проекта также полагается на финансовые взносы, чтобы финансировать развитие, кодирование и тестирование новых функциональностей. Покупая OsmAnd+ Вы помогаете приложению быть ещё лучше! Также возможно финансировать определенные новые особенности или сделать общее пожертвование на osmand.net.


Приблизительное покрытие карты и качество:
- Западная Европа: ****
- Восточная Европа: ***
- Россия: ***
- Северная Америка: ***
- Южная Америка: **
- Азия: **
- Япония &amp; Корея: ***
- Ближний Восток: **
- Африка: **
- Антарктида: *

Список поддерживаемых стран (в основном по всему миру!):
Афганистан, Албания, Алжир, Андорра, Ангола, Ангилья, Антигуа и Барбуда, Аргентина, Армения, Аруба, Австралия, Австрия, Азербайджан, Багамы, Бахрейн, Бангладеш, Барбадос, Белоруссия, Бельгия, Белиз, Бенин, Бермуды, Бутан, Боливия, Бонэйр, Босния и Герцеговина, Ботсвана, Бразилия, Британские Виргинские острова, Бруней, Болгария, Буркина-Фасо, Бурунди, Камбоджа, Камерун, Канада, Кабо-Верде, Центральноафриканская Республика, Чад, Чили, Китай, Колумбия, Коморские острова, Конго, Коста-Рика, Кот-д\'Ивуар, Хорватия, Куба, Кюрасао, Кипр, Чешская Республика, Дания, Джибути, Доминика, Доминиканская Республика, Эквадор, Египет, Сальвадор, Экваториальная Гвинея, Эритрея, Эстония, Эфиопия, Фиджи, Финляндия, Франция, Французская Гвиана, Французская Полинезия, Габон, Гамбия, Грузия, Германия, Гана, Гибралтар, Греция, Гренландия, Гренада, Гваделупа, Гуам, Гватемала, Гернси, Гвинея, Гвинея-Бисау, Гайана, Гаити, Ватикан, Гондурас, Гонконг, Венгрия, Исландия, Индия, Индонезия, Иран, Ирак, Ирландия, Остров Мэн, Израиль, Италия, Ямайка, Япония, Джерси, Иордания, Казахстан, Кения, Кирибати, Северная Корея и Южная Корея, Кувейт, Кыргызстан, Лаос, Латвия, Ливан, Лесото, Либерия, Ливия, Лихтенштейн, Литва, Люксембург, Макао, Македония, Мадагаскар, Малави, Малайзия, Мальдивы, Мали, Мальта, Мартиника, Мавритания, Маврикий, Майотта, Мексика, Микронезия, Молдова, Монако, Монголия, Черногория, Монтсеррат, Марокко, Мозамбик, Мьянма, Намибия, Науру, Непал, Нидерланды, Нидерландские Антильские острова, Новая Каледония, Новая Зеландия, Никарагуа, Нигер, Нигерия, Норвегия, Оман, Пакистан, Палау, палестинская Территория, Панама, Папуа-Новая Гвинея, Парагвай, Перу, Филиппины, Польша, Португалия, Пуэрто-Рико, Катар, Румыния, Россия, Руанда, Сен-Бартелеми, Остров Святой Елены, Сент-Китс и Невис, Сент-Люсия, Сен-Мартен, Сен-Пьер и Микелон, Сент-Винсент и Гренадины, Самоа, Сан-Марино, Саудовская Аравия, Сенегал, Сербия, Сейшельские острова, Сьерра-Леоне, Сингапур, Словакия, Словения, Сомали, Южная Африка, Южная Георгия, Южный Судан, Испания, Шри-Ланка, Судан, Суринам, Свазиленд, Швеция, Швейцария, Сирия, Тайвань, Таджикистан, Танзания, Таиланд, Тимор-Leste, Того, Токелау, Тонга, Тринидад и Тобаго, Тунис, Турция, Туркмения, Тувалу, Уганда, Украина, Объединенные Арабские Эмираты, Соединенное Королевство (UK), Соединенные Штаты Америки (США), Уругвай, Узбекистан, Вануату, Венесуэла, Вьетнам, Уоллис и Футуна, Западная Сахара, Йемен, Замбия, Зимбабве.
	</string>
	<string name="osmand_plus_extended_description_4000_chars">
OsmAnd - открытый источник и активно развается. Все могут способствовать развитию, сообщая об ошибках, улучшая переводы или программируя новые дополнения. Проект находится в живом состоянии непрерывного улучшения всеми этими формами взаимодействия разработчика и пользователя. Прогресс проекта также полагается на финансовые взносы, чтобы финансировать развитие, кодирование и тестирование новых функциональностей. Покупая OsmAnd+ Вы помогаете приложению быть ещё лучше! Также возможно финансировать определенные новые особенности или сделать общее пожертвование на osmand.net.


Приблизительное покрытие карты и качество:
- Западная Европа: ****
- Восточная Европа: ***
- Россия: ***
- Северная Америка: ***
- Южная Америка: **
- Азия: **
- Япония &amp; Корея: ***
- Ближний Восток: **
- Африка: **
- Антарктида: *

Список поддерживаемых стран (в основном по всему миру!):↵
Афганистан, Албания, Алжир, Андорра, Ангола, Ангилья, Антигуа и Барбуда, Аргентина, Армения, Аруба, Австралия, Австрия, Азербайджан, Багамы, Бахрейн, Бангладеш, Барбадос, Белоруссия, Бельгия, Белиз, Бенин, Бермуды, Бутан, Боливия, Бонэйр, Босния и Герцеговина, Ботсвана, Бразилия, Британские Виргинские острова, Бруней, Болгария, Буркина-Фасо, Бурунди, Камбоджа, Камерун, Канада, Кабо-Верде, Центральноафриканская Республика, Чад, Чили, Китай, Колумбия, Коморские острова, Конго, Коста-Рика, Кот-д\'Ивуар, Хорватия, Куба, Кюрасао, Кипр, Чешская Республика, Дания, Джибути, Доминика, Доминиканская Республика, Эквадор, Египет, Сальвадор, Экваториальная Гвинея, Эритрея, Эстония, Эфиопия, Фиджи, Финляндия, Франция, Французская Гвиана, Французская Полинезия, Габон, Гамбия, Грузия, Германия, Гана, Гибралтар, Греция, Гренландия, Гренада, Гваделупа, Гуам, Гватемала, Гернси, Гвинея, Гвинея-Бисау, Гайана, Гаити, Ватикан, Гондурас, Гонконг, Венгрия, Исландия, Индия, Индонезия, Иран, Ирак, Ирландия, Остров Мэн, Израиль, Италия, Ямайка, Япония, Джерси, Иордания, Казахстан, Кения, Кирибати, Северная Корея и Южная Корея, Кувейт, Кыргызстан, Лаос, Латвия, Ливан, Лесото, Либерия, Ливия, Лихтенштейн, Литва, Люксембург, Макао, Македония, Мадагаскар, Малави, Малайзия, Мальдивы, Мали, Мальта, Мартиника, Мавритания, Маврикий, Майотта, Мексика, Микронезия, Молдова, Монако, Монголия, Черногория, Монтсеррат, Марокко, Мозамбик, Мьянма, Намибия, Науру, Непал, Нидерланды, Нидерландские Антильские острова, Новая Каледония, Новая Зеландия, Никарагуа, Нигер, Нигерия, Норвегия, Оман, Пакистан, Палау, палестинская Территория, Панама, Папуа-Новая Гвинея, Парагвай, Перу, Филиппины, Польша, Португалия, Пуэрто-Рико, Катар, Румыния, Россия, Руанда, Сен-Бартелеми, Остров Святой Елены, Сент-Китс и Невис, Сент-Люсия, Сен-Мартен, Сен-Пьер и Микелон, Сент-Винсент и Гренадины, Самоа, Сан-Марино, Саудовская Аравия, Сенегал, Сербия, Сейшельские острова, Сьерра-Леоне, Сингапур, Словакия, Словения, Сомали, Южная Африка, Южная Георгия, Южный Судан, Испания, Шри-Ланка, Судан, Суринам, Свазиленд, Швеция, Швейцария, Сирия, Тайвань, Таджикистан, Танзания, Таиланд, Тимор-Leste, Того, Токелау, Тонга, Тринидад и Тобаго, Тунис, Турция, Туркмения, Тувалу, Уганда, Украина, Объединенные Арабские Эмираты, Соединенное Королевство (UK), Соединенные Штаты Америки (США), Уругвай, Узбекистан, Вануату, Венесуэла, Вьетнам, Уоллис и Футуна, Западная Сахара, Йемен, Замбия, Зимбабве.
	</string>
	<string name="keep_informing_never">Никогда</string>
    <string name="keep_informing_descr">Повторять навигационные инструкции с регулярными интервалами</string>
    <string name="keep_informing">Повторять навигационные инструкции</string>
	<string name="arrival_distance">Объявление прибытия</string>
    <string name="arrival_distance_descr">Как скоро вы хотите объявить прибытие?</string>
    
    <string name="osmo_io_error">Проблема подключения OsMo: </string>
    <string name="share_fav">Поделиться</string>
	<string name="share_fav_subject">Избранные точки расшаренные через OsmAnd</string>
	<string name="use_points_as_intermediates">Рассчитать маршрут между точками</string>
    <string name="osmo_connect_to_device_name">Имя пользователя</string>
    <string name="osmo_join_group">Войти в группу</string>
    <string name="osmo_new_device">Следить за устройством</string>
    <string name="osmo_connected_devices">Устройства</string>
    <string name="osmo_groups">Управление OsMo</string>
    <string name="osmo_connect_to_device">Подключиться к устройству</string>
    <string name="osmo_auth_pending">Ожидание авторизации...</string>
    <string name="osmo_conn_successfull">Соединение установлено: %1$s </string>
    <string name="hours_ago">часов назад</string>
    <string name="minutes_ago">минут назад</string>
    <string name="seconds_ago">секунд назад</string>
    <string name="osmo_locations_sent">Местоположение отправлено %1$d (в буфере %2$d) </string>
    <string name="osmo_mode_restart">Рестарт сессии</string>
    <string name="osmo_mode_on">Остановить сессию</string>    
    <string name="osmo_mode_off">Старт сессии</string>
    <string name="osmo_settings_debug">Отладочная информация</string>
    <string name="osmo_connect_to_device_tracker_id">ID трекера</string>
    <string name="osmo_auto_send_locations_descr">Автоматически стартовать сессию трекера и отправлять местоположение после запуска приложения</string>
    <string name="osmo_auto_send_locations">Автоматически запускать мониторинг</string>
    <string name="osmo_tracker_id">Персональный ID трекера</string>
    <string name="osmo_session_token">Токен сессии: %1$s</string>
    <string name="tip_recent_changes_1_8_alpha">Изменения в 1.8:
	* Расчёт маршрута между маршрутными точками трека GPX
	* Изменённый порядок стран для загрузок (поддерживается местный поиск имён)
	* Поддержка импорта GPX/KML (конвертация KML в GPX)
	* GPX треки перемещены в \'Мои данные\'
	* Вы можете разбить GPX трек по дистанции и сверить разницу высот/скорость
	* Автостарт навигации по тайм-ауту
    </string>
    <string name="osmo_tracker_id_descr">Выберите чтобы посмотреть или поделиться ID трекера.
	Используя ID трекера присоединённые устройства будут доступны для мониторинга всех передвижений этого устройства! Для отключения выберите опцию восстановления.</string>
    <string name="index_item_world_bitcoin_payments">Мировые пункты обмена bitcoin</string>
	<string name="osmo_connect_to_group_id">ID группы</string>
    <string name="osmo_group_name">Название группы</string>
    <string name="osmo_connect_to_group">Подключиться к группе</string>
    <string name="osmo_create_group">Создать группу</string>
    <string name="osmo_enable_tracker">Отправлять координаты</string>
    <string name="osmo_group_description">Описание</string>
    <string name="int_days">дней</string>
    <string name="osmo_track_interval">Интервал отправки</string>
	<string name="osmo_group">Группа OsMo</string>
    <string name="osmo_track_interval_descr">Выберите временной интервал для отправки местоположения</string>
    <string name="osmo_activity">OpenStreetMap-Мониторинг</string>
    <string name="osmo_share_current_session">Поделиться текущей сессией в браузере</string>
    <string name="osmo_share_session">Поделиться сессией</string>
    <string name="osmo_session_id_share">URL сессии для отслеживания устройства (%1$s)</string>
    <string name="local_index_mi_export">Экспорт</string>
	<string name="osmo_group_info">Информация</string>
    <string name="osmo_group_share">Чтобы подключиться к группе %2$s, укажите ID группы (%1$s) или нажмите %3$s.</string>
    <string name="osmo_share_connect_device">Поделиться ID трекера</string>
    <string name="osmo_connect_menu">Соединение</string>
    <string name="osmo_connect">Подключиться к</string>
    <string name="osmo_server_operation_failed">OsMo: не удалось правильно обработать команду</string>
    <string name="import_file_favourites">Сохранить как файл GPX или импортировать в избранное?</string>
	<string name="import_save">Сохранить</string>
	<string name="color_red">красный</string>
	<string name="color_pink">розовый</string>
	<string name="color_orange">оранжевый</string>
	<string name="color_brown">коричневый</string>
	<string name="color_yellow">жёлтый</string>
	<string name="color_lightblue">голубой</string>
	<string name="color_blue">синий</string>
	
	<string name="color_green">зелёный</string>
    <string name="osmo_create_groups_confirm">Чтобы создать группы, Вы должны быть зарегистрированным пользователем OsMo.</string>
    <string name="osmo_sign_in">Войти</string>
    <string name="osmo_regenerate_login_ids_confirm">Вы уверены в необходимости регенерации персональных ID? Все устройства, соединённые с Вами, больше не смогут отследить Вас.</string>
    <string name="osmo_regenerate_login_ids">Регенерировать ID трекера</string>
    <string name="osmo_use_server_name">Зарегистрированное имя</string>
    <string name="osmo_connect_to_my_nickname">Мой ник</string>
    <string name="osmo_user_name">Пользователь</string>
	<string name="color_green">зелёный</string>
	
    <string name="osmo_credentials_not_valid">Ваши учётные данные OsMo не верны.</string>
    <string name="osmo_follow">Следить</string>
    <string name="osmo_edit_device">Изменить пользовательские свойства</string>
    <string name="gpx_file_is_empty">Трек GPX пуст</string>
    <string name="selected_track">Выбранные треки</string>
    <string name="my_tracks">Все треки</string>
    <string name="my_favorites">Избранные</string>
    <string name="my_data_Button">Мои места</string>
    <string name="my_data_activity">Мои места</string>
    <string name="osmo_user_joined">Пользователь %1$s присоединился к группе %2$s</string>
    <string name="osmo_user_left">Пользователь %1$s покинул группу %2$s</string>
    <string name="osmo_show_group_notifications">Показывать извещения группы</string>
    <string name="osmo_show_group_notifications_descr">Показывать сообщения, когда пользователь присоединяется или покидает группу</string>
    <string name="osmo_group_policy">Политика</string>
    <string name="osmo_control">Быстрый доступ к OsMo</string>
    <string name="osmo_cancel_moving_target">Отменить движущуюся цель</string>
    <string name="osmo_set_moving_target">Установить как движущуюся цель</string>
    <string name="osmo_center_location">Центр на экране</string>
    <string name="gpx_selection_segment_title">Сегмент</string>
    <string name="gpx_info_distance">Расстояние: %1$s (%2$s точек) </string>
	<string name="gpx_info_start_time">Время старта: %1$tF, %1$tT </string>
	<string name="gpx_info_end_time">Время завершения: %1$tF, %1$tT </string>
	<string name="gpx_info_average_speed">Средняя скорость: %1$s </string>
	<string name="gpx_info_maximum_speed">Максимальная скорость: %1$s </string>
	<string name="gpx_info_avg_altitude">Средняя высота: %1$s</string>
	<string name="gpx_info_diff_altitude">Диапазон высот: %1$s</string>
	<string name="gpx_info_asc_altitude">Снижение/подъём: %1$s</string>
    <string name="gpx_timespan">Общее время: %1$s</string>
	<string name="gpx_timemoving">Время в движении: %1$s</string>
    <string name="gpx_selection_points">%1$s \nТочек</string>
    <string name="gpx_selection_track">%1$s \nТрек %2$s</string>
    <string name="gpx_available_current_track">Текущий пишущийся трек</string>
    <string name="loading_smth">Загрузка %1$s…</string>
    <string name="map_widget_plain_time">Текущее время</string>
    <string name="gpx_wpt">Путевая точка</string>
    <string name="gpx_split_interval">Выбрать интервал разбиения</string>
    <string name="delay_navigation_start">Старт навигации по тайм-ауту</string>
    <string name="save_as_favorites_points">Сохранить как группу избранных</string>
    <string name="select_destination_and_intermediate_points">Выбрать путевые точки</string>
    <string name="layer_amenity_label">Метки точек</string>
    <string name="selected_gpx_info_show">\n\nНажать и удерживать для просмотра на карте</string>
    <string name="selected">выбранные</string>
    <string name="gpx_info_waypoints">Путевые точки: %1$s </string>
	<string name="gpx_selection_number_of_points"> %1$s точек</string>
    <string name="gpx_selection_point">Точка %1$s</string>
    <string name="gpx_selection_current_track">запись</string>
    <string name="gpx_selection_route_points">%1$s \nМаршрутных точек %2$s</string>
<<<<<<< HEAD
    <string name="show_zoom_buttons_navigation_descr">Отображать кнопки масштабирования при навигации</string>
    <string name="show_zoom_buttons_navigation">Отображать кнопки масштабирования</string>
=======
    <string name="show_zoom_buttons_navigation_descr">Показывать кнопки изменения масштаба во время навигации</string>
    <string name="show_zoom_buttons_navigation">Показывать кнопки изменения масштаба</string>
>>>>>>> 30a41f4f
    </resources><|MERGE_RESOLUTION|>--- conflicted
+++ resolved
@@ -1720,11 +1720,6 @@
     <string name="gpx_selection_point">Точка %1$s</string>
     <string name="gpx_selection_current_track">запись</string>
     <string name="gpx_selection_route_points">%1$s \nМаршрутных точек %2$s</string>
-<<<<<<< HEAD
-    <string name="show_zoom_buttons_navigation_descr">Отображать кнопки масштабирования при навигации</string>
-    <string name="show_zoom_buttons_navigation">Отображать кнопки масштабирования</string>
-=======
     <string name="show_zoom_buttons_navigation_descr">Показывать кнопки изменения масштаба во время навигации</string>
     <string name="show_zoom_buttons_navigation">Показывать кнопки изменения масштаба</string>
->>>>>>> 30a41f4f
     </resources>